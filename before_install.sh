
(if test x-$BUILD_CORECLR = x-1; then \
  sudo sh -c 'echo "deb [arch=amd64] https://apt-mo.trafficmanager.net/repos/dotnet-release/ trusty main" > /etc/apt/sources.list.d/dotnetdev.list'; \
  sudo apt-key adv --keyserver apt-mo.trafficmanager.net --recv-keys 417A0893; \
  sudo apt-get update; \
  sudo apt-get install dotnet-dev-1.0.0-preview2-003131; \
fi)
mono .nuget/NuGet.exe restore packages.config -PackagesDirectory packages -ConfigFile .nuget/NuGet.Config
(cd tests/fsharp; mono ../../.nuget/NuGet.exe restore  project.json -PackagesDirectory ../../packages -ConfigFile ../../.nuget/NuGet.Config)
(if test x-$BUILD_CORECLR = x-1; then ./init-tools.sh;  echo "------ start log"; cat ./init-tools.log; echo "------ end log"; fi)
(if test x-$BUILD_PROTO_WITH_CORECLR_LKG = x-1; then cd lkg/fsc &&  dotnet restore --packages ../packages && dotnet publish project.json -o ../Tools/lkg -r ubuntu.14.04-x64; fi)
(if test x-$BUILD_PROTO_WITH_CORECLR_LKG = x-1; then cd lkg/fsi &&  dotnet restore --packages ../packages && dotnet publish project.json -o ../Tools/lkg -r ubuntu.14.04-x64; fi)

#TODO: work out how to avoid the need for this
chmod u+x packages/FSharp.Compiler.Tools.4.0.1.19/tools/fsi.exe 
chmod u+x packages/FsLexYacc.7.0.1/build/fslex.exe
<<<<<<< HEAD
=======
chmod u+x packages/FsLexYacc.7.0.1/build/fsyacc.exe

# The FSharp.Compiler.Tools package doesn't work correctly unless a proper install of F# has been done on the machine
sudo apt-get install fsharp
>>>>>>> 8e81fd3e

# "access to the path /etc/mono/registry/last-time is denied"
sudo mkdir /etc/mono/registry
sudo chmod uog+rw /etc/mono/registry



  


<|MERGE_RESOLUTION|>--- conflicted
+++ resolved
@@ -14,13 +14,10 @@
 #TODO: work out how to avoid the need for this
 chmod u+x packages/FSharp.Compiler.Tools.4.0.1.19/tools/fsi.exe 
 chmod u+x packages/FsLexYacc.7.0.1/build/fslex.exe
-<<<<<<< HEAD
-=======
 chmod u+x packages/FsLexYacc.7.0.1/build/fsyacc.exe
 
 # The FSharp.Compiler.Tools package doesn't work correctly unless a proper install of F# has been done on the machine
 sudo apt-get install fsharp
->>>>>>> 8e81fd3e
 
 # "access to the path /etc/mono/registry/last-time is denied"
 sudo mkdir /etc/mono/registry
