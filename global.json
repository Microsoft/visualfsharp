{
  "tools": {
    "dotnet": "3.1.100",
    "vs": {
      "version": "16.3",
      "components": [
        "Microsoft.Net.Core.Component.SDK.2.1",
        "Microsoft.VisualStudio.Component.FSharp"
      ]
    }
  },
  "msbuild-sdks": {
<<<<<<< HEAD
    "Microsoft.DotNet.Arcade.Sdk": "1.0.0-beta.20217.2",
=======
    "Microsoft.DotNet.Arcade.Sdk": "1.0.0-beta.20218.1",
>>>>>>> ce10b794
    "Microsoft.DotNet.Helix.Sdk": "2.0.0-beta.19069.2"
  }
}<|MERGE_RESOLUTION|>--- conflicted
+++ resolved
@@ -10,11 +10,7 @@
     }
   },
   "msbuild-sdks": {
-<<<<<<< HEAD
-    "Microsoft.DotNet.Arcade.Sdk": "1.0.0-beta.20217.2",
-=======
     "Microsoft.DotNet.Arcade.Sdk": "1.0.0-beta.20218.1",
->>>>>>> ce10b794
     "Microsoft.DotNet.Helix.Sdk": "2.0.0-beta.19069.2"
   }
 }