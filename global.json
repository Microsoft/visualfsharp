{
  "tools": {
    "dotnet": "3.1.100",
    "vs": {
      "version": "16.3",
      "components": [
        "Microsoft.Net.Core.Component.SDK.2.1",
        "Microsoft.VisualStudio.Component.FSharp"
      ]
    }
  },
  "msbuild-sdks": {
<<<<<<< HEAD
    "Microsoft.DotNet.Arcade.Sdk": "1.0.0-beta.20124.2",
=======
    "Microsoft.DotNet.Arcade.Sdk": "1.0.0-beta.20208.8",
>>>>>>> 522dd906
    "Microsoft.DotNet.Helix.Sdk": "2.0.0-beta.19069.2"
  }
}<|MERGE_RESOLUTION|>--- conflicted
+++ resolved
@@ -10,11 +10,7 @@
     }
   },
   "msbuild-sdks": {
-<<<<<<< HEAD
-    "Microsoft.DotNet.Arcade.Sdk": "1.0.0-beta.20124.2",
-=======
     "Microsoft.DotNet.Arcade.Sdk": "1.0.0-beta.20208.8",
->>>>>>> 522dd906
     "Microsoft.DotNet.Helix.Sdk": "2.0.0-beta.19069.2"
   }
 }