--- conflicted
+++ resolved
@@ -51,11 +51,7 @@
 echo ==========================================
 echo This is temporary until we build using the new dotnetcli
 echo The dotnet cli is a large file it may take a few minutes ...
-<<<<<<< HEAD
-echo powershell -ExecutionPolicy unrestricted -NoProfile -Command ".\dotnet-install.ps1 -InstallDir %DOTNET_PATH% -Architecture x64 -Version %DOTNET_TOOLS_VERSION% -NoPath true; exit $LastExitCode;"
-=======
 echo powershell -ExecutionPolicy unrestricted -NoProfile -Command ".\dotnet-install.ps1 -InstallDir %DOTNET_TOOLS_PATH% -Architecture x64 -Version %DOTNET_TOOLS_VERSION% -NoPath true; exit $LastExitCode;"
->>>>>>> df926dd7
 powershell -ExecutionPolicy unrestricted -NoProfile -Command ".\dotnet-install.ps1 -InstallDir %DOTNET_TOOLS_PATH% -Architecture x64 -Version %DOTNET_TOOLS_VERSION% -NoPath true; exit $LastExitCode;"
 if errorlevel 1 (
    echo ERROR: Could not install dotnet cli correctly.
