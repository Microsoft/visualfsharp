// Copyright (c) Microsoft Corporation.  All Rights Reserved.  See License.txt in the project root for license information.

module internal FSharp.Compiler.AbstractIL.Internal.Support

open FSharp.Compiler.AbstractIL
open FSharp.Compiler.AbstractIL.Internal
open FSharp.Compiler.AbstractIL.Internal.Library
open FSharp.Compiler.AbstractIL.Internal.NativeRes
#if FX_NO_CORHOST_SIGNER
open FSharp.Compiler.AbstractIL.Internal.StrongNameSign
#endif

open System
open System.IO
open System.Reflection

#if !FX_NO_SYMBOLSTORE
open System.Diagnostics.SymbolStore
#endif
open System.Runtime.InteropServices
open System.Runtime.CompilerServices


let DateTime1970Jan01 = new DateTime(1970, 1, 1, 0, 0, 0, DateTimeKind.Utc) (* ECMA Spec (Oct2002), Part II, 24.2.2 PE File Header. *)
let absilWriteGetTimeStamp () = (DateTime.UtcNow - DateTime1970Jan01).TotalSeconds |> int

// Force inline, so GetLastWin32Error calls are immediately after interop calls as seen by FxCop under Debug build.
let inline ignore _x = ()

// Native Resource linking/unlinking
type IStream = System.Runtime.InteropServices.ComTypes.IStream

let check _action (hresult) =
  if uint32 hresult >= 0x80000000ul then
    System.Runtime.InteropServices.Marshal.ThrowExceptionForHR hresult
  //printf "action = %s, hresult = 0x%nx \n" action hresult

let MAX_PATH = 260

let E_FAIL = 0x80004005

let bytesToWord ((b0: byte), (b1: byte)) =
    int16 b0 ||| (int16 b1 <<< 8)

let bytesToDWord ((b0: byte), (b1: byte), (b2: byte), (b3: byte)) =
    int b0 ||| (int b1 <<< 8) ||| (int b2 <<< 16) ||| (int b3 <<< 24)

let bytesToQWord ((b0: byte), (b1: byte), (b2: byte), (b3: byte), (b4: byte), (b5: byte), (b6: byte), (b7: byte)) =
    int64 b0 ||| (int64 b1 <<< 8) ||| (int64 b2 <<< 16) ||| (int64 b3 <<< 24) ||| (int64 b4 <<< 32) ||| (int64 b5 <<< 40) ||| (int64 b6 <<< 48) ||| (int64 b7 <<< 56)

let dwToBytes n = [| byte (n &&& 0xff) ; byte ((n >>> 8) &&& 0xff) ; byte ((n >>> 16) &&& 0xff) ; byte ((n >>> 24) &&& 0xff) |], 4
let wToBytes (n: int16) = [| byte (n &&& 0xffs) ; byte ((n >>> 8) &&& 0xffs) |], 2

// REVIEW: factor these classes under one hierarchy, use reflection for creation from buffer and toBytes()
// Though, everything I'd like to unify is static - metaclasses?
type IMAGE_FILE_HEADER (m: int16, secs: int16, tds: int32, ptst: int32, nos: int32, soh: int16, c: int16) =
        let mutable machine = m
        let mutable numberOfSections = secs
        let mutable timeDateStamp = tds
        let mutable pointerToSymbolTable = ptst
        let mutable numberOfSymbols = nos
        let mutable sizeOfOptionalHeader = soh
        let mutable characteristics = c

        member x.Machine
            with get() = machine
            and set value = machine <- value

        member x.NumberOfSections
            with get() = numberOfSections
            and set value = numberOfSections <- value

        member x.TimeDateStamp
            with get() = timeDateStamp
            and set value = timeDateStamp <- value

        member x.PointerToSymbolTable
            with get() = pointerToSymbolTable
            and set value = pointerToSymbolTable <- value

        member x.NumberOfSymbols
            with get() = numberOfSymbols
            and set value = numberOfSymbols <- value

        member x.SizeOfOptionalHeader
            with get() = sizeOfOptionalHeader
            and set value = sizeOfOptionalHeader <- value

        member x.Characteristics
            with get() = characteristics
            and set value = characteristics <- value

        static member Width
            with get() = 20

        member x.toBytes () =
            let buf = ByteBuffer.Create IMAGE_FILE_HEADER.Width
            buf.EmitUInt16 (uint16 machine)
            buf.EmitUInt16 (uint16 numberOfSections)
            buf.EmitInt32 timeDateStamp
            buf.EmitInt32 pointerToSymbolTable
            buf.EmitInt32 numberOfSymbols
            buf.EmitUInt16 (uint16 sizeOfOptionalHeader)
            buf.EmitUInt16 (uint16 characteristics)
            buf.Close()

let bytesToIFH (buffer: byte[]) (offset: int) =
    if (buffer.Length - offset) < IMAGE_FILE_HEADER.Width then
        invalidArg "buffer" "buffer too small to fit an IMAGE_FILE_HEADER"
    IMAGE_FILE_HEADER( bytesToWord(buffer.[offset], buffer.[offset+1]), // Machine
            bytesToWord(buffer.[offset+2], buffer.[offset+3]), // NumberOfSections
            bytesToDWord(buffer.[offset+4], buffer.[offset+5], buffer.[offset+6], buffer.[offset+7]), // TimeDateStamp
            bytesToDWord(buffer.[offset+8], buffer.[offset+9], buffer.[offset+10], buffer.[offset+11]), // PointerToSymbolTable
            bytesToDWord(buffer.[offset+12], buffer.[offset+13], buffer.[offset+14], buffer.[offset+15]), // NumberOfSymbols
            bytesToWord(buffer.[offset+16], buffer.[offset+17]), // SizeOfOptionalHeader
            bytesToWord(buffer.[offset+18], buffer.[offset+19])) // Characteristics

type IMAGE_SECTION_HEADER(n: int64, ai: int32, va: int32, srd: int32, prd: int32, pr: int32, pln: int32, nr: int16, nl: int16, c: int32) =
        let mutable name = n
        let mutable addressInfo = ai // PhysicalAddress / VirtualSize
        let mutable virtualAddress = va
        let mutable sizeOfRawData = srd
        let mutable pointerToRawData = prd
        let mutable pointerToRelocations = pr
        let mutable pointerToLineNumbers = pln
        let mutable numberOfRelocations = nr
        let mutable numberOfLineNumbers = nl
        let mutable characteristics = c

        member x.Name
            with get() = name
            and set value = name <- value

        member x.PhysicalAddress
            with get() = addressInfo
            and set value = addressInfo <- value

        member x.VirtualSize
            with get() = addressInfo
            and set value = addressInfo <- value

        member x.VirtualAddress
            with get() = virtualAddress
            and set value = virtualAddress <- value

        member x.SizeOfRawData
            with get() = sizeOfRawData
            and set value = sizeOfRawData <- value

        member x.PointerToRawData
            with get() = pointerToRawData
            and set value = pointerToRawData <- value

        member x.PointerToRelocations
            with get() = pointerToRelocations
            and set value = pointerToRelocations <- value

        member x.PointerToLineNumbers
            with get() = pointerToLineNumbers
            and set value = pointerToLineNumbers <- value

        member x.NumberOfRelocations
            with get() = numberOfRelocations
            and set value = numberOfRelocations <- value

        member x.NumberOfLineNumbers
            with get() = numberOfLineNumbers
            and set value = numberOfLineNumbers <- value

        member x.Characteristics
            with get() = characteristics
            and set value = characteristics <- value

        static member Width
            with get() = 40

        member x.toBytes () =
            let buf = ByteBuffer.Create IMAGE_SECTION_HEADER.Width
            buf.EmitInt64 name
            buf.EmitInt32 addressInfo
            buf.EmitInt32 virtualAddress
            buf.EmitInt32 sizeOfRawData
            buf.EmitInt32 pointerToRawData
            buf.EmitInt32 pointerToRelocations
            buf.EmitInt32 pointerToLineNumbers
            buf.EmitUInt16 (uint16 numberOfRelocations)
            buf.EmitUInt16 (uint16 numberOfLineNumbers)
            buf.EmitInt32 characteristics
            buf.Close()


let bytesToISH (buffer: byte[]) (offset: int) =
    if (buffer.Length - offset) < IMAGE_SECTION_HEADER.Width then
        invalidArg "buffer" "buffer too small to fit an IMAGE_SECTION_HEADER"
    IMAGE_SECTION_HEADER(bytesToQWord(buffer.[offset], buffer.[offset+1], buffer.[offset+2], buffer.[offset+3], buffer.[offset+4], buffer.[offset+5], buffer.[offset+6], buffer.[offset+7]), // Name
            bytesToDWord(buffer.[offset+8], buffer.[offset+9], buffer.[offset+10], buffer.[offset+11]), // AddressInfo
            bytesToDWord(buffer.[offset+12], buffer.[offset+13], buffer.[offset+14], buffer.[offset+15]), // VirtualAddress
            bytesToDWord(buffer.[offset+16], buffer.[offset+17], buffer.[offset+18], buffer.[offset+19]), // SizeOfRawData
            bytesToDWord(buffer.[offset+20], buffer.[offset+21], buffer.[offset+22], buffer.[offset+23]), // PointerToRawData
            bytesToDWord(buffer.[offset+24], buffer.[offset+25], buffer.[offset+26], buffer.[offset+27]), // PointerToRelocations
            bytesToDWord(buffer.[offset+28], buffer.[offset+29], buffer.[offset+30], buffer.[offset+31]), // PointerToLineNumbers
            bytesToWord(buffer.[offset+32], buffer.[offset+33]), // NumberOfRelocations
            bytesToWord(buffer.[offset+34], buffer.[offset+35]), // NumberOfLineNumbers
            bytesToDWord(buffer.[offset+36], buffer.[offset+37], buffer.[offset+38], buffer.[offset+39])) // Characteristics

type IMAGE_SYMBOL(n: int64, v: int32, sn: int16, t: int16, sc: byte, nas: byte) =
        let mutable name = n
        let mutable value = v
        let mutable sectionNumber = sn
        let mutable stype = t
        let mutable storageClass = sc
        let mutable numberOfAuxSymbols = nas

        member x.Name
            with get() = name
            and set v = name <- v

        member x.Value
            with get() = value
            and set v = value <- v

        member x.SectionNumber
            with get() = sectionNumber
            and set v = sectionNumber <- v

        member x.Type
            with get() = stype
            and set v = stype <- v

        member x.StorageClass
            with get() = storageClass
            and set v = storageClass <- v

        member x.NumberOfAuxSymbols
            with get() = numberOfAuxSymbols
            and set v = numberOfAuxSymbols <- v

        static member Width
            with get() = 18

        member x.toBytes() =
            let buf = ByteBuffer.Create IMAGE_SYMBOL.Width
            buf.EmitInt64 name
            buf.EmitInt32 value
            buf.EmitUInt16 (uint16 sectionNumber)
            buf.EmitUInt16 (uint16 stype)
            buf.EmitByte storageClass
            buf.EmitByte numberOfAuxSymbols
            buf.Close()

let bytesToIS (buffer: byte[]) (offset: int) =
    if (buffer.Length - offset) < IMAGE_SYMBOL.Width then
        invalidArg "buffer" "buffer too small to fit an IMAGE_SYMBOL"
    IMAGE_SYMBOL( bytesToQWord(buffer.[offset], buffer.[offset+1], buffer.[offset+2], buffer.[offset+3], buffer.[offset+4], buffer.[offset+5], buffer.[offset+6], buffer.[offset+7]), // Name
            bytesToDWord(buffer.[offset+8], buffer.[offset+9], buffer.[offset+10], buffer.[offset+11]), // Value
            bytesToWord(buffer.[offset+12], buffer.[offset+13]), // SectionNumber
            bytesToWord(buffer.[offset+14], buffer.[offset+15]), // Type
            buffer.[offset+16], // StorageClass
            buffer.[offset+17]) // NumberOfAuxSymbols

type IMAGE_RELOCATION(va: int32, sti: int32, t: int16) =
    let mutable virtualAddress = va // Also RelocCount
    let mutable symbolTableIndex = sti
    let mutable ty = t // type

    member x.VirtualAddress
        with get() = virtualAddress
        and set v = virtualAddress <- v

    member x.RelocCount
        with get() = virtualAddress
        and set v = virtualAddress <- v

    member x.SymbolTableIndex
        with get() = symbolTableIndex
        and set v = symbolTableIndex <- v

    member x.Type
        with get() = ty
        and set v = ty <- v

    static member Width
        with get() = 10

    member x.toBytes() =
        let buf = ByteBuffer.Create IMAGE_RELOCATION.Width
        buf.EmitInt32 virtualAddress
        buf.EmitInt32 symbolTableIndex
        buf.EmitUInt16 (uint16 ty)
        buf.Close()

let bytesToIR (buffer: byte[]) (offset: int) =
    if (buffer.Length - offset) < IMAGE_RELOCATION.Width then
        invalidArg "buffer" "buffer too small to fit an IMAGE_RELOCATION"
    IMAGE_RELOCATION( bytesToDWord(buffer.[offset], buffer.[offset+1], buffer.[offset+2], buffer.[offset+3]),
            bytesToDWord(buffer.[offset+4], buffer.[offset+5], buffer.[offset+6], buffer.[offset+7]),
            bytesToWord(buffer.[offset+8], buffer.[offset+9]))

type IMAGE_RESOURCE_DIRECTORY(c: int32, tds: int32, mjv: int16, mnv: int16, nne: int16, nie: int16) =
    let mutable characteristics = c
    let mutable timeDateStamp = tds
    let mutable majorVersion = mjv
    let mutable minorVersion = mnv
    let mutable numberOfNamedEntries = nne
    let mutable numberOfIdEntries = nie

    member x.Characteristics
        with get() = characteristics
        and set v = characteristics <- v

    member x.TimeDateStamp
        with get() = timeDateStamp
        and set v = timeDateStamp <- v

    member x.MajorVersion
        with get() = majorVersion
        and set v = majorVersion <- v

    member x.MinorVersion
        with get() = minorVersion
        and set v = minorVersion <- v

    member x.NumberOfNamedEntries
        with get() = numberOfNamedEntries
        and set v = numberOfNamedEntries <- v

    member x.NumberOfIdEntries
        with get() = numberOfIdEntries
        and set v = numberOfIdEntries <- v

    static member Width = 16

    member x.toBytes () =
        let buf = ByteBuffer.Create IMAGE_RESOURCE_DIRECTORY.Width
        buf.EmitInt32 characteristics
        buf.EmitInt32 timeDateStamp
        buf.EmitUInt16 (uint16 majorVersion)
        buf.EmitUInt16 (uint16 minorVersion)
        buf.EmitUInt16 (uint16 numberOfNamedEntries)
        buf.EmitUInt16 (uint16 numberOfIdEntries)
        buf.Close()

let bytesToIRD (buffer: byte[]) (offset: int) =
    if (buffer.Length - offset) < IMAGE_RESOURCE_DIRECTORY.Width then
        invalidArg "buffer" "buffer too small to fit an IMAGE_RESOURCE_DIRECTORY"
    IMAGE_RESOURCE_DIRECTORY( bytesToDWord(buffer.[offset], buffer.[offset+1], buffer.[offset+2], buffer.[offset+3]), // Characteristics
        bytesToDWord(buffer.[offset+4], buffer.[offset+5], buffer.[offset+6], buffer.[offset+7]), // TimeDateStamp
        bytesToWord(buffer.[offset+8], buffer.[offset+9]), // MajorVersion
        bytesToWord(buffer.[offset+10], buffer.[offset+11]), // MinorVersion
        bytesToWord(buffer.[offset+12], buffer.[offset+13]), // NumberOfNamedEntries
        bytesToWord(buffer.[offset+14], buffer.[offset+15])) // NumberOfIdEntries

type IMAGE_RESOURCE_DIRECTORY_ENTRY(n: int32, o: int32) =
    let mutable name = n
    let mutable offset = o

    member x.Name
        with get() = name
        and set v = name <- v

    member x.OffsetToData
        with get() = offset
        and set v = offset <- v

    member x.OffsetToDirectory
        with get() = offset &&& 0x7fffffff

    member x.DataIsDirectory
        with get() = (offset &&& 0x80000000) <> 0

    static member Width = 8

    member x.toBytes () =
        let buf = ByteBuffer.Create IMAGE_RESOURCE_DIRECTORY_ENTRY.Width
        buf.EmitInt32 name
        buf.EmitInt32 offset
        buf.Close()

let bytesToIRDE (buffer: byte[]) (offset: int) =
    if (buffer.Length - offset) < IMAGE_RESOURCE_DIRECTORY_ENTRY.Width then
        invalidArg "buffer" "buffer too small to fit an IMAGE_RESOURCE_DIRECTORY_ENTRY"
    IMAGE_RESOURCE_DIRECTORY_ENTRY( bytesToDWord(buffer.[offset], buffer.[offset+1], buffer.[offset+2], buffer.[offset+3]), // Name
        bytesToDWord(buffer.[offset+4], buffer.[offset+5], buffer.[offset+6], buffer.[offset+7])) // Offset

type IMAGE_RESOURCE_DATA_ENTRY(o: int32, s: int32, c: int32, r: int32) =
    let mutable offsetToData = o
    let mutable size = s
    let mutable codePage = c
    let mutable reserved = r

    member x.OffsetToData
        with get() = offsetToData
        and set v = offsetToData <- v
    member x.Size
        with get() = size
        and set v = size <- v
    member x.CodePage
        with get() = codePage
        and set v = codePage <- v
    member x.Reserved
        with get() = reserved
        and set v = reserved <- v

    static member Width = 16

    member x.toBytes() =
        let buf = ByteBuffer.Create IMAGE_RESOURCE_DATA_ENTRY.Width
        buf.EmitInt32 offsetToData
        buf.EmitInt32 size
        buf.EmitInt32 codePage
        buf.EmitInt32 reserved

let bytesToIRDataE (buffer: byte[]) (offset: int) =
    if (buffer.Length - offset) < IMAGE_RESOURCE_DATA_ENTRY.Width then
        invalidArg "buffer" "buffer too small to fit an IMAGE_RESOURCE_DATA_ENTRY"
    IMAGE_RESOURCE_DATA_ENTRY(bytesToDWord(buffer.[offset], buffer.[offset+1], buffer.[offset+2], buffer.[offset+3]), // OffsetToData
        bytesToDWord(buffer.[offset+4], buffer.[offset+5], buffer.[offset+6], buffer.[offset+7]), // Size
        bytesToDWord(buffer.[offset+8], buffer.[offset+9], buffer.[offset+10], buffer.[offset+11]), // CodePage
        bytesToDWord(buffer.[offset+12], buffer.[offset+13], buffer.[offset+14], buffer.[offset+15])) // Reserved


type ResFormatHeader() =
    let mutable dwDataSize = 0
    let mutable dwHeaderSize = 32 // The eventual supposed size of this structure in memory
    let mutable dwTypeID = 0xffff
    let mutable dwNameID = 0xffff
    let mutable dwDataVersion = 0
    let mutable wMemFlags = 0s
    let mutable wLangID = 0s
    let mutable dwVersion = 0
    let mutable dwCharacteristics = 0

    member x.DataSize
        with get() = dwDataSize
        and set v = dwDataSize <- v

    member x.HeaderSize
        with get() = dwHeaderSize
        and set v = dwHeaderSize <- v

    member x.TypeID
        with get() = dwTypeID
        and set v = dwTypeID <- v

    member x.NameID
        with get() = dwNameID
        and set v = dwNameID <- v

    member x.DataVersion
        with get() = dwDataVersion
        and set v = dwDataVersion <- v

    member x.MemFlags
        with get() = wMemFlags
        and set v = wMemFlags <- v

    member x.LangID
        with get() = wLangID
        and set v = wLangID <- v

    member x.Version
        with get() = dwVersion
        and set v = dwVersion <- v

    member x.Characteristics
        with get() = dwCharacteristics
        and set v = dwCharacteristics <- v

    static member Width = 32

    member x.toBytes() =
        let buf = ByteBuffer.Create ResFormatHeader.Width
        buf.EmitInt32 dwDataSize
        buf.EmitInt32 dwHeaderSize
        buf.EmitInt32 dwTypeID
        buf.EmitInt32 dwNameID
        buf.EmitInt32 dwDataVersion
        buf.EmitUInt16 (uint16 wMemFlags)
        buf.EmitUInt16 (uint16 wLangID)
        buf.EmitInt32 dwVersion
        buf.EmitInt32 dwCharacteristics
        buf.Close()

type ResFormatNode(tid: int32, nid: int32, lid: int32, dataOffset: int32, pbLinkedResource: byte[]) =
    let mutable resHdr = ResFormatHeader()
    let mutable dataEntry = Unchecked.defaultof<IMAGE_RESOURCE_DATA_ENTRY>
    let mutable cType = 0
    let mutable wzType = Unchecked.defaultof<byte[]>
    let mutable cName = 0
    let mutable wzName = Unchecked.defaultof<byte[]>

    do
        if (tid &&& 0x80000000) <> 0 then // REVIEW: Are names and types mutually exclusive?  The C++ code didn't seem to think so, but I can't find any documentation
            resHdr.TypeID <- 0
            let mtid = tid &&& 0x7fffffff
            cType <- bytesToDWord(pbLinkedResource.[mtid], pbLinkedResource.[mtid+1], pbLinkedResource.[mtid+2], pbLinkedResource.[mtid+3])
            wzType <- Bytes.zeroCreate ((cType + 1) * 2)
            Bytes.blit pbLinkedResource 4 wzType 0 (cType * 2)
        else
            resHdr.TypeID <- (0xffff ||| ((tid &&& 0xffff) <<< 16))

        if (nid &&& 0x80000000) <> 0 then
            resHdr.NameID <- 0
            let mnid = nid &&& 0x7fffffff
            cName <- bytesToDWord(pbLinkedResource.[mnid], pbLinkedResource.[mnid+1], pbLinkedResource.[mnid+2], pbLinkedResource.[mnid+3])
            wzName <- Bytes.zeroCreate ((cName + 1) * 2)
            Bytes.blit pbLinkedResource 4 wzName 0 (cName * 2)
        else
            resHdr.NameID <- (0xffff ||| ((nid &&& 0xffff) <<< 16))

        resHdr.LangID <- (int16)lid
        dataEntry <- bytesToIRDataE pbLinkedResource dataOffset
        resHdr.DataSize <- dataEntry.Size

    member x.ResHdr = resHdr
    member x.DataEntry = dataEntry
    member x.Type = wzType
    member x.Name = wzName

    member x.Save(ulLinkedResourceBaseRVA: int32, pbLinkedResource: byte[], pUnlinkedResource: byte[], offset: int) =
        // Dump them to pUnlinkedResource
        // For each resource write header and data
        let size = ref 0
        let unlinkedResourceOffset = ref 0
        //resHdr.HeaderSize <- 32
        if Unchecked.defaultof<byte[]> <> wzType then
            resHdr.HeaderSize <- resHdr.HeaderSize + ((cType + 1) * 2) - 4
        if Unchecked.defaultof<byte[]> <> wzName then
            resHdr.HeaderSize <- resHdr.HeaderSize + ((cName + 1) * 2) - 4

        let SaveChunk(p: byte[], sz: int) =
            if Unchecked.defaultof<byte[]> <>  pUnlinkedResource then
                Bytes.blit p 0 pUnlinkedResource (!unlinkedResourceOffset + offset) sz
                unlinkedResourceOffset := !unlinkedResourceOffset + sz
            size := !size + sz

            ()

        // ---- Constant part of the header: DWORD, DWORD
        SaveChunk(dwToBytes resHdr.DataSize)
        SaveChunk(dwToBytes resHdr.HeaderSize)

        let mutable dwFiller = 0

        if Unchecked.defaultof<byte[]> <> wzType then
            SaveChunk(wzType, ((cType + 1) * 2))
            dwFiller <- dwFiller + cType + 1
        else
            SaveChunk(dwToBytes resHdr.TypeID)
        if Unchecked.defaultof<byte[]> <> wzName then
            SaveChunk(wzName, ((cName + 1) * 2))
            dwFiller <- dwFiller + cName + 1
        else
            SaveChunk(dwToBytes resHdr.NameID)

        let bNil = Bytes.zeroCreate 3

        // Align remaining fields on DWORD (nb. poor bit twiddling code taken from ildasm's dres.cpp)
        if (dwFiller &&& 0x1) <> 0 then
            SaveChunk(bNil, 2)

        //---- Constant part of the header: DWORD, WORD, WORD, DWORD, DWORD
        SaveChunk(dwToBytes resHdr.DataVersion)
        SaveChunk(wToBytes resHdr.MemFlags)
        SaveChunk(wToBytes resHdr.LangID)
        SaveChunk(dwToBytes resHdr.Version)
        SaveChunk(dwToBytes resHdr.Characteristics)

        //---- Header done, now data
        // just copying to make the code a bit cleaner - can blit if this ends up being a liability
        let pbData = pbLinkedResource.[(dataEntry.OffsetToData - ulLinkedResourceBaseRVA) ..]
        SaveChunk(pbData, dataEntry.Size)

        dwFiller <- dataEntry.Size &&& 0x3
        if dwFiller <> 0 then
            SaveChunk(bNil, 4 - dwFiller)

        !size

let linkNativeResources (unlinkedResources: byte[] list)  (ulLinkedResourceBaseRVA: int32) =
   let resources =
       unlinkedResources
       |> Seq.map (fun s -> new MemoryStream(s))
       |> Seq.map (fun s -> 
           let res = CvtResFile.ReadResFile s
           s.Dispose()
           res)
       |> Seq.collect id
       // See MakeWin32ResourceList https://github.com/dotnet/roslyn/blob/f40b89234db51da1e1153c14af184e618504be41/src/Compilers/Core/Portable/Compilation/Compilation.cs
       |> Seq.map (fun r -> 
           Win32Resource(data = r.data, codePage = 0u, languageId = uint32 r.LanguageId, 
                               id = int (int16 r.pstringName.Ordinal), name = r.pstringName.theString,
                               typeId = int (int16 r.pstringType.Ordinal), typeName = r.pstringType.theString))
   let bb = new System.Reflection.Metadata.BlobBuilder()
   NativeResourceWriter.SerializeWin32Resources(bb, resources, ulLinkedResourceBaseRVA)
   bb.ToArray()

let unlinkResource (ulLinkedResourceBaseRVA: int32) (pbLinkedResource: byte[]) =
    let mutable nResNodes = 0

    let pirdType = bytesToIRD pbLinkedResource 0
    let mutable pirdeType = Unchecked.defaultof<IMAGE_RESOURCE_DIRECTORY_ENTRY>
    let nEntries = pirdType.NumberOfNamedEntries + pirdType.NumberOfIdEntries

    // determine entry buffer size
    // TODO: coalesce these two loops
    for iEntry = 0 to (int nEntries - 1) do
        pirdeType <- bytesToIRDE pbLinkedResource (IMAGE_RESOURCE_DIRECTORY.Width + (iEntry * IMAGE_RESOURCE_DIRECTORY_ENTRY.Width))

        if pirdeType.DataIsDirectory then
            let nameBase = pirdeType.OffsetToDirectory
            let pirdName = bytesToIRD pbLinkedResource nameBase
            let mutable pirdeName = Unchecked.defaultof<IMAGE_RESOURCE_DIRECTORY_ENTRY>
            let nEntries2 = pirdName.NumberOfNamedEntries + pirdName.NumberOfIdEntries

            for iEntry2 = 0 to (int nEntries2 - 1) do
                pirdeName <- bytesToIRDE pbLinkedResource (nameBase + (iEntry2 * IMAGE_RESOURCE_DIRECTORY_ENTRY.Width))

                if pirdeName.DataIsDirectory then
                    let langBase = pirdeName.OffsetToDirectory
                    let pirdLang = bytesToIRD pbLinkedResource langBase
                    let nEntries3 = pirdLang.NumberOfNamedEntries + pirdLang.NumberOfIdEntries

                    nResNodes <- nResNodes + (int nEntries3)
                else
                    nResNodes <- nResNodes + 1
        else
            nResNodes <- nResNodes + 1

    let pResNodes: ResFormatNode [] = Array.zeroCreate nResNodes
    nResNodes <- 0

    // fill out the entry buffer
    for iEntry = 0 to (int nEntries - 1) do
        pirdeType <- bytesToIRDE pbLinkedResource (IMAGE_RESOURCE_DIRECTORY.Width + (iEntry * IMAGE_RESOURCE_DIRECTORY_ENTRY.Width))
        let dwTypeID = pirdeType.Name
        // Need to skip VERSION and RT_MANIFEST resources
        // REVIEW: ideally we shouldn't allocate space for these, or rename properly so we don't get the naming conflict
        let skipResource = (0x10 = dwTypeID) || (0x18 = dwTypeID)
        if pirdeType.DataIsDirectory then
            let nameBase = pirdeType.OffsetToDirectory
            let pirdName = bytesToIRD pbLinkedResource nameBase
            let mutable pirdeName = Unchecked.defaultof<IMAGE_RESOURCE_DIRECTORY_ENTRY>
            let nEntries2 = pirdName.NumberOfNamedEntries + pirdName.NumberOfIdEntries

            for iEntry2 = 0 to (int nEntries2 - 1) do
                pirdeName <- bytesToIRDE pbLinkedResource (nameBase + (iEntry2 * IMAGE_RESOURCE_DIRECTORY_ENTRY.Width))
                let dwNameID = pirdeName.Name

                if pirdeName.DataIsDirectory then
                    let langBase = pirdeName.OffsetToDirectory
                    let pirdLang = bytesToIRD pbLinkedResource langBase
                    let mutable pirdeLang = Unchecked.defaultof<IMAGE_RESOURCE_DIRECTORY_ENTRY>
                    let nEntries3 = pirdLang.NumberOfNamedEntries + pirdLang.NumberOfIdEntries

                    for iEntry3 = 0 to (int nEntries3 - 1) do
                        pirdeLang <- bytesToIRDE pbLinkedResource (langBase + (iEntry3 * IMAGE_RESOURCE_DIRECTORY_ENTRY.Width))
                        let dwLangID = pirdeLang.Name

                        if pirdeLang.DataIsDirectory then
                            // Resource hierarchy exceeds three levels
                            System.Runtime.InteropServices.Marshal.ThrowExceptionForHR(E_FAIL)
                        else
                            if (not skipResource) then
                                let rfn = ResFormatNode(dwTypeID, dwNameID, dwLangID, pirdeLang.OffsetToData, pbLinkedResource)
                                pResNodes.[nResNodes] <- rfn
                                nResNodes <- nResNodes + 1
                else
                    if (not skipResource) then
                        let rfn = ResFormatNode(dwTypeID, dwNameID, 0, pirdeName.OffsetToData, pbLinkedResource)
                        pResNodes.[nResNodes] <- rfn
                        nResNodes <- nResNodes + 1
        else
            if (not skipResource) then
                let rfn = ResFormatNode(dwTypeID, 0, 0, pirdeType.OffsetToData, pbLinkedResource) // REVIEW: I believe these 0s are what's causing the duplicate res naming problems
                pResNodes.[nResNodes] <- rfn
                nResNodes <- nResNodes + 1

    // Ok, all tree leaves are in ResFormatNode structs, and nResNodes ptrs are in pResNodes
    let mutable size = 0
    if nResNodes <> 0 then
        size <- size + ResFormatHeader.Width ; // sizeof ResFormatHeader
        for i = 0 to (nResNodes - 1) do
            size <- size + pResNodes.[i].Save(ulLinkedResourceBaseRVA, pbLinkedResource, Unchecked.defaultof<byte[]>, 0)

    let pResBuffer = Bytes.zeroCreate size

    if nResNodes <> 0 then
        let mutable resBufferOffset = 0

        // Write a dummy header
        let rfh = ResFormatHeader()
        let rfhBytes = rfh.toBytes()
        Bytes.blit rfhBytes 0 pResBuffer 0 ResFormatHeader.Width
        resBufferOffset <- resBufferOffset + ResFormatHeader.Width

        for i = 0 to (nResNodes - 1) do
            resBufferOffset <- resBufferOffset + pResNodes.[i].Save(ulLinkedResourceBaseRVA, pbLinkedResource, pResBuffer, resBufferOffset)

    pResBuffer

#if !FX_NO_PDB_WRITER
// PDB Writing

[<ComImport; Interface>]
[<Guid("809c652e-7396-11d2-9771-00a0c9b4d50c") ; InterfaceType(ComInterfaceType.InterfaceIsIUnknown)>]
type IMetaDataDispenser =
    abstract DefineScope: unit -> unit // need this here to fill the first vtable slot
    abstract OpenScope: [<In ; MarshalAs(UnmanagedType.LPWStr)>] szScope: string * [<In>] dwOpenFlags: Int32 * [<In>] riid: System.Guid byref * [<Out ; MarshalAs(UnmanagedType.IUnknown)>] punk: Object byref -> unit

[<ComImport; Interface>]
[<Guid("7DAC8207-D3AE-4c75-9B67-92801A497D44"); InterfaceType(ComInterfaceType.InterfaceIsIUnknown)>]
[<CLSCompliant(true)>]
type IMetadataImport =
    abstract Placeholder: unit -> unit

[<ComImport; Interface>]
[<Guid("BA3FEE4C-ECB9-4E41-83B7-183FA41CD859"); InterfaceType(ComInterfaceType.InterfaceIsIUnknown)>]
[<CLSCompliant(true)>]
type IMetadataEmit =
    abstract Placeholder: unit -> unit

[<ComImport; Interface>]
[< Guid("B01FAFEB-C450-3A4D-BEEC-B4CEEC01E006") ; InterfaceType(ComInterfaceType.InterfaceIsIUnknown) >]
[< ComVisible(false) >]
type ISymUnmanagedDocumentWriter =
    abstract SetSource: sourceSize: int *  [<MarshalAs(UnmanagedType.LPArray)>] source: byte[] -> unit
    abstract SetCheckSum: algorithmId: System.Guid * checkSumSize: int * [<MarshalAs(UnmanagedType.LPArray)>]  checkSum: byte [] -> unit

// Struct used to retrieve info on the debug output
[<Struct; StructLayout(LayoutKind.Sequential)>]
type ImageDebugDirectory =
    val Characteristics: int32
    val TimeDateStamp: int32
    val MajorVersion: int16
    val MinorVersion: int16
    val Type: int32
    val SizeOfData: int32
    val AddressOfRawData: int32
    val PointerToRawData: int32

[<ComImport; Interface>]
[<Guid("0B97726E-9E6D-4f05-9A26-424022093CAA"); InterfaceType(ComInterfaceType.InterfaceIsIUnknown)>]
type ISymUnmanagedWriter2 =
    abstract DefineDocument: [<MarshalAs(UnmanagedType.LPWStr)>] url: string *
<<<<<<< HEAD
                             language: System.Guid byref *
                             languageVendor: System.Guid byref *
                             documentType: System.Guid byref *
                             [<MarshalAs(UnmanagedType.Interface)>] RetVal: ISymUnmanagedDocumentWriter byref -> unit    
    abstract SetUserEntryPoint : entryMethod : uint32 -> unit     
    abstract OpenMethod : meth : int -> unit
    abstract CloseMethod : unit -> unit    
    abstract OpenScope : startOffset : int * pRetVal : int byref -> unit    
    abstract CloseScope : endOffset : int -> unit
    abstract SetScopeRange : scopeID : int * startOffset : int * endOffset : int -> unit    
    abstract DefineLocalVariable : [<MarshalAs(UnmanagedType.LPWStr)>] varname : string *
                                attributes : int *
                                cSig : int *
                                [<MarshalAs(UnmanagedType.LPArray, SizeParamIndex=2s)>]signature : byte[] *
                                addressKind : int *
                                addr1 : int *
                                addr2 : int *
                                addr3 : int *
                                startOffset : int *
                                endOffset : int -> unit
    abstract DefineParameter : [<MarshalAs(UnmanagedType.LPWStr)>] paramname : string *
                            attributes : int *
                            sequence : int *
                            addressKind : int *
                            addr1 : int *
                            addr2 : int *
                            addr3 : int -> unit
    abstract DefineField : parent : int *
                      [<MarshalAs(UnmanagedType.LPWStr)>] fieldname : string *
                      attributes : int *
                      cSig : int *
                      [<MarshalAs(UnmanagedType.LPArray, SizeParamIndex=3s)>]signature : byte[] *
                      addressKind : int *
                      addr1 : int *
                      addr2 : int *
                      addr3 : int -> unit
    abstract DefineGlobalVariable : [<MarshalAs(UnmanagedType.LPWStr)>] globalvarname : string *
                                  attributes : int *
                                  cSig : int *
                                  [<MarshalAs(UnmanagedType.LPArray, SizeParamIndex=2s)>]signature : byte[] *
                                  addressKind : int *
                                  addr1 : int *
                                  addr2 : int *
                                  addr3 : int -> unit
    abstract Close : unit -> unit
    abstract SetSymAttribute : parent : int *
                            [<MarshalAs(UnmanagedType.LPWStr)>] attname : string *
                            cData : int *
                            [<MarshalAs(UnmanagedType.LPArray, SizeParamIndex=2s)>]data : byte[] -> unit
    abstract OpenNamespace : [<MarshalAs(UnmanagedType.LPWStr)>] nsname : string -> unit
    abstract CloseNamespace : unit -> unit
    abstract UsingNamespace : [<MarshalAs(UnmanagedType.LPWStr)>] fullName : string -> unit
    abstract SetMethodSourceRange : startDoc : ISymUnmanagedDocumentWriter *
                                  startLine : int *
                                  startColumn : int *
                                  endDoc : ISymUnmanagedDocumentWriter *
                                  endLine : int *
                                  endColumn : int -> unit
    abstract Initialize : emitter : nativeint *
                    [<MarshalAs(UnmanagedType.LPWStr)>] filename : string *
                    stream : IStream *
                    fullBuild : bool -> unit
    abstract GetDebugInfo : iDD : ImageDebugDirectory byref *
                          cData : int * 
                          pcData : int byref *
#if BUILDING_WITH_LKG || BUILD_FROM_SOURCE
                          [<MarshalAs(UnmanagedType.LPArray, SizeParamIndex=1s)>]data : byte[] -> unit
#else
                          [<MarshalAs(UnmanagedType.LPArray, SizeParamIndex=1s)>]data : byte[]? -> unit
#endif
    abstract DefineSequencePoints : document : ISymUnmanagedDocumentWriter *
                                  spCount : int *
                                  [<MarshalAs(UnmanagedType.LPArray, SizeParamIndex=1s)>]offsets : int [] *
                                  [<MarshalAs(UnmanagedType.LPArray, SizeParamIndex=1s)>]lines : int [] *
                                  [<MarshalAs(UnmanagedType.LPArray, SizeParamIndex=1s)>]columns : int [] *
                                  [<MarshalAs(UnmanagedType.LPArray, SizeParamIndex=1s)>]endLines : int [] *
                                  [<MarshalAs(UnmanagedType.LPArray, SizeParamIndex=1s)>]endColumns : int [] -> unit
    abstract RemapToken : oldToken : int * newToken : int -> unit
    abstract Initialize2 : emitter : nativeint *
                    [<MarshalAs(UnmanagedType.LPWStr)>] tempfilename : string *
                    stream : IStream *
                    fullBuild : bool *
                    [<MarshalAs(UnmanagedType.LPWStr)>] finalfilename : string -> unit
    abstract DefineConstant : [<MarshalAs(UnmanagedType.LPWStr)>] constname : string *
                            value : Object *
                            cSig : int *
                            [<MarshalAs(UnmanagedType.LPArray, SizeParamIndex=2s)>]signature : byte[] -> unit
    abstract Abort : unit -> unit
    abstract DefineLocalVariable2 : [<MarshalAs(UnmanagedType.LPWStr)>] localvarname2 : string *
                                  attributes : int *
                                  sigToken : int *
                                  addressKind : int *
                                  addr1 : int *
                                  addr2 : int *
                                  addr3 : int *
                                  startOffset : int *
                                  endOffset : int -> unit          
    abstract DefineGlobalVariable2 : [<MarshalAs(UnmanagedType.LPWStr)>] globalvarname2 : string *
                                    attributes : int *
                                    sigToken : int *
                                    addressKind : int *
                                    addr1 : int *
                                    addr2 : int *
                                    addr3 : int -> unit                   
    abstract DefineConstant2 : [<MarshalAs(UnmanagedType.LPWStr)>] constantname2 : string *
                              value : Object *
                              sigToken : int -> unit          
    abstract OpenMethod2 : method2 : int *
                          isect : int *
                          offset : int -> unit

type PdbWriter = { symWriter : ISymUnmanagedWriter2 }
type PdbDocumentWriter = { symDocWriter : ISymUnmanagedDocumentWriter }  (* pointer to pDocumentWriter COM object *)
=======
                              language: System.Guid byref *
                              languageVendor: System.Guid byref *
                              documentType: System.Guid byref *
                              [<MarshalAs(UnmanagedType.Interface)>] RetVal: ISymUnmanagedDocumentWriter byref -> unit
    abstract SetUserEntryPoint: entryMethod: uint32 -> unit
    abstract OpenMethod: meth: int -> unit
    abstract CloseMethod: unit -> unit
    abstract OpenScope: startOffset: int * pRetVal: int byref -> unit
    abstract CloseScope: endOffset: int -> unit
    abstract SetScopeRange: scopeID: int * startOffset: int * endOffset: int -> unit
    abstract DefineLocalVariable: [<MarshalAs(UnmanagedType.LPWStr)>] varName: string *
                                attributes: int *
                                cSig: int *
                                [<MarshalAs(UnmanagedType.LPArray, SizeParamIndex=2s)>]signature: byte[] *
                                addressKind: int *
                                addr1: int *
                                addr2: int *
                                addr3: int *
                                startOffset: int *
                                endOffset: int -> unit
    abstract DefineParameter: [<MarshalAs(UnmanagedType.LPWStr)>] paramName: string *
                            attributes: int *
                            sequence: int *
                            addressKind: int *
                            addr1: int *
                            addr2: int *
                            addr3: int -> unit
    abstract DefineField: parent: int *
                      [<MarshalAs(UnmanagedType.LPWStr)>] fieldName: string *
                      attributes: int *
                      cSig: int *
                      [<MarshalAs(UnmanagedType.LPArray, SizeParamIndex=3s)>]signature: byte[] *
                      addressKind: int *
                      addr1: int *
                      addr2: int *
                      addr3: int -> unit
    abstract DefineGlobalVariable: [<MarshalAs(UnmanagedType.LPWStr)>] globalVarName: string *
                                  attributes: int *
                                  cSig: int *
                                  [<MarshalAs(UnmanagedType.LPArray, SizeParamIndex=2s)>]signature: byte[] *
                                  addressKind: int *
                                  addr1: int *
                                  addr2: int *
                                  addr3: int -> unit
    abstract Close: unit -> unit
    abstract SetSymAttribute: parent: int *
                            [<MarshalAs(UnmanagedType.LPWStr)>] attName: string *
                            cData: int *
                            [<MarshalAs(UnmanagedType.LPArray, SizeParamIndex=2s)>]data: byte[] -> unit
    abstract OpenNamespace: [<MarshalAs(UnmanagedType.LPWStr)>] nsname: string -> unit
    abstract CloseNamespace: unit -> unit
    abstract UsingNamespace: [<MarshalAs(UnmanagedType.LPWStr)>] fullName: string -> unit
    abstract SetMethodSourceRange: startDoc: ISymUnmanagedDocumentWriter *
                                  startLine: int *
                                  startColumn: int *
                                  endDoc: ISymUnmanagedDocumentWriter *
                                  endLine: int *
                                  endColumn: int -> unit
    abstract Initialize: emitter: nativeint *
                    [<MarshalAs(UnmanagedType.LPWStr)>] filename: string *
                    stream: IStream *
                    fullBuild: bool -> unit
    abstract GetDebugInfo: iDD: ImageDebugDirectory byref *
                          cData: int *
                          pcData: int byref *
                          [<MarshalAs(UnmanagedType.LPArray, SizeParamIndex=1s)>]data: byte[] -> unit
    abstract DefineSequencePoints: document: ISymUnmanagedDocumentWriter *
                                  spCount: int *
                                  [<MarshalAs(UnmanagedType.LPArray, SizeParamIndex=1s)>]offsets: int [] *
                                  [<MarshalAs(UnmanagedType.LPArray, SizeParamIndex=1s)>]lines: int [] *
                                  [<MarshalAs(UnmanagedType.LPArray, SizeParamIndex=1s)>]columns: int [] *
                                  [<MarshalAs(UnmanagedType.LPArray, SizeParamIndex=1s)>]endLines: int [] *
                                  [<MarshalAs(UnmanagedType.LPArray, SizeParamIndex=1s)>]endColumns: int [] -> unit
    abstract RemapToken: oldToken: int * newToken: int -> unit
    abstract Initialize2: emitter: nativeint *
                    [<MarshalAs(UnmanagedType.LPWStr)>] tempFileName: string *
                    stream: IStream *
                    fullBuild: bool *
                    [<MarshalAs(UnmanagedType.LPWStr)>] finalFileName: string -> unit
    abstract DefineConstant: [<MarshalAs(UnmanagedType.LPWStr)>] constName: string *
                            value: Object *
                            cSig: int *
                            [<MarshalAs(UnmanagedType.LPArray, SizeParamIndex=2s)>]signature: byte[] -> unit
    abstract Abort: unit -> unit
    abstract DefineLocalVariable2: [<MarshalAs(UnmanagedType.LPWStr)>] localVarName2: string *
                                  attributes: int *
                                  sigToken: int *
                                  addressKind: int *
                                  addr1: int *
                                  addr2: int *
                                  addr3: int *
                                  startOffset: int *
                                  endOffset: int -> unit
    abstract DefineGlobalVariable2: [<MarshalAs(UnmanagedType.LPWStr)>] globalVarName2: string *
                                    attributes: int *
                                    sigToken: int *
                                    addressKind: int *
                                    addr1: int *
                                    addr2: int *
                                    addr3: int -> unit
    abstract DefineConstant2: [<MarshalAs(UnmanagedType.LPWStr)>] constantName2: string *
                              value: Object *
                              sigToken: int -> unit
    abstract OpenMethod2: method2: int *
                          isect: int *
                          offset: int -> unit

type PdbWriter = { symWriter: ISymUnmanagedWriter2 }
type PdbDocumentWriter = { symDocWriter: ISymUnmanagedDocumentWriter }  (* pointer to pDocumentWriter COM object *)
>>>>>>> 24407d57
type idd =
    { iddCharacteristics: int32
      iddMajorVersion: int32; (* actually u16 in IMAGE_DEBUG_DIRECTORY *)
      iddMinorVersion: int32; (* actually u16 in IMAGE_DEBUG_DIRECTORY *)
      iddType: int32
      iddData: byte[] }
#endif

#if !FX_NO_PDB_WRITER
let pdbInitialize (binaryName: string) (pdbName: string) =
    // collect necessary COM types
    let CorMetaDataDispenser = System.Type.GetTypeFromProgID("CLRMetaData.CorMetaDataDispenser")

    // get the importer pointer
    let mdd = System.Activator.CreateInstance(CorMetaDataDispenser) :?> IMetaDataDispenser
    let mutable IID_IMetaDataEmit = new Guid("BA3FEE4C-ECB9-4E41-83B7-183FA41CD859")
    let mutable o = Object()
    mdd.OpenScope(binaryName, 0x1, &IID_IMetaDataEmit, &o) // 0x1 = ofWrite
    let emitterPtr = Marshal.GetComInterfaceForObject(o, typeof<IMetadataEmit>)
    let writer =
        try
            let writer = Activator.CreateInstance(System.Type.GetTypeFromProgID("CorSymWriter_SxS")) :?> ISymUnmanagedWriter2
            writer.Initialize(emitterPtr, pdbName, Unchecked.defaultof<IStream>, true)
            writer
        finally
            // Marshal.GetComInterfaceForObject adds an extra ref for emitterPtr
            if IntPtr.Zero <> emitterPtr then
                Marshal.Release emitterPtr |> ignore

    { symWriter = writer }


[<assembly: System.Diagnostics.CodeAnalysis.SuppressMessage("Microsoft.Reliability", "CA2001: AvoidCallingProblematicMethods", Scope="member", Target="FSharp.Compiler.AbstractIL.Internal.Support.#pdbClose(FSharp.Compiler.AbstractIL.Internal.Support+PdbWriter)", MessageId="System.GC.Collect")>]
do()

let pdbCloseDocument(documentWriter: PdbDocumentWriter) =
    Marshal.ReleaseComObject (documentWriter.symDocWriter)
    |> ignore

[<System.Diagnostics.CodeAnalysis.SuppressMessage("Microsoft.Reliability", "CA2001: AvoidCallingProblematicMethods", MessageId="System.GC.Collect")>]
let pdbClose (writer: PdbWriter) dllFilename pdbFilename =
    writer.symWriter.Close()
    // CorSymWriter objects (ISymUnmanagedWriter) lock the files they're operating
    // on (both the pdb and the binary).  The locks are released only when their ref
    // count reaches zero, but since we're dealing with RCWs, there's no telling when
    // that will be.  The result is that sometimes, the pdb and object files will
    // still be locked well after the call to this function.
    // The SymReader class gets around this problem  by implementing the ISymUnmanagedDispose
    // interface, which the SymWriter class, unfortunately, does not.
    // Right now, take the same approach as mdbg, and manually forcing a collection.
    let rc = Marshal.ReleaseComObject(writer.symWriter)
    for i = 0 to (rc - 1) do
      Marshal.ReleaseComObject(writer.symWriter) |> ignore

    let isLocked filename =
        try
            use x = File.Open (filename, FileMode.Open, FileAccess.ReadWrite, FileShare.None)
            false
        with
        | _ -> true

    let mutable attempts = 0
    while (isLocked dllFilename || isLocked pdbFilename)  && attempts < 3 do
        // Need to induce two full collections for finalizers to run
        System.GC.Collect()
        System.GC.Collect()
        System.GC.WaitForPendingFinalizers()
        attempts <- attempts + 1

let pdbSetUserEntryPoint (writer: PdbWriter) (entryMethodToken: int32) =
    writer.symWriter.SetUserEntryPoint((uint32)entryMethodToken)

// Document checksum algorithms

let guidSourceHashMD5 = System.Guid(0x406ea660u, 0x64cfus, 0x4c82us, 0xb6uy, 0xf0uy, 0x42uy, 0xd4uy, 0x81uy, 0x72uy, 0xa7uy, 0x99uy) //406ea660-64cf-4c82-b6f0-42d48172a799
let hashSizeOfMD5 = 16

// If the FIPS algorithm policy is enabled on the computer (e.g., for US government employees and contractors)
// then obtaining the MD5 implementation in BCL will throw.
// In this case, catch the failure, and not set a checksum.
let internal setCheckSum (url: string, writer: ISymUnmanagedDocumentWriter) =
    try
        use file = FileSystem.FileStreamReadShim url
        use md5 = System.Security.Cryptography.MD5.Create()
        let checkSum = md5.ComputeHash file
        if (checkSum.Length = hashSizeOfMD5) then
            writer.SetCheckSum (guidSourceHashMD5, hashSizeOfMD5, checkSum)
    with _ -> ()

let pdbDefineDocument (writer: PdbWriter) (url: string) =
    //3F5162F8-07C6-11D3-9053-00C04FA302A1
    //let mutable corSymLanguageTypeCSharp = System.Guid(0x3F5162F8u, 0x07C6us, 0x11D3us, 0x90uy, 0x53uy, 0x00uy, 0xC0uy, 0x4Fuy, 0xA3uy, 0x02uy, 0xA1uy)
    let mutable corSymLanguageTypeFSharp = System.Guid(0xAB4F38C9u, 0xB6E6us, 0x43baus, 0xBEuy, 0x3Buy, 0x58uy, 0x08uy, 0x0Buy, 0x2Cuy, 0xCCuy, 0xE3uy)
    let mutable corSymLanguageVendorMicrosoft = System.Guid(0x994b45c4u, 0xe6e9us, 0x11d2us, 0x90uy, 0x3fuy, 0x00uy, 0xc0uy, 0x4fuy, 0xa3uy, 0x02uy, 0xa1uy)
    let mutable corSymDocumentTypeText = System.Guid(0x5a869d0bu, 0x6611us, 0x11d3us, 0xbduy, 0x2auy, 0x0uy, 0x0uy, 0xf8uy, 0x8uy, 0x49uy, 0xbduy)
    let mutable docWriter = Unchecked.defaultof<ISymUnmanagedDocumentWriter>
    writer.symWriter.DefineDocument(url, &corSymLanguageTypeFSharp, &corSymLanguageVendorMicrosoft, &corSymDocumentTypeText, &docWriter)
    setCheckSum (url, docWriter)
    { symDocWriter = docWriter }

let pdbOpenMethod (writer: PdbWriter) (methodToken: int32) =
    writer.symWriter.OpenMethod methodToken

let pdbCloseMethod (writer: PdbWriter) =
    writer.symWriter.CloseMethod()

let pdbOpenScope (writer: PdbWriter) (startOffset: int32) =
    let mutable retInt = 0
    writer.symWriter.OpenScope(startOffset, &retInt)
    check "action" (retInt)

let pdbCloseScope (writer: PdbWriter) (endOffset: int32) =
    writer.symWriter.CloseScope endOffset

let pdbDefineLocalVariable (writer: PdbWriter) (name: string) (signature: byte[]) (addr1: int32) =
    writer.symWriter.DefineLocalVariable(name, 0, signature.Length, signature, int System.Diagnostics.SymbolStore.SymAddressKind.ILOffset, addr1, 0, 0, 0, 0)

let pdbSetMethodRange (writer: PdbWriter) (docWriter1: PdbDocumentWriter) (startLine: int) (startCol: int) (docWriter2: PdbDocumentWriter) (endLine: int) (endCol: int) =
    writer.symWriter.SetMethodSourceRange(docWriter1.symDocWriter, startLine, startCol, docWriter2.symDocWriter, endLine, endCol)

let pdbDefineSequencePoints (writer: PdbWriter) (docWriter: PdbDocumentWriter) (pts: (int * int * int * int * int)[])  =
    let offsets = (Array.map (fun (x, _, _, _, _) -> x) pts)
    let lines = (Array.map (fun (_, x, _, _, _) -> x) pts)
    let columns = (Array.map (fun (_, _, x, _, _) -> x) pts)
    let endLines = (Array.map (fun (_, _, _, x, _) -> x) pts)
    let endColumns = (Array.map (fun (_, _, _, _, x) -> x) pts)
    writer.symWriter.DefineSequencePoints(docWriter.symDocWriter, pts.Length, offsets, lines, columns, endLines, endColumns)

let pdbWriteDebugInfo (writer: PdbWriter) =
    let mutable iDD = new ImageDebugDirectory()
    let mutable length = 0
    writer.symWriter.GetDebugInfo(&iDD, 0, &length, null)
    let mutable data: byte [] = Array.zeroCreate length
    writer.symWriter.GetDebugInfo(&iDD, length, &length, data)

    { iddCharacteristics = iDD.Characteristics
      iddMajorVersion = int32 iDD.MajorVersion
      iddMinorVersion = int32 iDD.MinorVersion
      iddType = iDD.Type
      iddData = data}
#endif


#if !FX_NO_PDB_WRITER
// PDB reading
type PdbReader  = { symReader: ISymbolReader }
type PdbDocument  = { symDocument: ISymbolDocument }
type PdbMethod  = { symMethod: ISymbolMethod }
type PdbVariable = { symVariable: ISymbolVariable }
type PdbMethodScope = { symScope: ISymbolScope }

type PdbSequencePoint =
    { pdbSeqPointOffset: int
      pdbSeqPointDocument: PdbDocument
      pdbSeqPointLine: int
      pdbSeqPointColumn: int
      pdbSeqPointEndLine: int
      pdbSeqPointEndColumn: int }

let pdbReadOpen (moduleName: string) (path: string) : PdbReader =
    let CorMetaDataDispenser = System.Type.GetTypeFromProgID("CLRMetaData.CorMetaDataDispenser")
    let mutable IID_IMetaDataImport = new Guid("7DAC8207-D3AE-4c75-9B67-92801A497D44")
    let mdd = System.Activator.CreateInstance(CorMetaDataDispenser) :?> IMetaDataDispenser
    let mutable o: Object = new Object()
    mdd.OpenScope(moduleName, 0, &IID_IMetaDataImport, &o)
    let importerPtr = Marshal.GetComInterfaceForObject(o, typeof<IMetadataImport>)
    try
#if ENABLE_MONO_SUPPORT
        // ISymWrapper.dll is not available as a compile-time dependency for the cross-platform compiler, since it is Windows-only 
        // Access it via reflection instead.System.Diagnostics.SymbolStore.SymBinder 
        let isym = System.Reflection.Assembly.Load("ISymWrapper, Version=4.0.0.0, Culture=neutral, PublicKeyToken=b03f5f7f11d50a3a") 
        let symbolBinder = isym.CreateInstance("System.Diagnostics.SymbolStore.SymBinder") 
        let symbolBinderTy = symbolBinder.GetType() 
        let reader = symbolBinderTy.InvokeMember("GetReader",BindingFlags.Public ||| BindingFlags.InvokeMethod ||| BindingFlags.Instance,  null,symbolBinder,[| box importerPtr; box moduleName; box path |]) 
        { symReader = reader :?> ISymbolReader } 
#else 
        let symbolBinder = new System.Diagnostics.SymbolStore.SymBinder()
        { symReader = symbolBinder.GetReader(importerPtr, moduleName, path) }
#endif
    finally
        // Marshal.GetComInterfaceForObject adds an extra ref for importerPtr
        if IntPtr.Zero <> importerPtr then
          Marshal.Release importerPtr |> ignore

// The symbol reader's finalize method will clean up any unmanaged resources.
// If file locks persist, we may want to manually invoke finalize
let pdbReadClose (_reader: PdbReader) : unit = ()

let pdbReaderGetMethod (reader: PdbReader) (token: int32) : PdbMethod =
    { symMethod = reader.symReader.GetMethod(SymbolToken token) }

let pdbReaderGetMethodFromDocumentPosition (reader: PdbReader)  (document: PdbDocument) (line: int) (column: int) : PdbMethod =
    { symMethod = reader.symReader.GetMethodFromDocumentPosition(document.symDocument, line, column) }

let pdbReaderGetDocuments (reader: PdbReader) : PdbDocument[] =
    let arr = reader.symReader.GetDocuments()
    Array.map (fun i -> { symDocument=i }) arr

let pdbReaderGetDocument (reader: PdbReader) (url: string) (language: byte[]) (languageVendor: byte[]) (documentType: byte[]) : PdbDocument =
    { symDocument = reader.symReader.GetDocument(url, Guid language, Guid languageVendor, System.Guid documentType) }

let pdbDocumentGetURL (document: PdbDocument) : string =
    document.symDocument.URL

let pdbDocumentGetType (document: PdbDocument) : byte[] (* guid *) =
    let guid = document.symDocument.DocumentType
    guid.ToByteArray()

let pdbDocumentGetLanguage (document: PdbDocument) : byte[] (* guid *) =
    let guid = document.symDocument.Language
    guid.ToByteArray()

let pdbDocumentGetLanguageVendor (document: PdbDocument) : byte[] =
    let guid = document.symDocument.LanguageVendor
    guid.ToByteArray()

let pdbDocumentFindClosestLine (document: PdbDocument) (line: int) : int =
    document.symDocument.FindClosestLine line

let pdbMethodGetToken (meth: PdbMethod) : int32 =
    let token = meth.symMethod.Token
    token.GetToken()

let pdbMethodGetSequencePoints (meth: PdbMethod) : PdbSequencePoint[] =
    let  pSize = meth.symMethod.SequencePointCount
    let offsets = Array.zeroCreate pSize
    let docs = Array.zeroCreate pSize
    let lines = Array.zeroCreate pSize
    let cols = Array.zeroCreate pSize
    let endLines = Array.zeroCreate pSize
    let endColumns = Array.zeroCreate pSize

    meth.symMethod.GetSequencePoints(offsets, docs, lines, cols, endLines, endColumns)

    Array.init pSize (fun i ->
        { pdbSeqPointOffset = offsets.[i]
          pdbSeqPointDocument = { symDocument = docs.[i] }
          pdbSeqPointLine = lines.[i]
          pdbSeqPointColumn = cols.[i]
          pdbSeqPointEndLine = endLines.[i]
          pdbSeqPointEndColumn = endColumns.[i] })

let pdbScopeGetChildren (scope: PdbMethodScope) : PdbMethodScope[] =
    let arr = scope.symScope.GetChildren()
    Array.map (fun i -> { symScope=i }) arr

let pdbScopeGetOffsets (scope: PdbMethodScope) : int * int =
    (scope.symScope.StartOffset, scope.symScope.EndOffset)

let pdbScopeGetLocals (scope: PdbMethodScope) : PdbVariable[] =
    let arr = scope.symScope.GetLocals()
    Array.map (fun i -> { symVariable=i }) arr

let pdbVariableGetName (variable: PdbVariable) : string =
    variable.symVariable.Name

let pdbVariableGetSignature (variable: PdbVariable) : byte[] =
    variable.symVariable.GetSignature()

// The tuple is (AddressKind, AddressField1)
let pdbVariableGetAddressAttributes (variable: PdbVariable) : (int32 * int32) =
    (int32 variable.symVariable.AddressKind, variable.symVariable.AddressField1)
#endif

// Key signing
type keyContainerName = string
type keyPair = byte[]
type pubkey = byte[]
type pubkeyOptions = byte[] * bool

#if FX_NO_CORHOST_SIGNER

let signerOpenPublicKeyFile filePath = FileSystem.ReadAllBytesShim filePath

let signerOpenKeyPairFile filePath = FileSystem.ReadAllBytesShim filePath

let signerGetPublicKeyForKeyPair (kp: keyPair) : pubkey =
    let reply = (StrongNameSign.getPublicKeyForKeyPair kp)
    reply

let signerGetPublicKeyForKeyContainer (_kcName: keyContainerName) : pubkey =
    raise (NotImplementedException("signerGetPublicKeyForKeyContainer is not yet implemented"))

let signerCloseKeyContainer (_kc: keyContainerName) : unit =
    raise (NotImplementedException("signerCloseKeyContainer is not yet implemented"))

let signerSignatureSize (pk: pubkey) : int =
    (StrongNameSign.signatureSize pk)

let signerSignFileWithKeyPair (fileName: string) (kp: keyPair) : unit =
    (StrongNameSign.signFile fileName kp)

let signerSignFileWithKeyContainer (_fileName: string) (_kcName: keyContainerName) : unit =
    raise (NotImplementedException("signerSignFileWithKeyContainer is not yet implemented"))

#else
// New mscoree functionality
// This type represents methods that we don't currently need, so I'm leaving unimplemented
type UnusedCOMMethod = unit -> unit
[<System.Security.SecurityCritical; Interface>]
[<ComImport; InterfaceType(ComInterfaceType.InterfaceIsIUnknown); Guid("D332DB9E-B9B3-4125-8207-A14884F53216")>]
type ICLRMetaHost =
    [<MethodImpl(MethodImplOptions.InternalCall, MethodCodeType=MethodCodeType.Runtime)>]
    abstract GetRuntime:
        [<In; MarshalAs(UnmanagedType.LPWStr)>] version: string *
        [<In; MarshalAs(UnmanagedType.LPStruct)>] interfaceId: System.Guid -> [<MarshalAs(UnmanagedType.Interface)>] System.Object

    // Methods that we don't need are stubbed out for now...
    abstract GetVersionFromFile: UnusedCOMMethod
    abstract EnumerateInstalledRuntimes: UnusedCOMMethod
    abstract EnumerateLoadedRuntimes: UnusedCOMMethod
    abstract Reserved01: UnusedCOMMethod

// We don't currently support ComConversionLoss
[<System.Security.SecurityCritical; Interface>]
[<ComImport; ComConversionLoss; InterfaceType(ComInterfaceType.InterfaceIsIUnknown); Guid("9FD93CCF-3280-4391-B3A9-96E1CDE77C8D")>]
type ICLRStrongName =
    // Methods that we don't need are stubbed out for now...
    abstract GetHashFromAssemblyFile: UnusedCOMMethod
    abstract GetHashFromAssemblyFileW: UnusedCOMMethod
    abstract GetHashFromBlob: UnusedCOMMethod
    abstract GetHashFromFile: UnusedCOMMethod
    abstract GetHashFromFileW: UnusedCOMMethod
    abstract GetHashFromHandle: UnusedCOMMethod
    abstract StrongNameCompareAssemblies: UnusedCOMMethod

    [<MethodImpl(MethodImplOptions.InternalCall, MethodCodeType=MethodCodeType.Runtime)>]
    abstract StrongNameFreeBuffer: [<In>] pbMemory: nativeint -> unit

    abstract StrongNameGetBlob: UnusedCOMMethod
    abstract StrongNameGetBlobFromImage: UnusedCOMMethod

    [<MethodImpl(MethodImplOptions.InternalCall, MethodCodeType=MethodCodeType.Runtime)>]
    abstract StrongNameGetPublicKey :
            [<In; MarshalAs(UnmanagedType.LPWStr)>] pwzKeyContainer: string *
            [<In; MarshalAs(UnmanagedType.LPArray, SizeParamIndex=2s)>] pbKeyBlob: byte[] *
            [<In; MarshalAs(UnmanagedType.U4)>] cbKeyBlob: uint32 *
            [<Out>] ppbPublicKeyBlob: nativeint byref *
            [<Out; MarshalAs(UnmanagedType.U4)>] pcbPublicKeyBlob: uint32 byref -> unit

    abstract StrongNameHashSize: UnusedCOMMethod

    [<MethodImpl(MethodImplOptions.InternalCall, MethodCodeType=MethodCodeType.Runtime)>]
    abstract StrongNameKeyDelete: [<In; MarshalAs(UnmanagedType.LPWStr)>] pwzKeyContainer: string -> unit

    abstract StrongNameKeyGen: UnusedCOMMethod
    abstract StrongNameKeyGenEx: UnusedCOMMethod
    abstract StrongNameKeyInstall: UnusedCOMMethod

    [<MethodImpl(MethodImplOptions.InternalCall, MethodCodeType=MethodCodeType.Runtime)>]
    abstract StrongNameSignatureGeneration :
            [<In; MarshalAs(UnmanagedType.LPWStr)>] pwzFilePath: string *
            [<In; MarshalAs(UnmanagedType.LPWStr)>] pwzKeyContainer: string *
            [<In; MarshalAs(UnmanagedType.LPArray, SizeParamIndex=3s)>] pbKeyBlob: byte [] *
            [<In; MarshalAs(UnmanagedType.U4)>] cbKeyBlob: uint32 *
            [<Out>] ppbSignatureBlob: nativeint *
            [<MarshalAs(UnmanagedType.U4)>] pcbSignatureBlob: uint32 byref -> unit

    abstract StrongNameSignatureGenerationEx: UnusedCOMMethod

    [<MethodImpl(MethodImplOptions.InternalCall, MethodCodeType=MethodCodeType.Runtime)>]
    abstract StrongNameSignatureSize :
            [<In; MarshalAs(UnmanagedType.LPArray, SizeParamIndex=1s)>] pbPublicKeyBlob: byte[] *
            [<In; MarshalAs(UnmanagedType.U4)>] cbPublicKeyBlob: uint32 *
            [<Out; MarshalAs(UnmanagedType.U4)>] pcbSize: uint32 byref -> unit

    abstract StrongNameSignatureVerification: UnusedCOMMethod

    [<MethodImpl(MethodImplOptions.InternalCall, MethodCodeType=MethodCodeType.Runtime)>]
    abstract StrongNameSignatureVerificationEx :
            [<In; MarshalAs(UnmanagedType.LPWStr)>] pwzFilePath: string *
            [<In; MarshalAs(UnmanagedType.I1)>] fForceVerification: bool *
            [<In; MarshalAs(UnmanagedType.I1)>] pfWasVerified: bool byref -> [<MarshalAs(UnmanagedType.I1)>] bool

    abstract StrongNameSignatureVerificationFromImage: UnusedCOMMethod
    abstract StrongNameTokenFromAssembly: UnusedCOMMethod
    abstract StrongNameTokenFromAssemblyEx: UnusedCOMMethod
    abstract StrongNameTokenFromPublicKey: UnusedCOMMethod


[<System.Security.SecurityCritical; Interface>]
[<ComImport; InterfaceType(ComInterfaceType.InterfaceIsIUnknown); Guid("BD39D1D2-BA2F-486A-89B0-B4B0CB466891")>]
type ICLRRuntimeInfo =
    // REVIEW: Methods that we don't need will be stubbed out for now...
    abstract GetVersionString: unit -> unit
    abstract GetRuntimeDirectory: unit -> unit
    abstract IsLoaded: unit -> unit
    abstract LoadErrorString: unit -> unit
    abstract LoadLibrary: unit -> unit
    abstract GetProcAddress: unit -> unit

    [<MethodImpl(MethodImplOptions.InternalCall, MethodCodeType=MethodCodeType.Runtime)>]
    abstract GetInterface :
        [<In; MarshalAs(UnmanagedType.LPStruct)>] coClassId: System.Guid *
        [<In; MarshalAs(UnmanagedType.LPStruct)>] interfaceId: System.Guid -> [<MarshalAs(UnmanagedType.Interface)>]System.Object

[<System.Security.SecurityCritical>]
[<DllImport("mscoree.dll", SetLastError = true, PreserveSig=false, EntryPoint="CreateInterface")>]
let CreateInterface (
                    ([<MarshalAs(UnmanagedType.LPStruct)>] _clsidguid: System.Guid),
                    ([<MarshalAs(UnmanagedType.LPStruct)>] _guid: System.Guid),
                    ([<MarshalAs(UnmanagedType.Interface)>] _metaHost :
                        ICLRMetaHost byref)) : unit = failwith "CreateInterface"

let signerOpenPublicKeyFile filePath = FileSystem.ReadAllBytesShim filePath

let signerOpenKeyPairFile filePath = FileSystem.ReadAllBytesShim filePath

let mutable iclrsn: ICLRStrongName option = None
let getICLRStrongName () =
    match iclrsn with
    | None ->
        let CLSID_CLRStrongName = System.Guid(0xB79B0ACDu, 0xF5CDus, 0x409bus, 0xB5uy, 0xA5uy, 0xA1uy, 0x62uy, 0x44uy, 0x61uy, 0x0Buy, 0x92uy)
        let IID_ICLRStrongName = System.Guid(0x9FD93CCFu, 0x3280us, 0x4391us, 0xB3uy, 0xA9uy, 0x96uy, 0xE1uy, 0xCDuy, 0xE7uy, 0x7Cuy, 0x8Duy)
        let CLSID_CLRMetaHost =  System.Guid(0x9280188Du, 0x0E8Eus, 0x4867us, 0xB3uy, 0x0Cuy, 0x7Fuy, 0xA8uy, 0x38uy, 0x84uy, 0xE8uy, 0xDEuy)
        let IID_ICLRMetaHost = System.Guid(0xD332DB9Eu, 0xB9B3us, 0x4125us, 0x82uy, 0x07uy, 0xA1uy, 0x48uy, 0x84uy, 0xF5uy, 0x32uy, 0x16uy)
        let clrRuntimeInfoGuid = System.Guid(0xBD39D1D2u, 0xBA2Fus, 0x486aus, 0x89uy, 0xB0uy, 0xB4uy, 0xB0uy, 0xCBuy, 0x46uy, 0x68uy, 0x91uy)

        let runtimeVer = System.Runtime.InteropServices.RuntimeEnvironment.GetSystemVersion()
        let mutable metaHost = Unchecked.defaultof<ICLRMetaHost>
        CreateInterface(CLSID_CLRMetaHost, IID_ICLRMetaHost, &metaHost)
        if Unchecked.defaultof<ICLRMetaHost> = metaHost then
            failwith "Unable to obtain ICLRMetaHost object - check freshness of mscoree.dll"
        let runtimeInfo = metaHost.GetRuntime(runtimeVer, clrRuntimeInfoGuid) :?> ICLRRuntimeInfo
        let sn = runtimeInfo.GetInterface(CLSID_CLRStrongName, IID_ICLRStrongName) :?> ICLRStrongName
        if Unchecked.defaultof<ICLRStrongName> = sn then
            failwith "Unable to obtain ICLRStrongName object"
        iclrsn <- Some sn
        sn
    | Some sn -> sn

let signerGetPublicKeyForKeyPair kp =
 if IL.runningOnMono then
    let snt = System.Type.GetType("Mono.Security.StrongName")
    let sn = System.Activator.CreateInstance(snt, [| box kp |])
    snt.InvokeMember("PublicKey", (BindingFlags.GetProperty ||| BindingFlags.Instance ||| BindingFlags.Public), null, sn, [| |], Globalization.CultureInfo.InvariantCulture) :?> byte[]
 else
    let mutable pSize = 0u
    let mutable pBuffer: nativeint = (nativeint)0
    let iclrSN = getICLRStrongName()

    iclrSN.StrongNameGetPublicKey(Unchecked.defaultof<string>, kp, (uint32) kp.Length, &pBuffer, &pSize) |> ignore
    let mutable keybuffer: byte [] = Bytes.zeroCreate (int pSize)
    // Copy the marshalled data over - we'll have to free this ourselves
    Marshal.Copy(pBuffer, keybuffer, 0, int pSize)
    iclrSN.StrongNameFreeBuffer pBuffer |> ignore
    keybuffer

let signerGetPublicKeyForKeyContainer kc =
    let mutable pSize = 0u
    let mutable pBuffer: nativeint = (nativeint)0
    let iclrSN = getICLRStrongName()
    iclrSN.StrongNameGetPublicKey(kc, Unchecked.defaultof<byte[]>, 0u, &pBuffer, &pSize) |> ignore
    let mutable keybuffer: byte [] = Bytes.zeroCreate (int pSize)
    // Copy the marshalled data over - we'll have to free this ourselves later
    Marshal.Copy(pBuffer, keybuffer, 0, int pSize)
    iclrSN.StrongNameFreeBuffer pBuffer |> ignore
    keybuffer

let signerCloseKeyContainer kc =
    let iclrSN = getICLRStrongName()
    iclrSN.StrongNameKeyDelete kc |> ignore

let signerSignatureSize (pk: byte[]) =
 if IL.runningOnMono then
   if pk.Length > 32 then pk.Length - 32 else 128
 else
    let mutable pSize =  0u
    let iclrSN = getICLRStrongName()
    iclrSN.StrongNameSignatureSize(pk, uint32 pk.Length, &pSize) |> ignore
    int pSize

let signerSignFileWithKeyPair fileName kp =
 if IL.runningOnMono then
    let snt = System.Type.GetType("Mono.Security.StrongName")
    let sn = System.Activator.CreateInstance(snt, [| box kp |])
    let conv (x: obj) = if (unbox x: bool) then 0 else -1
    snt.InvokeMember("Sign", (BindingFlags.InvokeMethod ||| BindingFlags.Instance ||| BindingFlags.Public), null, sn, [| box fileName |], Globalization.CultureInfo.InvariantCulture) |> conv |> check "Sign"
    snt.InvokeMember("Verify", (BindingFlags.InvokeMethod ||| BindingFlags.Instance ||| BindingFlags.Public), null, sn, [| box fileName |], Globalization.CultureInfo.InvariantCulture) |> conv |> check "Verify"
 else
    let mutable pcb = 0u
    let mutable ppb = (nativeint)0
    let mutable ok = false
    let iclrSN = getICLRStrongName()
    iclrSN.StrongNameSignatureGeneration(fileName, Unchecked.defaultof<string>, kp, uint32 kp.Length, ppb, &pcb) |> ignore
    iclrSN.StrongNameSignatureVerificationEx(fileName, true, &ok) |> ignore

let signerSignFileWithKeyContainer fileName kcName =
    let mutable pcb = 0u
    let mutable ppb = (nativeint)0
    let mutable ok = false
    let iclrSN = getICLRStrongName()
    iclrSN.StrongNameSignatureGeneration(fileName, kcName, Unchecked.defaultof<byte[]>, 0u, ppb, &pcb) |> ignore
    iclrSN.StrongNameSignatureVerificationEx(fileName, true, &ok) |> ignore
#endif<|MERGE_RESOLUTION|>--- conflicted
+++ resolved
@@ -743,121 +743,6 @@
 [<Guid("0B97726E-9E6D-4f05-9A26-424022093CAA"); InterfaceType(ComInterfaceType.InterfaceIsIUnknown)>]
 type ISymUnmanagedWriter2 =
     abstract DefineDocument: [<MarshalAs(UnmanagedType.LPWStr)>] url: string *
-<<<<<<< HEAD
-                             language: System.Guid byref *
-                             languageVendor: System.Guid byref *
-                             documentType: System.Guid byref *
-                             [<MarshalAs(UnmanagedType.Interface)>] RetVal: ISymUnmanagedDocumentWriter byref -> unit    
-    abstract SetUserEntryPoint : entryMethod : uint32 -> unit     
-    abstract OpenMethod : meth : int -> unit
-    abstract CloseMethod : unit -> unit    
-    abstract OpenScope : startOffset : int * pRetVal : int byref -> unit    
-    abstract CloseScope : endOffset : int -> unit
-    abstract SetScopeRange : scopeID : int * startOffset : int * endOffset : int -> unit    
-    abstract DefineLocalVariable : [<MarshalAs(UnmanagedType.LPWStr)>] varname : string *
-                                attributes : int *
-                                cSig : int *
-                                [<MarshalAs(UnmanagedType.LPArray, SizeParamIndex=2s)>]signature : byte[] *
-                                addressKind : int *
-                                addr1 : int *
-                                addr2 : int *
-                                addr3 : int *
-                                startOffset : int *
-                                endOffset : int -> unit
-    abstract DefineParameter : [<MarshalAs(UnmanagedType.LPWStr)>] paramname : string *
-                            attributes : int *
-                            sequence : int *
-                            addressKind : int *
-                            addr1 : int *
-                            addr2 : int *
-                            addr3 : int -> unit
-    abstract DefineField : parent : int *
-                      [<MarshalAs(UnmanagedType.LPWStr)>] fieldname : string *
-                      attributes : int *
-                      cSig : int *
-                      [<MarshalAs(UnmanagedType.LPArray, SizeParamIndex=3s)>]signature : byte[] *
-                      addressKind : int *
-                      addr1 : int *
-                      addr2 : int *
-                      addr3 : int -> unit
-    abstract DefineGlobalVariable : [<MarshalAs(UnmanagedType.LPWStr)>] globalvarname : string *
-                                  attributes : int *
-                                  cSig : int *
-                                  [<MarshalAs(UnmanagedType.LPArray, SizeParamIndex=2s)>]signature : byte[] *
-                                  addressKind : int *
-                                  addr1 : int *
-                                  addr2 : int *
-                                  addr3 : int -> unit
-    abstract Close : unit -> unit
-    abstract SetSymAttribute : parent : int *
-                            [<MarshalAs(UnmanagedType.LPWStr)>] attname : string *
-                            cData : int *
-                            [<MarshalAs(UnmanagedType.LPArray, SizeParamIndex=2s)>]data : byte[] -> unit
-    abstract OpenNamespace : [<MarshalAs(UnmanagedType.LPWStr)>] nsname : string -> unit
-    abstract CloseNamespace : unit -> unit
-    abstract UsingNamespace : [<MarshalAs(UnmanagedType.LPWStr)>] fullName : string -> unit
-    abstract SetMethodSourceRange : startDoc : ISymUnmanagedDocumentWriter *
-                                  startLine : int *
-                                  startColumn : int *
-                                  endDoc : ISymUnmanagedDocumentWriter *
-                                  endLine : int *
-                                  endColumn : int -> unit
-    abstract Initialize : emitter : nativeint *
-                    [<MarshalAs(UnmanagedType.LPWStr)>] filename : string *
-                    stream : IStream *
-                    fullBuild : bool -> unit
-    abstract GetDebugInfo : iDD : ImageDebugDirectory byref *
-                          cData : int * 
-                          pcData : int byref *
-#if BUILDING_WITH_LKG || BUILD_FROM_SOURCE
-                          [<MarshalAs(UnmanagedType.LPArray, SizeParamIndex=1s)>]data : byte[] -> unit
-#else
-                          [<MarshalAs(UnmanagedType.LPArray, SizeParamIndex=1s)>]data : byte[]? -> unit
-#endif
-    abstract DefineSequencePoints : document : ISymUnmanagedDocumentWriter *
-                                  spCount : int *
-                                  [<MarshalAs(UnmanagedType.LPArray, SizeParamIndex=1s)>]offsets : int [] *
-                                  [<MarshalAs(UnmanagedType.LPArray, SizeParamIndex=1s)>]lines : int [] *
-                                  [<MarshalAs(UnmanagedType.LPArray, SizeParamIndex=1s)>]columns : int [] *
-                                  [<MarshalAs(UnmanagedType.LPArray, SizeParamIndex=1s)>]endLines : int [] *
-                                  [<MarshalAs(UnmanagedType.LPArray, SizeParamIndex=1s)>]endColumns : int [] -> unit
-    abstract RemapToken : oldToken : int * newToken : int -> unit
-    abstract Initialize2 : emitter : nativeint *
-                    [<MarshalAs(UnmanagedType.LPWStr)>] tempfilename : string *
-                    stream : IStream *
-                    fullBuild : bool *
-                    [<MarshalAs(UnmanagedType.LPWStr)>] finalfilename : string -> unit
-    abstract DefineConstant : [<MarshalAs(UnmanagedType.LPWStr)>] constname : string *
-                            value : Object *
-                            cSig : int *
-                            [<MarshalAs(UnmanagedType.LPArray, SizeParamIndex=2s)>]signature : byte[] -> unit
-    abstract Abort : unit -> unit
-    abstract DefineLocalVariable2 : [<MarshalAs(UnmanagedType.LPWStr)>] localvarname2 : string *
-                                  attributes : int *
-                                  sigToken : int *
-                                  addressKind : int *
-                                  addr1 : int *
-                                  addr2 : int *
-                                  addr3 : int *
-                                  startOffset : int *
-                                  endOffset : int -> unit          
-    abstract DefineGlobalVariable2 : [<MarshalAs(UnmanagedType.LPWStr)>] globalvarname2 : string *
-                                    attributes : int *
-                                    sigToken : int *
-                                    addressKind : int *
-                                    addr1 : int *
-                                    addr2 : int *
-                                    addr3 : int -> unit                   
-    abstract DefineConstant2 : [<MarshalAs(UnmanagedType.LPWStr)>] constantname2 : string *
-                              value : Object *
-                              sigToken : int -> unit          
-    abstract OpenMethod2 : method2 : int *
-                          isect : int *
-                          offset : int -> unit
-
-type PdbWriter = { symWriter : ISymUnmanagedWriter2 }
-type PdbDocumentWriter = { symDocWriter : ISymUnmanagedDocumentWriter }  (* pointer to pDocumentWriter COM object *)
-=======
                               language: System.Guid byref *
                               languageVendor: System.Guid byref *
                               documentType: System.Guid byref *
@@ -923,7 +808,11 @@
     abstract GetDebugInfo: iDD: ImageDebugDirectory byref *
                           cData: int *
                           pcData: int byref *
-                          [<MarshalAs(UnmanagedType.LPArray, SizeParamIndex=1s)>]data: byte[] -> unit
+#if BUILDING_WITH_LKG || BUILD_FROM_SOURCE
+                          [<MarshalAs(UnmanagedType.LPArray, SizeParamIndex=1s)>]data : byte[] -> unit
+#else
+                          [<MarshalAs(UnmanagedType.LPArray, SizeParamIndex=1s)>]data : byte[]? -> unit
+#endif
     abstract DefineSequencePoints: document: ISymUnmanagedDocumentWriter *
                                   spCount: int *
                                   [<MarshalAs(UnmanagedType.LPArray, SizeParamIndex=1s)>]offsets: int [] *
@@ -967,7 +856,6 @@
 
 type PdbWriter = { symWriter: ISymUnmanagedWriter2 }
 type PdbDocumentWriter = { symDocWriter: ISymUnmanagedDocumentWriter }  (* pointer to pDocumentWriter COM object *)
->>>>>>> 24407d57
 type idd =
     { iddCharacteristics: int32
       iddMajorVersion: int32; (* actually u16 in IMAGE_DEBUG_DIRECTORY *)
