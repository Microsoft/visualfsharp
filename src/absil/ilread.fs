--- conflicted
+++ resolved
@@ -908,7 +908,6 @@
     fun f (idx: int32) ->
         let cache = 
             match !cache with
-<<<<<<< HEAD
             | null -> 
                 let c = new Dictionary<int32, _>(11)
                 cache :=  c
@@ -917,13 +916,6 @@
         let mutable res = Unchecked.defaultof<_>
         let ok = cache.TryGetValue(idx, &res)
         if ok then 
-=======
-            | null -> cache := new Dictionary<int32, _>(11)
-            | _ -> ()
-            !cache
-        match cache.TryGetValue idx with
-        | true, res ->
->>>>>>> 8bada643
             incr count 
             res
         | _ ->
