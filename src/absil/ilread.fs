--- conflicted
+++ resolved
@@ -899,7 +899,6 @@
     addReport (fun oc -> if !count <> 0 then oc.WriteLine ((_inbase + string !count + " "+ _nm + " cache hits"): string))
 #endif
     fun f (idx: int32) ->
-<<<<<<< HEAD
         lock gate (fun () ->
             let cache = 
                 match !cache with
@@ -916,21 +915,6 @@
                 cache.[idx] <- res 
                 res
         )
-=======
-        let cache = 
-            match !cache with
-            | null -> cache := new Dictionary<int32, _>(11)
-            | _ -> ()
-            !cache
-        match cache.TryGetValue idx with
-        | true, res ->
-            incr count 
-            res
-        | _ ->
-            let res = f idx 
-            cache.[idx] <- res 
-            res 
->>>>>>> 4a695e79
 
 let mkCacheGeneric lowMem _inbase _nm _sz =
     if lowMem then (fun f x -> f x) else
