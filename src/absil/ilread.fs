--- conflicted
+++ resolved
@@ -30,11 +30,9 @@
 open FSharp.Compiler.Range
 open System.Reflection
 
-<<<<<<< HEAD
+#nowarn "9"
+
 let PrimaryAssemblyILGlobals = mkILGlobals ILScopeRef.PrimaryAssembly
-=======
-#nowarn "9"
->>>>>>> 57b72068
 
 let checking = false  
 let logging = false
@@ -3123,11 +3121,7 @@
 #endif
       
 // Note, pectxtEager and pevEager must not be captured by the results of this function
-<<<<<<< HEAD
-let openMetadataReader (fileName, mdfile: BinaryFile, metadataPhysLoc, peinfo, pectxtEager: PEReader, pevEager: BinaryView, pectxtCaptured, reduceMemoryUsage) = 
-=======
-let openMetadataReader (fileName, mdfile: BinaryFile, metadataPhysLoc, peinfo, pectxtEager: PEReader, pevEager, pectxtCaptured, reduceMemoryUsage, ilGlobals) = 
->>>>>>> 57b72068
+let openMetadataReader (fileName, mdfile: BinaryFile, metadataPhysLoc, peinfo, pectxtEager: PEReader, pevEager, pectxtCaptured, reduceMemoryUsage) = 
     let mdv = mdfile.GetView()
     let magic = seekReadUInt16AsInt32 mdv metadataPhysLoc
     if magic <> 0x5342 then failwith (fileName + ": bad metadata magic number: " + string magic)
@@ -3716,13 +3710,8 @@
     let ilModule, ilAssemblyRefs = openMetadataReader (fileName, pefile, metadataPhysLoc, peinfo, pectxt, pev, Some pectxt, reduceMemoryUsage)
     ilModule, ilAssemblyRefs, pdb
 
-<<<<<<< HEAD
-let openPEMetadataOnly (fileName, peinfo, pectxtEager, pev, mdfile: BinaryFile, reduceMemoryUsage) = 
-    openMetadataReader (fileName, mdfile, 0, peinfo, pectxtEager, pev, None, reduceMemoryUsage)
-=======
-let openPEMetadataOnly (fileName, peinfo, pectxtEager, pevEager, mdfile: BinaryFile, reduceMemoryUsage, ilGlobals) = 
-    openMetadataReader (fileName, mdfile, 0, peinfo, pectxtEager, pevEager, None, reduceMemoryUsage, ilGlobals)
->>>>>>> 57b72068
+let openPEMetadataOnly (fileName, peinfo, pectxtEager, pevEager, mdfile: BinaryFile, reduceMemoryUsage) = 
+    openMetadataReader (fileName, mdfile, 0, peinfo, pectxtEager, pevEager, None, reduceMemoryUsage)
   
 let ClosePdbReader pdb =  
 #if FX_NO_PDB_READER
