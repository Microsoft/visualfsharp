--- conflicted
+++ resolved
@@ -22,10 +22,6 @@
 open FSharp.Compiler.AbstractIL.ILAsciiWriter 
 open FSharp.Compiler.ErrorLogger
 open FSharp.Compiler.Range
-<<<<<<< HEAD
-=======
-open FSharp.Core.Printf
->>>>>>> ccb913d3
 
 #if FX_RESHAPED_REFLECTION
 open Microsoft.FSharp.Core.ReflectionAdapters
@@ -782,13 +778,8 @@
             failwithf "convMethodRef: could not bind to method '%A' of type '%s'" (System.String.Join(", ", methNames)) parentT.AssemblyQualifiedName
         | Some methInfo -> methInfo (* return MethodInfo for (generic) type's (generic) method *)
           
-<<<<<<< HEAD
 let queryableTypeGetMethod cenv emEnv parentT (mref: ILMethodRef) : MethodInfo =
     assert(not (typeIsNotQueryable(parentT)))
-=======
-let queryableTypeGetMethod cenv emEnv parentT (mref: ILMethodRef) =
-    assert(not (typeIsNotQueryable parentT))
->>>>>>> ccb913d3
     if mref.GenericArity = 0 then 
         let tyargTs = getGenericArgumentsOfType parentT      
         let argTs, resT = 
@@ -871,7 +862,6 @@
             methInfo
     methInfo 
 
-<<<<<<< HEAD
 //----------------------------------------------------------------------------
 // - QueryableTypeGetConstructors: get a constructor on a non-TypeBuilder type
 //----------------------------------------------------------------------------
@@ -879,12 +869,6 @@
 let queryableTypeGetConstructor cenv emEnv (parentT: Type) (mref: ILMethodRef) : ConstructorInfo =
     let tyargTs  = getGenericArgumentsOfType parentT
     let reqArgTs  = 
-=======
-/// Get a constructor on a non-TypeBuilder type
-let queryableTypeGetConstructor cenv emEnv (parentT: Type) (mref: ILMethodRef) =
-    let tyargTs = getGenericArgumentsOfType parentT
-    let reqArgTs = 
->>>>>>> ccb913d3
         let emEnv = envPushTyvars emEnv tyargTs
         convTypesToArray cenv emEnv mref.ArgTypes
     let res = parentT.GetConstructor(BindingFlags.Public ||| BindingFlags.NonPublic ||| BindingFlags.Instance, null, reqArgTs, null)  
@@ -1307,19 +1291,13 @@
                     setArrayMethInfo shape.Rank ety
                 else
 #endif
-<<<<<<< HEAD
                     modB.GetArrayMethodAndLog(aty, "Set", System.Reflection.CallingConventions.HasThis, null, Array.append (Array.create shape.Rank (typeof<int>)) (Array.ofList [ ety ]))
             ilG.EmitAndLog(OpCodes.Call, meth)
-=======
-                    modB.GetArrayMethodAndLog (aty, "Set", System.Reflection.CallingConventions.HasThis, (null: Type), Array.append (Array.create shape.Rank (typeof<int>)) (Array.ofList [ ety ])) 
-            ilG.EmitAndLog (OpCodes.Call, meth)
->>>>>>> ccb913d3
 
     | I_newarr (shape, ty) -> 
         if (shape = ILArrayShape.SingleDimensional)
         then ilG.EmitAndLog (OpCodes.Newarr, convType cenv emEnv ty)
         else 
-<<<<<<< HEAD
             let aty = convType cenv emEnv  (ILType.Array(shape, ty)) 
             let meth = modB.GetArrayMethodAndLog(aty, ".ctor", System.Reflection.CallingConventions.HasThis, null, Array.create shape.Rank (typeof<int>))
             ilG.EmitAndLog(OpCodes.Newobj, meth)
@@ -1330,18 +1308,6 @@
     | I_refanyval ty -> ilG.EmitAndLog(OpCodes.Refanyval, convType cenv emEnv ty)
     | I_rethrow -> ilG.EmitAndLog(OpCodes.Rethrow)
     | I_break -> ilG.EmitAndLog(OpCodes.Break)
-=======
-            let aty = convType cenv emEnv (ILType.Array(shape, ty)) 
-            let meth = modB.GetArrayMethodAndLog (aty, ".ctor", System.Reflection.CallingConventions.HasThis, (null: Type), Array.create shape.Rank (typeof<int>))
-            ilG.EmitAndLog (OpCodes.Newobj, meth)
-
-    | I_ldlen -> ilG.EmitAndLog OpCodes.Ldlen
-    | I_mkrefany ty -> ilG.EmitAndLog (OpCodes.Mkrefany, convType cenv emEnv ty)
-    | I_refanytype -> ilG.EmitAndLog OpCodes.Refanytype
-    | I_refanyval ty -> ilG.EmitAndLog (OpCodes.Refanyval, convType cenv emEnv ty)
-    | I_rethrow -> ilG.EmitAndLog OpCodes.Rethrow
-    | I_break -> ilG.EmitAndLog OpCodes.Break
->>>>>>> ccb913d3
     | I_seqpoint src -> 
 #if FX_RESHAPED_REFEMIT
         ignore src
