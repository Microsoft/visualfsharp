// Copyright (c) Microsoft Corporation.  All Rights Reserved.  See License.txt in the project root for license information.

/// The "unlinked" view of .NET metadata and code.  Central to 
///  to Abstract IL library
module public Microsoft.FSharp.Compiler.AbstractIL.IL 

open Internal.Utilities
open System.Collections.Generic
open System.Reflection

[<RequireQualifiedAccess>]
type PrimaryAssembly = 
    | Mscorlib
    | System_Runtime
    | NetStandard

    member Name: string

// ====================================================================
// .NET binaries can be converted to the data structures below by using 
// the functions in the "Ilread" module. 
//
// Constituent types are listed in ascending order of complexity, 
// all the way up to the type ILModuleDef, representing the read of an IL 
// assembly (.dll or .exe), or part of a multi-module assembly.  Types are 
// often specified via a concrete representation for the type (e.g. a record), 
// though some types are abstract. 
//
// The second part of the file (after the definition of all the types) 
// specifies a large set of utilities for building objects belonging to 
// the types.  You will only need to become familiar with these if you 
// are transforming code or writing a code-generating compiler.
// 
// Several other utilities are also defined in this file:
//   1. A code builder for turning linear sequences of instructions 
//      augmented with exception tables into the more structured 
//      format used for code.  
//
//   2. The "typ_XYZ", "tspec_XYZ" and "mspec_XYZ" values which 
//      can be used to reference types in the "primary assembly (either System.Runtime or mscorlib)" assembly.
//
//   3. The "rescopeXYZ" functions which can be used to lift a piece of
//      metadata from one assembly and transform it to a piece of metadata
//      suitable for use from another assembly.  The transformation adjusts
//      references in the metadata to take into account the assembly
//      where the metadata will now be located.
//
//   4. The "instantiateXYZ" utilities to replace type variables
//      by types.  These are associated with generics.
//
//   5. The "intern_XYZ" tables for reducing the memory used by 
//      generated constructs.
//
//   6. The "refs_of_XYZ" utilities for finding all the assemblies 
//      referenced by a module.
//
//   7. A somewhat obscure facility to allow new instructions and types
//      to be added to the   This is only used by ILX.
// ==================================================================== 

// Guids (Note: consider adjusting these to the System.Guid type)
type ILGuid = byte[]

[<StructuralEquality; StructuralComparison>]
type ILPlatform = 
    | X86
    | AMD64
    | IA64

/// Debug info.  Values of type "source" can be attached at sequence 
/// points and some other locations. 
[<Sealed>]
type ILSourceDocument =
    static member Create : language: ILGuid option * vendor: ILGuid option * documentType: ILGuid option * file: string -> ILSourceDocument
    member Language: ILGuid option
    member Vendor: ILGuid option
    member DocumentType: ILGuid option
    member File: string


[<Sealed>]
type ILSourceMarker =
    static member Create : document: ILSourceDocument * line: int * column: int * endLine:int * endColumn: int-> ILSourceMarker
    member Document: ILSourceDocument
    member Line: int
    member Column: int
    member EndLine: int
    member EndColumn: int

[<StructuralEquality; StructuralComparison>]
type PublicKey = 
    | PublicKey of byte[]
    | PublicKeyToken of byte[]
    member IsKey: bool
    member IsKeyToken: bool
    member Key: byte[]
    member KeyToken: byte[]
    static member KeyAsToken: byte[] -> PublicKey 

type ILVersionInfo = uint16 * uint16 * uint16 * uint16

[<Sealed>]
type ILAssemblyRef =
    static member Create : name: string * hash: byte[] option * publicKey: PublicKey option * retargetable: bool * version: ILVersionInfo option * locale: string option -> ILAssemblyRef
    static member FromAssemblyName : System.Reflection.AssemblyName -> ILAssemblyRef
    member Name: string
    /// The fully qualified name of the assembly reference, e.g. mscorlib, Version=1.0.3705 etc.
    member QualifiedName: string 
    member Hash: byte[] option
    member PublicKey: PublicKey option
    /// CLI says this indicates if the assembly can be retargeted (at runtime) to be from a different publisher. 
    member Retargetable: bool
    member Version: ILVersionInfo option
    member Locale: string option
    interface System.IComparable

[<Sealed>]
type ILModuleRef =
    static member Create : name: string * hasMetadata: bool * hash: byte[] option -> ILModuleRef
    member Name: string
    member HasMetadata: bool
    member Hash: byte[] option
    interface System.IComparable

// Scope references
//
// Scope references are the bits of metadata attached to type names
// that indicate where a type can be found. CIL has three 
// kinds: local, module and assembly references:
//   o Local: the type must reside in the same module as the scope reference
//   o Module: the type must reside in the indicated module in the same
//     assembly as the scope reference
//   o Assembly: The type must reside in the indicated assembly.
//     These have no implicit context. Assembly references can end up 
//     binding to the assembly containing the reference, i.e. 
//     may be self or mutually referential.
//
//     Assembly reference may also resolve to type in an 
//     auxiliary module of an assembly when the assembly 
//     has an "exported types" (here called "classes elsewhere") table.
//
// We represent these references by values embedded within type
// references.  These values are usually "shared" across the data
// structures for a module, i.e. one such value is created for each
// assembly or module reference, and this value is reused within each
// type object.
//
// Note that as with method references the term structure is not 
// _linked_, i.e. a "ILScopeRef" is still a _reference_ to a scope, 
// not the scope itself.  Because the structure is not linked, 
// the Abstract IL toolset does not require 
// strongly connected inputs: you can manipulate an assembly
// without loading all its dependent assemblies.  This is the primary
// difference between Abstract IL and Reflection, and it can be both
// a blessing and a curse depending on the kind of manipulation you
// wish to perform.
//
// Similarly, you can manipulate individual modules within
// an assembly without having the whole assembly loaded.  (But note that
// most assemblies are single-module in any case).
//
// [ILScopeRef]'s _cannot_ be compared for equality in the way that
// might be expected, in these sense that two ILScopeRef's may 
// resolve to the same assembly/module even though they are not equal.  
//
//   Aside: People have suggested normalizing all scope references
//          so that this would be possible, and early versions of this
//          toolkit did this.  However, this meant that in order to load
//          each module you had to tell the toolkit which assembly it belonged to.
//          Furthermore, you had to know the exact resolved details of 
//          each assembly the module refers to.  This is
//          effectively like having a "fully-linked" view of the graph
//          of assemblies, like that provided in the Ilbind module.  This is really problematic for compile-time tools,
//          as, for example, the policy for linking at the runtime-machine
//          may actually alter the results of linking.  If such compile-time
//          assumptions are to be made then the tool built on top
//          of the toolkit rather than the toolkit itself should
//          make them.
//
// Scope references, type references, field references and method references
// can be "bound" to particular assemblies using the functions in "Ilbind".  
// This simulates the resolution/binding process performed by a Common Language
// Runtime during execution.  Various tests and derived operations
// can then be performed on the results of binding.  
[<StructuralEquality; StructuralComparison>]
[<RequireQualifiedAccess>]
type ILScopeRef = 
    /// A reference to the type in the current module
    | Local 
    /// A reference to a type in a module in the same assembly
    | Module of ILModuleRef   
    /// A reference to a type in another assembly
    | Assembly of ILAssemblyRef  
    member IsLocalRef: bool
    member IsModuleRef: bool
    member IsAssemblyRef: bool
    member ModuleRef: ILModuleRef
    member AssemblyRef: ILAssemblyRef
    member QualifiedName: string

// Calling conventions.  
//
// For nearly all purposes you simply want to use ILArgConvention.Default combined
// with ILThisConvention.Instance or ILThisConvention.Static, i.e.
//   ILCallingConv.Instance == Callconv(ILThisConvention.Instance, ILArgConvention.Default): for an instance method
//   ILCallingConv.Static   == Callconv(ILThisConvention.Static, ILArgConvention.Default): for a static method
//
// ILThisConvention.InstanceExplicit is only used by Managed C++, and indicates 
// that the 'this' pointer is actually explicit in the signature. 
[<StructuralEquality; StructuralComparison; RequireQualifiedAccess>]
type ILArgConvention = 
    | Default
    | CDecl 
    | StdCall 
    | ThisCall 
    | FastCall 
    | VarArg
      
[<StructuralEquality; StructuralComparison; RequireQualifiedAccess>]
type ILThisConvention =
    /// accepts an implicit 'this' pointer 
    | Instance           
    /// accepts an explicit 'this' pointer 
    | InstanceExplicit  
    /// no 'this' pointer is passed
    | Static             

[<StructuralEquality; StructuralComparison>]
type ILCallingConv =
    | Callconv of ILThisConvention * ILArgConvention
    member IsInstance : bool
    member IsInstanceExplicit : bool
    member IsStatic : bool
    member ThisConv : ILThisConvention
    member BasicConv : ILArgConvention
    static member Instance : ILCallingConv
    static member Static   : ILCallingConv

/// Array shapes. For most purposes, including verification, the
/// rank is the only thing that matters.
 
type ILArrayBound = int32 option 
type ILArrayBounds = ILArrayBound * ILArrayBound

[<StructuralEquality; StructuralComparison>]
type ILArrayShape =
    | ILArrayShape of ILArrayBounds list // lobound/size pairs 
    member Rank : int
    /// Bounds for a single dimensional, zero based array 
    static member SingleDimensional: ILArrayShape
    static member FromRank : int -> ILArrayShape

[<StructuralEquality; StructuralComparison>]
type ILBoxity = 
    | AsObject
    | AsValue

type ILGenericVariance = 
    | NonVariant            
    | CoVariant             
    | ContraVariant         

/// Type refs, i.e. references to types in some .NET assembly
[<Sealed>]
type ILTypeRef =

    /// Create a ILTypeRef.
    static member Create : scope: ILScopeRef * enclosing: string list * name: string -> ILTypeRef

    /// Where is the type, i.e. is it in this module, in another module in this assembly or in another assembly? 
    member Scope: ILScopeRef

    /// The list of enclosing type names for a nested type. If non-nil then the first of these also contains the namespace.
    member Enclosing: string list

    /// The name of the type. This also contains the namespace if Enclosing is empty.
    member Name: string

    /// The name of the type in the assembly using the '.' notation for nested types.
    member FullName: string

    /// The name of the type in the assembly using the '+' notation for nested types.
    member BasicQualifiedName : string

    member QualifiedName: string

#if !NO_EXTENSIONTYPING
    member QualifiedNameWithNoShortPrimaryAssembly: string
#endif

    interface System.IComparable
    
/// Type specs and types.  
///
/// These are the types that appear syntactically in .NET binaries.  
///
/// Generic type definitions must be combined with
/// an instantiation to form a type.  Throughout this file, 
/// a "ref" refers to something that is uninstantiated, and
/// a "spec" to a ref that is combined with the relevant instantiations.
 
[<Sealed>]
type ILTypeSpec =
    static member Create : typeRef:ILTypeRef * instantiation:ILGenericArgs -> ILTypeSpec

    /// Which type is being referred to?
    member TypeRef: ILTypeRef

    /// The type instantiation if the type is generic, otherwise empty
    member GenericArgs: ILGenericArgs
    member Scope: ILScopeRef
    member Enclosing: string list
    member Name: string
    member FullName: string
    interface System.IComparable

and 
    [<RequireQualifiedAccess; StructuralEquality; StructuralComparison>]
    ILType =
    /// Used only in return and pointer types.
    | Void                   
    /// Array types 
    | Array of ILArrayShape * ILType 
    /// Unboxed types, including builtin types.
    | Value of ILTypeSpec     
    /// Reference types.  Also may be used for parents of members even if for members in value types. 
    | Boxed of ILTypeSpec     
    /// Unmanaged pointers.  Nb. the type is used by tools and for binding only, not by the verifier.
    | Ptr of ILType             
    /// Managed pointers.
    | Byref of ILType           
    /// ILCode pointers. 
    | FunctionPointer of ILCallingSignature        
    /// Reference a generic arg. 
    | TypeVar of uint16           
    /// Custom modifiers. 
    | Modified of            
          /// True if modifier is "required". 
          bool *                  
          /// The class of the custom modifier. 
          ILTypeRef *                   
          /// The type being modified. 
          ILType                     
    member TypeSpec : ILTypeSpec
    member Boxity : ILBoxity
    member TypeRef : ILTypeRef
    member IsNominal : bool
    member GenericArgs : ILGenericArgs
    member IsTyvar : bool
    member BasicQualifiedName : string
    member QualifiedNameWithNoShortPrimaryAssembly : string

and [<StructuralEquality; StructuralComparison>]
    ILCallingSignature =  
    { CallingConv: ILCallingConv
      ArgTypes: ILTypes
      ReturnType: ILType }

/// Actual generic parameters are  always types.  


and ILGenericArgs = list<ILType>
and ILTypes = list<ILType>

/// Formal identities of methods.  Method refs refer to methods on 
/// named types.  In general you should work with ILMethodSpec objects
/// rather than MethodRef objects, because ILMethodSpec objects carry
/// information about how generic methods are instantiated.  MethodRef
/// objects are only used at a few places in the Abstract IL syntax
/// and if analyzing or generating IL you will be unlikely to come across
/// these.

[<Sealed>]
type ILMethodRef =
     static member Create : enclosingTypeRef: ILTypeRef * callingConv: ILCallingConv * name: string * genericArity: int * argTypes: ILTypes * returnType: ILType -> ILMethodRef
     member DeclaringTypeRef: ILTypeRef
     member CallingConv: ILCallingConv
     member Name: string
     member GenericArity: int
     member ArgCount: int
     member ArgTypes: ILTypes
     member ReturnType: ILType
     member CallingSignature: ILCallingSignature
     interface System.IComparable
     
/// Formal identities of fields.
 
[<StructuralEquality; StructuralComparison>]
type ILFieldRef = 
    { DeclaringTypeRef: ILTypeRef
      Name: string
      Type: ILType }

/// The information at the callsite of a method
//
// A ILMethodSpec is everything given at the callsite (apart from whether the call is a tailcall and whether it is passing
// varargs - see the instruction set below).  It is made up of: 
//   1) a (possibly generic) ILMethodRef
//   2) a "usage type" that indicates the how the type containing the declaration is being used (as
//      a value class, a boxed value class, an instantiated generic class or whatever - see below)
//   3) an instantiation in the case where the method is generic.
//
// In this unbound form of the metadata, the enclosing type may be ILType.Boxed even when the member is a member of a value type or
// enumeration.  This is because the binary format of the metadata does not carry enough information in a MemberRefParent to determine
// from the binary alone whether the enclosing type is a value type or not.

[<Sealed>]
type ILMethodSpec =
     static member Create : ILType * ILMethodRef * ILGenericArgs -> ILMethodSpec
     member MethodRef: ILMethodRef
     member DeclaringType: ILType 
     member GenericArgs: ILGenericArgs
     member CallingConv: ILCallingConv
     member GenericArity: int
     member Name: string
     member FormalArgTypes: ILTypes
     member FormalReturnType: ILType
     interface System.IComparable
      

/// Field specs.  The data given for a ldfld, stfld etc. instruction.
[<StructuralEquality; StructuralComparison>]    
type ILFieldSpec =
    { FieldRef: ILFieldRef
      DeclaringType: ILType }    
    member DeclaringTypeRef: ILTypeRef
    member Name: string
    member FormalType: ILType
    member ActualType : ILType

/// ILCode labels.  In structured code each code label
/// refers to a basic block somewhere in the code of the method.

type ILCodeLabel = int

[<StructuralEquality; StructuralComparison>]
type ILBasicType =
    | DT_R
    | DT_I1
    | DT_U1
    | DT_I2
    | DT_U2
    | DT_I4
    | DT_U4
    | DT_I8
    | DT_U8
    | DT_R4
    | DT_R8
    | DT_I
    | DT_U
    | DT_REF

[<StructuralEquality; StructuralComparison; RequireQualifiedAccess>]
type ILToken = 
    | ILType of ILType 
    | ILMethod of ILMethodSpec 
    | ILField of ILFieldSpec

[<StructuralEquality; StructuralComparison; RequireQualifiedAccess>]
type ILConst = 
    | I4 of int32
    | I8 of int64
    | R4 of single
    | R8 of double

type ILTailcall = 
    | Tailcall
    | Normalcall

type ILAlignment = 
    | Aligned
    | Unaligned1
    | Unaligned2
    | Unaligned4

type ILVolatility = 
    | Volatile
    | Nonvolatile

type ILReadonly = 
    | ReadonlyAddress
    | NormalAddress

type ILVarArgs = ILTypes option

[<StructuralEquality; StructuralComparison>]
type ILComparisonInstr = 
    | BI_beq        
    | BI_bge        
    | BI_bge_un     
    | BI_bgt        
    | BI_bgt_un        
    | BI_ble        
    | BI_ble_un        
    | BI_blt        
    | BI_blt_un 
    | BI_bne_un 
    | BI_brfalse 
    | BI_brtrue 

/// The instruction set.                                                     
///
/// In general we don't categorize instructions, as different 
/// instruction groups are relevant for different types of operations. 
/// However we do collect the branch and compare instructions together 
/// because they all take an address, and the ILArithInstr ones because 
/// none of them take any direct arguments. 
[<StructuralEquality; NoComparison>]
type ILInstr = 
    // Basic 
    | AI_add    
    | AI_add_ovf
    | AI_add_ovf_un
    | AI_and    
    | AI_div   
    | AI_div_un
    | AI_ceq      
    | AI_cgt      
    | AI_cgt_un   
    | AI_clt     
    | AI_clt_un  
    | AI_conv      of ILBasicType
    | AI_conv_ovf  of ILBasicType
    | AI_conv_ovf_un  of ILBasicType
    | AI_mul       
    | AI_mul_ovf   
    | AI_mul_ovf_un
    | AI_rem       
    | AI_rem_un       
    | AI_shl       
    | AI_shr       
    | AI_shr_un
    | AI_sub       
    | AI_sub_ovf   
    | AI_sub_ovf_un   
    | AI_xor       
    | AI_or        
    | AI_neg       
    | AI_not       
    | AI_ldnull    
    | AI_dup       
    | AI_pop
    | AI_ckfinite 
    | AI_nop
    | AI_ldc       of ILBasicType * ILConst
    | I_ldarg     of uint16
    | I_ldarga    of uint16
    | I_ldind     of ILAlignment * ILVolatility * ILBasicType
    | I_ldloc     of uint16
    | I_ldloca    of uint16
    | I_starg     of uint16
    | I_stind     of  ILAlignment * ILVolatility * ILBasicType
    | I_stloc     of uint16

    // Control transfer 
    | I_br    of  ILCodeLabel
    | I_jmp   of ILMethodSpec
    | I_brcmp of ILComparisonInstr * ILCodeLabel 
    | I_switch    of ILCodeLabel list 
    | I_ret 

     // Method call 
    | I_call     of ILTailcall * ILMethodSpec * ILVarArgs
    | I_callvirt of ILTailcall * ILMethodSpec * ILVarArgs
    | I_callconstraint of ILTailcall * ILType * ILMethodSpec * ILVarArgs
    | I_calli    of ILTailcall * ILCallingSignature * ILVarArgs
    | I_ldftn    of ILMethodSpec
    | I_newobj   of ILMethodSpec  * ILVarArgs
    
    // Exceptions 
    | I_throw
    | I_endfinally
    | I_endfilter
    | I_leave     of  ILCodeLabel
    | I_rethrow

    // Object instructions 
    | I_ldsfld      of ILVolatility * ILFieldSpec
    | I_ldfld       of ILAlignment * ILVolatility * ILFieldSpec
    | I_ldsflda     of ILFieldSpec
    | I_ldflda      of ILFieldSpec 
    | I_stsfld      of ILVolatility  *  ILFieldSpec
    | I_stfld       of ILAlignment * ILVolatility * ILFieldSpec
    | I_ldstr       of string
    | I_isinst      of ILType
    | I_castclass   of ILType
    | I_ldtoken     of ILToken
    | I_ldvirtftn   of ILMethodSpec

    // Value type instructions 
    | I_cpobj       of ILType
    | I_initobj     of ILType
    | I_ldobj       of ILAlignment * ILVolatility * ILType
    | I_stobj       of ILAlignment * ILVolatility * ILType
    | I_box         of ILType
    | I_unbox       of ILType
    | I_unbox_any   of ILType
    | I_sizeof      of ILType

    // Generalized array instructions. In AbsIL these instructions include 
    // both the single-dimensional variants (with ILArrayShape == ILArrayShape.SingleDimensional) 
    // and calls to the "special" multi-dimensional "methods" such as: 
    //   newobj void string[,]::.ctor(int32, int32) 
    //   call string string[,]::Get(int32, int32) 
    //   call string& string[,]::Address(int32, int32) 
    //   call void string[,]::Set(int32, int32,string) 
    //
    // The IL reader transforms calls of this form to the corresponding 
    // generalized instruction with the corresponding ILArrayShape 
    // argument. This is done to simplify the IL and make it more uniform. 
    // The IL writer then reverses this when emitting the binary. 
    | I_ldelem      of ILBasicType
    | I_stelem      of ILBasicType
    | I_ldelema     of ILReadonly * bool * ILArrayShape * ILType (* ILArrayShape = ILArrayShape.SingleDimensional for single dimensional arrays *)
    | I_ldelem_any  of ILArrayShape * ILType (* ILArrayShape = ILArrayShape.SingleDimensional for single dimensional arrays *)
    | I_stelem_any  of ILArrayShape * ILType (* ILArrayShape = ILArrayShape.SingleDimensional for single dimensional arrays *)
    | I_newarr      of ILArrayShape * ILType (* ILArrayShape = ILArrayShape.SingleDimensional for single dimensional arrays *)
    | I_ldlen

    // "System.TypedReference" related instructions: almost 
    // no languages produce these, though they do occur in mscorlib.dll 
    // System.TypedReference represents a pair of a type and a byref-pointer
    // to a value of that type. 
    | I_mkrefany    of ILType
    | I_refanytype  
    | I_refanyval   of ILType
    
    // Debug-specific 
    // I_seqpoint is a fake instruction to represent a sequence point: 
    // the next instruction starts the execution of the 
    // statement covered by the given range - this is a 
    // dummy instruction and is not emitted 
    | I_break 
    | I_seqpoint of ILSourceMarker 

    // Varargs - C++ only 
    | I_arglist  

    // Local aggregates, i.e. stack allocated data (alloca) : C++ only 
    | I_localloc
    | I_cpblk of ILAlignment * ILVolatility
    | I_initblk of ILAlignment  * ILVolatility

    // EXTENSIONS, e.g. MS-ILX 
    | EI_ilzero of ILType
    | EI_ldlen_multi      of int32 * int32


[<RequireQualifiedAccess>]
type ILExceptionClause = 
    | Finally of (ILCodeLabel * ILCodeLabel)
    | Fault  of (ILCodeLabel * ILCodeLabel)
    | FilterCatch of (ILCodeLabel * ILCodeLabel) * (ILCodeLabel * ILCodeLabel)
    | TypeCatch of ILType * (ILCodeLabel * ILCodeLabel)

[<RequireQualifiedAccess; NoEquality; NoComparison>]
type ILExceptionSpec = 
    { Range: (ILCodeLabel * ILCodeLabel)
      Clause: ILExceptionClause }

/// Indicates that a particular local variable has a particular source 
/// language name within a given set of ranges. This does not effect local 
/// variable numbering, which is global over the whole method. 
[<RequireQualifiedAccess; NoEquality; NoComparison>]
type ILLocalDebugMapping =
    { LocalIndex: int
      LocalName: string }

[<RequireQualifiedAccess; NoEquality; NoComparison>]
type ILLocalDebugInfo = 
    { Range: (ILCodeLabel * ILCodeLabel);
      DebugMappings: ILLocalDebugMapping list }

[<RequireQualifiedAccess; NoEquality; NoComparison>]
type ILCode = 
    { Labels: Dictionary<ILCodeLabel,int> 
      Instrs:ILInstr[] 
      Exceptions: ILExceptionSpec list 
      Locals: ILLocalDebugInfo list }

/// Field Init

[<RequireQualifiedAccess; StructuralEquality; StructuralComparison>]
type ILFieldInit = 
    | String of string
    | Bool of bool
    | Char of uint16
    | Int8 of sbyte
    | Int16 of int16
    | Int32 of int32
    | Int64 of int64
    | UInt8 of byte
    | UInt16 of uint16
    | UInt32 of uint32
    | UInt64 of uint64
    | Single of single
    | Double of double
    | Null

[<RequireQualifiedAccess; StructuralEquality; StructuralComparison>]
type ILNativeVariant = 
    | Empty
    | Null
    | Variant
    | Currency
    | Decimal               
    | Date               
    | BSTR               
    | LPSTR               
    | LPWSTR               
    | IUnknown               
    | IDispatch               
    | SafeArray               
    | Error               
    | HRESULT               
    | CArray               
    | UserDefined               
    | Record               
    | FileTime
    | Blob               
    | Stream               
    | Storage               
    | StreamedObject               
    | StoredObject               
    | BlobObject               
    | CF                
    | CLSID
    | Void 
    | Bool
    | Int8
    | Int16                
    | Int32                
    | Int64                
    | Single                
    | Double                
    | UInt8                
    | UInt16                
    | UInt32                
    | UInt64                
    | PTR                
    | Array of ILNativeVariant                
    | Vector of ILNativeVariant                
    | Byref of ILNativeVariant                
    | Int                
    | UInt                

/// Native Types, for marshalling to the native C interface.
/// These are taken directly from the ILASM syntax, see ECMA Spec (Partition II, 7.4).  

[<RequireQualifiedAccess; StructuralEquality; StructuralComparison>]
type ILNativeType = 
    | Empty
    | Custom of ILGuid * string * string * byte[] (* guid,nativeTypeName,custMarshallerName,cookieString *)
    | FixedSysString of int32
    | FixedArray of int32
    | Currency
    | LPSTR
    | LPWSTR
    | LPTSTR
    | LPUTF8STR
    | ByValStr
    | TBSTR
    | LPSTRUCT
    | Struct
    | Void
    | Bool
    | Int8
    | Int16
    | Int32
    | Int64
    | Single
    | Double
    | Byte
    | UInt16
    | UInt32
    | UInt64
    | Array of ILNativeType option * (int32 * int32 option) option (* optional idx of parameter giving size plus optional additive i.e. num elems *)
    | Int
    | UInt
    | Method
    | AsAny
    | BSTR
    | IUnknown
    | IDispatch
    | Interface
    | Error               
    | SafeArray of ILNativeVariant * string option 
    | ANSIBSTR
    | VariantBool


/// Local variables
[<RequireQualifiedAccess; NoComparison; NoEquality>]
type ILLocal = 
    { Type: ILType
      IsPinned: bool
      DebugInfo: (string * int * int) option }
     
type ILLocals = list<ILLocal>

/// IL method bodies
[<RequireQualifiedAccess; NoComparison; NoEquality>]
type ILMethodBody = 
    { IsZeroInit: bool
      /// strictly speaking should be a uint16 
      MaxStack: int32 
      NoInlining: bool
      AggressiveInlining: bool
      Locals: ILLocals
      Code: ILCode
      SourceMarker: ILSourceMarker option }

/// Member Access
[<RequireQualifiedAccess>]
type ILMemberAccess = 
    | Assembly
    | FamilyAndAssembly
    | FamilyOrAssembly
    | Family
    | Private 
    | Public 

[<RequireQualifiedAccess>]
type ILAttribElem = 
    /// Represents a custom attribute parameter of type 'string'. These may be null, in which case they are encoded in a special
    /// way as indicated by Ecma-335 Partition II.
    | String of string  option 
    | Bool of bool
    | Char of char
    | SByte of sbyte
    | Int16 of int16
    | Int32 of int32
    | Int64 of int64
    | Byte of byte
    | UInt16 of uint16
    | UInt32 of uint32
    | UInt64 of uint64
    | Single of single
    | Double of double
    | Null 
    | Type of ILType option
    | TypeRef of ILTypeRef option
    | Array of ILType * ILAttribElem list

/// Named args: values and flags indicating if they are fields or properties.
type ILAttributeNamedArg = string * ILType * bool * ILAttribElem

/// Custom attributes.  See 'decodeILAttribData' for a helper to parse the byte[] 
/// to ILAttribElem's as best as possible.  
type ILAttribute =
    { Method: ILMethodSpec  
      Data: byte[] 
      Elements: ILAttribElem list}

[<NoEquality; NoComparison; Sealed>]
type ILAttributes =
    member AsArray : ILAttribute []
    member AsList : ILAttribute list

/// Method parameters and return values.

[<RequireQualifiedAccess; NoEquality; NoComparison>]
type ILParameter = 
    { Name: string option
      Type: ILType
      Default: ILFieldInit option  
      /// Marshalling map for parameters. COM Interop only. 
      Marshal: ILNativeType option 
      IsIn: bool
      IsOut: bool
      IsOptional: bool
      CustomAttrs: ILAttributes }

type ILParameters = list<ILParameter>

val typesOfILParams : ILParameters -> ILType list

/// Method return values.
[<RequireQualifiedAccess; NoEquality; NoComparison>]
type ILReturn = 
    { Marshal: ILNativeType option
      Type: ILType 
      CustomAttrs: ILAttributes }

/// Security ILPermissions
/// Attached to various structures...
[<RequireQualifiedAccess>]
type ILSecurityAction = 
    | Request 
    | Demand
    | Assert
    | Deny
    | PermitOnly
    | LinkCheck 
    | InheritCheck
    | ReqMin
    | ReqOpt
    | ReqRefuse
    | PreJitGrant
    | PreJitDeny
    | NonCasDemand
    | NonCasLinkDemand
    | NonCasInheritance
    | LinkDemandChoice
    | InheritanceDemandChoice
    | DemandChoice

type ILPermission =
    | PermissionSet of ILSecurityAction * byte[]

/// Abstract type equivalent to ILPermission list - use helpers 
/// below to construct/destruct these.
[<NoComparison; NoEquality; Sealed>]
type ILPermissions =
    member AsList : ILPermission list

/// PInvoke attributes.
[<RequireQualifiedAccess>]
type PInvokeCallingConvention =
    | None
    | Cdecl
    | Stdcall
    | Thiscall
    | Fastcall
    | WinApi

[<RequireQualifiedAccess>]
type PInvokeCharEncoding =
    | None
    | Ansi
    | Unicode
    | Auto

[<RequireQualifiedAccess>]
type PInvokeCharBestFit =
    | UseAssembly
    | Enabled
    | Disabled

[<RequireQualifiedAccess>]
type PInvokeThrowOnUnmappableChar =
    | UseAssembly
    | Enabled
    | Disabled

[<RequireQualifiedAccess; NoComparison; NoEquality>]
type PInvokeMethod =
    { Where: ILModuleRef
      Name: string
      CallingConv: PInvokeCallingConvention
      CharEncoding: PInvokeCharEncoding
      NoMangle: bool
      LastError: bool
      ThrowOnUnmappableChar: PInvokeThrowOnUnmappableChar
      CharBestFit: PInvokeCharBestFit }


/// [OverridesSpec] - refer to a method declaration in a superclass 
/// or superinterface. Used for overriding/method impls.  Includes
/// a type for the parent for the same reason that a method specs
/// includes the type of the enclosing type, i.e. the type
/// gives the "ILGenericArgs" at which the parent type is being used.

type ILOverridesSpec =
    | OverridesSpec of ILMethodRef * ILType
    member MethodRef: ILMethodRef
    member DeclaringType: ILType 

// REVIEW: fold this into ILMethodDef.
type ILMethodVirtualInfo =
    { IsFinal: bool 
      IsNewSlot: bool 
      IsCheckAccessOnOverride: bool
      IsAbstract: bool }

[<RequireQualifiedAccess>]
type MethodKind =
    | Static 
    | Cctor 
    | Ctor 
    | NonVirtual 
    | Virtual of ILMethodVirtualInfo

// REVIEW: fold this into ILMethodDef.
[<RequireQualifiedAccess>]
type MethodBody =
    | IL of ILMethodBody
    | PInvoke of PInvokeMethod       (* platform invoke to native  *)
    | Abstract
    | Native
    | NotAvailable

// REVIEW: fold this into ILMethodDef.
[<RequireQualifiedAccess>]
type MethodCodeKind =
    | IL
    | Native
    | Runtime

/// Generic parameters.  Formal generic parameter declarations
/// may include the bounds, if any, on the generic parameter.
type ILGenericParameterDef =
    { Name: string
    /// At most one is the parent type, the others are interface types.
      Constraints: ILTypes 
      /// Variance of type parameters, only applicable to generic parameters for generic interfaces and delegates.
      Variance: ILGenericVariance 
      /// Indicates the type argument must be a reference type.
      HasReferenceTypeConstraint: bool     
      CustomAttrs : ILAttributes
      /// Indicates the type argument must be a value type, but not Nullable.
      HasNotNullableValueTypeConstraint: bool  
      /// Indicates the type argument must have a public nullary constructor.
      HasDefaultConstructorConstraint: bool }


type ILGenericParameterDefs = ILGenericParameterDef list

[<NoComparison; NoEquality; Sealed>]
type ILLazyMethodBody = 
    member Contents : MethodBody 

/// Method definitions.
///
/// There are several different flavours of methods (constructors,
/// abstract, virtual, static, instance, class constructors).  There
/// is no perfect factorization of these as the combinations are not
/// independent.  

[<NoComparison; NoEquality>]
type ILMethodDef = 
    { Name: string
      Attributes: MethodAttributes
      ImplAttributes: MethodImplAttributes
      CallingConv: ILCallingConv
      Parameters: ILParameters
      Return: ILReturn
      mdBody: ILLazyMethodBody
      SecurityDecls: ILPermissions
      IsEntryPoint:bool
      GenericParams: ILGenericParameterDefs
      CustomAttrs: ILAttributes }
      
    member ParameterTypes: ILTypes
    member IsIL : bool
    member Code : ILCode option
    member Locals : ILLocals
    member MaxStack : int32
    member IsZeroInit : bool
    
    /// .cctor methods.  The predicates (IsClassInitializer,IsConstructor,IsStatic,IsNonVirtualInstance,IsVirtual) 
    /// form a complete, non-overlapping classification of this type.
    member IsClassInitializer: bool
    /// .ctor methods.  The predicates (IsClassInitializer,IsConstructor,IsStatic,IsNonVirtualInstance,IsVirtual) 
    /// form a complete, non-overlapping classification of this type.
    member IsConstructor: bool
    /// static methods.  The predicates (IsClassInitializer,IsConstructor,IsStatic,IsNonVirtualInstance,IsVirtual) 
    /// form a complete, non-overlapping classification of this type.
    member IsStatic: bool
    /// instance methods that are not virtual.  The predicates (IsClassInitializer,IsConstructor,IsStatic,IsNonVirtualInstance,IsVirtual) 
    /// form a complete, non-overlapping classification of this type.
    member IsNonVirtualInstance: bool
    /// instance methods that are virtual or abstract or implement an interface slot.  
    /// The predicates (IsClassInitializer,IsConstructor,IsStatic,IsNonVirtualInstance,IsVirtual) 
    /// form a complete, non-overlapping classification of this type.
    member IsVirtual: bool
    
    member IsFinal: bool
    member IsNewSlot: bool
    member IsCheckAccessOnOverride: bool
    member IsAbstract: bool
    member MethodBody: ILMethodBody
    member CallingSignature: ILCallingSignature
    member Access: ILMemberAccess
    member IsHideBySig: bool
    member IsSpecialName: bool
    /// The method is exported to unmanaged code using COM interop.
    member IsUnmanagedExport: bool
    member IsReqSecObj: bool
    /// Some methods are marked "HasSecurity" even if there are no permissions attached, e.g. if they use SuppressUnmanagedCodeSecurityAttribute 
    member HasSecurity: bool
    member IsManaged: bool
    member IsForwardRef: bool
    member IsInternalCall: bool
    member IsPreserveSig: bool
    member IsSynchronized: bool
    member IsNoInline: bool
    member IsAggressiveInline: bool
    /// .NET 2.0 feature: SafeHandle finalizer must be run.
    member IsMustRun: bool
    
    member WithSpecialName: ILMethodDef
    member WithHideBySig: unit -> ILMethodDef
    member WithHideBySig: bool -> ILMethodDef
    member WithFinal: bool -> ILMethodDef
    member WithAbstract: bool -> ILMethodDef
    member WithAccess: ILMemberAccess -> ILMethodDef
    member WithNewSlot: ILMethodDef
    member WithSecurity: bool -> ILMethodDef
    member WithPInvoke: bool -> ILMethodDef
    member WithPreserveSig: bool -> ILMethodDef
    member WithSynchronized: bool -> ILMethodDef
    member WithNoInlining: bool -> ILMethodDef
    member WithAggressiveInlining: bool -> ILMethodDef
    member WithRuntime: bool -> ILMethodDef

/// Tables of methods.  Logically equivalent to a list of methods but
/// the table is kept in a form optimized for looking up methods by 
/// name and arity.

/// abstract type equivalent to [ILMethodDef list] 
[<NoEquality; NoComparison; Sealed>]
type ILMethodDefs =
    interface IEnumerable<ILMethodDef>
    member AsArray : ILMethodDef[]
    member AsList : ILMethodDef list
    member FindByName : string -> ILMethodDef list

/// Field definitions.
[<NoComparison; NoEquality>]
type ILFieldDef = 
    { Name: string
      Type: ILType
      Attributes: FieldAttributes
      Data:  byte[] option
      LiteralValue: ILFieldInit option  
      /// The explicit offset in bytes when explicit layout is used.
      Offset:  int32 option 
      Marshal: ILNativeType option 
      CustomAttrs: ILAttributes }
        member IsStatic: bool
        member IsSpecialName: bool
        member IsLiteral: bool
        member NotSerialized: bool
        member IsInitOnly: bool
        member Access: ILMemberAccess
        member WithAccess: ILMemberAccess -> ILFieldDef
        member WithInitOnly: bool -> ILFieldDef
        member WithStatic: bool -> ILFieldDef
        member WithSpecialName: bool -> ILFieldDef
        member WithNotSerialized: bool -> ILFieldDef
        member WithLiteralDefaultValue: ILFieldInit option -> ILFieldDef
        member WithFieldMarshal: ILNativeType option -> ILFieldDef

/// Tables of fields.  Logically equivalent to a list of fields but
/// the table is kept in a form optimized for looking up fields by 
/// name.
[<NoEquality; NoComparison; Sealed>]
type ILFieldDefs =
    member AsList : ILFieldDef list
    member LookupByName : string -> ILFieldDef list

/// Event definitions.
[<NoComparison; NoEquality>]
type ILEventDef =
    { Type: ILType option
      Name: string
      Attributes: EventAttributes
      AddMethod: ILMethodRef 
      RemoveMethod: ILMethodRef
      FireMethod: ILMethodRef option
      OtherMethods: ILMethodRef list
      CustomAttrs: ILAttributes }
        member IsSpecialName : bool
        member IsRTSpecialName : bool

/// Table of those events in a type definition.
[<NoEquality; NoComparison; Sealed>]
type ILEventDefs =
    member AsList : ILEventDef list
    member LookupByName : string -> ILEventDef list

/// Property definitions.
[<NoComparison; NoEquality>]
type ILPropertyDef =
    { Name: string
      Attributes: PropertyAttributes
      SetMethod: ILMethodRef option
      GetMethod: ILMethodRef option
      CallingConv: ILThisConvention
      Type: ILType          
      Init: ILFieldInit option
      Args: ILTypes
      CustomAttrs: ILAttributes }
        member IsSpecialName : bool
        member IsRTSpecialName : bool

/// Table of those properties in a type definition.
[<NoEquality; NoComparison>]
[<Sealed>]
type ILPropertyDefs =
    member AsList : ILPropertyDef list
    member LookupByName : string -> ILPropertyDef list

/// Method Impls
///
/// If there is an entry (pms --&gt; ms) in this table, then method [ms] 
/// is used to implement method [pms] for the purposes of this class 
/// and its subclasses. 
type ILMethodImplDef =
    { Overrides: ILOverridesSpec
      OverrideBy: ILMethodSpec }

[<NoEquality; NoComparison; Sealed>]
type ILMethodImplDefs =
    member AsList : ILMethodImplDef list

/// Type Layout information.
[<RequireQualifiedAccess>]
type ILTypeDefLayout =
    | Auto
    | Sequential of ILTypeDefLayoutInfo
    | Explicit of ILTypeDefLayoutInfo 

and ILTypeDefLayoutInfo =
    { Size: int32 option
      Pack: uint16 option } 

/// Indicate the initialization semantics of a type.
[<RequireQualifiedAccess>]
type ILTypeInit =
    | BeforeField
    | OnAny

/// Default Unicode encoding for P/Invoke  within a type.
[<RequireQualifiedAccess>]
type ILDefaultPInvokeEncoding =
    | Ansi
    | Auto
    | Unicode

/// Type Access.
[<RequireQualifiedAccess>]
type ILTypeDefAccess =
    | Public 
    | Private
    | Nested of ILMemberAccess 

/// A categorization of type definitions into "kinds"

//-------------------------------------------------------------------
// A note for the nit-picky.... In theory, the "kind" of a type 
// definition can only be  partially determined prior to binding.  
// For example, you cannot really, absolutely tell if a type is 
// really, absolutely a value type until you bind the 
// super class and test it for type equality against System.ValueType.  
// However, this is unbearably annoying, as it means you 
// have to load "primary runtime assembly (System.Runtime or mscorlib)" and perform bind operations 
// in order to be able to determine some quite simple 
// things.  So we approximate by simply looking at the name
// of the superclass when loading.
// ------------------------------------------------------------------ 

[<RequireQualifiedAccess>]
type ILTypeDefKind =
    | Class
    | ValueType
    | Interface
    | Enum 
    | Delegate 

/// Tables of named type definitions.  The types and table may contain on-demand
/// (lazy) computations, e.g. the actual reading of some aspects
/// of a type definition may be delayed if the reader being used supports
/// this.
///
/// This is an abstract type equivalent to "ILTypeDef list".
[<NoEquality; NoComparison>]
[<Sealed>]
type ILTypeDefs =
    interface IEnumerable<ILTypeDef>
    member AsArray : ILTypeDef[]
    member AsList : ILTypeDef list

    /// Get some information about the type defs, but do not force the read of the type defs themselves.
    member AsArrayOfLazyTypeDefs : (string list * string * ILAttributes * Lazy<ILTypeDef>) array

    /// Calls to <c>FindByName</c> will result in any laziness in the overall 
    /// set of ILTypeDefs being read in in addition 
    /// to the details for the type found, but the remaining individual 
    /// type definitions will not be read. 
    member FindByName : string -> ILTypeDef

/// Type Definitions 
///
/// As for methods there are several important constraints not encoded 
/// in the type definition below, for example that the super class of
/// an interface type is always None, or that enumerations always
/// have a very specific form.
and [<NoComparison; NoEquality>]
    ILTypeDef =  
    { Name: string  
      Attributes: TypeAttributes
      GenericParams: ILGenericParameterDefs
      Layout: ILTypeDefLayout
      NestedTypes: ILTypeDefs
      Implements: ILTypes
      Extends: ILType option
      Methods: ILMethodDefs
      SecurityDecls: ILPermissions
      Fields: ILFieldDefs
      MethodImpls: ILMethodImplDefs
      Events: ILEventDefs
      Properties: ILPropertyDefs
      CustomAttrs: ILAttributes }
    member IsClass: bool
    member IsStruct: bool
    member IsInterface: bool
    member IsEnum: bool
    member IsDelegate: bool
    member IsStructOrEnum: bool
    member Access: ILTypeDefAccess
    member IsAbstract: bool
    member IsSealed: bool
    member IsSerializable: bool
    /// Class or interface generated for COM interop. 
    member IsComInterop: bool
    member IsSpecialName: bool
    /// Some classes are marked "HasSecurity" even if there are no permissions attached, 
    /// e.g. if they use SuppressUnmanagedCodeSecurityAttribute 
    member HasSecurity: bool
    member Encoding: ILDefaultPInvokeEncoding
    member WithAccess: ILTypeDefAccess -> ILTypeDef
    member WithNestedAccess: ILMemberAccess -> ILTypeDef
    member WithSealed: bool -> ILTypeDef
    member WithSerializable: bool -> ILTypeDef
    member WithAbstract: bool -> ILTypeDef
    member WithImport: bool -> ILTypeDef
    member WithHasSecurity: bool -> ILTypeDef
    member WithLayout: ILTypeDefLayout -> ILTypeDef
    member WithKind: ILTypeDefKind -> ILTypeDef
    member WithEncoding: ILDefaultPInvokeEncoding -> ILTypeDef
    member WithSpecialName: bool -> ILTypeDef
    member WithInitSemantics: ILTypeInit -> ILTypeDef

[<NoEquality; NoComparison>]
[<Sealed>]
type ILNestedExportedTypes =
    member AsList : ILNestedExportedType  list

/// "Classes Elsewhere" - classes in auxiliary modules.
///
/// Manifests include declarations for all the classes in an 
/// assembly, regardless of which module they are in.
///
/// The ".class extern" construct describes so-called exported types -- 
/// these are public classes defined in the auxiliary modules of this assembly,
/// i.e. modules other than the manifest-carrying module. 
/// 
/// For example, if you have a two-module 
/// assembly (A.DLL and B.DLL), and the manifest resides in the A.DLL, 
/// then in the manifest all the public classes declared in B.DLL should
/// be defined as exported types, i.e., as ".class extern". The public classes 
/// defined in A.DLL should not be defined as ".class extern" -- they are 
/// already available in the manifest-carrying module. The union of all 
/// public classes defined in the manifest-carrying module and all 
/// exported types defined there is the set of all classes exposed by 
/// this assembly. Thus, by analysing the metadata of the manifest-carrying 
/// module of an assembly, you can identify all the classes exposed by 
/// this assembly, and where to find them.
///
/// Nested classes found in external modules should also be located in 
/// this table, suitably nested inside another "ILExportedTypeOrForwarder"
/// definition.

/// these are only found in the "Nested" field of ILExportedTypeOrForwarder objects 
// REVIEW: fold this into ILExportedTypeOrForwarder. There's not much value in keeping these distinct
and ILNestedExportedType =
    { Name: string
      Access: ILMemberAccess
      Nested: ILNestedExportedTypes
      CustomAttrs: ILAttributes } 

/// these are only found in the ILExportedTypesAndForwarders table in the manifest 
[<NoComparison; NoEquality>]
type ILExportedTypeOrForwarder =
    { ScopeRef: ILScopeRef
      /// [Namespace.]Name
      Name: string
      Attributes: TypeAttributes
      Nested: ILNestedExportedTypes
      CustomAttrs: ILAttributes }
    member Access: ILTypeDefAccess
    member IsForwarder: bool

[<NoEquality; NoComparison>]
[<Sealed>]
type ILExportedTypesAndForwarders =
    member AsList : ILExportedTypeOrForwarder  list

[<RequireQualifiedAccess>]
type ILResourceAccess = 
    | Public 
    | Private 

[<RequireQualifiedAccess>]
type ILResourceLocation = 
    | LocalIn of string * int * int //(unit -> byte[])  (* resources may be re-read each time this function is called *)
    | LocalOut of byte[] //string * int * int //(unit -> byte[])  (* resources may be re-read each time this function is called *)
    | File of ILModuleRef * int32
    | Assembly of ILAssemblyRef

/// "Manifest ILResources" are chunks of resource data, being one of:
///   - the data section of the current module (byte[] of resource given directly).
///   - in an external file in this assembly (offset given in the ILResourceLocation field). 
///   - as a resources in another assembly of the same name.  
type ILResource =
    { Name: string
      Location: ILResourceLocation
      Access: ILResourceAccess
      CustomAttrs: ILAttributes }
    /// Read the bytes from a resource local to an assembly
    member GetBytes : unit -> byte[]

/// Table of resources in a module.
[<NoEquality; NoComparison>]
[<Sealed>]
type ILResources =
    member AsList : ILResource  list


[<RequireQualifiedAccess>]
type ILAssemblyLongevity =
    | Unspecified
    | Library
    | PlatformAppDomain
    | PlatformProcess
    | PlatformSystem

/// The main module of an assembly is a module plus some manifest information.
type ILAssemblyManifest = 
    { Name: string
      /// This is the ID of the algorithm used for the hashes of auxiliary 
      /// files in the assembly.   These hashes are stored in the 
      /// <c>ILModuleRef.Hash</c> fields of this assembly. These are not 
      /// cryptographic hashes: they are simple file hashes. The algorithm 
      /// is normally <c>0x00008004</c> indicating the SHA1 hash algorithm.  
      AuxModuleHashAlgorithm: int32 
      SecurityDecls: ILPermissions
      /// This is the public key used to sign this 
      /// assembly (the signature itself is stored elsewhere: see the 
      /// binary format, and may not have been written if delay signing 
      /// is used).  (member Name, member PublicKey) forms the full 
      /// public name of the assembly.  
      PublicKey: byte[] option  
      Version: ILVersionInfo option
      Locale: string option
      CustomAttrs: ILAttributes
      AssemblyLongevity: ILAssemblyLongevity 
      DisableJitOptimizations: bool
      JitTracking: bool
      IgnoreSymbolStoreSequencePoints: bool
      Retargetable: bool
      /// Records the types implemented by this assembly in auxiliary 
      /// modules. 
      ExportedTypes: ILExportedTypesAndForwarders
      /// Records whether the entrypoint resides in another module. 
      EntrypointElsewhere: ILModuleRef option
    } 

[<RequireQualifiedAccess>]
type ILNativeResource = 
    | In of fileName: string * linkedResourceBase: int * linkedResourceStart: int * linkedResourceLength: int
    | Out of unlinkedResource: byte[]

/// One module in the "current" assembly, either a main-module or
/// an auxiliary module.  The main module will have a manifest.
///
/// An assembly is built by joining together a "main" module plus 
/// several auxiliary modules. 
type ILModuleDef = 
    { Manifest: ILAssemblyManifest option
      CustomAttrs: ILAttributes
      Name: string
      TypeDefs: ILTypeDefs
      SubsystemVersion : int * int
      UseHighEntropyVA : bool
<<<<<<< HEAD
      SubSystemFlags: int32;
      IsDLL: bool;
      IsILOnly: bool;
      Platform: ILPlatform option;
      StackReserveSize: int32 option;
      Is32Bit: bool;
      Is32BitPreferred: bool;
      Is64Bit: bool;
      VirtualAlignment: int32;
      PhysicalAlignment: int32;
      ImageBase: int32;
      MetadataVersion: string;
      Resources: ILResources; 
      /// e.g. win86 resources, as the exact contents of a .res or .obj file. Must be unlinked manually.
      NativeResources: ILNativeResource list;  }
=======
      SubSystemFlags: int32
      IsDLL: bool
      IsILOnly: bool
      Platform: ILPlatform option
      StackReserveSize: int32 option
      Is32Bit: bool
      Is32BitPreferred: bool
      Is64Bit: bool
      VirtualAlignment: int32
      PhysicalAlignment: int32
      ImageBase: int32
      MetadataVersion: string
      Resources: ILResources 
      /// e.g. win86 resources, as the exact contents of a .res or .obj file. 
      NativeResources: Lazy<byte[]> list  }
>>>>>>> 639583a9
    member ManifestOfAssembly: ILAssemblyManifest 
    member HasManifest : bool

/// Find the method definition corresponding to the given property or 
/// event operation. These are always in the same class as the property 
/// or event. This is useful especially if your code is not using the Ilbind 
/// API to bind references. 
val resolveILMethodRef: ILTypeDef -> ILMethodRef -> ILMethodDef
val resolveILMethodRefWithRescope: (ILType -> ILType) -> ILTypeDef -> ILMethodRef -> ILMethodDef

// ------------------------------------------------------------------ 
// Type Names
//
// The name of a type stored in the Name field is as follows:
//   - For outer types it is, for example, System.String, i.e.
//     the namespace followed by the type name.
//   - For nested types, it is simply the type name.  The namespace
//     must be gleaned from the context in which the nested type
//     lies.
// ------------------------------------------------------------------ 

val splitNamespace: string -> string list

val splitNamespaceToArray: string -> string[]

/// The <c>splitILTypeName</c> utility helps you split a string representing
/// a type name into the leading namespace elements (if any), the
/// names of any nested types and the type name itself.  This function
/// memoizes and interns the splitting of the namespace portion of
/// the type name. 
val splitILTypeName: string -> string list * string

val splitILTypeNameWithPossibleStaticArguments: string -> string[] * string

/// <c>splitTypeNameRight</c> is like <c>splitILTypeName</c> except the 
/// namespace is kept as a whole string, rather than split at dots.
val splitTypeNameRight: string -> string option * string


val typeNameForGlobalFunctions: string
val isTypeNameForGlobalFunctions: string -> bool

val ungenericizeTypeName: string -> string (* e.g. List`1 --> List *)


// ====================================================================
// PART 2
// 
// Making metadata.  Where no explicit constructor
// is given, you should create the concrete datatype directly, 
// e.g. by filling in all appropriate record fields.
// ==================================================================== *)

/// A table of common references to items in primary assembly (System.Runtime or mscorlib).
/// If a particular version of System.Runtime.dll has been loaded then you should 
/// reference items from it via an ILGlobals for that specific version built using mkILGlobals. 
[<NoEquality; NoComparison; Class>]
type ILGlobals = 
    member primaryAssemblyScopeRef : ILScopeRef
    member primaryAssemblyName : string
    member typ_Object: ILType
    member typ_String: ILType
    member typ_Type: ILType
    member typ_Array: ILType
    member typ_IntPtr: ILType
    member typ_UIntPtr: ILType
    member typ_Byte: ILType
    member typ_Int16: ILType
    member typ_Int32: ILType
    member typ_Int64: ILType
    member typ_SByte: ILType
    member typ_UInt16: ILType
    member typ_UInt32: ILType
    member typ_UInt64: ILType
    member typ_Single: ILType
    member typ_Double: ILType
    member typ_Bool: ILType
    member typ_Char: ILType


/// Build the table of commonly used references given functions to find types in system assemblies
val mkILGlobals: ILScopeRef -> ILGlobals

val EcmaMscorlibILGlobals : ILGlobals

/// When writing a binary the fake "toplevel" type definition (called <Module>)
/// must come first. This function puts it first, and creates it in the returned 
/// list as an empty typedef if it doesn't already exist.
val destTypeDefsWithGlobalFunctionsFirst: ILGlobals -> ILTypeDefs -> ILTypeDef list

/// Not all custom attribute data can be decoded without binding types.  In particular 
/// enums must be bound in order to discover the size of the underlying integer. 
/// The following assumes enums have size int32. 
val decodeILAttribData: 
    ILGlobals -> 
    ILAttribute -> 
      ILAttribElem list *  (* fixed args *)
      ILAttributeNamedArg list (* named args: values and flags indicating if they are fields or properties *) 

/// Generate simple references to assemblies and modules.
val mkSimpleAssRef: string -> ILAssemblyRef
val mkSimpleModRef: string -> ILModuleRef

val mkILTyvarTy: uint16 -> ILType

/// Make type refs.
val mkILNestedTyRef: ILScopeRef * string list * string -> ILTypeRef
val mkILTyRef: ILScopeRef * string -> ILTypeRef
val mkILTyRefInTyRef: ILTypeRef * string -> ILTypeRef

type ILGenericArgsList = ILType list

/// Make type specs.
val mkILNonGenericTySpec: ILTypeRef -> ILTypeSpec
val mkILTySpec: ILTypeRef * ILGenericArgsList -> ILTypeSpec

/// Make types.
val mkILTy: ILBoxity -> ILTypeSpec -> ILType
val mkILNamedTy: ILBoxity -> ILTypeRef -> ILGenericArgsList -> ILType
val mkILBoxedTy: ILTypeRef -> ILGenericArgsList -> ILType
val mkILValueTy: ILTypeRef -> ILGenericArgsList -> ILType
val mkILNonGenericBoxedTy: ILTypeRef -> ILType
val mkILNonGenericValueTy: ILTypeRef -> ILType
val mkILArrTy: ILType * ILArrayShape -> ILType
val mkILArr1DTy: ILType -> ILType
val isILArrTy: ILType -> bool
val destILArrTy: ILType -> ILArrayShape * ILType 
val mkILBoxedType : ILTypeSpec -> ILType

/// Make method references and specs.
val mkILMethRef: ILTypeRef * ILCallingConv * string * int * ILType list * ILType -> ILMethodRef
val mkILMethSpec: ILMethodRef * ILBoxity * ILGenericArgsList * ILGenericArgsList -> ILMethodSpec
val mkILMethSpecForMethRefInTy: ILMethodRef * ILType * ILGenericArgsList -> ILMethodSpec
val mkILMethSpecInTy: ILType * ILCallingConv * string * ILType list * ILType * ILGenericArgsList -> ILMethodSpec

/// Construct references to methods on a given type .
val mkILNonGenericMethSpecInTy: ILType * ILCallingConv * string * ILType list * ILType -> ILMethodSpec

/// Construct references to instance methods.
val mkILInstanceMethSpecInTy: ILType * string * ILType list * ILType * ILGenericArgsList -> ILMethodSpec

/// Construct references to instance methods.
val mkILNonGenericInstanceMethSpecInTy: ILType * string * ILType list * ILType -> ILMethodSpec

/// Construct references to static methods.
val mkILStaticMethSpecInTy: ILType * string * ILType list * ILType * ILGenericArgsList -> ILMethodSpec

/// Construct references to static, non-generic methods.
val mkILNonGenericStaticMethSpecInTy: ILType * string * ILType list * ILType -> ILMethodSpec

/// Construct references to constructors.
val mkILCtorMethSpecForTy: ILType * ILType list -> ILMethodSpec

/// Construct references to fields.
val mkILFieldRef: ILTypeRef * string * ILType -> ILFieldRef
val mkILFieldSpec: ILFieldRef * ILType -> ILFieldSpec
val mkILFieldSpecInTy: ILType * string * ILType -> ILFieldSpec

val mkILCallSig: ILCallingConv * ILType list * ILType -> ILCallingSignature

/// Make generalized versions of possibly-generic types,
/// e.g. Given the ILTypeDef for List, return the type "List<T>".
val mkILFormalBoxedTy: ILTypeRef -> ILGenericParameterDef list -> ILType
val mkILFormalNamedTy: ILBoxity -> ILTypeRef -> ILGenericParameterDef list -> ILType

val mkILFormalTypars: ILType list -> ILGenericParameterDefs
val mkILFormalGenericArgs: int -> ILGenericParameterDefs -> ILGenericArgsList
val mkILSimpleTypar : string -> ILGenericParameterDef
/// Make custom attributes.
val mkILCustomAttribMethRef: 
    ILGlobals 
    -> ILMethodSpec 
       * ILAttribElem list (* fixed args: values and implicit types *) 
       * ILAttributeNamedArg list (* named args: values and flags indicating if they are fields or properties *) 
      -> ILAttribute

val mkILCustomAttribute: 
    ILGlobals 
    -> ILTypeRef * ILType list * 
       ILAttribElem list (* fixed args: values and implicit types *) * 
       ILAttributeNamedArg list (* named args: values and flags indicating if they are fields or properties *) 
         -> ILAttribute

val mkPermissionSet : ILGlobals -> ILSecurityAction * (ILTypeRef * (string * ILType * ILAttribElem) list) list -> ILPermission

/// Making code.
val generateCodeLabel: unit -> ILCodeLabel
val formatCodeLabel : ILCodeLabel -> string

/// Make some code that is a straight line sequence of instructions. 
/// The function will add a "return" if the last instruction is not an exiting instruction.
val nonBranchingInstrsToCode: ILInstr list -> ILCode 

/// Helpers for codegen: scopes for allocating new temporary variables.
type ILLocalsAllocator =
    new : preAlloc: int -> ILLocalsAllocator
    member AllocLocal : ILLocal -> uint16
    member Close : unit -> ILLocal list

/// Derived functions for making some common patterns of instructions.
val mkNormalCall: ILMethodSpec -> ILInstr
val mkNormalCallvirt: ILMethodSpec -> ILInstr
val mkNormalCallconstraint: ILType * ILMethodSpec -> ILInstr
val mkNormalNewobj: ILMethodSpec -> ILInstr
val mkCallBaseConstructor : ILType * ILType list -> ILInstr list
val mkNormalStfld: ILFieldSpec -> ILInstr
val mkNormalStsfld: ILFieldSpec -> ILInstr
val mkNormalLdsfld: ILFieldSpec -> ILInstr
val mkNormalLdfld: ILFieldSpec -> ILInstr
val mkNormalLdflda: ILFieldSpec -> ILInstr
val mkNormalLdobj: ILType -> ILInstr
val mkNormalStobj: ILType -> ILInstr 
val mkLdcInt32: int32 -> ILInstr
val mkLdarg0: ILInstr
val mkLdloc: uint16 -> ILInstr
val mkStloc: uint16 -> ILInstr
val mkLdarg: uint16 -> ILInstr

val andTailness: ILTailcall -> bool -> ILTailcall

/// Derived functions for making return, parameter and local variable
/// objects for use in method definitions.
val mkILParam: string option * ILType -> ILParameter
val mkILParamAnon: ILType -> ILParameter
val mkILParamNamed: string * ILType -> ILParameter
val mkILReturn: ILType -> ILReturn
val mkILLocal: ILType -> (string * int * int) option -> ILLocal

/// Make a formal generic parameters.
val mkILEmptyGenericParams: ILGenericParameterDefs

/// Make method definitions.
val mkILMethodBody: initlocals:bool * ILLocals * int * ILCode * ILSourceMarker option -> ILMethodBody
val mkMethodBody: bool * ILLocals * int * ILCode * ILSourceMarker option -> MethodBody

val mkILCtor: ILMemberAccess * ILParameter list * MethodBody -> ILMethodDef
val mkILClassCtor: MethodBody -> ILMethodDef
val mkILNonGenericEmptyCtor: ILSourceMarker option -> ILType -> ILMethodDef
val mkILStaticMethod: ILGenericParameterDefs * string * ILMemberAccess * ILParameter list * ILReturn * MethodBody -> ILMethodDef
val mkILNonGenericStaticMethod: string * ILMemberAccess * ILParameter list * ILReturn * MethodBody -> ILMethodDef
val mkILGenericVirtualMethod: string * ILMemberAccess  * ILGenericParameterDefs * ILParameter list * ILReturn * MethodBody -> ILMethodDef
val mkILGenericNonVirtualMethod: string * ILMemberAccess  * ILGenericParameterDefs * ILParameter list * ILReturn * MethodBody -> ILMethodDef
val mkILNonGenericVirtualMethod: string * ILMemberAccess * ILParameter list * ILReturn * MethodBody -> ILMethodDef
val mkILNonGenericInstanceMethod: string * ILMemberAccess  * ILParameter list * ILReturn * MethodBody -> ILMethodDef


/// Make field definitions.
val mkILInstanceField: string * ILType * ILFieldInit option * ILMemberAccess -> ILFieldDef
val mkILStaticField: string * ILType * ILFieldInit option * byte[] option * ILMemberAccess -> ILFieldDef
val mkILLiteralField: string * ILType * ILFieldInit * byte[] option * ILMemberAccess -> ILFieldDef

/// Make a type definition.
val mkILGenericClass: string * ILTypeDefAccess * ILGenericParameterDefs * ILType * ILType list * ILMethodDefs * ILFieldDefs * ILTypeDefs * ILPropertyDefs * ILEventDefs * ILAttributes * ILTypeInit -> ILTypeDef
val mkILSimpleClass: ILGlobals -> string * ILTypeDefAccess * ILMethodDefs * ILFieldDefs * ILTypeDefs * ILPropertyDefs * ILEventDefs * ILAttributes * ILTypeInit  -> ILTypeDef
val mkILTypeDefForGlobalFunctions: ILGlobals -> ILMethodDefs * ILFieldDefs -> ILTypeDef

/// Make a type definition for a value type used to point to raw data.
/// These are useful when generating array initialization code 
/// according to the 
///   ldtoken    field valuetype '<PrivateImplementationDetails>'/'$$struct0x6000127-1' '<PrivateImplementationDetails>'::'$$method0x6000127-1'
///   call       void System.Runtime.CompilerServices.RuntimeHelpers::InitializeArray(class System.Array,valuetype System.RuntimeFieldHandle)
/// idiom.
val mkRawDataValueTypeDef:  ILType -> string * size:int32 * pack:uint16 -> ILTypeDef

/// Injecting code into existing code blocks.  A branch will
/// be added from the given instructions to the (unique) entry of
/// the code, and the first instruction will be the new entry
/// of the method.  The instructions should be non-branching.

val prependInstrsToCode: ILInstr list -> ILCode -> ILCode
val prependInstrsToMethod: ILInstr list -> ILMethodDef -> ILMethodDef

/// Injecting initialization code into a class.
/// Add some code to the end of the .cctor for a type.  Create a .cctor
/// if one doesn't exist already.
val prependInstrsToClassCtor: ILInstr list -> ILSourceMarker option -> ILTypeDef -> ILTypeDef

/// Derived functions for making some simple constructors
val mkILStorageCtor: ILSourceMarker option * ILInstr list * ILType * (string * ILType) list * ILMemberAccess -> ILMethodDef
val mkILSimpleStorageCtor: ILSourceMarker option * ILTypeSpec option * ILType * ILParameter list * (string * ILType) list * ILMemberAccess -> ILMethodDef
val mkILSimpleStorageCtorWithParamNames: ILSourceMarker option * ILTypeSpec option * ILType * ILParameter list * (string * string * ILType) list * ILMemberAccess -> ILMethodDef

val mkILDelegateMethods: ILMemberAccess -> ILGlobals -> ILType * ILType -> ILParameter list * ILReturn -> ILMethodDef list

/// Given a delegate type definition which lies in a particular scope, 
/// make a reference to its constructor.
val mkCtorMethSpecForDelegate: ILGlobals -> ILType * bool -> ILMethodSpec 

/// The toplevel "class" for a module or assembly.
val mkILTypeForGlobalFunctions: ILScopeRef -> ILType

/// Making tables of custom attributes, etc.
val mkILCustomAttrs: ILAttribute list -> ILAttributes
val mkILCustomAttrsFromArray: ILAttribute[] -> ILAttributes
val mkILComputedCustomAttrs: (unit -> ILAttribute[]) -> ILAttributes
val emptyILCustomAttrs: ILAttributes

val mkILSecurityDecls: ILPermission list -> ILPermissions
val mkILLazySecurityDecls: Lazy<ILPermission list> -> ILPermissions
val emptyILSecurityDecls: ILPermissions

val mkMethBodyAux : MethodBody -> ILLazyMethodBody
val mkMethBodyLazyAux : Lazy<MethodBody> -> ILLazyMethodBody

val mkILEvents: ILEventDef list -> ILEventDefs
val mkILEventsLazy: Lazy<ILEventDef list> -> ILEventDefs
val emptyILEvents: ILEventDefs

val mkILProperties: ILPropertyDef list -> ILPropertyDefs
val mkILPropertiesLazy: Lazy<ILPropertyDef list> -> ILPropertyDefs
val emptyILProperties: ILPropertyDefs

val mkILMethods: ILMethodDef list -> ILMethodDefs
val mkILMethodsFromArray: ILMethodDef[] -> ILMethodDefs
val mkILMethodsComputed: (unit -> ILMethodDef[]) -> ILMethodDefs
val emptyILMethods: ILMethodDefs

val mkILFields: ILFieldDef list -> ILFieldDefs
val mkILFieldsLazy: Lazy<ILFieldDef list> -> ILFieldDefs
val emptyILFields: ILFieldDefs

val mkILMethodImpls: ILMethodImplDef list -> ILMethodImplDefs
val mkILMethodImplsLazy: Lazy<ILMethodImplDef list> -> ILMethodImplDefs
val emptyILMethodImpls: ILMethodImplDefs

val mkILTypeDefs: ILTypeDef list -> ILTypeDefs
val mkILTypeDefsFromArray: ILTypeDef[] -> ILTypeDefs
val emptyILTypeDefs: ILTypeDefs

/// Create table of types which is loaded/computed on-demand, and whose individual 
/// elements are also loaded/computed on-demand. Any call to tdefs.AsList will 
/// result in the laziness being forced.  Operations can examine the
/// custom attributes and name of each type in order to decide whether
/// to proceed with examining the other details of the type.
/// 
/// Note that individual type definitions may contain further delays 
/// in their method, field and other tables. 
val mkILTypeDefsComputed: (unit -> (string list * string * ILAttributes * Lazy<ILTypeDef>) array) -> ILTypeDefs
val addILTypeDef: ILTypeDef -> ILTypeDefs -> ILTypeDefs

val mkTypeForwarder: ILScopeRef -> string -> ILNestedExportedTypes -> ILAttributes -> ILTypeDefAccess -> ILExportedTypeOrForwarder
val mkILNestedExportedTypes: ILNestedExportedType list -> ILNestedExportedTypes
val mkILNestedExportedTypesLazy: Lazy<ILNestedExportedType list> -> ILNestedExportedTypes

val mkILExportedTypes: ILExportedTypeOrForwarder list -> ILExportedTypesAndForwarders
val mkILExportedTypesLazy: Lazy<ILExportedTypeOrForwarder list> ->   ILExportedTypesAndForwarders

val mkILResources: ILResource list -> ILResources

/// Making modules.
val mkILSimpleModule: assemblyName:string -> moduleName:string -> dll:bool -> subsystemVersion : (int * int) -> useHighEntropyVA : bool -> ILTypeDefs -> int32 option -> string option -> int -> ILExportedTypesAndForwarders -> string -> ILModuleDef

/// Generate references to existing type definitions, method definitions
/// etc.  Useful for generating references, e.g. to a  class we're processing
/// Also used to reference type definitions that we've generated.  [ILScopeRef] 
/// is normally ILScopeRef.Local, unless we've generated the ILTypeDef in
/// an auxiliary module or are generating multiple assemblies at 
/// once.

val mkRefForNestedILTypeDef : ILScopeRef -> ILTypeDef list * ILTypeDef -> ILTypeRef
val mkRefForILMethod        : ILScopeRef -> ILTypeDef list * ILTypeDef -> ILMethodDef -> ILMethodRef
val mkRefForILField        : ILScopeRef -> ILTypeDef list * ILTypeDef -> ILFieldDef  -> ILFieldRef

val mkRefToILMethod: ILTypeRef * ILMethodDef -> ILMethodRef
val mkRefToILField: ILTypeRef * ILFieldDef -> ILFieldRef

val mkRefToILAssembly: ILAssemblyManifest -> ILAssemblyRef
val mkRefToILModule: ILModuleDef -> ILModuleRef


// -------------------------------------------------------------------- 
// Rescoping.
//
// Given an object O1 referenced from where1 (e.g. O1 binds to some  
// result R when referenced from where1), and given that SR2 resolves to where1 from where2, 
// produce a new O2 for use from where2 (e.g. O2 binds to R from where2)
//
// So, ILScopeRef tells you how to reference the original scope from 
// the new scope. e.g. if ILScopeRef is:
//    [ILScopeRef.Local] then the object is returned unchanged
//    [ILScopeRef.Module m] then an object is returned 
//                        where all ILScopeRef.Local references 
//                        become ILScopeRef.Module m
//    [ILScopeRef.Assembly m] then an object is returned 
//                         where all ILScopeRef.Local and ILScopeRef.Module references 
//                        become ILScopeRef.Assembly m
// -------------------------------------------------------------------- 

/// Rescoping. The first argument tells the function how to reference the original scope from 
/// the new scope. 
val rescopeILScopeRef: ILScopeRef -> ILScopeRef -> ILScopeRef
/// Rescoping. The first argument tells the function how to reference the original scope from 
/// the new scope. 
val rescopeILTypeSpec: ILScopeRef -> ILTypeSpec -> ILTypeSpec
/// Rescoping. The first argument tells the function how to reference the original scope from 
/// the new scope. 
val rescopeILType: ILScopeRef -> ILType -> ILType
/// Rescoping. The first argument tells the function how to reference the original scope from 
/// the new scope. 
val rescopeILMethodRef: ILScopeRef -> ILMethodRef -> ILMethodRef 
/// Rescoping. The first argument tells the function how to reference the original scope from 
/// the new scope. 
val rescopeILFieldRef: ILScopeRef -> ILFieldRef -> ILFieldRef

/// Unscoping. Clears every scope information, use for looking up IL method references only.
val unscopeILType: ILType -> ILType

//-----------------------------------------------------------------------
// The ILCode Builder utility.
//----------------------------------------------------------------------

val buildILCode: string -> lab2pc: Dictionary<ILCodeLabel,int> -> instrs:ILInstr[] -> ILExceptionSpec list -> ILLocalDebugInfo list -> ILCode

// -------------------------------------------------------------------- 
// The instantiation utilities.
// -------------------------------------------------------------------- 

/// Instantiate type variables that occur within types and other items. 
val instILTypeAux: int -> ILGenericArgs -> ILType -> ILType

/// Instantiate type variables that occur within types and other items. 
val instILType: ILGenericArgs -> ILType -> ILType

// -------------------------------------------------------------------- 
// ECMA globals
// -------------------------------------------------------------------- 

/// This is a 'vendor neutral' way of referencing mscorlib. 
val ecmaPublicKey: PublicKey

/// Discriminating different important built-in types.
val isILObjectTy: ILType -> bool
val isILStringTy: ILType -> bool
val isILSByteTy: ILType -> bool
val isILByteTy: ILType -> bool
val isILInt16Ty: ILType -> bool
val isILUInt16Ty: ILType -> bool
val isILInt32Ty: ILType -> bool
val isILUInt32Ty: ILType -> bool
val isILInt64Ty: ILType -> bool
val isILUInt64Ty: ILType -> bool
val isILIntPtrTy: ILType -> bool
val isILUIntPtrTy: ILType -> bool
val isILBoolTy: ILType -> bool
val isILCharTy: ILType -> bool
val isILTypedReferenceTy: ILType -> bool
val isILDoubleTy: ILType -> bool
val isILSingleTy: ILType -> bool

/// Get a public key token from a public key.
val sha1HashBytes : byte[] -> byte[] (* SHA1 hash *)

/// Get a version number from a CLR version string, e.g. 1.0.3705.0
val parseILVersion: string -> ILVersionInfo
val formatILVersion: ILVersionInfo -> string
val compareILVersions: ILVersionInfo -> ILVersionInfo -> int

/// Decompose a type definition according to its kind.
type ILEnumInfo =
    { enumValues: (string * ILFieldInit) list  
      enumType: ILType }

val getTyOfILEnumInfo: ILEnumInfo -> ILType

val computeILEnumInfo: string * ILFieldDefs -> ILEnumInfo


// --------------------------------------------------------------------
// For completeness.  These do not occur in metadata but tools that
// care about the existence of properties and events in the metadata
// can benefit from them.
// --------------------------------------------------------------------

[<Sealed>]
type ILEventRef =
    static member Create : ILTypeRef * string -> ILEventRef
    member DeclaringTypeRef: ILTypeRef
    member Name: string

[<Sealed>]
type ILPropertyRef =
     static member Create : ILTypeRef * string -> ILPropertyRef
     member DeclaringTypeRef: ILTypeRef
     member Name: string
     interface System.IComparable

val runningOnMono: bool

type ILReferences = 
    { AssemblyReferences: ILAssemblyRef list 
      ModuleReferences: ILModuleRef list }

/// Find the full set of assemblies referenced by a module.
val computeILRefs: ILModuleDef -> ILReferences
val emptyILRefs: ILReferences
<|MERGE_RESOLUTION|>--- conflicted
+++ resolved
@@ -1475,23 +1475,6 @@
       TypeDefs: ILTypeDefs
       SubsystemVersion : int * int
       UseHighEntropyVA : bool
-<<<<<<< HEAD
-      SubSystemFlags: int32;
-      IsDLL: bool;
-      IsILOnly: bool;
-      Platform: ILPlatform option;
-      StackReserveSize: int32 option;
-      Is32Bit: bool;
-      Is32BitPreferred: bool;
-      Is64Bit: bool;
-      VirtualAlignment: int32;
-      PhysicalAlignment: int32;
-      ImageBase: int32;
-      MetadataVersion: string;
-      Resources: ILResources; 
-      /// e.g. win86 resources, as the exact contents of a .res or .obj file. Must be unlinked manually.
-      NativeResources: ILNativeResource list;  }
-=======
       SubSystemFlags: int32
       IsDLL: bool
       IsILOnly: bool
@@ -1504,10 +1487,9 @@
       PhysicalAlignment: int32
       ImageBase: int32
       MetadataVersion: string
-      Resources: ILResources 
-      /// e.g. win86 resources, as the exact contents of a .res or .obj file. 
-      NativeResources: Lazy<byte[]> list  }
->>>>>>> 639583a9
+      Resources: ILResources
+      /// e.g. win86 resources, as the exact contents of a .res or .obj file. Must be unlinked manually.
+      NativeResources: ILNativeResource list }
     member ManifestOfAssembly: ILAssemblyManifest 
     member HasManifest : bool
 
