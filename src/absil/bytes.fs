--- conflicted
+++ resolved
@@ -4,19 +4,14 @@
 namespace FSharp.Compiler.AbstractIL.Internal
 
 open System
-<<<<<<< HEAD
-open System.Runtime.CompilerServices
-open FSharp.NativeInterop
-open FSharp.Compiler.AbstractIL.Internal.Library 
-=======
 open System.IO
 open System.IO.MemoryMappedFiles
 open System.Runtime.InteropServices
 open System.Runtime.CompilerServices
 open FSharp.NativeInterop
+open FSharp.Compiler.AbstractIL.Internal.Library 
 
 #nowarn "9"
->>>>>>> 1e8edefb
 
 module internal Bytes = 
     let b0 n =  (n &&& 0xFF)
@@ -41,12 +36,120 @@
     let stringAsUnicodeNullTerminated (s:string) = 
         Array.append (System.Text.Encoding.Unicode.GetBytes s) (ofInt32Array [| 0x0;0x0 |])
 
+/// Not thread safe.
+/// Loosely based on StringBuilder/BlobBuilder
+[<Sealed>]
+type ChunkedArrayBuilder<'T> private (minChunkSize: int, buffer: 'T []) =
+
+    member val private Buffer = buffer with get, set
+    member val private ChunkLength = 0 with get, set
+    member val private NextOrPrevious = Unchecked.defaultof<ChunkedArrayBuilder<'T>> with get, set
+    member val private Position = 0 with get, set
+    member val private IsFrozen = false with get, set
+
+    // [1:first]->[2]->[3:last]<-[4:head]
+    //     ^_______________|
+    member private x.FirstChunk = x.NextOrPrevious.NextOrPrevious
+
+    member x.Reserve length =
+        if x.IsFrozen then
+            invalidOp "Chunked array builder is frozen and cannot reserve anymore memory."
+
+        if length + x.Position > x.Buffer.Length then
+            let newChunk = 
+                ChunkedArrayBuilder<'T>(
+                    minChunkSize, 
+                    Array.zeroCreate<'T> (Math.Max(length, minChunkSize)), 
+                    IsFrozen = true)
+            let newBuffer = newChunk.Buffer
+
+            match box x.NextOrPrevious with
+            | null -> ()
+            | _ ->
+                match box x.FirstChunk with
+                | null ->
+                    let firstChunk = x.NextOrPrevious
+                    firstChunk.NextOrPrevious <- newChunk
+                    newChunk.NextOrPrevious <- firstChunk
+                | _ ->
+                    let firstChunk = x.FirstChunk
+                    let lastChunk = x.NextOrPrevious
+                    lastChunk.NextOrPrevious <- newChunk
+                    newChunk.NextOrPrevious <- firstChunk
+
+            newChunk.ChunkLength <- x.ChunkLength
+            newChunk.Buffer <- x.Buffer
+            x.Buffer <- newBuffer
+            x.NextOrPrevious <- newChunk
+            x.ChunkLength <- 0
+            x.Position <- 0
+        let reserved = Span(x.Buffer, x.Position, length)
+        x.ChunkLength <- x.ChunkLength + length
+        x.Position <- x.ChunkLength
+        reserved
+
+    member x.Write(data: ReadOnlySpan<'T>) =
+        let reserved = x.Reserve data.Length
+        data.CopyTo(reserved)
+
+    member x.ForEachChunk f =
+        match box x.NextOrPrevious with
+        | null -> ()
+        | _ ->
+            match box x.FirstChunk with
+            | null ->
+                f x.NextOrPrevious.Buffer x.NextOrPrevious.ChunkLength
+            | _ ->
+                let firstChunk = x.FirstChunk
+                f firstChunk.Buffer firstChunk.ChunkLength
+                let mutable chunk = firstChunk.NextOrPrevious
+                while chunk <> firstChunk do
+                    f chunk.Buffer chunk.ChunkLength
+                    chunk <- chunk.NextOrPrevious
+
+        if x.ChunkLength > 0 then
+            f x.Buffer x.ChunkLength
+
+    static member Create(minChunkSize, startingCapacity) =
+        ChunkedArrayBuilder(
+            minChunkSize, 
+            Array.zeroCreate<'T> (Math.Max(startingCapacity, minChunkSize)))
+                
+[<Sealed>]
+type ChunkedArray<'T>(builder: ChunkedArrayBuilder<'T>) =
+
+    let lazyLength =
+        lazy
+            let mutable total = 0
+            builder.ForEachChunk (fun _ length -> total <- total + length)
+            total
+
+    member _.Length = lazyLength.Value
+
+    member x.ToArray() =
+        let arr = Array.zeroCreate<'T> x.Length
+        let mutable total = 0
+        builder.ForEachChunk (fun buffer length -> 
+            Array.Copy(buffer, 0, arr, total, length)
+            total <- total + length)
+        arr
+
+type ChunkedArrayBuilder<'T> with
+
+    member x.ToChunkedArray() = 
+        x.IsFrozen <- true
+        ChunkedArray x
+
 [<AbstractClass>]
 type ByteMemory () =
 
     abstract Item: int -> byte with get, set
 
     abstract Length: int
+
+    abstract Span: Span<byte>
+
+    abstract ReadOnlySpan: ReadOnlySpan<byte>
 
     abstract ReadBytes: pos: int * count: int -> byte[]
 
@@ -84,6 +187,10 @@
         and set i v = bytes.[offset + i] <- v
 
     override _.Length = length
+
+    override _.Span = Span(bytes, offset, length)
+
+    override _.ReadOnlySpan = ReadOnlySpan(bytes, offset, length)
 
     override _.ReadBytes(pos, count) = 
         Array.sub bytes (offset + pos) count
@@ -145,6 +252,10 @@
 
     override _.Length = length
 
+    override _.Span = Span(NativePtr.toVoidPtr addr, length)
+
+    override _.ReadOnlySpan = ReadOnlySpan(NativePtr.toVoidPtr addr, length)
+
     override _.ReadUtf8String(pos, count) =
         check pos
         check (pos + count - 1)
@@ -197,6 +308,8 @@
     member _.Item with [<MethodImpl(MethodImplOptions.AggressiveInlining)>] get i = bytes.[i]
 
     member _.Length with [<MethodImpl(MethodImplOptions.AggressiveInlining)>] get () = bytes.Length
+
+    member _.Span with [<MethodImpl(MethodImplOptions.AggressiveInlining)>] get () = bytes.ReadOnlySpan
 
     [<MethodImpl(MethodImplOptions.AggressiveInlining)>]
     member _.ReadBytes(pos, count) = bytes.ReadBytes(pos, count)
@@ -391,15 +504,11 @@
         buf.bbCurrent <- buf.bbCurrent + 4
 
     member buf.EmitBytes (i:byte[]) = 
-        buf.bbArray.Write(ReadOnlySpan i)
-        buf.bbCurrent <- buf.bbCurrent + i.Length
-
-    member buf.EmitByteMemory (i:ReadOnlyByteMemory) = 
-        let n = i.Length 
-        let newSize = buf.bbCurrent + n 
-        buf.Ensure newSize
-        i.Copy(0, buf.bbArray, buf.bbCurrent, n)
-        buf.bbCurrent <- newSize 
+        buf.EmitByteSpan(ReadOnlySpan i)
+
+    member buf.EmitByteSpan (span: ReadOnlySpan<byte>) =
+        buf.bbArray.Write span
+        buf.bbCurrent <- buf.bbCurrent + span.Length
 
     member buf.EmitInt32AsUInt16 n = 
         (buf.bbArray.Reserve 2).WriteInt32AsUInt16 (0, n)
