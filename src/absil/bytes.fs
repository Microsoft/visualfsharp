--- conflicted
+++ resolved
@@ -205,7 +205,6 @@
         else
             String.Empty
 
-<<<<<<< HEAD
     override _.ReadBytes(pos, count) = 
         checkCount count
         if count > 0 then
@@ -216,14 +215,6 @@
             res
         else
             Array.empty
-=======
-    override _.ReadBytes(pos, count) =
-        check pos
-        check (pos + count - 1)
-        let res = Bytes.zeroCreate count
-        Marshal.Copy(NativePtr.toNativeInt addr + nativeint pos, res, 0, count)
-        res
->>>>>>> d3d5e308
 
     override _.ReadInt32 pos =
         check pos
@@ -236,19 +227,13 @@
         uint16(Marshal.ReadInt16(NativePtr.toNativeInt addr + nativeint pos))
 
     override _.Slice(pos, count) =
-<<<<<<< HEAD
         checkCount count
         if count > 0 then
             check pos
             check (pos + count - 1)
-            RawByteMemory(NativePtr.add addr pos, count, hold) :> ByteMemory
+            RawByteMemory(NativePtr.add addr pos, count, holder) :> ByteMemory
         else
             ByteArrayMemory(Array.empty, 0, 0) :> ByteMemory
-=======
-        check pos
-        check (pos + count - 1)
-        RawByteMemory(NativePtr.add addr pos, count, holder) :> ByteMemory
->>>>>>> d3d5e308
 
     override x.CopyTo stream =
         if length > 0 then
@@ -270,23 +255,16 @@
             Array.empty
 
     override _.AsStream() =
-<<<<<<< HEAD
-        if length > 0 then
-            new SafeUnmanagedMemoryStream(addr, int64 length, hold) :> Stream
+        if length > 0 then
+            new SafeUnmanagedMemoryStream(addr, int64 length, holder) :> Stream
         else
             new MemoryStream([||], 0, 0, false) :> Stream
 
     override _.AsReadOnlyStream() =
         if length > 0 then
-            new SafeUnmanagedMemoryStream(addr, int64 length, int64 length, FileAccess.Read, hold) :> Stream
+            new SafeUnmanagedMemoryStream(addr, int64 length, int64 length, FileAccess.Read, holder) :> Stream
         else
             new MemoryStream([||], 0, 0, false) :> Stream
-=======
-        new SafeUnmanagedMemoryStream(addr, int64 length, holder) :> Stream
-
-    override _.AsReadOnlyStream() =
-        new SafeUnmanagedMemoryStream(addr, int64 length, int64 length, FileAccess.Read, holder) :> Stream            
->>>>>>> d3d5e308
 
 [<Struct;NoEquality;NoComparison>]
 type ReadOnlyByteMemory(bytes: ByteMemory) =
