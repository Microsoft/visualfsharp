// Copyright (c) Microsoft Corporation.  All Rights Reserved.  See License.txt in the project root for license information.

module public Microsoft.FSharp.Compiler.AbstractIL.Internal.Library 
#nowarn "1178" // The struct, record or union type 'internal_instr_extension' is not structurally comparable because the type


open System
open System.Collections.Generic
open System.Diagnostics
open System.IO
open System.Reflection
open System.Threading
open System.Runtime.CompilerServices

#if FX_RESHAPED_REFLECTION
open Microsoft.FSharp.Core.ReflectionAdapters
#endif

// Logical shift right treating int32 as unsigned integer.
// Code that uses this should probably be adjusted to use unsigned integer types.
let (>>>&) (x:int32) (n:int32) = int32 (uint32 x >>> n)

let notlazy v = Lazy<_>.CreateFromValue v

let inline isNil l = List.isEmpty l

/// Returns true if the list has less than 2 elements. Otherwise false.
let inline isNilOrSingleton l =
    match l with
    | [] 
    | [_] -> true
    | _ -> false

/// Returns true if the list contains exactly 1 element. Otherwise false.
let inline isSingleton l =
    match l with
    | [_] -> true
    | _ -> false

let inline isNonNull x = not (isNull x)
let inline nonNull msg x = if isNull x then failwith ("null: " + msg) else x
let inline (===) x y = LanguagePrimitives.PhysicalEquality x y

//---------------------------------------------------------------------
// Library: ReportTime
//---------------------------------------------------------------------
let reportTime =
    let tFirst = ref None
    let tPrev = ref None
    fun showTimes descr ->
        if showTimes then 
            let t = Process.GetCurrentProcess().UserProcessorTime.TotalSeconds
            let prev = match !tPrev with None -> 0.0 | Some t -> t
            let first = match !tFirst with None -> (tFirst := Some t; t) | Some t -> t
            printf "ilwrite: TIME %10.3f (total)   %10.3f (delta) - %s\n" (t - first) (t - prev) descr
            tPrev := Some t

//-------------------------------------------------------------------------
// Library: projections
//------------------------------------------------------------------------

[<Struct>]
/// An efficient lazy for inline storage in a class type. Results in fewer thunks.
type InlineDelayInit<'T when 'T : not struct> = 
    new (f: unit -> 'T) = {store = Unchecked.defaultof<'T>; func = Func<_>(f) } 
    val mutable store : 'T
    val mutable func : Func<'T>
    member x.Value = 
        match x.func with 
        | null -> x.store 
        | _ -> 
        let res = LazyInitializer.EnsureInitialized(&x.store, x.func) 
        x.func <- Unchecked.defaultof<_>
        res

//-------------------------------------------------------------------------
// Library: projections
//------------------------------------------------------------------------

let foldOn p f z x = f z (p x)

let notFound() = raise (KeyNotFoundException())

module Order = 
    let orderBy (p : 'T -> 'U) = 
        { new IComparer<'T> with member __.Compare(x,xx) = compare (p x) (p xx) }

    let orderOn p (pxOrder: IComparer<'U>) = 
        { new IComparer<'T> with member __.Compare(x,xx) = pxOrder.Compare (p x, p xx) }

    let toFunction (pxOrder: IComparer<'U>) x y = pxOrder.Compare(x,y)

//-------------------------------------------------------------------------
// Library: arrays,lists,options
//-------------------------------------------------------------------------

module Array = 

    let mapq f inp =
        match inp with
        | [| |] -> inp
        | _ -> 
            let res = Array.map f inp 
            let len = inp.Length 
            let mutable eq = true
            let mutable i = 0 
            while eq && i < len do 
                if not (inp.[i] === res.[i]) then eq <- false;
                i <- i + 1
            if eq then inp else res

    let lengthsEqAndForall2 p l1 l2 = 
        Array.length l1 = Array.length l2 &&
        Array.forall2 p l1 l2

    let order (eltOrder: IComparer<'T>) = 
        { new IComparer<array<'T>> with 
              member __.Compare(xs,ys) = 
                  let c = compare xs.Length ys.Length 
                  if c <> 0 then c else
                  let rec loop i = 
                      if i >= xs.Length then 0 else
                      let c = eltOrder.Compare(xs.[i], ys.[i])
                      if c <> 0 then c else
                      loop (i+1)
                  loop 0 }

    let existsOne p l = 
        let rec forallFrom p l n =
          (n >= Array.length l) || (p l.[n] && forallFrom p l (n+1))

        let rec loop p l n =
            (n < Array.length l) && 
            (if p l.[n] then forallFrom (fun x -> not (p x)) l (n+1) else loop p l (n+1))
          
        loop p l 0

    let existsTrue (arr: bool[]) = 
        let rec loop n =  (n < arr.Length) &&  (arr.[n] || loop (n+1))
        loop 0
    
    let findFirstIndexWhereTrue (arr: _[]) p = 
        let rec look lo hi = 
            assert ((lo >= 0) && (hi >= 0))
            assert ((lo <= arr.Length) && (hi <= arr.Length))
            if lo = hi then lo
            else
                let i = (lo+hi)/2
                if p arr.[i] then 
                    if i = 0 then i 
                    else
                        if p arr.[i-1] then 
                            look lo i
                        else 
                            i
                else
                    // not true here, look after
                    look (i+1) hi
        look 0 arr.Length
      
    /// pass an array byref to reverse it in place
    let revInPlace (array: 'T []) =
        if Array.isEmpty array then () else
        let arrlen, revlen = array.Length-1, array.Length/2 - 1
        for idx in 0 .. revlen do
            let t1 = array.[idx] 
            let t2 = array.[arrlen-idx]
            array.[idx] <- t2
            array.[arrlen-idx] <- t1

    /// Async implementation of Array.map.
    let mapAsync (mapping : 'T -> Async<'U>) (array : 'T[]) : Async<'U[]> =
        let len = Array.length array
        let result = Array.zeroCreate len

        async { // Apply the mapping function to each array element.
            for i in 0 .. len - 1 do
                let! mappedValue = mapping array.[i]
                result.[i] <- mappedValue

            // Return the completed results.
            return result
        }
        
    /// Returns a new array with an element replaced with a given value.
    let replace index value (array: _ []) =
        if index >= array.Length then raise (IndexOutOfRangeException "index")
        let res = Array.copy array
        res.[index] <- value
        res

    /// Optimized arrays equality. ~100x faster than `array1 = array2` on strings.
    /// ~2x faster for floats
    /// ~0.8x slower for ints
    let inline areEqual (xs: 'T []) (ys: 'T []) =
        match xs, ys with
        | null, null -> true
        | [||], [||] -> true
        | null, _ | _, null -> false
        | _ when xs.Length <> ys.Length -> false
        | _ ->
            let mutable break' = false
            let mutable i = 0
            let mutable result = true
            while i < xs.Length && not break' do
                if xs.[i] <> ys.[i] then 
                    break' <- true
                    result <- false
                i <- i + 1
            result

    /// Returns all heads of a given array.
    /// For [|1;2;3|] it returns [|[|1; 2; 3|]; [|1; 2|]; [|1|]|]
    let heads (array: 'T []) =
        let res = Array.zeroCreate<'T[]> array.Length
        for i = array.Length - 1 downto 0 do
            res.[i] <- array.[0..i]
        res

    /// check if subArray is found in the wholeArray starting 
    /// at the provided index
    let inline isSubArray (subArray: 'T []) (wholeArray:'T []) index = 
        if isNull subArray || isNull wholeArray then false
        elif subArray.Length = 0 then true
        elif subArray.Length > wholeArray.Length then false
        elif subArray.Length = wholeArray.Length then areEqual subArray wholeArray else
        let rec loop subidx idx =
            if subidx = subArray.Length then true 
            elif subArray.[subidx] = wholeArray.[idx] then loop (subidx+1) (idx+1) 
            else false
        loop 0 index
        
    /// Returns true if one array has another as its subset from index 0.
    let startsWith (prefix: _ []) (whole: _ []) =
        isSubArray prefix whole 0
        
    /// Returns true if one array has trailing elements equal to another's.
    let endsWith (suffix: _ []) (whole: _ []) =
        isSubArray suffix whole (whole.Length-suffix.Length)
        
module Option = 
    let mapFold f s opt = 
        match opt with 
        | None -> None,s 
        | Some x -> 
            let x',s' = f s x 
            Some x',s'

    let attempt (f: unit -> 'T) = try Some (f()) with _ -> None
        
module List = 

    //let item n xs = List.nth xs n
#if FX_RESHAPED_REFLECTION
    open PrimReflectionAdapters
    open Microsoft.FSharp.Core.ReflectionAdapters
#endif

    let sortWithOrder (c: IComparer<'T>) elements = List.sortWith (Order.toFunction c) elements
    
    let splitAfter n l = 
        let rec split_after_acc n l1 l2 = if n <= 0 then List.rev l1,l2 else split_after_acc (n-1) ((List.head l2):: l1) (List.tail l2) 
        split_after_acc n [] l

    let existsi f xs = 
       let rec loop i xs = match xs with [] -> false | h::t -> f i h || loop (i+1) t
       loop 0 xs
    
    let existsTrue (xs: bool list) = 
       let rec loop i xs = match xs with [] -> false | h::t -> h || loop (i+1) t
       loop 0 xs

    let lengthsEqAndForall2 p l1 l2 = 
        List.length l1 = List.length l2 &&
        List.forall2 p l1 l2

    let rec findi n f l = 
        match l with 
        | [] -> None
        | h::t -> if f h then Some (h,n) else findi (n+1) f t

    let rec drop n l = 
        match l with 
        | []    -> []
        | _::xs -> if n=0 then l else drop (n-1) xs

    let splitChoose select l =
        let rec ch acc1 acc2 l = 
            match l with 
            | [] -> List.rev acc1,List.rev acc2
            | x::xs -> 
                match select x with
                | Choice1Of2 sx -> ch (sx::acc1) acc2 xs
                | Choice2Of2 sx -> ch acc1 (sx::acc2) xs

        ch [] [] l

    let rec checkq l1 l2 = 
        match l1,l2 with 
        | h1::t1,h2::t2 -> h1 === h2 && checkq t1 t2
        | _ -> true

    let mapq (f: 'T -> 'T) inp =
        assert not (typeof<'T>.IsValueType) 
        match inp with
        | [] -> inp
        | [h1a] -> 
            let h2a = f h1a
            if h1a === h2a then inp else [h2a]
        | [h1a; h1b] -> 
            let h2a = f h1a
            let h2b = f h1b
            if h1a === h2a && h1b === h2b then inp else [h2a; h2b]
        | [h1a; h1b; h1c] -> 
            let h2a = f h1a
            let h2b = f h1b
            let h2c = f h1c
            if h1a === h2a && h1b === h2b && h1c === h2c then inp else [h2a; h2b; h2c]
        | _ -> 
            let res = List.map f inp 
            if checkq inp res then inp else res
        
    let frontAndBack l = 
        let rec loop acc l = 
            match l with
            | [] -> 
                Debug.Assert(false, "empty list")
                invalidArg "l" "empty list" 
            | [h] -> List.rev acc,h
            | h::t -> loop  (h::acc) t
        loop [] l

    let tryRemove f inp = 
        let rec loop acc l = 
            match l with
            | [] -> None
            | h :: t -> if f h then Some (h, List.rev acc @ t) else loop (h::acc) t
        loop [] inp            
    //tryRemove  (fun x -> x = 2) [ 1;2;3] = Some (2, [1;3])
    //tryRemove  (fun x -> x = 3) [ 1;2;3;4;5] = Some (3, [1;2;4;5])
    //tryRemove  (fun x -> x = 3) [] = None
            
    let headAndTail l =
        match l with 
        | [] -> 
            Debug.Assert(false, "empty list")
            failwith "List.headAndTail"
        | h::t -> h,t

    let zip4 l1 l2 l3 l4 = 
        List.zip l1 (List.zip3 l2 l3 l4) |> List.map (fun (x1,(x2,x3,x4)) -> (x1,x2,x3,x4))

    let unzip4 l = 
        let a,b,cd = List.unzip3 (List.map (fun (x,y,z,w) -> (x,y,(z,w))) l)
        let c,d = List.unzip cd
        a,b,c,d

    let rec iter3 f l1 l2 l3 = 
        match l1,l2,l3 with 
        | h1::t1, h2::t2, h3::t3 -> f h1 h2 h3; iter3 f t1 t2 t3
        | [], [], [] -> ()
        | _ -> failwith "iter3"

    let takeUntil p l =
        let rec loop acc l =
            match l with
            | [] -> List.rev acc,[]
            | x::xs -> if p x then List.rev acc, l else loop (x::acc) xs
        loop [] l

    let order (eltOrder: IComparer<'T>) =
        { new IComparer<list<'T>> with 
              member __.Compare(xs,ys) = 
                  let rec loop xs ys = 
                      match xs,ys with
                      | [],[]       ->  0
                      | [],_        -> -1
                      | _,[]       ->  1
                      | x::xs,y::ys -> let cxy = eltOrder.Compare(x,y)
                                       if cxy=0 then loop xs ys else cxy 
                  loop xs ys }
    
    module FrontAndBack = 
        let (|NonEmpty|Empty|) l = match l with [] -> Empty | _ -> NonEmpty(frontAndBack l)

    let range n m = [ n .. m ]

    let indexNotFound() = raise (new KeyNotFoundException("An index satisfying the predicate was not found in the collection"))

    let rec assoc x l = 
        match l with 
        | [] -> indexNotFound()
        | ((h,r)::t) -> if x = h then r else assoc x t

    let rec memAssoc x l = 
        match l with 
        | [] -> false
        | ((h,_)::t) -> x = h || memAssoc x t

    let rec memq x l = 
        match l with 
        | [] -> false 
        | h::t -> LanguagePrimitives.PhysicalEquality x h || memq x t

    let mapNth n f xs =
        let rec mn i = function
          | []    -> []
          | x::xs -> if i=n then f x::xs else x::mn (i+1) xs
       
        mn 0 xs
    let count pred xs = List.fold (fun n x -> if pred x then n+1 else n) 0 xs

    // WARNING: not tail-recursive 
    let mapHeadTail fhead ftail = function
      | []    -> []
      | [x]   -> [fhead x]
      | x::xs -> fhead x :: List.map ftail xs

    let collectFold f s l = 
      let l, s = List.mapFold f s l
      List.concat l, s

    let collect2 f xs ys = List.concat (List.map2 f xs ys)

    let toArraySquared xss = xss |> List.map List.toArray |> List.toArray
    let iterSquared f xss = xss |> List.iter (List.iter f)
    let collectSquared f xss = xss |> List.collect (List.collect f)
    let mapSquared f xss = xss |> List.map (List.map f)
    let mapFoldSquared f z xss = List.mapFold (List.mapFold f) z xss
    let forallSquared f xss = xss |> List.forall (List.forall f)
    let mapiSquared f xss = xss |> List.mapi (fun i xs -> xs |> List.mapi (fun j x -> f i j x))
    let existsSquared f xss = xss |> List.exists (fun xs -> xs |> List.exists (fun x -> f x))
    let mapiFoldSquared f z xss =  mapFoldSquared f z (xss |> mapiSquared (fun i j x -> (i,j,x)))

[<Struct>]
type ValueOption<'T> =
    | ValueSome of 'T
    | ValueNone
    member x.IsSome = match x with ValueSome _ -> true | ValueNone -> false
    member x.IsNone = match x with ValueSome _ -> false | ValueNone -> true
    member x.Value = match x with ValueSome r -> r | ValueNone -> failwith "ValueOption.Value: value is None"

[<CompilationRepresentation(CompilationRepresentationFlags.ModuleSuffix)>]
module ValueOption =
    let inline ofOption x = match x with Some x -> ValueSome x | None -> ValueNone
    let inline bind f x = match x with ValueSome x -> f x | ValueNone -> ValueNone

type String with
    member inline x.StartsWithOrdinal(value) =
        x.StartsWith(value, StringComparison.Ordinal)

    member inline x.EndsWithOrdinal(value) =
        x.EndsWith(value, StringComparison.Ordinal)

module String =
    let make (n: int) (c: char) : string = new String(c, n)

    let get (str:string) i = str.[i]

    let sub (s:string) (start:int) (len:int) = s.Substring(start,len)

<<<<<<< HEAD
    let contains (s:string) (c:char) = 
        s.IndexOf(c,0,String.length s) <> -1
=======
    let index (s:string) (c:char) =  
        let r = s.IndexOf(c) 
        if r = -1 then indexNotFound() else r

    let rindex (s:string) (c:char) =
        let r =  s.LastIndexOf(c) 
        if r = -1 then indexNotFound() else r

    let contains (s:string) (c:char) = s.IndexOf(c) <> -1
>>>>>>> 047d6756

    let order = LanguagePrimitives.FastGenericComparer<string>
   
    let lowercase (s:string) =
        s.ToLowerInvariant()

    let uppercase (s:string) =
        s.ToUpperInvariant()

    let isUpper (s:string) = 
        s.Length >= 1 && Char.IsUpper s.[0] && not (Char.IsLower s.[0])
        
    let capitalize (s:string) =
        if s.Length = 0 then s 
        else uppercase s.[0..0] + s.[ 1.. s.Length - 1 ]

    let uncapitalize (s:string) =
        if s.Length = 0 then  s
        else lowercase s.[0..0] + s.[ 1.. s.Length - 1 ]

    let dropPrefix (s:string) (t:string) = s.[t.Length..s.Length - 1]

    let dropSuffix (s:string) (t:string) = s.[0..s.Length - t.Length - 1]

    let inline toCharArray (str: string) = str.ToCharArray()

    let lowerCaseFirstChar (str: string) =
        if String.IsNullOrEmpty str 
         || Char.IsLower(str, 0) then str else 
        let strArr = toCharArray str
        match Array.tryHead strArr with
        | None -> str
        | Some c  -> 
            strArr.[0] <- Char.ToLower c
            String (strArr)

    let extractTrailingIndex (str: string) =
        match str with
        | null -> null, None
        | _ ->
            let charr = str.ToCharArray() 
            Array.revInPlace charr
            let digits = Array.takeWhile Char.IsDigit charr
            Array.revInPlace digits
            String digits
            |> function
               | "" -> str, None
               | index -> str.Substring (0, str.Length - index.Length), Some (int index)

    /// Remove all trailing and leading whitespace from the string
    /// return null if the string is null
    let trim (value: string) = if isNull value then null else value.Trim()
    
    /// Splits a string into substrings based on the strings in the array separators
    let split options (separator: string []) (value: string) = 
        if isNull value  then null else value.Split(separator, options)

    let (|StartsWith|_|) pattern value =
        if String.IsNullOrWhiteSpace value then
            None
        elif value.StartsWithOrdinal(pattern) then
            Some()
        else None

    let (|Contains|_|) pattern value =
        if String.IsNullOrWhiteSpace value then
            None
        elif value.Contains pattern then
            Some()
        else None

    let getLines (str: string) =
        use reader = new StringReader(str)
        [|
        let line = ref (reader.ReadLine())
        while not (isNull !line) do
            yield !line
            line := reader.ReadLine()
        if str.EndsWithOrdinal("\n") then
            // last trailing space not returned
            // http://stackoverflow.com/questions/19365404/stringreader-omits-trailing-linebreak
            yield String.Empty
        |]

module Dictionary = 
    let inline newWithSize (size: int) = Dictionary<_,_>(size, HashIdentity.Structural)

[<Extension>]
type DictionaryExtensions() =
    [<Extension>]
    static member inline BagAdd(dic: Dictionary<'key, 'value list>, key: 'key, value: 'value) =
        match dic.TryGetValue key with
        | true, values -> dic.[key] <- value :: values
        | _ -> dic.[key] <- [value]

    [<Extension>]
    static member inline BagExistsValueForKey(dic: Dictionary<'key, 'value list>, key: 'key, f: 'value -> bool) =
        match dic.TryGetValue key with
        | true, values -> values |> List.exists f
        | _ -> false

module Lazy = 
    let force (x: Lazy<'T>) = x.Force()

//----------------------------------------------------------------------------
// Single threaded execution and mutual exclusion

/// Represents a permission active at this point in execution
type ExecutionToken = interface end

/// Represents a token that indicates execution on the compilation thread, i.e. 
///   - we have full access to the (partially mutable) TAST and TcImports data structures
///   - compiler execution may result in type provider invocations when resolving types and members
///   - we can access various caches in the SourceCodeServices
///
/// Like other execution tokens this should be passed via argument passing and not captured/stored beyond
/// the lifetime of stack-based calls. This is not checked, it is a discipline within the compiler code. 
type CompilationThreadToken() = interface ExecutionToken

/// Represents a place where we are stating that execution on the compilation thread is required.  The
/// reason why will be documented in a comment in the code at the callsite.
let RequireCompilationThread (_ctok: CompilationThreadToken) = ()

/// Represents a place in the compiler codebase where we are passed a CompilationThreadToken unnecessarily.
/// This reprents code that may potentially not need to be executed on the compilation thread.
let DoesNotRequireCompilerThreadTokenAndCouldPossiblyBeMadeConcurrent  (_ctok: CompilationThreadToken) = ()

/// Represents a place in the compiler codebase where we assume we are executing on a compilation thread
let AssumeCompilationThreadWithoutEvidence () = Unchecked.defaultof<CompilationThreadToken>

/// Represents a token that indicates execution on a any of several potential user threads calling the F# compiler services.
type AnyCallerThreadToken() = interface ExecutionToken
let AssumeAnyCallerThreadWithoutEvidence () = Unchecked.defaultof<AnyCallerThreadToken>

/// A base type for various types of tokens that must be passed when a lock is taken.
/// Each different static lock should declare a new subtype of this type.
type LockToken = inherit ExecutionToken
let AssumeLockWithoutEvidence<'LockTokenType when 'LockTokenType :> LockToken> () = Unchecked.defaultof<'LockTokenType>

/// Encapsulates a lock associated with a particular token-type representing the acquisition of that lock.
type Lock<'LockTokenType when 'LockTokenType :> LockToken>() = 
    let lockObj = obj()
    member __.AcquireLock f = lock lockObj (fun () -> f (AssumeLockWithoutEvidence<'LockTokenType>()))

//---------------------------------------------------
// Misc

/// Get an initialization hole 
let getHole r = match !r with None -> failwith "getHole" | Some x -> x

module Map = 
    let tryFindMulti k map = match Map.tryFind k map with Some res -> res | None -> []

type ResultOrException<'TResult> =
    | Result of 'TResult
    | Exception of Exception
                     
[<CompilationRepresentation(CompilationRepresentationFlags.ModuleSuffix)>]
module ResultOrException = 

    let success a = Result a

    let raze (b:exn) = Exception b

    // map
    let (|?>) res f = 
        match res with 
        | Result x -> Result(f x )
        | Exception err -> Exception err
  
    let ForceRaise res = 
        match res with 
        | Result x -> x
        | Exception err -> raise err

    let otherwise f x =
        match x with 
        | Result x -> success x
        | Exception _err -> f()

[<RequireQualifiedAccess>] 
type ValueOrCancelled<'TResult> =
    | Value of 'TResult
    | Cancelled of OperationCanceledException

/// Represents a cancellable computation with explicit representation of a cancelled result.
///
/// A cancellable computation is passed may be cancelled via a CancellationToken, which is propagated implicitly.  
/// If cancellation occurs, it is propagated as data rather than by raising an OperationCanceledException.  
type Cancellable<'TResult> = Cancellable of (CancellationToken -> ValueOrCancelled<'TResult>)

[<CompilationRepresentation(CompilationRepresentationFlags.ModuleSuffix)>]
module Cancellable = 

    /// Run a cancellable computation using the given cancellation token
    let run (ct: CancellationToken) (Cancellable oper) = 
        if ct.IsCancellationRequested then 
            ValueOrCancelled.Cancelled (OperationCanceledException ct) 
        else
            oper ct 

    /// Bind the result of a cancellable computation
    let bind f comp1 = 
       Cancellable (fun ct -> 
            match run ct comp1 with 
            | ValueOrCancelled.Value v1 -> run ct (f v1) 
            | ValueOrCancelled.Cancelled err1 -> ValueOrCancelled.Cancelled err1)

    /// Map the result of a cancellable computation
    let map f oper = 
       Cancellable (fun ct -> 
           match run ct oper with 
           | ValueOrCancelled.Value res -> ValueOrCancelled.Value (f res)
           | ValueOrCancelled.Cancelled err -> ValueOrCancelled.Cancelled err)
                    
    /// Return a simple value as the result of a cancellable computation
    let ret x = Cancellable (fun _ -> ValueOrCancelled.Value x)

    /// Fold a cancellable computation along a sequence of inputs
    let fold f acc seq = 
        Cancellable (fun ct -> 
           (ValueOrCancelled.Value acc, seq) 
           ||> Seq.fold (fun acc x -> 
               match acc with 
               | ValueOrCancelled.Value accv -> run ct (f accv x)
               | res -> res))
    
    /// Iterate a cancellable computation over a collection
    let each f seq = 
        Cancellable (fun ct -> 
           (ValueOrCancelled.Value [], seq) 
           ||> Seq.fold (fun acc x -> 
               match acc with 
               | ValueOrCancelled.Value acc -> 
                   match run ct (f x) with 
                   | ValueOrCancelled.Value x2 -> ValueOrCancelled.Value (x2 :: acc)
                   | ValueOrCancelled.Cancelled err1 -> ValueOrCancelled.Cancelled err1
               | canc -> canc)
           |> function 
               | ValueOrCancelled.Value acc -> ValueOrCancelled.Value (List.rev acc)
               | canc -> canc)
    
    /// Delay a cancellable computation
    let delay (f: unit -> Cancellable<'T>) = Cancellable (fun ct -> let (Cancellable g) = f() in g ct)

    /// Run the computation in a mode where it may not be cancelled. The computation never results in a 
    /// ValueOrCancelled.Cancelled.
    let runWithoutCancellation comp = 
        let res = run CancellationToken.None comp 
        match res with 
        | ValueOrCancelled.Cancelled _ -> failwith "unexpected cancellation" 
        | ValueOrCancelled.Value r -> r

    /// Bind the cancellation token associated with the computation
    let token () = Cancellable (fun ct -> ValueOrCancelled.Value ct)

    /// Represents a canceled computation
    let canceled() = Cancellable (fun ct -> ValueOrCancelled.Cancelled (OperationCanceledException ct))

    /// Catch exceptions in a computation
    let private catch (Cancellable e) = 
        Cancellable (fun ct -> 
            try 
                match e ct with 
                | ValueOrCancelled.Value r -> ValueOrCancelled.Value (Choice1Of2 r) 
                | ValueOrCancelled.Cancelled e -> ValueOrCancelled.Cancelled e 
            with err -> 
                ValueOrCancelled.Value (Choice2Of2 err))

    /// Implement try/finally for a cancellable computation
    let tryFinally e compensation =    
        catch e |> bind (fun res ->  
            compensation();
            match res with Choice1Of2 r -> ret r | Choice2Of2 err -> raise err)

    /// Implement try/with for a cancellable computation
    let tryWith e handler =    
        catch e |> bind (fun res ->  
            match res with Choice1Of2 r -> ret r | Choice2Of2 err -> handler err)
    
    // Run the cancellable computation within an Async computation.  This isn't actually used in the codebase, but left
    // here in case we need it in the future 
    //
    // let toAsync e =    
    //     async { 
    //       let! ct = Async.CancellationToken
    //       return! 
    //          Async.FromContinuations(fun (cont, econt, ccont) -> 
    //            // Run the computation synchronously using the given cancellation token
    //            let res = try Choice1Of2 (run ct e) with err -> Choice2Of2 err
    //            match res with 
    //            | Choice1Of2 (ValueOrCancelled.Value v) -> cont v
    //            | Choice1Of2 (ValueOrCancelled.Cancelled err) -> ccont err
    //            | Choice2Of2 err -> econt err) 
    //     }
    
type CancellableBuilder() = 
    member x.Bind(e,k) = Cancellable.bind k e
    member x.Return(v) = Cancellable.ret v
    member x.ReturnFrom(v) = v
    member x.Combine(e1,e2) = e1 |> Cancellable.bind (fun () -> e2)
    member x.TryWith(e,handler) = Cancellable.tryWith e handler
    member x.Using(resource,e) = Cancellable.tryFinally (e resource) (fun () -> (resource :> IDisposable).Dispose())
    member x.TryFinally(e,compensation) =  Cancellable.tryFinally e compensation
    member x.Delay(f) = Cancellable.delay f
    member x.Zero() = Cancellable.ret ()

let cancellable = CancellableBuilder()

/// Computations that can cooperatively yield by returning a continuation
///
///    - Any yield of a NotYetDone should typically be "abandonable" without adverse consequences. No resource release
///      will be called when the computation is abandoned.
///
///    - Computations suspend via a NotYetDone may use local state (mutables), where these are
///      captured by the NotYetDone closure. Computations do not need to be restartable.
///
///    - The key thing is that you can take an Eventually value and run it with 
///      Eventually.repeatedlyProgressUntilDoneOrTimeShareOverOrCanceled
///
///    - Cancellation results in a suspended computation rather than complete abandonment
type Eventually<'T> = 
    | Done of 'T 
    | NotYetDone of (CompilationThreadToken -> Eventually<'T>)

[<CompilationRepresentation(CompilationRepresentationFlags.ModuleSuffix)>]
module Eventually = 

    let rec box e = 
        match e with 
        | Done x -> Done (Operators.box x) 
        | NotYetDone (work) -> NotYetDone (fun ctok -> box (work ctok))

    let rec forceWhile ctok check e  = 
        match e with 
        | Done x -> Some(x)
        | NotYetDone (work) -> 
            if not(check()) 
            then None
            else forceWhile ctok check (work ctok) 

    let force ctok e = Option.get (forceWhile ctok (fun () -> true) e)

        
    /// Keep running the computation bit by bit until a time limit is reached.
    /// The runner gets called each time the computation is restarted
    ///
    /// If cancellation happens, the operation is left half-complete, ready to resume.
    let repeatedlyProgressUntilDoneOrTimeShareOverOrCanceled timeShareInMilliseconds (ct: CancellationToken) runner e = 
        let sw = new Stopwatch() 
        let rec runTimeShare ctok e = 
          runner ctok (fun ctok -> 
            sw.Reset()
            sw.Start(); 
            let rec loop ctok ev2 = 
                match ev2 with 
                | Done _ -> ev2
                | NotYetDone work ->
                    if ct.IsCancellationRequested || sw.ElapsedMilliseconds > timeShareInMilliseconds then 
                        sw.Stop();
                        NotYetDone(fun ctok -> runTimeShare ctok ev2) 
                    else 
                        loop ctok (work ctok)
            loop ctok e)
        NotYetDone (fun ctok -> runTimeShare ctok e)
    
    /// Keep running the asynchronous computation bit by bit. The runner gets called each time the computation is restarted.
    /// Can be cancelled as an Async in the normal way.
    let forceAsync (runner: (CompilationThreadToken -> Eventually<'T>) -> Async<Eventually<'T>>) (e: Eventually<'T>) : Async<'T option> =
        let rec loop (e: Eventually<'T>) =
            async {
                match e with 
                | Done x -> return Some x
                | NotYetDone work ->
                    let! r = runner work
                    return! loop r
            }
        loop e

    let rec bind k e = 
        match e with 
        | Done x -> k x 
        | NotYetDone work -> NotYetDone (fun ctok -> bind k (work ctok))

    let fold f acc seq = 
        (Done acc,seq) ||> Seq.fold  (fun acc x -> acc |> bind (fun acc -> f acc x))
        
    let rec catch e = 
        match e with 
        | Done x -> Done(Result x)
        | NotYetDone work -> 
            NotYetDone (fun ctok -> 
                let res = try Result(work ctok) with | e -> Exception e 
                match res with 
                | Result cont -> catch cont
                | Exception e -> Done(Exception e))
    
    let delay (f: unit -> Eventually<'T>) = NotYetDone (fun _ctok -> f())

    let tryFinally e compensation =    
        catch (e) 
        |> bind (fun res ->  compensation();
                             match res with 
                             | Result v -> Eventually.Done v
                             | Exception e -> raise e)

    let tryWith e handler =    
        catch e 
        |> bind (function Result v -> Done v | Exception e -> handler e)
    
    // All eventually computations carry a CompilationThreadToken
    let token =    
        NotYetDone (fun ctok -> Done ctok)
    
type EventuallyBuilder() = 
    member x.Bind(e,k) = Eventually.bind k e
    member x.Return(v) = Eventually.Done v
    member x.ReturnFrom(v) = v
    member x.Combine(e1,e2) = e1 |> Eventually.bind (fun () -> e2)
    member x.TryWith(e,handler) = Eventually.tryWith e handler
    member x.TryFinally(e,compensation) =  Eventually.tryFinally e compensation
    member x.Delay(f) = Eventually.delay f
    member x.Zero() = Eventually.Done ()


let eventually = new EventuallyBuilder()

(*
let _ = eventually { return 1 }
let _ = eventually { let x = 1 in return 1 }
let _ = eventually { let! x = eventually { return 1 } in return 1 }
let _ = eventually { try return (failwith "") with _ -> return 1 }
let _ = eventually { use x = null in return 1 }
*)

//---------------------------------------------------------------------------
// generate unique stamps
//---------------------------------------------------------------------------

type UniqueStampGenerator<'T when 'T : equality>() = 
    let encodeTab = new Dictionary<'T,int>(HashIdentity.Structural)
    let mutable nItems = 0
    let encode str =
        match encodeTab.TryGetValue(str) with
        | true, idx -> idx
        | _ ->
            let idx = nItems
            encodeTab.[str] <- idx
            nItems <- nItems + 1
            idx
    member this.Encode(str)  = encode str
    member this.Table = encodeTab.Keys

//---------------------------------------------------------------------------
// memoize tables (all entries cached, never collected)
//---------------------------------------------------------------------------
    
type MemoizationTable<'T,'U>(compute: 'T -> 'U, keyComparer: IEqualityComparer<'T>, ?canMemoize) = 
    
    let table = new Dictionary<'T,'U>(keyComparer) 
    member t.Apply(x) = 
        if (match canMemoize with None -> true | Some f -> f x) then 
            let mutable res = Unchecked.defaultof<'U>
            let ok = table.TryGetValue(x,&res)
            if ok then res 
            else
                lock table (fun () -> 
                    let mutable res = Unchecked.defaultof<'U> 
                    let ok = table.TryGetValue(x,&res)
                    if ok then res 
                    else
                        let res = compute x
                        table.[x] <- res;
                        res)
        else compute x


exception UndefinedException

type LazyWithContextFailure(exn:exn) =
    static let undefined = new LazyWithContextFailure(UndefinedException)
    member x.Exception = exn
    static member Undefined = undefined
        
/// Just like "Lazy" but EVERY forcer must provide an instance of "ctxt", e.g. to help track errors
/// on forcing back to at least one sensible user location
[<DefaultAugmentation(false)>]
[<NoEquality; NoComparison>]
type LazyWithContext<'T,'ctxt> = 
    { /// This field holds the result of a successful computation. It's initial value is Unchecked.defaultof
      mutable value : 'T
      /// This field holds either the function to run or a LazyWithContextFailure object recording the exception raised 
      /// from running the function. It is null if the thunk has been evaluated successfully.
      mutable funcOrException: obj;
      /// A helper to ensure we rethrow the "original" exception
      findOriginalException : exn -> exn }
    static member Create(f: ('ctxt->'T), findOriginalException) : LazyWithContext<'T,'ctxt> = 
        { value = Unchecked.defaultof<'T>;
          funcOrException = box f;
          findOriginalException = findOriginalException }
    static member NotLazy(x:'T) : LazyWithContext<'T,'ctxt> = 
        { value = x
          funcOrException = null
          findOriginalException = id }
    member x.IsDelayed = (match x.funcOrException with null -> false | :? LazyWithContextFailure -> false | _ -> true)
    member x.IsForced = (match x.funcOrException with null -> true | _ -> false)
    member x.Force(ctxt:'ctxt) =  
        match x.funcOrException with 
        | null -> x.value 
        | _ -> 
            // Enter the lock in case another thread is in the process of evaluating the result
            Monitor.Enter(x);
            try 
                x.UnsynchronizedForce(ctxt)
            finally
                Monitor.Exit(x)

    member x.UnsynchronizedForce(ctxt) = 
        match x.funcOrException with 
        | null -> x.value 
        | :? LazyWithContextFailure as res -> 
              // Re-raise the original exception 
              raise (x.findOriginalException res.Exception)
        | :? ('ctxt -> 'T) as f -> 
              x.funcOrException <- box(LazyWithContextFailure.Undefined)
              try 
                  let res = f ctxt 
                  x.value <- res; 
                  x.funcOrException <- null; 
                  res
              with e -> 
                  x.funcOrException <- box(new LazyWithContextFailure(e)); 
                  reraise()
        | _ -> 
            failwith "unreachable"

    

// --------------------------------------------------------------------
// Intern tables to save space.
// -------------------------------------------------------------------- 

module Tables = 
    let memoize f = 
        let t = new Dictionary<_,_>(1000, HashIdentity.Structural)
        fun x -> 
            let mutable res = Unchecked.defaultof<_>
            if t.TryGetValue(x, &res) then 
                res 
            else
                res <- f x; t.[x] <- res;  res


/// Interface that defines methods for comparing objects using partial equality relation
type IPartialEqualityComparer<'T> = 
    inherit IEqualityComparer<'T>
    /// Can the specified object be tested for equality?
    abstract InEqualityRelation : 'T -> bool

module IPartialEqualityComparer = 
    let On f (c: IPartialEqualityComparer<_>) = 
          { new IPartialEqualityComparer<_> with 
                member __.InEqualityRelation x = c.InEqualityRelation (f x)
                member __.Equals(x, y) = c.Equals(f x, f y)
                member __.GetHashCode x = c.GetHashCode(f x) }
    


    // Wrapper type for use by the 'partialDistinctBy' function
    [<StructuralEquality; NoComparison>]
    type private WrapType<'T> = Wrap of 'T
    
    // Like Seq.distinctBy but only filters out duplicates for some of the elements
    let partialDistinctBy (per:IPartialEqualityComparer<'T>) seq =
        let wper = 
            { new IPartialEqualityComparer<WrapType<'T>> with
                member __.InEqualityRelation (Wrap x) = per.InEqualityRelation (x)
                member __.Equals(Wrap x, Wrap y) = per.Equals(x, y)
                member __.GetHashCode (Wrap x) = per.GetHashCode(x) }
        // Wrap a Wrap _ around all keys in case the key type is itself a type using null as a representation
        let dict = Dictionary<WrapType<'T>,obj>(wper)
        seq |> List.filter (fun v -> 
            let key = Wrap(v)
            if (per.InEqualityRelation(v)) then 
                if dict.ContainsKey(key) then false else (dict.[key] <- null; true)
            else true)


//-------------------------------------------------------------------------
// Library: Name maps
//------------------------------------------------------------------------

type NameMap<'T> = Map<string,'T>
type NameMultiMap<'T> = NameMap<'T list>
type MultiMap<'T,'U when 'T : comparison> = Map<'T,'U list>

[<CompilationRepresentation(CompilationRepresentationFlags.ModuleSuffix)>]
module NameMap = 

    let empty = Map.empty
    let range m = List.rev (Map.foldBack (fun _ x sofar -> x :: sofar) m [])
    let foldBack f (m:NameMap<'T>) z = Map.foldBack f m z
    let forall f m = Map.foldBack (fun x y sofar -> sofar && f x y) m true
    let exists f m = Map.foldBack (fun x y sofar -> sofar || f x y) m false
    let ofKeyedList f l = List.foldBack (fun x acc -> Map.add (f x) x acc) l Map.empty
    let ofList l : NameMap<'T> = Map.ofList l
    let ofSeq l : NameMap<'T> = Map.ofSeq l
    let toList (l: NameMap<'T>) = Map.toList l
    let layer (m1 : NameMap<'T>) m2 = Map.foldBack Map.add m1 m2

    /// Not a very useful function - only called in one place - should be changed 
    let layerAdditive addf m1 m2 = 
      Map.foldBack (fun x y sofar -> Map.add x (addf (Map.tryFindMulti x sofar) y) sofar) m1 m2

    /// Union entries by identical key, using the provided function to union sets of values
    let union unionf (ms: NameMap<_> seq) = 
        seq { for m in ms do yield! m } 
           |> Seq.groupBy (fun (KeyValue(k,_v)) -> k) 
           |> Seq.map (fun (k,es) -> (k,unionf (Seq.map (fun (KeyValue(_k,v)) -> v) es))) 
           |> Map.ofSeq

    /// For every entry in m2 find an entry in m1 and fold 
    let subfold2 errf f m1 m2 acc =
        Map.foldBack (fun n x2 acc -> try f n (Map.find n m1) x2 acc with :? KeyNotFoundException -> errf n x2) m2 acc

    let suball2 errf p m1 m2 = subfold2 errf (fun _ x1 x2 acc -> p x1 x2 && acc) m1 m2 true

    let mapFold f s (l: NameMap<'T>) = 
        Map.foldBack (fun x y (l',s') -> let y',s'' = f s' x y in Map.add x y' l',s'') l (Map.empty,s)

    let foldBackRange f (l: NameMap<'T>) acc = Map.foldBack (fun _ y acc -> f y acc) l acc

    let filterRange f (l: NameMap<'T>) = Map.foldBack (fun x y acc -> if f y then Map.add x y acc else acc) l Map.empty

    let mapFilter f (l: NameMap<'T>) = Map.foldBack (fun x y acc -> match f y with None -> acc | Some y' -> Map.add x y' acc) l Map.empty

    let map f (l : NameMap<'T>) = Map.map (fun _ x -> f x) l

    let iter f (l : NameMap<'T>) = Map.iter (fun _k v -> f v) l

    let partition f (l : NameMap<'T>) = Map.filter (fun _ x-> f x) l, Map.filter (fun _ x -> not (f x)) l

    let mem v (m: NameMap<'T>) = Map.containsKey v m

    let find v (m: NameMap<'T>) = Map.find v m

    let tryFind v (m: NameMap<'T>) = Map.tryFind v m 

    let add v x (m: NameMap<'T>) = Map.add v x m

    let isEmpty (m: NameMap<'T>) = (Map.isEmpty  m)

    let existsInRange p m =  Map.foldBack (fun _ y acc -> acc || p y) m false 

    let tryFindInRange p m = 
        Map.foldBack (fun _ y acc -> 
             match acc with 
             | None -> if p y then Some y else None 
             | _ -> acc) m None 

[<CompilationRepresentation(CompilationRepresentationFlags.ModuleSuffix)>]
module NameMultiMap = 
    let existsInRange f (m: NameMultiMap<'T>) = NameMap.exists (fun _ l -> List.exists f l) m
    let find v (m: NameMultiMap<'T>) = match Map.tryFind v m with None -> [] | Some r -> r
    let add v x (m: NameMultiMap<'T>) = NameMap.add v (x :: find v m) m
    let range (m: NameMultiMap<'T>) = Map.foldBack (fun _ x sofar -> x @ sofar) m []
    let rangeReversingEachBucket (m: NameMultiMap<'T>) = Map.foldBack (fun _ x sofar -> List.rev x @ sofar) m []
    
    let chooseRange f (m: NameMultiMap<'T>) = Map.foldBack (fun _ x sofar -> List.choose f x @ sofar) m []
    let map f (m: NameMultiMap<'T>) = NameMap.map (List.map f) m 
    let empty : NameMultiMap<'T> = Map.empty
    let initBy f xs : NameMultiMap<'T> = xs |> Seq.groupBy f |> Seq.map (fun (k,v) -> (k,List.ofSeq v)) |> Map.ofSeq 
    let ofList (xs: (string * 'T) list) : NameMultiMap<'T> = xs |> Seq.groupBy fst |> Seq.map (fun (k,v) -> (k,List.ofSeq (Seq.map snd v))) |> Map.ofSeq 

[<CompilationRepresentation(CompilationRepresentationFlags.ModuleSuffix)>]
module MultiMap = 
    let existsInRange f (m: MultiMap<_,_>) = Map.exists (fun _ l -> List.exists f l) m
    let find v (m: MultiMap<_,_>) = match Map.tryFind v m with None -> [] | Some r -> r
    let add v x (m: MultiMap<_,_>) = Map.add v (x :: find v m) m
    let range (m: MultiMap<_,_>) = Map.foldBack (fun _ x sofar -> x @ sofar) m []
    let empty : MultiMap<_,_> = Map.empty
    let initBy f xs : MultiMap<_,_> = xs |> Seq.groupBy f |> Seq.map (fun (k,v) -> (k,List.ofSeq v)) |> Map.ofSeq 

type LayeredMap<'Key,'Value  when 'Key : comparison> = Map<'Key,'Value>

type Map<'Key,'Value when 'Key : comparison> with
    static member Empty : Map<'Key,'Value> = Map.empty

    member m.TryGetValue (key,res:byref<'Value>) = 
        match m.TryFind key with 
        | None -> false
        | Some r -> res <- r; true

    member x.Values = [ for (KeyValue(_,v)) in x -> v ]
    member x.AddAndMarkAsCollapsible (kvs: _[])   = (x,kvs) ||> Array.fold (fun x (KeyValue(k,v)) -> x.Add(k,v))
    member x.LinearTryModifyThenLaterFlatten (key, f: 'Value option -> 'Value) = x.Add (key, f (x.TryFind key))
    member x.MarkAsCollapsible ()  = x

/// Immutable map collection, with explicit flattening to a backing dictionary 
[<Sealed>]
type LayeredMultiMap<'Key,'Value when 'Key : equality and 'Key : comparison>(contents : LayeredMap<'Key,'Value list>) = 
    member x.Add (k,v) = LayeredMultiMap(contents.Add(k,v :: x.[k]))
    member x.Item with get k = match contents.TryFind k with None -> [] | Some l -> l
    member x.AddAndMarkAsCollapsible (kvs: _[])  = 
        let x = (x,kvs) ||> Array.fold (fun x (KeyValue(k,v)) -> x.Add(k,v))
        x.MarkAsCollapsible()
    member x.MarkAsCollapsible() = LayeredMultiMap(contents.MarkAsCollapsible())
    member x.TryFind k = contents.TryFind k
    member x.Values = contents.Values |> List.concat
    static member Empty : LayeredMultiMap<'Key,'Value> = LayeredMultiMap LayeredMap.Empty

[<AutoOpen>]
module Shim =

#if FX_RESHAPED_REFLECTION
    open PrimReflectionAdapters
    open Microsoft.FSharp.Core.ReflectionAdapters
#endif

    type IFileSystem = 

        /// A shim over File.ReadAllBytes
        abstract ReadAllBytesShim: fileName:string -> byte[] 

        /// A shim over FileStream with FileMode.Open,FileAccess.Read,FileShare.ReadWrite
        abstract FileStreamReadShim: fileName:string -> Stream

        /// A shim over FileStream with FileMode.Create,FileAccess.Write,FileShare.Read
        abstract FileStreamCreateShim: fileName:string -> Stream

        /// A shim over FileStream with FileMode.Open,FileAccess.Write,FileShare.Read
        abstract FileStreamWriteExistingShim: fileName:string -> Stream

        /// Take in a filename with an absolute path, and return the same filename
        /// but canonicalized with respect to extra path separators (e.g. C:\\\\foo.txt) 
        /// and '..' portions
        abstract GetFullPathShim: fileName:string -> string

        /// A shim over Path.IsPathRooted
        abstract IsPathRootedShim: path:string -> bool

        /// A shim over Path.IsInvalidPath
        abstract IsInvalidPathShim: filename:string -> bool

        /// A shim over Path.GetTempPath
        abstract GetTempPathShim : unit -> string

        /// Utc time of the last modification
        abstract GetLastWriteTimeShim: fileName: string -> DateTime

        /// A shim over File.Exists
        abstract SafeExists: fileName: string -> bool

        /// A shim over File.Delete
        abstract FileDelete: fileName: string -> unit

        /// Used to load type providers and located assemblies in F# Interactive
        abstract AssemblyLoadFrom: fileName: string -> Assembly 

        /// Used to load a dependency for F# Interactive and in an unused corner-case of type provider loading
        abstract AssemblyLoad: assemblyName: AssemblyName -> Assembly 

        /// Used to determine if a file will not be subject to deletion during the lifetime of a typical client process.
        abstract IsStableFileHeuristic: fileName: string -> bool


    type DefaultFileSystem() =
        interface IFileSystem with

            member __.AssemblyLoadFrom(fileName: string) = 
                Assembly.UnsafeLoadFrom fileName

            member __.AssemblyLoad(assemblyName: AssemblyName) = 
                Assembly.Load assemblyName

            member __.ReadAllBytesShim (fileName: string) = File.ReadAllBytes fileName

            member __.FileStreamReadShim (fileName: string) = new FileStream(fileName,FileMode.Open,FileAccess.Read,FileShare.ReadWrite)  :> Stream

            member __.FileStreamCreateShim (fileName: string) = new FileStream(fileName,FileMode.Create,FileAccess.Write,FileShare.Read ,0x1000,false) :> Stream

            member __.FileStreamWriteExistingShim (fileName: string) = new FileStream(fileName,FileMode.Open,FileAccess.Write,FileShare.Read ,0x1000,false) :> Stream

            member __.GetFullPathShim (fileName: string) = System.IO.Path.GetFullPath fileName

            member __.IsPathRootedShim (path: string) = Path.IsPathRooted path

            member __.IsInvalidPathShim(path: string) = 
                let isInvalidPath(p:string) = 
                    String.IsNullOrEmpty(p) || p.IndexOfAny(Path.GetInvalidPathChars()) <> -1

                let isInvalidFilename(p:string) = 
                    String.IsNullOrEmpty(p) || p.IndexOfAny(Path.GetInvalidFileNameChars()) <> -1

                let isInvalidDirectory(d:string) = 
                    d=null || d.IndexOfAny(Path.GetInvalidPathChars()) <> -1

                isInvalidPath (path) || 
                let directory = Path.GetDirectoryName(path)
                let filename = Path.GetFileName(path)
                isInvalidDirectory(directory) || isInvalidFilename(filename)

            member __.GetTempPathShim() = Path.GetTempPath()

            member __.GetLastWriteTimeShim (fileName:string) = File.GetLastWriteTimeUtc fileName

            member __.SafeExists (fileName:string) = File.Exists fileName 

            member __.FileDelete (fileName:string) = File.Delete fileName

            member __.IsStableFileHeuristic (fileName: string) = 
                let directory = Path.GetDirectoryName(fileName)
                directory.Contains("Reference Assemblies/") || 
                directory.Contains("Reference Assemblies\\") || 
                directory.Contains("packages/") || 
                directory.Contains("packages\\") || 
                directory.Contains("lib/mono/")

    let mutable FileSystem = DefaultFileSystem() :> IFileSystem 

    type File with 
        static member ReadBinaryChunk (fileName, start, len) = 
            use stream = FileSystem.FileStreamReadShim fileName
            stream.Seek(int64 start, SeekOrigin.Begin) |> ignore
            let buffer = Array.zeroCreate len 
            let mutable n = 0
            while n < len do 
                n <- n + stream.Read(buffer, n, len-n)
            buffer
<|MERGE_RESOLUTION|>--- conflicted
+++ resolved
@@ -459,10 +459,6 @@
 
     let sub (s:string) (start:int) (len:int) = s.Substring(start,len)
 
-<<<<<<< HEAD
-    let contains (s:string) (c:char) = 
-        s.IndexOf(c,0,String.length s) <> -1
-=======
     let index (s:string) (c:char) =  
         let r = s.IndexOf(c) 
         if r = -1 then indexNotFound() else r
@@ -472,7 +468,6 @@
         if r = -1 then indexNotFound() else r
 
     let contains (s:string) (c:char) = s.IndexOf(c) <> -1
->>>>>>> 047d6756
 
     let order = LanguagePrimitives.FastGenericComparer<string>
    
