--- conflicted
+++ resolved
@@ -566,12 +566,6 @@
             // http://stackoverflow.com/questions/19365404/stringreader-omits-trailing-linebreak
             yield String.Empty
         |]
-<<<<<<< HEAD
-
-
-module Dictionary = 
-=======
->>>>>>> ec13ce34
 
 module Dictionary = 
     let inline newWithSize (size: int) = Dictionary<_,_>(size, HashIdentity.Structural)
