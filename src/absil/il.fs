--- conflicted
+++ resolved
@@ -1928,26 +1928,10 @@
       SubsystemVersion : int * int
       UseHighEntropyVA : bool
       (* Random bits of relatively uninteresting data *)
-<<<<<<< HEAD
-      SubSystemFlags: int32;
-      IsDLL: bool;
-      IsILOnly: bool;
-      Platform: ILPlatform option; 
-      StackReserveSize: int32 option;
-      Is32Bit: bool;
-      Is32BitPreferred: bool;
-      Is64Bit: bool;
-      VirtualAlignment: int32;
-      PhysicalAlignment: int32;
-      ImageBase: int32;
-      MetadataVersion: string;
-      Resources: ILResources;
-      NativeResources: ILNativeResource list; (* e.g. win32 resources *)
-=======
       SubSystemFlags: int32
       IsDLL: bool
       IsILOnly: bool
-      Platform: ILPlatform option 
+      Platform: ILPlatform option
       StackReserveSize: int32 option
       Is32Bit: bool
       Is32BitPreferred: bool
@@ -1957,8 +1941,7 @@
       ImageBase: int32
       MetadataVersion: string
       Resources: ILResources
-      NativeResources: list<Lazy<byte[]>> (* e.g. win32 resources *)
->>>>>>> 3273ed03
+      NativeResources: ILNativeResource list (* e.g. win32 resources *)
     }
     member x.ManifestOfAssembly = 
         match x.Manifest with 
