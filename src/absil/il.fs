// Copyright (c) Microsoft Corporation. All Rights Reserved. See License.txt in the project root for license information.

module FSharp.Compiler.AbstractIL.IL 

#nowarn "49"
#nowarn "343" // The type 'ILAssemblyRef' implements 'System.IComparable' explicitly but provides no corresponding override for 'Object.Equals'.
#nowarn "346" // The struct, record or union type 'IlxExtensionType' has an explicit implementation of 'Object.Equals'. ...

open System
open System.Diagnostics
open System.IO
open System.Collections
open System.Collections.Generic
open System.Collections.Concurrent
open System.Runtime.CompilerServices
open System.Reflection

open FSharp.Compiler.AbstractIL
open FSharp.Compiler.AbstractIL.Diagnostics
open FSharp.Compiler.AbstractIL.Internal
open FSharp.Compiler.AbstractIL.Internal.Library

open Internal.Utilities
 
let logging = false 

let runningOnMono = 
#if ENABLE_MONO_SUPPORT
// Officially supported way to detect if we are running on Mono.
// See http://www.mono-project.com/FAQ:_Technical
// "How can I detect if am running in Mono?" section
    try
        System.Type.GetType("Mono.Runtime") <> null
    with e-> 
        // Must be robust in the case that someone else has installed a handler into System.AppDomain.OnTypeResolveEvent
        // that is not reliable.
        // This is related to bug 5506--the issue is actually a bug in VSTypeResolutionService.EnsurePopulated which is  
        // called by OnTypeResolveEvent. The function throws a NullReferenceException. I'm working with that team to get 
        // their issue fixed but we need to be robust here anyway.
        false  
#else
    false
#endif

let _ = if logging then dprintn "* warning: Il.logging is on"

let int_order = LanguagePrimitives.FastGenericComparer<int>

let notlazy v = Lazy<_>.CreateFromValue v

/// A little ugly, but the idea is that if a data structure does not 
/// contain lazy values then we don't add laziness. So if the thing to map  
/// is already evaluated then immediately apply the function.  
let lazyMap f (x: Lazy<_>) =  
      if x.IsValueCreated then notlazy (f (x.Force())) else lazy (f (x.Force()))

[<RequireQualifiedAccess>]
type PrimaryAssembly = 
    | Mscorlib
    | System_Runtime   
    | NetStandard   

    member this.Name = 
        match this with
        | Mscorlib -> "mscorlib"
        | System_Runtime -> "System.Runtime"
        | NetStandard -> "netstandard"
    static member IsSomePrimaryAssembly n = 
      n = PrimaryAssembly.Mscorlib.Name 
      || n = PrimaryAssembly.System_Runtime.Name  
      || n = PrimaryAssembly.NetStandard.Name  

// -------------------------------------------------------------------- 
// Utilities: type names
// -------------------------------------------------------------------- 

let splitNameAt (nm: string) idx = 
    if idx < 0 then failwith "splitNameAt: idx < 0"
    let last = nm.Length - 1 
    if idx > last then failwith "splitNameAt: idx > last"
    (nm.Substring(0, idx)),
    (if idx < last then nm.Substring (idx+1, last - idx) else "")

let rec splitNamespaceAux (nm: string) = 
    match nm.IndexOf '.' with 
    | -1 -> [nm]
    | idx -> 
        let s1, s2 = splitNameAt nm idx 
        s1::splitNamespaceAux s2 

/// Global State. All namespace splits ever seen
// ++GLOBAL MUTABLE STATE (concurrency-safe)
let memoizeNamespaceTable = new ConcurrentDictionary<string, string list>()

//  ++GLOBAL MUTABLE STATE (concurrency-safe)
let memoizeNamespaceRightTable = new ConcurrentDictionary<string, string option * string>()


let splitNamespace nm =
    memoizeNamespaceTable.GetOrAdd(nm, splitNamespaceAux)

let splitNamespaceMemoized nm = splitNamespace nm

// ++GLOBAL MUTABLE STATE (concurrency-safe)
let memoizeNamespaceArrayTable = 
    Concurrent.ConcurrentDictionary<string, string[]>()

let splitNamespaceToArray nm =
    memoizeNamespaceArrayTable.GetOrAdd(nm, fun nm -> 
        let x = Array.ofList (splitNamespace nm)
        x)

let splitILTypeName (nm: string) = 
    match nm.LastIndexOf '.' with
    | -1 -> [], nm
    | idx -> 
        let s1, s2 = splitNameAt nm idx
        splitNamespace s1, s2

let emptyStringArray = ([| |] : string[])

// Duplicate of comment in import.fs:
//   The type names that flow to the point include the "mangled" type names used for static parameters for provided types.
//   For example,
//       Foo.Bar,"1.0"
//   This is because the ImportSystemType code goes via Abstract IL type references. Ultimately this probably isn't 
//   the best way to do things.
let splitILTypeNameWithPossibleStaticArguments (nm: string) = 
    let nm, suffix = 
        match nm.IndexOf ',' with
        | -1 -> nm, None
        | idx -> let s1, s2 = splitNameAt nm idx in s1, Some s2

    let nsp, nm = 
        match nm.LastIndexOf '.' with
        | -1 -> emptyStringArray, nm
        | idx -> 
            let s1, s2 = splitNameAt nm idx
            splitNamespaceToArray s1, s2
    nsp, (match suffix with None -> nm | Some s -> nm + "," + s)

(*
splitILTypeNameWithPossibleStaticArguments "Foo" = ([| |], "Foo")
splitILTypeNameWithPossibleStaticArguments "Foo.Bar" = ([| "Foo" |], "Bar")
splitILTypeNameWithPossibleStaticArguments "Foo.Bar,3" = ([| "Foo" |], "Bar, 3")
splitILTypeNameWithPossibleStaticArguments "Foo.Bar," = ([| "Foo" |], "Bar,")
splitILTypeNameWithPossibleStaticArguments "Foo.Bar,\"1.0\"" = ([| "Foo" |], "Bar,\"1.0\"")
splitILTypeNameWithPossibleStaticArguments "Foo.Bar.Bar,\"1.0\"" = ([| "Foo"; "Bar" |], "Bar,\"1.0\"")
*)

let unsplitTypeName (ns, n) = 
    match ns with 
    | [] -> String.concat "." ns + "." + n 
    | _ -> n 

let splitTypeNameRightAux (nm: string) = 
    let idx = nm.LastIndexOf '.'
    if idx = -1 then None, nm else
    let s1, s2 = splitNameAt nm idx
    Some s1, s2

let splitTypeNameRight nm =
    memoizeNamespaceRightTable.GetOrAdd(nm, splitTypeNameRightAux)

// -------------------------------------------------------------------- 
// Ordered lists with a lookup table
// --------------------------------------------------------------------

/// This is used to store event, property and field maps.
type LazyOrderedMultiMap<'Key, 'Data when 'Key : equality>(keyf : 'Data -> 'Key, lazyItems : Lazy<'Data list>) = 

    let quickMap = 
        lazyItems |> lazyMap (fun entries -> 
            let t = new Dictionary<_, _>(entries.Length, HashIdentity.Structural)
            do entries |> List.iter (fun y ->
                let key = keyf y
                let v =
                    match t.TryGetValue(key) with
                    | true, v -> v
                    | _ -> []
                t.[key] <- y :: v) 
            t)

    member self.Entries() = lazyItems.Force()

    member self.Add(y) = new LazyOrderedMultiMap<'Key, 'Data>(keyf, lazyItems |> lazyMap (fun x -> y :: x))
    
    member self.Filter(f) = new LazyOrderedMultiMap<'Key, 'Data>(keyf, lazyItems |> lazyMap (List.filter f))

    member self.Item
        with get(x) =
            match quickMap.Force().TryGetValue(x) with
            | true, v -> v
            | _ -> []


//---------------------------------------------------------------------
// SHA1 hash-signing algorithm. Used to get the public key token from
// the public key.
//---------------------------------------------------------------------


let b0 n = (n &&& 0xFF)
let b1 n = ((n >>> 8) &&& 0xFF)
let b2 n = ((n >>> 16) &&& 0xFF)
let b3 n = ((n >>> 24) &&& 0xFF)


module SHA1 = 

    let inline (>>>&) (x: int) (y: int) = int32 (uint32 x >>> y)

    let f(t, b, c, d) = 
        if t < 20 then (b &&& c) ||| ((~~~b) &&& d)
        elif t < 40 then b ^^^ c ^^^ d
        elif t < 60 then (b &&& c) ||| (b &&& d) ||| (c &&& d)
        else b ^^^ c ^^^ d

    let [<Literal>] k0to19 = 0x5A827999
    let [<Literal>] k20to39 = 0x6ED9EBA1
    let [<Literal>] k40to59 = 0x8F1BBCDC
    let [<Literal>] k60to79 = 0xCA62C1D6

    let k t = 
        if t < 20 then k0to19 
        elif t < 40 then k20to39 
        elif t < 60 then k40to59 
        else k60to79 


    type SHAStream = 
        { stream: byte[]
          mutable pos: int
          mutable eof: bool }

    let rotLeft32 x n = (x <<< n) ||| (x >>>& (32-n))

    
    // padding and length (in bits!) recorded at end 
    let shaAfterEof sha = 
        let n = sha.pos
        let len = sha.stream.Length
        if n = len then 0x80
        else 
          let padded_len = (((len + 9 + 63) / 64) * 64) - 8
          if n < padded_len - 8 then 0x0  
          elif (n &&& 63) = 56 then int32 ((int64 len * int64 8) >>> 56) &&& 0xff
          elif (n &&& 63) = 57 then int32 ((int64 len * int64 8) >>> 48) &&& 0xff
          elif (n &&& 63) = 58 then int32 ((int64 len * int64 8) >>> 40) &&& 0xff
          elif (n &&& 63) = 59 then int32 ((int64 len * int64 8) >>> 32) &&& 0xff
          elif (n &&& 63) = 60 then int32 ((int64 len * int64 8) >>> 24) &&& 0xff
          elif (n &&& 63) = 61 then int32 ((int64 len * int64 8) >>> 16) &&& 0xff
          elif (n &&& 63) = 62 then int32 ((int64 len * int64 8) >>> 8) &&& 0xff
          elif (n &&& 63) = 63 then (sha.eof <- true; int32 (int64 len * int64 8) &&& 0xff)
          else 0x0

    let shaRead8 sha = 
        let s = sha.stream 
        let b = if sha.pos >= s.Length then shaAfterEof sha else int32 s.[sha.pos]
        sha.pos <- sha.pos + 1
        b
        
    let shaRead32 sha = 
        let b0 = shaRead8 sha
        let b1 = shaRead8 sha
        let b2 = shaRead8 sha
        let b3 = shaRead8 sha
        let res = (b0 <<< 24) ||| (b1 <<< 16) ||| (b2 <<< 8) ||| b3
        res

    let sha1Hash sha = 
        let mutable h0 = 0x67452301
        let mutable h1 = 0xEFCDAB89
        let mutable h2 = 0x98BADCFE
        let mutable h3 = 0x10325476
        let mutable h4 = 0xC3D2E1F0
        let mutable a = 0
        let mutable b = 0
        let mutable c = 0
        let mutable d = 0
        let mutable e = 0
        let w = Array.create 80 0x00
        while (not sha.eof) do
            for i = 0 to 15 do
                w.[i] <- shaRead32 sha
            for t = 16 to 79 do
                w.[t] <- rotLeft32 (w.[t-3] ^^^ w.[t-8] ^^^ w.[t-14] ^^^ w.[t-16]) 1
            a <- h0 
            b <- h1
            c <- h2
            d <- h3
            e <- h4
            for t = 0 to 79 do
                let temp = (rotLeft32 a 5) + f(t, b, c, d) + e + w.[t] + k(t)
                e <- d
                d <- c
                c <- rotLeft32 b 30
                b <- a
                a <- temp
            h0 <- h0 + a
            h1 <- h1 + b
            h2 <- h2 + c
            h3 <- h3 + d
            h4 <- h4 + e
        h0, h1, h2, h3, h4

    let sha1HashBytes s = 
        let (_h0, _h1, _h2, h3, h4) = sha1Hash { stream = s; pos = 0; eof = false }   // the result of the SHA algorithm is stored in registers 3 and 4
        Array.map byte [| b0 h4; b1 h4; b2 h4; b3 h4; b0 h3; b1 h3; b2 h3; b3 h3; |]

    let sha1HashInt64 s = 
        let (_h0,_h1,_h2,h3,h4) = sha1Hash { stream = s; pos = 0; eof = false }   // the result of the SHA algorithm is stored in registers 3 and 4
        (int64 h3 <<< 32) ||| int64 h4

let sha1HashBytes s = SHA1.sha1HashBytes s
let sha1HashInt64 s = SHA1.sha1HashInt64 s

// --------------------------------------------------------------------
// 
// -------------------------------------------------------------------- 

[<Struct>]
type ILVersionInfo =

    val Major: uint16
    val Minor: uint16
    val Build: uint16
    val Revision: uint16

    new(major, minor, build, revision) = 
        { Major = major; Minor = minor; Build = build; Revision = revision }

type Locale = string

[<StructuralEquality; StructuralComparison>]
type PublicKey =

    | PublicKey of byte[]

    | PublicKeyToken of byte[]

    member x.IsKey=match x with PublicKey _ -> true | _ -> false

    member x.IsKeyToken=match x with PublicKeyToken _ -> true | _ -> false

    member x.Key=match x with PublicKey b -> b | _ -> invalidOp "not a key"

    member x.KeyToken=match x with PublicKeyToken b -> b | _ -> invalidOp"not a key token"

    member x.ToToken() = 
        match x with 
        | PublicKey bytes -> SHA1.sha1HashBytes bytes
        | PublicKeyToken token -> token

    static member KeyAsToken(k) = PublicKeyToken(PublicKey(k).ToToken())

[<StructuralEquality; StructuralComparison>]
type AssemblyRefData =
    { assemRefName: string
      assemRefHash: byte[] option
      assemRefPublicKeyInfo: PublicKey option
      assemRefRetargetable: bool
      assemRefVersion: ILVersionInfo option
      assemRefLocale: Locale option }

/// Global state: table of all assembly references keyed by AssemblyRefData.
let AssemblyRefUniqueStampGenerator = new UniqueStampGenerator<AssemblyRefData>()

let isMscorlib data =
    data.assemRefName = "mscorlib"

[<Sealed>]
type ILAssemblyRef(data) =
    let uniqueStamp = AssemblyRefUniqueStampGenerator.Encode(data)

    member x.Name=data.assemRefName

    member x.Hash=data.assemRefHash

    member x.PublicKey=data.assemRefPublicKeyInfo

    member x.Retargetable=data.assemRefRetargetable  

    member x.Version=data.assemRefVersion

    member x.Locale=data.assemRefLocale

    member x.UniqueStamp=uniqueStamp

    override x.GetHashCode() = uniqueStamp

    override x.Equals(yobj) = ((yobj :?> ILAssemblyRef).UniqueStamp = uniqueStamp)

    interface System.IComparable with
        override x.CompareTo(yobj) = compare (yobj :?> ILAssemblyRef).UniqueStamp uniqueStamp

    static member Create(name, hash, publicKey, retargetable, version, locale) =
        ILAssemblyRef
            { assemRefName=name
              assemRefHash=hash
              assemRefPublicKeyInfo=publicKey
              assemRefRetargetable=retargetable
              assemRefVersion=version
              assemRefLocale=locale }

    static member FromAssemblyName (aname: System.Reflection.AssemblyName) =

        let locale = None

        let publicKey = 
           match aname.GetPublicKey() with 
           | null | [| |] -> 
               match aname.GetPublicKeyToken() with 
               | null | [| |] -> None
               | bytes -> Some (PublicKeyToken bytes)
           | bytes -> 
               Some (PublicKey bytes)
        
        let version = 
           match aname.Version with 
           | null -> None
           | v -> Some (ILVersionInfo (uint16 v.Major, uint16 v.Minor, uint16 v.Build, uint16 v.Revision))
           
        let retargetable = aname.Flags = System.Reflection.AssemblyNameFlags.Retargetable

        ILAssemblyRef.Create(aname.Name, None, publicKey, retargetable, version, locale)
 
    member aref.QualifiedName = 
        let b = new System.Text.StringBuilder(100)
        let add (s: string) = b.Append(s) |> ignore
        let addC (s: char) = b.Append(s) |> ignore
        add(aref.Name)
        match aref.Version with 
        | None -> ()
        | Some (version) -> 
            add ", Version="
            add (string (int version.Major))
            add "."
            add (string (int version.Minor))
            add "."
            add (string (int version.Build))
            add "."
            add (string (int version.Revision))
            add ", Culture="
            match aref.Locale with 
            | None -> add "neutral"
            | Some b -> add b
            add ", PublicKeyToken="
            match aref.PublicKey with 
            | None -> add "null"
            | Some pki -> 
                  let pkt = pki.ToToken()
                  let convDigit(digit) = 
                      let digitc = 
                          if digit < 10 
                          then System.Convert.ToInt32 '0' + digit 
                          else System.Convert.ToInt32 'a' + (digit - 10) 
                      System.Convert.ToChar(digitc)
                  for i = 0 to pkt.Length-1 do
                      let v = pkt.[i]
                      addC (convDigit(System.Convert.ToInt32(v)/16))
                      addC (convDigit(System.Convert.ToInt32(v)%16))
            // retargetable can be true only for system assemblies that definitely have Version
            if aref.Retargetable then
                add ", Retargetable=Yes" 
        b.ToString()


[<StructuralEquality; StructuralComparison>]
type ILModuleRef = 
    { name: string
      hasMetadata: bool 
      hash: byte[] option }

    static member Create(name, hasMetadata, hash) = 
        { name=name
          hasMetadata= hasMetadata
          hash=hash }
    
    member x.Name=x.name

    member x.HasMetadata=x.hasMetadata

    member x.Hash=x.hash 

[<StructuralEquality; StructuralComparison>]
[<RequireQualifiedAccess>]
type ILScopeRef = 
    | Local
    | Module of ILModuleRef 
    | Assembly of ILAssemblyRef

    member x.IsLocalRef = match x with ILScopeRef.Local -> true | _ -> false

    member x.IsModuleRef = match x with ILScopeRef.Module _ -> true | _ -> false

    member x.IsAssemblyRef= match x with ILScopeRef.Assembly _ -> true | _ -> false

    member x.ModuleRef = match x with ILScopeRef.Module x -> x | _ -> failwith "not a module reference"

    member x.AssemblyRef = match x with ILScopeRef.Assembly x -> x | _ -> failwith "not an assembly reference"

    member x.QualifiedName = 
        match x with 
        | ILScopeRef.Local -> ""
        | ILScopeRef.Module mref -> "module "+mref.Name
        | ILScopeRef.Assembly aref -> aref.QualifiedName

type ILArrayBound = int32 option 

type ILArrayBounds = ILArrayBound * ILArrayBound

[<StructuralEquality; StructuralComparison>]
type ILArrayShape = 

    | ILArrayShape of ILArrayBounds list (* lobound/size pairs *)

    member x.Rank = (let (ILArrayShape l) = x in l.Length)

    static member SingleDimensional = ILArrayShapeStatics.SingleDimensional

    static member FromRank n = if n = 1 then ILArrayShape.SingleDimensional else ILArrayShape(List.replicate n (Some 0, None))


and ILArrayShapeStatics() = 

    static let singleDimensional = ILArrayShape [(Some 0, None)]    

    static member SingleDimensional = singleDimensional

/// Calling conventions. These are used in method pointer types.
[<StructuralEquality; StructuralComparison; RequireQualifiedAccess>]
type ILArgConvention = 
    | Default
    | CDecl 
    | StdCall 
    | ThisCall 
    | FastCall 
    | VarArg
      
[<StructuralEquality; StructuralComparison; RequireQualifiedAccess>]
type ILThisConvention =
    | Instance
    | InstanceExplicit
    | Static

[<StructuralEquality; StructuralComparison>]
type ILCallingConv =

    | Callconv of ILThisConvention * ILArgConvention

    member x.ThisConv = let (Callconv(a, _b)) = x in a

    member x.BasicConv = let (Callconv(_a, b)) = x in b

    member x.IsInstance = match x.ThisConv with ILThisConvention.Instance -> true | _ -> false

    member x.IsInstanceExplicit = match x.ThisConv with ILThisConvention.InstanceExplicit -> true | _ -> false

    member x.IsStatic = match x.ThisConv with ILThisConvention.Static -> true | _ -> false

    static member Instance = ILCallingConvStatics.Instance

    static member Static = ILCallingConvStatics.Static

/// Static storage to amortize the allocation of <c>ILCallingConv.Instance</c> and <c>ILCallingConv.Static</c>.
and ILCallingConvStatics() = 

    static let instanceCallConv = Callconv(ILThisConvention.Instance, ILArgConvention.Default)

    static let staticCallConv = Callconv(ILThisConvention.Static, ILArgConvention.Default)

    static member Instance = instanceCallConv

    static member Static = staticCallConv

type ILBoxity = 
    | AsObject 
    | AsValue

// IL type references have a pre-computed hash code to enable quick lookup tables during binary generation.
[<CustomEquality; CustomComparison; StructuredFormatDisplay("{DebugText}")>]
type ILTypeRef = 
    { trefScope: ILScopeRef
      trefEnclosing: string list
      trefName: string
      hashCode : int 
      mutable asBoxedType: ILType }
      
    static member Create(scope, enclosing, name) = 
        let hashCode = hash scope * 17 ^^^ (hash enclosing * 101 <<< 1) ^^^ (hash name * 47 <<< 2)
        { trefScope=scope
          trefEnclosing=enclosing
          trefName=name
          hashCode=hashCode
          asBoxedType = Unchecked.defaultof<_> }
          
    member x.Scope = x.trefScope

    member x.Enclosing = x.trefEnclosing

    member x.Name = x.trefName

    member x.ApproxId = x.hashCode

    member x.AsBoxedType (tspec: ILTypeSpec) = 
        if isNil tspec.tspecInst then
            let v = x.asBoxedType
            match box v with 
            | null -> 
               let r = ILType.Boxed tspec
               x.asBoxedType <- r
               r
            | _ -> v
        else 
            ILType.Boxed tspec

    override x.GetHashCode() = x.hashCode

    override x.Equals(yobj) = 
         let y = (yobj :?> ILTypeRef) 
         (x.ApproxId = y.ApproxId) && 
         (x.Scope = y.Scope) && 
         (x.Name = y.Name) && 
         (x.Enclosing = y.Enclosing)

    interface System.IComparable with

        override x.CompareTo(yobj) = 
            let y = (yobj :?> ILTypeRef) 
            let c = compare x.ApproxId y.ApproxId
            if c <> 0 then c else
            let c = compare x.Scope y.Scope
            if c <> 0 then c else
            let c = compare x.Name y.Name 
            if c <> 0 then c else
            compare x.Enclosing y.Enclosing
        
    member tref.FullName = String.concat "." (tref.Enclosing @ [tref.Name])
        
    member tref.BasicQualifiedName =
        (String.concat "+" (tref.Enclosing @ [ tref.Name ] )).Replace(",", @"\,")

    member tref.AddQualifiedNameExtension(basic) = 
        let sco = tref.Scope.QualifiedName
        if sco = "" then basic else String.concat ", " [basic;sco]

    member tref.QualifiedName = 
        tref.AddQualifiedNameExtension(tref.BasicQualifiedName)

    /// For debugging
    [<DebuggerBrowsable(DebuggerBrowsableState.Never)>]
    member x.DebugText = x.ToString()

    /// For debugging
    override x.ToString() = x.FullName

        
and [<StructuralEquality; StructuralComparison; StructuredFormatDisplay("{DebugText}")>]
    ILTypeSpec = 
    { tspecTypeRef: ILTypeRef
      /// The type instantiation if the type is generic.
      tspecInst: ILGenericArgs }    

    member x.TypeRef=x.tspecTypeRef

    member x.Scope=x.TypeRef.Scope

    member x.Enclosing=x.TypeRef.Enclosing

    member x.Name=x.TypeRef.Name

    member x.GenericArgs=x.tspecInst

    static member Create(tref, inst) = { tspecTypeRef =tref; tspecInst=inst }

    member x.BasicQualifiedName = 
        let tc = x.TypeRef.BasicQualifiedName
        if isNil x.GenericArgs then
            tc
        else 
            tc + "[" + String.concat "," (x.GenericArgs |> List.map (fun arg -> "[" + arg.QualifiedName + "]")) + "]"

    member x.AddQualifiedNameExtension(basic) = 
        x.TypeRef.AddQualifiedNameExtension(basic)

    member x.FullName=x.TypeRef.FullName

    /// For debugging
    [<DebuggerBrowsable(DebuggerBrowsableState.Never)>]
    member x.DebugText = x.ToString()

    override x.ToString() = x.TypeRef.ToString() + if isNil x.GenericArgs then "" else "<...>"

and [<RequireQualifiedAccess; StructuralEquality; StructuralComparison; StructuredFormatDisplay("{DebugText}")>]
    ILType =
    | Void                   
    | Array of ILArrayShape * ILType 
    | Value of ILTypeSpec      
    | Boxed of ILTypeSpec      
    | Ptr of ILType             
    | Byref of ILType           
    | FunctionPointer of ILCallingSignature 
    | TypeVar of uint16              
    | Modified of bool * ILTypeRef * ILType

    member x.BasicQualifiedName = 
        match x with 
        | ILType.TypeVar n -> "!" + string n
        | ILType.Modified(_, _ty1, ty2) -> ty2.BasicQualifiedName
        | ILType.Array (ILArrayShape(s), ty) -> ty.BasicQualifiedName + "[" + System.String(',', s.Length-1) + "]"
        | ILType.Value tr | ILType.Boxed tr -> tr.BasicQualifiedName
        | ILType.Void -> "void"
        | ILType.Ptr _ty -> failwith "unexpected pointer type"
        | ILType.Byref _ty -> failwith "unexpected byref type"
        | ILType.FunctionPointer _mref -> failwith "unexpected function pointer type"

    member x.AddQualifiedNameExtension(basic) = 
        match x with 
        | ILType.TypeVar _n -> basic
        | ILType.Modified(_, _ty1, ty2) -> ty2.AddQualifiedNameExtension(basic)
        | ILType.Array (ILArrayShape(_s), ty) -> ty.AddQualifiedNameExtension(basic)
        | ILType.Value tr | ILType.Boxed tr -> tr.AddQualifiedNameExtension(basic)
        | ILType.Void -> failwith "void"
        | ILType.Ptr _ty -> failwith "unexpected pointer type"
        | ILType.Byref _ty -> failwith "unexpected byref type"
        | ILType.FunctionPointer _mref -> failwith "unexpected function pointer type"
        
    member x.QualifiedName = 
        x.AddQualifiedNameExtension(x.BasicQualifiedName)

    member x.TypeSpec =
        match x with 
        | ILType.Boxed tr | ILType.Value tr -> tr
        | _ -> invalidOp "not a nominal type"

    member x.Boxity =
        match x with 
        | ILType.Boxed _ -> AsObject
        | ILType.Value _ -> AsValue
        | _ -> invalidOp "not a nominal type"

    member x.TypeRef = 
        match x with 
        | ILType.Boxed tspec | ILType.Value tspec -> tspec.TypeRef
        | _ -> invalidOp "not a nominal type"

    member x.IsNominal = 
        match x with 
        | ILType.Boxed _ | ILType.Value _ -> true
        | _ -> false

    member x.GenericArgs =
        match x with 
        | ILType.Boxed tspec | ILType.Value tspec -> tspec.GenericArgs
        | _ -> []

    member x.IsTyvar =
        match x with 
        | ILType.TypeVar _ -> true | _ -> false

    /// For debugging
    [<DebuggerBrowsable(DebuggerBrowsableState.Never)>]
    member x.DebugText = x.ToString()

    override x.ToString() = x.QualifiedName

and [<StructuralEquality; StructuralComparison>]
    ILCallingSignature = 
    { CallingConv: ILCallingConv
      ArgTypes: ILTypes
      ReturnType: ILType }

and ILGenericArgs = list<ILType>

and ILTypes = list<ILType>

let mkILCallSig (cc, args, ret) = { ArgTypes=args; CallingConv=cc; ReturnType=ret}

let mkILBoxedType (tspec: ILTypeSpec) = tspec.TypeRef.AsBoxedType tspec

[<StructuralEquality; StructuralComparison; StructuredFormatDisplay("{DebugText}")>]
type ILMethodRef =
    { mrefParent: ILTypeRef
      mrefCallconv: ILCallingConv
      mrefGenericArity: int
      mrefName: string
      mrefArgs: ILTypes
      mrefReturn: ILType }

    member x.DeclaringTypeRef = x.mrefParent

    member x.CallingConv = x.mrefCallconv

    member x.Name = x.mrefName

    member x.GenericArity = x.mrefGenericArity

    member x.ArgCount = List.length x.mrefArgs

    member x.ArgTypes = x.mrefArgs

    member x.ReturnType = x.mrefReturn

    member x.CallingSignature = mkILCallSig (x.CallingConv, x.ArgTypes, x.ReturnType)

    static member Create(a, b, c, d, e, f) = 
        { mrefParent= a;mrefCallconv=b;mrefName=c;mrefGenericArity=d; mrefArgs=e;mrefReturn=f }

    /// For debugging
    [<DebuggerBrowsable(DebuggerBrowsableState.Never)>]
    member x.DebugText = x.ToString()

    override x.ToString() = x.DeclaringTypeRef.ToString() + "::" + x.Name + "(...)"


[<StructuralEquality; StructuralComparison; StructuredFormatDisplay("{DebugText}")>]
type ILFieldRef = 
    { DeclaringTypeRef: ILTypeRef
      Name: string
      Type: ILType }

    /// For debugging
    [<DebuggerBrowsable(DebuggerBrowsableState.Never)>]
    member x.DebugText = x.ToString()

    override x.ToString() = x.DeclaringTypeRef.ToString() + "::" + x.Name

[<StructuralEquality; StructuralComparison; StructuredFormatDisplay("{DebugText}")>]
type ILMethodSpec = 
    { mspecMethodRef: ILMethodRef

      mspecDeclaringType: ILType          

      mspecMethodInst: ILGenericArgs }     

    static member Create(a, b, c) = { mspecDeclaringType=a; mspecMethodRef=b; mspecMethodInst=c }

    member x.MethodRef = x.mspecMethodRef

    member x.DeclaringType=x.mspecDeclaringType

    member x.GenericArgs=x.mspecMethodInst

    member x.Name=x.MethodRef.Name

    member x.CallingConv=x.MethodRef.CallingConv

    member x.GenericArity = x.MethodRef.GenericArity

    member x.FormalArgTypes = x.MethodRef.ArgTypes

    member x.FormalReturnType = x.MethodRef.ReturnType

    /// For debugging
    [<DebuggerBrowsable(DebuggerBrowsableState.Never)>]
    member x.DebugText = x.ToString()

    override x.ToString() = x.MethodRef.ToString() + "(...)"

[<StructuralEquality; StructuralComparison; StructuredFormatDisplay("{DebugText}")>]
type ILFieldSpec =
    { FieldRef: ILFieldRef
      DeclaringType: ILType }         

    member x.FormalType = x.FieldRef.Type

    member x.Name = x.FieldRef.Name

    member x.DeclaringTypeRef = x.FieldRef.DeclaringTypeRef

    /// For debugging
    [<DebuggerBrowsable(DebuggerBrowsableState.Never)>]
    member x.DebugText = x.ToString()

    override x.ToString() = x.FieldRef.ToString()

// --------------------------------------------------------------------
// Debug info.                                                     
// -------------------------------------------------------------------- 

type ILGuid = byte[]

type ILPlatform = 
    | X86
    | AMD64
    | IA64

type ILSourceDocument = 
    { sourceLanguage: ILGuid option
      sourceVendor: ILGuid option
      sourceDocType: ILGuid option
      sourceFile: string }

    static member Create(language, vendor, docType, file) =
        { sourceLanguage=language
          sourceVendor=vendor
          sourceDocType=docType
          sourceFile=file }

    member x.Language=x.sourceLanguage

    member x.Vendor=x.sourceVendor

    member x.DocumentType=x.sourceDocType

    member x.File=x.sourceFile

[<StructuralEquality; StructuralComparison; StructuredFormatDisplay("{DebugText}")>]
type ILSourceMarker =
    { sourceDocument: ILSourceDocument
      sourceLine: int
      sourceColumn: int
      sourceEndLine: int
      sourceEndColumn: int }

    static member Create(document, line, column, endLine, endColumn) = 
        { sourceDocument=document
          sourceLine=line
          sourceColumn=column
          sourceEndLine=endLine
          sourceEndColumn=endColumn }

    member x.Document=x.sourceDocument

    member x.Line=x.sourceLine

    member x.Column=x.sourceColumn

    member x.EndLine=x.sourceEndLine

    member x.EndColumn=x.sourceEndColumn

    /// For debugging
    [<DebuggerBrowsable(DebuggerBrowsableState.Never)>]
    member x.DebugText = x.ToString()

    override x.ToString() = sprintf "(%d, %d)-(%d, %d)" x.Line x.Column x.EndLine x.EndColumn

type ILAttribElem =  
  | String of string option
  | Bool of bool
  | Char of char
  | SByte of int8
  | Int16 of int16
  | Int32 of int32
  | Int64 of int64
  | Byte of uint8
  | UInt16 of uint16
  | UInt32 of uint32
  | UInt64 of uint64
  | Single of single
  | Double of double
  | Null 
  | Type of ILType option
  | TypeRef of ILTypeRef option
  | Array of ILType * ILAttribElem list

type ILAttributeNamedArg = (string * ILType * bool * ILAttribElem)

[<RequireQualifiedAccess; StructuralEquality; StructuralComparison; StructuredFormatDisplay("{DebugText}")>]
type ILAttribute =
    | Encoded of method: ILMethodSpec * data: byte[] * elements: ILAttribElem list
    | Decoded of method: ILMethodSpec * fixedArgs: ILAttribElem list * namedArgs: ILAttributeNamedArg list

    member x.Method =
        match x with
        | Encoded (method, _, _)
        | Decoded (method, _, _) -> method

    member x.Elements =
        match x with
        | Encoded (_, _, elements) -> elements
        | Decoded (_, fixedArgs, namedArgs) -> fixedArgs @ (namedArgs |> List.map (fun (_, _, _, e) -> e))

    member x.WithMethod(method: ILMethodSpec) =
        match x with
        | Encoded (_, data, elements) -> Encoded (method, data, elements)
        | Decoded (_, fixedArgs, namedArgs) -> Decoded (method, fixedArgs, namedArgs)

    /// For debugging
    [<DebuggerBrowsable(DebuggerBrowsableState.Never)>]
    member x.DebugText = x.ToString()

    override x.ToString() = x.Method.ToString() + "(...)"

[<NoEquality; NoComparison; Struct>]
type ILAttributes(array : ILAttribute[]) =

    member x.AsArray = array

    member x.AsList = x.AsArray |> Array.toList

[<NoEquality; NoComparison>]
type ILAttributesStored =

    /// Computed by ilread.fs based on metadata index
    | Reader of (int32 -> ILAttribute[])

    /// Already computed
    | Given of ILAttributes

    member x.GetCustomAttrs metadataIndex = 
       match x with
       | Reader f -> ILAttributes(f metadataIndex)
       | Given attrs -> attrs

let emptyILCustomAttrs = ILAttributes [| |]

let mkILCustomAttrsFromArray (attrs: ILAttribute[]) = if attrs.Length = 0 then emptyILCustomAttrs else ILAttributes attrs

let mkILCustomAttrs l = match l with [] -> emptyILCustomAttrs | _ -> mkILCustomAttrsFromArray (List.toArray l)

let emptyILCustomAttrsStored = ILAttributesStored.Given emptyILCustomAttrs

let storeILCustomAttrs (attrs: ILAttributes) = if attrs.AsArray.Length = 0 then emptyILCustomAttrsStored else ILAttributesStored.Given attrs

let mkILCustomAttrsReader f = ILAttributesStored.Reader f

type ILCodeLabel = int

// --------------------------------------------------------------------
// Instruction set.                                                     
// -------------------------------------------------------------------- 

type ILBasicType =
  | DT_R
  | DT_I1
  | DT_U1
  | DT_I2
  | DT_U2
  | DT_I4
  | DT_U4
  | DT_I8
  | DT_U8
  | DT_R4
  | DT_R8
  | DT_I
  | DT_U
  | DT_REF

[<StructuralEquality; StructuralComparison; RequireQualifiedAccess>]
type ILToken = 
  | ILType of ILType 
  | ILMethod of ILMethodSpec 
  | ILField of ILFieldSpec

[<StructuralEquality; StructuralComparison; RequireQualifiedAccess>]
type ILConst = 
  | I4 of int32
  | I8 of int64
  | R4 of single
  | R8 of double

type ILTailcall = 
  | Tailcall
  | Normalcall

type ILAlignment =  
  | Aligned
  | Unaligned1
  | Unaligned2
  | Unaligned4

type ILVolatility =  
  | Volatile
  | Nonvolatile

type ILReadonly =  
  | ReadonlyAddress
  | NormalAddress

type ILVarArgs = ILTypes option

[<StructuralEquality; StructuralComparison>]
type ILComparisonInstr = 
  | BI_beq        
  | BI_bge        
  | BI_bge_un     
  | BI_bgt        
  | BI_bgt_un        
  | BI_ble        
  | BI_ble_un        
  | BI_blt        
  | BI_blt_un 
  | BI_bne_un 
  | BI_brfalse 
  | BI_brtrue 


[<StructuralEquality; NoComparison>]
type ILInstr = 
    | AI_add    
    | AI_add_ovf
    | AI_add_ovf_un
    | AI_and    
    | AI_div   
    | AI_div_un
    | AI_ceq      
    | AI_cgt      
    | AI_cgt_un   
    | AI_clt     
    | AI_clt_un  
    | AI_conv of ILBasicType
    | AI_conv_ovf of ILBasicType
    | AI_conv_ovf_un of ILBasicType
    | AI_mul       
    | AI_mul_ovf   
    | AI_mul_ovf_un
    | AI_rem       
    | AI_rem_un       
    | AI_shl       
    | AI_shr       
    | AI_shr_un
    | AI_sub       
    | AI_sub_ovf   
    | AI_sub_ovf_un   
    | AI_xor       
    | AI_or        
    | AI_neg       
    | AI_not       
    | AI_ldnull    
    | AI_dup       
    | AI_pop
    | AI_ckfinite 
    | AI_nop
    | AI_ldc of ILBasicType * ILConst 
    | I_ldarg of uint16
    | I_ldarga of uint16
    | I_ldind of ILAlignment * ILVolatility * ILBasicType
    | I_ldloc of uint16
    | I_ldloca of uint16
    | I_starg of uint16
    | I_stind of ILAlignment * ILVolatility * ILBasicType
    | I_stloc of uint16

    | I_br of ILCodeLabel
    | I_jmp of ILMethodSpec
    | I_brcmp of ILComparisonInstr * ILCodeLabel 
    | I_switch of ILCodeLabel list  
    | I_ret 

    | I_call of ILTailcall * ILMethodSpec * ILVarArgs
    | I_callvirt of ILTailcall * ILMethodSpec * ILVarArgs
    | I_callconstraint of ILTailcall * ILType * ILMethodSpec * ILVarArgs
    | I_calli of ILTailcall * ILCallingSignature * ILVarArgs
    | I_ldftn of ILMethodSpec
    | I_newobj of ILMethodSpec * ILVarArgs
  
    | I_throw
    | I_endfinally
    | I_endfilter
    | I_leave of ILCodeLabel
    | I_rethrow

    | I_ldsfld of ILVolatility * ILFieldSpec
    | I_ldfld of ILAlignment * ILVolatility * ILFieldSpec
    | I_ldsflda of ILFieldSpec
    | I_ldflda of ILFieldSpec 
    | I_stsfld of ILVolatility * ILFieldSpec
    | I_stfld of ILAlignment * ILVolatility * ILFieldSpec
    | I_ldstr of string
    | I_isinst of ILType
    | I_castclass of ILType
    | I_ldtoken of ILToken
    | I_ldvirtftn of ILMethodSpec

    | I_cpobj of ILType
    | I_initobj of ILType
    | I_ldobj of ILAlignment * ILVolatility * ILType
    | I_stobj of ILAlignment * ILVolatility * ILType
    | I_box of ILType
    | I_unbox of ILType
    | I_unbox_any of ILType
    | I_sizeof of ILType

    | I_ldelem of ILBasicType
    | I_stelem of ILBasicType
    | I_ldelema of ILReadonly * bool * ILArrayShape * ILType
    | I_ldelem_any of ILArrayShape * ILType
    | I_stelem_any of ILArrayShape * ILType
    | I_newarr of ILArrayShape * ILType 
    | I_ldlen

    | I_mkrefany of ILType
    | I_refanytype  
    | I_refanyval of ILType

    | I_break 
    | I_seqpoint of ILSourceMarker

    | I_arglist  

    | I_localloc
    | I_cpblk of ILAlignment * ILVolatility
    | I_initblk of ILAlignment * ILVolatility

    (* FOR EXTENSIONS, e.g. MS-ILX *)  
    | EI_ilzero of ILType
    | EI_ldlen_multi of int32 * int32


[<RequireQualifiedAccess>]
type ILExceptionClause = 
    | Finally of (ILCodeLabel * ILCodeLabel)
    | Fault of (ILCodeLabel * ILCodeLabel)
    | FilterCatch of (ILCodeLabel * ILCodeLabel) * (ILCodeLabel * ILCodeLabel)
    | TypeCatch of ILType * (ILCodeLabel * ILCodeLabel)

[<RequireQualifiedAccess; NoEquality; NoComparison>]
type ILExceptionSpec = 
    { Range: (ILCodeLabel * ILCodeLabel)
      Clause: ILExceptionClause }

/// Indicates that a particular local variable has a particular source 
/// language name within a given set of ranges. This does not effect local 
/// variable numbering, which is global over the whole method. 
[<RequireQualifiedAccess; NoEquality; NoComparison>]
type ILLocalDebugMapping =
    { LocalIndex: int
      LocalName: string }

[<RequireQualifiedAccess; NoEquality; NoComparison>]
type ILLocalDebugInfo = 
    { Range: (ILCodeLabel * ILCodeLabel)
      DebugMappings: ILLocalDebugMapping list }

[<RequireQualifiedAccess; NoEquality; NoComparison>]
type ILCode = 
    { Labels: Dictionary<ILCodeLabel, int> 
      Instrs: ILInstr[] 
      Exceptions: ILExceptionSpec list 
      Locals: ILLocalDebugInfo list }

[<RequireQualifiedAccess; NoComparison; NoEquality>]
type ILLocal = 
    { Type: ILType
      IsPinned: bool
      DebugInfo: (string * int * int) option }
      
type ILLocals = list<ILLocal>

[<RequireQualifiedAccess; NoEquality; NoComparison>]
type ILMethodBody = 
    { IsZeroInit: bool
      MaxStack: int32
      NoInlining: bool
      AggressiveInlining: bool
      Locals: ILLocals
      Code: ILCode
      SourceMarker: ILSourceMarker option }

[<RequireQualifiedAccess>]
type ILMemberAccess = 
    | Assembly
    | CompilerControlled
    | FamilyAndAssembly
    | FamilyOrAssembly
    | Family
    | Private 
    | Public 

[<RequireQualifiedAccess; StructuralEquality; StructuralComparison>]
type ILFieldInit = 
    | String of string
    | Bool of bool
    | Char of uint16
    | Int8 of int8
    | Int16 of int16
    | Int32 of int32
    | Int64 of int64
    | UInt8 of uint8
    | UInt16 of uint16
    | UInt32 of uint32
    | UInt64 of uint64
    | Single of single
    | Double of double
    | Null
  
// -------------------------------------------------------------------- 
// Native Types, for marshalling to the native C interface.
// These are taken directly from the ILASM syntax, and don't really
// correspond yet to the ECMA Spec (Partition II, 7.4).  
// -------------------------------------------------------------------- 

[<RequireQualifiedAccess; StructuralEquality; StructuralComparison>]
type ILNativeType = 
    | Empty
    | Custom of ILGuid * string * string * byte[] (* guid, nativeTypeName, custMarshallerName, cookieString *)
    | FixedSysString of int32
    | FixedArray of int32
    | Currency
    | LPSTR
    | LPWSTR
    | LPTSTR
    | LPUTF8STR
    | ByValStr
    | TBSTR
    | LPSTRUCT
    | Struct
    | Void
    | Bool
    | Int8
    | Int16
    | Int32
    | Int64
    | Single
    | Double
    | Byte
    | UInt16
    | UInt32
    | UInt64
    | Array of ILNativeType option * (int32 * int32 option) option (* optional idx of parameter giving size plus optional additive i.e. num elems *)
    | Int
    | UInt
    | Method
    | AsAny
    | BSTR
    | IUnknown
    | IDispatch
    | Interface
    | Error               
    | SafeArray of ILNativeVariant * string option 
    | ANSIBSTR
    | VariantBool

and 
  [<RequireQualifiedAccess; StructuralEquality; StructuralComparison>]
  ILNativeVariant = 
    | Empty
    | Null
    | Variant
    | Currency
    | Decimal               
    | Date               
    | BSTR               
    | LPSTR               
    | LPWSTR               
    | IUnknown               
    | IDispatch               
    | SafeArray               
    | Error               
    | HRESULT               
    | CArray               
    | UserDefined               
    | Record               
    | FileTime
    | Blob               
    | Stream               
    | Storage               
    | StreamedObject               
    | StoredObject               
    | BlobObject               
    | CF                
    | CLSID
    | Void 
    | Bool
    | Int8
    | Int16                
    | Int32                
    | Int64                
    | Single                
    | Double                
    | UInt8                
    | UInt16                
    | UInt32                
    | UInt64                
    | PTR                
    | Array of ILNativeVariant                
    | Vector of ILNativeVariant                
    | Byref of ILNativeVariant                
    | Int                
    | UInt                

[<RequireQualifiedAccess; StructuralEquality; StructuralComparison>]
type ILSecurityAction = 
    | Request 
    | Demand
    | Assert
    | Deny
    | PermitOnly
    | LinkCheck 
    | InheritCheck
    | ReqMin
    | ReqOpt
    | ReqRefuse
    | PreJitGrant
    | PreJitDeny
    | NonCasDemand
    | NonCasLinkDemand
    | NonCasInheritance
    | LinkDemandChoice
    | InheritanceDemandChoice
    | DemandChoice

[<RequireQualifiedAccess; StructuralEquality; StructuralComparison>]
type ILSecurityDecl = 
    | ILSecurityDecl of ILSecurityAction * byte[]

[<NoEquality; NoComparison; Struct>]
type ILSecurityDecls(array : ILSecurityDecl[]) =
    member x.AsArray = array
    member x.AsList = x.AsArray |> Array.toList

[<NoEquality; NoComparison>]
type ILSecurityDeclsStored =

    /// Computed by ilread.fs based on metadata index
    | Reader of (int32 -> ILSecurityDecl[])

    /// Already computed
    | Given of ILSecurityDecls

    member x.GetSecurityDecls metadataIndex = 
       match x with
       | Reader f -> ILSecurityDecls(f metadataIndex)
       | Given attrs -> attrs

let emptyILSecurityDecls = ILSecurityDecls [| |]

let emptyILSecurityDeclsStored = ILSecurityDeclsStored.Given emptyILSecurityDecls

let mkILSecurityDecls l = match l with [] -> emptyILSecurityDecls | _ -> ILSecurityDecls (Array.ofList l)

let storeILSecurityDecls (x: ILSecurityDecls) = if x.AsArray.Length = 0 then emptyILSecurityDeclsStored else ILSecurityDeclsStored.Given x

let mkILSecurityDeclsReader f = ILSecurityDeclsStored.Reader f

[<RequireQualifiedAccess>]
type PInvokeCharBestFit = 
    | UseAssembly
    | Enabled
    | Disabled

[<RequireQualifiedAccess>]
type PInvokeThrowOnUnmappableChar =
    | UseAssembly
    | Enabled
    | Disabled

[<RequireQualifiedAccess>]
type PInvokeCallingConvention =
    | None
    | Cdecl
    | Stdcall
    | Thiscall
    | Fastcall
    | WinApi

[<RequireQualifiedAccess>]
type PInvokeCharEncoding =
    | None
    | Ansi
    | Unicode
    | Auto

[<RequireQualifiedAccess; NoComparison; NoEquality>]
type PInvokeMethod =
    { Where: ILModuleRef
      Name: string
      CallingConv: PInvokeCallingConvention
      CharEncoding: PInvokeCharEncoding
      NoMangle: bool
      LastError: bool
      ThrowOnUnmappableChar: PInvokeThrowOnUnmappableChar
      CharBestFit: PInvokeCharBestFit }

[<RequireQualifiedAccess; NoEquality; NoComparison>]
type ILParameter =
    { Name: string option
      Type: ILType
      Default: ILFieldInit option
      Marshal: ILNativeType option
      IsIn: bool
      IsOut: bool
      IsOptional: bool
      CustomAttrsStored: ILAttributesStored
      MetadataIndex: int32 }

    member x.CustomAttrs = x.CustomAttrsStored.GetCustomAttrs x.MetadataIndex

type ILParameters = list<ILParameter>

[<RequireQualifiedAccess; NoEquality; NoComparison>]
type ILReturn = 
    { Marshal: ILNativeType option
      Type: ILType
      CustomAttrsStored: ILAttributesStored
      MetadataIndex: int32 }

    member x.CustomAttrs = x.CustomAttrsStored.GetCustomAttrs x.MetadataIndex

    member x.WithCustomAttrs(customAttrs) = { x with CustomAttrsStored = storeILCustomAttrs customAttrs }

type ILOverridesSpec = 
    | OverridesSpec of ILMethodRef * ILType

    member x.MethodRef = let (OverridesSpec(mr, _ty)) = x in mr

    member x.DeclaringType = let (OverridesSpec(_mr, ty)) = x in ty

type ILMethodVirtualInfo = 
    { IsFinal: bool
      IsNewSlot: bool 
      IsCheckAccessOnOverride: bool
      IsAbstract: bool }

type MethodKind =
    | Static 
    | Cctor 
    | Ctor 
    | NonVirtual 
    | Virtual of ILMethodVirtualInfo

[<RequireQualifiedAccess>]
type MethodBody =
    | IL of ILMethodBody
    | PInvoke of PInvokeMethod (* platform invoke to native *)
    | Abstract
    | Native
    | NotAvailable

type ILLazyMethodBody = 
    | ILLazyMethodBody of Lazy<MethodBody >

    member x.Contents = let (ILLazyMethodBody mb) = x in mb.Force()

[<RequireQualifiedAccess>]
type MethodCodeKind =
    | IL
    | Native
    | Runtime

let mkMethBodyAux mb = ILLazyMethodBody (notlazy mb)

let mkMethBodyLazyAux mb = ILLazyMethodBody mb

let typesOfILParams (ps: ILParameters) : ILTypes = ps |> List.map (fun p -> p.Type)

[<StructuralEquality; StructuralComparison>]
type ILGenericVariance =
    | NonVariant
    | CoVariant
    | ContraVariant

[<NoEquality; NoComparison; StructuredFormatDisplay("{DebugText}")>]
type ILGenericParameterDef =
    { Name: string
      Constraints: ILTypes
      Variance: ILGenericVariance 
      HasReferenceTypeConstraint: bool
      HasNotNullableValueTypeConstraint: bool
      HasDefaultConstructorConstraint: bool 
      CustomAttrsStored : ILAttributesStored
      MetadataIndex: int32 }

    member x.CustomAttrs = x.CustomAttrsStored.GetCustomAttrs x.MetadataIndex

    /// For debugging
    [<DebuggerBrowsable(DebuggerBrowsableState.Never)>]
    member x.DebugText = x.ToString()

    override x.ToString() = x.Name 

type ILGenericParameterDefs = ILGenericParameterDef list

let memberAccessOfFlags flags =
    let f = (flags &&& 0x00000007)
    if f = 0x00000001 then ILMemberAccess.Private 
    elif f = 0x00000006 then ILMemberAccess.Public 
    elif f = 0x00000004 then ILMemberAccess.Family 
    elif f = 0x00000002 then ILMemberAccess.FamilyAndAssembly 
    elif f = 0x00000005 then ILMemberAccess.FamilyOrAssembly 
    elif f = 0x00000003 then ILMemberAccess.Assembly 
    else ILMemberAccess.CompilerControlled

let convertMemberAccess (ilMemberAccess: ILMemberAccess) =
    match ilMemberAccess with
    | ILMemberAccess.Public -> MethodAttributes.Public
    | ILMemberAccess.Private -> MethodAttributes.Private
    | ILMemberAccess.Assembly -> MethodAttributes.Assembly
    | ILMemberAccess.FamilyAndAssembly -> MethodAttributes.FamANDAssem
    | ILMemberAccess.CompilerControlled -> MethodAttributes.PrivateScope
    | ILMemberAccess.FamilyOrAssembly -> MethodAttributes.FamORAssem
    | ILMemberAccess.Family -> MethodAttributes.Family

let inline conditionalAdd condition flagToAdd source = if condition then source ||| flagToAdd else source &&& ~~~flagToAdd

let NoMetadataIdx = -1

[<NoComparison; NoEquality>]
type ILMethodDef (name: string, attributes: MethodAttributes, implAttributes: MethodImplAttributes, callingConv: ILCallingConv,
                  parameters: ILParameters, ret: ILReturn, body: ILLazyMethodBody, isEntryPoint: bool, genericParams: ILGenericParameterDefs,
                  securityDeclsStored: ILSecurityDeclsStored, customAttrsStored: ILAttributesStored, metadataIndex: int32) =

    new (name, attributes, implAttributes, callingConv, parameters, ret, body, isEntryPoint, genericParams, securityDecls, customAttrs) = 
       ILMethodDef(name, attributes, implAttributes, callingConv, parameters, ret, body, isEntryPoint, genericParams,
                   storeILSecurityDecls securityDecls, storeILCustomAttrs customAttrs, NoMetadataIdx)
    
    // The captured data - remember the object will be as large as the data captured by these members
    member __.Name = name

    member __.Attributes = attributes

    member __.ImplAttributes = implAttributes

    member __.CallingConv = callingConv

    member __.Parameters = parameters

    member __.Return = ret

    member __.Body = body

    member __.SecurityDeclsStored = securityDeclsStored

    member __.IsEntryPoint = isEntryPoint

    member __.GenericParams = genericParams

    member __.CustomAttrsStored = customAttrsStored

    member __.MetadataIndex = metadataIndex

    member x.With (?name: string, ?attributes: MethodAttributes, ?implAttributes: MethodImplAttributes, 
                   ?callingConv: ILCallingConv, ?parameters: ILParameters, ?ret: ILReturn, 
<<<<<<< HEAD
                   ?body: ILLazyMethodBody, ?securityDecls: ILSecurityDecls, ?isEntryPoint:bool, 
=======
                   ?body: ILLazyMethodBody, ?securityDecls: ILSecurityDecls, ?isEntryPoint: bool, 
>>>>>>> 88d18d99
                   ?genericParams: ILGenericParameterDefs, ?customAttrs: ILAttributes) =

        ILMethodDef (name = defaultArg name x.Name,
                     attributes = defaultArg attributes x.Attributes,
                     implAttributes = defaultArg implAttributes x.ImplAttributes,
                     callingConv = defaultArg callingConv x.CallingConv,
                     parameters = defaultArg parameters x.Parameters,
                     ret = defaultArg ret x.Return,
                     body = defaultArg body x.Body,
                     securityDecls = (match securityDecls with None -> x.SecurityDecls | Some attrs -> attrs),
                     isEntryPoint = defaultArg isEntryPoint x.IsEntryPoint,
                     genericParams = defaultArg genericParams x.GenericParams,
                     customAttrs=(match customAttrs with None -> x.CustomAttrs | Some attrs -> attrs))

    member x.CustomAttrs = x.CustomAttrsStored.GetCustomAttrs metadataIndex

    member x.SecurityDecls = x.SecurityDeclsStored.GetSecurityDecls x.MetadataIndex

    member x.ParameterTypes = typesOfILParams x.Parameters

    member md.Code = 
          match md.Body.Contents with 
          | MethodBody.IL il-> Some il.Code
          | _ -> None

    member x.IsIL = match x.Body.Contents with | MethodBody.IL _ -> true | _ -> false

    member x.Locals = match x.Body.Contents with | MethodBody.IL il -> il.Locals | _ -> []

    member x.MethodBody = match x.Body.Contents with MethodBody.IL il -> il | _ -> failwith "not IL"

    member x.SourceMarker = x.MethodBody.SourceMarker

    member x.MaxStack = x.MethodBody.MaxStack  

    member x.IsZeroInit = x.MethodBody.IsZeroInit

    member md.CallingSignature = mkILCallSig (md.CallingConv, md.ParameterTypes, md.Return.Type)

    member x.IsClassInitializer = x.Name = ".cctor"
    member x.IsConstructor = x.Name = ".ctor"

    member x.Access = memberAccessOfFlags (int x.Attributes)
    member x.IsStatic = x.Attributes &&& MethodAttributes.Static <> enum 0
    member x.IsNonVirtualInstance = not x.IsStatic && not x.IsVirtual
    member x.IsVirtual = x.Attributes &&& MethodAttributes.Virtual <> enum 0
    member x.IsFinal = x.Attributes &&& MethodAttributes.Final <> enum 0
    member x.IsNewSlot = x.Attributes &&& MethodAttributes.NewSlot <> enum 0
    member x.IsCheckAccessOnOverride= x.Attributes &&& MethodAttributes.CheckAccessOnOverride <> enum 0
    member x.IsAbstract = x.Attributes &&& MethodAttributes.Abstract <> enum 0
    member x.IsHideBySig = x.Attributes &&& MethodAttributes.HideBySig <> enum 0
    member x.IsSpecialName = x.Attributes &&& MethodAttributes.SpecialName <> enum 0
    member x.IsUnmanagedExport = x.Attributes &&& MethodAttributes.UnmanagedExport <> enum 0
    member x.IsReqSecObj = x.Attributes &&& MethodAttributes.RequireSecObject <> enum 0
    member x.HasSecurity = x.Attributes &&& MethodAttributes.HasSecurity <> enum 0

    member x.IsManaged = x.ImplAttributes &&& MethodImplAttributes.Managed <> enum 0
    member x.IsForwardRef = x.ImplAttributes &&& MethodImplAttributes.ForwardRef <> enum 0
    member x.IsInternalCall = x.ImplAttributes &&& MethodImplAttributes.InternalCall <> enum 0
    member x.IsPreserveSig = x.ImplAttributes &&& MethodImplAttributes.PreserveSig <> enum 0
    member x.IsSynchronized = x.ImplAttributes &&& MethodImplAttributes.Synchronized <> enum 0
    member x.IsNoInline = x.ImplAttributes &&& MethodImplAttributes.NoInlining <> enum 0
    member x.IsAggressiveInline= x.ImplAttributes &&& MethodImplAttributes.AggressiveInlining <> enum 0
    member x.IsMustRun = x.ImplAttributes &&& MethodImplAttributes.NoOptimization <> enum 0

    member x.WithSpecialName = x.With(attributes = (x.Attributes ||| MethodAttributes.SpecialName))
    member x.WithHideBySig() = 
        x.With(attributes = (
                if x.IsVirtual then x.Attributes &&& ~~~MethodAttributes.CheckAccessOnOverride ||| MethodAttributes.HideBySig
                else failwith "WithHideBySig"))
    member x.WithHideBySig(condition) = x.With(attributes = (x.Attributes |> conditionalAdd condition MethodAttributes.HideBySig))
    member x.WithFinal(condition) = x.With(attributes = (x.Attributes |> conditionalAdd condition MethodAttributes.Final))
    member x.WithAbstract(condition) = x.With(attributes = (x.Attributes |> conditionalAdd condition MethodAttributes.Abstract))
    member x.WithAccess(access) = x.With(attributes = (x.Attributes &&& ~~~MethodAttributes.MemberAccessMask ||| convertMemberAccess access))
    member x.WithNewSlot = x.With(attributes = (x.Attributes ||| MethodAttributes.NewSlot))
    member x.WithSecurity(condition) = x.With(attributes = (x.Attributes |> conditionalAdd condition MethodAttributes.HasSecurity))
    member x.WithPInvoke(condition) = x.With(attributes = (x.Attributes |> conditionalAdd condition MethodAttributes.PinvokeImpl))
    member x.WithPreserveSig(condition) = x.With(implAttributes = (x.ImplAttributes |> conditionalAdd condition MethodImplAttributes.PreserveSig))
    member x.WithSynchronized(condition) = x.With(implAttributes = (x.ImplAttributes |> conditionalAdd condition MethodImplAttributes.Synchronized))
    member x.WithNoInlining(condition) = x.With(implAttributes = (x.ImplAttributes |> conditionalAdd condition MethodImplAttributes.NoInlining))
    member x.WithAggressiveInlining(condition) = x.With(implAttributes = (x.ImplAttributes |> conditionalAdd condition MethodImplAttributes.AggressiveInlining))
    member x.WithRuntime(condition) = x.With(implAttributes = (x.ImplAttributes |> conditionalAdd condition MethodImplAttributes.Runtime))

/// Index table by name and arity. 
type MethodDefMap = Map<string, ILMethodDef list>

[<Sealed>]
type ILMethodDefs(f : (unit -> ILMethodDef[])) = 

    let mutable array = InlineDelayInit<_>(f)
    let mutable dict = InlineDelayInit<_>(fun () -> 
            let arr = array.Value
            let t = Dictionary<_, _>()
            for i = arr.Length - 1 downto 0 do 
                let y = arr.[i]
                let key = y.Name
                match t.TryGetValue(key) with
                | true, m -> t.[key] <- y :: m
                | _ -> t.[key] <- [y]
            t)

    interface IEnumerable with 
        member x.GetEnumerator() = ((x :> IEnumerable<ILMethodDef>).GetEnumerator() :> IEnumerator)

    interface IEnumerable<ILMethodDef> with 
        member x.GetEnumerator() = (array.Value :> IEnumerable<ILMethodDef>).GetEnumerator()

    member x.AsArray = array.Value

    member x.AsList = array.Value|> Array.toList

    member x.FindByName(nm) =
        match dict.Value.TryGetValue(nm) with
        | true, m -> m
        | _ -> []

    member x.FindByNameAndArity (nm, arity) = x.FindByName nm |> List.filter (fun x -> List.length x.Parameters = arity)

[<NoComparison; NoEquality; StructuredFormatDisplay("{DebugText}")>]
type ILEventDef(eventType: ILType option, name: string, attributes: EventAttributes, 
                addMethod: ILMethodRef, removeMethod: ILMethodRef, fireMethod: ILMethodRef option, 
                otherMethods: ILMethodRef list, customAttrsStored: ILAttributesStored, metadataIndex: int32) =

    new (eventType, name, attributes, addMethod, removeMethod, fireMethod, otherMethods, customAttrs) =
        ILEventDef(eventType, name, attributes, addMethod, removeMethod, fireMethod, otherMethods, storeILCustomAttrs customAttrs, NoMetadataIdx)

    member __.EventType = eventType
    member __.Name = name
    member __.Attributes = attributes
    member __.AddMethod = addMethod
    member __.RemoveMethod = removeMethod
    member __.FireMethod = fireMethod
    member __.OtherMethods = otherMethods
    member __.CustomAttrsStored = customAttrsStored
    member __.MetadataIndex = metadataIndex
    member x.CustomAttrs = customAttrsStored.GetCustomAttrs x.MetadataIndex

    member x.With(?eventType, ?name, ?attributes, ?addMethod, ?removeMethod, ?fireMethod, ?otherMethods, ?customAttrs) = 
        ILEventDef(eventType= defaultArg eventType x.EventType,
                   name= defaultArg name x.Name,
                   attributes= defaultArg attributes x.Attributes,
                   addMethod=defaultArg addMethod x.AddMethod,
                   removeMethod=defaultArg removeMethod x.RemoveMethod,
                   fireMethod= defaultArg fireMethod x.FireMethod,
                   otherMethods= defaultArg otherMethods x.OtherMethods,
                   customAttrs=(match customAttrs with None -> x.CustomAttrs | Some attrs -> attrs))

    member x.IsSpecialName = (x.Attributes &&& EventAttributes.SpecialName) <> enum<_>(0)
    member x.IsRTSpecialName = (x.Attributes &&& EventAttributes.RTSpecialName) <> enum<_>(0)

    /// For debugging
    [<DebuggerBrowsable(DebuggerBrowsableState.Never)>]
    member x.DebugText = x.ToString()

    override x.ToString() = "event " + x.Name

[<NoEquality; NoComparison>]
type ILEventDefs = 
    | ILEvents of LazyOrderedMultiMap<string, ILEventDef>

    member x.AsList = let (ILEvents t) = x in t.Entries()

    member x.LookupByName s = let (ILEvents t) = x in t.[s]

[<NoComparison; NoEquality; StructuredFormatDisplay("{DebugText}")>]
type ILPropertyDef(name: string, attributes: PropertyAttributes, setMethod: ILMethodRef option, 
                   getMethod: ILMethodRef option, callingConv: ILThisConvention, propertyType: ILType, 
                   init: ILFieldInit option, args: ILTypes, customAttrsStored: ILAttributesStored, metadataIndex: int32) =

    new (name, attributes, setMethod, getMethod, callingConv, propertyType, init, args, customAttrs) =
       ILPropertyDef(name, attributes, setMethod, getMethod, callingConv, propertyType, init, args, storeILCustomAttrs customAttrs, NoMetadataIdx)

    member x.Name = name
    member x.Attributes = attributes
    member x.GetMethod = getMethod
    member x.SetMethod = setMethod
    member x.CallingConv = callingConv
    member x.PropertyType = propertyType
    member x.Init = init
    member x.Args = args
    member x.CustomAttrsStored = customAttrsStored
    member x.CustomAttrs = customAttrsStored.GetCustomAttrs x.MetadataIndex
    member x.MetadataIndex = metadataIndex

    member x.With(?name, ?attributes, ?setMethod, ?getMethod, ?callingConv, ?propertyType, ?init, ?args, ?customAttrs) = 
      ILPropertyDef(name=defaultArg name x.Name,
                    attributes=defaultArg attributes x.Attributes,
                    setMethod=defaultArg setMethod x.SetMethod,
                    getMethod=defaultArg getMethod x.GetMethod,
                    callingConv=defaultArg callingConv x.CallingConv,
                    propertyType=defaultArg propertyType x.PropertyType,
                    init=defaultArg init x.Init,
                    args=defaultArg args x.Args,
                    customAttrs=(match customAttrs with None -> x.CustomAttrs | Some attrs -> attrs))


    member x.IsSpecialName = (x.Attributes &&& PropertyAttributes.SpecialName) <> enum<_>(0)
    member x.IsRTSpecialName = (x.Attributes &&& PropertyAttributes.RTSpecialName) <> enum<_>(0)

    /// For debugging
    [<DebuggerBrowsable(DebuggerBrowsableState.Never)>]
    member x.DebugText = x.ToString()

    override x.ToString() = "property " + x.Name
    
// Index table by name.
[<NoEquality; NoComparison>]
type ILPropertyDefs = 
    | ILProperties of LazyOrderedMultiMap<string, ILPropertyDef>
    member x.AsList = let (ILProperties t) = x in t.Entries()
    member x.LookupByName s = let (ILProperties t) = x in t.[s]

let convertFieldAccess (ilMemberAccess: ILMemberAccess) =
    match ilMemberAccess with
    | ILMemberAccess.Assembly -> FieldAttributes.Assembly
    | ILMemberAccess.CompilerControlled -> enum<FieldAttributes>(0)
    | ILMemberAccess.FamilyAndAssembly -> FieldAttributes.FamANDAssem
    | ILMemberAccess.FamilyOrAssembly -> FieldAttributes.FamORAssem
    | ILMemberAccess.Family -> FieldAttributes.Family
    | ILMemberAccess.Private -> FieldAttributes.Private
    | ILMemberAccess.Public -> FieldAttributes.Public

[<NoComparison; NoEquality>]
type ILFieldDef(name: string, fieldType: ILType, attributes: FieldAttributes, data: byte[] option, 
<<<<<<< HEAD
                literalValue: ILFieldInit option, offset:  int32 option, marshal: ILNativeType option, 
=======
                literalValue: ILFieldInit option, offset: int32 option, marshal: ILNativeType option, 
>>>>>>> 88d18d99
                customAttrsStored: ILAttributesStored, metadataIndex: int32) = 

    new (name, fieldType, attributes, data, literalValue, offset, marshal, customAttrs) = 
        ILFieldDef(name, fieldType, attributes, data, literalValue, offset, marshal, storeILCustomAttrs customAttrs, NoMetadataIdx)
    member __.Name=name
    member __.FieldType = fieldType
    member __.Attributes=attributes
    member __.Data=data
    member __.LiteralValue=literalValue
    member __.Offset=offset
    member __.Marshal=marshal
    member x.CustomAttrsStored = customAttrsStored
    member x.CustomAttrs = customAttrsStored.GetCustomAttrs x.MetadataIndex
    member x.MetadataIndex = metadataIndex

    member x.With(?name: string, ?fieldType: ILType, ?attributes: FieldAttributes, ?data: byte[] option, ?literalValue: ILFieldInit option, ?offset: int32 option, ?marshal: ILNativeType option, ?customAttrs: ILAttributes) = 
        ILFieldDef(name=defaultArg name x.Name,
                   fieldType=defaultArg fieldType x.FieldType,
                   attributes=defaultArg attributes x.Attributes,
                   data=defaultArg data x.Data,
                   literalValue=defaultArg literalValue x.LiteralValue,
                   offset=defaultArg offset x.Offset,
                   marshal=defaultArg marshal x.Marshal,
                   customAttrs=defaultArg customAttrs x.CustomAttrs)
    member x.IsStatic = x.Attributes &&& FieldAttributes.Static <> enum 0
    member x.IsSpecialName = x.Attributes &&& FieldAttributes.SpecialName <> enum 0
    member x.IsLiteral = x.Attributes &&& FieldAttributes.Literal <> enum 0
    member x.NotSerialized = x.Attributes &&& FieldAttributes.NotSerialized <> enum 0
    member x.IsInitOnly = x.Attributes &&& FieldAttributes.InitOnly <> enum 0
    member x.Access = memberAccessOfFlags (int x.Attributes)
    member x.WithAccess(access) = x.With(attributes = (x.Attributes &&& ~~~FieldAttributes.FieldAccessMask ||| convertFieldAccess access))
    member x.WithInitOnly(condition) = x.With(attributes = (x.Attributes |> conditionalAdd condition FieldAttributes.InitOnly))
    member x.WithStatic(condition) = x.With(attributes = (x.Attributes |> conditionalAdd condition FieldAttributes.Static))
    member x.WithSpecialName(condition) = x.With(attributes = (x.Attributes |> conditionalAdd condition (FieldAttributes.SpecialName ||| FieldAttributes.RTSpecialName)))
    member x.WithNotSerialized(condition) = x.With(attributes = (x.Attributes |> conditionalAdd condition FieldAttributes.NotSerialized))
    member x.WithLiteralDefaultValue(literal) = x.With(literalValue = literal, attributes = (x.Attributes |> conditionalAdd literal.IsSome (FieldAttributes.Literal ||| FieldAttributes.HasDefault)))
    member x.WithFieldMarshal(marshal) = x.With(marshal = marshal, attributes = (x.Attributes |> conditionalAdd marshal.IsSome FieldAttributes.HasFieldMarshal))


// Index table by name. Keep a canonical list to make sure field order is not disturbed for binary manipulation.
type ILFieldDefs = 
    | ILFields of LazyOrderedMultiMap<string, ILFieldDef>

    member x.AsList = let (ILFields t) = x in t.Entries()

    member x.LookupByName s = let (ILFields t) = x in t.[s]

type ILMethodImplDef =
    { Overrides: ILOverridesSpec
      OverrideBy: ILMethodSpec }

// Index table by name and arity. 
type ILMethodImplDefs = 
    | ILMethodImpls of Lazy<MethodImplsMap>

    member x.AsList = let (ILMethodImpls ltab) = x in Map.foldBack (fun _x y r -> y@r) (ltab.Force()) []

and MethodImplsMap = Map<string * int, ILMethodImplDef list>

[<RequireQualifiedAccess>]
type ILTypeDefLayout =
    | Auto
    | Sequential of ILTypeDefLayoutInfo
    | Explicit of ILTypeDefLayoutInfo (* REVIEW: add field info here *)

and ILTypeDefLayoutInfo =
    { Size: int32 option
      Pack: uint16 option } 

[<RequireQualifiedAccess>]
type ILTypeInit =
    | BeforeField
    | OnAny

[<RequireQualifiedAccess>]
type ILDefaultPInvokeEncoding =
    | Ansi
    | Auto
    | Unicode

type ILTypeDefAccess =
    | Public 
    | Private
    | Nested of ILMemberAccess 

let typeAccessOfFlags flags =
    let f = (flags &&& 0x00000007)
    if f = 0x00000001 then ILTypeDefAccess.Public 
    elif f = 0x00000002 then ILTypeDefAccess.Nested ILMemberAccess.Public 
    elif f = 0x00000003 then ILTypeDefAccess.Nested ILMemberAccess.Private 
    elif f = 0x00000004 then ILTypeDefAccess.Nested ILMemberAccess.Family 
    elif f = 0x00000006 then ILTypeDefAccess.Nested ILMemberAccess.FamilyAndAssembly 
    elif f = 0x00000007 then ILTypeDefAccess.Nested ILMemberAccess.FamilyOrAssembly 
    elif f = 0x00000005 then ILTypeDefAccess.Nested ILMemberAccess.Assembly 
    else ILTypeDefAccess.Private

let typeEncodingOfFlags flags = 
    let f = (flags &&& 0x00030000)
    if f = 0x00020000 then ILDefaultPInvokeEncoding.Auto 
    elif f = 0x00010000 then ILDefaultPInvokeEncoding.Unicode 
    else ILDefaultPInvokeEncoding.Ansi

[<RequireQualifiedAccess>]
type ILTypeDefKind =
    | Class
    | ValueType
    | Interface
    | Enum 
    | Delegate

let typeKindOfFlags nm _mdefs _fdefs (super: ILType option) flags =
    if (flags &&& 0x00000020) <> 0x0 then ILTypeDefKind.Interface 
    else 
         let isEnum, isDelegate, isMulticastDelegate, isValueType = 
            match super with 
            | None -> false, false, false, false
            | Some ty -> 
                ty.TypeSpec.Name = "System.Enum",
                ty.TypeSpec.Name = "System.Delegate",
                ty.TypeSpec.Name = "System.MulticastDelegate",
                ty.TypeSpec.Name = "System.ValueType" && nm <> "System.Enum"
         let selfIsMulticastDelegate = nm = "System.MulticastDelegate"
         if isEnum then ILTypeDefKind.Enum 
         elif (isDelegate && not selfIsMulticastDelegate) || isMulticastDelegate then ILTypeDefKind.Delegate
         elif isValueType then ILTypeDefKind.ValueType 
         else ILTypeDefKind.Class 

let convertTypeAccessFlags access = 
    match access with 
    | ILTypeDefAccess.Public -> TypeAttributes.Public
    | ILTypeDefAccess.Private -> TypeAttributes.NotPublic
    | ILTypeDefAccess.Nested ILMemberAccess.Public -> TypeAttributes.NestedPublic
    | ILTypeDefAccess.Nested ILMemberAccess.Private -> TypeAttributes.NestedPrivate
    | ILTypeDefAccess.Nested ILMemberAccess.Family -> TypeAttributes.NestedFamily
    | ILTypeDefAccess.Nested ILMemberAccess.CompilerControlled -> TypeAttributes.NestedPrivate
    | ILTypeDefAccess.Nested ILMemberAccess.FamilyAndAssembly -> TypeAttributes.NestedFamANDAssem
    | ILTypeDefAccess.Nested ILMemberAccess.FamilyOrAssembly -> TypeAttributes.NestedFamORAssem
    | ILTypeDefAccess.Nested ILMemberAccess.Assembly -> TypeAttributes.NestedAssembly

let convertTypeKind kind =
    match kind with
    | ILTypeDefKind.Class -> TypeAttributes.Class
    | ILTypeDefKind.ValueType -> TypeAttributes.Class
    | ILTypeDefKind.Interface -> TypeAttributes.Abstract ||| TypeAttributes.Interface
    | ILTypeDefKind.Enum -> TypeAttributes.Class
    | ILTypeDefKind.Delegate -> TypeAttributes.Class

let convertLayout layout =
    match layout with
    | ILTypeDefLayout.Auto -> TypeAttributes.AutoLayout
    | ILTypeDefLayout.Sequential _ -> TypeAttributes.SequentialLayout
    | ILTypeDefLayout.Explicit _ -> TypeAttributes.ExplicitLayout

let convertEncoding encoding =
    match encoding with
    | ILDefaultPInvokeEncoding.Auto -> TypeAttributes.AutoClass
    | ILDefaultPInvokeEncoding.Ansi -> TypeAttributes.AnsiClass
    | ILDefaultPInvokeEncoding.Unicode -> TypeAttributes.UnicodeClass

let convertToNestedTypeAccess (ilMemberAccess: ILMemberAccess) =
    match ilMemberAccess with
    | ILMemberAccess.Assembly -> TypeAttributes.NestedAssembly
    | ILMemberAccess.CompilerControlled -> failwith "Method access compiler controlled."
    | ILMemberAccess.FamilyAndAssembly -> TypeAttributes.NestedFamANDAssem
    | ILMemberAccess.FamilyOrAssembly -> TypeAttributes.NestedFamORAssem
    | ILMemberAccess.Family -> TypeAttributes.NestedFamily
    | ILMemberAccess.Private -> TypeAttributes.NestedPrivate
    | ILMemberAccess.Public -> TypeAttributes.NestedPublic
    
let convertInitSemantics (init: ILTypeInit) =
    match init with 
    | ILTypeInit.BeforeField -> TypeAttributes.BeforeFieldInit
    | ILTypeInit.OnAny -> enum 0

[<NoComparison; NoEquality>]
type ILTypeDef(name: string, attributes: TypeAttributes, layout: ILTypeDefLayout, implements: ILTypes, genericParams: ILGenericParameterDefs,
               extends: ILType option, methods: ILMethodDefs, nestedTypes: ILTypeDefs, fields: ILFieldDefs, methodImpls: ILMethodImplDefs,
               events: ILEventDefs, properties: ILPropertyDefs, securityDeclsStored: ILSecurityDeclsStored, customAttrsStored: ILAttributesStored, metadataIndex: int32) =  

    let mutable customAttrsStored = customAttrsStored

    new (name, attributes, layout, implements, genericParams, extends, methods, nestedTypes, fields, methodImpls, events, properties, securityDecls, customAttrs) =  
       ILTypeDef (name, attributes, layout, implements, genericParams, extends, methods, nestedTypes, fields, methodImpls, events, properties, storeILSecurityDecls securityDecls, storeILCustomAttrs customAttrs, NoMetadataIdx)

    member __.Name = name
    member __.Attributes = attributes
    member __.GenericParams = genericParams
    member __.Layout = layout
    member __.NestedTypes = nestedTypes
    member __.Implements = implements
    member __.Extends = extends
    member __.Methods = methods
    member __.SecurityDeclsStored = securityDeclsStored
    member __.Fields = fields
    member __.MethodImpls = methodImpls
    member __.Events = events
    member __.Properties = properties
    member __.CustomAttrsStored = customAttrsStored
    member __.MetadataIndex = metadataIndex

    member x.With(?name, ?attributes, ?layout, ?implements, ?genericParams, ?extends, ?methods, ?nestedTypes, ?fields, ?methodImpls, ?events, ?properties, ?customAttrs, ?securityDecls) = 
        ILTypeDef(name=defaultArg name x.Name,
                  attributes=defaultArg attributes x.Attributes,
                  layout=defaultArg layout x.Layout,
                  genericParams = defaultArg genericParams x.GenericParams,
                  nestedTypes = defaultArg nestedTypes x.NestedTypes,
                  implements = defaultArg implements x.Implements,
                  extends = defaultArg extends x.Extends,
                  methods = defaultArg methods x.Methods,
                  securityDecls = defaultArg securityDecls x.SecurityDecls,
                  fields = defaultArg fields x.Fields,
                  methodImpls = defaultArg methodImpls x.MethodImpls,
                  events = defaultArg events x.Events,
                  properties = defaultArg properties x.Properties,
                  customAttrs = defaultArg customAttrs x.CustomAttrs)

    member x.CustomAttrs = 
        match customAttrsStored with 
        | ILAttributesStored.Reader f ->
            let res = ILAttributes(f x.MetadataIndex)
            customAttrsStored <- ILAttributesStored.Given res
            res 
        | ILAttributesStored.Given res -> 
            res

    member x.SecurityDecls = x.SecurityDeclsStored.GetSecurityDecls x.MetadataIndex

    member x.IsClass = (typeKindOfFlags x.Name x.Methods x.Fields x.Extends (int x.Attributes)) = ILTypeDefKind.Class
    member x.IsStruct = (typeKindOfFlags x.Name x.Methods x.Fields x.Extends (int x.Attributes)) = ILTypeDefKind.ValueType
    member x.IsInterface = (typeKindOfFlags x.Name x.Methods x.Fields x.Extends (int x.Attributes)) = ILTypeDefKind.Interface
    member x.IsEnum = (typeKindOfFlags x.Name x.Methods x.Fields x.Extends (int x.Attributes)) = ILTypeDefKind.Enum
    member x.IsDelegate = (typeKindOfFlags x.Name x.Methods x.Fields x.Extends (int x.Attributes)) = ILTypeDefKind.Delegate
    member x.Access = typeAccessOfFlags (int x.Attributes)  
    member x.IsAbstract = x.Attributes &&& TypeAttributes.Abstract <> enum 0
    member x.IsSealed = x.Attributes &&& TypeAttributes.Sealed <> enum 0
    member x.IsSerializable = x.Attributes &&& TypeAttributes.Serializable <> enum 0
    member x.IsComInterop = x.Attributes &&& TypeAttributes.Import <> enum 0 (* Class or interface generated for COM interop *) 
    member x.IsSpecialName = x.Attributes &&& TypeAttributes.SpecialName <> enum 0
    member x.HasSecurity = x.Attributes &&& TypeAttributes.HasSecurity <> enum 0
    member x.Encoding = typeEncodingOfFlags (int x.Attributes)
    member x.IsStructOrEnum = x.IsStruct || x.IsEnum
    member x.WithAccess(access) = x.With(attributes=(x.Attributes &&& ~~~TypeAttributes.VisibilityMask ||| convertTypeAccessFlags access))
    member x.WithNestedAccess(access) = x.With(attributes=(x.Attributes &&& ~~~TypeAttributes.VisibilityMask ||| convertToNestedTypeAccess access))
    member x.WithSealed(condition) = x.With(attributes=(x.Attributes |> conditionalAdd condition TypeAttributes.Sealed))
    member x.WithSerializable(condition) = x.With(attributes=(x.Attributes |> conditionalAdd condition TypeAttributes.Serializable))
    member x.WithAbstract(condition) = x.With(attributes=(x.Attributes |> conditionalAdd condition TypeAttributes.Abstract))
    member x.WithImport(condition) = x.With(attributes=(x.Attributes |> conditionalAdd condition TypeAttributes.Import))
    member x.WithHasSecurity(condition) = x.With(attributes=(x.Attributes |> conditionalAdd condition TypeAttributes.HasSecurity))
    member x.WithLayout(layout) = x.With(attributes=(x.Attributes ||| convertLayout layout), layout = layout)
    member x.WithKind(kind) = x.With(attributes=(x.Attributes ||| convertTypeKind kind), extends = match kind with ILTypeDefKind.Interface -> None | _ -> x.Extends)
    member x.WithEncoding(encoding) = x.With(attributes=(x.Attributes &&& ~~~TypeAttributes.StringFormatMask ||| convertEncoding encoding))
    member x.WithSpecialName(condition) = x.With(attributes=(x.Attributes |> conditionalAdd condition TypeAttributes.SpecialName))
    member x.WithInitSemantics(init) = x.With(attributes=(x.Attributes ||| convertInitSemantics init))

and [<Sealed>] ILTypeDefs(f : unit -> ILPreTypeDef[]) =

    let mutable array = InlineDelayInit<_>(f)

    let mutable dict = InlineDelayInit<_>(fun () -> 
        let arr = array.Value
        let t = Dictionary<_, _>(HashIdentity.Structural)
        for pre in arr do 
            let key = pre.Namespace, pre.Name
            t.[key] <- pre
        t)

    member x.AsArray = [| for pre in array.Value -> pre.GetTypeDef() |]

    member x.AsList = [ for pre in array.Value -> pre.GetTypeDef() ]

    interface IEnumerable with 
        member x.GetEnumerator() = ((x :> IEnumerable<ILTypeDef>).GetEnumerator() :> IEnumerator)

    interface IEnumerable<ILTypeDef> with 
        member x.GetEnumerator() = 
            (seq { for pre in array.Value -> pre.GetTypeDef() }).GetEnumerator()
    
    member x.AsArrayOfPreTypeDefs = array.Value

    member x.FindByName nm = 
        let ns, n = splitILTypeName nm
        dict.Value.[(ns, n)].GetTypeDef()

/// This is a memory-critical class. Very many of these objects get allocated and held to represent the contents of .NET assemblies.
and [<Sealed>] ILPreTypeDef(nameSpace: string list, name: string, metadataIndex: int32, storage: ILTypeDefStored) = 
    let mutable store : ILTypeDef = Unchecked.defaultof<_>

    member __.Namespace = nameSpace
    member __.Name = name
    member __.MetadataIndex = metadataIndex

    member x.GetTypeDef() = 
        match box store with 
        | null -> 
            match storage with 
            | ILTypeDefStored.Given td -> 
                store <- td
                td
            | ILTypeDefStored.Computed f -> 
                System.Threading.LazyInitializer.EnsureInitialized<ILTypeDef>(&store, System.Func<_>(fun () -> f()))
            | ILTypeDefStored.Reader f -> 
                System.Threading.LazyInitializer.EnsureInitialized<ILTypeDef>(&store, System.Func<_>(fun () -> f x.MetadataIndex))
        | _ -> store
      
and ILTypeDefStored = 
    | Given of ILTypeDef
    | Reader of (int32 -> ILTypeDef)
    | Computed of (unit -> ILTypeDef)

let mkILTypeDefReader f = ILTypeDefStored.Reader f

type ILNestedExportedType =
    { Name: string
      Access: ILMemberAccess
      Nested: ILNestedExportedTypes
      CustomAttrsStored: ILAttributesStored 
      MetadataIndex: int32 } 

    member x.CustomAttrs = x.CustomAttrsStored.GetCustomAttrs x.MetadataIndex

and ILNestedExportedTypes = 
    | ILNestedExportedTypes of Lazy<Map<string, ILNestedExportedType>>

    member x.AsList = let (ILNestedExportedTypes ltab) = x in Map.foldBack (fun _x y r -> y::r) (ltab.Force()) []

and [<NoComparison; NoEquality>]
    ILExportedTypeOrForwarder =
    { ScopeRef: ILScopeRef
      Name: string
      Attributes: TypeAttributes
      Nested: ILNestedExportedTypes
      CustomAttrsStored: ILAttributesStored 
      MetadataIndex: int32 } 

    member x.Access = typeAccessOfFlags (int x.Attributes)  

    member x.IsForwarder = x.Attributes &&& enum<TypeAttributes>(0x00200000) <> enum 0

    member x.CustomAttrs = x.CustomAttrsStored.GetCustomAttrs x.MetadataIndex

and ILExportedTypesAndForwarders = 
    | ILExportedTypesAndForwarders of Lazy<Map<string, ILExportedTypeOrForwarder>>

    member x.AsList = let (ILExportedTypesAndForwarders ltab) = x in Map.foldBack (fun _x y r -> y::r) (ltab.Force()) []

[<RequireQualifiedAccess>]
type ILResourceAccess = 
    | Public 
    | Private 

[<RequireQualifiedAccess>]
type ILResourceLocation =
    | LocalIn of string * int * int
    | LocalOut of byte[]
    | File of ILModuleRef * int32
    | Assembly of ILAssemblyRef

type ILResource =
    { Name: string
      Location: ILResourceLocation
      Access: ILResourceAccess
      CustomAttrsStored: ILAttributesStored 
      MetadataIndex: int32 }

    /// Read the bytes from a resource local to an assembly
    member r.GetBytes() = 
        match r.Location with
        | ILResourceLocation.LocalIn (file, start, len) -> 
            File.ReadBinaryChunk(file, start, len)
        | ILResourceLocation.LocalOut bytes -> bytes
        | _ -> failwith "GetBytes"

    member x.CustomAttrs = x.CustomAttrsStored.GetCustomAttrs x.MetadataIndex

type ILResources = 
    | ILResources of ILResource list

    member x.AsList = let (ILResources ltab) = x in ltab

// -------------------------------------------------------------------- 
// One module in the "current" assembly
// -------------------------------------------------------------------- 

[<RequireQualifiedAccess>]
type ILAssemblyLongevity =
    | Unspecified
    | Library
    | PlatformAppDomain
    | PlatformProcess
    | PlatformSystem


type ILAssemblyManifest = 
    { Name: string
      AuxModuleHashAlgorithm: int32
      SecurityDeclsStored: ILSecurityDeclsStored
      PublicKey: byte[] option
      Version: ILVersionInfo option
      Locale: Locale option
      CustomAttrsStored: ILAttributesStored

      AssemblyLongevity: ILAssemblyLongevity 
      DisableJitOptimizations: bool
      JitTracking: bool
      IgnoreSymbolStoreSequencePoints: bool
      Retargetable: bool

      /// Records the types implemented by other modules. 
      ExportedTypes: ILExportedTypesAndForwarders

      /// Records whether the entrypoint resides in another module. 
      EntrypointElsewhere: ILModuleRef option 
      MetadataIndex: int32
    } 

    member x.CustomAttrs = x.CustomAttrsStored.GetCustomAttrs x.MetadataIndex

    member x.SecurityDecls = x.SecurityDeclsStored.GetSecurityDecls x.MetadataIndex

[<RequireQualifiedAccess>]
type ILNativeResource = 
    | In of fileName: string * linkedResourceBase: int * linkedResourceStart: int * linkedResourceLength: int
    | Out of unlinkedResource: byte[]

type ILModuleDef = 
    { Manifest: ILAssemblyManifest option
      Name: string
      TypeDefs: ILTypeDefs
      SubsystemVersion : int * int
      UseHighEntropyVA : bool
      SubSystemFlags: int32
      IsDLL: bool
      IsILOnly: bool
      Platform: ILPlatform option
      StackReserveSize: int32 option
      Is32Bit: bool
      Is32BitPreferred: bool
      Is64Bit: bool
      VirtualAlignment: int32
      PhysicalAlignment: int32
      ImageBase: int32
      MetadataVersion: string
      Resources: ILResources
      /// e.g. win32 resources
      NativeResources: ILNativeResource list 
      CustomAttrsStored: ILAttributesStored
      MetadataIndex: int32
    }
    member x.ManifestOfAssembly = 
        match x.Manifest with 
        | Some m -> m
        | None -> failwith "no manifest"

    member m.HasManifest = 
        match m.Manifest with None -> false | _ -> true

    member x.CustomAttrs = x.CustomAttrsStored.GetCustomAttrs x.MetadataIndex

// -------------------------------------------------------------------- 
// Add fields and types to tables, with decent error messages
// when clashes occur...
// -------------------------------------------------------------------- 

let mkILEmptyGenericParams = ([]: ILGenericParameterDefs)

let emptyILGenericArgsList = ([]: ILType list)

// --------------------------------------------------------------------
// Make ILTypeRefs etc.
// -------------------------------------------------------------------- 


let mkILNestedTyRef (scope, l, nm) = ILTypeRef.Create(scope, l, nm)

let mkILTyRef (scope, nm) = mkILNestedTyRef (scope, [], nm)

type ILGenericArgsList = ILType list

let mkILTySpec (tref, inst) = ILTypeSpec.Create(tref, inst)

let mkILNonGenericTySpec tref = mkILTySpec (tref, [])

let mkILTyRefInTyRef (tref: ILTypeRef, nm) = 
    mkILNestedTyRef (tref.Scope, tref.Enclosing@[tref.Name], nm)

let mkILTy boxed tspec = 
    match boxed with AsObject -> mkILBoxedType tspec | _ -> ILType.Value tspec

let mkILNamedTy vc tref tinst = mkILTy vc (ILTypeSpec.Create(tref, tinst))

let mkILValueTy tref tinst = mkILNamedTy AsValue tref tinst

let mkILBoxedTy tref tinst = mkILNamedTy AsObject tref tinst

let mkILNonGenericValueTy tref = mkILNamedTy AsValue tref []

let mkILNonGenericBoxedTy tref = mkILNamedTy AsObject tref []

let mkSimpleAssemblyRef n = 
  ILAssemblyRef.Create(n, None, None, false, None, None)

let mkSimpleModRef n = 
    ILModuleRef.Create(n, true, None)

// --------------------------------------------------------------------
// The toplevel class of a module is called "<Module>"
// -------------------------------------------------------------------- 

let typeNameForGlobalFunctions = "<Module>"

let mkILTypeForGlobalFunctions scoref = mkILBoxedType (mkILNonGenericTySpec (ILTypeRef.Create(scoref, [], typeNameForGlobalFunctions)))

let isTypeNameForGlobalFunctions d = (d = typeNameForGlobalFunctions)

let mkILMethRef (tref, callconv, nm, gparams, args, rty) =
    { mrefParent=tref 
      mrefCallconv=callconv
      mrefGenericArity=gparams
      mrefName=nm
      mrefArgs=args
      mrefReturn=rty}

let mkILMethSpecForMethRefInTy (mref, ty, minst) = 
    { mspecMethodRef=mref
      mspecDeclaringType=ty
      mspecMethodInst=minst }

let mkILMethSpec (mref, vc, tinst, minst) = mkILMethSpecForMethRefInTy (mref, mkILNamedTy vc mref.DeclaringTypeRef tinst, minst)

let mkILMethSpecInTypeRef (tref, vc, cc, nm, args, rty, tinst, minst) =
    mkILMethSpec (mkILMethRef ( tref, cc, nm, List.length minst, args, rty), vc, tinst, minst)

let mkILMethSpecInTy (ty: ILType, cc, nm, args, rty, minst: ILGenericArgs) =
    mkILMethSpecForMethRefInTy (mkILMethRef (ty.TypeRef, cc, nm, minst.Length, args, rty), ty, minst)

let mkILNonGenericMethSpecInTy (ty, cc, nm, args, rty) = 
    mkILMethSpecInTy (ty, cc, nm, args, rty, [])

let mkILInstanceMethSpecInTy (ty: ILType, nm, args, rty, minst) =
    mkILMethSpecInTy (ty, ILCallingConv.Instance, nm, args, rty, minst)

let mkILNonGenericInstanceMethSpecInTy (ty: ILType, nm, args, rty) =
    mkILInstanceMethSpecInTy (ty, nm, args, rty, [])

let mkILStaticMethSpecInTy (ty, nm, args, rty, minst) =
    mkILMethSpecInTy (ty, ILCallingConv.Static, nm, args, rty, minst)

let mkILNonGenericStaticMethSpecInTy (ty, nm, args, rty) =
    mkILStaticMethSpecInTy (ty, nm, args, rty, [])

let mkILCtorMethSpec (tref, args, cinst) = 
    mkILMethSpecInTypeRef(tref, AsObject, ILCallingConv.Instance, ".ctor", args, ILType.Void, cinst, [])

let mkILCtorMethSpecForTy (ty, args) = 
  mkILMethSpecInTy(ty, ILCallingConv.Instance, ".ctor", args, ILType.Void, [])

let mkILNonGenericCtorMethSpec (tref, args) = 
  mkILCtorMethSpec (tref, args, [])

// --------------------------------------------------------------------
// Make references to fields
// -------------------------------------------------------------------- 

let mkILFieldRef(tref, nm, ty) = { DeclaringTypeRef=tref; Name=nm; Type=ty}

let mkILFieldSpec (tref, ty) = { FieldRef= tref; DeclaringType=ty }

let mkILFieldSpecInTy (ty: ILType, nm, fty) = 
    mkILFieldSpec (mkILFieldRef (ty.TypeRef, nm, fty), ty)
    

let andTailness x y = 
  match x with Tailcall when y -> Tailcall | _ -> Normalcall

// -------------------------------------------------------------------- 
// Basic operations on code.
// -------------------------------------------------------------------- 

let formatCodeLabel (x: int) = "L"+string x

//  ++GLOBAL MUTABLE STATE (concurrency safe)
let codeLabelCount = ref 0
let generateCodeLabel() = System.Threading.Interlocked.Increment(codeLabelCount)

let instrIsRet i = 
    match i with 
    | I_ret -> true
    | _ -> false

let nonBranchingInstrsToCode instrs : ILCode = 
    let instrs = Array.ofList instrs
    let instrs = 
        if instrs.Length <> 0 && instrIsRet (Array.last instrs) then instrs
        else Array.append instrs [| I_ret |]

    { Labels = Dictionary()
      Instrs = instrs
      Exceptions = []
      Locals = [] }


// -------------------------------------------------------------------- 
// 
// -------------------------------------------------------------------- 

let mkILTyvarTy tv = ILType.TypeVar tv

let mkILSimpleTypar nm =
   { Name=nm
     Constraints = []
     Variance=NonVariant
     HasReferenceTypeConstraint=false
     HasNotNullableValueTypeConstraint=false
     HasDefaultConstructorConstraint=false
     CustomAttrsStored = storeILCustomAttrs emptyILCustomAttrs
     MetadataIndex = NoMetadataIdx }

let gparam_of_gactual (_ga: ILType) = mkILSimpleTypar "T"

let mkILFormalTypars (x: ILGenericArgsList) = List.map gparam_of_gactual x

let mkILFormalGenericArgs numtypars (gparams: ILGenericParameterDefs) =
    List.mapi (fun n _gf -> mkILTyvarTy (uint16 (numtypars + n))) gparams
 
let mkILFormalBoxedTy tref gparams = mkILBoxedTy tref (mkILFormalGenericArgs 0 gparams)

let mkILFormalNamedTy bx tref gparams = mkILNamedTy bx tref (mkILFormalGenericArgs 0 gparams)

// -------------------------------------------------------------------- 
// Operations on class etc. defs.
// -------------------------------------------------------------------- 

let mkRefForNestedILTypeDef scope (enc: ILTypeDef list, td: ILTypeDef) = 
    mkILNestedTyRef(scope, (enc |> List.map (fun etd -> etd.Name)), td.Name)

// -------------------------------------------------------------------- 
// Operations on type tables.
// -------------------------------------------------------------------- 

let mkILPreTypeDef (td: ILTypeDef) = 
    let ns, n = splitILTypeName td.Name
    ILPreTypeDef(ns, n, NoMetadataIdx, ILTypeDefStored.Given td)
let mkILPreTypeDefComputed (ns, n, f) =
    ILPreTypeDef(ns, n, NoMetadataIdx, ILTypeDefStored.Computed f)
let mkILPreTypeDefRead (ns, n, idx, f) =
    ILPreTypeDef(ns, n, idx, f)


let addILTypeDef td (tdefs: ILTypeDefs) = ILTypeDefs (fun () -> [| yield mkILPreTypeDef td; yield! tdefs.AsArrayOfPreTypeDefs |])
let mkILTypeDefsFromArray (l: ILTypeDef[]) = ILTypeDefs (fun () -> Array.map mkILPreTypeDef l)
let mkILTypeDefs l = mkILTypeDefsFromArray (Array.ofList l)
let mkILTypeDefsComputed f = ILTypeDefs f
let emptyILTypeDefs = mkILTypeDefsFromArray [| |]

// -------------------------------------------------------------------- 
// Operations on method tables.
// -------------------------------------------------------------------- 

let mkILMethodsFromArray xs = ILMethodDefs (fun () -> xs)
let mkILMethods xs = xs |> Array.ofList |> mkILMethodsFromArray
let mkILMethodsComputed f = ILMethodDefs f
let emptyILMethods = mkILMethodsFromArray [| |]

let filterILMethodDefs f (mdefs: ILMethodDefs) = 
    ILMethodDefs (fun () -> mdefs.AsArray |> Array.filter f)

// -------------------------------------------------------------------- 
// Operations and defaults for modules, assemblies etc.
// -------------------------------------------------------------------- 

let defaultSubSystem = 3 (* this is what comes out of ILDASM on 30/04/2001 *)
let defaultPhysAlignment = 512 (* this is what comes out of ILDASM on 30/04/2001 *)
let defaultVirtAlignment = 0x2000 (* this is what comes out of ILDASM on 30/04/2001 *)
let defaultImageBase = 0x034f0000 (* this is what comes out of ILDASM on 30/04/2001 *)

// -------------------------------------------------------------------- 
// Array types
// -------------------------------------------------------------------- 

let mkILArrTy (ty, shape) = ILType.Array(shape, ty)

let mkILArr1DTy ty = mkILArrTy (ty, ILArrayShape.SingleDimensional)

let isILArrTy ty = match ty with ILType.Array _ -> true| _ -> false

let destILArrTy ty = match ty with ILType.Array(shape, ty) -> (shape, ty) | _ -> failwith "destILArrTy"

// -------------------------------------------------------------------- 
// Sigs of special types built-in
// -------------------------------------------------------------------- 

[<Literal>]
let tname_Object = "System.Object"

[<Literal>]
let tname_String = "System.String"

[<Literal>]
let tname_Array = "System.Array"

[<Literal>]
let tname_Type = "System.Type"

[<Literal>]
let tname_Int64 = "System.Int64"

[<Literal>]
let tname_UInt64 = "System.UInt64"

[<Literal>]
let tname_Int32 = "System.Int32"

[<Literal>]
let tname_UInt32 = "System.UInt32"

[<Literal>]
let tname_Int16 = "System.Int16"

[<Literal>]
let tname_UInt16 = "System.UInt16"

[<Literal>]
let tname_SByte = "System.SByte"

[<Literal>]
let tname_Byte = "System.Byte"

[<Literal>]
let tname_Single = "System.Single"

[<Literal>]
let tname_Double = "System.Double"

[<Literal>]
let tname_Bool = "System.Boolean"

[<Literal>]
let tname_Char = "System.Char"

[<Literal>]
let tname_IntPtr = "System.IntPtr"

[<Literal>]
let tname_UIntPtr = "System.UIntPtr"

[<NoEquality; NoComparison; StructuredFormatDisplay("{DebugText}")>]
// This data structure needs an entirely delayed implementation
type ILGlobals(primaryScopeRef) = 
    
    let m_mkSysILTypeRef nm = mkILTyRef(primaryScopeRef, nm)

    let m_typ_Object = mkILBoxedType (mkILNonGenericTySpec (m_mkSysILTypeRef tname_Object))
    let m_typ_String = mkILBoxedType (mkILNonGenericTySpec (m_mkSysILTypeRef tname_String))
    let m_typ_Array = mkILBoxedType (mkILNonGenericTySpec (m_mkSysILTypeRef tname_Array))
    let m_typ_Type = mkILBoxedType (mkILNonGenericTySpec (m_mkSysILTypeRef tname_Type))
    let m_typ_SByte = ILType.Value (mkILNonGenericTySpec (m_mkSysILTypeRef tname_SByte))
    let m_typ_Int16 = ILType.Value (mkILNonGenericTySpec (m_mkSysILTypeRef tname_Int16))
    let m_typ_Int32 = ILType.Value (mkILNonGenericTySpec (m_mkSysILTypeRef tname_Int32))
    let m_typ_Int64 = ILType.Value (mkILNonGenericTySpec (m_mkSysILTypeRef tname_Int64))
    let m_typ_Byte = ILType.Value (mkILNonGenericTySpec (m_mkSysILTypeRef tname_Byte))
    let m_typ_UInt16 = ILType.Value (mkILNonGenericTySpec (m_mkSysILTypeRef tname_UInt16))
    let m_typ_UInt32 = ILType.Value (mkILNonGenericTySpec (m_mkSysILTypeRef tname_UInt32))
    let m_typ_UInt64 = ILType.Value (mkILNonGenericTySpec (m_mkSysILTypeRef tname_UInt64))
    let m_typ_Single = ILType.Value (mkILNonGenericTySpec (m_mkSysILTypeRef tname_Single))
    let m_typ_Double = ILType.Value (mkILNonGenericTySpec (m_mkSysILTypeRef tname_Double))
    let m_typ_Bool = ILType.Value (mkILNonGenericTySpec (m_mkSysILTypeRef tname_Bool))
    let m_typ_Char = ILType.Value (mkILNonGenericTySpec (m_mkSysILTypeRef tname_Char))
    let m_typ_IntPtr = ILType.Value (mkILNonGenericTySpec (m_mkSysILTypeRef tname_IntPtr))
    let m_typ_UIntPtr = ILType.Value (mkILNonGenericTySpec (m_mkSysILTypeRef tname_UIntPtr))

    member x.primaryAssemblyScopeRef = m_typ_Object.TypeRef.Scope
    member x.primaryAssemblyName = m_typ_Object.TypeRef.Scope.AssemblyRef.Name
    member x.typ_Object = m_typ_Object
    member x.typ_String = m_typ_String
    member x.typ_Array = m_typ_Array
    member x.typ_Type = m_typ_Type
    member x.typ_IntPtr = m_typ_IntPtr                    
    member x.typ_UIntPtr = m_typ_UIntPtr
    member x.typ_Byte = m_typ_Byte                 
    member x.typ_Int16 = m_typ_Int16
    member x.typ_Int32 = m_typ_Int32
    member x.typ_Int64 = m_typ_Int64
    member x.typ_SByte = m_typ_SByte
    member x.typ_UInt16 = m_typ_UInt16
    member x.typ_UInt32 = m_typ_UInt32
    member x.typ_UInt64 = m_typ_UInt64
    member x.typ_Single = m_typ_Single
    member x.typ_Double = m_typ_Double
    member x.typ_Bool = m_typ_Bool
    member x.typ_Char = m_typ_Char

    /// For debugging
    [<DebuggerBrowsable(DebuggerBrowsableState.Never)>]
    member x.DebugText = x.ToString()

    override x.ToString() = "<ILGlobals>"

let mkILGlobals primaryScopeRef = ILGlobals primaryScopeRef

let mkNormalCall mspec = I_call (Normalcall, mspec, None)

let mkNormalCallvirt mspec = I_callvirt (Normalcall, mspec, None)

let mkNormalCallconstraint (ty, mspec) = I_callconstraint (Normalcall, ty, mspec, None)

<<<<<<< HEAD
let mkNormalNewobj mspec =  I_newobj (mspec, None)
=======
let mkNormalNewobj mspec = I_newobj (mspec, None)
>>>>>>> 88d18d99

/// Comment on common object cache sizes:
/// mkLdArg - I can't imagine any IL method we generate needing more than this
/// mkLdLoc - I tried 256, and there were LdLoc allocations left, so I upped it o 512. I didn't check again.
/// mkStLoc - it should be the same as LdLoc (where there's a LdLoc there must be a StLoc)
/// mkLdcInt32 - just a guess

let ldargs = [| for i in 0 .. 128 -> I_ldarg (uint16 i) |]

let mkLdarg i = if 0us < i && i < uint16 ldargs.Length then ldargs.[int i] else I_ldarg i

let mkLdarg0 = mkLdarg 0us

let ldlocs = [| for i in 0 .. 512 -> I_ldloc (uint16 i) |]

let mkLdloc i = if 0us < i && i < uint16 ldlocs.Length then ldlocs.[int i] else I_ldloc i

let stlocs = [| for i in 0 .. 512 -> I_stloc (uint16 i) |]

let mkStloc i = if 0us < i && i < uint16 stlocs.Length then stlocs.[int i] else I_stloc i

let ldi32s = [| for i in 0 .. 256 -> AI_ldc (DT_I4, ILConst.I4 i) |]

let mkLdcInt32 i = if 0 < i && i < ldi32s.Length then ldi32s.[i] else AI_ldc (DT_I4, ILConst.I4 i)

let tname_CompilerGeneratedAttribute = "System.Runtime.CompilerServices.CompilerGeneratedAttribute"

let tname_DebuggableAttribute = "System.Diagnostics.DebuggableAttribute"

(* NOTE: ecma_ prefix refers to the standard "mscorlib" *)
let ecmaPublicKey = PublicKeyToken (Bytes.ofInt32Array [|0xde; 0xad; 0xbe; 0xef; 0xca; 0xfe; 0xfa; 0xce |]) 
   
let isILBoxedTy = function ILType.Boxed _ -> true | _ -> false

let isILValueTy = function ILType.Value _ -> true | _ -> false

<<<<<<< HEAD
let isPrimaryAssemblyTySpec (tspec:ILTypeSpec) n = 
=======
let isPrimaryAssemblyTySpec (tspec: ILTypeSpec) n = 
>>>>>>> 88d18d99
    let tref = tspec.TypeRef
    let scoref = tref.Scope
    (tref.Name = n) &&
    match scoref with
    | ILScopeRef.Assembly n -> PrimaryAssembly.IsSomePrimaryAssembly n.Name
    | ILScopeRef.Module _ -> false
    | ILScopeRef.Local -> true

<<<<<<< HEAD
let isILBoxedPrimaryAssemblyTy (ty:ILType) n = 
=======
let isILBoxedPrimaryAssemblyTy (ty: ILType) n = 
>>>>>>> 88d18d99
  isILBoxedTy ty && isPrimaryAssemblyTySpec ty.TypeSpec n

let isILValuePrimaryAssemblyTy (ty: ILType) n = 
  isILValueTy ty && isPrimaryAssemblyTySpec ty.TypeSpec n
      
<<<<<<< HEAD
let isILObjectTy            ty = isILBoxedPrimaryAssemblyTy ty tname_Object

let isILStringTy            ty = isILBoxedPrimaryAssemblyTy ty tname_String

let isILTypedReferenceTy    ty = isILValuePrimaryAssemblyTy ty "System.TypedReference"

let isILSByteTy        ty = isILValuePrimaryAssemblyTy ty tname_SByte

let isILByteTy         ty = isILValuePrimaryAssemblyTy ty tname_Byte

let isILInt16Ty        ty = isILValuePrimaryAssemblyTy ty tname_Int16

let isILUInt16Ty       ty = isILValuePrimaryAssemblyTy ty tname_UInt16

let isILInt32Ty        ty = isILValuePrimaryAssemblyTy ty tname_Int32

let isILUInt32Ty       ty = isILValuePrimaryAssemblyTy ty tname_UInt32

let isILInt64Ty        ty = isILValuePrimaryAssemblyTy ty tname_Int64

let isILUInt64Ty       ty = isILValuePrimaryAssemblyTy ty tname_UInt64

let isILIntPtrTy       ty = isILValuePrimaryAssemblyTy ty tname_IntPtr

let isILUIntPtrTy      ty = isILValuePrimaryAssemblyTy ty tname_UIntPtr

let isILBoolTy         ty = isILValuePrimaryAssemblyTy ty tname_Bool

let isILCharTy         ty = isILValuePrimaryAssemblyTy ty tname_Char

let isILSingleTy       ty = isILValuePrimaryAssemblyTy ty tname_Single

let isILDoubleTy       ty = isILValuePrimaryAssemblyTy ty tname_Double
=======
let isILObjectTy ty = isILBoxedPrimaryAssemblyTy ty tname_Object

let isILStringTy ty = isILBoxedPrimaryAssemblyTy ty tname_String

let isILTypedReferenceTy ty = isILValuePrimaryAssemblyTy ty "System.TypedReference"

let isILSByteTy ty = isILValuePrimaryAssemblyTy ty tname_SByte

let isILByteTy ty = isILValuePrimaryAssemblyTy ty tname_Byte

let isILInt16Ty ty = isILValuePrimaryAssemblyTy ty tname_Int16

let isILUInt16Ty ty = isILValuePrimaryAssemblyTy ty tname_UInt16

let isILInt32Ty ty = isILValuePrimaryAssemblyTy ty tname_Int32

let isILUInt32Ty ty = isILValuePrimaryAssemblyTy ty tname_UInt32

let isILInt64Ty ty = isILValuePrimaryAssemblyTy ty tname_Int64

let isILUInt64Ty ty = isILValuePrimaryAssemblyTy ty tname_UInt64

let isILIntPtrTy ty = isILValuePrimaryAssemblyTy ty tname_IntPtr

let isILUIntPtrTy ty = isILValuePrimaryAssemblyTy ty tname_UIntPtr

let isILBoolTy ty = isILValuePrimaryAssemblyTy ty tname_Bool

let isILCharTy ty = isILValuePrimaryAssemblyTy ty tname_Char

let isILSingleTy ty = isILValuePrimaryAssemblyTy ty tname_Single

let isILDoubleTy ty = isILValuePrimaryAssemblyTy ty tname_Double
>>>>>>> 88d18d99

// -------------------------------------------------------------------- 
// Rescoping
// -------------------------------------------------------------------- 

let rescopeILScopeRef scoref scoref1 = 
    match scoref, scoref1 with 
    | _, ILScopeRef.Local -> scoref 
    | ILScopeRef.Local, _ -> scoref1
    | _, ILScopeRef.Module _ -> scoref
    | ILScopeRef.Module _, _ -> scoref1
    | _ -> scoref1

let rescopeILTypeRef scoref (tref1: ILTypeRef) = 
    let scoref1 = tref1.Scope 
    let scoref2 = rescopeILScopeRef scoref scoref1
    if scoref1 === scoref2 then tref1
    else ILTypeRef.Create(scoref2, tref1.Enclosing, tref1.Name)

// ORIGINAL IMPLEMENTATION (too many allocations
//         { tspecTypeRef=rescopeILTypeRef scoref tref
//           tspecInst=rescopeILTypes scoref tinst } 
let rec rescopeILTypeSpec scoref (tspec1: ILTypeSpec) = 
    let tref1 = tspec1.TypeRef
    let tinst1 = tspec1.GenericArgs
    let tref2 = rescopeILTypeRef scoref tref1

    // avoid reallocation in the common case 
    if tref1 === tref2 then 
        if isNil tinst1 then tspec1 else
        let tinst2 = rescopeILTypes scoref tinst1
        if tinst1 === tinst2 then tspec1 else 
        ILTypeSpec.Create (tref2, tinst2)
    else
        let tinst2 = rescopeILTypes scoref tinst1
        ILTypeSpec.Create (tref2, tinst2)

and rescopeILType scoref ty = 
    match ty with 
    | ILType.Ptr t -> ILType.Ptr (rescopeILType scoref t)
    | ILType.FunctionPointer t -> ILType.FunctionPointer (rescopeILCallSig scoref t)
    | ILType.Byref t -> ILType.Byref (rescopeILType scoref t)
    | ILType.Boxed cr1 -> 
        let cr2 = rescopeILTypeSpec scoref cr1
        if cr1 === cr2 then ty else 
        mkILBoxedType cr2
    | ILType.Array (s, ety1) -> 
        let ety2 = rescopeILType scoref ety1
        if ety1 === ety2 then ty else 
        ILType.Array (s, ety2)
    | ILType.Value cr1 -> 
        let cr2 = rescopeILTypeSpec scoref cr1 
        if cr1 === cr2 then ty else 
        ILType.Value cr2
    | ILType.Modified(b, tref, ty) -> ILType.Modified(b, rescopeILTypeRef scoref tref, rescopeILType scoref ty)
    | x -> x

and rescopeILTypes scoref i = 
    if isNil i then i
    else List.mapq (rescopeILType scoref) i

and rescopeILCallSig scoref csig = 
    mkILCallSig (csig.CallingConv, rescopeILTypes scoref csig.ArgTypes, rescopeILType scoref csig.ReturnType)

let rescopeILMethodRef scoref (x: ILMethodRef) =
    { mrefParent = rescopeILTypeRef scoref x.DeclaringTypeRef
      mrefCallconv = x.mrefCallconv
      mrefGenericArity=x.mrefGenericArity
      mrefName=x.mrefName
      mrefArgs = rescopeILTypes scoref x.mrefArgs
      mrefReturn= rescopeILType scoref x.mrefReturn }

let rescopeILFieldRef scoref x = 
    { DeclaringTypeRef = rescopeILTypeRef scoref x.DeclaringTypeRef
      Name= x.Name
      Type= rescopeILType scoref x.Type }

// -------------------------------------------------------------------- 
// Instantiate polymorphism in types
// -------------------------------------------------------------------- 

let rec instILTypeSpecAux numFree inst (tspec: ILTypeSpec) = 
    ILTypeSpec.Create(tspec.TypeRef, instILGenericArgsAux numFree inst tspec.GenericArgs) 
  
and instILTypeAux numFree (inst: ILGenericArgs) ty = 
    match ty with 
    | ILType.Ptr t -> ILType.Ptr (instILTypeAux numFree inst t)
    | ILType.FunctionPointer t -> ILType.FunctionPointer (instILCallSigAux numFree inst t)
    | ILType.Array (a, t) -> ILType.Array (a, instILTypeAux numFree inst t)
    | ILType.Byref t -> ILType.Byref (instILTypeAux numFree inst t)
    | ILType.Boxed cr -> mkILBoxedType (instILTypeSpecAux numFree inst cr)
    | ILType.Value cr -> ILType.Value (instILTypeSpecAux numFree inst cr)
    | ILType.TypeVar v -> 
        let v = int v
        let top = inst.Length
        if v < numFree then ty else
        if v - numFree >= top then 
            ILType.TypeVar (uint16 (v - top)) 
        else 
            List.item (v - numFree) inst
    | x -> x
    
and instILGenericArgsAux numFree inst i = List.map (instILTypeAux numFree inst) i

and instILCallSigAux numFree inst csig = 
  mkILCallSig (csig.CallingConv, List.map (instILTypeAux numFree inst) csig.ArgTypes, instILTypeAux numFree inst csig.ReturnType)

let instILType i t = instILTypeAux 0 i t

// --------------------------------------------------------------------
// MS-IL: Parameters, Return types and Locals
// -------------------------------------------------------------------- 

let mkILParam (name, ty) : ILParameter =
    { Name=name
      Default=None
      Marshal=None
      IsIn=false
      IsOut=false
      IsOptional=false
      Type=ty
      CustomAttrsStored=storeILCustomAttrs emptyILCustomAttrs
<<<<<<< HEAD
      MetadataIndex = NoMetadataIdx  }
=======
      MetadataIndex = NoMetadataIdx }
>>>>>>> 88d18d99

let mkILParamNamed (s, ty) = mkILParam (Some s, ty)

let mkILParamAnon ty = mkILParam (None, ty)

let mkILReturn ty : ILReturn = 
    { Marshal=None
      Type=ty
      CustomAttrsStored=storeILCustomAttrs emptyILCustomAttrs
      MetadataIndex = NoMetadataIdx }

let mkILLocal ty dbgInfo : ILLocal = 
    { IsPinned=false
      Type=ty
      DebugInfo=dbgInfo }

type ILFieldSpec with
    member fr.ActualType = 
        let env = fr.DeclaringType.GenericArgs
        instILType env fr.FormalType

// -------------------------------------------------------------------- 
// Make a method mbody
// -------------------------------------------------------------------- 

let mkILMethodBody (zeroinit, locals, maxstack, code, tag) : ILMethodBody = 
    { IsZeroInit=zeroinit
      MaxStack=maxstack
      NoInlining=false
      AggressiveInlining=false
      Locals= locals 
      Code= code
      SourceMarker=tag }

let mkMethodBody (zeroinit, locals, maxstack, code, tag) = MethodBody.IL (mkILMethodBody (zeroinit, locals, maxstack, code, tag))

// -------------------------------------------------------------------- 
// Make a constructor
// -------------------------------------------------------------------- 

let mkILVoidReturn = mkILReturn ILType.Void

let methBodyNotAvailable = mkMethBodyAux MethodBody.NotAvailable

let methBodyAbstract = mkMethBodyAux MethodBody.Abstract

let methBodyNative = mkMethBodyAux MethodBody.Native

let mkILCtor (access, args, impl) = 
    ILMethodDef(name=".ctor",
                attributes=(convertMemberAccess access ||| MethodAttributes.SpecialName ||| MethodAttributes.RTSpecialName),
                implAttributes=MethodImplAttributes.Managed,
                callingConv=ILCallingConv.Instance,
                parameters = args,
                ret= mkILVoidReturn,
                body= mkMethBodyAux impl,
                securityDecls=emptyILSecurityDecls,
                isEntryPoint=false,
                genericParams=mkILEmptyGenericParams,
                customAttrs = emptyILCustomAttrs)

// -------------------------------------------------------------------- 
// Do-nothing ctor, just pass on to monomorphic superclass
// -------------------------------------------------------------------- 

let mkCallBaseConstructor (ty, args: ILType list) =
    [ mkLdarg0 ] @
    List.mapi (fun i _ -> mkLdarg (uint16 (i+1))) args @
    [ mkNormalCall (mkILCtorMethSpecForTy (ty, [])) ]

let mkNormalStfld fspec = I_stfld (Aligned, Nonvolatile, fspec)

let mkNormalStsfld fspec = I_stsfld (Nonvolatile, fspec)

let mkNormalLdsfld fspec = I_ldsfld (Nonvolatile, fspec)

let mkNormalLdfld fspec = I_ldfld (Aligned, Nonvolatile, fspec)

let mkNormalLdflda fspec = I_ldflda fspec

let mkNormalLdobj dt = I_ldobj(Aligned, Nonvolatile, dt)

let mkNormalStobj dt = I_stobj(Aligned, Nonvolatile, dt)

let mkILNonGenericEmptyCtor tag superTy = 
    let ctor = mkCallBaseConstructor (superTy, [])
    mkILCtor(ILMemberAccess.Public, [], mkMethodBody(false, [], 8, nonBranchingInstrsToCode ctor, tag))

// -------------------------------------------------------------------- 
// Make a static, top level monomophic method - very useful for
// creating helper ILMethodDefs for internal use.
// -------------------------------------------------------------------- 

let mkILStaticMethod (genparams, nm, access, args, ret, impl) = 
    ILMethodDef(genericParams=genparams,
                name=nm,
                attributes=(convertMemberAccess access ||| MethodAttributes.Static),
                implAttributes=MethodImplAttributes.Managed,
                callingConv = ILCallingConv.Static,
                parameters = args,
                ret= ret,
                securityDecls=emptyILSecurityDecls,
                isEntryPoint=false,
                customAttrs = emptyILCustomAttrs,
                body= mkMethBodyAux impl)

let mkILNonGenericStaticMethod (nm, access, args, ret, impl) = 
    mkILStaticMethod (mkILEmptyGenericParams, nm, access, args, ret, impl)

let mkILClassCtor impl = 
    ILMethodDef(name=".cctor",
                attributes=(MethodAttributes.Private ||| MethodAttributes.Static ||| MethodAttributes.SpecialName ||| MethodAttributes.RTSpecialName),
                implAttributes=MethodImplAttributes.Managed,
                callingConv=ILCallingConv.Static,
                genericParams=mkILEmptyGenericParams,
                parameters = [],
                ret=mkILVoidReturn,
                isEntryPoint=false,
                securityDecls=emptyILSecurityDecls,
                customAttrs=emptyILCustomAttrs,
                body= mkMethBodyAux impl)

// -------------------------------------------------------------------- 
// Make a virtual method, where the overriding is simply the default
// (i.e. overrides by name/signature)
// -------------------------------------------------------------------- 

let mk_ospec (ty: ILType, callconv, nm, genparams, formal_args, formal_ret) =
  OverridesSpec (mkILMethRef (ty.TypeRef, callconv, nm, genparams, formal_args, formal_ret), ty)

let mkILGenericVirtualMethod (nm, access, genparams, actual_args, actual_ret, impl) = 
    ILMethodDef(name=nm,
                attributes= 
                  (convertMemberAccess access |||
                   MethodAttributes.CheckAccessOnOverride ||| 
                   (match impl with MethodBody.Abstract -> MethodAttributes.Abstract ||| MethodAttributes.Virtual | _ -> MethodAttributes.Virtual)),
                implAttributes=MethodImplAttributes.Managed,
                genericParams=genparams,
                callingConv=ILCallingConv.Instance,
                parameters=actual_args,
                ret=actual_ret,
                isEntryPoint=false,
                securityDecls=emptyILSecurityDecls,
                customAttrs = emptyILCustomAttrs,
                body= mkMethBodyAux impl)
    
let mkILNonGenericVirtualMethod (nm, access, args, ret, impl) =  
    mkILGenericVirtualMethod (nm, access, mkILEmptyGenericParams, args, ret, impl)

let mkILGenericNonVirtualMethod (nm, access, genparams, actual_args, actual_ret, impl) = 
    ILMethodDef(name=nm,
                attributes=(convertMemberAccess access ||| MethodAttributes.HideBySig),
                implAttributes=MethodImplAttributes.Managed,
                genericParams=genparams,
                callingConv=ILCallingConv.Instance,
                parameters=actual_args,
                ret=actual_ret,
                isEntryPoint=false,
                securityDecls=emptyILSecurityDecls,
                customAttrs = emptyILCustomAttrs,
                body= mkMethBodyAux impl)
    
let mkILNonGenericInstanceMethod (nm, access, args, ret, impl) =  
  mkILGenericNonVirtualMethod (nm, access, mkILEmptyGenericParams, args, ret, impl)


// -------------------------------------------------------------------- 
// Add some code to the end of the .cctor for a type. Create a .cctor
// if one doesn't exist already.
// -------------------------------------------------------------------- 

let ilmbody_code2code f (il: ILMethodBody) =
  {il with Code = f il.Code}

let mdef_code2code f (md: ILMethodDef) =
    let il = 
        match md.Body.Contents with 
        | MethodBody.IL il-> il 
        | _ -> failwith "mdef_code2code - method not IL"
    let b = MethodBody.IL (ilmbody_code2code f il)
    md.With(body= mkMethBodyAux b)

let prependInstrsToCode (instrs: ILInstr list) (c2: ILCode) = 
    let instrs = Array.ofList instrs
    let n = instrs.Length
    match c2.Instrs.[0] with 
    // If there is a sequence point as the first instruction then keep it at the front
    | I_seqpoint _ as i0 ->
        let labels = 
            let dict = Dictionary.newWithSize c2.Labels.Count
            for kvp in c2.Labels do dict.Add(kvp.Key, if kvp.Value = 0 then 0 else kvp.Value + n)
            dict
        { c2 with Labels = labels
                  Instrs = Array.concat [| [|i0|] ; instrs ; c2.Instrs.[1..] |] }
    | _ ->
        let labels =
            let dict = Dictionary.newWithSize c2.Labels.Count
            for kvp in c2.Labels do dict.Add(kvp.Key, kvp.Value + n)
            dict
        { c2 with Labels = labels
                  Instrs = Array.append instrs c2.Instrs }

let prependInstrsToMethod new_code md = 
    mdef_code2code (prependInstrsToCode new_code) md

// Creates cctor if needed 
let cdef_cctorCode2CodeOrCreate tag f (cd: ILTypeDef) = 
    let mdefs = cd.Methods
    let cctor = 
        match mdefs.FindByName ".cctor" with 
        | [mdef] -> mdef
        | [] -> mkILClassCtor (mkMethodBody (false, [], 1, nonBranchingInstrsToCode [ ], tag))
        | _ -> failwith "bad method table: more than one .cctor found"
        
    let methods = ILMethodDefs (fun () -> [| yield f cctor; for md in mdefs do if md.Name <> ".cctor" then yield md |])
    cd.With(methods = methods)


let code_of_mdef (md: ILMethodDef) = 
    match md.Code with 
    | Some x -> x
    | None -> failwith "code_of_mdef: not IL" 

let mkRefToILMethod (tref, md: ILMethodDef) =
    mkILMethRef (tref, md.CallingConv, md.Name, md.GenericParams.Length, md.ParameterTypes, md.Return.Type)

let mkRefToILField (tref, fdef: ILFieldDef) = mkILFieldRef (tref, fdef.Name, fdef.FieldType)

let mkRefForILMethod scope (tdefs, tdef) mdef = mkRefToILMethod (mkRefForNestedILTypeDef scope (tdefs, tdef), mdef)

<<<<<<< HEAD
let mkRefForILField scope (tdefs, tdef) (fdef:ILFieldDef) = mkILFieldRef (mkRefForNestedILTypeDef scope (tdefs, tdef), fdef.Name, fdef.FieldType)
=======
let mkRefForILField scope (tdefs, tdef) (fdef: ILFieldDef) = mkILFieldRef (mkRefForNestedILTypeDef scope (tdefs, tdef), fdef.Name, fdef.FieldType)
>>>>>>> 88d18d99

// Creates cctor if needed 
let prependInstrsToClassCtor instrs tag cd = 
    cdef_cctorCode2CodeOrCreate tag (prependInstrsToMethod instrs) cd    

let mkILField (isStatic, nm, ty, (init: ILFieldInit option), (at: byte [] option), access, isLiteral) =
     ILFieldDef(name=nm,
                fieldType=ty,
                attributes=
                    (convertFieldAccess access |||
                     (if isStatic then FieldAttributes.Static else enum 0) ||| 
                     (if isLiteral then FieldAttributes.Literal else enum 0) |||
                     (if init.IsSome then FieldAttributes.HasDefault else enum 0) |||
                     (if at.IsSome then FieldAttributes.HasFieldRVA else enum 0)),
                literalValue = init,
                data=at,
                offset=None,
                marshal=None,
                customAttrs=emptyILCustomAttrs)

let mkILInstanceField (nm, ty, init, access) = mkILField (false, nm, ty, init, None, access, false)

let mkILStaticField (nm, ty, init, at, access) = mkILField (true, nm, ty, init, at, access, false)

let mkILLiteralField (nm, ty, init, at, access) = mkILField (true, nm, ty, Some init, at, access, true)

// -------------------------------------------------------------------- 
// Scopes for allocating new temporary variables.
// -------------------------------------------------------------------- 

type ILLocalsAllocator(numPrealloc: int) = 
    let newLocals = ResizeArray<ILLocal>()
    member tmps.AllocLocal loc = 
        let locn = uint16(numPrealloc + newLocals.Count)
        newLocals.Add loc
        locn

    member tmps.Close() = ResizeArray.toList newLocals


<<<<<<< HEAD
let mkILFieldsLazy l =  ILFields (LazyOrderedMultiMap((fun (f:ILFieldDef) -> f.Name), l))

let mkILFields l =  mkILFieldsLazy (notlazy l)

let emptyILFields = mkILFields []

let mkILEventsLazy l =  ILEvents (LazyOrderedMultiMap((fun (e: ILEventDef) -> e.Name), l))

let mkILEvents l =  mkILEventsLazy (notlazy l)

let emptyILEvents =  mkILEvents []

let mkILPropertiesLazy l =  ILProperties (LazyOrderedMultiMap((fun (p: ILPropertyDef) -> p.Name), l) )

let mkILProperties l =  mkILPropertiesLazy (notlazy l)

let emptyILProperties =  mkILProperties []

let addExportedTypeToTable (y: ILExportedTypeOrForwarder) tab = Map.add y.Name y tab

let mkILExportedTypes l =  ILExportedTypesAndForwarders (notlazy (List.foldBack addExportedTypeToTable l Map.empty))

let mkILExportedTypesLazy (l:Lazy<_>) =   ILExportedTypesAndForwarders (lazy (List.foldBack addExportedTypeToTable (l.Force()) Map.empty))
=======
let mkILFieldsLazy l = ILFields (LazyOrderedMultiMap((fun (f: ILFieldDef) -> f.Name), l))

let mkILFields l = mkILFieldsLazy (notlazy l)

let emptyILFields = mkILFields []

let mkILEventsLazy l = ILEvents (LazyOrderedMultiMap((fun (e: ILEventDef) -> e.Name), l))

let mkILEvents l = mkILEventsLazy (notlazy l)

let emptyILEvents = mkILEvents []

let mkILPropertiesLazy l = ILProperties (LazyOrderedMultiMap((fun (p: ILPropertyDef) -> p.Name), l) )

let mkILProperties l = mkILPropertiesLazy (notlazy l)

let emptyILProperties = mkILProperties []

let addExportedTypeToTable (y: ILExportedTypeOrForwarder) tab = Map.add y.Name y tab

let mkILExportedTypes l = ILExportedTypesAndForwarders (notlazy (List.foldBack addExportedTypeToTable l Map.empty))

let mkILExportedTypesLazy (l: Lazy<_>) = ILExportedTypesAndForwarders (lazy (List.foldBack addExportedTypeToTable (l.Force()) Map.empty))
>>>>>>> 88d18d99

let addNestedExportedTypeToTable (y: ILNestedExportedType) tab =
    Map.add y.Name y tab

let mkTypeForwarder scopeRef name nested customAttrs access =
    { ScopeRef=scopeRef
      Name=name
      Attributes=enum<TypeAttributes>(0x00200000) ||| convertTypeAccessFlags access
      Nested=nested
      CustomAttrsStored=storeILCustomAttrs customAttrs
      MetadataIndex = NoMetadataIdx }

let mkILNestedExportedTypes l =  
    ILNestedExportedTypes (notlazy (List.foldBack addNestedExportedTypeToTable l Map.empty))

let mkILNestedExportedTypesLazy (l: Lazy<_>) =  
    ILNestedExportedTypes (lazy (List.foldBack addNestedExportedTypeToTable (l.Force()) Map.empty))

let mkILResources l = ILResources l

let addMethodImplToTable y tab =
    let key = (y.Overrides.MethodRef.Name, y.Overrides.MethodRef.ArgTypes.Length)
    let prev = Map.tryFindMulti key tab
    Map.add key (y::prev) tab

<<<<<<< HEAD
let mkILMethodImpls l =  ILMethodImpls (notlazy (List.foldBack addMethodImplToTable l Map.empty))

let mkILMethodImplsLazy l =  ILMethodImpls (lazy (List.foldBack addMethodImplToTable (Lazy.force l) Map.empty))

let emptyILMethodImpls =  mkILMethodImpls []

/// Make a constructor that simply takes its arguments and stuffs
/// them in fields.  preblock is how to call the superclass constructor....
=======
let mkILMethodImpls l = ILMethodImpls (notlazy (List.foldBack addMethodImplToTable l Map.empty))

let mkILMethodImplsLazy l = ILMethodImpls (lazy (List.foldBack addMethodImplToTable (Lazy.force l) Map.empty))

let emptyILMethodImpls = mkILMethodImpls []

/// Make a constructor that simply takes its arguments and stuffs
/// them in fields. preblock is how to call the superclass constructor....
>>>>>>> 88d18d99
let mkILStorageCtorWithParamNames(tag, preblock, ty, extraParams, flds, access) = 
    mkILCtor(access,
            (flds |> List.map (fun (pnm, _, ty) -> mkILParamNamed (pnm, ty))) @ extraParams,
            mkMethodBody
              (false, [], 2,
               nonBranchingInstrsToCode
                 begin 
                   (match tag with Some x -> [I_seqpoint x] | None -> []) @ 
                   preblock @
                   List.concat (List.mapi (fun n (_pnm, nm, fieldTy) -> 
                     [ mkLdarg0
                       mkLdarg (uint16 (n+1))
                       mkNormalStfld (mkILFieldSpecInTy (ty, nm, fieldTy))
                     ]) flds)
                 end, tag))
    
let mkILSimpleStorageCtorWithParamNames(tag, baseTySpec, ty, extraParams, flds, access) = 
    let preblock = 
      match baseTySpec with 
        None -> []
      | Some tspec -> 
          ([ mkLdarg0 
             mkNormalCall (mkILCtorMethSpecForTy (mkILBoxedType tspec, [])) ])
    mkILStorageCtorWithParamNames(tag, preblock, ty, extraParams, flds, access)

let addParamNames flds = 
    flds |> List.map (fun (nm, ty) -> (nm, nm, ty))

let mkILSimpleStorageCtor(tag, baseTySpec, ty, extraParams, flds, access) = 
    mkILSimpleStorageCtorWithParamNames(tag, baseTySpec, ty, extraParams, addParamNames flds, access)

let mkILStorageCtor(tag, preblock, ty, flds, access) = mkILStorageCtorWithParamNames(tag, preblock, ty, [], addParamNames flds, access)

let mkILGenericClass (nm, access, genparams, extends, impl, methods, fields, nestedTypes, props, events, attrs, init) =
    ILTypeDef(name=nm,
              attributes=(convertTypeAccessFlags access ||| TypeAttributes.AutoLayout ||| TypeAttributes.Class ||| 
                          (match init with | ILTypeInit.BeforeField -> TypeAttributes.BeforeFieldInit | _ -> enum 0) ||| TypeAttributes.AnsiClass),
              genericParams= genparams,
              implements = impl,
              layout=ILTypeDefLayout.Auto,
              extends = Some extends,
              methods= methods,
              fields= fields,
              nestedTypes=nestedTypes,
              customAttrs=attrs,
              methodImpls=emptyILMethodImpls,
              properties=props,
              events=events,
              securityDecls=emptyILSecurityDecls)
    
let mkRawDataValueTypeDef (iltyp_ValueType: ILType) (nm, size, pack) =
    ILTypeDef(name = nm,
              genericParams= [],
              attributes = (TypeAttributes.NotPublic ||| TypeAttributes.Sealed ||| TypeAttributes.ExplicitLayout ||| 
                            TypeAttributes.BeforeFieldInit ||| TypeAttributes.AnsiClass),
              implements = [],
              extends = Some iltyp_ValueType,
              layout=ILTypeDefLayout.Explicit { Size=Some size; Pack=Some pack },
              methods= emptyILMethods,
              fields= emptyILFields,
              nestedTypes=emptyILTypeDefs,
              customAttrs=emptyILCustomAttrs,
              methodImpls=emptyILMethodImpls,
              properties=emptyILProperties,
              events=emptyILEvents,
              securityDecls=emptyILSecurityDecls)


let mkILSimpleClass (ilg: ILGlobals) (nm, access, methods, fields, nestedTypes, props, events, attrs, init) =
  mkILGenericClass (nm, access, mkILEmptyGenericParams, ilg.typ_Object, [], methods, fields, nestedTypes, props, events, attrs, init)

let mkILTypeDefForGlobalFunctions ilg (methods, fields) = 
    mkILSimpleClass ilg (typeNameForGlobalFunctions, ILTypeDefAccess.Public, methods, fields, emptyILTypeDefs, emptyILProperties, emptyILEvents, emptyILCustomAttrs, ILTypeInit.BeforeField)

let destTypeDefsWithGlobalFunctionsFirst ilg (tdefs: ILTypeDefs) = 
  let l = tdefs.AsList
  let top, nontop = l |> List.partition (fun td -> td.Name = typeNameForGlobalFunctions)
  let top2 = if isNil top then [ mkILTypeDefForGlobalFunctions ilg (emptyILMethods, emptyILFields) ] else top
  top2@nontop

let mkILSimpleModule assemblyName modname dll subsystemVersion useHighEntropyVA tdefs hashalg locale flags exportedTypes metadataVersion = 
    let manifest = 
        { Name=assemblyName
          AuxModuleHashAlgorithm= match hashalg with | Some(alg) -> alg | _ -> 0x8004 // SHA1
          SecurityDeclsStored=emptyILSecurityDeclsStored
          PublicKey= None
          Version= None
          Locale=locale
          CustomAttrsStored=storeILCustomAttrs emptyILCustomAttrs
          AssemblyLongevity=ILAssemblyLongevity.Unspecified
          DisableJitOptimizations = 0 <> (flags &&& 0x4000)
          JitTracking = (0 <> (flags &&& 0x8000)) // always turn these on
          IgnoreSymbolStoreSequencePoints = (0 <> (flags &&& 0x2000))
          Retargetable = (0 <> (flags &&& 0x100))
          ExportedTypes=exportedTypes
          EntrypointElsewhere=None 
          MetadataIndex = NoMetadataIdx }
    { Manifest= Some manifest
      CustomAttrsStored=storeILCustomAttrs emptyILCustomAttrs
      Name=modname
      NativeResources=[]
      TypeDefs=tdefs
      SubsystemVersion = subsystemVersion
      UseHighEntropyVA = useHighEntropyVA
      SubSystemFlags=defaultSubSystem
      IsDLL=dll
      IsILOnly=true
      Platform=None
      StackReserveSize=None
      Is32Bit=false
      Is32BitPreferred=false
      Is64Bit=false
      PhysicalAlignment=defaultPhysAlignment
      VirtualAlignment=defaultVirtAlignment
      ImageBase=defaultImageBase
      MetadataVersion=metadataVersion
      Resources=mkILResources []
      MetadataIndex = NoMetadataIdx 
    }


//-----------------------------------------------------------------------
// [instructions_to_code] makes the basic block structure of code from
// a primitive array of instructions. We
// do this be iterating over the instructions, pushing new basic blocks 
// everytime we encounter an address that has been recorded
// [bbstartToCodeLabelMap].
//-----------------------------------------------------------------------

            
// REVIEW: this function shows up on performance traces. If we eliminated the last ILX->IL rewrites from the
// F# compiler we could get rid of this structured code representation from Abstract IL altogether and 
// never convert F# code into this form.
let buildILCode (_methName: string) lab2pc instrs tryspecs localspecs : ILCode =
    { Labels = lab2pc
      Instrs = instrs
      Exceptions = tryspecs
      Locals = localspecs }


// -------------------------------------------------------------------- 
// Detecting Delegates
// -------------------------------------------------------------------- 

let mkILDelegateMethods (access) (ilg: ILGlobals) (iltyp_AsyncCallback, iltyp_IAsyncResult) (parms, rtv: ILReturn) = 
    let rty = rtv.Type
    let one nm args ret =
        let mdef = mkILNonGenericVirtualMethod (nm, access, args, mkILReturn ret, MethodBody.Abstract)
        mdef.WithAbstract(false).WithHideBySig(true).WithRuntime(true)
    let ctor = mkILCtor(access, [ mkILParamNamed("object", ilg.typ_Object); mkILParamNamed("method", ilg.typ_IntPtr) ], MethodBody.Abstract)
    let ctor = ctor.WithRuntime(true).WithHideBySig(true)
    [ ctor
      one "Invoke" parms rty
      one "BeginInvoke" (parms @ [mkILParamNamed("callback", iltyp_AsyncCallback); mkILParamNamed("objects", ilg.typ_Object) ] ) iltyp_IAsyncResult
      one "EndInvoke" [mkILParamNamed("result", iltyp_IAsyncResult)] rty ]
    

let mkCtorMethSpecForDelegate (ilg: ILGlobals) (ty: ILType, useUIntPtr) =
    let scoref = ty.TypeRef.Scope 
    mkILInstanceMethSpecInTy (ty, ".ctor", [rescopeILType scoref ilg.typ_Object
                                            rescopeILType scoref (if useUIntPtr then ilg.typ_UIntPtr else ilg.typ_IntPtr)], 
                              ILType.Void, emptyILGenericArgsList)

type ILEnumInfo =
    { enumValues: (string * ILFieldInit) list  
      enumType: ILType }

let getTyOfILEnumInfo info = info.enumType

let computeILEnumInfo (mdName, mdFields: ILFieldDefs) = 
    match (List.partition (fun (fd: ILFieldDef) -> fd.IsStatic) mdFields.AsList) with 
    | staticFields, [vfd] -> 
        { enumType = vfd.FieldType 
          enumValues = staticFields |> List.map (fun fd -> (fd.Name, match fd.LiteralValue with Some i -> i | None -> failwith ("info_of_enum_tdef: badly formed enum "+mdName+": static field does not have an default value"))) }
    | _, [] -> failwith ("info_of_enum_tdef: badly formed enum "+mdName+": no non-static field found")
    | _, _ -> failwith ("info_of_enum_tdef: badly formed enum "+mdName+": more than one non-static field found")

//---------------------------------------------------------------------
// Primitives to help read signatures. These do not use the file cursor, but
// pass around an int index
//---------------------------------------------------------------------

let sigptr_get_byte bytes sigptr = 
    Bytes.get bytes sigptr, sigptr + 1

let sigptr_get_bool bytes sigptr = 
    let b0, sigptr = sigptr_get_byte bytes sigptr
    (b0 = 0x01), sigptr

let sigptr_get_u8 bytes sigptr = 
    let b0, sigptr = sigptr_get_byte bytes sigptr
    byte b0, sigptr

let sigptr_get_i8 bytes sigptr = 
    let i, sigptr = sigptr_get_u8 bytes sigptr
    sbyte i, sigptr

let sigptr_get_u16 bytes sigptr = 
    let b0, sigptr = sigptr_get_byte bytes sigptr
    let b1, sigptr = sigptr_get_byte bytes sigptr
    uint16 (b0 ||| (b1 <<< 8)), sigptr

let sigptr_get_i16 bytes sigptr = 
    let u, sigptr = sigptr_get_u16 bytes sigptr
    int16 u, sigptr

let sigptr_get_i32 bytes sigptr = 
    let b0, sigptr = sigptr_get_byte bytes sigptr
    let b1, sigptr = sigptr_get_byte bytes sigptr
    let b2, sigptr = sigptr_get_byte bytes sigptr
    let b3, sigptr = sigptr_get_byte bytes sigptr
    b0 ||| (b1 <<< 8) ||| (b2 <<< 16) ||| (b3 <<< 24), sigptr

let sigptr_get_u32 bytes sigptr = 
    let u, sigptr = sigptr_get_i32 bytes sigptr
    uint32 u, sigptr

let sigptr_get_i64 bytes sigptr = 
    let b0, sigptr = sigptr_get_byte bytes sigptr
    let b1, sigptr = sigptr_get_byte bytes sigptr
    let b2, sigptr = sigptr_get_byte bytes sigptr
    let b3, sigptr = sigptr_get_byte bytes sigptr
    let b4, sigptr = sigptr_get_byte bytes sigptr
    let b5, sigptr = sigptr_get_byte bytes sigptr
    let b6, sigptr = sigptr_get_byte bytes sigptr
    let b7, sigptr = sigptr_get_byte bytes sigptr
    int64 b0 ||| (int64 b1 <<< 8) ||| (int64 b2 <<< 16) ||| (int64 b3 <<< 24) |||
    (int64 b4 <<< 32) ||| (int64 b5 <<< 40) ||| (int64 b6 <<< 48) ||| (int64 b7 <<< 56),
    sigptr

let sigptr_get_u64 bytes sigptr = 
    let u, sigptr = sigptr_get_i64 bytes sigptr
    uint64 u, sigptr

<<<<<<< HEAD
let float32_of_bits (x:int32) = System.BitConverter.ToSingle(System.BitConverter.GetBytes(x), 0)

let float_of_bits (x:int64) = System.BitConverter.Int64BitsToDouble(x)
=======
let float32_of_bits (x: int32) = System.BitConverter.ToSingle(System.BitConverter.GetBytes(x), 0)

let float_of_bits (x: int64) = System.BitConverter.Int64BitsToDouble(x)
>>>>>>> 88d18d99

let sigptr_get_ieee32 bytes sigptr = 
    let u, sigptr = sigptr_get_i32 bytes sigptr
    float32_of_bits u, sigptr

let sigptr_get_ieee64 bytes sigptr = 
    let u, sigptr = sigptr_get_i64 bytes sigptr
    float_of_bits u, sigptr

let sigptr_get_intarray n (bytes: byte[]) sigptr = 
    let res = Bytes.zeroCreate n
    for i = 0 to n - 1 do 
        res.[i] <- bytes.[sigptr + i]
    res, sigptr + n

let sigptr_get_string n bytes sigptr = 
    let intarray, sigptr = sigptr_get_intarray n bytes sigptr
    System.Text.Encoding.UTF8.GetString(intarray, 0, intarray.Length), sigptr
   
let sigptr_get_z_i32 bytes sigptr = 
    let b0, sigptr = sigptr_get_byte bytes sigptr
    if b0 <= 0x7F then b0, sigptr
    elif b0 <= 0xbf then 
        let b0 = b0 &&& 0x7f
        let b1, sigptr = sigptr_get_byte bytes sigptr
        (b0 <<< 8) ||| b1, sigptr
    else 
        let b0 = b0 &&& 0x3f
        let b1, sigptr = sigptr_get_byte bytes sigptr
        let b2, sigptr = sigptr_get_byte bytes sigptr
        let b3, sigptr = sigptr_get_byte bytes sigptr
        (b0 <<< 24) ||| (b1 <<< 16) ||| (b2 <<< 8) ||| b3, sigptr

let sigptr_get_serstring bytes sigptr = 
    let len, sigptr = sigptr_get_z_i32 bytes sigptr 
    sigptr_get_string ( len) bytes sigptr 
  
let sigptr_get_serstring_possibly_null bytes sigptr = 
    let b0, new_sigptr = sigptr_get_byte bytes sigptr  
    if b0 = 0xFF then // null case
        None, new_sigptr
    else  // throw away new_sigptr, getting length & text advance
        let len, sigptr = sigptr_get_z_i32 bytes sigptr 
        let s, sigptr = sigptr_get_string len bytes sigptr
        Some(s), sigptr
  
//---------------------------------------------------------------------
// Get the public key token from the public key.
//---------------------------------------------------------------------

let mkRefToILAssembly (m: ILAssemblyManifest) = 
    ILAssemblyRef.Create(m.Name, None, (match m.PublicKey with Some k -> Some (PublicKey.KeyAsToken(k)) | None -> None), m.Retargetable, m.Version, m.Locale)

let z_unsigned_int_size n = 
    if n <= 0x7F then 1
    elif n <= 0x3FFF then 2
    else 3

let z_unsigned_int n = 
    if n >= 0 && n <= 0x7F then [| byte n |] 
    elif n >= 0x80 && n <= 0x3FFF then [| byte (0x80 ||| (n >>>& 8)); byte (n &&& 0xFF) |] 
    else [| byte (0xc0 ||| (n >>>& 24))
            byte ((n >>>& 16) &&& 0xFF) 
            byte ((n >>>& 8) &&& 0xFF) 
            byte (n &&& 0xFF) |]

let string_as_utf8_bytes (s: string) = System.Text.Encoding.UTF8.GetBytes s

(* Little-endian encoding of int64 *)
let dw7 n = byte ((n >>> 56) &&& 0xFFL)

let dw6 n = byte ((n >>> 48) &&& 0xFFL)

let dw5 n = byte ((n >>> 40) &&& 0xFFL)

let dw4 n = byte ((n >>> 32) &&& 0xFFL)

let dw3 n = byte ((n >>> 24) &&& 0xFFL)

let dw2 n = byte ((n >>> 16) &&& 0xFFL)
<<<<<<< HEAD

let dw1 n = byte ((n >>> 8)  &&& 0xFFL)

let dw0 n = byte (n          &&& 0xFFL)

let u8AsBytes (i:byte) = [| i |]

let u16AsBytes x =  let n = (int x) in [| byte (b0 n); byte (b1 n) |]
=======

let dw1 n = byte ((n >>> 8) &&& 0xFFL)

let dw0 n = byte (n &&& 0xFFL)

let u8AsBytes (i: byte) = [| i |]

let u16AsBytes x = let n = (int x) in [| byte (b0 n); byte (b1 n) |]
>>>>>>> 88d18d99

let i32AsBytes i = [| byte (b0 i); byte (b1 i); byte (b2 i); byte (b3 i) |]

let i64AsBytes i = [| dw0 i; dw1 i; dw2 i; dw3 i; dw4 i; dw5 i; dw6 i; dw7 i |]

<<<<<<< HEAD
let i8AsBytes (i:sbyte) = u8AsBytes (byte i)

let i16AsBytes (i:int16) = u16AsBytes (uint16 i)

let u32AsBytes (i:uint32) = i32AsBytes (int32 i)

let u64AsBytes (i:uint64) = i64AsBytes (int64 i)

let bits_of_float32 (x:float32) = System.BitConverter.ToInt32(System.BitConverter.GetBytes(x), 0)

let bits_of_float (x:float) = System.BitConverter.DoubleToInt64Bits(x)
=======
let i8AsBytes (i: sbyte) = u8AsBytes (byte i)

let i16AsBytes (i: int16) = u16AsBytes (uint16 i)

let u32AsBytes (i: uint32) = i32AsBytes (int32 i)

let u64AsBytes (i: uint64) = i64AsBytes (int64 i)

let bits_of_float32 (x: float32) = System.BitConverter.ToInt32(System.BitConverter.GetBytes(x), 0)

let bits_of_float (x: float) = System.BitConverter.DoubleToInt64Bits(x)
>>>>>>> 88d18d99

let ieee32AsBytes i = i32AsBytes (bits_of_float32 i)

let ieee64AsBytes i = i64AsBytes (bits_of_float i)

let et_END = 0x00uy
let et_VOID = 0x01uy
let et_BOOLEAN = 0x02uy
let et_CHAR = 0x03uy
let et_I1 = 0x04uy
let et_U1 = 0x05uy
let et_I2 = 0x06uy
let et_U2 = 0x07uy
let et_I4 = 0x08uy
let et_U4 = 0x09uy
let et_I8 = 0x0Auy
let et_U8 = 0x0Buy
let et_R4 = 0x0Cuy
let et_R8 = 0x0Duy
let et_STRING = 0x0Euy
let et_PTR = 0x0Fuy
let et_BYREF = 0x10uy
<<<<<<< HEAD
let et_VALUETYPE      = 0x11uy
let et_CLASS          = 0x12uy
let et_VAR            = 0x13uy
let et_ARRAY          = 0x14uy
let et_WITH           = 0x15uy
let et_TYPEDBYREF     = 0x16uy
let et_I              = 0x18uy
let et_U              = 0x19uy
let et_FNPTR          = 0x1Buy
let et_OBJECT         = 0x1Cuy
let et_SZARRAY        = 0x1Duy
let et_MVAR           = 0x1Euy
let et_CMOD_REQD      = 0x1Fuy
let et_CMOD_OPT       = 0x20uy
=======
let et_VALUETYPE = 0x11uy
let et_CLASS = 0x12uy
let et_VAR = 0x13uy
let et_ARRAY = 0x14uy
let et_WITH = 0x15uy
let et_TYPEDBYREF = 0x16uy
let et_I = 0x18uy
let et_U = 0x19uy
let et_FNPTR = 0x1Buy
let et_OBJECT = 0x1Cuy
let et_SZARRAY = 0x1Duy
let et_MVAR = 0x1Euy
let et_CMOD_REQD = 0x1Fuy
let et_CMOD_OPT = 0x20uy
>>>>>>> 88d18d99

let formatILVersion (version: ILVersionInfo) = sprintf "%d.%d.%d.%d" (int version.Major) (int version.Minor) (int version.Build) (int version.Revision)

let encodeCustomAttrString s = 
    let arr = string_as_utf8_bytes s
    Array.concat [ z_unsigned_int arr.Length; arr ]      

let rec encodeCustomAttrElemType x = 
    match x with
    | ILType.Value tspec when tspec.Name = tname_SByte -> [| et_I1 |]
    | ILType.Value tspec when tspec.Name = tname_Byte -> [| et_U1 |]
    | ILType.Value tspec when tspec.Name = tname_Int16 -> [| et_I2 |]
    | ILType.Value tspec when tspec.Name = tname_UInt16 -> [| et_U2 |]
    | ILType.Value tspec when tspec.Name = tname_Int32 -> [| et_I4 |]
    | ILType.Value tspec when tspec.Name = tname_UInt32 -> [| et_U4 |]
    | ILType.Value tspec when tspec.Name = tname_Int64 -> [| et_I8 |]
    | ILType.Value tspec when tspec.Name = tname_UInt64 -> [| et_U8 |]
    | ILType.Value tspec when tspec.Name = tname_Double -> [| et_R8 |]
    | ILType.Value tspec when tspec.Name = tname_Single -> [| et_R4 |]
    | ILType.Value tspec when tspec.Name = tname_Char -> [| et_CHAR |]
    | ILType.Value tspec when tspec.Name = tname_Bool -> [| et_BOOLEAN |]
    | ILType.Boxed tspec when tspec.Name = tname_String -> [| et_STRING |]
    | ILType.Boxed tspec when tspec.Name = tname_Object -> [| 0x51uy |] 
    | ILType.Boxed tspec when tspec.Name = tname_Type -> [| 0x50uy |]
    | ILType.Value tspec -> Array.append [| 0x55uy |] (encodeCustomAttrString tspec.TypeRef.QualifiedName)
    | ILType.Array (shape, elemType) when shape = ILArrayShape.SingleDimensional -> 
          Array.append [| et_SZARRAY |] (encodeCustomAttrElemType elemType)
    | _ -> failwith "encodeCustomAttrElemType: unrecognized custom element type"

/// Given a custom attribute element, work out the type of the .NET argument for that element.
let rec encodeCustomAttrElemTypeForObject x = 
    match x with
    | ILAttribElem.String _ -> [| et_STRING |]
    | ILAttribElem.Bool _ -> [| et_BOOLEAN |]
    | ILAttribElem.Char _ -> [| et_CHAR |]
    | ILAttribElem.SByte _ -> [| et_I1 |]
    | ILAttribElem.Int16 _ -> [| et_I2 |]
    | ILAttribElem.Int32 _ -> [| et_I4 |]
    | ILAttribElem.Int64 _ -> [| et_I8 |]
    | ILAttribElem.Byte _ -> [| et_U1 |]
    | ILAttribElem.UInt16 _ -> [| et_U2 |]
    | ILAttribElem.UInt32 _ -> [| et_U4 |]
    | ILAttribElem.UInt64 _ -> [| et_U8 |]
    | ILAttribElem.Type _ -> [| 0x50uy |]
    | ILAttribElem.TypeRef _ -> [| 0x50uy |]
    | ILAttribElem.Null _ -> [| et_STRING |]// yes, the 0xe prefix is used when passing a "null" to a property or argument of type "object" here
    | ILAttribElem.Single _ -> [| et_R4 |]
    | ILAttribElem.Double _ -> [| et_R8 |]
    | ILAttribElem.Array (elemTy, _) -> [| yield et_SZARRAY; yield! encodeCustomAttrElemType elemTy |]

let rec decodeCustomAttrElemType (ilg: ILGlobals) bytes sigptr x = 
    match x with
    | x when x = et_I1 -> ilg.typ_SByte, sigptr
    | x when x = et_U1 -> ilg.typ_Byte, sigptr
    | x when x = et_I2 -> ilg.typ_Int16, sigptr
    | x when x = et_U2 -> ilg.typ_UInt16, sigptr
    | x when x = et_I4 -> ilg.typ_Int32, sigptr
    | x when x = et_U4 -> ilg.typ_UInt32, sigptr
    | x when x = et_I8 -> ilg.typ_Int64, sigptr
    | x when x = et_U8 -> ilg.typ_UInt64, sigptr
    | x when x = et_R8 -> ilg.typ_Double, sigptr
    | x when x = et_R4 -> ilg.typ_Single, sigptr
    | x when x = et_CHAR -> ilg.typ_Char, sigptr
    | x when x = et_BOOLEAN -> ilg.typ_Bool, sigptr
    | x when x = et_STRING -> ilg.typ_String, sigptr
    | x when x = et_OBJECT -> ilg.typ_Object, sigptr
    | x when x = et_SZARRAY -> 
         let et, sigptr = sigptr_get_u8 bytes sigptr 
         let elemTy, sigptr = decodeCustomAttrElemType ilg bytes sigptr et
         mkILArr1DTy elemTy, sigptr
    | x when x = 0x50uy -> ilg.typ_Type, sigptr
    | _ -> failwithf "decodeCustomAttrElemType ilg: unrecognized custom element type: %A" x


/// Given a custom attribute element, encode it to a binary representation according to the rules in Ecma 335 Partition II.
let rec encodeCustomAttrPrimValue ilg c = 
    match c with 
    | ILAttribElem.Bool b -> [| (if b then 0x01uy else 0x00uy) |]
    | ILAttribElem.String None
    | ILAttribElem.Type None
    | ILAttribElem.TypeRef None
    | ILAttribElem.Null -> [| 0xFFuy |]
    | ILAttribElem.String (Some s) -> encodeCustomAttrString s
    | ILAttribElem.Char x -> u16AsBytes (uint16 x)
    | ILAttribElem.SByte x -> i8AsBytes x
    | ILAttribElem.Int16 x -> i16AsBytes x
    | ILAttribElem.Int32 x -> i32AsBytes x
    | ILAttribElem.Int64 x -> i64AsBytes x
    | ILAttribElem.Byte x -> u8AsBytes x
    | ILAttribElem.UInt16 x -> u16AsBytes x
    | ILAttribElem.UInt32 x -> u32AsBytes x
    | ILAttribElem.UInt64 x -> u64AsBytes x
    | ILAttribElem.Single x -> ieee32AsBytes x
    | ILAttribElem.Double x -> ieee64AsBytes x
    | ILAttribElem.Type (Some ty) -> encodeCustomAttrString ty.QualifiedName
    | ILAttribElem.TypeRef (Some tref) -> encodeCustomAttrString tref.QualifiedName
    | ILAttribElem.Array (_, elems) ->  
         [| yield! i32AsBytes elems.Length; for elem in elems do yield! encodeCustomAttrPrimValue ilg elem |]

and encodeCustomAttrValue ilg ty c = 
    match ty, c with 
    | ILType.Boxed tspec, _ when tspec.Name = tname_Object ->  
       [| yield! encodeCustomAttrElemTypeForObject c; yield! encodeCustomAttrPrimValue ilg c |]
    | ILType.Array (shape, _), ILAttribElem.Null when shape = ILArrayShape.SingleDimensional ->  
       [| yield! i32AsBytes 0xFFFFFFFF |]
    | ILType.Array (shape, elemType), ILAttribElem.Array (_, elems) when shape = ILArrayShape.SingleDimensional ->  
       [| yield! i32AsBytes elems.Length; for elem in elems do yield! encodeCustomAttrValue ilg elemType elem |]
    | _ -> 
       encodeCustomAttrPrimValue ilg c

let encodeCustomAttrNamedArg ilg (nm, ty, prop, elem) = 
   [| yield (if prop then 0x54uy else 0x53uy) 
      yield! encodeCustomAttrElemType ty
      yield! encodeCustomAttrString nm
      yield! encodeCustomAttrValue ilg ty elem |]

let encodeCustomAttrArgs (ilg: ILGlobals) (mspec: ILMethodSpec) (fixedArgs: list<_>) (namedArgs: list<_>) =
    let argtys = mspec.MethodRef.ArgTypes
    [| yield! [| 0x01uy; 0x00uy; |]
       for (argty, fixedArg) in Seq.zip argtys fixedArgs do
          yield! encodeCustomAttrValue ilg argty fixedArg
       yield! u16AsBytes (uint16 namedArgs.Length)
       for namedArg in namedArgs do
           yield! encodeCustomAttrNamedArg ilg namedArg |]

let encodeCustomAttr (ilg: ILGlobals) (mspec: ILMethodSpec, fixedArgs: list<_>, namedArgs: list<_>) =
    let args = encodeCustomAttrArgs ilg mspec fixedArgs namedArgs
    ILAttribute.Encoded (mspec, args, fixedArgs @ (namedArgs |> List.map (fun (_, _, _, e) -> e)))

let mkILCustomAttribMethRef (ilg: ILGlobals) (mspec: ILMethodSpec, fixedArgs: list<_>, namedArgs: list<_>) =
    encodeCustomAttr ilg (mspec, fixedArgs, namedArgs)

let mkILCustomAttribute ilg (tref, argtys, argvs, propvs) =
    encodeCustomAttr ilg (mkILNonGenericCtorMethSpec (tref, argtys), argvs, propvs)

let getCustomAttrData (ilg: ILGlobals) cattr =
    match cattr with
    | ILAttribute.Encoded (_, data, _) -> data
    | ILAttribute.Decoded (mspec, fixedArgs, namedArgs) ->
        encodeCustomAttrArgs ilg mspec fixedArgs namedArgs

let MscorlibScopeRef = ILScopeRef.Assembly (ILAssemblyRef.Create("mscorlib", None, Some ecmaPublicKey, true, None, None))

let EcmaMscorlibILGlobals = mkILGlobals MscorlibScopeRef

// ILSecurityDecl is a 'blob' having the following format:
// - A byte containing a period (.).
// - A compressed int32 containing the number of attributes encoded in the blob.
// - An array of attributes each containing the following:
// - A String, which is the fully-qualified type name of the attribute. (Strings are encoded
//      as a compressed int to indicate the size followed by an array of UTF8 characters.)
// - A set of properties, encoded as the named arguments to a custom attribute would be (as
//      in §23.3, beginning with NumNamed).
let mkPermissionSet (ilg: ILGlobals) (action, attributes: list<(ILTypeRef * (string * ILType * ILAttribElem) list)>) = 
    let bytes = 
        [| yield (byte '.')
           yield! z_unsigned_int attributes.Length
           for (tref: ILTypeRef, props) in attributes do 
              yield! encodeCustomAttrString tref.QualifiedName
              let bytes = 
                  [| yield! z_unsigned_int props.Length
                     for (nm, ty, value) in props do 
                         yield! encodeCustomAttrNamedArg ilg (nm, ty, true, value)|]
              yield! z_unsigned_int bytes.Length
              yield! bytes |]
              
    ILSecurityDecl.ILSecurityDecl(action, bytes)

// Parse an IL type signature argument within a custom attribute blob
type ILTypeSigParser(tstring : string) =

    let mutable startPos = 0
    let mutable currentPos = 0

    let reset() = startPos <- 0 ; currentPos <- 0
    let nil = '\r' // cannot appear in a type sig

    // take a look at the next value, but don't advance
    let peek() = if currentPos < (tstring.Length-1) then tstring.[currentPos+1] else nil
    let peekN(skip) = if currentPos < (tstring.Length - skip) then tstring.[currentPos+skip] else nil
    // take a look at the current value, but don't advance
    let here() = if currentPos < tstring.Length then tstring.[currentPos] else nil
    // move on to the next character
    let step() = currentPos <- currentPos+1
    // ignore the current lexeme
    let skip() = startPos <- currentPos
    // ignore the current lexeme, advance
    let drop() = skip() ; step() ; skip()
    // return the current lexeme, advance
    let take() = 
        let s = if currentPos < tstring.Length then tstring.[startPos..currentPos] else ""
        drop()
        s

    // The format we accept is
    // "<type name>{`<arity>[<type>, +]}{<array rank>}{<scope>}" E.g.,
    //
    // System.Collections.Generic.Dictionary
    //     `2[
    //         [System.Int32, mscorlib, Version=4.0.0.0, Culture=neutral, PublicKeyToken=b77a5c561934e089],
    //         dev.virtualearth.net.webservices.v1.search.CategorySpecificPropertySet],
    // mscorlib, Version=4.0.0.0, Culture=neutral, PublicKeyToken=b77a5c561934e089"
    //
    // Note that 
    //   Since we're only reading valid IL, we assume that the signature is properly formed
    //   For type parameters, if the type is non-local, it will be wrapped in brackets ([])
    //   Still needs testing with jagged arrays and byref parameters
    member private x.ParseType() =

        // Does the type name start with a leading '['? If so, ignore it
        // (if the specialization type is in another module, it will be wrapped in bracket)
        if here() = '[' then drop()
    
        // 1. Iterate over beginning of type, grabbing the type name and determining if it's generic or an array
        let typeName = 
            while (peek() <> '`') && (peek() <> '[') && (peek() <> ']') && (peek() <> ',') && (peek() <> nil) do step()
            take()
    
        // 2. Classify the type

        // Is the type generic?
        let typeName, specializations = 
            if here() = '`' then
                drop() // step to the number
                // fetch the arity
                let arity = 
                    while (int(here()) >= (int('0'))) && (int(here()) <= ((int('9')))) && (int(peek()) >= (int('0'))) && (int(peek()) <= ((int('9')))) do step()
                    System.Int32.Parse(take())
                // skip the '['
                drop()
                // get the specializations
                typeName+"`"+(arity.ToString()), Some(([for _i in 0..arity-1 do yield x.ParseType()]))
            else
                typeName, None

        // Is the type an array?
        let rank = 
            if here() = '[' then
                let mutable rank = 0

                while here() <> ']' do
                    rank <- rank + 1
                    step()
                drop()

                Some(ILArrayShape(List.replicate rank (Some 0, None)))
            else
                None

        // Is there a scope?
        let scope = 
            if (here() = ',' || here() = ' ') && (peek() <> '[' && peekN(2) <> '[') then
                let grabScopeComponent() =
                    if here() = ',' then drop() // ditch the ','
                    if here() = ' ' then drop() // ditch the ' '

                    while (peek() <> ',' && peek() <> ']' && peek() <> nil) do step()
                    take()

                let scope =
                    [ yield grabScopeComponent() // assembly
                      yield grabScopeComponent() // version
                      yield grabScopeComponent() // culture
                      yield grabScopeComponent() // public key token
                    ] |> String.concat ","
                ILScopeRef.Assembly(ILAssemblyRef.FromAssemblyName(System.Reflection.AssemblyName(scope)))        
            else
                ILScopeRef.Local

        // strip any extraneous trailing brackets or commas
        if (here() = ']') then drop()
        if (here() = ',') then drop()

        // build the IL type
        let tref = mkILTyRef(scope, typeName)
        let genericArgs = 
            match specializations with
            | None -> []
            | Some(genericArgs) -> genericArgs
        let tspec = ILTypeSpec.Create(tref, genericArgs)
        let ilty = 
            match tspec.Name with
            | "System.SByte"
            | "System.Byte"
            | "System.Int16"
            | "System.UInt16"
            | "System.Int32"
            | "System.UInt32"
            | "System.Int64"
            | "System.UInt64"
            | "System.Char"
            | "System.Double"
            | "System.Single"
            | "System.Boolean" -> ILType.Value(tspec)
            | _ -> ILType.Boxed(tspec)

        // if it's an array, wrap it - otherwise, just return the IL type
        match rank with
        | Some(r) -> ILType.Array(r, ilty)
        | _ -> ilty
    
    member x.ParseTypeSpec() =
        reset()
        let ilty = x.ParseType()
        ILAttribElem.Type(Some(ilty))

let decodeILAttribData (ilg: ILGlobals) (ca: ILAttribute) = 
    match ca with
    | ILAttribute.Decoded (_, fixedArgs, namedArgs) -> fixedArgs, namedArgs
    | ILAttribute.Encoded (_, bytes, _) ->

    let sigptr = 0
    let bb0, sigptr = sigptr_get_byte bytes sigptr
    let bb1, sigptr = sigptr_get_byte bytes sigptr
    if not (bb0 = 0x01 && bb1 = 0x00) then failwith "decodeILAttribData: invalid data"

    let rec parseVal argty sigptr = 
      match argty with 
      | ILType.Value tspec when tspec.Name = "System.SByte" ->  
          let n, sigptr = sigptr_get_i8 bytes sigptr
          ILAttribElem.SByte n, sigptr
      | ILType.Value tspec when tspec.Name = "System.Byte" ->  
          let n, sigptr = sigptr_get_u8 bytes sigptr
          ILAttribElem.Byte n, sigptr
      | ILType.Value tspec when tspec.Name = "System.Int16" ->  
          let n, sigptr = sigptr_get_i16 bytes sigptr
          ILAttribElem.Int16 n, sigptr
      | ILType.Value tspec when tspec.Name = "System.UInt16" ->  
          let n, sigptr = sigptr_get_u16 bytes sigptr
          ILAttribElem.UInt16 n, sigptr
      | ILType.Value tspec when tspec.Name = "System.Int32" ->  
          let n, sigptr = sigptr_get_i32 bytes sigptr
          ILAttribElem.Int32 n, sigptr
      | ILType.Value tspec when tspec.Name = "System.UInt32" ->  
          let n, sigptr = sigptr_get_u32 bytes sigptr
          ILAttribElem.UInt32 n, sigptr
      | ILType.Value tspec when tspec.Name = "System.Int64" ->  
          let n, sigptr = sigptr_get_i64 bytes sigptr
          ILAttribElem.Int64 n, sigptr
      | ILType.Value tspec when tspec.Name = "System.UInt64" ->  
          let n, sigptr = sigptr_get_u64 bytes sigptr
          ILAttribElem.UInt64 n, sigptr
      | ILType.Value tspec when tspec.Name = "System.Double" ->  
          let n, sigptr = sigptr_get_ieee64 bytes sigptr
          ILAttribElem.Double n, sigptr
      | ILType.Value tspec when tspec.Name = "System.Single" ->  
          let n, sigptr = sigptr_get_ieee32 bytes sigptr
          ILAttribElem.Single n, sigptr
      | ILType.Value tspec when tspec.Name = "System.Char" ->  
          let n, sigptr = sigptr_get_u16 bytes sigptr
          ILAttribElem.Char (char (int32 n)), sigptr
      | ILType.Value tspec when tspec.Name = "System.Boolean" ->  
          let n, sigptr = sigptr_get_byte bytes sigptr
          ILAttribElem.Bool (not (n = 0)), sigptr
      | ILType.Boxed tspec when tspec.Name = "System.String" ->  
          let n, sigptr = sigptr_get_serstring_possibly_null bytes sigptr
          ILAttribElem.String n, sigptr
      | ILType.Boxed tspec when tspec.Name = "System.Type" ->  
          let nOpt, sigptr = sigptr_get_serstring_possibly_null bytes sigptr
          match nOpt with
          | None -> ILAttribElem.TypeRef(None), sigptr
          | Some n -> 
            try
                let parser = ILTypeSigParser(n)
                parser.ParseTypeSpec(), sigptr
            with e ->
                failwith (sprintf "decodeILAttribData: error parsing type in custom attribute blob: %s" e.Message)
      | ILType.Boxed tspec when tspec.Name = "System.Object" ->  
          let et, sigptr = sigptr_get_u8 bytes sigptr
          if et = 0xFFuy then 
              ILAttribElem.Null, sigptr
          else
              let ty, sigptr = decodeCustomAttrElemType ilg bytes sigptr et 
              parseVal ty sigptr 
      | ILType.Array(shape, elemTy) when shape = ILArrayShape.SingleDimensional ->  
          let n, sigptr = sigptr_get_i32 bytes sigptr
          if n = 0xFFFFFFFF then ILAttribElem.Null, sigptr else
          let rec parseElems acc n sigptr = 
            if n = 0 then List.rev acc, sigptr else
            let v, sigptr = parseVal elemTy sigptr
            parseElems (v ::acc) (n-1) sigptr
          let elems, sigptr = parseElems [] n sigptr 
          ILAttribElem.Array(elemTy, elems), sigptr
      | ILType.Value _ -> (* assume it is an enumeration *)
          let n, sigptr = sigptr_get_i32 bytes sigptr
          ILAttribElem.Int32 n, sigptr
      | _ -> failwith "decodeILAttribData: attribute data involves an enum or System.Type value"
    let rec parseFixed argtys sigptr = 
      match argtys with 
        [] -> [], sigptr
      | h::t -> 
          let nh, sigptr = parseVal h sigptr
          let nt, sigptr = parseFixed t sigptr
          nh ::nt, sigptr
    let fixedArgs, sigptr = parseFixed ca.Method.FormalArgTypes sigptr
    let nnamed, sigptr = sigptr_get_u16 bytes sigptr
    let rec parseNamed acc n sigptr = 
      if n = 0 then List.rev acc else
      let isPropByte, sigptr = sigptr_get_u8 bytes sigptr
      let isProp = (int isPropByte = 0x54)
      let et, sigptr = sigptr_get_u8 bytes sigptr
      // We have a named value 
      let ty, sigptr = 
        if ( (* 0x50 = (int et) || *) 0x55 = (int et)) then
            let qualified_tname, sigptr = sigptr_get_serstring bytes sigptr
            let unqualified_tname, rest = 
                let pieces = qualified_tname.Split(',')
                if pieces.Length > 1 then 
                    pieces.[0], Some (String.concat "," pieces.[1..])
                else 
                    pieces.[0], None
            let scoref = 
                match rest with 
                | Some aname -> ILScopeRef.Assembly(ILAssemblyRef.FromAssemblyName(System.Reflection.AssemblyName(aname)))        
                | None -> ilg.primaryAssemblyScopeRef

            let tref = mkILTyRef (scoref, unqualified_tname)
            let tspec = mkILNonGenericTySpec tref
            ILType.Value(tspec), sigptr            
        else
            decodeCustomAttrElemType ilg bytes sigptr et
      let nm, sigptr = sigptr_get_serstring bytes sigptr
      let v, sigptr = parseVal ty sigptr
      parseNamed ((nm, ty, isProp, v) :: acc) (n-1) sigptr
    let named = parseNamed [] (int nnamed) sigptr
    fixedArgs, named     


// -------------------------------------------------------------------- 
// Functions to collect up all the references in a full module or
// assembly manifest. The process also allocates
// a unique name to each unique internal assembly reference.
// -------------------------------------------------------------------- 

type ILReferences = 
    { AssemblyReferences: ILAssemblyRef list 
      ModuleReferences: ILModuleRef list }

type ILReferencesAccumulator = 
    { refsA: HashSet<ILAssemblyRef> 
      refsM: HashSet<ILModuleRef> }

let emptyILRefs = 
    { AssemblyReferences=[]
      ModuleReferences = [] }

(* Now find references. *)
let refs_of_assemblyRef (s: ILReferencesAccumulator) x = s.refsA.Add x |> ignore

let refs_of_modref (s: ILReferencesAccumulator) x = s.refsM.Add x |> ignore
    
let refs_of_scoref s x = 
    match x with 
    | ILScopeRef.Local -> () 
    | ILScopeRef.Assembly assemblyRef -> refs_of_assemblyRef s assemblyRef
    | ILScopeRef.Module modref -> refs_of_modref s modref  

let refs_of_tref s (x: ILTypeRef) = refs_of_scoref s x.Scope
  
let rec refs_of_typ s x = 
    match x with
    | ILType.Void | ILType.TypeVar _ -> ()
    | ILType.Modified(_, ty1, ty2) -> refs_of_tref s ty1; refs_of_typ s ty2
    | ILType.Array (_, ty)
    | ILType.Ptr ty | ILType.Byref ty -> refs_of_typ s ty 
    | ILType.Value tr | ILType.Boxed tr -> refs_of_tspec s tr
    | ILType.FunctionPointer mref -> refs_of_callsig s mref 

and refs_of_inst s i = refs_of_tys s i

and refs_of_tspec s (x: ILTypeSpec) = refs_of_tref s x.TypeRef; refs_of_inst s x.GenericArgs

and refs_of_callsig s csig = refs_of_tys s csig.ArgTypes; refs_of_typ s csig.ReturnType

and refs_of_genparam s x = refs_of_tys s x.Constraints

and refs_of_genparams s b = List.iter (refs_of_genparam s) b
    
and refs_of_dloc s ts = refs_of_tref s ts
   
and refs_of_mref s (x: ILMethodRef) = 
    refs_of_dloc s x.DeclaringTypeRef
    refs_of_tys s x.mrefArgs
    refs_of_typ s x.mrefReturn
    
and refs_of_fref s x = refs_of_tref s x.DeclaringTypeRef; refs_of_typ s x.Type

and refs_of_ospec s (OverridesSpec(mref, ty)) = refs_of_mref s mref; refs_of_typ s ty 

and refs_of_mspec s (x: ILMethodSpec) = 
    refs_of_mref s x.MethodRef
    refs_of_typ s x.DeclaringType
    refs_of_inst s x.GenericArgs

and refs_of_fspec s x =
    refs_of_fref s x.FieldRef
    refs_of_typ s x.DeclaringType

and refs_of_tys s l = List.iter (refs_of_typ s) l
  
and refs_of_token s x = 
    match x with
    | ILToken.ILType ty -> refs_of_typ s ty
    | ILToken.ILMethod mr -> refs_of_mspec s mr
    | ILToken.ILField fr -> refs_of_fspec s fr

and refs_of_custom_attr s (cattr: ILAttribute) = refs_of_mspec s cattr.Method
    
and refs_of_custom_attrs s (cas : ILAttributes) = Array.iter (refs_of_custom_attr s) cas.AsArray

and refs_of_varargs s tyso = Option.iter (refs_of_tys s) tyso 

and refs_of_instr s x = 
    match x with
    | I_call (_, mr, varargs) | I_newobj (mr, varargs) | I_callvirt (_, mr, varargs) ->
        refs_of_mspec s mr
        refs_of_varargs s varargs
    | I_callconstraint (_, tr, mr, varargs) -> 
        refs_of_typ s tr
        refs_of_mspec s mr
        refs_of_varargs s varargs
    | I_calli (_, callsig, varargs) ->  
        refs_of_callsig s callsig; refs_of_varargs s varargs 
    | I_jmp mr | I_ldftn mr | I_ldvirtftn mr -> 
        refs_of_mspec s mr
    | I_ldsfld (_, fr) | I_ldfld (_, _, fr) | I_ldsflda fr | I_ldflda fr | I_stsfld (_, fr) | I_stfld (_, _, fr) -> 
        refs_of_fspec s fr
    | I_isinst ty | I_castclass ty | I_cpobj ty | I_initobj ty | I_ldobj (_, _, ty) 
    | I_stobj (_, _, ty) | I_box ty |I_unbox ty | I_unbox_any ty | I_sizeof ty
    | I_ldelem_any (_, ty) | I_ldelema (_, _, _, ty) |I_stelem_any (_, ty) | I_newarr (_, ty)
    | I_mkrefany ty | I_refanyval ty 
    | EI_ilzero ty -> refs_of_typ s ty 
    | I_ldtoken token -> refs_of_token s token 
    | I_stelem _|I_ldelem _|I_ldstr _|I_switch _|I_stloc _|I_stind _
    | I_starg _|I_ldloca _|I_ldloc _|I_ldind _
    | I_ldarga _|I_ldarg _|I_leave _|I_br _
    | I_brcmp _|I_rethrow|I_refanytype|I_ldlen|I_throw|I_initblk _ |I_cpblk _ 
    | I_localloc|I_ret |I_endfilter|I_endfinally|I_arglist
    | I_break
<<<<<<< HEAD
    | AI_add    | AI_add_ovf | AI_add_ovf_un | AI_and    | AI_div    | AI_div_un | AI_ceq      | AI_cgt      | AI_cgt_un   | AI_clt     
    | AI_clt_un  | AI_conv      _ | AI_conv_ovf  _ | AI_conv_ovf_un  _ | AI_mul       | AI_mul_ovf    | AI_mul_ovf_un | AI_rem       | AI_rem_un       
    | AI_shl       | AI_shr       | AI_shr_un | AI_sub       | AI_sub_ovf   | AI_sub_ovf_un   | AI_xor       | AI_or        | AI_neg       | AI_not       
    | AI_ldnull    | AI_dup       | AI_pop | AI_ckfinite | AI_nop | AI_ldc       _
    | I_seqpoint _ | EI_ldlen_multi _ ->  ()
=======
    | AI_add | AI_add_ovf | AI_add_ovf_un | AI_and | AI_div | AI_div_un | AI_ceq | AI_cgt | AI_cgt_un | AI_clt     
    | AI_clt_un | AI_conv _ | AI_conv_ovf _ | AI_conv_ovf_un _ | AI_mul | AI_mul_ovf | AI_mul_ovf_un | AI_rem | AI_rem_un       
    | AI_shl | AI_shr | AI_shr_un | AI_sub | AI_sub_ovf | AI_sub_ovf_un | AI_xor | AI_or | AI_neg | AI_not       
    | AI_ldnull | AI_dup | AI_pop | AI_ckfinite | AI_nop | AI_ldc _
    | I_seqpoint _ | EI_ldlen_multi _ -> ()
>>>>>>> 88d18d99
  
and refs_of_il_code s (c: ILCode) = 
    c.Instrs |> Array.iter (refs_of_instr s) 
    c.Exceptions |> List.iter (fun e -> e.Clause |> (function 
        | ILExceptionClause.TypeCatch (ilty, _) -> refs_of_typ s ilty
        | _ -> ()))

and refs_of_ilmbody s (il: ILMethodBody) = 
    List.iter (refs_of_local s) il.Locals
    refs_of_il_code s il.Code 
    
and refs_of_local s loc = refs_of_typ s loc.Type
    
and refs_of_mbody s x = 
    match x with 
    | MethodBody.IL il -> refs_of_ilmbody s il
    | MethodBody.PInvoke (attr) -> refs_of_modref s attr.Where
    | _ -> ()

and refs_of_mdef s (md: ILMethodDef) = 
    List.iter (refs_of_param s) md.Parameters
    refs_of_return s md.Return
    refs_of_mbody s md.Body.Contents
    refs_of_custom_attrs s md.CustomAttrs
    refs_of_genparams s md.GenericParams
    
and refs_of_param s p = refs_of_typ s p.Type 

<<<<<<< HEAD
and refs_of_return s (rt:ILReturn) = refs_of_typ s rt.Type

and refs_of_mdefs s x =  Seq.iter (refs_of_mdef s) x
=======
and refs_of_return s (rt: ILReturn) = refs_of_typ s rt.Type

and refs_of_mdefs s x = Seq.iter (refs_of_mdef s) x
>>>>>>> 88d18d99
    
and refs_of_event_def s (ed: ILEventDef) = 
    Option.iter (refs_of_typ s) ed.EventType
    refs_of_mref s ed.AddMethod
    refs_of_mref s ed.RemoveMethod
    Option.iter (refs_of_mref s) ed.FireMethod
    List.iter (refs_of_mref s) ed.OtherMethods
    refs_of_custom_attrs s ed.CustomAttrs
    
and refs_of_events s (x: ILEventDefs) = List.iter (refs_of_event_def s) x.AsList
    
and refs_of_property_def s (pd: ILPropertyDef) = 
    Option.iter (refs_of_mref s) pd.SetMethod
    Option.iter (refs_of_mref s) pd.GetMethod
    refs_of_typ s pd.PropertyType
    refs_of_tys s pd.Args
    refs_of_custom_attrs s pd.CustomAttrs
    
and refs_of_properties s (x: ILPropertyDefs) = List.iter (refs_of_property_def s) x.AsList
    
and refs_of_fdef s (fd: ILFieldDef) = 
    refs_of_typ s fd.FieldType
    refs_of_custom_attrs s fd.CustomAttrs

and refs_of_fields s fields = List.iter (refs_of_fdef s) fields
    
and refs_of_method_impls s mimpls = List.iter (refs_of_method_impl s) mimpls
    
and refs_of_method_impl s m = 
    refs_of_ospec s m.Overrides
    refs_of_mspec s m.OverrideBy

and refs_of_tdef_kind _s _k = ()
  
and refs_of_tdef s (td : ILTypeDef) =  
    refs_of_types s td.NestedTypes
    refs_of_genparams s td.GenericParams
    refs_of_tys s td.Implements
    Option.iter (refs_of_typ s) td.Extends
    refs_of_mdefs s td.Methods
    refs_of_fields s td.Fields.AsList
    refs_of_method_impls s td.MethodImpls.AsList
    refs_of_events s td.Events
    refs_of_tdef_kind s td
    refs_of_custom_attrs s td.CustomAttrs
    refs_of_properties s td.Properties

and refs_of_string _s _ = ()

<<<<<<< HEAD
and refs_of_types s (types: ILTypeDefs) = Seq.iter  (refs_of_tdef s) types
=======
and refs_of_types s (types: ILTypeDefs) = Seq.iter (refs_of_tdef s) types
>>>>>>> 88d18d99
    
and refs_of_exported_type s (c: ILExportedTypeOrForwarder) = 
    refs_of_custom_attrs s c.CustomAttrs
    
and refs_of_exported_types s (tab: ILExportedTypesAndForwarders) = List.iter (refs_of_exported_type s) tab.AsList
    
and refs_of_resource_where s x = 
    match x with 
    | ILResourceLocation.LocalIn _ -> ()
    | ILResourceLocation.LocalOut _ -> ()
    | ILResourceLocation.File (mref, _) -> refs_of_modref s mref
    | ILResourceLocation.Assembly aref -> refs_of_assemblyRef s aref

and refs_of_resource s x = 
    refs_of_resource_where s x.Location
    refs_of_custom_attrs s x.CustomAttrs
    
and refs_of_resources s (tab: ILResources) = List.iter (refs_of_resource s) tab.AsList
    
and refs_of_modul s m = 
    refs_of_types s m.TypeDefs
    refs_of_resources s m.Resources
    Option.iter (refs_of_manifest s) m.Manifest
    
and refs_of_manifest s (m: ILAssemblyManifest) = 
    refs_of_custom_attrs s m.CustomAttrs
    refs_of_exported_types s m.ExportedTypes

let computeILRefs modul = 
    let s = 
      { refsA = HashSet<_>(HashIdentity.Structural) 
        refsM = HashSet<_>(HashIdentity.Structural) }

    refs_of_modul s modul
    { AssemblyReferences = Seq.fold (fun acc x -> x::acc) [] s.refsA
      ModuleReferences = Seq.fold (fun acc x -> x::acc) [] s.refsM }

let tspan = System.TimeSpan(System.DateTime.UtcNow.Ticks - System.DateTime(2000, 1, 1).Ticks)

let parseILVersion (vstr : string) = 
    // matches "v1.2.3.4" or "1.2.3.4". Note, if numbers are missing, returns -1 (not 0).
    let mutable vstr = vstr.TrimStart [|'v'|] 
    // if the version string contains wildcards, replace them
    let versionComponents = vstr.Split([|'.'|])
    
    // account for wildcards
    if versionComponents.Length > 2 then
      let defaultBuild = (uint16)tspan.Days % System.UInt16.MaxValue - 1us
      let defaultRevision = (uint16)(System.DateTime.UtcNow.TimeOfDay.TotalSeconds / 2.0) % System.UInt16.MaxValue - 1us
      if versionComponents.[2] = "*" then
        if versionComponents.Length > 3 then
          failwith "Invalid version format"
        else
          // set the build number to the number of days since Jan 1, 2000
          versionComponents.[2] <- defaultBuild.ToString() 
          // Set the revision number to number of seconds today / 2
          vstr <- System.String.Join(".", versionComponents) + "." + defaultRevision.ToString() 
      elif versionComponents.Length > 3 && versionComponents.[3] = "*" then
        // Set the revision number to number of seconds today / 2
        versionComponents.[3] <- defaultRevision.ToString() 
        vstr <- System.String.Join(".", versionComponents) 
        
    let version = System.Version(vstr)
    let zero32 n = if n < 0 then 0us else uint16(n)
    // since the minor revision will be -1 if none is specified, we need to truncate to 0 to not break existing code
    let minorRevision = if version.Revision = -1 then 0us else uint16(version.MinorRevision)   
    ILVersionInfo(zero32 version.Major, zero32 version.Minor, zero32 version.Build, minorRevision)


let compareILVersions (version1 : ILVersionInfo) (version2 : ILVersionInfo) = 
    let c = compare version1.Major version2.Major
    if c <> 0 then c else
    let c = compare version1.Minor version2.Minor
    if c <> 0 then c else
    let c = compare version1.Build version2.Build
    if c <> 0 then c else
    let c = compare version1.Revision version2.Revision
    if c <> 0 then c else
    0

let unscopeILTypeRef (x: ILTypeRef) = ILTypeRef.Create(ILScopeRef.Local, x.Enclosing, x.Name)

let rec unscopeILTypeSpec (tspec: ILTypeSpec) = 
    let tref = tspec.TypeRef
    let tinst = tspec.GenericArgs
    let tref = unscopeILTypeRef tref
    ILTypeSpec.Create (tref, unscopeILTypes tinst)

and unscopeILType ty = 
    match ty with 
    | ILType.Ptr t -> ILType.Ptr (unscopeILType t)
    | ILType.FunctionPointer t -> ILType.FunctionPointer (unscopeILCallSig t)
    | ILType.Byref t -> ILType.Byref (unscopeILType t)
    | ILType.Boxed cr -> mkILBoxedType (unscopeILTypeSpec cr)
    | ILType.Array (s, ty) -> ILType.Array (s, unscopeILType ty)
    | ILType.Value cr -> ILType.Value (unscopeILTypeSpec cr)
    | ILType.Modified(b, tref, ty) -> ILType.Modified(b, unscopeILTypeRef tref, unscopeILType ty)
    | x -> x

and unscopeILTypes i = 
    if List.isEmpty i then i
    else List.map unscopeILType i

and unscopeILCallSig csig = 
    mkILCallSig (csig.CallingConv, unscopeILTypes csig.ArgTypes, unscopeILType csig.ReturnType)

let resolveILMethodRefWithRescope r (td: ILTypeDef) (mref: ILMethodRef) = 
    let args = mref.ArgTypes
    let nargs = args.Length
    let nm = mref.Name
    let possibles = td.Methods.FindByNameAndArity (nm, nargs)
    if isNil possibles then failwith ("no method named " + nm + " found in type " + td.Name)
    let argTypes = mref.ArgTypes |> List.map r
    let retType : ILType = r mref.ReturnType
    match 
      possibles |> List.filter (fun md -> 
          mref.CallingConv = md.CallingConv &&
          // REVIEW: this uses equality on ILType. For CMOD_OPTIONAL this is not going to be correct
          (md.Parameters, argTypes) ||> List.lengthsEqAndForall2 (fun p1 p2 -> r p1.Type = p2) &&
          // REVIEW: this uses equality on ILType. For CMOD_OPTIONAL this is not going to be correct 
          r md.Return.Type = retType) with 
    | [] -> failwith ("no method named "+nm+" with appropriate argument types found in type "+td.Name)
    | [mdef] -> mdef
    | _ -> failwith ("multiple methods named "+nm+" appear with identical argument types in type "+td.Name)
        
let resolveILMethodRef td mref = resolveILMethodRefWithRescope id td mref

let mkRefToILModule m =
    ILModuleRef.Create(m.Name, true, None)

type ILEventRef =
    { erA: ILTypeRef
      erB: string }

    static member Create(a, b) = {erA=a;erB=b}

    member x.DeclaringTypeRef = x.erA

    member x.Name = x.erB

type ILPropertyRef =
    { prA: ILTypeRef
      prB: string }

    static member Create (a, b) = {prA=a;prB=b}

    member x.DeclaringTypeRef = x.prA

    member x.Name = x.prB<|MERGE_RESOLUTION|>--- conflicted
+++ resolved
@@ -1624,11 +1624,7 @@
 
     member x.With (?name: string, ?attributes: MethodAttributes, ?implAttributes: MethodImplAttributes, 
                    ?callingConv: ILCallingConv, ?parameters: ILParameters, ?ret: ILReturn, 
-<<<<<<< HEAD
-                   ?body: ILLazyMethodBody, ?securityDecls: ILSecurityDecls, ?isEntryPoint:bool, 
-=======
                    ?body: ILLazyMethodBody, ?securityDecls: ILSecurityDecls, ?isEntryPoint: bool, 
->>>>>>> 88d18d99
                    ?genericParams: ILGenericParameterDefs, ?customAttrs: ILAttributes) =
 
         ILMethodDef (name = defaultArg name x.Name,
@@ -1853,11 +1849,7 @@
 
 [<NoComparison; NoEquality>]
 type ILFieldDef(name: string, fieldType: ILType, attributes: FieldAttributes, data: byte[] option, 
-<<<<<<< HEAD
-                literalValue: ILFieldInit option, offset:  int32 option, marshal: ILNativeType option, 
-=======
                 literalValue: ILFieldInit option, offset: int32 option, marshal: ILNativeType option, 
->>>>>>> 88d18d99
                 customAttrsStored: ILAttributesStored, metadataIndex: int32) = 
 
     new (name, fieldType, attributes, data, literalValue, offset, marshal, customAttrs) = 
@@ -2663,11 +2655,7 @@
 
 let mkNormalCallconstraint (ty, mspec) = I_callconstraint (Normalcall, ty, mspec, None)
 
-<<<<<<< HEAD
-let mkNormalNewobj mspec =  I_newobj (mspec, None)
-=======
 let mkNormalNewobj mspec = I_newobj (mspec, None)
->>>>>>> 88d18d99
 
 /// Comment on common object cache sizes:
 /// mkLdArg - I can't imagine any IL method we generate needing more than this
@@ -2704,11 +2692,7 @@
 
 let isILValueTy = function ILType.Value _ -> true | _ -> false
 
-<<<<<<< HEAD
-let isPrimaryAssemblyTySpec (tspec:ILTypeSpec) n = 
-=======
 let isPrimaryAssemblyTySpec (tspec: ILTypeSpec) n = 
->>>>>>> 88d18d99
     let tref = tspec.TypeRef
     let scoref = tref.Scope
     (tref.Name = n) &&
@@ -2717,51 +2701,12 @@
     | ILScopeRef.Module _ -> false
     | ILScopeRef.Local -> true
 
-<<<<<<< HEAD
-let isILBoxedPrimaryAssemblyTy (ty:ILType) n = 
-=======
 let isILBoxedPrimaryAssemblyTy (ty: ILType) n = 
->>>>>>> 88d18d99
   isILBoxedTy ty && isPrimaryAssemblyTySpec ty.TypeSpec n
 
 let isILValuePrimaryAssemblyTy (ty: ILType) n = 
   isILValueTy ty && isPrimaryAssemblyTySpec ty.TypeSpec n
       
-<<<<<<< HEAD
-let isILObjectTy            ty = isILBoxedPrimaryAssemblyTy ty tname_Object
-
-let isILStringTy            ty = isILBoxedPrimaryAssemblyTy ty tname_String
-
-let isILTypedReferenceTy    ty = isILValuePrimaryAssemblyTy ty "System.TypedReference"
-
-let isILSByteTy        ty = isILValuePrimaryAssemblyTy ty tname_SByte
-
-let isILByteTy         ty = isILValuePrimaryAssemblyTy ty tname_Byte
-
-let isILInt16Ty        ty = isILValuePrimaryAssemblyTy ty tname_Int16
-
-let isILUInt16Ty       ty = isILValuePrimaryAssemblyTy ty tname_UInt16
-
-let isILInt32Ty        ty = isILValuePrimaryAssemblyTy ty tname_Int32
-
-let isILUInt32Ty       ty = isILValuePrimaryAssemblyTy ty tname_UInt32
-
-let isILInt64Ty        ty = isILValuePrimaryAssemblyTy ty tname_Int64
-
-let isILUInt64Ty       ty = isILValuePrimaryAssemblyTy ty tname_UInt64
-
-let isILIntPtrTy       ty = isILValuePrimaryAssemblyTy ty tname_IntPtr
-
-let isILUIntPtrTy      ty = isILValuePrimaryAssemblyTy ty tname_UIntPtr
-
-let isILBoolTy         ty = isILValuePrimaryAssemblyTy ty tname_Bool
-
-let isILCharTy         ty = isILValuePrimaryAssemblyTy ty tname_Char
-
-let isILSingleTy       ty = isILValuePrimaryAssemblyTy ty tname_Single
-
-let isILDoubleTy       ty = isILValuePrimaryAssemblyTy ty tname_Double
-=======
 let isILObjectTy ty = isILBoxedPrimaryAssemblyTy ty tname_Object
 
 let isILStringTy ty = isILBoxedPrimaryAssemblyTy ty tname_String
@@ -2795,7 +2740,6 @@
 let isILSingleTy ty = isILValuePrimaryAssemblyTy ty tname_Single
 
 let isILDoubleTy ty = isILValuePrimaryAssemblyTy ty tname_Double
->>>>>>> 88d18d99
 
 // -------------------------------------------------------------------- 
 // Rescoping
@@ -2918,11 +2862,7 @@
       IsOptional=false
       Type=ty
       CustomAttrsStored=storeILCustomAttrs emptyILCustomAttrs
-<<<<<<< HEAD
-      MetadataIndex = NoMetadataIdx  }
-=======
       MetadataIndex = NoMetadataIdx }
->>>>>>> 88d18d99
 
 let mkILParamNamed (s, ty) = mkILParam (Some s, ty)
 
@@ -3153,11 +3093,7 @@
 
 let mkRefForILMethod scope (tdefs, tdef) mdef = mkRefToILMethod (mkRefForNestedILTypeDef scope (tdefs, tdef), mdef)
 
-<<<<<<< HEAD
-let mkRefForILField scope (tdefs, tdef) (fdef:ILFieldDef) = mkILFieldRef (mkRefForNestedILTypeDef scope (tdefs, tdef), fdef.Name, fdef.FieldType)
-=======
 let mkRefForILField scope (tdefs, tdef) (fdef: ILFieldDef) = mkILFieldRef (mkRefForNestedILTypeDef scope (tdefs, tdef), fdef.Name, fdef.FieldType)
->>>>>>> 88d18d99
 
 // Creates cctor if needed 
 let prependInstrsToClassCtor instrs tag cd = 
@@ -3198,55 +3134,29 @@
     member tmps.Close() = ResizeArray.toList newLocals
 
 
-<<<<<<< HEAD
-let mkILFieldsLazy l =  ILFields (LazyOrderedMultiMap((fun (f:ILFieldDef) -> f.Name), l))
-
-let mkILFields l =  mkILFieldsLazy (notlazy l)
+let mkILFieldsLazy l = ILFields (LazyOrderedMultiMap((fun (f: ILFieldDef) -> f.Name), l))
+
+let mkILFields l = mkILFieldsLazy (notlazy l)
 
 let emptyILFields = mkILFields []
 
-let mkILEventsLazy l =  ILEvents (LazyOrderedMultiMap((fun (e: ILEventDef) -> e.Name), l))
-
-let mkILEvents l =  mkILEventsLazy (notlazy l)
-
-let emptyILEvents =  mkILEvents []
-
-let mkILPropertiesLazy l =  ILProperties (LazyOrderedMultiMap((fun (p: ILPropertyDef) -> p.Name), l) )
-
-let mkILProperties l =  mkILPropertiesLazy (notlazy l)
-
-let emptyILProperties =  mkILProperties []
+let mkILEventsLazy l = ILEvents (LazyOrderedMultiMap((fun (e: ILEventDef) -> e.Name), l))
+
+let mkILEvents l = mkILEventsLazy (notlazy l)
+
+let emptyILEvents = mkILEvents []
+
+let mkILPropertiesLazy l = ILProperties (LazyOrderedMultiMap((fun (p: ILPropertyDef) -> p.Name), l) )
+
+let mkILProperties l = mkILPropertiesLazy (notlazy l)
+
+let emptyILProperties = mkILProperties []
 
 let addExportedTypeToTable (y: ILExportedTypeOrForwarder) tab = Map.add y.Name y tab
 
-let mkILExportedTypes l =  ILExportedTypesAndForwarders (notlazy (List.foldBack addExportedTypeToTable l Map.empty))
-
-let mkILExportedTypesLazy (l:Lazy<_>) =   ILExportedTypesAndForwarders (lazy (List.foldBack addExportedTypeToTable (l.Force()) Map.empty))
-=======
-let mkILFieldsLazy l = ILFields (LazyOrderedMultiMap((fun (f: ILFieldDef) -> f.Name), l))
-
-let mkILFields l = mkILFieldsLazy (notlazy l)
-
-let emptyILFields = mkILFields []
-
-let mkILEventsLazy l = ILEvents (LazyOrderedMultiMap((fun (e: ILEventDef) -> e.Name), l))
-
-let mkILEvents l = mkILEventsLazy (notlazy l)
-
-let emptyILEvents = mkILEvents []
-
-let mkILPropertiesLazy l = ILProperties (LazyOrderedMultiMap((fun (p: ILPropertyDef) -> p.Name), l) )
-
-let mkILProperties l = mkILPropertiesLazy (notlazy l)
-
-let emptyILProperties = mkILProperties []
-
-let addExportedTypeToTable (y: ILExportedTypeOrForwarder) tab = Map.add y.Name y tab
-
 let mkILExportedTypes l = ILExportedTypesAndForwarders (notlazy (List.foldBack addExportedTypeToTable l Map.empty))
 
 let mkILExportedTypesLazy (l: Lazy<_>) = ILExportedTypesAndForwarders (lazy (List.foldBack addExportedTypeToTable (l.Force()) Map.empty))
->>>>>>> 88d18d99
 
 let addNestedExportedTypeToTable (y: ILNestedExportedType) tab =
     Map.add y.Name y tab
@@ -3272,16 +3182,6 @@
     let prev = Map.tryFindMulti key tab
     Map.add key (y::prev) tab
 
-<<<<<<< HEAD
-let mkILMethodImpls l =  ILMethodImpls (notlazy (List.foldBack addMethodImplToTable l Map.empty))
-
-let mkILMethodImplsLazy l =  ILMethodImpls (lazy (List.foldBack addMethodImplToTable (Lazy.force l) Map.empty))
-
-let emptyILMethodImpls =  mkILMethodImpls []
-
-/// Make a constructor that simply takes its arguments and stuffs
-/// them in fields.  preblock is how to call the superclass constructor....
-=======
 let mkILMethodImpls l = ILMethodImpls (notlazy (List.foldBack addMethodImplToTable l Map.empty))
 
 let mkILMethodImplsLazy l = ILMethodImpls (lazy (List.foldBack addMethodImplToTable (Lazy.force l) Map.empty))
@@ -3290,7 +3190,6 @@
 
 /// Make a constructor that simply takes its arguments and stuffs
 /// them in fields. preblock is how to call the superclass constructor....
->>>>>>> 88d18d99
 let mkILStorageCtorWithParamNames(tag, preblock, ty, extraParams, flds, access) = 
     mkILCtor(access,
             (flds |> List.map (fun (pnm, _, ty) -> mkILParamNamed (pnm, ty))) @ extraParams,
@@ -3525,15 +3424,9 @@
     let u, sigptr = sigptr_get_i64 bytes sigptr
     uint64 u, sigptr
 
-<<<<<<< HEAD
-let float32_of_bits (x:int32) = System.BitConverter.ToSingle(System.BitConverter.GetBytes(x), 0)
-
-let float_of_bits (x:int64) = System.BitConverter.Int64BitsToDouble(x)
-=======
 let float32_of_bits (x: int32) = System.BitConverter.ToSingle(System.BitConverter.GetBytes(x), 0)
 
 let float_of_bits (x: int64) = System.BitConverter.Int64BitsToDouble(x)
->>>>>>> 88d18d99
 
 let sigptr_get_ieee32 bytes sigptr = 
     let u, sigptr = sigptr_get_i32 bytes sigptr
@@ -3614,16 +3507,6 @@
 let dw3 n = byte ((n >>> 24) &&& 0xFFL)
 
 let dw2 n = byte ((n >>> 16) &&& 0xFFL)
-<<<<<<< HEAD
-
-let dw1 n = byte ((n >>> 8)  &&& 0xFFL)
-
-let dw0 n = byte (n          &&& 0xFFL)
-
-let u8AsBytes (i:byte) = [| i |]
-
-let u16AsBytes x =  let n = (int x) in [| byte (b0 n); byte (b1 n) |]
-=======
 
 let dw1 n = byte ((n >>> 8) &&& 0xFFL)
 
@@ -3632,25 +3515,11 @@
 let u8AsBytes (i: byte) = [| i |]
 
 let u16AsBytes x = let n = (int x) in [| byte (b0 n); byte (b1 n) |]
->>>>>>> 88d18d99
 
 let i32AsBytes i = [| byte (b0 i); byte (b1 i); byte (b2 i); byte (b3 i) |]
 
 let i64AsBytes i = [| dw0 i; dw1 i; dw2 i; dw3 i; dw4 i; dw5 i; dw6 i; dw7 i |]
 
-<<<<<<< HEAD
-let i8AsBytes (i:sbyte) = u8AsBytes (byte i)
-
-let i16AsBytes (i:int16) = u16AsBytes (uint16 i)
-
-let u32AsBytes (i:uint32) = i32AsBytes (int32 i)
-
-let u64AsBytes (i:uint64) = i64AsBytes (int64 i)
-
-let bits_of_float32 (x:float32) = System.BitConverter.ToInt32(System.BitConverter.GetBytes(x), 0)
-
-let bits_of_float (x:float) = System.BitConverter.DoubleToInt64Bits(x)
-=======
 let i8AsBytes (i: sbyte) = u8AsBytes (byte i)
 
 let i16AsBytes (i: int16) = u16AsBytes (uint16 i)
@@ -3662,7 +3531,6 @@
 let bits_of_float32 (x: float32) = System.BitConverter.ToInt32(System.BitConverter.GetBytes(x), 0)
 
 let bits_of_float (x: float) = System.BitConverter.DoubleToInt64Bits(x)
->>>>>>> 88d18d99
 
 let ieee32AsBytes i = i32AsBytes (bits_of_float32 i)
 
@@ -3685,22 +3553,6 @@
 let et_STRING = 0x0Euy
 let et_PTR = 0x0Fuy
 let et_BYREF = 0x10uy
-<<<<<<< HEAD
-let et_VALUETYPE      = 0x11uy
-let et_CLASS          = 0x12uy
-let et_VAR            = 0x13uy
-let et_ARRAY          = 0x14uy
-let et_WITH           = 0x15uy
-let et_TYPEDBYREF     = 0x16uy
-let et_I              = 0x18uy
-let et_U              = 0x19uy
-let et_FNPTR          = 0x1Buy
-let et_OBJECT         = 0x1Cuy
-let et_SZARRAY        = 0x1Duy
-let et_MVAR           = 0x1Euy
-let et_CMOD_REQD      = 0x1Fuy
-let et_CMOD_OPT       = 0x20uy
-=======
 let et_VALUETYPE = 0x11uy
 let et_CLASS = 0x12uy
 let et_VAR = 0x13uy
@@ -3715,7 +3567,6 @@
 let et_MVAR = 0x1Euy
 let et_CMOD_REQD = 0x1Fuy
 let et_CMOD_OPT = 0x20uy
->>>>>>> 88d18d99
 
 let formatILVersion (version: ILVersionInfo) = sprintf "%d.%d.%d.%d" (int version.Major) (int version.Minor) (int version.Build) (int version.Revision)
 
@@ -4255,19 +4106,11 @@
     | I_brcmp _|I_rethrow|I_refanytype|I_ldlen|I_throw|I_initblk _ |I_cpblk _ 
     | I_localloc|I_ret |I_endfilter|I_endfinally|I_arglist
     | I_break
-<<<<<<< HEAD
-    | AI_add    | AI_add_ovf | AI_add_ovf_un | AI_and    | AI_div    | AI_div_un | AI_ceq      | AI_cgt      | AI_cgt_un   | AI_clt     
-    | AI_clt_un  | AI_conv      _ | AI_conv_ovf  _ | AI_conv_ovf_un  _ | AI_mul       | AI_mul_ovf    | AI_mul_ovf_un | AI_rem       | AI_rem_un       
-    | AI_shl       | AI_shr       | AI_shr_un | AI_sub       | AI_sub_ovf   | AI_sub_ovf_un   | AI_xor       | AI_or        | AI_neg       | AI_not       
-    | AI_ldnull    | AI_dup       | AI_pop | AI_ckfinite | AI_nop | AI_ldc       _
-    | I_seqpoint _ | EI_ldlen_multi _ ->  ()
-=======
     | AI_add | AI_add_ovf | AI_add_ovf_un | AI_and | AI_div | AI_div_un | AI_ceq | AI_cgt | AI_cgt_un | AI_clt     
     | AI_clt_un | AI_conv _ | AI_conv_ovf _ | AI_conv_ovf_un _ | AI_mul | AI_mul_ovf | AI_mul_ovf_un | AI_rem | AI_rem_un       
     | AI_shl | AI_shr | AI_shr_un | AI_sub | AI_sub_ovf | AI_sub_ovf_un | AI_xor | AI_or | AI_neg | AI_not       
     | AI_ldnull | AI_dup | AI_pop | AI_ckfinite | AI_nop | AI_ldc _
     | I_seqpoint _ | EI_ldlen_multi _ -> ()
->>>>>>> 88d18d99
   
 and refs_of_il_code s (c: ILCode) = 
     c.Instrs |> Array.iter (refs_of_instr s) 
@@ -4296,15 +4139,9 @@
     
 and refs_of_param s p = refs_of_typ s p.Type 
 
-<<<<<<< HEAD
-and refs_of_return s (rt:ILReturn) = refs_of_typ s rt.Type
-
-and refs_of_mdefs s x =  Seq.iter (refs_of_mdef s) x
-=======
 and refs_of_return s (rt: ILReturn) = refs_of_typ s rt.Type
 
 and refs_of_mdefs s x = Seq.iter (refs_of_mdef s) x
->>>>>>> 88d18d99
     
 and refs_of_event_def s (ed: ILEventDef) = 
     Option.iter (refs_of_typ s) ed.EventType
@@ -4354,11 +4191,7 @@
 
 and refs_of_string _s _ = ()
 
-<<<<<<< HEAD
-and refs_of_types s (types: ILTypeDefs) = Seq.iter  (refs_of_tdef s) types
-=======
 and refs_of_types s (types: ILTypeDefs) = Seq.iter (refs_of_tdef s) types
->>>>>>> 88d18d99
     
 and refs_of_exported_type s (c: ILExportedTypeOrForwarder) = 
     refs_of_custom_attrs s c.CustomAttrs
