--- conflicted
+++ resolved
@@ -521,25 +521,6 @@
         | None -> MetadataTokens.MethodDefinitionHandle 0
         | Some x -> MetadataTokens.MethodDefinitionHandle x
 
-<<<<<<< HEAD
-#if BUILDING_WITH_LKG || BUILD_FROM_SOURCE
-    let deterministicIdProvider isDeterministic  : System.Func<IEnumerable<Blob>, BlobContentId> = 
-#else
-    let deterministicIdProvider isDeterministic  : System.Func<IEnumerable<Blob>, BlobContentId> ? = 
-#endif
-        match isDeterministic with
-        | false -> null
-        | true ->
-            let convert (content: IEnumerable<Blob>) = 
-                use sha = System.Security.Cryptography.SHA1.Create()    // IncrementalHash is core only
-                let hash = content 
-                           |> Seq.collect (fun c -> c.GetBytes().Array |> sha.ComputeHash)
-                           |> Array.ofSeq |> sha.ComputeHash
-                BlobContentId.FromHash hash
-            System.Func<IEnumerable<Blob>, BlobContentId>( convert )
-
-    let serializer = PortablePdbBuilder(metadata, externalRowCounts, entryPoint, deterministicIdProvider isDeterministic)
-=======
     // Compute the contentId for the pdb. Always do it deterministically, since we have to compute the anyway.
     // The contentId is the hash of the ID using whichever algorithm has been specified to the compiler
     let mutable contentHash = Array.empty<byte>
@@ -556,7 +537,6 @@
         System.Func<IEnumerable<Blob>, BlobContentId>(convert)
 
     let serializer = PortablePdbBuilder(metadata, externalRowCounts, entryPoint, idProvider)
->>>>>>> 868b76a7
     let blobBuilder = new BlobBuilder()
     let contentId= serializer.Serialize blobBuilder
     let portablePdbStream = new MemoryStream()
