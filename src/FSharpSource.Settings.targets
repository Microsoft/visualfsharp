--- conflicted
+++ resolved
@@ -106,8 +106,6 @@
     <UpdateXlfOnBuild Condition="'$(CI)' != '1'">true</UpdateXlfOnBuild>
     <XliffTasksVersion>0.2.0-beta-000076</XliffTasksVersion>
 
-<<<<<<< HEAD
-=======
   </PropertyGroup>
 
   <PropertyGroup Condition="'$(MicroBuildAssemblyFileLanguage)' == ''">
@@ -122,13 +120,9 @@
 
     <!-- certain delivered F# VS assemblies use a specific MicroBuildAssemblyVersion, otherwise use FSCoreVersion -->
     <MicroBuildAssemblyVersion Condition="'$(UseVsMicroBuildAssemblyVersion)' == 'true'">$(VSAssemblyVersion)</MicroBuildAssemblyVersion>
->>>>>>> 2a1145aa
-  </PropertyGroup>
-
-  <!-- Default setting. Some get modified later in FSharpSource.targets -->
-  <PropertyGroup>
-<<<<<<< HEAD
-=======
+  </PropertyGroup>
+
+  <PropertyGroup>
     <!-- Settings used all the time -->
     <Tailcalls>true</Tailcalls>
     <TargetDotnetProfile Condition="'$(TargetDotnetProfile)'==''">net40</TargetDotnetProfile>
@@ -150,7 +144,6 @@
 
   <!-- Default setting. Some get modified later in FSharpSource.targets -->
   <PropertyGroup>
->>>>>>> 2a1145aa
     <SkipSigning>false</SkipSigning>
     <UseOpenSourceSign>true</UseOpenSourceSign>
     <SignAssembly>true</SignAssembly>
