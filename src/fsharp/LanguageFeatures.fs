// Copyright (c) Microsoft Corporation. All Rights Reserved. See License.txt in the project root for license information.

/// Coordinating compiler operations - configuration, loading initial context, reporting errors etc.
module internal FSharp.Compiler.Features

open System

//------------------------------------------------------------------------------------------------------------------
// Language version command line switch
//------------------------------------------------------------------------------------------------------------------
// Add your features to this List - in code use languageVersion.SupportsFeature(LanguageFeatures.yourFeature) 
// a return value of false means your feature is not supported by the user's language selection
// All new language features added from now on must be protected by this.
// Note:
//   *  The fslang design process will require a decision about feature name and whether it is required.
//   *  When a feature is assigned a release language, we will scrub the code of feature references and apply
//      the Release Language version.

[<RequireQualifiedAccess>]
type LanguageFeature =
    | SingleUnderscorePattern
    | WildCardInForLoop
    | RelaxWhitespace
    | NameOf
    | ImplicitYield
    | OpenTypeDeclaration
    | DotlessFloat32Literal
    | PackageManagement
    | FromEndSlicing
    | FixedIndexSlice3d4d
    | AndBang
    | NullableOptionalInterop
    | DefaultInterfaceMemberConsumption
    | WitnessPassing
    | InterfacesWithMultipleGenericInstantiation
    | StringInterpolation
    | OverloadsForCustomOperations
    | ExpandedMeasurables
    | StructActivePattern
    | PrintfBinaryFormat
    | UseBindingValueDiscard
<<<<<<< HEAD
    | UnionIsPropertiesVisible
=======
    | NonVariablePatternsToRightOfAsPatterns
>>>>>>> ec3323bb

/// LanguageVersion management
type LanguageVersion (specifiedVersionAsString) =

    // When we increment language versions here preview is higher than current RTM version
    static let languageVersion46 = 4.6m
    static let languageVersion47 = 4.7m
    static let languageVersion50 = 5.0m
    static let previewVersion = 9999m                   // Language version when preview specified
    static let defaultVersion = languageVersion50       // Language version when default specified
    static let latestVersion = defaultVersion           // Language version when latest specified
    static let latestMajorVersion = languageVersion50   // Language version when latestmajor specified

    static let validOptions = [| "preview"; "default"; "latest"; "latestmajor" |]
    static let languageVersions = set [| languageVersion46; languageVersion47 ; languageVersion50 |]

    static let features =
        dict [
            // F# 4.7
            LanguageFeature.SingleUnderscorePattern, languageVersion47
            LanguageFeature.WildCardInForLoop, languageVersion47
            LanguageFeature.RelaxWhitespace, languageVersion47
            LanguageFeature.ImplicitYield, languageVersion47

            // F# 5.0
            LanguageFeature.FixedIndexSlice3d4d, languageVersion50
            LanguageFeature.DotlessFloat32Literal, languageVersion50
            LanguageFeature.AndBang, languageVersion50
            LanguageFeature.NullableOptionalInterop, languageVersion50
            LanguageFeature.DefaultInterfaceMemberConsumption, languageVersion50
            LanguageFeature.OpenTypeDeclaration, languageVersion50
            LanguageFeature.PackageManagement, languageVersion50
            LanguageFeature.WitnessPassing, languageVersion50
            LanguageFeature.InterfacesWithMultipleGenericInstantiation, languageVersion50
            LanguageFeature.NameOf, languageVersion50
            LanguageFeature.StringInterpolation, languageVersion50

            // F# preview
            LanguageFeature.OverloadsForCustomOperations, previewVersion
            LanguageFeature.ExpandedMeasurables, previewVersion
            LanguageFeature.FromEndSlicing, previewVersion
            LanguageFeature.StructActivePattern, previewVersion
            LanguageFeature.PrintfBinaryFormat, previewVersion
            LanguageFeature.UseBindingValueDiscard, previewVersion
<<<<<<< HEAD
            LanguageFeature.UnionIsPropertiesVisible, previewVersion
=======
            LanguageFeature.NonVariablePatternsToRightOfAsPatterns, previewVersion
>>>>>>> ec3323bb
        ]

    let specified =
        match specifiedVersionAsString with
        | "?" -> 0m
        | "preview" -> previewVersion
        | "default" -> defaultVersion
        | "latest" -> latestVersion
        | "latestmajor" -> latestMajorVersion
        | "4.6" -> languageVersion46
        | "4.7" -> languageVersion47
        | "5.0" -> languageVersion50
        | _ -> 0m

    let versionToString v =
        if v = previewVersion then "'preview'"
        else string v

    let specifiedString = versionToString specified

    /// Check if this feature is supported by the selected langversion
    member _.SupportsFeature featureId =
        match features.TryGetValue featureId with
        | true, v -> v <= specified
        | false, _ -> false

    /// Has preview been explicitly specified
    member _.IsPreviewEnabled =
        specified = previewVersion

    /// Does the languageVersion support this version string
    member _.ContainsVersion version =
        match version with
        | "?" | "preview" | "default" | "latest" | "latestmajor" -> true
        | _ -> languageVersions.Contains specified

    /// Get a list of valid strings for help text
    member _.ValidOptions = validOptions

    /// Get a list of valid versions for help text
    member _.ValidVersions =
        [|
            for v in languageVersions |> Seq.sort ->
                sprintf "%M%s" v (if v = defaultVersion then " (Default)" else "")
        |]

    /// Get the specified LanguageVersion
    member _.SpecifiedVersion = specified

    /// Get the specified LanguageVersion as a string
    member _.SpecifiedVersionString = specifiedString

    /// Get a string name for the given feature.
    member _.GetFeatureString feature =
        match feature with
        | LanguageFeature.SingleUnderscorePattern -> FSComp.SR.featureSingleUnderscorePattern()
        | LanguageFeature.WildCardInForLoop -> FSComp.SR.featureWildCardInForLoop()
        | LanguageFeature.RelaxWhitespace -> FSComp.SR.featureRelaxWhitespace()
        | LanguageFeature.NameOf -> FSComp.SR.featureNameOf()
        | LanguageFeature.ImplicitYield -> FSComp.SR.featureImplicitYield()
        | LanguageFeature.OpenTypeDeclaration -> FSComp.SR.featureOpenTypeDeclaration()
        | LanguageFeature.DotlessFloat32Literal -> FSComp.SR.featureDotlessFloat32Literal()
        | LanguageFeature.PackageManagement -> FSComp.SR.featurePackageManagement()
        | LanguageFeature.FromEndSlicing -> FSComp.SR.featureFromEndSlicing()
        | LanguageFeature.FixedIndexSlice3d4d -> FSComp.SR.featureFixedIndexSlice3d4d()
        | LanguageFeature.AndBang -> FSComp.SR.featureAndBang()
        | LanguageFeature.NullableOptionalInterop -> FSComp.SR.featureNullableOptionalInterop()
        | LanguageFeature.DefaultInterfaceMemberConsumption -> FSComp.SR.featureDefaultInterfaceMemberConsumption()
        | LanguageFeature.WitnessPassing -> FSComp.SR.featureWitnessPassing()
        | LanguageFeature.InterfacesWithMultipleGenericInstantiation -> FSComp.SR.featureInterfacesWithMultipleGenericInstantiation()
        | LanguageFeature.StringInterpolation -> FSComp.SR.featureStringInterpolation()
        | LanguageFeature.OverloadsForCustomOperations -> FSComp.SR.featureOverloadsForCustomOperations()
        | LanguageFeature.ExpandedMeasurables -> FSComp.SR.featureExpandedMeasurables()
        | LanguageFeature.StructActivePattern -> FSComp.SR.featureStructActivePattern()
        | LanguageFeature.PrintfBinaryFormat -> FSComp.SR.featurePrintfBinaryFormat()
        | LanguageFeature.UseBindingValueDiscard -> FSComp.SR.featureDiscardUseValue()
<<<<<<< HEAD
        | LanguageFeature.UnionIsPropertiesVisible -> FSComp.SR.featureUnionIsPropertiesVisible()
=======
        | LanguageFeature.NonVariablePatternsToRightOfAsPatterns -> FSComp.SR.featureNonVariablePatternsToRightOfAsPatterns()
>>>>>>> ec3323bb

    /// Get a version string associated with the given feature.
    member _.GetFeatureVersionString feature =
        match features.TryGetValue feature with
        | true, v -> versionToString v
        | _ -> invalidArg "feature" "Internal error: Unable to find feature."<|MERGE_RESOLUTION|>--- conflicted
+++ resolved
@@ -39,11 +39,8 @@
     | StructActivePattern
     | PrintfBinaryFormat
     | UseBindingValueDiscard
-<<<<<<< HEAD
     | UnionIsPropertiesVisible
-=======
     | NonVariablePatternsToRightOfAsPatterns
->>>>>>> ec3323bb
 
 /// LanguageVersion management
 type LanguageVersion (specifiedVersionAsString) =
@@ -88,11 +85,8 @@
             LanguageFeature.StructActivePattern, previewVersion
             LanguageFeature.PrintfBinaryFormat, previewVersion
             LanguageFeature.UseBindingValueDiscard, previewVersion
-<<<<<<< HEAD
             LanguageFeature.UnionIsPropertiesVisible, previewVersion
-=======
             LanguageFeature.NonVariablePatternsToRightOfAsPatterns, previewVersion
->>>>>>> ec3323bb
         ]
 
     let specified =
@@ -169,11 +163,8 @@
         | LanguageFeature.StructActivePattern -> FSComp.SR.featureStructActivePattern()
         | LanguageFeature.PrintfBinaryFormat -> FSComp.SR.featurePrintfBinaryFormat()
         | LanguageFeature.UseBindingValueDiscard -> FSComp.SR.featureDiscardUseValue()
-<<<<<<< HEAD
         | LanguageFeature.UnionIsPropertiesVisible -> FSComp.SR.featureUnionIsPropertiesVisible()
-=======
         | LanguageFeature.NonVariablePatternsToRightOfAsPatterns -> FSComp.SR.featureNonVariablePatternsToRightOfAsPatterns()
->>>>>>> ec3323bb
 
     /// Get a version string associated with the given feature.
     member _.GetFeatureVersionString feature =
