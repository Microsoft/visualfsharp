// Copyright (c) Microsoft Corporation. All Rights Reserved. See License.txt in the project root for license information.

/// Coordinating compiler operations - configuration, loading initial context, reporting errors etc.
module internal FSharp.Compiler.Features

open System

//------------------------------------------------------------------------------------------------------------------
// Language version command line switch
//------------------------------------------------------------------------------------------------------------------
// Add your features to this List - in code use languageVersion.SupportsFeature(LanguageFeatures.yourFeature) 
// a return value of false means your feature is not supported by the user's language selection
// All new language features added from now on must be protected by this.
// Note:
//   *  The fslang design process will require a decision about feature name and whether it is required.
//   *  When a feature is assigned a release language, we will scrub the code of feature references and apply
//      the Release Language version.

[<RequireQualifiedAccess>]
type LanguageFeature =
    | SingleUnderscorePattern
    | WildCardInForLoop
    | RelaxWhitespace
    | NameOf
    | ImplicitYield
    | OpenStaticClasses
<<<<<<< HEAD
    | NullableOptionalInterop
=======
    | DotlessFloat32Literal
    | PackageManagement
    | FromEndSlicing
    | FixedIndexSlice3d4d
>>>>>>> f7ef22af

/// LanguageVersion management
type LanguageVersion (specifiedVersionAsString) =

    // When we increment language versions here preview is higher than current RTM version
    static let languageVersion46 = 4.6m
    static let languageVersion47 = 4.7m
    static let languageVersion50 = 5.0m
    static let previewVersion = 9999m                   // Language version when preview specified
    static let defaultVersion = languageVersion47       // Language version when default specified
    static let latestVersion = defaultVersion           // Language version when latest specified
    static let latestMajorVersion = languageVersion47   // Language version when latestmajor specified

    static let validOptions = [| "preview"; "default"; "latest"; "latestmajor" |]
    static let languageVersions = set [| languageVersion46; languageVersion47 (*; languageVersion50 *) |]

    static let features =
        dict [
            // F# 4.7
            LanguageFeature.SingleUnderscorePattern, languageVersion47
            LanguageFeature.WildCardInForLoop, languageVersion47
            LanguageFeature.RelaxWhitespace, languageVersion47
            LanguageFeature.ImplicitYield, languageVersion47

            // F# 5.0
            LanguageFeature.FixedIndexSlice3d4d, languageVersion50
            LanguageFeature.FromEndSlicing, languageVersion50

            // F# preview
            LanguageFeature.NameOf, previewVersion
            LanguageFeature.OpenStaticClasses, previewVersion
<<<<<<< HEAD
            LanguageFeature.NullableOptionalInterop, previewVersion
=======
            LanguageFeature.DotlessFloat32Literal, languageVersion50
            LanguageFeature.PackageManagement, previewVersion
>>>>>>> f7ef22af
        ]

    let specified =
        match specifiedVersionAsString with
        | "?" -> 0m
        | "preview" -> previewVersion
        | "default" -> defaultVersion
        | "latest" -> latestVersion
        | "latestmajor" -> latestMajorVersion
        | "4.6" -> languageVersion46
        | "4.7" -> languageVersion47
(*      | "5.0" -> languageVersion50    *)
        | _ -> 0m

    /// Check if this feature is supported by the selected langversion
    member __.SupportsFeature featureId =
        match features.TryGetValue featureId with
        | true, v -> v <= specified
        | false, _ -> false

    /// Has preview been explicitly specified
    member __.IsPreviewEnabled =
        specified = previewVersion

    /// Does the languageVersion support this version string
    member __.ContainsVersion version =
        match version with
        | "?" | "preview" | "default" | "latest" | "latestmajor" -> true
        | _ -> languageVersions.Contains specified

    /// Get a list of valid strings for help text
    member __.ValidOptions = validOptions

    /// Get a list of valid versions for help text
    member __.ValidVersions =
        [|
            for v in languageVersions |> Seq.sort ->
                sprintf "%M%s" v (if v = defaultVersion then " (Default)" else "")
        |]

    /// Get the specified LanguageVersion
    member __.SpecifiedVersion = specified<|MERGE_RESOLUTION|>--- conflicted
+++ resolved
@@ -24,14 +24,11 @@
     | NameOf
     | ImplicitYield
     | OpenStaticClasses
-<<<<<<< HEAD
-    | NullableOptionalInterop
-=======
     | DotlessFloat32Literal
     | PackageManagement
     | FromEndSlicing
     | FixedIndexSlice3d4d
->>>>>>> f7ef22af
+    | NullableOptionalInterop
 
 /// LanguageVersion management
 type LanguageVersion (specifiedVersionAsString) =
@@ -63,12 +60,9 @@
             // F# preview
             LanguageFeature.NameOf, previewVersion
             LanguageFeature.OpenStaticClasses, previewVersion
-<<<<<<< HEAD
-            LanguageFeature.NullableOptionalInterop, previewVersion
-=======
             LanguageFeature.DotlessFloat32Literal, languageVersion50
             LanguageFeature.PackageManagement, previewVersion
->>>>>>> f7ef22af
+            LanguageFeature.NullableOptionalInterop, previewVersion
         ]
 
     let specified =
