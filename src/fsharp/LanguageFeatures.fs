// Copyright (c) Microsoft Corporation. All Rights Reserved. See License.txt in the project root for license information.

/// Coordinating compiler operations - configuration, loading initial context, reporting errors etc.
module internal FSharp.Compiler.Features

open System

//------------------------------------------------------------------------------------------------------------------
// Language version command line switch
//------------------------------------------------------------------------------------------------------------------
// Add your features to this List - in code use languageVersion.SupportsFeature(LanguageFeatures.yourFeature) 
// a return value of false means your feature is not supported by the user's language selection
// All new language features added from now on must be protected by this.
// Note:
//   *  The fslang design process will require a decision about feature name and whether it is required.
//   *  When a feature is assigned a release language, we will scrub the code of feature references and apply
//      the Release Language version.

[<RequireQualifiedAccess>]
type LanguageFeature =
    | SingleUnderscorePattern
    | WildCardInForLoop
    | RelaxWhitespace
    | NameOf
    | ImplicitYield
    | OpenStaticClasses
    | DotlessFloat32Literal
    | PackageManagement
    | FromEndSlicing
    | FixedIndexSlice3d4d
    | AndBang
    | ResumableStateMachines
    | NullableOptionalInterop
    | DefaultInterfaceMemberConsumption
    | WitnessPassing

/// LanguageVersion management
type LanguageVersion (specifiedVersionAsString) =

    // When we increment language versions here preview is higher than current RTM version
    static let languageVersion46 = 4.6m
    static let languageVersion47 = 4.7m
    static let languageVersion50 = 5.0m
    static let previewVersion = 9999m                   // Language version when preview specified
    static let defaultVersion = languageVersion47       // Language version when default specified
    static let latestVersion = defaultVersion           // Language version when latest specified
    static let latestMajorVersion = languageVersion47   // Language version when latestmajor specified

    static let validOptions = [| "preview"; "default"; "latest"; "latestmajor" |]
    static let languageVersions = set [| languageVersion46; languageVersion47 ; languageVersion50 |]

    static let features =
        dict [
            // F# 4.7
            LanguageFeature.SingleUnderscorePattern, languageVersion47
            LanguageFeature.WildCardInForLoop, languageVersion47
            LanguageFeature.RelaxWhitespace, languageVersion47
            LanguageFeature.ImplicitYield, languageVersion47

            // F# 5.0
            LanguageFeature.FixedIndexSlice3d4d, languageVersion50
            LanguageFeature.DotlessFloat32Literal, languageVersion50
            LanguageFeature.AndBang, languageVersion50
            LanguageFeature.NullableOptionalInterop, languageVersion50
            LanguageFeature.DefaultInterfaceMemberConsumption, languageVersion50

            // F# preview
            LanguageFeature.FromEndSlicing, previewVersion
            LanguageFeature.OpenStaticClasses, previewVersion
            LanguageFeature.PackageManagement, previewVersion
<<<<<<< HEAD
=======
            LanguageFeature.AndBang, previewVersion
            LanguageFeature.ResumableStateMachines, previewVersion
            LanguageFeature.NullableOptionalInterop, previewVersion
            LanguageFeature.DefaultInterfaceMemberConsumption, previewVersion
>>>>>>> 3656632b
            LanguageFeature.WitnessPassing, previewVersion
            LanguageFeature.NameOf, previewVersion
        ]

    let specified =
        match specifiedVersionAsString with
        | "?" -> 0m
        | "preview" -> previewVersion
        | "default" -> defaultVersion
        | "latest" -> latestVersion
        | "latestmajor" -> latestMajorVersion
        | "4.6" -> languageVersion46
        | "4.7" -> languageVersion47
        | "5.0" -> languageVersion50
        | _ -> 0m

    let versionToString v =
        if v = previewVersion then "'preview'"
        else string v

    let specifiedString = versionToString specified

    /// Check if this feature is supported by the selected langversion
    member _.SupportsFeature featureId =
        match features.TryGetValue featureId with
        | true, v -> v <= specified
        | false, _ -> false

    /// Has preview been explicitly specified
    member _.IsPreviewEnabled =
        specified = previewVersion

    /// Does the languageVersion support this version string
    member _.ContainsVersion version =
        match version with
        | "?" | "preview" | "default" | "latest" | "latestmajor" -> true
        | _ -> languageVersions.Contains specified

    /// Get a list of valid strings for help text
    member _.ValidOptions = validOptions

    /// Get a list of valid versions for help text
    member _.ValidVersions =
        [|
            for v in languageVersions |> Seq.sort ->
                sprintf "%M%s" v (if v = defaultVersion then " (Default)" else "")
        |]

    /// Get the specified LanguageVersion
    member _.SpecifiedVersion = specified

    /// Get the specified LanguageVersion as a string
    member _.SpecifiedVersionString = specifiedString

    /// Get a string name for the given feature.
    member _.GetFeatureString feature =
        match feature with
        | LanguageFeature.SingleUnderscorePattern -> FSComp.SR.featureSingleUnderscorePattern()
        | LanguageFeature.WildCardInForLoop -> FSComp.SR.featureWildCardInForLoop()
        | LanguageFeature.RelaxWhitespace -> FSComp.SR.featureRelaxWhitespace()
        | LanguageFeature.NameOf -> FSComp.SR.featureNameOf()
        | LanguageFeature.ImplicitYield -> FSComp.SR.featureImplicitYield()
        | LanguageFeature.OpenStaticClasses -> FSComp.SR.featureOpenStaticClasses()
        | LanguageFeature.DotlessFloat32Literal -> FSComp.SR.featureDotlessFloat32Literal()
        | LanguageFeature.PackageManagement -> FSComp.SR.featurePackageManagement()
        | LanguageFeature.FromEndSlicing -> FSComp.SR.featureFromEndSlicing()
        | LanguageFeature.FixedIndexSlice3d4d -> FSComp.SR.featureFixedIndexSlice3d4d()
        | LanguageFeature.AndBang -> FSComp.SR.featureAndBang()
        | LanguageFeature.ResumableStateMachines -> FSComp.SR.featureResumableStateMachines()
        | LanguageFeature.NullableOptionalInterop -> FSComp.SR.featureNullableOptionalInterop()
        | LanguageFeature.DefaultInterfaceMemberConsumption -> FSComp.SR.featureDefaultInterfaceMemberConsumption()
        | LanguageFeature.WitnessPassing -> FSComp.SR.featureWitnessPassing()

    /// Get a version string associated with the given feature.
    member _.GetFeatureVersionString feature =
        match features.TryGetValue feature with
        | true, v -> versionToString v
        | _ -> invalidArg "feature" "Internal error: Unable to find feature."<|MERGE_RESOLUTION|>--- conflicted
+++ resolved
@@ -68,13 +68,7 @@
             LanguageFeature.FromEndSlicing, previewVersion
             LanguageFeature.OpenStaticClasses, previewVersion
             LanguageFeature.PackageManagement, previewVersion
-<<<<<<< HEAD
-=======
-            LanguageFeature.AndBang, previewVersion
             LanguageFeature.ResumableStateMachines, previewVersion
-            LanguageFeature.NullableOptionalInterop, previewVersion
-            LanguageFeature.DefaultInterfaceMemberConsumption, previewVersion
->>>>>>> 3656632b
             LanguageFeature.WitnessPassing, previewVersion
             LanguageFeature.NameOf, previewVersion
         ]
