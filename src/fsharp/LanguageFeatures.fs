--- conflicted
+++ resolved
@@ -18,25 +18,13 @@
 
 [<RequireQualifiedAccess>]
 type LanguageFeature =
-<<<<<<< HEAD
-    | PreviewVersion = 0
-    | LanguageVersion46 = 1
-    | LanguageVersion47 = 2
-    | SingleUnderscorePattern = 3
-    | WildCardInForLoop = 4
-    | RelaxWhitespace = 5
-    | NameOf = 6
-    | ImplicitYield = 7
-    | OpenStaticClasses = 8
-    | NullableOptionalInterop = 1075 // number is RFC
-=======
     | SingleUnderscorePattern
     | WildCardInForLoop
     | RelaxWhitespace
     | NameOf
     | ImplicitYield
     | OpenStaticClasses
->>>>>>> 57b72068
+    | NullableOptionalInterop
 
 /// LanguageVersion management
 type LanguageVersion (specifiedVersionAsString) =
