// Copyright (c) Microsoft Corporation. All Rights Reserved. See License.txt in the project root for license information.

/// Coordinating compiler operations - configuration, loading initial context, reporting errors etc.
module internal FSharp.Compiler.Features

open System

//------------------------------------------------------------------------------------------------------------------
// Language version command line switch
//------------------------------------------------------------------------------------------------------------------
// Add your features to this List - in code use languageVersion.SupportsFeature(LanguageFeatures.yourFeature) 
// a return value of false means your feature is not supported by the user's language selection
// All new language features added from now on must be protected by this.
// Note:
//   *  The fslang design process will require a decision about feature name and whether it is required.
//   *  When a feature is assigned a release language, we will scrub the code of feature references and apply
//      the Release Language version.

/// LanguageFeature enumeration
[<RequireQualifiedAccess>]
type LanguageFeature =
<<<<<<< HEAD
    | LanguageVersion46 = 0
    | LanguageVersion47 = 1
    | SingleUnderscorePattern = 2
    | WildCardInForLoop = 3
    | RelaxWhitespace = 4
    | NameOf = 5
    | DefaultInterfaceMethodsInterop = 6
    | ImplicitYield = 7
=======
    | PreviewVersion = 0
    | LanguageVersion46 = 1
    | LanguageVersion47 = 2
    | SingleUnderscorePattern = 3
    | WildCardInForLoop = 4
    | RelaxWhitespace = 5
    | NameOf = 6
    | ImplicitYield = 7
    | OpenStaticClasses = 8
>>>>>>> f5f7f0f3


/// LanguageVersion management
type LanguageVersion (specifiedVersion) =

    // When we increment language versions here preview is higher than current RTM version
    static let languageVersion46 = 4.6m
    static let languageVersion47 = 4.7m
    static let previewVersion = 9999m                   // Language version when preview specified
    static let defaultVersion = languageVersion47       // Language version when default specified
    static let latestVersion = defaultVersion           // Language version when latest specified
    static let latestMajorVersion = languageVersion46   // Language version when latestmajor specified

    static let validOptions = [| "preview"; "default"; "latest"; "latestmajor" |]
    static let languageVersions = set [| languageVersion46; languageVersion47 |]

    static let features = dict [|
        // Add new LanguageVersions here ...
<<<<<<< HEAD
        LanguageFeature.LanguageVersion47, 4.7m
        LanguageFeature.LanguageVersion46, 4.6m
        LanguageFeature.SingleUnderscorePattern, previewVersion
        LanguageFeature.WildCardInForLoop, previewVersion
        LanguageFeature.RelaxWhitespace, previewVersion
        LanguageFeature.NameOf, previewVersion
        LanguageFeature.DefaultInterfaceMethodsInterop, previewVersion
        LanguageFeature.ImplicitYield, previewVersion
        // Add new LanguageFeatures here ...
=======
        LanguageFeature.LanguageVersion46, languageVersion46
        LanguageFeature.LanguageVersion47, languageVersion47
        LanguageFeature.PreviewVersion, previewVersion
        LanguageFeature.SingleUnderscorePattern, languageVersion47
        LanguageFeature.WildCardInForLoop, languageVersion47
        LanguageFeature.RelaxWhitespace, languageVersion47
        LanguageFeature.NameOf, languageVersion47
        LanguageFeature.ImplicitYield, languageVersion47
        LanguageFeature.OpenStaticClasses, languageVersion47
>>>>>>> f5f7f0f3
        |]

    let specified =
        match specifiedVersion with
        | "?" -> 0m
        | "preview" -> previewVersion
        | "default" -> latestVersion
        | "latest" -> latestVersion
        | "latestmajor" -> latestMajorVersion
        | _ ->
            match Decimal.TryParse(specifiedVersion) with
            | true, v -> v
            | _ -> 0m

    /// Check if this feature is supported by the selected langversion
    member __.SupportsFeature featureId =
        match features.TryGetValue featureId with
        | true, v -> v <= specified
        | false, _ -> false

    /// Does the languageVersion support this version string
    member __.ContainsVersion version =
        match version with
        | "?" | "preview" | "default" | "latest" | "latestmajor" -> true
        | _ -> 
            match Decimal.TryParse(specifiedVersion) with
            | true, v -> languageVersions.Contains v
            | _ -> false

    /// Get a list of valid strings for help text
    member __.ValidOptions = validOptions

    /// Get a list of valid versions for help text
    member __.ValidVersions = [|
        for v in languageVersions |> Seq.sort do
            let label = if v = defaultVersion then " (Default)" else ""
            yield sprintf "%M%s" v label
            |]<|MERGE_RESOLUTION|>--- conflicted
+++ resolved
@@ -19,16 +19,6 @@
 /// LanguageFeature enumeration
 [<RequireQualifiedAccess>]
 type LanguageFeature =
-<<<<<<< HEAD
-    | LanguageVersion46 = 0
-    | LanguageVersion47 = 1
-    | SingleUnderscorePattern = 2
-    | WildCardInForLoop = 3
-    | RelaxWhitespace = 4
-    | NameOf = 5
-    | DefaultInterfaceMethodsInterop = 6
-    | ImplicitYield = 7
-=======
     | PreviewVersion = 0
     | LanguageVersion46 = 1
     | LanguageVersion47 = 2
@@ -36,9 +26,9 @@
     | WildCardInForLoop = 4
     | RelaxWhitespace = 5
     | NameOf = 6
-    | ImplicitYield = 7
-    | OpenStaticClasses = 8
->>>>>>> f5f7f0f3
+    | DefaultInterfaceMethodsInterop = 7
+    | ImplicitYield = 8
+    | OpenStaticClasses = 9
 
 
 /// LanguageVersion management
@@ -57,17 +47,6 @@
 
     static let features = dict [|
         // Add new LanguageVersions here ...
-<<<<<<< HEAD
-        LanguageFeature.LanguageVersion47, 4.7m
-        LanguageFeature.LanguageVersion46, 4.6m
-        LanguageFeature.SingleUnderscorePattern, previewVersion
-        LanguageFeature.WildCardInForLoop, previewVersion
-        LanguageFeature.RelaxWhitespace, previewVersion
-        LanguageFeature.NameOf, previewVersion
-        LanguageFeature.DefaultInterfaceMethodsInterop, previewVersion
-        LanguageFeature.ImplicitYield, previewVersion
-        // Add new LanguageFeatures here ...
-=======
         LanguageFeature.LanguageVersion46, languageVersion46
         LanguageFeature.LanguageVersion47, languageVersion47
         LanguageFeature.PreviewVersion, previewVersion
@@ -76,8 +55,8 @@
         LanguageFeature.RelaxWhitespace, languageVersion47
         LanguageFeature.NameOf, languageVersion47
         LanguageFeature.ImplicitYield, languageVersion47
+        LanguageFeature.DefaultInterfaceMethodsInterop, previewVersion
         LanguageFeature.OpenStaticClasses, languageVersion47
->>>>>>> f5f7f0f3
         |]
 
     let specified =
