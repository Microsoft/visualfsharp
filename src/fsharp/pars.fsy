// Copyright (c) Microsoft Corporation.  All Rights Reserved.  See License.txt in the project root for license information.

%{

#nowarn "1182"  // generated code has lots of unused "parseState"

open Internal.Utilities

open FSharp.Compiler.AbstractIL
open FSharp.Compiler.AbstractIL.Internal
open FSharp.Compiler.AbstractIL.Internal.Library
open FSharp.Compiler
open Internal.Utilities.Text.Parsing

open System
open FSharp.Compiler.Range
open FSharp.Compiler.Ast
open FSharp.Compiler.Lib
open FSharp.Compiler.PrettyNaming
open FSharp.Compiler.ErrorLogger
open FSharp.Compiler.Features

#if DEBUG
let debugPrint(s) =
    if Internal.Utilities.Text.Parsing.Flags.debug then 
        printfn "\n%s" s
#else
let debugPrint(s) = ignore s
#endif

let exprFromParseError (e:SynExpr) = SynExpr.FromParseError (e,e.Range)
let patFromParseError (e:SynPat) = SynPat.FromParseError(e, e.Range)

let mkSynOptionalExpr (m: range) xopt = 
    let m = m.MakeSynthetic()
    match xopt with 
    | None -> mkSynLidGet m Ast.FSharpLib.CorePath "None"
    | Some x  -> SynExpr.App (ExprAtomicFlag.NonAtomic, false, mkSynLidGet m Ast.FSharpLib.CorePath "Some",x,m)

// record bindings returned by the recdExprBindings rule has shape:
// (binding, separator-before-this-binding)
// this function converts arguments from form
// binding1 (binding2*sep1, binding3*sep2...) sepN
// to form
// binding1*sep1, binding2*sep2
let rebindRanges first fields lastSep = 
    let rec run (name, value) l acc = 
        match l with
        | [] -> List.rev ((name, value, lastSep) :: acc)
        | (f, m) :: xs -> run f xs ((name, value, m) :: acc)
    run first fields []

let mkUnderscoreRecdField m = LongIdentWithDots([ident("_", m)], []), false
let mkRecdField lidwd = lidwd, true

let mkSynDoBinding (vis,strict,expr,m) = 
    match vis with
    | Some vis -> errorR(Error(FSComp.SR.parsDoCannotHaveVisibilityDeclarations (vis.ToString()),m))
    | None -> ()
    Binding (None,
             (if strict then DoBinding else StandaloneExpression),
             false,false,[],PreXmlDoc.Empty,SynInfo.emptySynValData,
             (if strict then SynPat.Const(SynConst.Unit,m) else SynPat.Wild m),
             None,expr,m,NoSequencePointAtDoBinding)

let mkSynDoDecl (e: SynExpr) = 
    let spExpr = if IsControlFlowExpression e then NoSequencePointAtDoBinding else SequencePointAtBinding e.Range in
    SynModuleDecl.DoExpr(spExpr, e, e.Range)

let addAttribs attrs p =  SynPat.Attrib(p,attrs,p.Range)


// This function is called by the generated parser code. Returning initiates error recovery 
// It must be called precisely "parse_error_rich"
let parse_error_rich = Some (fun (ctxt: ParseErrorContext<_>) -> 
    errorR(SyntaxError(box ctxt, ctxt.ParseState.LexBuffer.LexemeRange)))

let reportParseErrorAt m s = errorR(Error(s,m))

let unionRangeWithPos (r:range) p =
    let r2 = mkRange r.FileName p p
    unionRanges r r2

let raiseParseErrorAt m s = 
    reportParseErrorAt m s; 
    // This initiates error recovery
    raise RecoverableParseError 

let checkEndOfFileError t = 
  match t with 
  | LexCont.IfDefSkip(_,_,m)                      -> reportParseErrorAt m (FSComp.SR.parsEofInHashIf())
  | LexCont.String (_,m)                          -> reportParseErrorAt m (FSComp.SR.parsEofInString())
  | LexCont.TripleQuoteString (_,m)               -> reportParseErrorAt m (FSComp.SR.parsEofInTripleQuoteString())
  | LexCont.VerbatimString (_,m)                  -> reportParseErrorAt m (FSComp.SR.parsEofInVerbatimString())
  | LexCont.Comment (_,_,m)                       -> reportParseErrorAt m (FSComp.SR.parsEofInComment())
  | LexCont.SingleLineComment (_,_,m)             -> reportParseErrorAt m (FSComp.SR.parsEofInComment())
  | LexCont.StringInComment (_,_,m)               -> reportParseErrorAt m (FSComp.SR.parsEofInStringInComment())
  | LexCont.VerbatimStringInComment (_,_,m)       -> reportParseErrorAt m (FSComp.SR.parsEofInVerbatimStringInComment())
  | LexCont.TripleQuoteStringInComment (_,_,m)    -> reportParseErrorAt m (FSComp.SR.parsEofInTripleQuoteStringInComment())
  | LexCont.MLOnly (_,m)                          -> reportParseErrorAt m (FSComp.SR.parsEofInIfOcaml())
  | LexCont.EndLine(LexerEndlineContinuation.Skip(_,_,m)) -> reportParseErrorAt m (FSComp.SR.parsEofInDirective())
  | LexCont.EndLine(LexerEndlineContinuation.Token(stack))
  | LexCont.Token(stack) -> 
      match stack with 
      | [] -> ()
      | (_,m) :: _  -> reportParseErrorAt m (FSComp.SR.parsNoHashEndIfFound())

//                BindingSetPreAttrs(letRange, isRec, isUse, builderFunction, wholeRange)
type BindingSet = BindingSetPreAttrs of range * bool * bool * (SynAttributes -> SynAccess option -> SynAttributes * SynBinding list) * range

let mkClassMemberLocalBindings(isStatic,initialRangeOpt,attrs,vis,BindingSetPreAttrs(_,isRec,isUse,declsPreAttrs,bindingSetRange)) = 
   let ignoredFreeAttrs,decls = declsPreAttrs attrs vis
   let wholeRange = 
       match initialRangeOpt with 
       | None -> bindingSetRange
       | Some m -> unionRanges m bindingSetRange
   if not (isNil ignoredFreeAttrs) then warning(Error(FSComp.SR.parsAttributesIgnored(),wholeRange));
   if isUse then errorR(Error(FSComp.SR.parsUseBindingsIllegalInImplicitClassConstructors(),wholeRange))
   SynMemberDefn.LetBindings (decls,isStatic,isRec,wholeRange)

let mkLocalBindings (mWhole,BindingSetPreAttrs(_,isRec,isUse,declsPreAttrs,_),body) = 
   let ignoredFreeAttrs,decls = declsPreAttrs [] None 
   if not (isNil ignoredFreeAttrs) then warning(Error(FSComp.SR.parsAttributesIgnored(),mWhole))
   SynExpr.LetOrUse (isRec,isUse,decls,body,mWhole) 

let mkDefnBindings (mWhole,BindingSetPreAttrs(_,isRec,isUse,declsPreAttrs,_bindingSetRange),attrs,vis,attrsm) = 
    if isUse then warning(Error(FSComp.SR.parsUseBindingsIllegalInModules(),mWhole))
    let freeAttrs,decls = declsPreAttrs attrs vis 
    let letDecls = [ SynModuleDecl.Let (isRec,decls,mWhole) ] 
    let attrDecls = if not (isNil freeAttrs) then [ SynModuleDecl.Attributes (freeAttrs,attrsm) ] else [] 
    attrDecls @ letDecls

let idOfPat (parseState:IParseState) m p = 
    match p with
    | SynPat.Wild r when parseState.LexBuffer.SupportsFeature LanguageFeature.WildCardInForLoop ->
        mkSynId r "_"
    | SynPat.Named (SynPat.Wild _,id,false,_,_) -> id
    | SynPat.LongIdent(LongIdentWithDots([id],_),_,None, SynConstructorArgs.Pats [], None,_) -> id
    | _ -> raiseParseErrorAt m (FSComp.SR.parsIntegerForLoopRequiresSimpleIdentifier())

let checkForMultipleAugmentations m a1 a2 = 
    if not (isNil a1) && not (isNil a2) then raiseParseErrorAt m (FSComp.SR.parsOnlyOneWithAugmentationAllowed())
    a1 @ a2

let grabXmlDoc(parseState:IParseState,elemIdx) = 
    LexbufLocalXmlDocStore.GrabXmlDocBeforeMarker(parseState.LexBuffer,rhs parseState elemIdx)

let unionRangeWithListBy projectRangeFromThing m listOfThing = 
    (m, listOfThing) ||> List.fold (fun m thing -> unionRanges m (projectRangeFromThing thing))

let rangeOfNonNilAttrs(attrs:SynAttributes) =
    (attrs.Head.Range,attrs.Tail) ||> unionRangeWithListBy (fun a -> a.Range)

let rangeOfLongIdent(lid:LongIdent) =
    System.Diagnostics.Debug.Assert(not lid.IsEmpty, "the parser should never produce a long-id that is the empty list") 
    (lid.Head.idRange,lid) ||> unionRangeWithListBy (fun id -> id.idRange) 

%} 

%token <byte[]> BYTEARRAY
%token <string> STRING 
%token <string> KEYWORD_STRING // Like __SOURCE_DIRECTORY__
%token <string> IDENT 
%token <string> INFIX_STAR_STAR_OP 
%token <string> INFIX_COMPARE_OP 
%token <string> INFIX_AT_HAT_OP 
%token <string> INFIX_BAR_OP 
%token <string> PREFIX_OP
%token <string> INFIX_STAR_DIV_MOD_OP 
%token <string> INFIX_AMP_OP 
%token <string> PLUS_MINUS_OP 
%token <string> ADJACENT_PREFIX_OP 
%token <string> FUNKY_OPERATOR_NAME

/* bool indicates if INT8 was 'bad' max_int+1, e.g. '128'  */
%token <sbyte * bool> INT8 
%token <int16 * bool> INT16
%token <int32 * bool> INT32 INT32_DOT_DOT
%token <int64 * bool> INT64

%token <byte> UINT8
%token <uint16> UINT16
%token <uint32> UINT32
%token <uint64> UINT64
%token <uint64> UNATIVEINT
%token <int64> NATIVEINT
%token <single> IEEE32
%token <double> IEEE64
%token <char> CHAR
%token <System.Decimal> DECIMAL 
%token <(string * string)> BIGNUM
%token <bool> LET YIELD YIELD_BANG AND_BANG
%token <bool> LESS GREATER /* here the bool indicates if the tokens are part of a type application or type parameter declaration, e.g. C<int>, detected by the lex filter */
%token <string> PERCENT_OP BINDER 
%token <string * bool> LQUOTE RQUOTE  RQUOTE_DOT 
%token BAR_BAR UPCAST DOWNCAST NULL RESERVED MODULE NAMESPACE DELEGATE CONSTRAINT BASE
%token AND AS ASSERT OASSERT ASR BEGIN DO DONE DOWNTO ELSE ELIF END DOT_DOT
%token EXCEPTION FALSE FOR FUN FUNCTION IF IN JOIN_IN FINALLY DO_BANG 
%token LAZY OLAZY  MATCH MATCH_BANG  MUTABLE NEW OF 
%token OPEN OR REC THEN TO TRUE TRY TYPE VAL INLINE INTERFACE INSTANCE CONST
%token WHEN WHILE WITH HASH AMP AMP_AMP QUOTE LPAREN RPAREN RPAREN_COMING_SOON RPAREN_IS_HERE STAR COMMA RARROW GREATER_BAR_RBRACK LPAREN_STAR_RPAREN
%token QMARK QMARK_QMARK DOT COLON COLON_COLON COLON_GREATER  COLON_QMARK_GREATER COLON_QMARK COLON_EQUALS SEMICOLON 
%token SEMICOLON_SEMICOLON LARROW EQUALS  LBRACK  LBRACK_BAR  LBRACE_BAR  LBRACK_LESS LBRACE
%token BAR_RBRACK BAR_RBRACE UNDERSCORE
%token BAR RBRACK RBRACE RBRACE_COMING_SOON RBRACE_IS_HERE MINUS DOLLAR
%token GREATER_RBRACK STRUCT SIG 
%token STATIC MEMBER CLASS ABSTRACT OVERRIDE DEFAULT CONSTRUCTOR INHERIT 
%token EXTERN VOID PUBLIC PRIVATE INTERNAL GLOBAL

/* for parser 'escape hatch' out of expression context without consuming the 'recover' token */
%token TYPE_COMING_SOON TYPE_IS_HERE MODULE_COMING_SOON MODULE_IS_HERE

/* for high-precedence tyapps and apps */
%token HIGH_PRECEDENCE_BRACK_APP   /* inserted for f[x], but not f [x] */
%token HIGH_PRECEDENCE_PAREN_APP   /* inserted for f(x) and f<int>(x), but not f (x) */
%token HIGH_PRECEDENCE_TYAPP /* inserted for x<y>, but not x<y */

/* for offside rule */
%token <bool> OLET      /* LexFilter #light converts 'LET' tokens to 'OLET' when starting (CtxtLetDecl(blockLet=true)) */
%token <string> OBINDER /* LexFilter #light converts 'BINDER' tokens to 'OBINDER' when starting (CtxtLetDecl(blockLet=true)) */
%token <bool> OAND_BANG /* LexFilter #light converts 'AND_BANG' tokens to 'OAND_BANG' when starting (CtxtLetDecl(blockLet=true)) */
%token ODO              /* LexFilter #light converts 'DO' tokens to 'ODO' */
%token ODO_BANG         /* LexFilter #light converts 'DO_BANG' tokens to 'ODO_BANG' */
%token OTHEN            /* LexFilter #light converts 'THEN' tokens to 'OTHEN' */
%token OELSE            /* LexFilter #light converts 'ELSE' tokens to 'OELSE' except if immeditely followed by 'if', when they become 'ELIF' */
%token OWITH            /* LexFilter #light converts SOME (but not all) 'WITH' tokens to 'OWITH' */ 
%token OFUNCTION        /* LexFilter #light converts 'FUNCTION' tokens to 'OFUNCTION' */ 
%token OFUN             /* LexFilter #light converts 'FUN' tokens to 'OFUN' */


%token ORESET           /* LexFilter uses internally to force a complete reset on a ';;' */

%token OBLOCKBEGIN      /* LexFilter #light inserts for:
                                  - just after first '=' or ':' when in 'CtxtModuleHead', i.e. after 'module' and sequence of dot/identifier/access tokens
                                  - just after first '=' when in 'CtxtMemberHead'
                                  - just after first '=' when in 'CtxtType' 
                                  - just after 'do' in any context (when opening CtxtDo)
                                  - just after 'finally' in any context 
                                  - just after 'with' (when opening CtxtWithAsAugment)
                                  - just after 'else' (when opening CtxtElse)
                                  - just after 'then' (when opening CtxtThen)
                                  - just after 'interface' (when pushing CtxtParen(INTERFACE), i.e. next token is DEFAULT | OVERRIDE | INTERFACE | NEW | TYPE | STATIC | END | MEMBER | ABSTRACT  | INHERIT | LBRACK_LESS)
                                  - just after 'class' (when pushing CtxtParen(CLASS)
                                  - just after 'class' 
                           But not when opening these CtxtSeqBlocks:
                                  - just after first non-dot/identifier token past 'namespace' 
                                  - just after first '=' when in 'CtxtLetDecl' or 'CtxtWithAsLet' 
                                  - just after 'lazy' in any context
                                  - just after '->' in any context                                  
                                  - when opening CtxtNamespaceHead, CtxtModuleHead 
                        */
%token OBLOCKSEP        /* LexFilter #light inserts when transforming CtxtSeqBlock(NotFirstInSeqBlock,_,AddBlockEnd) to CtxtSeqBlock(FirstInSeqBlock,_,AddBlockEnd) on exact alignment */

/*    REVIEW: merge OEND, ODECLEND, OBLOCKEND and ORIGHT_BLOCK_END into one token */
%token OEND             /* LexFilter #light inserts when closing CtxtFun, CtxtMatchClauses, CtxtWithAsLet _        */
%token ODECLEND         /* LexFilter #light inserts when closing CtxtDo and CtxtLetDecl(block) */
%token ORIGHT_BLOCK_END /* LexFilter #light inserts when closing CtxtSeqBlock(_,_,AddOneSidedBlockEnd) */
%token OBLOCKEND OBLOCKEND_COMING_SOON OBLOCKEND_IS_HERE       /* LexFilter #light inserts when closing CtxtSeqBlock(_,_,AddBlockEnd) */

%token OINTERFACE_MEMBER /* inserted for non-paranthetical use of 'INTERFACE', i.e. not INTERFACE/END */
%token FIXED
%token <token> ODUMMY

/* These are artificial */
%token <string> LEX_FAILURE
%token <Ast.LexerWhitespaceContinuation> COMMENT WHITESPACE HASH_LINE HASH_LIGHT INACTIVECODE LINE_COMMENT STRING_TEXT EOF
%token <range * string * Ast.LexerWhitespaceContinuation> HASH_IF HASH_ELSE HASH_ENDIF 

%start signatureFile implementationFile interaction typedSeqExprEOF typEOF
%type <Ast.SynExpr> typedSeqExprEOF
%type <Ast.ParsedImplFile> implementationFile
%type <Ast.ParsedSigFile> signatureFile
%type <Ast.ParsedFsiInteraction> interaction
%type <Ast.Ident> ident
%type <Ast.SynType> typ typEOF
%type <Ast.SynTypeDefnSig list> tyconSpfns
%type <Ast.SynExpr> patternResult
%type <Ast.SynExpr> declExpr
%type <Ast.SynExpr> minusExpr
%type <Ast.SynExpr> appExpr
%type <Ast.SynExpr> argExpr
%type <Ast.SynExpr> declExprBlock
%type <Ast.SynPat> headBindingPattern
%type <Ast.SynExpr> atomicExprAfterType
%type <Ast.SynExpr> typedSeqExprBlock
%type <Ast.SynExpr * bool> atomicExpr
%type <Ast.SynTypeDefnSimpleRepr> tyconDefnOrSpfnSimpleRepr
%type <(Ast.SynEnumCase, Ast.SynUnionCase) Choice list> unionTypeRepr
%type <Ast.SynMemberDefns> tyconDefnAugmentation
%type <Ast.SynExceptionDefn> exconDefn
%type <Ast.SynExceptionDefnRepr> exconCore
%type <Ast.SynModuleDecl list> moduleDefnsOrExprPossiblyEmptyOrBlock
%type <Ast.LongIdentWithDots> openDecl
%type <Ast.LongIdentWithDots> path
%type <Ast.LongIdentWithDots> pathOp
/*     LESS    GREATER        parsedOk   typeArgs           m for each   mWhole  */
%type <range * range option * bool     * Ast.SynType list * range list * range> typeArgsActual
/*     LESS    GREATER        typeArgs           m for each   mWhole  */
%type <range * range option * Ast.SynType list * range list * range> typeArgsNoHpaDeprecated
%type <Ast.SynTypar> typar

/* About precedence rules: 
 * 
 * Tokens and dummy-terminals are given precedence below (lowest first).
 * A rule has precedence of the first token or the dummy terminal given after %prec.
 * The precedence resolve shift/reduce conflicts:
 *   (a) If either rule has no precedence:
 *       S/R: shift over reduce, and
 *       R/R: reduce earlier rule over later rule.
 *   (b) If both rules have precedence:
 *       S/R: choose highest precedence action (precedence of reduce rule vs shift token)
 *            if same precedence: leftassoc gives reduce, rightassoc gives shift, nonassoc error.
 *       R/R: reduce the rule that comes first (textually first in the yacc file)
 *
 * Advice from: http://dinosaur.compilertools.net/yacc/
 *
 *   'Conflicts resolved by precedence are not counted in the number of S/R and R/R
 *    conflicts reported by Yacc. This means that mistakes in the moduleSpfn of
 *    precedences may disguise errors in the input grammar; it is a good idea to be
 *    sparing with precedences, and use them in an essentially ``cookbook'' fashion,
 *    until some experience has been gained'
 *
 * Observation:
 *   It is possible to eliminate conflicts by giving precedence to rules and tokens.
 *   Dummy tokens can be used for the rule and the tokens also need precedence.
 *   The danger is that giving precedence to the tokens may twist the grammar elsewhere.
 *   Maybe it would be good to assign precedence at given locations, e.g.
 *
 *   order: precShort precLong
 *
 *   rule: TokA TokB %@precShort        {action1}     -- assign prec to rule.
 *       | TokA TokB TokC@precLong TokD {action2}     -- assign prec to TokC at this point.
 *
 * Observation: reduce/reduce
 *   If there is a common prefix with a reduce/reduce conflict,
 *   e.g "OPEN path" for topopens and moduleDefns then can factor
 *   opendef = "OPEN path" which can be on both paths.
 *
 * Debugging and checking precedence rules.
 *   - comment out a rule's %prec and see what conflicts are introduced.
 *
 * Dummy terminals (like prec_type_prefix) can assign precedence to a rule.
 * Doc says rule and (shift) token precedence resolves shift/reduce conflict.
 * It seems like dummy terminals can not assign precedence to the shift,
 * but including the tokens in the precedences below will order them.
 * e.g. prec_type_prefix lower precedence than RARROW, LBRACK, IDENT, STAR (all extend types).
 */

/* start with lowest */

%nonassoc prec_args_error             /* less than RPAREN */
%nonassoc prec_atomexpr_lparen_error  /* less than RPAREN */

%right AS

/* prec_wheretyp_prefix = "where typ" lower than extensions, i.e. "WHEN" */
%nonassoc prec_wheretyp_prefix        /* lower than WHEN and RPAREN */
%nonassoc RPAREN RPAREN_COMING_SOON RPAREN_IS_HERE

%right WHEN

/* prec_pat_pat_action = "pattern when expr -> expr"
 * Lower than match extensions - i.e. BAR.
 */
%nonassoc prec_pat_pat_action          /* lower than BAR */

/* "a then b" as an object constructor is very low precedence */
/* Lower than "if a then b" */
%left prec_then_before
%nonassoc prec_then_if 
%left  BAR

%right SEMICOLON  prec_semiexpr_sep OBLOCKSEP
%right prec_defn_sep

/* prec_atompat_pathop = precedence of at atomic pattern, e.g "Constructor".
 * Lower than possible pattern extensions, so "pathOp . extension" does shift not reduce.
 * possible extensions are:
 *  - constant terminals.
 *  - null
 *  - LBRACK = [
 *  - TRUE,FALSE
 */
%nonassoc prec_atompat_pathop
%nonassoc INT8 UINT8 INT16 UINT16 INT32 UINT32 INT64 UINT64 NATIVEINT UNATIVEINT IEEE32 IEEE64 CHAR KEYWORD_STRING STRING BYTEARRAY BIGNUM DECIMAL
%nonassoc LPAREN LBRACE LBRACK_BAR 
%nonassoc TRUE FALSE UNDERSCORE NULL


/* prec_typ_prefix        lower than "T  -> T  -> T" extensions.
 * prec_tuptyp_prefix     lower than "T * T * T * T" extensions.
 * prec_tuptyptail_prefix lower than "T * T * T * T" extensions.
 * Lower than possible extensions:
 *  - STAR, IDENT, RARROW
 *  - LBRACK = [ - for "base[]" types              
 * Shifts not reduces.
 */
%nonassoc prec_typ_prefix             /* lower than STAR, IDENT, RARROW etc */
%nonassoc prec_tuptyp_prefix          /* ditto */
%nonassoc prec_tuptyptail_prefix      /* ditto */
%nonassoc prec_toptuptyptail_prefix      /* ditto */
        
%right    RARROW
%nonassoc IDENT LBRACK

/* prec_opt_attributes_none = precedence of no attributes
 * These can prefix LET-moduleDefns.
 * Committing to an opt_attribute (reduce) forces the decision that a following LET is a moduleDefn.
 * At the top-level, it could turn out to be an expr, so prefer to shift and find out...
 */
%nonassoc prec_opt_attributes_none    /* lower than LET,NEW */

/* LET,NEW higher than SEMICOLON so shift
 *   "seqExpr = seqExpr; . let x = y in z"
 *   "seqExpr = seqExpr; . new...."
 */
%nonassoc LET NEW

       
/* Redundant dummies: expr_let, expr_function, expr_fun, expr_match */
/* Resolves conflict: expr_try, expr_if */
%nonassoc expr_let
%nonassoc decl_let
%nonassoc expr_function expr_fun expr_match expr_try expr_do
%nonassoc decl_match decl_do
%nonassoc expr_if                     /* lower than ELSE to disambiguate "if _ then if _ then _ else _" */
%nonassoc ELSE   

/* prec_atomtyp_path = precedence of atomType "path"
 * Lower than possible extension "path<T1,T2>" to allow "path . <" shift.
 * Extensions: LESS
 */
%nonassoc prec_atomtyp_path           /* lower than LESS */
%nonassoc prec_atomtyp_get_path       /* lower than LESS */

/* prec_no_more_attr_bindings = precedence of "moreLocalBindings = ."
 * Lower precedence than AND so further bindings are shifted.
 */
%nonassoc prec_no_more_attr_bindings  /* lower than AND */
%nonassoc OPEN

/* prec_interfaces_prefix - lower than extensions, i.e. INTERFACE */
%nonassoc prec_interfaces_prefix      /* lower than INTERFACE */
%nonassoc INTERFACE

%right LARROW 
%right COLON_EQUALS 
%nonassoc pat_tuple expr_tuple
%left COMMA
%nonassoc slice_expr  /* matrix.[e COMMA e] has higher precedence than "e COMMA e" */
%nonassoc DOT_DOT /* for matrix.[1..2,3..4] the ".." has higher precedence than expression "2 COMMA 3" */
%nonassoc slice_comma  /* for matrix.[1..2,3..4] the "," has higher precedence than ".." */
%nonassoc paren_pat_colon
%nonassoc paren_pat_attribs
%left OR BAR_BAR JOIN_IN
%left AND   /* check */
%left AND_BANG   /* check */
%left  AMP AMP_AMP 
%nonassoc pat_conj
%nonassoc expr_not
%left COLON_GREATER  COLON_QMARK_GREATER
%left INFIX_COMPARE_OP DOLLAR LESS GREATER EQUALS  INFIX_BAR_OP INFIX_AMP_OP 
%right INFIX_AT_HAT_OP
%right COLON_COLON
%nonassoc pat_isinst 
%left COLON_QMARK
%left PLUS_MINUS_OP MINUS expr_prefix_plus_minus ADJACENT_PREFIX_OP
%left  INFIX_STAR_DIV_MOD_OP STAR PERCENT_OP
%right INFIX_STAR_STAR_OP
%left  QMARK_QMARK
%left head_expr_adjacent_minus
%left expr_app expr_assert expr_lazy LAZY ASSERT
%left arg_expr_adjacent_minus
%left expr_args
%right matching_bar
%left pat_app
%left pat_args
%left PREFIX_OP
%left DOT QMARK
%left HIGH_PRECEDENCE_BRACK_APP
%left HIGH_PRECEDENCE_PAREN_APP
%left HIGH_PRECEDENCE_TYAPP

%nonassoc prec_interaction_empty

%%

/*--------------------------------------------------------------------------*/
/* F# Interactive */

/* A SEMICOLON_SEMICOLON (or EOF) will mark the end of all interaction blocks. */
/* The end of interaction blocks must be determined without needing to lookahead one more token. */
/* A lookahead token would be dropped between parser calls. See bug 1027. */

/* An interaction in F# Interactive */
interaction:
  | interactiveItemsTerminator
     { IDefns ($1,lhs parseState) }

  | SEMICOLON 
     { warning(Error(FSComp.SR.parsUnexpectedSemicolon(),rhs parseState 1))
       IDefns ([],lhs parseState) }

  | OBLOCKSEP
     { IDefns ([],lhs parseState) }


interactiveTerminator: 
  | SEMICOLON_SEMICOLON {}
  | EOF     { checkEndOfFileError $1 }


/* An group of items considered to be one interaction, plus a terminator */
/* Represents the sequence of items swallowed in one interaction by F# Interactive */
/* It is important to make this as large as possible given the chunk of input */
/* text. More or less identical to 'moduleDefns' but where SEMICOLON_SEMICOLON is */
/* not part of the grammar of topSeps and HASH interactions are not part of */
/* the swalloed blob, since things like #use must be processed separately. */
/* REVIEW: limiting the input chunks until the next # directive can lead to */ 
/* discrepencies between whole-file type checking in FSI and FSC. */

interactiveItemsTerminator:
  | interactiveTerminator  
     { [] }

  | interactiveDefns interactiveTerminator 
     { $1 }

  | interactiveExpr  interactiveTerminator 
     { $1 }

  | interactiveHash  interactiveTerminator 
     { $1 }

  | interactiveDefns interactiveSeparators interactiveItemsTerminator 
     { $1 @ $3 }

  | interactiveExpr  interactiveSeparators interactiveItemsTerminator 
     { $1 @ $3 }

  | interactiveHash  interactiveSeparators interactiveItemsTerminator 
     { $1 @ $3 }


/* A group of definitions as part of in one interaction in F# Interactive */
interactiveDefns:
  | moduleDefn
      { $1 }

  | moduleDefn interactiveDefns
      { $1 @ $2 }


/* An expression as part of one interaction in F# Interactive */
interactiveExpr:
  | opt_attributes opt_declVisibility declExpr
      { match $2 with
        | Some vis -> errorR(Error(FSComp.SR.parsUnexpectedVisibilityDeclaration(vis.ToString()),rhs parseState 3))
        | _ -> ()
        let attrDecls = if not (isNil $1) then [ SynModuleDecl.Attributes ($1, rangeOfNonNilAttrs $1) ] else [] in 
        attrDecls @ [ mkSynDoDecl($3)] }


/* A #directive interaction in F# Interactive */
interactiveHash:      
  | hashDirective 
      { [SynModuleDecl.HashDirective($1,rhs parseState 1)] }


/* One or more separators between interactions in F# Interactive */
interactiveSeparators: 
  | interactiveSeparator                     { } 
  | interactiveSeparator interactiveSeparators { }


/* One separator between interactions in F# Interactive */
interactiveSeparator: 
  | SEMICOLON { } 
  | OBLOCKSEP { }  


/*--------------------------------------------------------------------------*/
/* #directives - used by both F# Interactive directives and #nowarn etc.    */


/* A #directive in a module, namespace or an interaction */
hashDirective:
  | HASH IDENT hashDirectiveArgs                            
     { ParsedHashDirective ($2,$3,lhs parseState) }


/* The arguments to a #directive */
hashDirectiveArgs: 
  | /* EMPTY */
     { [] } 

  | hashDirectiveArgs hashDirectiveArg 
     { $1 @ [$2] }


/* One argument to a #directive */
hashDirectiveArg: 
  | stringOrKeywordString 
      { $1 }
      

/*--------------------------------------------------------------------------*/
/* F# Language Proper - signature files */

/* The contents of a signature file */
signatureFile: 
  | fileNamespaceSpecs EOF 
     { checkEndOfFileError $2; $1 }

  | fileNamespaceSpecs error EOF 
     { $1 }

  /* If this rule fires it is kind of catastrophic: error recovery yields no results! */
  /* This will result in NO intellisense for the file! Ideally we wouldn't need this rule */
  /* Note: the compiler assumes there is at least one "fragment", so an empty one is used (see 4488) */
  | error EOF 
     { let emptySigFileFrag = ParsedSigFileFragment.AnonModule([],rhs parseState 1) in 
       ParsedSigFile ([],[emptySigFileFrag]) }     



/* The start of a module declaration */
moduleIntro: 
  | moduleKeyword opt_access opt_rec path 
      { $3, $4.Lid, grabXmlDoc(parseState,1), $2 }


/* The start of a namespace declaration */
namespaceIntro: 
  | NAMESPACE opt_rec path 
      { $2, $3.Lid, grabXmlDoc(parseState,1)  }


/* The contents of a signature file */
fileNamespaceSpecs: 
  | fileModuleSpec  
      { ParsedSigFile ([],[ ($1 (false,[],PreXmlDoc.Empty)) ]) }

  | fileModuleSpec  fileNamespaceSpecList 
      { // If there are namespaces, the first fileModuleImpl may only contain # directives 
        let decls = 
            match ($1 (false,[],PreXmlDoc.Empty)) with 
            | ParsedSigFileFragment.AnonModule(decls,m) -> decls  
            | ParsedSigFileFragment.NamespaceFragment(_,_,_, decls, _,_,_) -> decls 
            | ParsedSigFileFragment.NamedModule(SynModuleOrNamespaceSig(_,_,_,_,_,_,_,m)) ->
                raiseParseErrorAt m (FSComp.SR.parsOnlyHashDirectivesAllowed())
        let decls = 
            decls |> List.collect (function 
                | (SynModuleSigDecl.HashDirective (hd,_)) -> [hd]
                | d ->  
                     reportParseErrorAt d.Range (FSComp.SR.parsOnlyHashDirectivesAllowed())
                     [])
        ParsedSigFile (decls, $2) } 


fileNamespaceSpecList: 
  | fileNamespaceSpec fileNamespaceSpecList 
     { $1 :: $2 }

  | fileNamespaceSpec 
     { [$1] }

fileNamespaceSpec: 
  | namespaceIntro deprecated_opt_equals fileModuleSpec 
     { let isRec,path,xml = $1 in ($3 (isRec,path,xml)) }


/* The single module declaration that can make up a signature file */
fileModuleSpec: 
  | opt_attributes opt_declVisibility  moduleIntro moduleSpfnsPossiblyEmptyBlock 
    { if Option.isSome $2 then errorR(Error(FSComp.SR.parsVisibilityDeclarationsShouldComePriorToIdentifier(),rhs parseState 2))
      let m2 = rhs parseState 3
      let m = (rhs2 parseState 3 4)
      let isRec,path2,xml,vis = $3 
      (fun (isRec2,path,_) -> 
        if not (isNil path) then errorR(Error(FSComp.SR.parsNamespaceOrModuleNotBoth(),m2))
        let lid = path@path2 
        ParsedSigFileFragment.NamedModule(SynModuleOrNamespaceSig(lid, (isRec || isRec2), NamedModule, $4, xml,$1,vis,m)))  }

  | moduleSpfnsPossiblyEmptyBlock 
    { let m = (rhs parseState 1) 
      (fun (isRec, path, xml) -> 
        match path with 
        | [] -> ParsedSigFileFragment.AnonModule($1, m)  
        | _ -> ParsedSigFileFragment.NamespaceFragment(path, isRec, DeclaredNamespace, $1, xml,[],m))  } 


moduleSpfnsPossiblyEmptyBlock: 
  | moduleSpfnsPossiblyEmpty
      { $1 }

  | OBLOCKBEGIN moduleSpfnsPossiblyEmpty oblockend  opt_OBLOCKSEP
      { $2 }

  | OBLOCKBEGIN moduleSpfnsPossiblyEmpty recover 
       { // The lex filter ensures we can only get a mismatch in OBLOCKBEGIN/OBLOCKEND tokens if there was some other kind of error, hence we don't need to report this error
         // reportParseErrorAt (rhs parseState 1) (FSComp.SR.parsUnClosedBlockInHashLight())   
         $2 
       }

  | OBLOCKBEGIN error oblockend                
       { [] }
      

moduleSpfnsPossiblyEmpty: 
  | moduleSpfns
      { $1 }

  | error
      { [] }

  | /* EMPTY */
      { [] }
      

moduleSpfns: 
  | moduleSpfn  opt_topSeparators moduleSpfns 
     { $1 :: $3 } 

  | error topSeparators moduleSpfns 
     { (* silent recovery *) $3 }

  | moduleSpfn  opt_topSeparators 
     { [$1] } 


moduleSpfn: 
  | hashDirective 
      { SynModuleSigDecl.HashDirective ($1,rhs2 parseState 1 1)  } 

  | valSpfn 
      { $1 }

  | opt_attributes opt_declVisibility moduleIntro colonOrEquals namedModuleAbbrevBlock 
      { if Option.isSome $2 then errorR(Error(FSComp.SR.parsVisibilityDeclarationsShouldComePriorToIdentifier(),rhs parseState 2))
        let isRec, path, xml, vis = $3 
        if isRec then raiseParseErrorAt (rhs parseState 3) (FSComp.SR.parsInvalidUseOfRec())
        if not (isSingleton path) then raiseParseErrorAt (rhs parseState 3) (FSComp.SR.parsModuleAbbreviationMustBeSimpleName())
        if not (isNil $1) then raiseParseErrorAt (rhs parseState 1) (FSComp.SR.parsIgnoreAttributesOnModuleAbbreviation())
        match vis with
        | Some vis -> raiseParseErrorAt (rhs parseState 1) (FSComp.SR.parsIgnoreVisibilityOnModuleAbbreviationAlwaysPrivate(vis.ToString()))
        | _ -> SynModuleSigDecl.ModuleAbbrev(List.head path,$5,rhs2 parseState 3 5) } 

  | opt_attributes opt_declVisibility  moduleIntro colonOrEquals moduleSpecBlock
      { let isRec, path, xml, vis = $3 
        if not (isSingleton path) then raiseParseErrorAt (rhs parseState 3) (FSComp.SR.parsModuleDefnMustBeSimpleName())
        if isRec then raiseParseErrorAt (rhs parseState 3) (FSComp.SR.parsInvalidUseOfRec())
        let info = ComponentInfo($1,[],[],path,xml,false,vis,rhs parseState 3)
        if Option.isSome $2 then errorR(Error(FSComp.SR.parsVisibilityDeclarationsShouldComePriorToIdentifier(),rhs parseState 2))
        SynModuleSigDecl.NestedModule(info, isRec, $5, rhs2 parseState 3 5) }

  | opt_attributes opt_declVisibility  tyconSpfns 
      { if Option.isSome $2 then errorR(Error(FSComp.SR.parsVisibilityDeclarationsShouldComePriorToIdentifier(),rhs parseState 2))
        let (TypeDefnSig(ComponentInfo(cas,a,cs,b,c,d,d2,d3),e,f,g)),rest = 
           match $3 with
           | [] -> raiseParseErrorAt (rhs parseState 3) (FSComp.SR.parsUnexpectedEmptyModuleDefn()) 
           | h :: t -> h,t 
        let tc = (TypeDefnSig(ComponentInfo($1@cas,a,cs,b,c,d,d2,d3),e,f,g))in 
        SynModuleSigDecl.Types (tc :: rest,rhs parseState 3) } 

  | opt_attributes opt_declVisibility exconSpfn
      { if Option.isSome $2 then errorR(Error(FSComp.SR.parsVisibilityDeclarationsShouldComePriorToIdentifier(),rhs parseState 2))
        let (SynExceptionSig(SynExceptionDefnRepr(cas,a,b,c,d,d2),e,f)) = $3 
        let ec = (SynExceptionSig(SynExceptionDefnRepr($1@cas,a,b,c,d,d2),e,f)) 
        SynModuleSigDecl.Exception(ec, rhs parseState 3) }

  | OPEN path 
      { SynModuleSigDecl.Open ($2.Lid, unionRanges (rhs parseState 1) $2.Range) }

valSpfn: 
  | opt_attributes opt_declVisibility VAL opt_attributes opt_inline opt_mutable opt_access nameop opt_explicitValTyparDecls COLON topTypeWithTypeConstraints optLiteralValueSpfn
      { if Option.isSome $2 then errorR(Error(FSComp.SR.parsVisibilityDeclarationsShouldComePriorToIdentifier(),rhs parseState 2))
        let attr1,attr2,isInline,isMutable,vis2,id,doc,explicitValTyparDecls,(ty,arity),konst = ($1),($4),($5),($6),($7),($8),grabXmlDoc(parseState,3),($9),($11),($12) 
        if not (isNil attr2) then errorR(Deprecated(FSComp.SR.parsAttributesMustComeBeforeVal(),rhs parseState 4))
        let m = rhs2 parseState 3 11 
        let valSpfn = ValSpfn((attr1@attr2),id,explicitValTyparDecls,ty,arity,isInline,isMutable,doc, vis2,konst,m) 
        SynModuleSigDecl.Val(valSpfn,m)
      }

/* The optional literal value on a literal specification in a signature */
optLiteralValueSpfn: 
  | /* EMPTY */
      { None }

  | EQUALS declExpr 
      { Some($2) }

  | EQUALS OBLOCKBEGIN declExpr oblockend 
      { Some($3) }
  

/* A block of definitions in a module in a signature file */
moduleSpecBlock: 

  /* #light-syntax, with no sig/end or begin/end */
  | OBLOCKBEGIN moduleSpfns oblockend 
      { $2 }

  /* #light-syntax, with sig/end or begin/end */
  | OBLOCKBEGIN sigOrBegin moduleSpfnsPossiblyEmpty END oblockend 
      { $3 }

  /* non-#light-syntax, with sig/end or begin/end */
  |             sigOrBegin moduleSpfnsPossiblyEmpty END 
      { $2 }


/* A group of type definitions in a signature */
tyconSpfns:      
  | typeKeyword tyconSpfnList 
     { $2 }


tyconSpfnList:  
  | tyconSpfn AND tyconSpfnList 
     { $1 :: $3 } 

  | tyconSpfn 
     { [$1] }


/* A type definition in a signature */
tyconSpfn: 
  | typeNameInfo  EQUALS tyconSpfnRhsBlock 
      { let lhsm = rhs parseState 1 
        $3 lhsm $1 }
  | typeNameInfo  opt_classSpfn       
      { TypeDefnSig($1,SynTypeDefnSigRepr.Simple (SynTypeDefnSimpleRepr.None (lhs parseState),lhs parseState),$2,lhs parseState) }


/* The right-hand-side of a type definition in a signature */
tyconSpfnRhsBlock: 
  /* This rule allows members to be given for record and union types in the #light syntax */
  /* without the use of 'with' ... 'end'. For example: */
  /*     type R = */
  /*         { a : int } */
  /*         member r.A = a */
  /* It also takes into account that any existing 'with' */
  /* block still needs to be considered and may occur indented or undented from the core type */
  /* representation. */
  | OBLOCKBEGIN  tyconSpfnRhs opt_OBLOCKSEP classSpfnMembers opt_classSpfn oblockend opt_classSpfn  
     { let m = lhs parseState 
       (fun lhsm nameInfo -> 
           $2 lhsm nameInfo (checkForMultipleAugmentations m ($4 @ $5) $7)) }

  | tyconSpfnRhs opt_classSpfn
     { let m = lhs parseState 
       (fun lhsm nameInfo -> 
           $1 lhsm nameInfo $2) }


/* The right-hand-side of a type definition in a signature */
tyconSpfnRhs: 
  | tyconDefnOrSpfnSimpleRepr 
     { let m = $1.Range 
       (fun lhsm nameInfo augmentation -> 
           TypeDefnSig(nameInfo,SynTypeDefnSigRepr.Simple ($1,m),augmentation,m)) }

  | tyconClassSpfn 
     { let m = lhs parseState 
       let needsCheck,(kind,decls) = $1
       (fun nameRange nameInfo augmentation -> 
           if needsCheck && isNil decls then
              reportParseErrorAt nameRange (FSComp.SR.parsEmptyTypeDefinition())
           TypeDefnSig(nameInfo,SynTypeDefnSigRepr.ObjectModel (kind,decls,m),augmentation,m)) }

  | DELEGATE OF topType
     { let m = lhs parseState 
       let ty,arity = $3
       let invoke = SynMemberSig.Member(ValSpfn([],mkSynId m "Invoke",inferredTyparDecls,ty,arity,false,false,PreXmlDoc.Empty,None,None,m),AbstractMemberFlags MemberKind.Member,m) 
       (fun nameRange nameInfo augmentation -> 
           if not (isNil augmentation) then raiseParseErrorAt m (FSComp.SR.parsAugmentationsIllegalOnDelegateType())
           TypeDefnSig(nameInfo,SynTypeDefnSigRepr.ObjectModel (TyconDelegate (ty,arity),[invoke],m),[],m)) }


/* The right-hand-side of an object type definition in a signature */
tyconClassSpfn: 
  | classSpfnBlockKindUnspecified
     { let needsCheck,decls = $1 
       needsCheck,(TyconUnspecified, decls) }

  | classOrInterfaceOrStruct classSpfnBlock END
     { false,($1,$2) }

  | classOrInterfaceOrStruct classSpfnBlock recover 
     { reportParseErrorAt (rhs parseState 1) (FSComp.SR.parsUnmatchedClassInterfaceOrStruct())
       false,($1,$2) }

  | classOrInterfaceOrStruct error END
     { // silent recovery 
       false,($1,[]) }


/* The right-hand-side of an object type definition in a signature with no explicit kind */
classSpfnBlockKindUnspecified:
  | OBLOCKBEGIN  classSpfnMembers oblockend 
     { true, $2 }

  | OBLOCKBEGIN  classSpfnMembers recover
     { if not $3 then reportParseErrorAt (rhs parseState 3) (FSComp.SR.parsUnexpectedEndOfFileTypeSignature())
       false, $2 }

  /* NOTE: these rules enable the non-#light syntax to omit the kind of a type. */
  | BEGIN  classSpfnBlock END 
     { false, $2 }

  | BEGIN  classSpfnBlock recover
     { false, $2 }


/* The right-hand-side of an object type definition in a signature */
classSpfnBlock:
  | OBLOCKBEGIN  classSpfnMembers oblockend 
      { $2 }

  | OBLOCKBEGIN  classSpfnMembers recover 
      { if not $3 then reportParseErrorAt (rhs parseState 3) (FSComp.SR.parsUnexpectedEndOfFileTypeSignature())
        $2 }
  | classSpfnMembers 
      { $1 }

/* The members of an object type definition in a signature, possibly empty */
classSpfnMembers:  
  | classSpfnMembersAtLeastOne 
     { $1 } 

  |  /* EMPTY */
     { [] }


/* The members of an object type definition in a signature */
classSpfnMembersAtLeastOne:  
  | classMemberSpfn opt_seps classSpfnMembers 
     { $1 :: $3 } 


/* A object member in a signature */
classMemberSpfn:
  | opt_attributes opt_declVisibility memberSpecFlags opt_inline opt_access nameop opt_explicitValTyparDecls COLON topTypeWithTypeConstraints classMemberSpfnGetSet optLiteralValueSpfn
     { if Option.isSome $2 then errorR(Error(FSComp.SR.parsVisibilityDeclarationsShouldComePriorToIdentifier(),rhs parseState 2))
       let isInline,doc,vis2,id,explicitValTyparDecls,(ty,arity),optLiteralValue = $4,grabXmlDoc(parseState,3),$5,$6,$7,$9,$11
       let getSetRangeOpt, getSet = $10 
       let getSetAdjuster arity = match arity,getSet with SynValInfo([],_),MemberKind.Member -> MemberKind.PropertyGet | _ -> getSet
       let wholeRange = 
           let m = rhs parseState 3 
           match getSetRangeOpt with 
           | None -> unionRanges m ty.Range
           | Some m2 -> unionRanges m m2
       let valSpfn = ValSpfn($1,id,explicitValTyparDecls,ty,arity, isInline,false,doc, vis2,optLiteralValue,wholeRange)
       let _,flags = $3 
       SynMemberSig.Member(valSpfn, flags (getSetAdjuster arity),wholeRange) }

  | opt_attributes opt_declVisibility interfaceMember appType  
     { if Option.isSome $2 then errorR(Error(FSComp.SR.parsVisibilityDeclarationsShouldComePriorToIdentifier(),rhs parseState 2))
       SynMemberSig.Interface ($4,unionRanges (rhs parseState 3) ($4).Range) }

  | opt_attributes opt_declVisibility INHERIT appType 
     { if Option.isSome $2 then errorR(Error(FSComp.SR.parsVisibilityDeclarationsShouldComePriorToIdentifier(),rhs parseState 2))
       SynMemberSig.Inherit ($4,unionRanges (rhs parseState 3) ($4).Range) }

  | opt_attributes opt_declVisibility VAL fieldDecl 
     { if Option.isSome $2 then errorR(Error(FSComp.SR.parsVisibilityDeclarationsShouldComePriorToIdentifier(),rhs parseState 2))
       let fld = $4 $1 false 
       SynMemberSig.ValField(fld,rhs2 parseState 3 4) }

  | opt_attributes opt_declVisibility STATIC VAL fieldDecl 
     { if Option.isSome $2 then errorR(Error(FSComp.SR.parsVisibilityDeclarationsShouldComePriorToIdentifier(),rhs parseState 2))
       SynMemberSig.ValField($5 $1 true,rhs2 parseState 3 5) }

  | opt_attributes  opt_declVisibility STATIC typeKeyword tyconSpfn 
     { if Option.isSome $2 then errorR(Error(FSComp.SR.parsVisibilityDeclarationsShouldComePriorToIdentifier(),rhs parseState 2))
       SynMemberSig.NestedType($5,rhs2 parseState 3 5) }

  | opt_attributes opt_declVisibility NEW COLON topTypeWithTypeConstraints  
     { let vis,doc,(ty,valSynInfo) = $2,grabXmlDoc(parseState,3),$5 
       let m = unionRanges (rhs parseState 3) ty.Range 
       let isInline = false 
       let valSpfn = ValSpfn ($1, mkSynId (rhs parseState 3) "new", noInferredTypars, ty, valSynInfo, isInline, false, doc, vis, None, m)
       SynMemberSig.Member(valSpfn, CtorMemberFlags,m) }


/* The optional "with get,set" on a member in a signature */
classMemberSpfnGetSet:
  | /* EMPTY */ 
    { None, MemberKind.Member }

  | WITH classMemberSpfnGetSetElements 
    { Some (rhs2 parseState 1 2), $2 }

  | OWITH classMemberSpfnGetSetElements OEND
    { Some (rhs2 parseState 1 2), $2 }

  | OWITH classMemberSpfnGetSetElements error
    {  reportParseErrorAt (rhs parseState 1) (FSComp.SR.parsUnmatchedWith())
       Some (rhs2 parseState 1 2), $2 }


/* The "get,set" on a property member in a signature */
classMemberSpfnGetSetElements:
  | nameop 
    { (let (id:Ident) = $1 
       if id.idText = "get" then MemberKind.PropertyGet 
       else if id.idText = "set" then MemberKind.PropertySet 
       else raiseParseErrorAt (rhs parseState 1) (FSComp.SR.parsGetOrSetRequired())) }

  | nameop COMMA nameop
    { let (id:Ident) = $1 
      if not ((id.idText = "get" && $3.idText = "set") ||
              (id.idText = "set" && $3.idText = "get")) then 
         raiseParseErrorAt (rhs2 parseState 1 3) (FSComp.SR.parsGetOrSetRequired())
      MemberKind.PropertyGetSet }

memberSpecFlags: 
  | memberFlags { $1 }  
  | ABSTRACT        { (false,AbstractMemberFlags) }
  | ABSTRACT MEMBER { (false,AbstractMemberFlags) }


/* Part of an exception definition in a signature file */
exconSpfn: 
  | exconCore opt_classSpfn 
     { SynExceptionSig($1,$2,lhs parseState) }
  

/* The optional augmentation on a type definition in a signature */
opt_classSpfn: 
  | WITH classSpfnBlock declEnd 
     { $2 } 

  | /* EMPTY */                   
     { [] }


/*--------------------------------------------------------------------------*/
/* F# Language Proper - implementation files */

/* The contents of an implementation file */
implementationFile: 
  | fileNamespaceImpls EOF 
     { checkEndOfFileError $2; $1 }

  | fileNamespaceImpls error EOF 
     { $1 }

  /* If this rule fires it is kind of catastrophic: error recovery yields no results! */
  /* This will result in NO intellisense for the file! Ideally we wouldn't need this rule */
  /* Note: the compiler assumes there is at least one "fragment", so an empty one is used (see 4488) */
  | error EOF 
     { let emptyImplFileFrag = ParsedImplFileFragment.AnonModule([],rhs parseState 1) in 
       ParsedImplFile ([],[emptyImplFileFrag]) }


/* The sequence of namespace definitions or a single module definition that makes up an implementation file */
fileNamespaceImpls: 
  | fileModuleImpl   
      { ParsedImplFile ([], [ ($1 (false,[],PreXmlDoc.Empty)) ]) }

  | fileModuleImpl fileNamespaceImplList 
      { // If there are namespaces, the first fileModuleImpl may only contain # directives 
        let decls = 
            match ($1 (false,[],PreXmlDoc.Empty)) with 
            | ParsedImplFileFragment.AnonModule(decls,m) -> decls  
            | ParsedImplFileFragment.NamespaceFragment(_,_,_, decls, _,_,_) -> decls 
            | ParsedImplFileFragment.NamedModule(SynModuleOrNamespace(_,_,_,_,_,_,_,m)) ->
                raiseParseErrorAt m (FSComp.SR.parsOnlyHashDirectivesAllowed())
        let decls = 
            decls |> List.collect (function 
                | (SynModuleDecl.HashDirective (hd,_)) -> [hd]
                | d ->  
                     reportParseErrorAt d.Range (FSComp.SR.parsOnlyHashDirectivesAllowed())
                     [])
        ParsedImplFile (decls, $2) } 


/* The sequence of namespace definitions that can make up an implementation file */
fileNamespaceImplList: 
  | fileNamespaceImpl fileNamespaceImplList 
     { $1 :: $2 }

  | fileNamespaceImpl 
     { [$1] }


/* A single namespace definition in an implementation file */
fileNamespaceImpl: 
  | namespaceIntro deprecated_opt_equals fileModuleImpl 
     { let isRec, path, xml = $1 in ($3 (isRec, path, xml)) }


/* A single module definition in an implementation file */
fileModuleImpl: 
  | opt_attributes opt_declVisibility moduleIntro moduleDefnsOrExprPossiblyEmptyOrBlock
    { if Option.isSome $2 then errorR(Error(FSComp.SR.parsVisibilityDeclarationsShouldComePriorToIdentifier(),rhs parseState 2))
      let m2 = rhs parseState 3
      let m = (m2, $4) ||> unionRangeWithListBy (fun modu -> modu.Range)
      let isRec2,path2,xml,vis = $3 
      (fun (isRec, path, _) -> 
        if not (isNil path) then errorR(Error(FSComp.SR.parsNamespaceOrModuleNotBoth(),m2))
        let lid = path@path2 
        ParsedImplFileFragment.NamedModule(SynModuleOrNamespace(lid, (isRec || isRec2), NamedModule, $4, xml,$1,vis,m))) }

  | moduleDefnsOrExprPossiblyEmptyOrBlock 
    { let m = (rhs parseState 1) 
      (fun (isRec, path, xml) -> 
        match path with 
        | [] -> ParsedImplFileFragment.AnonModule($1,m)  
        | _ -> ParsedImplFileFragment.NamespaceFragment(path, isRec, DeclaredNamespace, $1, xml,[],m)) } 


/* A collection/block of definitions or expressions making up a module or namespace, possibly empty */
moduleDefnsOrExprPossiblyEmptyOrBlock:
  | OBLOCKBEGIN moduleDefnsOrExprPossiblyEmpty oblockend opt_OBLOCKSEP
     { $2 }

  | OBLOCKBEGIN moduleDefnsOrExprPossiblyEmpty recover 
     { // The lex filter ensures we can only get a mismatch in OBLOCKBEGIN/OBLOCKEND tokens if there was some other kind of error, hence we don't need to report this error
       // reportParseErrorAt (rhs parseState 1) (FSComp.SR.parsUnClosedBlockInHashLight())   
       $2 }

  | OBLOCKBEGIN error oblockend                
     { []  }

  | moduleDefnsOrExprPossiblyEmpty
     { $1 }


/* A collection of definitions or expressions making up a module or namespace, possibly empty */
moduleDefnsOrExprPossiblyEmpty:
  | moduleDefnsOrExpr
     { $1 }

  | /* EMPTY */
     { [] }


/* A collection of definitions or expressions making up a module or namespace */
/* A naked expression is only allowed at the start of a module/file, or straight after a topSeparators */
moduleDefnsOrExpr:
  | opt_attributes opt_declVisibility declExpr topSeparators moduleDefnsOrExpr 
      { match $2 with
        | Some vis -> errorR(Error(FSComp.SR.parsUnexpectedVisibilityDeclaration(vis.ToString()),rhs parseState 3))
        | _ -> ()
        let attrDecls = if not (isNil $1) then [ SynModuleDecl.Attributes ($1, rangeOfNonNilAttrs $1) ] else [] 
        attrDecls @ mkSynDoDecl ($3) :: $5 }

  | opt_attributes opt_declVisibility declExpr topSeparators
      { match $2 with
        | Some vis -> errorR(Error(FSComp.SR.parsUnexpectedVisibilityDeclaration(vis.ToString()),rhs parseState 3))
        | _ -> ()
        let attrDecls = if not (isNil $1) then [ SynModuleDecl.Attributes ($1, rangeOfNonNilAttrs $1) ] else [] 
        attrDecls @ [ mkSynDoDecl($3) ] }

  | opt_attributes opt_declVisibility declExpr
      { match $2 with
        | Some vis -> errorR(Error(FSComp.SR.parsUnexpectedVisibilityDeclaration(vis.ToString()),rhs parseState 3))
        | _ -> ()
        let attrDecls = if not (isNil $1) then [ SynModuleDecl.Attributes ($1, rangeOfNonNilAttrs $1) ] else [] 
        attrDecls @ [ mkSynDoDecl($3) ] }

  | moduleDefns 
      { $1 } 

  | opt_attributes error
     { if not (isNil $1) then [ SynModuleDecl.Attributes ($1, rangeOfNonNilAttrs $1) ] else [] }


/* A sequence of definitions in a namespace or module */
moduleDefns:
  | moduleDefnOrDirective moduleDefns 
      { $1 @ $2 } 

  | moduleDefnOrDirective topSeparators moduleDefnsOrExpr 
      { $1 @ $3 } 

  | moduleDefnOrDirective
      { $1 }

  | moduleDefnOrDirective topSeparators
      { $1 }

  | error topSeparators moduleDefnsOrExpr 
      { $3 } 


/* A single definition in a namespace, module or F# Interactive file*/
moduleDefnOrDirective:
  | moduleDefn 
      { $1  } 

  | hashDirective 
      { [ SynModuleDecl.HashDirective ($1,rhs2 parseState 1 1) ] } 


/* A single definition in a namespace, module or interaction. */
/* This is used by both "fsi" interactions and "source file" fragments defined by moduleDefns */
moduleDefn:

  /* 'let' definitions in non-#light*/
  | opt_attributes opt_declVisibility defnBindings                   %prec decl_let 
      { if Option.isSome $2 then errorR(Error(FSComp.SR.parsVisibilityDeclarationsShouldComePriorToIdentifier(),rhs parseState 2))
        parseState.ResetSynArgNameGenerator()
        let (BindingSetPreAttrs(_,_,_,_,mWhole)) = $3 
        mkDefnBindings (mWhole,$3,$1,$2,mWhole)  }

  /* 'let' or 'do' definitions in #light */
  | opt_attributes opt_declVisibility hardwhiteLetBindings          %prec decl_let 
      { let hwlb,m = $3
        if Option.isSome $2 then errorR(Error(FSComp.SR.parsVisibilityDeclarationsShouldComePriorToIdentifier(),rhs parseState 2))
        parseState.ResetSynArgNameGenerator()
        mkDefnBindings (m,hwlb,$1,$2,m)  }

  /* 'do' definitions in non-#light*/
  | opt_attributes opt_declVisibility doBinding %prec decl_let 
      { if Option.isSome $2 then errorR(Error(FSComp.SR.parsVisibilityDeclarationsShouldComePriorToIdentifier(),rhs parseState 2))
        let mWhole = rhs parseState 3 
        mkDefnBindings (mWhole,$3,$1,$2,mWhole) }
  
  /* 'type' definitions */
  | opt_attributes opt_declVisibility typeKeyword tyconDefn tyconDefnList
      { if Option.isSome $2 then errorR(Error(FSComp.SR.parsVisibilityDeclarationsShouldComePriorToIdentifier(),rhs parseState 2))
        let      (TypeDefn(ComponentInfo(cas,a,cs,b,c,d,d2,d3),e,f,g)) = $4
        let tc = (TypeDefn(ComponentInfo($1@cas,a,cs,b,c,d,d2,d3),e,f,g))
        let types = tc :: $5
        [ SynModuleDecl.Types(types, (rhs parseState 3, types) ||> unionRangeWithListBy (fun t -> t.Range) ) ] }

  /* 'exception' definitions */
  | opt_attributes opt_declVisibility exconDefn
      { if Option.isSome $2 then errorR(Error(FSComp.SR.parsVisibilityDeclarationsShouldComePriorToIdentifier(),rhs parseState 2))
        let (SynExceptionDefn(SynExceptionDefnRepr(cas,a,b,c,d,d2),e,f)) = $3 
        let f = (f, $1) ||> unionRangeWithListBy (fun a -> a.Range)
        let ec = (SynExceptionDefn(SynExceptionDefnRepr($1@cas,a,b,c,d,d2),e,f)) 
        [ SynModuleDecl.Exception(ec, f) ] }

  /* 'module' definitions */
  | opt_attributes opt_declVisibility moduleIntro EQUALS  namedModuleDefnBlock
      { if Option.isSome $2 then errorR(Error(FSComp.SR.parsVisibilityDeclarationsShouldComePriorToIdentifier(),rhs parseState 2))
        let attribs, (isRec, path, xml, vis) = $1,$3 
        match $5 with 
        | Choice1Of2 eqn -> 
            if Option.isSome $2 then errorR(Error(FSComp.SR.parsVisibilityDeclarationsShouldComePriorToIdentifier(),rhs parseState 2))
            if isRec then raiseParseErrorAt (rhs parseState 3) (FSComp.SR.parsInvalidUseOfRec())
            if not (isSingleton path) then raiseParseErrorAt (rhs parseState 3) (FSComp.SR.parsModuleAbbreviationMustBeSimpleName())
            if not (isNil $1) then raiseParseErrorAt (rhs parseState 1) (FSComp.SR.parsIgnoreAttributesOnModuleAbbreviation())
            match vis with
            | Some vis -> raiseParseErrorAt (rhs parseState 1) (FSComp.SR.parsIgnoreAttributesOnModuleAbbreviationAlwaysPrivate(vis.ToString()))
            | _ -> ()
            [ SynModuleDecl.ModuleAbbrev(List.head path,eqn,(rhs parseState 3, eqn) ||> unionRangeWithListBy (fun id -> id.idRange) ) ]
        | Choice2Of2 def -> 
            if not (isSingleton path) then raiseParseErrorAt (rhs parseState 3) (FSComp.SR.parsModuleAbbreviationMustBeSimpleName())
            let info = ComponentInfo(attribs,[],[],path,xml,false,vis,rhs parseState 3)
            [ SynModuleDecl.NestedModule(info, isRec, def, false,(rhs2 parseState 3 4, def) ||> unionRangeWithListBy (fun d -> d.Range) ) ] }

  /* unattached custom attributes */
  | attributes recover
      { errorR(Error(FSComp.SR.parsAttributeOnIncompleteCode(),rhs parseState 1))
        [] }

  /* 'open' declarations */
  | openDecl 
      { [SynModuleDecl.Open($1, $1.Range)] }


/* The right-hand-side of a module abbreviation definition */ 
/* This occurs on the right of a module abbreviation (#light encloses the r.h.s. with OBLOCKBEGIN/OBLOCKEND) */
/* We don't use it in signature files */
namedModuleAbbrevBlock:
  | OBLOCKBEGIN path oblockend 
     { $2.Lid }

  | path 
     { $1.Lid  }
       

/* The right-hand-side of a module definition */ 
namedModuleDefnBlock:
  | OBLOCKBEGIN wrappedNamedModuleDefn oblockend 
     { Choice2Of2 $2  }

  | OBLOCKBEGIN wrappedNamedModuleDefn recover
     { // The lex filter ensures we can only get a mismatch in OBLOCKBEGIN/OBLOCKEND tokens if there was some other kind of error, hence we don't need to report this error
       Choice2Of2 $2 }

  | OBLOCKBEGIN moduleDefnsOrExpr oblockend 
       { // There is an ambiguity here 
         // In particular, consider the following two:
         //
         // module M2 = 
         //    System.DateTime.Now
         // module M2 = 
         //    Microsoft.FSharp.Core.List
         // The second is a module abbreviation, the first a module containing a single expression.
         // The resolution is in favour of the module abbreviation, i.e. anything of the form 
         //    module M2 = ID.ID.ID.ID
         // will be taken as a module abbreviation, regardles of the identifiers themselves.
         //
         // This is similar to the ambiguitty between 
         //    type X = int
         // and 
         //    type X = OneValue
         // However in that case we do use type name lookup to make the resolution.

         match $2 with 
         | [ SynModuleDecl.DoExpr (_,LongOrSingleIdent(false,LongIdentWithDots(path,_),None,_),_) ] -> 
             Choice1Of2  path
         | _ -> 
             Choice2Of2 $2 
       }

  | OBLOCKBEGIN moduleDefnsOrExpr recover 
     { // The lex filter ensures we can only get a mismatch in OBLOCKBEGIN/OBLOCKEND tokens if there was some other kind of error, hence we don't need to report this error
       // reportParseErrorAt (rhs parseState 1) (FSComp.SR.parsUnClosedBlockInHashLight())   
       Choice2Of2 $2 }

  | OBLOCKBEGIN error oblockend                
     { Choice2Of2 [] }

  | wrappedNamedModuleDefn 
     { Choice2Of2 $1 }

  | path 
     { Choice1Of2 $1.Lid }


/* A module definition that inccludes a 'begin'...'end' (rarely used in F# with #light syntax) */ 
wrappedNamedModuleDefn:
  | structOrBegin moduleDefnsOrExprPossiblyEmpty END 
     { $2 }

  | structOrBegin moduleDefnsOrExprPossiblyEmpty recover 
     { reportParseErrorAt (rhs parseState 1) (FSComp.SR.parsUnmatchedBeginOrStruct())  
       $2 }

  | structOrBegin error END                      
     { [] }


tyconDefnAugmentation: 
  | WITH classDefnBlock declEnd
     { $2 }


/* An optional list of custom attributes */
opt_attributes:
  | attributes                                
      { $1 }

  |            %prec prec_opt_attributes_none 
      { [] }

/* A list of sets of custom attributes */
attributes: 
  | attributeList                     
     { $1 }

  | attributeList attributes
     { $1 @ $2 }


/* One set of custom attributes, including [< ... >] */
attributeList:
  | LBRACK_LESS attributeListElements opt_seps GREATER_RBRACK opt_OBLOCKSEP
      { mkAttributeList $2 (rhs2 parseState 1 3) }

  | LBRACK_LESS error GREATER_RBRACK opt_OBLOCKSEP
      { mkAttributeList [] (rhs2 parseState 1 3) }

  | LBRACK_LESS attributeListElements opt_seps ends_coming_soon_or_recover
      { if not $4 then reportParseErrorAt (rhs parseState 1) (FSComp.SR.parsUnmatchedLBrackLess())
        mkAttributeList $2 (rhs2 parseState 1 2) }

  | LBRACK_LESS ends_coming_soon_or_recover
      { if not $2 then reportParseErrorAt (rhs parseState 1) (FSComp.SR.parsUnmatchedLBrackLess())
        mkAttributeList [] (rhs parseState 1) }


/* One set of custom attributes, not including [< ... >] */
attributeListElements: 
  | attribute                     
     { [$1] }

  | attributeListElements seps attribute 
     { $1 @ [$3] }


/* One custom attribute */
attribute:
  /* A custom attribute */
  | path opt_HIGH_PRECEDENCE_APP opt_atomicExprAfterType 
     { let arg = match $3 with None -> mkSynUnit $1.Range | Some e -> e 
       ({ TypeName=$1; ArgExpr=arg; Target=None; AppliesToGetterAndSetter=false; Range=$1.Range } : SynAttribute) }

  /* A custom attribute with an attribute target */
  | attributeTarget path opt_HIGH_PRECEDENCE_APP opt_atomicExprAfterType 
     { let arg = match $4 with None -> mkSynUnit $2.Range | Some e -> e 
       ({ TypeName=$2; ArgExpr=arg; Target=$1; AppliesToGetterAndSetter=false; Range=$2.Range } : SynAttribute) }

  /* A custom attribute with an attribute target */
  | attributeTarget OBLOCKBEGIN path oblockend opt_HIGH_PRECEDENCE_APP opt_atomicExprAfterType 
     { let arg = match $6 with None -> mkSynUnit $3.Range | Some e -> e 
       ({ TypeName=$3; ArgExpr=arg; Target=$1; AppliesToGetterAndSetter=false; Range=$3.Range } : SynAttribute) }


/* The target of a custom attribute */
attributeTarget: 
  | moduleKeyword COLON 
      { Some(ident("module",(rhs parseState 1))) } 

  | typeKeyword COLON 
      { Some(ident("type",(rhs parseState 1))) } 

  | ident COLON { Some($1) } 

  /* return */
  | YIELD COLON 
      { if $1 then reportParseErrorAt (rhs parseState 1) (FSComp.SR.parsSyntaxError())
        Some(ident("return",(rhs parseState 1))) } 

/* Flags on a member */
memberFlags: 
  | STATIC MEMBER   { (true,StaticMemberFlags) }  
  | MEMBER          { (false,NonVirtualMemberFlags) }
  | OVERRIDE        { (false,OverrideMemberFlags) }
  | DEFAULT        { (false,OverrideMemberFlags) }

/* The name of a type in a signature or implementation, possibly with type parameters and constraints */
typeNameInfo: 
  | opt_attributes tyconNameAndTyparDecls opt_typeConstraints
     { let typars,lid,fixity,tpcs1,vis,xmlDoc = $2 
       let tpcs2 = $3 
       ComponentInfo($1,typars,(tpcs1 @ tpcs2),lid,xmlDoc,fixity,vis,rangeOfLid lid)  }

/* Part of a set of type definitions */
tyconDefnList:  
  | AND tyconDefn tyconDefnList 
     { $2 :: $3 } 
  |                             
     { [] }

/* A type definition */
tyconDefn: 
  | typeNameInfo 
     { TypeDefn($1,SynTypeDefnRepr.Simple(SynTypeDefnSimpleRepr.None($1.Range),$1.Range),[],$1.Range) }

  | typeNameInfo EQUALS tyconDefnRhsBlock
     { let nameRange = rhs parseState 1
       let (tcDefRepr:SynTypeDefnRepr),members = $3 nameRange
       let declRange = unionRanges (rhs parseState 1) tcDefRepr.Range
       let mWhole = (declRange, members) ||> unionRangeWithListBy (fun (mem:SynMemberDefn) -> mem.Range)    
       TypeDefn($1, tcDefRepr, members, mWhole) }

  | typeNameInfo tyconDefnAugmentation
     { let m = (rhs parseState 1, $2) ||> unionRangeWithListBy (fun mem -> mem.Range)
       TypeDefn($1,SynTypeDefnRepr.ObjectModel(TyconAugmentation,[],m),$2,m) }

  | typeNameInfo opt_attributes opt_declVisibility opt_HIGH_PRECEDENCE_APP  simplePatterns optAsSpec EQUALS tyconDefnRhsBlock
     { let vis,spats, az = $3,$5,$6
       let nameRange = rhs parseState 1
       let (tcDefRepr,members) = $8 nameRange
       let (ComponentInfo(_,_,_,lid,_,_,_,_)) = $1 
       let memberCtorPattern = SynMemberDefn.ImplicitCtor (vis,$2,spats,az,rangeOfLid lid)
       let tcDefRepr = 
         match tcDefRepr with
         | SynTypeDefnRepr.ObjectModel (k,cspec,m) -> SynTypeDefnRepr.ObjectModel (k,memberCtorPattern :: cspec,m)
         | _ -> reportParseErrorAt (rhs2 parseState 1 5) (FSComp.SR.parsOnlyClassCanTakeValueArguments()); tcDefRepr
       let declRange = unionRanges (rhs parseState 1) tcDefRepr.Range
       let mWhole = (declRange, members) ||> unionRangeWithListBy (fun (mem:SynMemberDefn) -> mem.Range)
       
       TypeDefn($1,tcDefRepr,members,mWhole) }


/* The right-hand-side of a type definition */
tyconDefnRhsBlock: 
  /* This rule allows members to be given for record and union types in the #light syntax */
  /* without the use of 'with' ... 'end'. For example: */
  /*     type R = */
  /*         { a : int } */
  /*         member r.A = a */
  /* It also takes into account that any existing 'with' */
  /* block still needs to be considered and may occur indented or undented from the core type */
  /* representation. */
  | OBLOCKBEGIN  tyconDefnRhs opt_OBLOCKSEP classDefnMembers opt_classDefn oblockend opt_classDefn  
     { let m = unionRanges (rhs parseState 1) (match $7 with [] -> (match $5 with [] -> (rhs parseState 4) | _ -> (rhs parseState 5)) | _ -> (rhs parseState 7))
       (fun nameRange -> $2 nameRange (checkForMultipleAugmentations m ($4 @ $5) $7)) }

  | OBLOCKBEGIN  tyconDefnRhs opt_OBLOCKSEP classDefnMembers opt_classDefn recover
     { if not $6 then reportParseErrorAt (rhs parseState 6) (FSComp.SR.parsUnexpectedEndOfFileTypeDefinition())
       let m = unionRanges (rhs parseState 1) (match $5 with [] -> (rhs parseState 4) | _ -> (rhs parseState 5))
       (fun nameRange -> $2 nameRange (checkForMultipleAugmentations m ($4 @ $5) [])) }

  | tyconDefnRhs opt_classDefn
     { let m = rhs parseState 1
       (fun nameRange -> $1 nameRange $2) }


/* The right-hand-side of a type definition */
tyconDefnRhs: 

  /* A simple type definition */
  | tyconDefnOrSpfnSimpleRepr 
     { let m = $1.Range
       (fun nameRange augmentation -> SynTypeDefnRepr.Simple ($1,m),augmentation) }

  /* An object type definition */
  | tyconClassDefn 
     { let needsCheck,(kind,decls),mopt = $1 
       let m = match mopt with 
               | None -> (lhs parseState).StartRange // create a zero-width range
               | Some m -> m
       (fun nameRange augmentation -> 
           if needsCheck && isNil decls then 
               reportParseErrorAt nameRange (FSComp.SR.parsEmptyTypeDefinition())
           SynTypeDefnRepr.ObjectModel (kind,decls,m),augmentation) }

  /* A delegate type definition */
  | DELEGATE OF topType
     { let m = lhs parseState 
       let ty,arity = $3
       (fun nameRange augmentation -> 
           let valSpfn = ValSpfn([],mkSynId m "Invoke",inferredTyparDecls,ty,arity,false,false,PreXmlDoc.Empty,None,None,m) 
           let invoke = SynMemberDefn.AbstractSlot(valSpfn,AbstractMemberFlags MemberKind.Member,m) 
           if not (isNil augmentation) then raiseParseErrorAt m (FSComp.SR.parsAugmentationsIllegalOnDelegateType())
           SynTypeDefnRepr.ObjectModel (TyconDelegate (ty,arity),[invoke],m),[]) }


/* The right-hand-side of a object type definition */
tyconClassDefn: 
  | classDefnBlockKindUnspecified
     { let needsCheck,decls,mopt = $1 
       needsCheck,(TyconUnspecified, decls),mopt }

  | classOrInterfaceOrStruct classDefnBlock END 
     { let m = (rhs parseState 1, $2) ||> unionRangeWithListBy (fun (d:SynMemberDefn) -> d.Range)
       false,($1,$2),Some(m) }

  | classOrInterfaceOrStruct classDefnBlock recover 
     { reportParseErrorAt (rhs parseState 1) (FSComp.SR.parsUnmatchedClassInterfaceOrStruct())
       let m = (rhs parseState 1, $2) ||> unionRangeWithListBy (fun (d:SynMemberDefn) -> d.Range)
       false,($1,$2),Some(m) }

  | classOrInterfaceOrStruct error END
     { // silent recovery 
       false,($1,[]),Some(rhs parseState 1) }


/* The right-hand-side of a object type definition where the class/interface/struct kind has not been specified */
classDefnBlockKindUnspecified:
  | OBLOCKBEGIN  classDefnMembers recover
     { if not $3 then reportParseErrorAt (rhs parseState 3) (FSComp.SR.parsUnexpectedEndOfFileTypeDefinition())
       let mopt =
           match $2 with
           | _ :: _ -> Some( (rhs parseState 1, $2) ||> unionRangeWithListBy (fun (d:SynMemberDefn) -> d.Range) )
           | _ -> None
       false,$2,mopt }

  | OBLOCKBEGIN  classDefnMembers oblockend 
     { let mopt =
           match $2 with
           | _ :: _ -> Some( (rhs parseState 1, $2) ||> unionRangeWithListBy (fun (d:SynMemberDefn) -> d.Range) )
           | _ -> None
       true, $2, mopt }


/* The contents of an object type definition or type augmentation */
classDefnBlock:
  | OBLOCKBEGIN  classDefnMembers recover 
      { if not $3 then reportParseErrorAt (rhs parseState 3) (FSComp.SR.parsUnexpectedEndOfFileTypeDefinition())
        $2 }

  | OBLOCKBEGIN  classDefnMembers oblockend 
      { $2 }

  | classDefnMembers 
      { $1 }


/* The members of an object type definition or type augmentation, possibly empty */
classDefnMembers:  
  | classDefnMembersAtLeastOne
     { $1 }

  /* REVIEW: Error recovery rules that are followed by potentially empty productions are suspicious! */
  | error classDefnMembers 
     { $2 }

  | /* EMPTY */
     { [] }
  

/* The members of an object type definition or type augmentation */
classDefnMembersAtLeastOne:  
  | classDefnMember opt_seps classDefnMembers 
     { $1 @  $3 }


/* The "with get,set" part of a member definition */
classDefnMemberGetSet: 
  | WITH classDefnMemberGetSetElements
     { $2  }

  | OWITH classDefnMemberGetSetElements OEND
     { $2  }

  | OWITH classDefnMemberGetSetElements error
     { reportParseErrorAt (rhs parseState 1) (FSComp.SR.parsUnmatchedWith())
       $2  }

/* The "get,set" part of a member definition */
classDefnMemberGetSetElements: 
  | classDefnMemberGetSetElement 
     { [$1]  }
  | classDefnMemberGetSetElement AND classDefnMemberGetSetElement
     { [$1;$3] }

classDefnMemberGetSetElement: 
  | opt_inline opt_attributes bindingPattern opt_topReturnTypeWithTypeConstraints EQUALS typedSeqExprBlock 
     { let mRhs = ($6 : SynExpr).Range 
       ($1,$2,$3,$4,$6,mRhs) }


/* The core of a member definition */
memberCore:  
  /* Methods and simple getter properties */
  | opt_inline bindingPattern  opt_topReturnTypeWithTypeConstraints EQUALS typedSeqExprBlock  
     {  let mRhs = $5.Range 
        let mWhole = unionRanges (rhs2 parseState 3 4) mRhs 
        let optReturnType = $3 
        let bindingBuilder,mBindLhs = $2 
        (fun vis memFlagsBuilder attrs -> 
             [ SynMemberDefn.Member (bindingBuilder (vis,$1,false,mBindLhs,NoSequencePointAtInvisibleBinding,optReturnType,$5,mRhs,[],attrs,Some(memFlagsBuilder MemberKind.Member)),unionRanges mWhole mBindLhs) ]) }

  /* Properties with explicit get/set, also indexer properties */
  | opt_inline bindingPattern  opt_topReturnTypeWithTypeConstraints classDefnMemberGetSet  
     { let mWhole = (rhs parseState 2, $4) ||> unionRangeWithListBy (fun (_,_,_,_,_,m2) -> m2) 
       let propertyNameBindingBuilder,_ = $2 
       let optPropertyType = $3 
       let isMutable = false
       (fun visNoLongerUsed memFlagsBuilder attrs -> 
             let hasGet = ref false
             let hasSet = ref false

             // Iterate over 1 or 2 'get'/'set' entries
             $4 |> List.choose (fun (optInline,optAttrs,(bindingBuilder,mBindLhs),optReturnType,expr,exprm) ->

                   let optInline = $1 || optInline 
                   // optional attributes are only applied to getters and setters
                   // the "top level" attrs will be applied to both
                   let optAttrs =
                       optAttrs |> List.map (fun attrList ->
                           { attrList with Attributes = attrList.Attributes |> List.map (fun a -> { a with AppliesToGetterAndSetter = true } ) })

                   let attrs = attrs @ optAttrs
                   
                   let binding = bindingBuilder (visNoLongerUsed,optInline,isMutable,mBindLhs,NoSequencePointAtInvisibleBinding,optReturnType,expr,exprm,[],attrs,Some (memFlagsBuilder MemberKind.Member))
                   let (Binding (vis, _, isInline, _, attrs, doc, valSynData, pv, _, _, mBindLhs, spBind)) = binding 
                   let memberKind = 
                         let getset = 
                               let rec go p = 
                                   match p with 
                                   | SynPat.LongIdent (LongIdentWithDots([id],_),_,_,_,_,_) ->  id.idText
                                   | SynPat.Named (_,nm,_,_,_) ->  nm.idText
                                   | SynPat.Typed (p,_,_) ->  go p
                                   | SynPat.Attrib (p,_,_) ->  go p
                                   | _ -> raiseParseErrorAt mBindLhs (FSComp.SR.parsInvalidDeclarationSyntax()) 
                               go pv 
                         if getset = "get" then (
                             if !hasGet then 
                                 reportParseErrorAt mBindLhs (FSComp.SR.parsGetAndOrSetRequired())
                                 None
                             else
                                 hasGet := true
                                 Some MemberKind.PropertyGet
                         ) else if getset = "set" then (
                             if !hasSet then 
                                 reportParseErrorAt mBindLhs (FSComp.SR.parsGetAndOrSetRequired())
                                 None
                             else
                                 hasSet := true
                                 Some MemberKind.PropertySet
                         ) else 
                             raiseParseErrorAt mBindLhs (FSComp.SR.parsGetAndOrSetRequired())

                   match memberKind with
                   | None -> None
                   | Some memberKind ->

                   // REVIEW: It's hard not to ignore the optPropertyType type annotation for 'set' properties. To apply it, 
                   // we should apply it to the last argument, but at this point we've already pushed the patterns that 
                   // make up the arguments onto the RHS. So we just always give a warning. 

                   begin match optPropertyType with 
                   | Some _ -> errorR(Error(FSComp.SR.parsTypeAnnotationsOnGetSet(),mBindLhs))
                   | None -> ()
                   end
                   
                   let optReturnType = 
                       match (memberKind, optReturnType) with 
                       | MemberKind.PropertySet,_ -> optReturnType
                       | _, None -> optPropertyType
                       | _ -> optReturnType 

                   // REDO with the correct member kind 
                   let binding = bindingBuilder(vis,isInline,isMutable,mBindLhs,NoSequencePointAtInvisibleBinding,optReturnType,expr,exprm,[],attrs,Some(memFlagsBuilder memberKind)) 

                   let (Binding (vis, _, isInline, _, attrs, doc, valSynData, pv, rhsRetInfo, rhsExpr, mBindLhs, spBind)) = binding 
                
                   let (SynValData(_,valSynInfo,_)) = valSynData 

                   // Setters have all arguments tupled in their internal TAST form, though they don't appear to be 
                   // tupled from the syntax
                   let memFlags = memFlagsBuilder memberKind

                   let valSynInfo = 
                       let adjustValueArg valueArg = 
                           match valueArg with
                           | [_] -> valueArg
                           | _ -> SynInfo.unnamedTopArg

                       match memberKind, valSynInfo, memFlags.IsInstance with 
                       | MemberKind.PropertyGet,SynValInfo ([],_ret),         false
                       | MemberKind.PropertyGet,SynValInfo ([_],_ret), true  -> 
                           raiseParseErrorAt mBindLhs (FSComp.SR.parsGetterMustHaveAtLeastOneArgument()) 

                       | MemberKind.PropertyGet,SynValInfo (thisArg :: indexOrUnitArgs :: rest,ret), true  -> 
                           if not rest.IsEmpty then reportParseErrorAt mBindLhs (FSComp.SR.parsGetterAtMostOneArgument())
                           SynValInfo ([thisArg; indexOrUnitArgs],ret)

                       | MemberKind.PropertyGet,SynValInfo (indexOrUnitArgs :: rest,ret),          false ->
                           if not rest.IsEmpty then reportParseErrorAt mBindLhs (FSComp.SR.parsGetterAtMostOneArgument())
                           SynValInfo ([indexOrUnitArgs],ret)

                       | MemberKind.PropertySet,SynValInfo ([thisArg;valueArg],ret),                 true  -> 
                           SynValInfo ([thisArg; adjustValueArg valueArg],ret)

                       | MemberKind.PropertySet,SynValInfo (thisArg :: indexArgs :: valueArg :: rest,ret), true  -> 
                           if not rest.IsEmpty then reportParseErrorAt mBindLhs (FSComp.SR.parsSetterAtMostTwoArguments())
                           SynValInfo ([thisArg; indexArgs @ adjustValueArg valueArg],ret)

                       | MemberKind.PropertySet,SynValInfo ([valueArg],ret),                         false -> 
                           SynValInfo ([adjustValueArg valueArg],ret)

                       | MemberKind.PropertySet,SynValInfo (indexArgs :: valueArg :: rest,ret),          _     -> 
                           if not rest.IsEmpty then reportParseErrorAt mBindLhs (FSComp.SR.parsSetterAtMostTwoArguments())
                           SynValInfo ([indexArgs @ adjustValueArg valueArg],ret)

                       | _ -> 
                           // should be unreachable, cover just in case
                           raiseParseErrorAt mBindLhs (FSComp.SR.parsInvalidProperty())

                   let valSynData = SynValData(Some(memFlags), valSynInfo,None) 

                   // Fold together the information from the first lambda pattern and the get/set binding
                   // This uses the 'this' variable from the first and the patterns for the get/set binding, 
                   // replacing the get/set identifier. A little gross. 

                   let bindingPatAdjusted, xmlDocAdjusted = 

                       let bindingOuter = propertyNameBindingBuilder(vis,optInline,isMutable,mBindLhs,spBind,optReturnType,expr,exprm,[],attrs,Some(memFlagsBuilder MemberKind.Member))

                       let (Binding (_,_,_,_,_,doc2,_,bindingPatOuter,_,_,_,_)) = bindingOuter 
                       
                   
                       let lidOuter,lidVisOuter = 
                           match bindingPatOuter with 
                           | SynPat.LongIdent (lid,None,None, SynConstructorArgs.Pats [],lidVisOuter,m) ->  lid,lidVisOuter
                           | SynPat.Named (_,id,_,visOuter,m) -> LongIdentWithDots([id],[]),visOuter
                           | p -> raiseParseErrorAt mBindLhs (FSComp.SR.parsInvalidDeclarationSyntax()) 

                       // Merge the visibility from the outer point with the inner point, e.g.
                       //    member <VIS1>  this.Size with <VIS2> get ()      = m_size
                       
                       let mergeLidVisOuter lidVisInner =
                           match lidVisInner,lidVisOuter with 
                           | None,None -> None
                           | Some lidVisInner,None | None,Some lidVisInner -> Some lidVisInner
                           | Some _, Some _ ->  
                               errorR(Error(FSComp.SR.parsMultipleAccessibilitiesForGetSet(),mBindLhs))
                               lidVisInner
                   
                       // Replace the "get" or the "set" with the right name
                       let rec go p = 
                           match p with 
                           | SynPat.LongIdent (LongIdentWithDots([id],_),_,tyargs,SynConstructorArgs.Pats args,lidVisInner,m) ->  
                               // Setters have all arguments tupled in their internal form, though they don't 
                               // appear to be tupled from the syntax. Somewhat unfortunate
                               let args = 
                                   if id.idText = "set" then 
                                       match args with 
                                       | [SynPat.Paren(SynPat.Tuple (false,indexPats,_),indexPatRange);valuePat] when id.idText = "set" -> 
                                           [SynPat.Tuple(false,indexPats@[valuePat],unionRanges indexPatRange valuePat.Range)] 
                                       | [indexPat;valuePat] -> 
                                           [SynPat.Tuple(false,args,unionRanges indexPat.Range valuePat.Range)] 
                                       | [valuePat] -> 
                                           [valuePat] 
                                       | _ -> 
                                           raiseParseErrorAt m (FSComp.SR.parsSetSyntax())
                                   else 
                                       args
//                               let idTool : Ident list = lidOuter |> List.map (fun (li:Ident) -> ident(li.idText,id.idRange)) |> List.rev |> List.take 1
                               SynPat.LongIdent (lidOuter,Some(id),tyargs, SynConstructorArgs.Pats args,mergeLidVisOuter lidVisInner,m)
                           | SynPat.Named (_,nm,_,lidVisInner,m) ->  SynPat.LongIdent (lidOuter,None,None, SynConstructorArgs.Pats [], mergeLidVisOuter lidVisInner,m)
                           | SynPat.Typed (p,ty,m) ->  SynPat.Typed(go p,ty,m)
                           | SynPat.Attrib (p,attribs,m) ->  SynPat.Attrib(go p,attribs,m)
                           | SynPat.Wild(m) ->  SynPat.Wild(m)
                           | _ -> raiseParseErrorAt mBindLhs (FSComp.SR.parsInvalidDeclarationSyntax()) 

                       go pv,PreXmlDoc.Merge doc2 doc

                   Some <| SynMemberDefn.Member (Binding (vis, NormalBinding, isInline, isMutable, attrs, xmlDocAdjusted, valSynData, bindingPatAdjusted, rhsRetInfo, rhsExpr, mBindLhs, spBind),mWhole)))
       }


abstractMemberFlags: 
  | ABSTRACT {} 
  | ABSTRACT MEMBER {} 


/* A member definition */
classDefnMember:
  | opt_attributes opt_declVisibility classDefnBindings
     { if Option.isSome $2 then errorR(Error(FSComp.SR.parsVisibilityDeclarationsShouldComePriorToIdentifier(),rhs parseState 2))
       [mkClassMemberLocalBindings(false,None,$1,$2,$3)] }
       
  | opt_attributes opt_declVisibility STATIC classDefnBindings  
     { if Option.isSome $2 then errorR(Error(FSComp.SR.parsVisibilityDeclarationsShouldComePriorToIdentifier(),rhs parseState 2))
       [mkClassMemberLocalBindings(true,Some (rhs parseState 3),$1,$2,$4)] }
              
  | opt_attributes opt_declVisibility memberFlags memberCore  opt_ODECLEND
     { if Option.isSome $2 then errorR(Error(FSComp.SR.parsVisibilityDeclarationsShouldComePriorToIdentifier(),rhs parseState 2))
       let _,flags = $3
       $4 $2 flags $1 }
       
  | opt_attributes opt_declVisibility interfaceMember appType opt_interfaceImplDefn  
     {  if not (isNil $1) then errorR(Error(FSComp.SR.parsAttributesAreNotPermittedOnInterfaceImplementations(),rhs parseState 1))
        if Option.isSome $2 then errorR(Error(FSComp.SR.parsInterfacesHaveSameVisibilityAsEnclosingType(),rhs parseState 3))
        let mWhole = 
            match $5 with
            | None -> rhs2 parseState 3 4
            | Some(mems) -> (rhs2 parseState 3 4, mems) ||> unionRangeWithListBy (fun (mem:SynMemberDefn) -> mem.Range)
        [ SynMemberDefn.Interface ($4, $5, mWhole) ] }
        
  | opt_attributes opt_declVisibility abstractMemberFlags opt_inline nameop opt_explicitValTyparDecls COLON topTypeWithTypeConstraints classMemberSpfnGetSet  opt_ODECLEND
     { let ty,arity = $8
       let isInline,doc,id,explicitValTyparDecls = $4,grabXmlDoc(parseState,3),$5,$6
       let getSetRangeOpt, getSet = $9
       let getSetAdjuster arity = match arity,getSet with SynValInfo([],_),MemberKind.Member -> MemberKind.PropertyGet | _ -> getSet
       let wholeRange = 
           let m = rhs parseState 3
           match getSetRangeOpt with 
           | None -> unionRanges m ty.Range
           | Some m2 -> unionRanges m m2
       if Option.isSome $2 then errorR(Error(FSComp.SR.parsAccessibilityModsIllegalForAbstract(),wholeRange))
       let valSpfn = ValSpfn($1,id,explicitValTyparDecls,ty,arity, isInline,false,doc, None,None,wholeRange)
       [ SynMemberDefn.AbstractSlot(valSpfn,AbstractMemberFlags (getSetAdjuster arity), wholeRange) ] }
       
  | opt_attributes opt_declVisibility inheritsDefn
     {  if not (isNil $1) then errorR(Error(FSComp.SR.parsAttributesIllegalOnInherit(),rhs parseState 1))
        if Option.isSome $2 then errorR(Error(FSComp.SR.parsVisibilityIllegalOnInherit(),rhs parseState 1))
        [ $3 ] }
        
  | opt_attributes opt_declVisibility valDefnDecl opt_ODECLEND
     {  if Option.isSome $2 then errorR(Error(FSComp.SR.parsVisibilityDeclarationsShouldComePriorToIdentifier(),rhs parseState 2))
        $3 None $1 false }
        
  | opt_attributes opt_declVisibility STATIC valDefnDecl opt_ODECLEND
     {  if Option.isSome $2 then errorR(Error(FSComp.SR.parsVisibilityDeclarationsShouldComePriorToIdentifier(),rhs parseState 2))
        $4 (Some (rhs parseState 3)) $1 true  }

  | opt_attributes opt_declVisibility memberFlags autoPropsDefnDecl opt_ODECLEND
     {  if Option.isSome $2 then errorR(Error(FSComp.SR.parsVisibilityDeclarationsShouldComePriorToIdentifier(),rhs parseState 2))
        let isStatic, flags = $3
        $4 $1 isStatic flags }

  | opt_attributes opt_declVisibility NEW  atomicPattern optAsSpec EQUALS typedSeqExprBlock opt_ODECLEND
     {  let m = unionRanges (rhs2 parseState 3 6) $7.Range 
        let expr = $7
        let valSynData = SynValData (Some CtorMemberFlags, SynValInfo([SynInfo.InferSynArgInfoFromPat $4],SynInfo.unnamedRetVal), $5) 
        let vis = $2 
        let declPat = SynPat.LongIdent (LongIdentWithDots([mkSynId (rhs parseState 3) "new"],[]),None,Some noInferredTypars, SynConstructorArgs.Pats [$4],vis,rhs parseState 3)
        // Check that 'SynPatForConstructorDecl' matches this correctly
        assert (match declPat with SynPatForConstructorDecl _ -> true | _ -> false)
        [ SynMemberDefn.Member(Binding (None,NormalBinding,false,false,$1,grabXmlDoc(parseState,3),valSynData, declPat,None,expr,m,NoSequencePointAtInvisibleBinding),m) ] }
        
  | opt_attributes opt_declVisibility STATIC typeKeyword tyconDefn 
     {  if Option.isSome $2 then errorR(Error(FSComp.SR.parsVisibilityDeclarationsShouldComePriorToIdentifier(),rhs parseState 2))
        [ SynMemberDefn.NestedType($5,None,rhs2 parseState 3 5) ] }


/* A 'val' definition in an object type definition */
valDefnDecl:
  | VAL opt_mutable opt_access ident COLON  typ 
     {  let mRhs = rhs2 parseState 4 6
        let doc = grabXmlDoc(parseState,4)
        let mValDecl = rhs2 parseState 1 6
        (fun mLeft attribs isStatic -> 
            let mValDecl = match mLeft with None -> mValDecl | Some m -> unionRanges m mValDecl
            let fld = Field(attribs,isStatic,Some $4,$6,$2,doc,$3,mRhs)
            [ SynMemberDefn.ValField(fld, mValDecl) ]) }


/* An auto-property definition in an object type definition */
autoPropsDefnDecl:
  | VAL opt_mutable opt_access ident opt_typ EQUALS typedSeqExprBlock classMemberSpfnGetSet
     {  let doc = grabXmlDoc(parseState,5)
        let mValDecl = unionRanges (rhs parseState 1) $7.Range
        let mGetSetOpt, getSet = $8
        if $2 then errorR(Error(FSComp.SR.parsMutableOnAutoPropertyShouldBeGetSet(),rhs parseState 3))
        (fun attribs isStatic flags -> 
            [ SynMemberDefn.AutoProperty(attribs, isStatic, $4, $5, getSet, flags, doc, $3, $7, mGetSetOpt, mValDecl) ]) }


/* An optional type on an auto-property definition */
opt_typ:
   | /* EMPTY */ { None } 
   | COLON typ { Some $2 }

atomicPatternLongIdent:
  | UNDERSCORE DOT pathOp {
    if not (parseState.LexBuffer.SupportsFeature LanguageFeature.SingleUnderscorePattern) then
        raiseParseErrorAt (rhs parseState 2) (FSComp.SR.parsUnexpectedSymbolDot())
    let (LongIdentWithDots(lid,dotms)) = $3 in (None,LongIdentWithDots(ident("_",rhs parseState 1)::lid, rhs parseState 2::dotms))
    }
  | GLOBAL DOT pathOp  { let (LongIdentWithDots(lid,dotms)) = $3 in (None,LongIdentWithDots(ident(MangledGlobalName,rhs parseState 1) :: lid, rhs parseState 2 :: dotms)) }
  | pathOp { (None,$1) }
  | access UNDERSCORE DOT pathOp {
    if not (parseState.LexBuffer.SupportsFeature LanguageFeature.SingleUnderscorePattern) then
        raiseParseErrorAt (rhs parseState 2) (FSComp.SR.parsUnexpectedSymbolDot())
    let (LongIdentWithDots(lid,dotms)) = $4 in (Some($1),LongIdentWithDots(ident("_",rhs parseState 1)::lid, rhs parseState 2::dotms))
    }  
  | access pathOp { (Some($1), $2) }


opt_access:
  | /* EMPTY */ { None }
  | access { Some($1) } 


access:
  | PRIVATE  { SynAccess.Private }
  | PUBLIC   { SynAccess.Public }
  | INTERNAL { SynAccess.Internal }

/* only valid on 'NEW' */
opt_declVisibility:
  | access      { Some($1) } 
  | /* EMPTY */ { None }
  

opt_interfaceImplDefn: 
  | WITH objectImplementationBlock declEnd { Some($2) } 
  | /* EMPTY */                            { None }


opt_classDefn: 
  | WITH classDefnBlock declEnd { $2 } 
  | /* EMPTY */                 { [] }


/* An 'inherits' definition in an object type definition */
inheritsDefn: 
  | INHERIT atomTypeNonAtomicDeprecated optBaseSpec
     { let mDecl = unionRanges (rhs parseState 1) (($2): SynType).Range 
       SynMemberDefn.Inherit($2,$3,mDecl) }

  | INHERIT atomTypeNonAtomicDeprecated opt_HIGH_PRECEDENCE_APP atomicExprAfterType optBaseSpec
     { let mDecl = unionRanges (rhs parseState 1) $4.Range 
       SynMemberDefn.ImplicitInherit($2,$4,$5,mDecl) }

  | INHERIT ends_coming_soon_or_recover
     { let mDecl = (rhs parseState 1)
       if not $2 then errorR(Error(FSComp.SR.parsTypeNameCannotBeEmpty(), mDecl))
       SynMemberDefn.Inherit(SynType.LongIdent(LongIdentWithDots([], [])), None,mDecl) }

optAsSpec: 
  | asSpec { Some($1) } 
  |        { None }

asSpec: 
  | AS ident { $2 } 


optBaseSpec: 
  | baseSpec { Some($1) } 
  |        { None }


baseSpec: 
  | AS ident 
      { if ($2).idText <> "base" then 
             errorR(Error(FSComp.SR.parsInheritDeclarationsCannotHaveAsBindings(),rhs2 parseState 1 2)) 
        ident("base",rhs parseState 2) } 
        
  | AS BASE 
      { errorR(Error(FSComp.SR.parsInheritDeclarationsCannotHaveAsBindings(),rhs2 parseState 1 2)) 
        ident("base",rhs parseState 2) } 


/* The members in an object expression or interface implementation */
objectImplementationBlock:
  | OBLOCKBEGIN objectImplementationMembers oblockend  
      { $2 }

  | OBLOCKBEGIN objectImplementationMembers recover 
      { if not $3 then reportParseErrorAt (rhs parseState 3) (FSComp.SR.parsUnexpectedEndOfFileObjectMembers())
        $2 }

  | objectImplementationMembers 
      { $1 }


/* The members in an object expression or interface implementation */
objectImplementationMembers:  
  | objectImplementationMember opt_seps objectImplementationMembers 
      { $1 @  $3 }

  | objectImplementationMember opt_seps 
      { $1 }


/* One member in an object expression or interface implementation */
objectImplementationMember: 
  | opt_attributes memberOrOverride memberCore opt_ODECLEND
     { $3 None OverrideMemberFlags $1 }

  | opt_attributes memberOrOverride autoPropsDefnDecl opt_ODECLEND
     { $3 $1 false OverrideMemberFlags }

  | opt_attributes memberOrOverride error 
      { [] } 

  | opt_attributes error memberCore opt_ODECLEND 
      { [] }


memberOrOverride: 
  | MEMBER {   } 
  | OVERRIDE {   }


/* The core of the right-hand-side of a simple type definition */
tyconDefnOrSpfnSimpleRepr: 

  /* type MyAlias = SomeTypeProvider<@"foo">    is a common error, special-case it */
  | opt_attributes opt_declVisibility path LQUOTE STRING recover     
     { errorR(Error(FSComp.SR.parsUnexpectedQuotationOperatorInTypeAliasDidYouMeanVerbatimString(), rhs parseState 4)) 
       SynTypeDefnSimpleRepr.TypeAbbrev (ParserDetail.ThereWereSignificantParseErrorsSoDoNotTypecheckThisNode, SynType.LongIdent($3), unionRanges (rhs parseState 1) $3.Range)  }

  /* A type abbreviation */
  | opt_attributes opt_declVisibility typ
     { if not (isNil $1) then errorR(Error(FSComp.SR.parsAttributesIllegalHere(),rhs parseState 1))
       if Option.isSome $2 then errorR(Error(FSComp.SR.parsTypeAbbreviationsCannotHaveVisibilityDeclarations(),rhs parseState 2))
       SynTypeDefnSimpleRepr.TypeAbbrev (ParserDetail.Ok, $3, unionRanges (rhs parseState 1) $3.Range) }

  /* A union type definition */
  | opt_attributes opt_declVisibility unionTypeRepr
     { if not (isNil $1) then errorR(Error(FSComp.SR.parsAttributesIllegalHere(),rhs parseState 1))
       let rangesOf3 = $3 |> List.map (function |Choice1Of2(ec)->ec.Range | Choice2Of2(uc)->uc.Range)
       let mWhole = (rhs2 parseState 1 2, rangesOf3) ||> List.fold unionRanges 
       if $3 |> List.exists (function Choice1Of2 _ -> true | _ -> false) then (
           if Option.isSome $2 then errorR(Error(FSComp.SR.parsEnumTypesCannotHaveVisibilityDeclarations(),rhs parseState 2));
           SynTypeDefnSimpleRepr.Enum ($3 |> List.choose (function 
                                              | Choice1Of2 data ->  
                                                Some(data) 
                                              | Choice2Of2(UnionCase(_,_,_,_,_,m)) -> 
                                                errorR(Error(FSComp.SR.parsAllEnumFieldsRequireValues(),m)); None),
                           mWhole)
       ) else 
           SynTypeDefnSimpleRepr.Union ($2, 
                            $3 |> List.choose (function Choice2Of2 data -> Some(data) | Choice1Of2 _ -> failwith "huh?"),
                            mWhole) }

  /* A record type definition */
  | opt_attributes opt_declVisibility braceFieldDeclList
     { if not (isNil $1) then errorR(Error(FSComp.SR.parsAttributesIllegalHere(),rhs parseState 1))
       SynTypeDefnSimpleRepr.Record ($2,$3,lhs parseState) }

  /* An inline-assembly type definition, for FSharp.Core library only */
  | opt_attributes opt_declVisibility LPAREN inlineAssemblyTyconRepr rparen
     { if not (isNil $1) then errorR(Error(FSComp.SR.parsAttributesIllegalHere(),rhs parseState 1))
       libraryOnlyError (lhs parseState)
       if Option.isSome $2 then errorR(Error(FSComp.SR.parsInlineAssemblyCannotHaveVisibilityDeclarations(),rhs parseState 2))
       $4 }


/* The core of a record type definition */
braceFieldDeclList:
  | LBRACE  recdFieldDeclList rbrace
     { $2 }

  | LBRACE  recdFieldDeclList recover
     { reportParseErrorAt (rhs parseState 1) (FSComp.SR.parsUnmatchedBrace()) 
       $2 }

  | LBRACE  error rbrace
     { [] }

anonRecdType:
    | STRUCT braceBarFieldDeclListCore
        { $2,true }
    | braceBarFieldDeclListCore
        { $1,false }

/* The core of a record type definition */
braceBarFieldDeclListCore:
  | LBRACE_BAR  recdFieldDeclList bar_rbrace
     { $2 }

  | LBRACE_BAR  recdFieldDeclList recover
     { reportParseErrorAt (rhs parseState 1) (FSComp.SR.parsUnmatchedBraceBar()) 
       $2 }

  | LBRACE_BAR error bar_rbrace
     { [] }

inlineAssemblyTyconRepr:
  | HASH stringOrKeywordString HASH 
     { libraryOnlyError (lhs parseState)
       let lhsm = lhs parseState 
       SynTypeDefnSimpleRepr.LibraryOnlyILAssembly (internalParseAssemblyCodeType $2 parseState.LexBuffer.SupportsFeature (rhs parseState 2),lhsm) }

classOrInterfaceOrStruct: 
  | CLASS     { TyconClass } 
  | INTERFACE { TyconInterface } 
  | STRUCT    { TyconStruct }

interfaceMember: 
  | INTERFACE { } 
  | OINTERFACE_MEMBER    { }

tyconNameAndTyparDecls:  
  | opt_access path 
      { [], $2.Lid,false,[],$1,grabXmlDoc(parseState,2) }

  | opt_access prefixTyparDecls  path
      { $2, $3.Lid,false,[],$1,grabXmlDoc(parseState,2) }

  | opt_access path postfixTyparDecls 
      { let tps,tpcs = $3 
        tps, $2.Lid,true,tpcs,$1,grabXmlDoc(parseState,2) }

prefixTyparDecls:
  | typar { [ TyparDecl([],$1) ] }
  | LPAREN typarDeclList rparen {  List.rev $2 }

typarDeclList: 
  | typarDeclList COMMA typarDecl { $3 :: $1 } 
  | typarDecl { [$1] }

typarDecl : 
  | opt_attributes typar 
      { TyparDecl($1,$2) }

/* Any tokens in this grammar must be added to the lex filter rule 'peekAdjacentTypars' */
/* See the F# specification "Lexical analysis of type applications and type parameter definitions" */
postfixTyparDecls: 
  | opt_HIGH_PRECEDENCE_TYAPP LESS typarDeclList opt_typeConstraints GREATER 
      { if not $2 then warning(Error(FSComp.SR.parsNonAdjacentTypars(),rhs2 parseState 2 5))
        List.rev $3, $4 }

/* Any tokens in this grammar must be added to the lex filter rule 'peekAdjacentTypars' */
/* See the F# specification "Lexical analysis of type applications and type parameter definitions" */
explicitValTyparDeclsCore: 
  | typarDeclList COMMA DOT_DOT 
      { (List.rev $1,true) }
  | typarDeclList 
      { (List.rev $1,false) }
  | 
      { ([],false) }

explicitValTyparDecls: 
  | opt_HIGH_PRECEDENCE_TYAPP LESS explicitValTyparDeclsCore opt_typeConstraints GREATER 
      { if not $2 then warning(Error(FSComp.SR.parsNonAdjacentTypars(),rhs2 parseState 2 5))
        let tps,flex = $3 
        SynValTyparDecls(tps,flex,$4) }

opt_explicitValTyparDecls: 
  | explicitValTyparDecls 
      { $1 } 
  |       
      { SynValTyparDecls([],true,[]) }

opt_explicitValTyparDecls2: 
  | explicitValTyparDecls 
      { Some $1 } 
  |       
      { None }

/* Any tokens in this grammar must be added to the lex filter rule 'peekAdjacentTypars' */
/* See the F# specification "Lexical analysis of type applications and type parameter definitions" */
opt_typeConstraints:
  |                      
     { [] }
  | WHEN typeConstraints 
     { List.rev $2 }

/* Any tokens in this grammar must be added to the lex filter rule 'peekAdjacentTypars' */
/* See the F# specification "Lexical analysis of type applications and type parameter definitions" */
typeConstraints: 
  | typeConstraints AND typeConstraint { $3 :: $1 } 
  | typeConstraint { [$1] }

/* Any tokens in this grammar must be added to the lex filter rule 'peekAdjacentTypars' */
/* See the F# specification "Lexical analysis of type applications and type parameter definitions" */
typeConstraint: 
  | DEFAULT typar COLON typ 
      { libraryOnlyError (lhs parseState); WhereTyparDefaultsToType($2,$4,lhs parseState) }

  | typar COLON_GREATER typ 
      { WhereTyparSubtypeOfType($1,$3,lhs parseState) }

  | typar COLON STRUCT 
      { WhereTyparIsValueType($1,lhs parseState) }

  | typar COLON IDENT STRUCT 
      { if $3 <> "not" then reportParseErrorAt (rhs parseState 3) (FSComp.SR.parsUnexpectedIdentifier($3))  
        WhereTyparIsReferenceType($1,lhs parseState) }

  | typar COLON NULL 
      { WhereTyparSupportsNull($1,lhs parseState) }

  | typar COLON LPAREN classMemberSpfn rparen 
      { let tp = $1
        WhereTyparSupportsMember([ SynType.Var(tp, tp.Range) ],$4,lhs parseState) }

  | LPAREN typarAlts rparen COLON LPAREN classMemberSpfn rparen 
      { WhereTyparSupportsMember(List.rev($2),$6,lhs parseState) }

  | typar COLON DELEGATE typeArgsNoHpaDeprecated
      { let _ltm,_gtm,args,_commas,mWhole = $4 in WhereTyparIsDelegate($1, args, unionRanges $1.Range mWhole) }

  | typar COLON IDENT typeArgsNoHpaDeprecated
      { match $3 with 
        | "enum" -> let _ltm,_gtm,args,_commas,mWhole = $4 in WhereTyparIsEnum($1, args, unionRanges $1.Range mWhole)
        | nm -> raiseParseErrorAt (rhs parseState 3) (FSComp.SR.parsUnexpectedIdentifier(nm)) }

  | typar COLON IDENT 
      { match $3 with 
        | "comparison" -> WhereTyparIsComparable($1,lhs parseState)
        | "equality" -> WhereTyparIsEquatable($1,lhs parseState)
        | "unmanaged" -> WhereTyparIsUnmanaged($1,lhs parseState)
        | nm -> raiseParseErrorAt (rhs parseState 3) (FSComp.SR.parsUnexpectedIdentifier(nm)) }

typarAlts:
    | typarAlts OR appType { $3 :: $1 }
    | appType { [$1] }	

/* The core of a union type definition */
unionTypeRepr:
  /* Note the next three rules are required to disambiguate this from type x = y */
  /* Attributes can only appear on a single constructor if you've used a | */
  | barAndgrabXmlDoc attrUnionCaseDecls  
     { $2 $1 }

  | firstUnionCaseDeclOfMany barAndgrabXmlDoc attrUnionCaseDecls  
     { $1 :: $3 $2 }

  | firstUnionCaseDecl 
     { [$1] } 

barAndgrabXmlDoc : 
  | BAR { grabXmlDoc(parseState,1) }

attrUnionCaseDecls: 
  | attrUnionCaseDecl barAndgrabXmlDoc attrUnionCaseDecls  { (fun xmlDoc -> $1 xmlDoc  :: $3 $2) } 
  | attrUnionCaseDecl { (fun xmlDoc -> [ $1 xmlDoc ]) }

/* The core of a union case definition */
attrUnionCaseDecl: 
  | opt_attributes opt_access unionCaseName opt_OBLOCKSEP
      { if Option.isSome $2 then errorR(Error(FSComp.SR.parsUnionCasesCannotHaveVisibilityDeclarations(),rhs parseState 2))
        let mDecl = rhs parseState 3
        (fun xmlDoc -> Choice2Of2 (UnionCase ( $1, $3,UnionCaseFields [],xmlDoc,None,mDecl))) 
      } 

  | opt_attributes opt_access unionCaseName OF unionCaseRepr  opt_OBLOCKSEP
      { if Option.isSome $2 then errorR(Error(FSComp.SR.parsUnionCasesCannotHaveVisibilityDeclarations(),rhs parseState 2))
        let mDecl = rhs2 parseState 3 5
        (fun xmlDoc -> Choice2Of2 (UnionCase ( $1, $3,UnionCaseFields $5,xmlDoc,None,mDecl))) 
      } 

  | opt_attributes opt_access unionCaseName COLON topType opt_OBLOCKSEP
      { if Option.isSome $2 then errorR(Error(FSComp.SR.parsUnionCasesCannotHaveVisibilityDeclarations(),rhs parseState 2))
        libraryOnlyWarning(lhs parseState)
        let mDecl = rhs2 parseState 3 5
        (fun xmlDoc -> Choice2Of2 (UnionCase ( $1, $3,UnionCaseFullType $5,xmlDoc,None,mDecl))) 
      }

  | opt_attributes opt_access unionCaseName EQUALS constant opt_OBLOCKSEP
      { if Option.isSome $2 then errorR(Error(FSComp.SR.parsEnumFieldsCannotHaveVisibilityDeclarations(),rhs parseState 2))
        let mDecl = rhs2 parseState 3 5
        (fun xmlDoc -> Choice1Of2 (EnumCase ( $1, $3,$5,xmlDoc,mDecl))) 
      } 

/* The name of a union case */
unionCaseName: 
  | nameop  
      { $1 } 

  | LPAREN COLON_COLON rparen  
      {  ident(opNameCons,rhs parseState 2) }  

  | LPAREN LBRACK RBRACK  rparen  
      {  ident(opNameNil,rhs2 parseState 2 3) }  

firstUnionCaseDeclOfMany: 
  | ident opt_OBLOCKSEP
      { Choice2Of2 (UnionCase ( [], $1,UnionCaseFields [],PreXmlDoc.Empty,None,rhs parseState 1)) } 

  | ident EQUALS constant opt_OBLOCKSEP
      { Choice1Of2 (EnumCase ([],$1,$3,PreXmlDoc.Empty,rhs2 parseState 1 3)) }

  | firstUnionCaseDecl opt_OBLOCKSEP
      { $1 }

firstUnionCaseDecl: 
  | ident OF unionCaseRepr  
     { Choice2Of2 (UnionCase ( [],$1,UnionCaseFields $3,PreXmlDoc.Empty,None,rhs2 parseState 1 3)) } 

  | ident EQUALS constant opt_OBLOCKSEP
      { Choice1Of2 (EnumCase ([],$1,$3,PreXmlDoc.Empty,rhs2 parseState 1 3))  }

unionCaseReprElements:
  | unionCaseReprElement STAR unionCaseReprElements { $1 :: $3 }
  | unionCaseReprElement %prec prec_toptuptyptail_prefix { [$1] }

unionCaseReprElement:
  | ident COLON appType { mkNamedField($1, $3) }
  | appType { mkAnonField $1 }

unionCaseRepr:
  | braceFieldDeclList
     { errorR(Deprecated(FSComp.SR.parsConsiderUsingSeparateRecordType(),lhs parseState)) 
       $1 }

  | unionCaseReprElements 
     { $1 }

/* A list of field declarations in a record type */
recdFieldDeclList: 
  | recdFieldDecl seps recdFieldDeclList 
     { $1 :: $3 } 

  | recdFieldDecl opt_seps           
     { [$1] }

/* A field declaration in a record type */
recdFieldDecl: 
  | opt_attributes  fieldDecl
     { let fld = $2 $1 false 
       let (Field(a,b,c,d,e,f,vis,g)) = fld 
       if Option.isSome vis then errorR(Error(FSComp.SR.parsRecordFieldsCannotHaveVisibilityDeclarations(),rhs parseState 2))
       Field(a,b,c,d,e,f,None,g)  }

/* Part of a field or val declaration in a record type or object type */
fieldDecl: 
  | opt_mutable opt_access ident COLON  typ 
     { let mRhs = rhs2 parseState 3 5 
       let xmlDoc = grabXmlDoc(parseState,3)
       (fun attrs stat -> Field(attrs, stat,Some $3,$5,$1,xmlDoc,$2,mRhs)) }


/* An exception definition */
exconDefn: 
  | exconCore opt_classDefn 
     { SynExceptionDefn($1,$2, ($1.Range,$2) ||> unionRangeWithListBy (fun cd -> cd.Range) ) }

/* Part of an exception definition */
exceptionAndGrabDoc:
  | EXCEPTION { grabXmlDoc(parseState,1) }
  
/* Part of an exception definition */
exconCore: 
  | exceptionAndGrabDoc opt_attributes opt_access exconIntro exconRepr 
     { SynExceptionDefnRepr($2,$4,$5,$1,$3,(match $5 with None -> rhs2 parseState 1 4 | Some p -> unionRanges (rangeOfLongIdent p) (rhs2 parseState 1 4))) }
  
/* Part of an exception definition */
exconIntro: 
  | ident 
      { UnionCase ( [], $1,UnionCaseFields [],PreXmlDoc.Empty,None,lhs parseState) }

  | ident OF unionCaseRepr 
      { UnionCase ( [], $1,UnionCaseFields $3,PreXmlDoc.Empty,None,lhs parseState) }

exconRepr: 
  |             { None }
  | EQUALS path { Some ($2.Lid) }

openDecl:  
  | OPEN path { $2 }


/*-------------------------------------------------------------------------*/
/* F# Definitions, Types, Patterns and Expressions  */

/* A 'let ...' or 'do ...' statement in the non-#light syntax */
defnBindings: 
  | LET opt_rec localBindings 
      { let mLetKwd = rhs parseState 1 
        let isUse = $1
        let isRec = $2 
        let localBindingsLastRangeOpt, localBindingsBuilder = $3
        
        // Calculate the precise range of the binding set, up to the end of the last r.h.s. expression
        let bindingSetRange = 
            match localBindingsLastRangeOpt with 
            | None -> rhs2 parseState 1 2 (* there was some error - this will be an approximate range *)
            | Some lastRange -> unionRanges mLetKwd lastRange

        // The first binding swallows any attributes prior to the 'let'
        BindingSetPreAttrs(mLetKwd,isRec,isUse,
            (fun attrs vis -> 
                // apply the builder
                let binds = localBindingsBuilder attrs vis mLetKwd
                if not isRec && not (isNilOrSingleton binds) then 
                      reportParseErrorAt mLetKwd (FSComp.SR.parsLetAndForNonRecBindings())
                [],binds), 
            bindingSetRange) }

  | cPrototype
      { let bindRange = lhs parseState
        BindingSetPreAttrs(bindRange, false,false,$1,bindRange)  }


/* A 'do ...' statement in the non-#light syntax */
doBinding:
  | DO typedSeqExprBlock 
      { let mDoKwd = rhs parseState 1 
        let mWhole = unionRanges mDoKwd $2.Range
        // any attributes prior to the 'let' are left free, e.g. become top-level attributes 
        // associated with the module, 'main' function or assembly depending on their target 
        BindingSetPreAttrs(mDoKwd,false,false,(fun attrs vis -> attrs,[mkSynDoBinding (vis,true,$2,mWhole)]), mWhole) }


/* A 'let ....' binding in the #light syntax */
hardwhiteLetBindings: 
  | OLET opt_rec localBindings hardwhiteDefnBindingsTerminator
      { let mLetKwd = rhs parseState 1 
        let isUse = $1
        let isRec = $2
        $4 (if isUse then "use" else "let") mLetKwd  // report unterminated error 
        
        let localBindingsLastRangeOpt, localBindingsBuilder = $3
        
        // Calculate the precise range of the binding set, up to the end of the last r.h.s. expression
        let bindingSetRange = 
            match localBindingsLastRangeOpt with 
            | None -> rhs parseState 1 (* there was some error - this will be an approximate range *)
            | Some lastRange -> unionRanges mLetKwd lastRange

        // the first binding swallow any attributes prior to the 'let' 
        BindingSetPreAttrs(mLetKwd,isRec,isUse,
          (fun attrs vis ->
            let binds = localBindingsBuilder attrs vis mLetKwd
            if not isRec && not (isNilOrSingleton binds) then
                reportParseErrorAt mLetKwd (FSComp.SR.parsLetAndForNonRecBindings())
            [],binds),
          bindingSetRange), (unionRanges mLetKwd bindingSetRange) }


/* A 'do ...' statement */
hardwhiteDoBinding: 
  | ODO typedSeqExprBlock hardwhiteDefnBindingsTerminator          
      { let mLetKwd = rhs parseState 1 
        let bindingSetRange = unionRanges mLetKwd $2.Range 
        let seqPt = NoSequencePointAtDoBinding 
        // any attributes prior to the 'let' are left free, e.g. become top-level attributes 
        // associated with the module, 'main' function or assembly depending on their target 
        BindingSetPreAttrs(mLetKwd,false,false,(fun attrs vis -> attrs,[mkSynDoBinding (vis,true,$2,bindingSetRange)]),bindingSetRange), $2 }


/* The bindings in a class type definition */
classDefnBindings: 
  | defnBindings { $1 }
  | doBinding { $1 }
  | hardwhiteLetBindings { let b,m = $1 in b } 
  | hardwhiteDoBinding  { fst $1 }


/* The terminator for a 'let ....' binding in the #light syntax */
hardwhiteDefnBindingsTerminator:
  |  ODECLEND
     { (fun _ m -> ()) }
  |  recover 
     { (fun kwd m -> reportParseErrorAt m (match kwd with 
                                           | "let!" -> FSComp.SR.parsUnmatchedLetBang() 
                                           | "use!" -> FSComp.SR.parsUnmatchedUseBang() 
                                           | "use" -> FSComp.SR.parsUnmatchedUse() 
                                           | _ (*"let" *) -> FSComp.SR.parsUnmatchedLet()))  }

/* An 'extern' DllImport function definition in C-style syntax */
cPrototype: 
  | EXTERN cRetType opt_access ident opt_HIGH_PRECEDENCE_APP LPAREN cArgs rparen 
      { let rty,vis,nm,args  = $2,$3,$4,$7 
        let xmlDoc = grabXmlDoc(parseState,1) 
        let nmm = rhs parseState 3 
        let argsm = rhs parseState 6 
        let mBindLhs = lhs parseState
        let mWhole = lhs parseState
        let mRhs = lhs parseState 
        let rhsExpr = SynExpr.App (ExprAtomicFlag.NonAtomic,
                                  false, 
                                  SynExpr.Ident (ident("failwith",rhs parseState 6)),
                                  SynExpr.Const (SynConst.String("extern was not given a DllImport attribute",rhs parseState 8),rhs parseState 8),
                                  mRhs)
        (fun attrs vis -> 
            let bindingId = SynPat.LongIdent (LongIdentWithDots([nm],[]), None, Some noInferredTypars, SynConstructorArgs.Pats [SynPat.Tuple(false,args,argsm)], vis, nmm)
            let binding = mkSynBinding 
                              (xmlDoc, bindingId) 
                              (vis, false, false, mBindLhs, NoSequencePointAtInvisibleBinding, Some rty, rhsExpr, mRhs, [], attrs, None)
            [], [binding]) }

/* A list of arguments in an 'extern' DllImport function definition */
cArgs: 
  | cMoreArgs 
     { List.rev $1 }

  | cArg 
     { [$1] }
  |       
     { [] }
  

/* Part of the list of arguments in an 'extern' DllImport function definition */
cMoreArgs: 
  | cMoreArgs COMMA cArg 
     { $3 :: $1 }

  | cArg COMMA cArg 
     { [$3; $1] }


/* A single argument in an 'extern' DllImport function definition */
cArg: 
  | opt_attributes cType       
     { let m = lhs parseState in SynPat.Typed(SynPat.Wild m,$2,m) |> addAttribs $1 }

  | opt_attributes cType ident 
     { let m = lhs parseState in SynPat.Typed(SynPat.Named (SynPat.Wild m,$3,false,None,m),$2,m) |> addAttribs $1 }

/* An type in an 'extern' DllImport function definition */
cType: 
  | path      
     { let m = $1.Range
       SynType.App(SynType.LongIdent($1),None,[],[],None,false,m) } 

  | cType opt_HIGH_PRECEDENCE_APP LBRACK RBRACK 
     { let m = lhs parseState 
       SynType.App(SynType.LongIdent(LongIdentWithDots([ident("[]",m)],[])),None,[$1],[],None,true,m) } 

  | cType STAR 
     { let m = lhs parseState 
       SynType.App(SynType.LongIdent(LongIdentWithDots([ident("nativeptr",m)],[])),None,[$1],[],None,true,m) } 

  | cType AMP  
     { let m = lhs parseState 
       SynType.App(SynType.LongIdent(LongIdentWithDots([ident("byref",m)],[])),None,[$1],[],None,true,m) } 

  | VOID STAR 
     { let m = lhs parseState 
       SynType.App(SynType.LongIdent(LongIdentWithDots([ident("nativeint",m)],[])),None,[],[],None,true,m) } 


/* A return type in an 'extern' DllImport function definition */
cRetType: 
  | opt_attributes cType 
     { SynReturnInfo(($2,SynArgInfo($1,false,None)),rhs parseState 2) }

  | opt_attributes VOID  
     { let m = rhs parseState 2 
       SynReturnInfo((SynType.App(SynType.LongIdent(LongIdentWithDots([ident("unit",m)],[])),None,[],[],None,false,m),SynArgInfo($1,false,None)),m) } 


localBindings: 
  | attr_localBinding moreLocalBindings 
      { let (moreBindings, moreBindingRanges) = List.unzip $2
        let moreLocalBindingsLastRange = if moreBindingRanges.IsEmpty then None else Some (List.last moreBindingRanges)
        match $1 with 
        | Some (localBindingRange,attrLocalBindingBuilder) -> 
           let lastRange = 
               match moreLocalBindingsLastRange with 
               | None -> localBindingRange 
               | Some m -> m
           Some lastRange, (fun attrs vis mLetKwd -> attrLocalBindingBuilder attrs vis mLetKwd true ::  moreBindings)
        | None -> 
           moreLocalBindingsLastRange, (fun _attrs _vis _letm -> moreBindings) }


moreLocalBindings: 
  | AND attr_localBinding moreLocalBindings 
      { let mLetKwd = rhs parseState 1
        (match $2 with 
         | Some (localBindingRange,attrLocalBindingBuilder) -> (attrLocalBindingBuilder [] None mLetKwd false,localBindingRange) :: $3 
         | None -> $3) }

  | %prec prec_no_more_attr_bindings 
      { [] }


/* A single binding, possibly with custom attributes */
attr_localBinding: 
  | opt_attributes localBinding 
      { let attrs2 = $1
        let localBindingRange,localBindingBuilder = $2
        let attrLocalBindingBuilder = (fun attrs vis mLetKwd _ -> localBindingBuilder (attrs@attrs2) vis mLetKwd)
        Some(localBindingRange,attrLocalBindingBuilder) }

  | error 
      { None }


/* A single binding in an expression or definition */
localBinding: 
  | opt_inline opt_mutable bindingPattern  opt_topReturnTypeWithTypeConstraints EQUALS  typedExprWithStaticOptimizationsBlock 
      { let (expr:SynExpr),opts = $6
        let eqm = rhs parseState 5 
        let mRhs = expr.Range 
        let optReturnType = $4 
        let bindingBuilder, mBindLhs = $3 
        let localBindingRange = unionRanges (rhs2 parseState 3 5) mRhs
        let localBindingBuilder = 
          (fun attrs vis mLetKwd -> 
            let mWhole = unionRanges mLetKwd mRhs
            let spBind = if IsControlFlowExpression expr then NoSequencePointAtLetBinding else SequencePointAtBinding(mWhole)
            bindingBuilder (vis,$1,$2,mBindLhs,spBind,optReturnType,expr,mRhs,opts,attrs,None))
        localBindingRange,localBindingBuilder }

  | opt_inline opt_mutable bindingPattern  opt_topReturnTypeWithTypeConstraints EQUALS  error
      { let mWhole = rhs2 parseState 3 5 
        let mRhs = rhs parseState 5
        let optReturnType = $4 
        let bindingBuilder,mBindLhs = $3 
        let localBindingBuilder = 
          (fun attrs vis mLetKwd -> 
            let spBind = SequencePointAtBinding(unionRanges mLetKwd mRhs)
            let eqm = rhs parseState 5
            let zeroWidthAtEnd = eqm.EndRange
            bindingBuilder (vis,$1,$2,mBindLhs,spBind,optReturnType,arbExpr("localBinding1",zeroWidthAtEnd),mRhs,[],attrs,None))  
        mWhole,localBindingBuilder }

  | opt_inline opt_mutable bindingPattern  opt_topReturnTypeWithTypeConstraints recover
      { if not $5 then reportParseErrorAt (rhs parseState 5) (FSComp.SR.parsUnexpectedEndOfFileDefinition())
        let optReturnType = $4 
        let mWhole = match optReturnType with None -> rhs parseState 3 | Some _ -> rhs2 parseState 3 4
        let mRhs = mWhole.EndRange  // zero-width range at end of last good token
        let bindingBuilder,mBindLhs = $3 
        let localBindingBuilder = 
          (fun attrs vis mLetKwd -> 
            let spBind = SequencePointAtBinding(unionRanges mLetKwd mRhs)
            bindingBuilder (vis,$1,$2,mBindLhs,spBind,optReturnType,arbExpr("localBinding2",mRhs),mRhs,[],attrs,None))  
        mWhole,localBindingBuilder }


/* A single expression with an optional type annotation, and an optional static optimization block */
typedExprWithStaticOptimizationsBlock: 
  | OBLOCKBEGIN typedExprWithStaticOptimizations oblockend 
      { $2 }

  | OBLOCKBEGIN typedExprWithStaticOptimizations recover 
      { if not $3 then reportParseErrorAt (rhs parseState 3) (FSComp.SR.parsUnexpectedEndOfFile())
        let a,b = $2
        (exprFromParseError a, b) }

  | typedExprWithStaticOptimizations 
      { $1 }

typedExprWithStaticOptimizations : 
  | typedSeqExpr opt_staticOptimizations { $1, List.rev $2 }

opt_staticOptimizations: 
  | opt_staticOptimizations staticOptimization { $2 :: $1 } 
  | { [] }

staticOptimization: 
  | WHEN staticOptimizationConditions EQUALS typedSeqExprBlock { ($2,$4) }

staticOptimizationConditions: 
  | staticOptimizationConditions AND staticOptimizationCondition { $3 :: $1 } 
  | staticOptimizationCondition { [$1 ] }

staticOptimizationCondition: 
  | typar COLON typ { WhenTyparTyconEqualsTycon($1,$3,lhs parseState) }
  | typar STRUCT { WhenTyparIsStruct($1,lhs parseState) }

rawConstant: 
  | INT8 { if snd $1 then errorR(Error(FSComp.SR.lexOutsideEightBitSigned(), lhs parseState))
           SynConst.SByte (fst $1) } 
  | UINT8 { SynConst.Byte $1 } 
  | INT16 { if snd $1 then errorR(Error(FSComp.SR.lexOutsideSixteenBitSigned(), lhs parseState))
            SynConst.Int16 (fst $1) } 
  | UINT16 { SynConst.UInt16 $1 } 
  | INT32 { if snd $1 then errorR(Error(FSComp.SR.lexOutsideThirtyTwoBitSigned(), lhs parseState))
            SynConst.Int32 (fst $1) } 
  | UINT32 { SynConst.UInt32 $1 } 
  | INT64 { if snd $1 then errorR(Error(FSComp.SR.lexOutsideSixtyFourBitSigned(), lhs parseState))
            SynConst.Int64 (fst $1) } 
  | UINT64 { SynConst.UInt64 $1 } 
  | NATIVEINT { SynConst.IntPtr $1 } 
  | UNATIVEINT { SynConst.UIntPtr $1 } 
  | IEEE32 { SynConst.Single $1 } 
  | IEEE64 { SynConst.Double $1 } 
  | CHAR { SynConst.Char $1 } 
  | DECIMAL { SynConst.Decimal $1 } 
  | BIGNUM { SynConst.UserNum $1 } 
  | stringOrKeywordString { SynConst.String ($1,lhs parseState) } 
  | BYTEARRAY { SynConst.Bytes ($1,lhs parseState) }

rationalConstant:
  | INT32 INFIX_STAR_DIV_MOD_OP INT32
    { if $2 <> "/" then reportParseErrorAt (rhs parseState 2) (FSComp.SR.parsUnexpectedOperatorForUnitOfMeasure())
      if fst $3 = 0 then reportParseErrorAt (rhs parseState 3) (FSComp.SR.parsIllegalDenominatorForMeasureExponent())
      if (snd $1) || (snd $3) then errorR(Error(FSComp.SR.lexOutsideThirtyTwoBitSigned(), lhs parseState))
      SynRationalConst.Rational(fst $1, fst $3, lhs parseState) }

  | MINUS INT32 INFIX_STAR_DIV_MOD_OP INT32 
    { if $3 <> "/" then reportParseErrorAt (rhs parseState 3) (FSComp.SR.parsUnexpectedOperatorForUnitOfMeasure())
      if fst $4 = 0 then reportParseErrorAt (rhs parseState 4) (FSComp.SR.parsIllegalDenominatorForMeasureExponent())
      if (snd $2) || (snd $4) then errorR(Error(FSComp.SR.lexOutsideThirtyTwoBitSigned(), lhs parseState))
      SynRationalConst.Negate(SynRationalConst.Rational(fst $2, fst $4, lhs parseState)) }

  | INT32 { if snd $1 then errorR(Error(FSComp.SR.lexOutsideThirtyTwoBitSigned(), lhs parseState))
            SynRationalConst.Integer(fst $1) }

  | MINUS INT32 { if snd $2 then errorR(Error(FSComp.SR.lexOutsideThirtyTwoBitSigned(), lhs parseState))
                  SynRationalConst.Negate(SynRationalConst.Integer(fst $2)) }

atomicUnsignedRationalConstant:
  | INT32 { if snd $1 then errorR(Error(FSComp.SR.lexOutsideThirtyTwoBitSigned(), lhs parseState))
            SynRationalConst.Integer(fst $1) }

  | LPAREN rationalConstant rparen
    { $2 }

atomicRationalConstant:
  | atomicUnsignedRationalConstant { $1 }

  | MINUS atomicUnsignedRationalConstant
    { SynRationalConst.Negate($2) }

constant: 
  | rawConstant { $1 }
  | rawConstant HIGH_PRECEDENCE_TYAPP measureTypeArg { SynConst.Measure($1, $3) }

bindingPattern:
  | headBindingPattern   
      {  let xmlDoc = grabXmlDoc(parseState,1)
         mkSynBinding (xmlDoc,$1), rhs parseState 1 }

// Subset of patterns allowed to be used in implicit ctors.
// For a better error recovery we could replace these rules with the actual SynPat parsing
// and use allowed patterns only at a later analysis stage reporting errors along the way.
simplePattern:
  | ident
      { let m = rhs parseState 1 
        SynPat.Named(SynPat.Wild m, $1, false, None, m) }
  | QMARK ident
      { SynPat.OptionalVal($2, rhs parseState 2) }
  | simplePattern COLON typeWithTypeConstraints
      { SynPat.Typed($1, $3, lhs parseState) }
  | attributes simplePattern %prec paren_pat_attribs
      { SynPat.Attrib($2, $1, lhs parseState) }

simplePatternCommaList:
  | simplePattern
      { $1 }
  | simplePattern COMMA simplePatternCommaList
      { match $3 with
        | SynPat.Tuple(_, pats, _) -> SynPat.Tuple(false, $1 :: pats, rhs2 parseState 1 3)
        | _ -> SynPat.Tuple(false, [$1; $3], rhs2 parseState 1 3) }

simplePatterns:
  | LPAREN simplePatternCommaList rparen
      { let parenPat = SynPat.Paren($2, rhs2 parseState 1 3)
        let simplePats, _ = SimplePatsOfPat parseState.SynArgNameGenerator parenPat
        simplePats }
  | LPAREN rparen
      { let pat = SynPat.Const(SynConst.Unit, rhs2 parseState 1 2)
        let simplePats, _ = SimplePatsOfPat parseState.SynArgNameGenerator pat
        simplePats }
  | LPAREN simplePatternCommaList recover
      { reportParseErrorAt (rhs parseState 1) (FSComp.SR.parsUnmatchedParen())
        let parenPat = SynPat.Paren(SynPat.Tuple(false, [], rhs2 parseState 1 2), rhs2 parseState 1 2) // todo: report parsed pats anyway?
        let simplePats, _ = SimplePatsOfPat parseState.SynArgNameGenerator parenPat
        simplePats }
  | LPAREN error rparen
      { let parenPat = SynPat.Paren(SynPat.Wild(rhs parseState 2), rhs2 parseState 1 3) // silent recovery
        let simplePats, _ = SimplePatsOfPat parseState.SynArgNameGenerator parenPat
        simplePats }
  | LPAREN recover
      { reportParseErrorAt (rhs parseState 1) (FSComp.SR.parsUnmatchedParen())
        let pat = SynPat.Wild(lhs parseState)
        let simplePats, _ = SimplePatsOfPat parseState.SynArgNameGenerator pat
        simplePats }


headBindingPattern:
  | headBindingPattern AS ident 
      { SynPat.Named ($1,$3,false,None,rhs2 parseState 1 3) }
  | headBindingPattern BAR headBindingPattern  
      { SynPat.Or($1,$3,rhs2 parseState 1 3) }
  | headBindingPattern COLON_COLON  headBindingPattern 
      { SynPat.LongIdent (LongIdentWithDots(mkSynCaseName (rhs parseState 2) opNameCons,[]), None, None, SynConstructorArgs.Pats [SynPat.Tuple (false,[$1;$3],rhs2 parseState 1 3)],None,lhs parseState) }
  | tuplePatternElements  %prec pat_tuple 
      { SynPat.Tuple(false,List.rev $1, lhs parseState) }
  | conjPatternElements   %prec pat_conj
      { SynPat.Ands(List.rev $1, lhs parseState) }
  | constrPattern 
      { $1 }

tuplePatternElements: 
  | tuplePatternElements COMMA headBindingPattern 
      { $3 :: $1 }
  | headBindingPattern COMMA headBindingPattern 
      { $3 :: $1 :: [] }

conjPatternElements: 
  | conjPatternElements AMP headBindingPattern 
      { $3 :: $1 }
  | headBindingPattern AMP headBindingPattern 
      { $3 :: $1 :: [] }

namePatPairs:
   | namePatPair opt_seps { [$1], lhs parseState }
   | namePatPair seps namePatPairs { let (rs, _) = $3 in ($1 :: rs), lhs parseState }

namePatPair:
   | ident EQUALS parenPattern { ($1, $3) }

constrPattern:
  | atomicPatternLongIdent explicitValTyparDecls                                                          
      { let vis,lid = $1 in SynPat.LongIdent (lid,None,Some $2, SynConstructorArgs.Pats [],vis,lhs parseState) }
  | atomicPatternLongIdent opt_explicitValTyparDecls2                     atomicPatsOrNamePatPairs    %prec pat_app 
      { let vis,lid = $1 in SynPat.LongIdent (lid,None,$2, $3,vis,lhs parseState) }
  | atomicPatternLongIdent opt_explicitValTyparDecls2 HIGH_PRECEDENCE_PAREN_APP atomicPatsOrNamePatPairs                  
      { let vis,lid = $1 in SynPat.LongIdent (lid,None,$2, $4,vis,lhs parseState) }
  | atomicPatternLongIdent opt_explicitValTyparDecls2 HIGH_PRECEDENCE_BRACK_APP atomicPatsOrNamePatPairs                  
      { let vis,lid = $1 in SynPat.LongIdent (lid,None,$2, $4,vis,lhs parseState) }
  | COLON_QMARK atomTypeOrAnonRecdType  %prec pat_isinst 
      { SynPat.IsInst($2,lhs parseState) }
  | atomicPattern 
      { $1 }

atomicPatsOrNamePatPairs:
  | LPAREN namePatPairs rparen { SynConstructorArgs.NamePatPairs $2 }
  | atomicPatterns { SynConstructorArgs.Pats $1 }

atomicPatterns: 
  | atomicPattern atomicPatterns %prec pat_args 
      { $1 :: $2 } 
  | atomicPattern HIGH_PRECEDENCE_BRACK_APP atomicPatterns 
      { reportParseErrorAt (rhs parseState 1) (FSComp.SR.parsSuccessivePatternsShouldBeSpacedOrTupled())
        $1 :: $3 } 
  | atomicPattern HIGH_PRECEDENCE_PAREN_APP atomicPatterns 
      { reportParseErrorAt (rhs parseState 1) (FSComp.SR.parsSuccessivePatternsShouldBeSpacedOrTupled())
        $1 :: $3 } 
  | atomicPattern { [$1] }


atomicPattern:
  | quoteExpr 
      { SynPat.QuoteExpr($1,lhs parseState) } 
  | CHAR DOT_DOT CHAR { SynPat.DeprecatedCharRange ($1,$3,rhs2 parseState 1 3) }
  | LBRACE recordPatternElementsAux rbrace
      { let rs, m = $2 in SynPat.Record (rs, rhs2 parseState 1 3) }
  | LBRACK listPatternElements RBRACK
      { SynPat.ArrayOrList(false,$2,lhs parseState) }
  | LBRACK_BAR listPatternElements  BAR_RBRACK
      { SynPat.ArrayOrList(true,$2, lhs parseState) }
  | UNDERSCORE 
      { SynPat.Wild (lhs parseState) }
  | QMARK ident 
      { SynPat.OptionalVal($2,lhs parseState) } 
  | atomicPatternLongIdent %prec prec_atompat_pathop 
      { let vis,lidwd = $1 
        if not (isNilOrSingleton lidwd.Lid) || (let c = (List.head lidwd.Lid).idText.[0] in Char.IsUpper(c) && not (Char.IsLower c)) 
        then mkSynPatMaybeVar lidwd vis (lhs parseState)
        else mkSynPatVar vis (List.head lidwd.Lid) }
  | constant 
      { SynPat.Const ($1,$1.Range (lhs parseState)) }
  | FALSE  
      { SynPat.Const(SynConst.Bool false,lhs parseState) } 
  | TRUE  
      { SynPat.Const(SynConst.Bool true,lhs parseState) } 
  | NULL 
      { SynPat.Null(lhs parseState) }
  | LPAREN parenPatternBody rparen 
      { let m = (lhs parseState)
        SynPat.Paren($2 m,m) } 
  | LPAREN parenPatternBody recover 
      { reportParseErrorAt (rhs parseState 1) (FSComp.SR.parsUnmatchedParen()) 
        patFromParseError ($2 (rhs2 parseState 1 2)) }
  | LPAREN error rparen 
      { (* silent recovery *) SynPat.Wild (lhs parseState) }
  | LPAREN recover 
      {  reportParseErrorAt (rhs parseState 1) (FSComp.SR.parsUnmatchedParen()) 
         SynPat.Wild (lhs parseState)}  
  | STRUCT LPAREN tupleParenPatternElements rparen
      { SynPat.Tuple(true, List.rev $3,lhs parseState) }
  | STRUCT LPAREN tupleParenPatternElements recover
      { reportParseErrorAt (rhs parseState 2) (FSComp.SR.parsUnmatchedParen()); 
        SynPat.Tuple(true, List.rev $3,lhs parseState) }
  | STRUCT LPAREN error rparen 
      { (* silent recovery *) SynPat.Wild (lhs parseState) }
  | STRUCT LPAREN recover 
      {  reportParseErrorAt (rhs parseState 2) (FSComp.SR.parsUnmatchedParen()); 
         SynPat.Wild (lhs parseState)}  

  
      
parenPatternBody: 
  | parenPattern 
      { (fun m -> $1) } 
  |      
      { (fun m -> SynPat.Const(SynConst.Unit,m)) } 

/* This duplicates out 'patterns' in order to give type annotations */
/* the desired precedence w.r.t. patterns, tuple patterns in particular. */
/* Duplication requried to minimize the disturbance to the grammar, */
/* in particular the expected property that "pat" parses the same as */
/* "(pat)"!  Here are some examples: */
/*    a,b                  parses as (a,b) */
/*    (a,b)           also parses as (a,b) */
/*    (a,b : t)            parses as (a, (b:t)) */
/*    a,b as t             parses as ((a,b) as t) */
/*    (a,b as t)      also parses as ((a,b) as t) */
/*    a,b | c,d            parses as ((a,b) | (c,d)) */
/*    (a,b | c,d)     also parses as ((a,b) | (c,d)) */
/*    (a : t,b)            parses as ((a:t),b) */
/*    (a : t1,b : t2)      parses as ((a:t),(b:t2)) */
/*    (a,b as nm : t)      parses as (((a,b) as nm) : t) */
/*    (a,b :: c : t)       parses as (((a,b) :: c) : t) */
/* */
/* Probably the most unexpected thing here is that 'as nm' binds the */
/* whole pattern to the left, whereas ': t' binds only the pattern */
/* immediately preceding in the tuple. */
/* */
/* Also, it is unexpected that '(a,b : t)' in a pattern binds differently to */
/* '(a,b : t)' in an expression. It's not that easy to solve that without */
/* duplicating the entire expression grammar, or making a fairly severe breaking change */
/* to the language. */
parenPattern:
  | parenPattern AS ident 
      { SynPat.Named ($1,$3,false,None,rhs2 parseState 1 3) }
  | parenPattern BAR parenPattern  
      { SynPat.Or($1,$3,rhs2 parseState 1 3) }
  | tupleParenPatternElements 
      { SynPat.Tuple(false,List.rev $1,lhs parseState) }
  | conjParenPatternElements
      { SynPat.Ands(List.rev $1,rhs2 parseState 1 3) }
  | parenPattern COLON  typeWithTypeConstraints %prec paren_pat_colon
      { let lhsm = lhs parseState 
        SynPat.Typed($1,$3,lhsm) } 
  | attributes parenPattern  %prec paren_pat_attribs
      { let lhsm = lhs parseState 
        SynPat.Attrib($2,$1,lhsm) } 
  | parenPattern COLON_COLON  parenPattern 
      { SynPat.LongIdent (LongIdentWithDots(mkSynCaseName (rhs parseState 2) opNameCons,[]), None, None, SynConstructorArgs.Pats [ SynPat.Tuple (false,[$1;$3],rhs2 parseState 1 3) ],None,lhs parseState) }
  | constrPattern { $1 }

tupleParenPatternElements:
  | tupleParenPatternElements COMMA parenPattern  
      { $3 :: $1 }
  | parenPattern COMMA parenPattern  
      { $3 :: $1 :: [] }
  
conjParenPatternElements: 
  | conjParenPatternElements AMP parenPattern 
      { $3 :: $1 }
  | parenPattern AMP parenPattern 
      { $3 :: $1 :: [] }

recordPatternElementsAux: /* Fix 1190 */
  | recordPatternElement opt_seps                      
      { [$1],lhs parseState }
  | recordPatternElement seps recordPatternElementsAux 
      { let r = $1 in let (rs,dropMark) = $3 in (r :: rs),lhs parseState }

recordPatternElement:  
  | path EQUALS parenPattern { (List.frontAndBack $1.Lid,$3) }

listPatternElements: /* Fix 3569 */
  |                                       
      { [] }
  | parenPattern opt_seps                 
      { [$1] }
  | parenPattern seps listPatternElements 
      { $1 :: $3 }

/* The lexfilter likes to insert OBLOCKBEGIN/OBLOCKEND pairs */
typedSeqExprBlock: 
  | OBLOCKBEGIN typedSeqExpr oblockend 
      { $2 }
  | OBLOCKBEGIN typedSeqExpr recover 
      { if not $3 then reportParseErrorAt (rhs parseState 3) (FSComp.SR.parsUnexpectedEndOfFileExpression())
        exprFromParseError $2 }
  | typedSeqExpr 
      { $1 }

/* The lexfilter likes to insert OBLOCKBEGIN/OBLOCKEND pairs */
declExprBlock: 
  | OBLOCKBEGIN typedSeqExpr oblockend 
      { $2 }
  | declExpr 
      { $1 }

/* For some constructs the lex filter can't be sure to insert a matching OBLOCKEND, e.g. "function a -> b | c -> d" all in one line */
/* for these it only inserts a trailing ORIGHT_BLOCK_END */
typedSeqExprBlockR: 
  | typedSeqExpr ORIGHT_BLOCK_END { $1 }
  | typedSeqExpr { $1 }

typedSeqExpr: 
  | seqExpr COLON               typeWithTypeConstraints { SynExpr.Typed ($1,$3, unionRanges $1.Range $3.Range) }
  | seqExpr { $1 }

typedSeqExprEOF:
  | typedSeqExpr EOF { checkEndOfFileError $2; $1 }

seqExpr:
  | declExpr seps seqExpr
      { SynExpr.Sequential (SequencePointsAtSeq,true,$1,$3,unionRanges $1.Range $3.Range) } 
  | declExpr seps                         
      { $1 }  
  | declExpr             %prec SEMICOLON 
      { $1 } 
  | declExpr THEN seqExpr %prec prec_then_before 
      { SynExpr.Sequential (SequencePointsAtSeq,false,$1,$3,unionRanges $1.Range $3.Range ) }
  | declExpr OTHEN OBLOCKBEGIN typedSeqExpr oblockend %prec prec_then_before 
      { SynExpr.Sequential (SequencePointsAtSeq,false,$1,$4,unionRanges $1.Range $4.Range) }
  | hardwhiteLetBindings %prec prec_args_error
     { let hwlb,m = $1
       let mLetKwd,isUse = match hwlb with (BindingSetPreAttrs(m,_,isUse,_,_))  -> m,isUse
       let usedKeyword = if isUse then "use" else "let"
       reportParseErrorAt mLetKwd (FSComp.SR.parsExpectedExpressionAfterLet(usedKeyword,usedKeyword))
       let fauxRange = m.EndRange // zero width range at end of m
       mkLocalBindings (m,hwlb,arbExpr("seqExpr",fauxRange)) }

/* Use this as the last terminal when performing error recovery */
/* The contract for using this is that (a) if EOF occurs then the */
/* the using production must report an error and (b) the using production */
/* can report an error anyway if it is helpful, e.g. "unclosed '('" (giving two errors) */
recover: 
   | error { debugPrint("recovering via error"); true }  
   | EOF { debugPrint("recovering via EOF"); false }

binders:
  | BINDER headBindingPattern EQUALS typedSeqExprBlock IN opt_OBLOCKSEP morebinders typedSeqExprBlock %prec expr_let
     { let spBind = SequencePointAtBinding(rhs2 parseState 1 5)
       let m = unionRanges (rhs parseState 1) $8.Range
       SynExpr.LetOrUseOrAndBang(spBind,($1 = "use"),true,$2,$4,m,$7,$8) }

  | OBINDER headBindingPattern EQUALS typedSeqExprBlock hardwhiteDefnBindingsTerminator opt_OBLOCKSEP morebinders typedSeqExprBlock %prec expr_let
     { $5 (if $1 = "use" then "use!" else "let!") (rhs parseState 1)  // report unterminated error
       let spBind = SequencePointAtBinding(unionRanges (rhs parseState 1) $4.Range)
       let m = unionRanges (rhs parseState 1) $8.Range
       SynExpr.LetOrUseOrAndBang(spBind,($1 = "use"),true,$2,$4,m,$7,$8) }

  /* TODO Remove?
  | BINDER headBindingPattern EQUALS typedSeqExprBlock IN opt_OBLOCKSEP morebinders %prec expr_let
     { let m = lhs parseState
       reportParseErrorAt m (FSComp.SR.parsNoBodyInApplicativeComputationExpression())
       let spBind = SequencePointAtBinding(rhs2 parseState 1 5)
       SynExpr.LetOrUseOrAndBang(spBind,($1 = "use"),true,$2,$4,m,$7, SynExpr.ImplicitZero m) }

  | OBINDER headBindingPattern EQUALS typedSeqExprBlock hardwhiteDefnBindingsTerminator opt_OBLOCKSEP morebinders %prec expr_let
     { let m = lhs parseState
       reportParseErrorAt m (FSComp.SR.parsNoBodyInApplicativeComputationExpression())
       $5 (if $1 = "use" then "use!" else "let!") (rhs parseState 1)  // report unterminated error
       let spBind = SequencePointAtBinding(unionRanges (rhs parseState 1) $4.Range)
       SynExpr.LetOrUseOrAndBang(spBind,($1 = "use"),true,$2,$4,m,$7, SynExpr.ImplicitZero m) }
   */

  | OBINDER headBindingPattern EQUALS typedSeqExprBlock hardwhiteDefnBindingsTerminator opt_OBLOCKSEP morebinders error %prec expr_let
     { // error recovery that allows intellisense when writing incomplete computation expressions
       let spBind = SequencePointAtBinding(unionRanges (rhs parseState 1) $4.Range)
       let mAll = unionRanges (rhs parseState 1) (rhs parseState 7) // TODO Check this range
       let m = $4.Range.EndRange // zero-width range
       SynExpr.LetOrUseOrAndBang(spBind,($1 = "use"),true,$2,$4, mAll, $7, SynExpr.ImplicitZero m) }

  | OBINDER headBindingPattern EQUALS typedSeqExprBlock hardwhiteDefnBindingsTerminator opt_OBLOCKSEP error %prec expr_let // TODO Fix CompletionInDifferentEnvs3
     { // error recovery that allows intellisense when writing incomplete computation expressions
       let spBind = SequencePointAtBinding(unionRanges (rhs parseState 1) $4.Range)
       let mAll = unionRanges (rhs parseState 1) (rhs parseState 7) // TODO Check this range
       let m = $4.Range.EndRange // zero-width range
       SynExpr.LetOrUseOrAndBang(spBind,($1 = "use"),true,$2,$4, mAll, [], SynExpr.ImplicitZero m) }

morebinders:
  | AND_BANG headBindingPattern EQUALS typedSeqExprBlock IN morebinders %prec expr_let /* TODO Check precedence */
     { let spBind = SequencePointAtBinding(rhs2 parseState 1 5) (* TODO Pretty sure this is wrong *)
       let m = rhs parseState 1 (* TODO Pretty sure this is wrong *)
       (spBind,$1,true,$2,$4,m) :: $6 }

  | OAND_BANG headBindingPattern EQUALS typedSeqExprBlock hardwhiteDefnBindingsTerminator opt_OBLOCKSEP morebinders %prec expr_let
     { $5 (if $1 then "anduse!" else "and!") (rhs parseState 1)  // report unterminated error
       let spBind = SequencePointAtBinding(rhs2 parseState 1 5) (* TODO Pretty sure this is wrong *)
       let m = rhs parseState 1 (* TODO Pretty sure this is wrong *)
       (spBind,$1,true,$2,$4,m) :: $7 }

  /* TODO What if there's an error halfway through the list of and! bindings? Probably okay since each and! is out of scope of the other */

  | %prec prec_no_more_attr_bindings /* TODO Make a prec_no_more_andbang_bindings or something */
      { [] }

declExpr:
  | defnBindings IN typedSeqExpr  %prec expr_let 
     { mkLocalBindings (unionRanges (rhs2 parseState 1 2) $3.Range,$1,$3) }

  | defnBindings IN error        %prec expr_let
     { mkLocalBindings (rhs2 parseState 1 2,$1,arbExpr("declExpr1",(rhs parseState 3))) }
/*
    FSComp.SR.parsNoMatchingInForLet() -- leave this in for now - it's an unused error string
*/

  | hardwhiteLetBindings typedSeqExprBlock  %prec expr_let 
     { let hwlb,m = $1
       mkLocalBindings (unionRanges m $2.Range,hwlb,$2) }

  | hardwhiteLetBindings error        %prec expr_let
     { let hwlb,m = $1
       reportParseErrorAt (match hwlb with (BindingSetPreAttrs(m,_,_,_,_))  -> m) (FSComp.SR.parsErrorInReturnForLetIncorrectIndentation())
       mkLocalBindings (m,hwlb,arbExpr("declExpr2",(rhs parseState 2))) }

  | hardwhiteLetBindings OBLOCKSEP typedSeqExprBlock  %prec expr_let 
     { let hwlb,m = $1
       mkLocalBindings (unionRanges m $3.Range, hwlb, $3) }

  | hardwhiteLetBindings OBLOCKSEP error        %prec expr_let
     { let hwlb,m = $1
       //reportParseErrorAt (match hwlb with (BindingSetPreAttrs(m,_,_,_,_))  -> m) (FSComp.SR.parsErrorInReturnForLetIncorrectIndentation())
       mkLocalBindings (unionRanges m (rhs parseState 3),hwlb,arbExpr("declExpr3",(rhs parseState 3))) }

  | hardwhiteDoBinding  %prec expr_let
     { let e = snd $1
       SynExpr.Do (e,e.Range) }
  
  | anonMatchingExpr %prec expr_function
      { $1 }

  | anonLambdaExpr  %prec expr_fun 
      { $1 }

  | MATCH typedSeqExpr     withClauses              %prec expr_match 
      { let mMatch = (rhs parseState 1)
        let mWith,(clauses,mLast) = $3 
        let spBind = SequencePointAtBinding(unionRanges mMatch mWith) 
        SynExpr.Match (spBind, $2,clauses,unionRanges mMatch mLast) }

  | MATCH typedSeqExpr     recover               %prec expr_match 
      { if not $3 then reportParseErrorAt (rhs parseState 1) (FSComp.SR.parsUnexpectedEndOfFileMatch())
        // Produce approximate expression during error recovery 
        exprFromParseError $2 }

  | MATCH_BANG typedSeqExpr     withClauses              %prec expr_match 
      { let mMatch = (rhs parseState 1)
        let mWith,(clauses,mLast) = $3 
        let spBind = SequencePointAtBinding(unionRanges mMatch mWith) 
        SynExpr.MatchBang (spBind, $2,clauses,unionRanges mMatch mLast) }

  | MATCH_BANG typedSeqExpr     recover               %prec expr_match 
      { if not $3 then reportParseErrorAt (rhs parseState 1) (FSComp.SR.parsUnexpectedEndOfFileMatch())
        // Produce approximate expression during error recovery 
        exprFromParseError $2 }
      
  | TRY typedSeqExprBlockR withClauses              %prec expr_try 
      { let mTry = (rhs parseState 1)
        let spTry = SequencePointAtTry(mTry) 
        let mWith,(clauses,mLast) = $3 
        let spWith = SequencePointAtWith(mWith) 
        let mTryToWith = unionRanges mTry mWith 
        let mWithToLast = unionRanges mWith mLast 
        let mTryToLast = unionRanges mTry mLast
        SynExpr.TryWith ($2, mTryToWith, clauses,mWithToLast, mTryToLast,spTry,spWith) }

  | TRY typedSeqExprBlockR recover              %prec expr_try 
      { // Produce approximate expression during error recovery 
        // Include any expressions to make sure they gets type checked in case that generates useful results for intellisense 
        if not $3 then reportParseErrorAt (rhs parseState 1) (FSComp.SR.parsUnexpectedEndOfFileTry())
        exprFromParseError $2 }

  | TRY typedSeqExprBlockR FINALLY typedSeqExprBlock %prec expr_try 
      { let mTry = rhs parseState 1 
        let spTry = SequencePointAtTry(mTry) 
        let spFinally = SequencePointAtFinally(rhs parseState 3) 
        let mTryToLast = unionRanges mTry $4.Range 
        SynExpr.TryFinally ($2, $4,mTryToLast,spTry,spFinally) }

  | IF declExpr ifExprCases %prec expr_if 
      { let mIf = (rhs parseState 1)
        $3 $2 mIf }

  | IF declExpr recover %prec expr_if 
      { reportParseErrorAt (rhs parseState 1) (FSComp.SR.parsIncompleteIf()) 
        // Produce an approximate expression during error recovery. 
        // Include expressions to make sure they get type checked in case that generates useful results for intellisense. 
        // Generate a throwAway for the expression so it isn't forced to have a type 'bool' 
        // from the context it is used in. 
        exprFromParseError $2 }

  | IF recover %prec expr_if 
      { reportParseErrorAt (rhs parseState 1) (FSComp.SR.parsIncompleteIf())
        // Produce an approximate expression during error recovery. There can still be value in doing this even
        // for this pathological case.
        let m = (rhs parseState 1)
        let mEnd = m.EndRange
        let spIfToThen = SequencePointAtBinding mEnd
        exprFromParseError (SynExpr.IfThenElse (arbExpr("ifGuard1",mEnd),arbExpr("thenBody1",mEnd),None,spIfToThen,true,m,m)) }

  | LAZY declExpr %prec expr_lazy 
      { SynExpr.Lazy ($2,unionRanges (rhs parseState 1) $2.Range) }

  | ASSERT declExpr %prec expr_assert 
      { SynExpr.Assert ($2, unionRanges (rhs parseState 1) $2.Range) }

  | ASSERT %prec expr_assert 
      { raiseParseErrorAt (rhs parseState 1) (FSComp.SR.parsAssertIsNotFirstClassValue()) }

  | OLAZY declExprBlock %prec expr_lazy 
      { SynExpr.Lazy ($2,unionRanges (rhs parseState 1) $2.Range) }

  | OASSERT declExprBlock %prec expr_assert 
      { SynExpr.Assert ($2, unionRanges (rhs parseState 1) $2.Range) }

  | OASSERT %prec expr_assert 
      { raiseParseErrorAt (rhs parseState 1) (FSComp.SR.parsAssertIsNotFirstClassValue()) }

  | WHILE declExpr doToken typedSeqExprBlock doneDeclEnd 
      { let mWhileHeader = unionRanges (rhs parseState 1) $2.Range
        let spWhile = SequencePointAtWhileLoop mWhileHeader 
        let mWhileAll = unionRanges (rhs parseState 1) $4.Range
        SynExpr.While (spWhile,$2,$4,mWhileAll) }
      
  | WHILE declExpr doToken typedSeqExprBlock recover 
      { if not $5 then reportParseErrorAt (rhs parseState 1) (FSComp.SR.parsUnexpectedEndOfFileWhile())
        let mWhileHeader = unionRanges (rhs parseState 1) $2.Range
        let spWhile = SequencePointAtWhileLoop mWhileHeader 
        let mWhileAll = unionRanges (rhs parseState 1) $4.Range
        exprFromParseError (SynExpr.While (spWhile,$2,$4,mWhileAll)) }

  | WHILE declExpr doToken error doneDeclEnd 
      { // silent recovery 
        let mWhileHeader = unionRanges (rhs parseState 1) $2.Range
        let spWhile = SequencePointAtWhileLoop mWhileHeader 
        let mWhileBodyArb = unionRanges (rhs parseState 4) (rhs parseState 5)
        let mWhileAll = unionRanges (rhs parseState 1) (rhs parseState 5)
        SynExpr.While (spWhile,$2,arbExpr("whileBody1",mWhileBodyArb),mWhileAll) }

  | WHILE declExpr recover 
      { reportParseErrorAt (rhs parseState 1) (FSComp.SR.parsWhileDoExpected())
        let mWhileHeader = unionRanges (rhs parseState 1) $2.Range
        let spWhile = SequencePointAtWhileLoop mWhileHeader 
        let mWhileBodyArb = rhs parseState 3
        let mWhileAll = unionRanges (rhs parseState 1) (rhs parseState 3)
        exprFromParseError (SynExpr.While (spWhile,$2,arbExpr("whileBody2",mWhileBodyArb),mWhileAll))  }

  | WHILE recover 
      { if not $2 then reportParseErrorAt (rhs parseState 1) (FSComp.SR.parsUnexpectedEndOfFileWhile())
        arbExpr("whileLoop1",rhs parseState 1)  }

  | WHILE error doneDeclEnd 
      { //silent recovery
        let mWhileHeader = rhs parseState 1
        let spWhile = SequencePointAtWhileLoop mWhileHeader 
        let mWhileBodyArb = rhs parseState 3
        let mWhileAll = unionRanges (rhs parseState 1) (rhs parseState 3)
        exprFromParseError (SynExpr.While (spWhile,arbExpr("whileGuard1",mWhileHeader),arbExpr("whileBody3",mWhileBodyArb),mWhileAll))  }

  | FOR forLoopBinder doToken typedSeqExprBlock doneDeclEnd 
      { let spBind = SequencePointAtForLoop(rhs2 parseState 1 3)
        let (a,b,_) = $2 
        SynExpr.ForEach (spBind,SeqExprOnly false,true,a,b,$4,unionRanges (rhs parseState 1) $4.Range) }

  | FOR forLoopBinder doToken typedSeqExprBlock ends_coming_soon_or_recover
      { if not $5 then reportParseErrorAt (rhs parseState 1) (FSComp.SR.parsUnexpectedEndOfFileFor())
        let spBind = SequencePointAtForLoop(rhs2 parseState 1 3)
        let (a,b,_) = $2 
        let mForLoopAll = unionRanges (rhs parseState 1) $4.Range
        SynExpr.ForEach (spBind,SeqExprOnly false,true,a,b,$4,mForLoopAll) }  

  | FOR forLoopBinder doToken error doneDeclEnd 
      { // Silent recovery
        let mForLoopHeader = rhs2 parseState 1 3
        let spBind = SequencePointAtForLoop mForLoopHeader
        let (a,b,_) = $2 
        let mForLoopBodyArb = rhs parseState 5
        let mForLoopAll = rhs2 parseState 1 5
        SynExpr.ForEach (spBind,SeqExprOnly false,true,a,b,arbExpr("forLoopBody2a",mForLoopBodyArb),mForLoopAll) }

  | FOR forLoopBinder doToken ends_coming_soon_or_recover 
      { if not $4 then reportParseErrorAt (rhs parseState 3) (FSComp.SR.parsExpectedExpressionAfterToken())
        let mForLoopHeader = rhs2 parseState 1 3
        let spBind = SequencePointAtForLoop mForLoopHeader
        let (a,b,_) = $2 
        let mForLoopBodyArb = rhs parseState 3
        let mForLoopAll = rhs2 parseState 1 3
        SynExpr.ForEach (spBind,SeqExprOnly false,true,a,b,arbExpr("forLoopBody2",mForLoopBodyArb),mForLoopAll) }

  | FOR forLoopBinder ends_coming_soon_or_recover
      { let (a,b,ok) = $2 
        if not $3 then reportParseErrorAt (rhs parseState 1) (FSComp.SR.parsForDoExpected())
        let mForLoopHeader = rhs2 parseState 1 3
        let spBind = SequencePointAtForLoop mForLoopHeader
        let mForLoopBodyArb = rhs parseState 3
        let mForLoopAll = rhs2 parseState 1 3
        SynExpr.ForEach (spBind,SeqExprOnly false,true,a,b,arbExpr("forLoopBody1",mForLoopBodyArb),mForLoopAll) }

  | FOR forLoopRange  doToken typedSeqExprBlock doneDeclEnd 
      { let mForLoopHeader = rhs2 parseState 1 3
        let spBind = SequencePointAtForLoop mForLoopHeader
        let (a,b,c,d) = $2 
        let mForLoopAll = unionRanges (rhs parseState 1) $4.Range
        SynExpr.For (spBind,a,b,c,d,$4,mForLoopAll) }

  | FOR forLoopRange  doToken typedSeqExprBlock recover 
      { if not $5 then reportParseErrorAt (rhs parseState 1) (FSComp.SR.parsUnexpectedEndOfFileFor())
        // Still produce an expression
        let mForLoopHeader = rhs2 parseState 1 3
        let spBind = SequencePointAtForLoop mForLoopHeader
        let (a,b,c,d) = $2 
        let mForLoopAll = unionRanges (rhs parseState 1) $4.Range
        exprFromParseError (SynExpr.For (spBind,a,b,c,d,$4,mForLoopAll)) }

  | FOR forLoopRange  doToken error doneDeclEnd 
      { // silent recovery 
        let mForLoopHeader = rhs2 parseState 1 3
        let spBind = SequencePointAtForLoop mForLoopHeader
        let (a,b,c,d) = $2 
        let mForLoopBodyArb = rhs parseState 5
        let mForLoopAll = rhs2 parseState 1 5
        SynExpr.For (spBind,a,b,c,d,arbExpr("declExpr11",mForLoopBodyArb),mForLoopAll) }

  | FOR forLoopRange  doToken recover
      { if not $4 then reportParseErrorAt (rhs parseState 1) (FSComp.SR.parsUnexpectedEndOfFileFor())
        let mForLoopHeader = rhs2 parseState 1 3
        let spBind = SequencePointAtForLoop mForLoopHeader
        let (a,b,c,d) = $2 
        let mForLoopBodyArb = rhs parseState 3
        let mForLoopAll = rhs2 parseState 1 3
        exprFromParseError (SynExpr.For (spBind,a,b,c,d,arbExpr("declExpr11",mForLoopBodyArb),mForLoopAll)) }

  | FOR forLoopRange recover
      { if not $3 then reportParseErrorAt (rhs parseState 1) (FSComp.SR.parsUnexpectedEndOfFileFor())
        let mForLoopHeader = rhs2 parseState 1 2
        let spBind = SequencePointAtForLoop mForLoopHeader
        let (a,b,c,d) = $2 
        let mForLoopBodyArb = (rhs parseState 2).EndRange
        let mForLoopAll = rhs2 parseState 1 2
        exprFromParseError (SynExpr.For (spBind,a,b,c,d,arbExpr("declExpr11",mForLoopBodyArb),mForLoopAll)) }


  | FOR error doToken typedSeqExprBlock doneDeclEnd 
      { // silent recovery 
        let mForLoopHeader = rhs2 parseState 1 2
        let mForLoopAll = unionRanges (rhs parseState 1) $4.Range
        let spBind = SequencePointAtForLoop(mForLoopHeader)
        SynExpr.For (spBind,mkSynId mForLoopHeader "_loopVar",arbExpr("startLoopRange1",mForLoopHeader),true,arbExpr("endLoopRange1",rhs parseState 3),$4,mForLoopAll) }

/* do not include this one - though for fairly bizarre reasons!
   If the user has simply typed 'for'as the 
   start of a variable name, and intellisense parsing 
   kicks in, then we can't be sure we're parsing a for-loop. The general rule is that you shoudn't
   commit to aggressive look-for-a-matching-construct error recovery until
   you're sure you're parsing a particular construct.

  This probably affects 'and' as well, but it's hard to change that.
  'for' is a particularly common prefix of identifiers.

  | FOR error doneDeclEnd {  reportParseErrorAt (rhs parseState 2)  (FSComp.SR.parsIdentifierExpected()); arbExpr("declExpr12",(lhs parseState)) }
*/
  | FOR ends_coming_soon_or_recover
      { reportParseErrorAt (rhs parseState 2) (FSComp.SR.parsIdentifierExpected())
        arbExpr("declExpr12",(rhs parseState 1)) }

  | FOR parenPattern error doneDeclEnd 
      { reportParseErrorAt (rhs parseState 3) (FSComp.SR.parsInOrEqualExpected())
        let mForLoopHeader = rhs2 parseState 1 2
        let spBind = SequencePointAtForLoop mForLoopHeader
        let mForLoopBodyArb = rhs parseState 4
        let mForLoopAll = rhs2 parseState 1 4
        SynExpr.ForEach (spBind,SeqExprOnly false,true,$2,arbExpr("forLoopCollection",mForLoopHeader),arbExpr("forLoopBody3",mForLoopBodyArb),mForLoopAll) }

  | FOR parenPattern recover
      { if not $3 then reportParseErrorAt (rhs parseState 1) (FSComp.SR.parsUnexpectedEndOfFileFor())
        let mForLoopHeader = rhs2 parseState 1 2
        let spBind = SequencePointAtForLoop mForLoopHeader
        let mForLoopBodyArb = (rhs parseState 2).EndRange
        let mForLoopAll = rhs2 parseState 1 2
        exprFromParseError (SynExpr.ForEach (spBind,SeqExprOnly false,true,$2,arbExpr("forLoopCollection",mForLoopHeader),arbExpr("forLoopBody3",mForLoopBodyArb),mForLoopAll)) }

  /* START MONADIC SYNTAX ONLY */
  | YIELD declExpr
     { SynExpr.YieldOrReturn (($1,not $1),$2, unionRanges (rhs parseState 1) $2.Range) } 

  | YIELD_BANG declExpr
     { SynExpr.YieldOrReturnFrom (($1,not $1), $2, unionRanges (rhs parseState 1) $2.Range) } 

<<<<<<< HEAD
  | binders
     { $1 }

  | DO_BANG typedSeqExpr IN opt_OBLOCKSEP typedSeqExprBlock %prec expr_let 
     { let spBind = NoSequencePointAtDoBinding
       SynExpr.LetOrUseOrAndBang(spBind,false,true,SynPat.Const(SynConst.Unit,$2.Range),$2, unionRanges (rhs parseState 1) $5.Range, [], $5) }
=======
  | BINDER headBindingPattern EQUALS typedSeqExprBlock IN opt_OBLOCKSEP typedSeqExprBlock %prec expr_let 
     { let spBind = SequencePointAtBinding(rhs2 parseState 1 5)
       let m = unionRanges (rhs parseState 1) $7.Range
       SynExpr.LetOrUseBang (spBind,($1 = "use"),true,$2,$4,$7,m) }

  | OBINDER headBindingPattern EQUALS typedSeqExprBlock hardwhiteDefnBindingsTerminator opt_OBLOCKSEP typedSeqExprBlock %prec expr_let 
     { $5 (if $1 = "use" then "use!" else "let!") (rhs parseState 1)  // report unterminated error 
       let spBind = SequencePointAtBinding(unionRanges (rhs parseState 1) $4.Range)
       let m = unionRanges (rhs parseState 1) $7.Range
       SynExpr.LetOrUseBang (spBind,($1 = "use"),true,$2,$4,$7,m) }

  | OBINDER headBindingPattern EQUALS typedSeqExprBlock hardwhiteDefnBindingsTerminator opt_OBLOCKSEP error %prec expr_let 
     { // error recovery that allows intellisense when writing incomplete computation expressions 
       let spBind = SequencePointAtBinding(unionRanges (rhs parseState 1) $4.Range) 
       let mAll = unionRanges (rhs parseState 1) (rhs parseState 7)
       let m = $4.Range.EndRange // zero-width range
       SynExpr.LetOrUseBang (spBind,($1 = "use"),true,$2,$4, SynExpr.ImplicitZero m, mAll) }

  | DO_BANG typedSeqExpr IN opt_OBLOCKSEP typedSeqExprBlock %prec expr_let 
     { let spBind = NoSequencePointAtDoBinding
       SynExpr.LetOrUseBang (spBind,false,true,SynPat.Const(SynConst.Unit,$2.Range),$2,$5, unionRanges (rhs parseState 1) $5.Range) }
>>>>>>> e6309b0b

  | ODO_BANG typedSeqExprBlock hardwhiteDefnBindingsTerminator %prec expr_let 
     { SynExpr.DoBang ($2, unionRanges (rhs parseState 1) $2.Range) }

  | FOR forLoopBinder opt_OBLOCKSEP arrowThenExprR %prec expr_let 
     { let spBind = SequencePointAtForLoop(rhs2 parseState 1 2)
       let (a,b,_) = $2 in SynExpr.ForEach (spBind,SeqExprOnly true,true,a,b,$4,unionRanges (rhs parseState 1) $4.Range) }

  | FIXED declExpr
     { SynExpr.Fixed ($2, (unionRanges (rhs parseState 1) $2.Range)) } 

  | RARROW typedSeqExprBlockR 
     { errorR(Error(FSComp.SR.parsArrowUseIsLimited(),lhs parseState))
       SynExpr.YieldOrReturn ((true,true),$2, (unionRanges (rhs parseState 1) $2.Range)) } 

  /* END MONADIC SYNTAX ONLY */

  | declExpr COLON_QMARK         typ  { SynExpr.TypeTest ($1,$3, unionRanges $1.Range $3.Range) }
  | declExpr COLON_GREATER       typ  { SynExpr.Upcast ($1,$3, unionRanges $1.Range $3.Range) } 
  | declExpr COLON_QMARK_GREATER typ  { SynExpr.Downcast ($1,$3, unionRanges $1.Range $3.Range) }

  /* NOTE: any change to the "INFIX" tokens (or their definitions) should be reflected in PrettyNaming.IsInfixOperator */
  | declExpr COLON_EQUALS           declExpr { mkSynInfix (rhs parseState 2) $1 ":=" $3 }
  | minusExpr LARROW                declExprBlock { mkSynAssign $1 $3 }
/*   | minusExpr LARROW                recover { mkSynAssign $1 (arbExpr("assignRhs",rhs parseState 2)) } */
  | tupleExpr  %prec expr_tuple  { let exprs,commas = $1 in SynExpr.Tuple (false, List.rev exprs, List.rev commas, (commas.Head, exprs) ||> unionRangeWithListBy (fun e -> e.Range) ) }
  | declExpr  JOIN_IN               declExpr { SynExpr.JoinIn ($1,rhs parseState 2,$3,unionRanges $1.Range $3.Range) }
  | declExpr  BAR_BAR               declExpr { mkSynInfix (rhs parseState 2) $1 "||" $3 }
  | declExpr  INFIX_BAR_OP          declExpr { mkSynInfix (rhs parseState 2) $1 $2 $3 }
  | declExpr  OR                    declExpr { mkSynInfix (rhs parseState 2) $1 "or" $3 }
  | declExpr  AMP                   declExpr { mkSynInfix (rhs parseState 2) $1 "&" $3 }
  | declExpr  AMP_AMP               declExpr { mkSynInfix (rhs parseState 2) $1 "&&" $3 }
  | declExpr  INFIX_AMP_OP          declExpr { mkSynInfix (rhs parseState 2) $1 $2 $3 }
  | declExpr  EQUALS                declExpr { mkSynInfix (rhs parseState 2) $1 "=" $3 }
  | declExpr  INFIX_COMPARE_OP      declExpr { mkSynInfix (rhs parseState 2) $1 $2 $3 }
  | declExpr  DOLLAR                declExpr { mkSynInfix (rhs parseState 2) $1 "$" $3 }
  | declExpr  LESS                  declExpr { mkSynInfix (rhs parseState 2) $1 "<" $3 }
  | declExpr  LESS                  recover { if not $3 then reportParseErrorAt (rhs parseState 2) (FSComp.SR.parsUnfinishedExpression("<"))  
                                              exprFromParseError (mkSynInfix (rhs parseState 2) $1 "<" (arbExpr("declExprInfix",(rhs parseState 3).StartRange))) }
  | declExpr  GREATER               declExpr { mkSynInfix (rhs parseState 2) $1 ">" $3 }
  | declExpr  INFIX_AT_HAT_OP       declExpr { mkSynInfix (rhs parseState 2) $1 $2 $3 }
  | declExpr  PERCENT_OP            declExpr { mkSynInfix (rhs parseState 2) $1 $2 $3 }
  | declExpr  COLON_COLON           declExpr { SynExpr.App (ExprAtomicFlag.NonAtomic, true, mkSynIdGet (rhs parseState 2) opNameCons,SynExpr.Tuple (false,[$1;$3],[rhs parseState 2],unionRanges $1.Range $3.Range),unionRanges $1.Range $3.Range) }
  | declExpr  PLUS_MINUS_OP         declExpr { mkSynInfix (rhs parseState 2) $1 $2 $3 }
  | declExpr  MINUS                 declExpr { mkSynInfix (rhs parseState 2) $1 "-" $3 }
  | declExpr  STAR                  declExpr { mkSynInfix (rhs parseState 2) $1 "*" $3 }
  | declExpr  INFIX_STAR_DIV_MOD_OP declExpr { mkSynInfix (rhs parseState 2) $1 $2 $3 }
  | declExpr  INFIX_STAR_STAR_OP    declExpr { mkSynInfix (rhs parseState 2) $1 $2 $3 }

  | declExpr  JOIN_IN               OBLOCKEND_COMING_SOON { reportParseErrorAt (rhs parseState 2) (FSComp.SR.parsUnfinishedExpression("in")) 
                                                            exprFromParseError(mkSynInfix (rhs parseState 2) $1 "@in" (arbExpr("declExprInfix",(rhs parseState 3).StartRange))) }
  | declExpr  BAR_BAR               OBLOCKEND_COMING_SOON { reportParseErrorAt (rhs parseState 2) (FSComp.SR.parsUnfinishedExpression("||")) 
                                                            exprFromParseError(mkSynInfix (rhs parseState 2) $1 "||" (arbExpr("declExprInfix",(rhs parseState 3).StartRange))) }
  | declExpr  INFIX_BAR_OP          OBLOCKEND_COMING_SOON { reportParseErrorAt (rhs parseState 2) (FSComp.SR.parsUnfinishedExpression($2)) 
                                                            exprFromParseError(mkSynInfix (rhs parseState 2) $1 $2 (arbExpr("declExprInfix",(rhs parseState 3).StartRange))) }
  | declExpr  OR                    OBLOCKEND_COMING_SOON { reportParseErrorAt (rhs parseState 2) (FSComp.SR.parsUnfinishedExpression("or")) 
                                                            exprFromParseError(mkSynInfix (rhs parseState 2) $1 "or" (arbExpr("declExprInfix",(rhs parseState 3).StartRange))) }
  | declExpr  AMP                   OBLOCKEND_COMING_SOON { reportParseErrorAt (rhs parseState 2) (FSComp.SR.parsUnfinishedExpression("&")) 
                                                            exprFromParseError(mkSynInfix (rhs parseState 2) $1 "&" (arbExpr("declExprInfix",(rhs parseState 3).StartRange))) }
  | declExpr  AMP_AMP               OBLOCKEND_COMING_SOON { reportParseErrorAt (rhs parseState 2) (FSComp.SR.parsUnfinishedExpression("&&")) 
                                                            exprFromParseError(mkSynInfix (rhs parseState 2) $1 "&&" (arbExpr("declExprInfix",(rhs parseState 3).StartRange))) }
  | declExpr  INFIX_AMP_OP          OBLOCKEND_COMING_SOON { reportParseErrorAt (rhs parseState 2) (FSComp.SR.parsUnfinishedExpression($2)) 
                                                            exprFromParseError(mkSynInfix (rhs parseState 2) $1 $2 (arbExpr("declExprInfix",(rhs parseState 3).StartRange))) }
  | declExpr  EQUALS                OBLOCKEND_COMING_SOON { reportParseErrorAt (rhs parseState 2) (FSComp.SR.parsUnfinishedExpression("=")) 
                                                            exprFromParseError(mkSynInfix (rhs parseState 2) $1 "=" (arbExpr("declExprInfix",(rhs parseState 3).StartRange))) }
  | declExpr  INFIX_COMPARE_OP      OBLOCKEND_COMING_SOON { reportParseErrorAt (rhs parseState 2) (FSComp.SR.parsUnfinishedExpression($2)) 
                                                            exprFromParseError(mkSynInfix (rhs parseState 2) $1 $2 (arbExpr("declExprInfix",(rhs parseState 3).StartRange))) }
  | declExpr  DOLLAR                OBLOCKEND_COMING_SOON { reportParseErrorAt (rhs parseState 2) (FSComp.SR.parsUnfinishedExpression("$")) 
                                                            exprFromParseError(mkSynInfix (rhs parseState 2) $1 "$" (arbExpr("declExprInfix",(rhs parseState 3).StartRange))) }
  | declExpr  LESS                  OBLOCKEND_COMING_SOON { reportParseErrorAt (rhs parseState 2) (FSComp.SR.parsUnfinishedExpression("<")) 
                                                            exprFromParseError(mkSynInfix (rhs parseState 2) $1 "<" (arbExpr("declExprInfix",(rhs parseState 3).StartRange))) }
  | declExpr  GREATER               OBLOCKEND_COMING_SOON { reportParseErrorAt (rhs parseState 2) (FSComp.SR.parsUnfinishedExpression(">")) 
                                                            exprFromParseError(mkSynInfix (rhs parseState 2) $1 ">" (arbExpr("declExprInfix",(rhs parseState 3).StartRange))) }
  | declExpr  INFIX_AT_HAT_OP       OBLOCKEND_COMING_SOON { reportParseErrorAt (rhs parseState 2) (FSComp.SR.parsUnfinishedExpression($2)) 
                                                            exprFromParseError(mkSynInfix (rhs parseState 2) $1 $2 (arbExpr("declExprInfix",(rhs parseState 3).StartRange))) }
  | declExpr  PERCENT_OP            OBLOCKEND_COMING_SOON { reportParseErrorAt (rhs parseState 2) (FSComp.SR.parsUnfinishedExpression($2)) 
                                                            exprFromParseError(mkSynInfix (rhs parseState 2) $1 $2 (arbExpr("declExprInfix",(rhs parseState 3).StartRange))) }
  | declExpr  COLON_COLON           OBLOCKEND_COMING_SOON { reportParseErrorAt (rhs parseState 2) (FSComp.SR.parsUnfinishedExpression("::")) 
                                                            SynExpr.App (ExprAtomicFlag.NonAtomic, true, mkSynIdGet (rhs parseState 2) opNameCons,SynExpr.Tuple (false,[$1;(arbExpr("declExprInfix",(rhs parseState 3).StartRange))],[rhs parseState 2],unionRanges $1.Range (rhs parseState 3).StartRange),unionRanges $1.Range (rhs parseState 3).StartRange) }
  | declExpr  PLUS_MINUS_OP         OBLOCKEND_COMING_SOON { reportParseErrorAt (rhs parseState 2) (FSComp.SR.parsUnfinishedExpression($2)) 
                                                            exprFromParseError(mkSynInfix (rhs parseState 2) $1 $2 (arbExpr("declExprInfix",(rhs parseState 3).StartRange))) }
  | declExpr  MINUS                 OBLOCKEND_COMING_SOON { reportParseErrorAt (rhs parseState 2) (FSComp.SR.parsUnfinishedExpression("-")) 
                                                            exprFromParseError(mkSynInfix (rhs parseState 2) $1 "-" (arbExpr("declExprInfix",(rhs parseState 3).StartRange))) }
  | declExpr  STAR                  OBLOCKEND_COMING_SOON { reportParseErrorAt (rhs parseState 2) (FSComp.SR.parsUnfinishedExpression("*")) 
                                                            exprFromParseError(mkSynInfix (rhs parseState 2) $1 "*" (arbExpr("declExprInfix",(rhs parseState 3).StartRange))) }
  | declExpr  INFIX_STAR_DIV_MOD_OP OBLOCKEND_COMING_SOON { reportParseErrorAt (rhs parseState 2) (FSComp.SR.parsUnfinishedExpression($2)) 
                                                            exprFromParseError(mkSynInfix (rhs parseState 2) $1 $2 (arbExpr("declExprInfix",(rhs parseState 3).StartRange))) }
  | declExpr  INFIX_STAR_STAR_OP    OBLOCKEND_COMING_SOON { reportParseErrorAt (rhs parseState 2) (FSComp.SR.parsUnfinishedExpression($2)) 
                                                            exprFromParseError(mkSynInfix (rhs parseState 2) $1 $2 (arbExpr("declExprInfix",(rhs parseState 3).StartRange))) }

  | minusExpr %prec expr_prefix_plus_minus { $1 }

dynamicArg:
  | IDENT
      { let con = SynConst.String ($1,rhs parseState 1)
        let arg2 = SynExpr.Const (con,con.Range (rhs parseState 1)) 
        arg2 }
  | LPAREN typedSeqExpr rparen
      { $2 }

withClauses:
  | WITH withPatternClauses       
      { rhs parseState 1, $2 }
  | OWITH withPatternClauses OEND 
      { rhs parseState 1, $2 }
  | OWITH withPatternClauses recover 
      { if not $3 then reportParseErrorAt (rhs parseState 1) (FSComp.SR.parsUnexpectedEndOfFileWith())
        rhs parseState 1, $2 }

withPatternClauses:
  | patternClauses 
      { $1 }
  | BAR patternClauses 
      {  $2 }
  | BAR error 
      {  // silent recovery 
         let mLast = rhs parseState 1
         [], mLast }
  | error  
      {  // silent recovery 
         let mLast = rhs parseState 1
         [], mLast }


patternAndGuard: 
  | parenPattern patternGuard 
      { $1, $2, rhs parseState 1 }
      
patternClauses: 
  | patternAndGuard patternResult %prec prec_pat_pat_action
     { let pat,guard,patm = $1 
       let mLast = $2.Range 
       [Clause(pat,guard,$2,patm,SequencePointAtTarget)], mLast  }
  | patternAndGuard patternResult BAR patternClauses 
     { let pat,guard,patm = $1 
       let clauses,mLast = $4 
       (Clause(pat,guard,$2,patm,SequencePointAtTarget) :: clauses), mLast }
  | patternAndGuard patternResult BAR error 
     { let pat,guard,patm = $1 
       let mLast = rhs parseState 3 
       // silent recovery 
       [Clause(pat,guard,$2,patm,SequencePointAtTarget)], mLast  }
  | patternAndGuard patternResult error 
     { let pat,guard,patm = $1 
       let mLast = $2.Range 
       // silent recovery 
       [Clause(pat,guard,$2,patm,SequencePointAtTarget)], mLast }
  | patternAndGuard error 
     { let pat,guard,patm = $1 
       let mLast = rhs parseState 2
       // silent recovery 
       [Clause(pat,guard,SynExpr.Const (SynConst.Unit,mLast.EndRange),patm,SequencePointAtTarget)], mLast }
 
patternGuard: 
  | WHEN declExpr 
     { Some $2 }
  | 
     { None }

patternResult: 
  | RARROW typedSeqExprBlockR  
     { $2 }

ifExprCases: 
  | ifExprThen ifExprElifs 
      { let exprThen,mThen = $1 
        (fun exprGuard mIf -> 
            let mIfToThen = unionRanges mIf mThen
            let lastBranch : SynExpr = match $2 with None -> exprThen | Some e -> e
            let mIfToEndOfLastBranch = unionRanges mIf lastBranch.Range
            let spIfToThen = SequencePointAtBinding(mIfToThen)
            SynExpr.IfThenElse (exprGuard,exprThen,$2,spIfToThen,false,mIfToThen,mIfToEndOfLastBranch)) }

ifExprThen: 
  | THEN  declExpr %prec prec_then_if 
      { $2, rhs parseState 1 }
  | OTHEN  OBLOCKBEGIN typedSeqExpr oblockend %prec prec_then_if 
      { $3,rhs parseState 1 }
  | OTHEN  OBLOCKBEGIN typedSeqExpr recover %prec prec_then_if 
      { if not $4 then reportParseErrorAt (rhs parseState 1) (FSComp.SR.parsUnexpectedEndOfFileThen())
        exprFromParseError $3,rhs parseState 1 }

ifExprElifs: 
  | 
      { None }

  | ELSE declExpr 
      { Some $2 }

  | OELSE  OBLOCKBEGIN typedSeqExpr oblockend 
      { Some $3 }

  | OELSE  OBLOCKBEGIN typedSeqExpr recover 
      { if not $4 then reportParseErrorAt (rhs parseState 1) (FSComp.SR.parsUnexpectedEndOfFileElse())
        Some (exprFromParseError $3) }

  | ELIF declExpr ifExprCases 
      { let mElif = rhs parseState 1 
        Some ($3 $2 mElif) }

  | ELIF declExpr recover 
      { Some (exprFromParseError $2) }

tupleExpr: 
  | tupleExpr COMMA declExpr   
      { let exprs,commas = $1 in ($3 :: exprs),((rhs parseState 2) :: commas) }

  | tupleExpr COMMA ends_coming_soon_or_recover
      { if not $3 then reportParseErrorAt (rhs parseState 2) (FSComp.SR.parsExpectedExpressionAfterToken())
        let exprs,commas = $1     
        let zeroWidthAtNextToken = (rhs parseState 3).StartRange
        ((arbExpr("tupleExpr1",zeroWidthAtNextToken)) :: exprs), (rhs parseState 2) :: commas }

  | declExpr COMMA ends_coming_soon_or_recover
      { if not $3 then reportParseErrorAt (rhs parseState 2) (FSComp.SR.parsExpectedExpressionAfterToken())
        let zeroWidthAtNextToken = (rhs parseState 3).StartRange 
        ((arbExpr("tupleExpr2",zeroWidthAtNextToken)) :: [$1]), [rhs parseState 2] }

  | declExpr COMMA declExpr  
      { [$3 ; $1], [rhs parseState 2] }

minusExpr: 
  | MINUS minusExpr   %prec expr_prefix_plus_minus
      { mkSynPrefix (rhs parseState 1) (unionRanges (rhs parseState 1) $2.Range) "~-" $2 }

  | PLUS_MINUS_OP minusExpr  
      { if not (IsValidPrefixOperatorUse $1) then reportParseErrorAt $2.Range (FSComp.SR.parsInvalidPrefixOperator())
        mkSynPrefix (rhs parseState 1) (unionRanges (rhs parseState 1) $2.Range) ("~"^($1)) $2 } 

  | ADJACENT_PREFIX_OP minusExpr 
      { if not (IsValidPrefixOperatorUse $1) then reportParseErrorAt $2.Range (FSComp.SR.parsInvalidPrefixOperator())
        mkSynPrefix (rhs parseState 1) (unionRanges (rhs parseState 1) $2.Range) ("~"^($1)) $2 }

  | PERCENT_OP minusExpr
      { if not (IsValidPrefixOperatorUse $1) then reportParseErrorAt $2.Range (FSComp.SR.parsInvalidPrefixOperator())
        mkSynPrefix (rhs parseState 1) (unionRanges (rhs parseState 1) $2.Range) ("~"^($1)) $2 }

  | AMP  minusExpr    
      { SynExpr.AddressOf (true,$2,rhs parseState 1,unionRanges (rhs parseState 1) $2.Range) } 

  | AMP_AMP  minusExpr   
      { SynExpr.AddressOf (false,$2,rhs parseState 1, unionRanges (rhs parseState 1) $2.Range) } 

  | NEW atomTypeNonAtomicDeprecated  opt_HIGH_PRECEDENCE_APP atomicExprAfterType 
      { SynExpr.New (false,$2,$4,unionRanges (rhs parseState 1) $4.Range) }

  | NEW atomTypeNonAtomicDeprecated opt_HIGH_PRECEDENCE_APP error   
      { SynExpr.New (false,$2,arbExpr("minusExpr",(rhs parseState 4)),unionRanges (rhs parseState 1) ($2).Range) }

  | NEW error
      { arbExpr("minusExpr2",(rhs parseState 1)) }

  | UPCAST  minusExpr 
      { SynExpr.InferredUpcast ($2,unionRanges (rhs parseState 1) $2.Range) }   

  | DOWNCAST  minusExpr 
      { SynExpr.InferredDowncast ($2,unionRanges (rhs parseState 1) $2.Range)}   

  | appExpr 
      { $1 }

appExpr:
  | appExpr argExpr %prec expr_app
      { SynExpr.App (ExprAtomicFlag.NonAtomic, false, $1,$2,unionRanges $1.Range $2.Range)  }

  | atomicExpr 
      { let arg,_ = $1 
        arg }

argExpr:
  | ADJACENT_PREFIX_OP atomicExpr 
      { let arg2,hpa2 = $2 
        if not (IsValidPrefixOperatorUse $1) then reportParseErrorAt arg2.Range (FSComp.SR.parsInvalidPrefixOperator())
        if hpa2 then reportParseErrorAt (rhs parseState 1) (FSComp.SR.parsSuccessiveArgsShouldBeSpacedOrTupled())
        mkSynPrefix (rhs parseState 1) (unionRanges (rhs parseState 1) arg2.Range) ("~"^($1)) arg2 }

   | atomicExpr 
      { let arg,hpa = $1 
        if hpa then reportParseErrorAt arg.Range (FSComp.SR.parsSuccessiveArgsShouldBeSpacedOrTupled())
        arg }
    
atomicExpr:
  | atomicExpr HIGH_PRECEDENCE_BRACK_APP atomicExpr
      { let arg1,_ = $1 
        let arg2,_ = $3 
        SynExpr.App (ExprAtomicFlag.Atomic, false, arg1,arg2,unionRanges arg1.Range arg2.Range),true  }

  | atomicExpr HIGH_PRECEDENCE_PAREN_APP atomicExpr
      { let arg1,_ = $1 
        let arg2,_ = $3 
        SynExpr.App (ExprAtomicFlag.Atomic, false, arg1,arg2,unionRanges arg1.Range arg2.Range),true  }

  | atomicExpr HIGH_PRECEDENCE_TYAPP typeArgsActual
      { let arg1,_ = $1 
        let mLessThan,mGreaterThan,_,args,commas,mTypeArgs = $3
        let mWholeExpr = unionRanges arg1.Range mTypeArgs
        SynExpr.TypeApp (arg1, mLessThan, args, commas, mGreaterThan, mTypeArgs, mWholeExpr), false }

  | PREFIX_OP  atomicExpr  
      { let arg2,hpa2 = $2 
        if not (IsValidPrefixOperatorUse $1) then reportParseErrorAt arg2.Range (FSComp.SR.parsInvalidPrefixOperator())
        mkSynPrefixPrim (rhs parseState 1) (unionRanges (rhs parseState 1) arg2.Range) $1 arg2,hpa2 }

  | atomicExpr DOT atomicExprQualification 
      { let arg1,hpa1 = $1 
        $3 arg1 (lhs parseState) (rhs parseState 2),hpa1 }

  | BASE DOT atomicExprQualification 
      { let arg1 = SynExpr.Ident (ident("base",rhs parseState 1))
        $3 arg1 (lhs parseState) (rhs parseState 2),false }

  | QMARK nameop 
      { SynExpr.LongIdent (true,LongIdentWithDots([$2],[]),None,rhs parseState 2),false }

  | atomicExpr QMARK dynamicArg
      { let arg1,hpa1 = $1
        mkSynInfix (rhs parseState 2) arg1 "?" $3, hpa1 }

  | GLOBAL
      { SynExpr.Ident (ident(MangledGlobalName,rhs parseState 1)), false }

  | nameop
      { SynExpr.Ident ($1),false }

  | LBRACK listExprElements RBRACK 
      { $2 (lhs parseState) false,false }

  | LBRACK listExprElements recover 
      { reportParseErrorAt (rhs parseState 1) (FSComp.SR.parsUnmatchedBracket()) 
        exprFromParseError ($2 (rhs2 parseState 1 2) false), false }

  | LBRACK error RBRACK 
      { // silent recovery 
        SynExpr.ArrayOrList (false,[ ], lhs parseState),false  } 

  | LBRACK recover
      { reportParseErrorAt (rhs parseState 1) (FSComp.SR.parsUnmatchedBracket()) 
        // silent recovery 
        exprFromParseError (SynExpr.ArrayOrList (false,[ ], rhs parseState 1)),false  } 

  | STRUCT LPAREN tupleExpr rparen  
      { let exprs,commas = $3 in SynExpr.Tuple (true, List.rev exprs, List.rev commas, (commas.Head, exprs) ||> unionRangeWithListBy (fun e -> e.Range) ), false }

  | STRUCT LPAREN tupleExpr recover  
      { reportParseErrorAt (rhs parseState 2) (FSComp.SR.parsUnmatchedBracket()); 
        let exprs,commas = $3 in SynExpr.Tuple (true, List.rev exprs, List.rev commas, (commas.Head, exprs) ||> unionRangeWithListBy (fun e -> e.Range) ), false }

  | atomicExprAfterType 
      { $1,false }

atomicExprQualification:
  |    identOrOp 
      { let idm = rhs parseState 1 
        (fun e lhsm dotm -> mkSynDot dotm lhsm e $1) }

  | GLOBAL
      { (fun e lhsm dotm -> 
            reportParseErrorAt (rhs parseState 3) (FSComp.SR.nrGlobalUsedOnlyAsFirstName()) 
            let fixedLhsm = mkRange lhsm.FileName lhsm.Start dotm.End // previous lhsm is wrong after 'recover'
            mkSynDotMissing dotm fixedLhsm e) }

  |   /* empty */
      { (fun e lhsm dotm -> 
            reportParseErrorAt dotm (FSComp.SR.parsMissingQualificationAfterDot()) 
            let fixedLhsm = mkRange lhsm.FileName lhsm.Start dotm.End // previous lhsm is wrong after 'recover'
            mkSynDotMissing dotm fixedLhsm e) }
  |  recover 
      { (fun e lhsm dotm -> 
            reportParseErrorAt dotm (FSComp.SR.parsMissingQualificationAfterDot()) 
            let fixedLhsm = mkRange lhsm.FileName lhsm.Start dotm.End // previous lhsm is wrong after 'recover'
            // Include 'e' in the returned expression but throw it away
            SynExpr.DiscardAfterMissingQualificationAfterDot (e,fixedLhsm)) }
  |   LPAREN COLON_COLON rparen DOT INT32  
      { (fun e lhsm dotm -> 
            libraryOnlyError(lhs parseState)
            SynExpr.LibraryOnlyUnionCaseFieldGet (e,mkSynCaseName lhsm opNameCons,(fst $5),lhsm)) }

  |   LPAREN  typedSeqExpr rparen  
      { (fun e lhsm dotm -> 
            mlCompatWarning (FSComp.SR.parsParenFormIsForML()) (lhs parseState) 
            mkSynDotParenGet lhsm dotm e $2) }

  |   LBRACK  typedSeqExpr RBRACK
      { (fun e lhsm dotm -> mkSynDotBrackGet lhsm dotm e $2) }
 
  |   LBRACK  typedSeqExpr recover
      { reportParseErrorAt (rhs parseState 1) (FSComp.SR.parsUnmatchedBracket()) 
        (fun e lhsm dotm -> exprFromParseError (mkSynDotBrackGet lhsm dotm e $2)) }

  |   LBRACK  optRangeSeqExpr RBRACK
      { (fun e lhsm dotm -> mkSynDotBrackSeqSliceGet lhsm dotm e $2) }
 
  |   LBRACK  optRangeSeqExpr recover
      { reportParseErrorAt (rhs parseState 1) (FSComp.SR.parsUnmatchedBracket()) 
        (fun e lhsm dotm -> exprFromParseError (mkSynDotBrackSeqSliceGet lhsm dotm e $2)) }

  |   LBRACK  error RBRACK  
      { let mArg = rhs2 parseState 1 3
        (fun e lhsm dotm -> mkSynDotBrackGet lhsm dotm e (arbExpr("indexerExpr1",mArg))) }

  |   LBRACK  recover
      { reportParseErrorAt (rhs parseState 1) (FSComp.SR.parsUnmatchedBracket())
        let mArg = (rhs parseState 1).EndRange 
        (fun e lhsm dotm -> exprFromParseError (mkSynDotBrackGet lhsm dotm e (arbExpr("indexerExpr2",mArg)))) }

optRangeSeqExpr: 
  | optRange COMMA optRangeSeqExpr %prec slice_comma { $1 :: $3 } 
  | optRange { [$1] }

optRange:
  | declExpr DOT_DOT declExpr 
      { SynIndexerArg.Two(mkSynOptionalExpr (rhs parseState 1) (Some $1), mkSynOptionalExpr (rhs parseState 3) (Some $3)) }

  | declExpr DOT_DOT 
      { SynIndexerArg.Two(mkSynOptionalExpr (rhs parseState 1) (Some $1), mkSynOptionalExpr (rhs parseState 2) None) }

  | DOT_DOT declExpr 
      { SynIndexerArg.Two(mkSynOptionalExpr (rhs parseState 1) None, mkSynOptionalExpr (rhs parseState 2) (Some $2)) }

  | STAR 
      { SynIndexerArg.Two(mkSynOptionalExpr (rhs parseState 1) None, mkSynOptionalExpr (rhs parseState 1) None) }

  | declExpr %prec slice_expr
      { SynIndexerArg.One($1) }

/* the start et of atomicExprAfterType must not overlap with the valid postfix tokens of the type syntax, e.g. new List<T>(...) */
atomicExprAfterType:
  | constant 
      { SynExpr.Const ($1,$1.Range (lhs parseState)) }
  | parenExpr 
      { $1 }
  | braceExpr 
      { $1 }
  | braceBarExpr 
      { $1 }
  | NULL 
      { SynExpr.Null (lhs parseState) } 
  | FALSE  
      { SynExpr.Const (SynConst.Bool false,lhs parseState) } 
  | TRUE  
      { SynExpr.Const (SynConst.Bool true,lhs parseState) } 
  | quoteExpr
      { $1 }
  | arrayExpr
      { $1 }
  | beginEndExpr
      { $1 }
  
beginEndExpr:
  | BEGIN typedSeqExpr END 
      { SynExpr.Paren ($2, rhs parseState 1, Some(rhs parseState 3), rhs2 parseState 1 3) } 

  | BEGIN typedSeqExpr recover 
      { reportParseErrorAt (rhs parseState 1) (FSComp.SR.parsUnmatchedBegin()); exprFromParseError $2 } 

  | BEGIN error END 
      { (* silent recovery *) arbExpr("beginEndExpr",(lhs parseState))  } 

  | BEGIN END 
      { mkSynUnit (lhs parseState) } 

quoteExpr:
  | LQUOTE typedSeqExpr RQUOTE 
      { if $1 <> $3 then reportParseErrorAt (rhs parseState 1) (FSComp.SR.parsMismatchedQuote(fst $1))
        (SynExpr.Quote (mkSynIdGet (lhs parseState) (CompileOpName (fst $1)), snd $1, $2, false, lhs parseState)) } 

  | LQUOTE typedSeqExpr recover 
      { reportParseErrorAt (rhs parseState 1) (FSComp.SR.parsUnmatched(fst $1))  
        let mExpr = rhs2 parseState 1 2
        exprFromParseError (SynExpr.Quote (mkSynIdGet (lhs parseState) (CompileOpName (fst $1)),snd $1, $2, false, mExpr))  } 

  | LQUOTE error RQUOTE 
      { (* silent recovery *) SynExpr.Quote (mkSynIdGet (lhs parseState) (CompileOpName (fst $1)),snd $1, arbExpr("quoteExpr",(rhs parseState 2)), false, lhs parseState)  }  

  | LQUOTE recover 
      { reportParseErrorAt (rhs parseState 1) (FSComp.SR.parsUnmatched(fst $1))
        exprFromParseError (SynExpr.Quote (mkSynIdGet (lhs parseState) (CompileOpName (fst $1)),snd $1, arbExpr("quoteExpr2",(rhs parseState 1).EndRange), false, rhs parseState 1))  }  

arrayExpr:
  | LBRACK_BAR listExprElements BAR_RBRACK 
      {  $2 (lhs parseState) true } 

  | LBRACK_BAR listExprElements recover 
      { reportParseErrorAt (rhs parseState 1) (FSComp.SR.parsUnmatchedBracketBar()) 
        exprFromParseError ($2 (rhs2 parseState 1 2) true) }

  | LBRACK_BAR error BAR_RBRACK 
      {  (* silent recovery *) SynExpr.ArrayOrList (true,[ ], lhs parseState) }  

  | LBRACK_BAR recover
      { reportParseErrorAt (rhs parseState 1) (FSComp.SR.parsUnmatchedBracketBar())  
        (* silent recovery *) 
        exprFromParseError (SynExpr.ArrayOrList (true,[ ], rhs parseState 1)) }  

parenExpr:
  | LPAREN rparen 
      { SynExpr.Const (SynConst.Unit,(rhs2 parseState 1 2)) } 

  | LPAREN parenExprBody rparen
      { let m = rhs2 parseState 1 3
        SynExpr.Paren ($2 m, rhs parseState 1, Some(rhs parseState 3), m) }

  | LPAREN parenExprBody ends_other_than_rparen_coming_soon_or_recover
      { if not $3 then reportParseErrorAt (rhs parseState 1) (FSComp.SR.parsUnmatchedParen())
        let lhsm = unionRangeWithPos (rhs parseState 1) (rhs parseState 2).End
        SynExpr.Paren (exprFromParseError ($2 lhsm), rhs parseState 1, None, lhsm) }

  | LPAREN error rparen 
      { // silent recovery
        SynExpr.Paren (arbExpr("parenExpr1",(rhs parseState 1).EndRange),(rhs parseState 1),Some(rhs parseState 3),(rhs2 parseState 1 3)) } 

  | LPAREN TYPE_COMING_SOON
      { reportParseErrorAt (rhs parseState 1) (FSComp.SR.parsUnmatchedParen())
        let lhsm = unionRangeWithPos (rhs parseState 1) (rhs parseState 2).Start
        arbExpr("parenExpr2tcs", lhsm) }

  | LPAREN MODULE_COMING_SOON
      { reportParseErrorAt (rhs parseState 1) (FSComp.SR.parsUnmatchedParen())
        let lhsm = unionRangeWithPos (rhs parseState 1) (rhs parseState 2).Start
        arbExpr("parenExpr2mcs", lhsm) }

  | LPAREN RBRACE_COMING_SOON
      { reportParseErrorAt (rhs parseState 1) (FSComp.SR.parsUnmatchedParen())
        let lhsm = unionRangeWithPos (rhs parseState 1) (rhs parseState 2).Start
        arbExpr("parenExpr2rbcs", lhsm) }

  | LPAREN OBLOCKEND_COMING_SOON 
      { let lparenRange = (rhs parseState 1)
        reportParseErrorAt lparenRange (FSComp.SR.parsUnmatchedParen())
        SynExpr.Paren(arbExpr("parenExpr2obecs", lparenRange.EndRange), lparenRange, None, lparenRange) }

  | LPAREN recover %prec prec_atomexpr_lparen_error 
      { reportParseErrorAt (rhs parseState 1) (FSComp.SR.parsUnmatchedParen()) 
        arbExpr("parenExpr2",(lhs parseState))  }  

        // This is really what we should be doing, but it fails because param info expects the range of the expression
        // to extend all the way over the "recover", to the end of the file if necessary
        // 
        // let mLeftParen = rhs parseState 1
        //let lhsm = if $2 then unionRangeWithPos mLeftParen (rhs parseState 2).Start else mLeftParen
        //arbExpr("parenExpr2",lhsm)  }  

parenExprBody:
  | staticallyKnownHeadTypars COLON LPAREN classMemberSpfn rparen  typedSeqExpr 
      { (fun m -> SynExpr.TraitCall ($1,$4,$6,m)) } /* disambiguate: x $a.id(x) */
  | typedSeqExpr
      { (fun _m -> $1) } 
  | inlineAssemblyExpr 
      { $1 }

staticallyKnownHeadTypars:
  | staticallyKnownHeadTypar 
      { [$1] }

  | LPAREN staticallyKnownHeadTyparAlts rparen 
      { List.rev $2 }

staticallyKnownHeadTyparAlts:
  | staticallyKnownHeadTyparAlts OR staticallyKnownHeadTypar
      {$3 :: $1}

  | staticallyKnownHeadTypar
      { [$1] }

braceExpr:
  | LBRACE braceExprBody rbrace 
     {  let m,r = $2 in r (rhs2 parseState 1 3) }

  | LBRACE braceExprBody recover 
     { reportParseErrorAt (rhs parseState 1) (FSComp.SR.parsUnmatchedBrace())  
       let m,r = $2 
       // Note, we can't use 'exprFromParseError' because the extra syntax node interferes with some syntax-directed transformations for computation expressions
       r (unionRanges (rhs parseState 1) m) }

  | LBRACE error rbrace 
     { // silent recovery 
       arbExpr("braceExpr",rhs2 parseState 1 3)  }  

  | LBRACE recover
     { reportParseErrorAt (rhs parseState 1) (FSComp.SR.parsUnmatchedBrace())  
       // Note, we can't use 'exprFromParseError' because the extra syntax node interferes with some syntax-directed transformations for computation expressions
       SynExpr.Record (None,None,[],rhs parseState 1) }

  | LBRACE rbrace 
     {  let m = rhs2 parseState 1 2 
        SynExpr.Record (None,None,[],m) }

braceExprBody:
  | recdExpr 
     {  (lhs parseState), (fun m -> let a,b,c = $1 in SynExpr.Record (a,b,c,m)) }

  | objExpr 
     { $1 }

  | monadicExprInitial 
     { let m,r = $1 in (m, r false) }

listExprElements: 
  | monadicExprInitial
     { let m,r = $1 in (fun lhsm isArray -> SynExpr.ArrayOrListOfSeqExpr (isArray, r true m, lhsm)) }
  | 
     { (fun lhsm isArray -> SynExpr.ArrayOrList (isArray,[ ], lhsm)) }

monadicExprInitial: 
  | seqExpr
     { $1.Range, (fun isArrayOrList lhsm -> SynExpr.CompExpr (isArrayOrList,ref(isArrayOrList),$1,lhsm)) }

  | rangeSequenceExpr 
     { $1 }
  
rangeSequenceExpr: 
  | declExpr DOT_DOT  declExpr  
     { let opm = (rhs parseState 2)
       (unionRanges $1.Range $3.Range),(fun _isArray wholem -> 
                                                // in the case of "{ 1 .. 10 }", we want the range of the expression to include the curlies, that comes from a higher level rule in the grammar,
                                                // passed down as 'wholem', so patch up that range here
                                                match (mkSynInfix opm $1 ".." $3) with
                                                | SynExpr.App (a,b,c,d,_) -> SynExpr.App (a,b,c,d,wholem)
                                                | _ -> failwith "impossible") }
  | declExpr DOT_DOT  declExpr DOT_DOT declExpr  
     { (unionRanges $1.Range $5.Range),(fun _isArray wholem -> mkSynTrifix wholem ".. .." $1 $3 $5) }

  | declExpr DOT_DOT recover  
     { if not $3 then reportParseErrorAt (rhs parseState 3) (FSComp.SR.parsUnexpectedEndOfFileExpression())
       let opm = (rhs parseState 2)
       let e = arbExpr("rangeSeqError1", (rhs parseState 3).StartRange)
       (unionRanges $1.Range e.Range),(fun _isArray wholem -> 
                                                // in the case of "{ 1 .. 10 }", we want the range of the expression to include the curlies, that comes from a higher level rule in the grammar,
                                                // passed down as 'wholem', so patch up that range here
                                                match (mkSynInfix opm $1 ".." e) with
                                                | SynExpr.App (a,b,c,d,_) -> SynExpr.App (a,b,c,d,wholem)
                                                | _ -> failwith "impossible") }


arrowThenExprR:
  | RARROW typedSeqExprBlockR 
     { SynExpr.YieldOrReturn ((true,false), $2, unionRanges (rhs parseState 1) $2.Range) }


forLoopBinder: 
  | parenPattern IN declExpr 
     { ($1, $3, true) }

  | parenPattern IN rangeSequenceExpr 
     { let m,r = $3 in ($1, r false m, true) }

  | parenPattern IN ends_coming_soon_or_recover
     { if not $3 then reportParseErrorAt (rhs parseState 2) (FSComp.SR.parsExpectedExpressionAfterToken())
       ($1, arbExpr("forLoopBinder",(rhs parseState 2)), false) }

  | parenPattern ends_coming_soon_or_recover
     { if not $2 then reportParseErrorAt (rhs parseState 1) (FSComp.SR.parsInOrEqualExpected())
       ($1, arbExpr("forLoopBinder2",(rhs parseState 1).EndRange), false) }

forLoopRange: 
  | parenPattern EQUALS declExpr forLoopDirection declExpr 
      { idOfPat parseState (rhs parseState 1) $1,$3,$4,$5 }

  | parenPattern EQUALS rangeSequenceExpr
     { raiseParseErrorAt (rhs parseState 2) (FSComp.SR.parsUnexpectedSymbolEqualsInsteadOfIn()) }

forLoopDirection: 
  | TO     { true } 
  | DOWNTO { false }

inlineAssemblyExpr:
  |  HASH stringOrKeywordString opt_inlineAssemblyTypeArg opt_curriedArgExprs  opt_inlineAssemblyReturnTypes HASH 
      { libraryOnlyWarning (lhs parseState)
        let s,sm = $2,rhs parseState 2
        (fun m -> SynExpr.LibraryOnlyILAssembly (internalParseAssemblyCodeInstructions s parseState.LexBuffer.SupportsFeature sm, $3, List.rev $4, $5, m)) }

opt_curriedArgExprs:
  | opt_curriedArgExprs argExpr  %prec expr_args
      { $2 :: $1 }

  |  
      { [] }

opt_atomicExprAfterType: 
  |  
      { None }

  |  atomicExprAfterType 
      { Some($1) }

opt_inlineAssemblyTypeArg:
  |  { [] }
  | typeKeyword LPAREN typ rparen  {  [$3] }

opt_inlineAssemblyReturnTypes:
  |  
     { [] }

  | COLON typ 
     { [$2] }

  | COLON LPAREN rparen  
     {  [] }

recdExpr:
  | INHERIT atomTypeNonAtomicDeprecated opt_HIGH_PRECEDENCE_APP opt_atomicExprAfterType recdExprBindings opt_seps_recd
     { let arg = match $4 with None -> mkSynUnit (lhs parseState) | Some e -> e 
       let l = List.rev $5
       let dummyField = mkRecdField (LongIdentWithDots([], [])) // dummy identifier, it will be discarded
       let l = rebindRanges (dummyField, None) l $6 
       let (_, _, inheritsSep) = List.head l
       let bindings = List.tail l
       (Some ($2,arg,rhs2 parseState 2 4, inheritsSep, rhs parseState 1), None, bindings) }
  | recdExprCore
    { let a,b = $1 in (None, a, b) }

recdExprCore:
  | appExpr EQUALS declExprBlock recdExprBindings opt_seps_recd
     { match $1 with 
       | LongOrSingleIdent(false, (LongIdentWithDots(_,_) as f),None,m) ->  
            let f = mkRecdField f
            let l = List.rev $4
            let l = rebindRanges (f, Some $3) l $5
            (None, l)
       | _ -> raiseParseErrorAt (rhs parseState 2) (FSComp.SR.parsFieldBinding()) }

/*
    handles cases when identifier can start from the underscore
*/

  | UNDERSCORE
    { let m = rhs parseState 1
      reportParseErrorAt m (FSComp.SR.parsUnderscoreInvalidFieldName())
      reportParseErrorAt m (FSComp.SR.parsFieldBinding())
      let f = mkUnderscoreRecdField m
      (None, [ (f, None, None)  ]) }

  | UNDERSCORE EQUALS
    { let m = rhs parseState 1
      reportParseErrorAt m (FSComp.SR.parsUnderscoreInvalidFieldName())      
      let f = mkUnderscoreRecdField m

      reportParseErrorAt (rhs2 parseState 1 2) (FSComp.SR.parsFieldBinding())
      
      (None, [ (f, None, None) ]) }

  | UNDERSCORE EQUALS declExprBlock recdExprBindings opt_seps_recd
    { reportParseErrorAt (rhs parseState 1) (FSComp.SR.parsUnderscoreInvalidFieldName())
      let f = mkUnderscoreRecdField (rhs parseState 1)
      let l = List.rev $4
      let l = rebindRanges (f, Some $3) l $5
      (None, l) }

/* handles case like {x with}  */
  | appExpr WITH recdBinding recdExprBindings opt_seps_recd
     {  let l = List.rev $4
        let l = rebindRanges $3 l $5
        (Some ($1, (rhs parseState 2, None)), l) }

  | appExpr OWITH opt_seps_recd OEND
     { (Some ($1, (rhs parseState 2, None)), []) }

  | appExpr OWITH recdBinding recdExprBindings opt_seps_recd OEND
     {  let l = List.rev $4
        let l = rebindRanges $3 l $5
        (Some ($1, (rhs parseState 2, None)), l) }

opt_seps_recd:
  | seps_recd { Some $1 }
  | { None }

seps_recd:
  | OBLOCKSEP { (rhs parseState 1), None }
  | SEMICOLON  { let m = (rhs parseState 1) in (m, Some m.End) }
  | SEMICOLON OBLOCKSEP { (rhs2 parseState 1 2), Some (rhs parseState 1).End }
  | OBLOCKSEP SEMICOLON { (rhs2 parseState 1 2), Some (rhs parseState 2).End }


/*
    identifier can start from the underscore
*/
pathOrUnderscore :
  | path { mkRecdField $1 }
  | UNDERSCORE 
    { let m = rhs parseState 1
      reportParseErrorAt m (FSComp.SR.parsUnderscoreInvalidFieldName())
      mkUnderscoreRecdField m }

recdExprBindings: 
  | recdExprBindings seps_recd recdBinding
     { ($3, Some $2) :: $1 }
  |  { [] }

recdBinding:
    | pathOrUnderscore EQUALS declExprBlock
      { ($1, Some $3) }

    | pathOrUnderscore EQUALS
      { reportParseErrorAt (rhs parseState 1) (FSComp.SR.parsFieldBinding())
        ($1, None) }

    | pathOrUnderscore EQUALS ends_coming_soon_or_recover
      { reportParseErrorAt (rhs parseState 1) (FSComp.SR.parsFieldBinding())
        ($1, None) }

    | pathOrUnderscore
      { reportParseErrorAt (rhs parseState 1) (FSComp.SR.parsFieldBinding())
        ($1, None) }

    | pathOrUnderscore ends_coming_soon_or_recover
      { reportParseErrorAt (rhs parseState 1) (FSComp.SR.parsFieldBinding())
        ($1, None) }

/* There is a minor conflict between
       seq { new ty() }  // sequence expression with one very odd 'action' expression
  and 
       { new ty() }   // object expression with no interfaces and no overrides
Hence we make sure the latter is not permitted by the grammar
*/
objExpr:
  | objExprBaseCall objExprBindings opt_OBLOCKSEP opt_objExprInterfaces
     { let mNewExpr = rhs parseState 1
       let fullRange = match $4 with [] -> (rhs parseState 1) | _ -> (rhs2 parseState 1 4)
       fullRange, (fun m -> let (a,b) = $1 in SynExpr.ObjExpr (a,b,$2,$4, mNewExpr, m)) }

  | objExprBaseCall opt_OBLOCKSEP objExprInterfaces
     { let mNewExpr = rhs parseState 1 
       let fullRange = match $3 with [] -> (rhs parseState 1) | _ -> (rhs2 parseState 1 3)
       fullRange, (fun m -> let (a,b) = $1 in SynExpr.ObjExpr (a,b,[],$3, mNewExpr, m)) }

  | NEW atomTypeNonAtomicDeprecated
     { let mNewExpr = rhs parseState 1 
       (rhs2 parseState 1 2), (fun m -> let (a,b) = $2,None in SynExpr.ObjExpr (a,b,[],[], mNewExpr, m)) }


objExprBaseCall:
  | NEW atomTypeNonAtomicDeprecated  opt_HIGH_PRECEDENCE_APP atomicExprAfterType baseSpec
     { ($2, Some($4,Some($5))) }

  | NEW atomTypeNonAtomicDeprecated  opt_HIGH_PRECEDENCE_APP atomicExprAfterType 
     { ($2, Some($4,None)) }

  | NEW atomTypeNonAtomicDeprecated
     { $2,None }
 


opt_objExprBindings: 
  | objExprBindings { $1 }
  |                 { [] }

objExprBindings: 
  | WITH localBindings 
      { let mWithKwd = (rhs parseState 1)
        let _localBindingsLastRange, localBindingsBuilder = $2 
        localBindingsBuilder [] None mWithKwd }

  | OWITH localBindings OEND
      { let mWithKwd = (rhs parseState 1)
        let _localBindingsLastRange, localBindingsBuilder = $2 
        localBindingsBuilder [] None mWithKwd }

  | WITH objectImplementationBlock opt_declEnd
      { $2 |> 
        (List.choose (function 
                          | SynMemberDefn.Member(b,m) -> Some b
                          | SynMemberDefn.AutoProperty(_,_,_,_,_,_,_,_,_,_,m) -> errorR(Error(FSComp.SR.parsIllegalMemberVarInObjectImplementation(),m)); None
                          | x -> errorR(Error(FSComp.SR.parsMemberIllegalInObjectImplementation(),x.Range)); None)) }

objExprInterfaces:
  | objExprInterface opt_objExprInterfaces { $1 :: $2 }

opt_objExprInterfaces:
  | %prec prec_interfaces_prefix 
     { [] }

  | objExprInterface opt_objExprInterfaces 
     { $1 :: $2 }

  | error opt_objExprInterfaces 
     { (* silent recovery *) $2 }

objExprInterface:
  |  interfaceMember appType opt_objExprBindings opt_declEnd opt_OBLOCKSEP
    { InterfaceImpl($2, $3, lhs parseState) }

braceBarExpr:
  | STRUCT braceBarExprCore
      { $2 true }
  | braceBarExprCore
      { $1 false }

braceBarExprCore:
  | LBRACE_BAR recdExprCore bar_rbrace
     { let orig, flds = $2
       let flds = 
           flds |> List.choose (function 
             | ((LongIdentWithDots([id],_),_),Some e,_) -> Some (id,e) 
             | ((LongIdentWithDots([id],_),_),None,_) -> Some (id, arbExpr("anonField",id.idRange)) 
             | _ -> reportParseErrorAt (rhs parseState 1) (FSComp.SR.parsInvalidAnonRecdType()); None) 
       let m = rhs2 parseState 1 3
       (fun isStruct -> SynExpr.AnonRecd (isStruct,orig,flds,m)) }

  | LBRACE_BAR recdExprCore recover 
     { reportParseErrorAt (rhs parseState 1) (FSComp.SR.parsUnmatchedBraceBar())  
       let orig, flds = $2 
       let flds = 
           flds |> List.choose (function 
             | ((LongIdentWithDots([id],_),_),Some e,_) -> Some (id,e) 
             | ((LongIdentWithDots([id],_),_),None,_) -> Some (id, arbExpr("anonField",id.idRange)) 
             | _ -> reportParseErrorAt (rhs parseState 1) (FSComp.SR.parsInvalidAnonRecdType()); None) 
       let m = rhs2 parseState 1 2
       (fun isStruct -> SynExpr.AnonRecd (isStruct,orig,flds,m)) }

  | LBRACE_BAR error bar_rbrace
     { // silent recovery 
       let m = rhs2 parseState 1 3
       (fun _ -> arbExpr("braceBarExpr",m)) }  

  | LBRACE_BAR recover
     { reportParseErrorAt (rhs parseState 1) (FSComp.SR.parsUnmatchedBraceBar())  
       let m = rhs2 parseState 1 1
       (fun isStruct -> SynExpr.AnonRecd (isStruct,None,[],m)) }

  | LBRACE_BAR bar_rbrace 
     { let m = rhs2 parseState 1 2
       (fun isStruct -> SynExpr.AnonRecd (isStruct,None,[],m)) }

anonLambdaExpr: 
  | FUN atomicPatterns RARROW typedSeqExprBlock 
     { let mAll = unionRanges (rhs parseState 1) $4.Range
       mkSynFunMatchLambdas parseState.SynArgNameGenerator false mAll $2 $4 }

  | FUN atomicPatterns RARROW error
     { let mAll = rhs2 parseState 1 3
       mkSynFunMatchLambdas parseState.SynArgNameGenerator false mAll $2 (arbExpr("anonLambdaExpr1",(rhs parseState 4))) }

  | OFUN atomicPatterns RARROW typedSeqExprBlockR OEND
     { let mAll = unionRanges (rhs parseState 1) $4.Range
       mkSynFunMatchLambdas parseState.SynArgNameGenerator false mAll $2 $4 }

  | OFUN atomicPatterns RARROW typedSeqExprBlockR recover
     { if not $5 then reportParseErrorAt (rhs parseState 1) (FSComp.SR.parsUnexpectedEndOfFileFunBody());
       let mAll = unionRanges (rhs parseState 1) $4.Range
       exprFromParseError (mkSynFunMatchLambdas parseState.SynArgNameGenerator false mAll $2 $4) }

  | OFUN atomicPatterns RARROW ORIGHT_BLOCK_END OEND
     { reportParseErrorAt (rhs2 parseState 1 3) (FSComp.SR.parsMissingFunctionBody())
       mkSynFunMatchLambdas parseState.SynArgNameGenerator false (rhs2 parseState 1 3) $2 (arbExpr("anonLambdaExpr2",(rhs parseState 4))) }

  | OFUN atomicPatterns RARROW recover
     { if not $4 then reportParseErrorAt (rhs parseState 1) (FSComp.SR.parsUnexpectedEndOfFileFunBody())
       exprFromParseError (mkSynFunMatchLambdas parseState.SynArgNameGenerator false (rhs2 parseState 1 3) $2 (arbExpr("anonLambdaExpr3",(rhs parseState 4)))) }

  | OFUN atomicPatterns error OEND
     { exprFromParseError (mkSynFunMatchLambdas parseState.SynArgNameGenerator false (rhs2 parseState 1 2) $2 (arbExpr("anonLambdaExpr4",(rhs parseState 3)))) }

  | OFUN error OEND
     { exprFromParseError (mkSynFunMatchLambdas parseState.SynArgNameGenerator false (rhs parseState 1) [] (arbExpr("anonLambdaExpr5",(rhs parseState 2)))) }

anonMatchingExpr: 
  | FUNCTION withPatternClauses %prec expr_function
      { let clauses,mLast = $2
        let mAll = unionRanges (rhs parseState 1) mLast
        SynExpr.MatchLambda (false,(rhs parseState 1),clauses,NoSequencePointAtInvisibleBinding,mAll) }

  | OFUNCTION withPatternClauses OEND %prec expr_function
      { let clauses,mLast = $2
        let mAll = unionRanges (rhs parseState 1) mLast
        SynExpr.MatchLambda (false,(rhs parseState 1),clauses,NoSequencePointAtInvisibleBinding,mAll) }

/*--------------------------------------------------------------------------*/
/* TYPE ALGEBRA                                                             */

typeWithTypeConstraints:
  | typ %prec prec_wheretyp_prefix 
     { $1 }

  | typ WHEN typeConstraints 
     { SynType.WithGlobalConstraints($1, List.rev $3,lhs parseState) }

topTypeWithTypeConstraints: 
  | topType 
     { $1 }

  | topType WHEN typeConstraints 
     { let ty,arity = $1 
       // nb. it doesn't matter where the constraints go in the structure of the type. 
       SynType.WithGlobalConstraints(ty,List.rev $3,lhs parseState), arity }

opt_topReturnTypeWithTypeConstraints: 
  |             
     { None } 

  | COLON topTypeWithTypeConstraints 
     { let ty,arity = $2 
       let arity = (match arity with SynValInfo([],rmdata)-> rmdata | _ -> SynInfo.unnamedRetVal)
       Some (SynReturnInfo((ty,arity),rhs parseState 2)) }

topType: 
  | topTupleType RARROW topType 
     { let dty,dmdata= $1 
       let rty,(SynValInfo(dmdatas,rmdata)) = $3 
       SynType.Fun(dty,rty,lhs parseState), (SynValInfo(dmdata :: dmdatas, rmdata)) }

  | topTupleType 
     { let ty,rmdata = $1 in ty, (SynValInfo([],(match rmdata with [md] -> md | _ -> SynInfo.unnamedRetVal))) }

topTupleType:
  | topAppType STAR topTupleTypeElements 
     { let ty,mdata = $1 in let tys,mdatas = List.unzip $3 in (SynType.Tuple(false,List.map (fun ty -> (false,ty)) (ty :: tys), lhs parseState)),(mdata :: mdatas) }

  | topAppType                 
     { let ty,mdata = $1 in ty,[mdata] }

topTupleTypeElements:
  | topAppType STAR topTupleTypeElements       
     { $1 :: $3 }

  | topAppType %prec prec_toptuptyptail_prefix 
     { [$1] }

topAppType:
  | attributes appType COLON appType 
     { match $2 with 
       | SynType.LongIdent(LongIdentWithDots([id],_)) -> $4,SynArgInfo($1,false,Some id)
       | _ -> raiseParseErrorAt (rhs parseState 2) (FSComp.SR.parsSyntaxErrorInLabeledType())  }

  | attributes QMARK ident COLON appType 
     { $5,SynArgInfo($1,true,Some $3) }

  | attributes appType 
     { ($2,SynArgInfo($1,false,None)) }

  | appType COLON appType 
     { match $1 with 
       | SynType.LongIdent(LongIdentWithDots([id],_)) -> $3,SynArgInfo([],false,Some id)
       | _ -> raiseParseErrorAt (rhs parseState 2) (FSComp.SR.parsSyntaxErrorInLabeledType())  }

  | QMARK ident COLON appType 
     { $4,SynArgInfo([],true,Some $2) }

  | appType 
     { $1,SynArgInfo([],false,None) }

/* Any tokens in this grammar must be added to the lex filter rule 'peekAdjacentTypars' */
/* See the F# specification "Lexical analysis of type applications and type parameter definitions" */
typ:
  | tupleType RARROW typ  
     { SynType.Fun($1,$3,lhs parseState) }

  | tupleType %prec prec_typ_prefix 
     { $1 }

typEOF:
  | typ EOF { checkEndOfFileError $2; $1 }


tupleType:
  | appType STAR tupleOrQuotTypeElements 
    { SynType.Tuple(false,(false,$1) :: $3,lhs parseState) }

  | INFIX_STAR_DIV_MOD_OP tupleOrQuotTypeElements
    { if $1 <> "/" then reportParseErrorAt (rhs parseState 1) (FSComp.SR.parsUnexpectedInfixOperator());
      SynType.Tuple(false,(true, SynType.StaticConstant (SynConst.Int32 1, lhs parseState)) :: $2, lhs parseState) }

  | appType INFIX_STAR_DIV_MOD_OP tupleOrQuotTypeElements
    { if $2 <> "/" then reportParseErrorAt (rhs parseState 1) (FSComp.SR.parsUnexpectedInfixOperator());
      SynType.Tuple(false,(true,$1) :: $3, lhs parseState) }

  | appType %prec prec_tuptyp_prefix 
    { $1 }

tupleOrQuotTypeElements:
  | appType STAR tupleOrQuotTypeElements              
    { (false,$1) :: $3 }

  | appType INFIX_STAR_DIV_MOD_OP tupleOrQuotTypeElements 
    { if $2 <> "/" then reportParseErrorAt (rhs parseState 1) (FSComp.SR.parsUnexpectedInfixOperator());
      (true,$1) :: $3 }

  | appType %prec prec_tuptyptail_prefix 
    { [(false,$1)] }

appTypeCon:
  | path %prec prec_atomtyp_path 
    { SynType.LongIdent($1) }

  | typar 
    { SynType.Var($1, lhs parseState) }

appTypeConPower:
  | appTypeCon INFIX_AT_HAT_OP atomicRationalConstant
    { if $2 <> "^" && $2 <> "^-" then reportParseErrorAt (rhs parseState 2) (FSComp.SR.parsUnexpectedInfixOperator());
      if $2 = "^-" then SynType.MeasurePower($1, SynRationalConst.Negate($3), lhs parseState)
      else SynType.MeasurePower($1, $3, lhs parseState)  }

  | appTypeCon 
    { $1 }

appType:
  | appType arrayTypeSuffix 
      {  SynType.Array($2,$1,lhs parseState) }

  | appType HIGH_PRECEDENCE_BRACK_APP arrayTypeSuffix   /* only HPA for "name[]" allowed here */
      {  SynType.Array($3,$1,lhs parseState) }

  | appType appTypeConPower  
      { SynType.App($2, None, [$1], [], None, true, unionRanges (rhs parseState 1) $2.Range) }  /* note: use "rhs parseState 1" to deal with parens in "(int) list" */

  | LPAREN appTypePrefixArguments rparen  appTypeConPower
      { let args, commas = $2
        mlCompatWarning (FSComp.SR.parsMultiArgumentGenericTypeFormDeprecated()) (unionRanges (rhs parseState 1) $4.Range); 
        SynType.App($4, None, args, commas, None, true, unionRanges (rhs parseState 1) $4.Range) }

  | powerType 
      { $1 }

  | typar      COLON_GREATER typ                     
      {  let tp,typ = $1,$3 
         let m = lhs parseState 
         SynType.WithGlobalConstraints(SynType.Var (tp, rhs parseState 1), [WhereTyparSubtypeOfType(tp,typ,m)],m)  }

  | UNDERSCORE COLON_GREATER typ %prec COLON_GREATER 
      {  SynType.HashConstraint($3, lhs parseState) }

arrayTypeSuffix:
  | LBRACK RBRACK 
      { 1 }

  | LBRACK COMMA RBRACK 
      { 2 }

  | LBRACK COMMA COMMA RBRACK 
      { 3 }

  | LBRACK COMMA COMMA COMMA RBRACK 
      { 4 }

appTypePrefixArguments:
  | typeArgActual COMMA typeArgActual typeArgListElements 
      { let typeArgs, commas = $4 in $1 :: $3 :: List.rev typeArgs, (rhs parseState 2) :: (List.rev commas) }

typeArgListElements: 
  | typeArgListElements COMMA typeArgActual
      { let typeArgs, commas = $1
        $3 :: typeArgs, (rhs parseState 2) :: commas } 

  | typeArgListElements COMMA dummyTypeArg %prec prec_args_error  /* NOTE: no "recover" */
     { reportParseErrorAt (rhs parseState 2) (FSComp.SR.parsMissingTypeArgs())
       let typeArgs, commas = $1
       $3 :: typeArgs, (rhs parseState 2) :: commas } 

  |   
      { [], [] }

powerType:
  | atomTypeOrAnonRecdType
    { $1 }

  | atomTypeOrAnonRecdType INFIX_AT_HAT_OP atomicRationalConstant
     { if $2 <> "^" && $2 <> "^-" then reportParseErrorAt (rhs parseState 2) (FSComp.SR.parsUnexpectedInfixOperator());
       if $2 = "^-" then SynType.MeasurePower($1, SynRationalConst.Negate($3), lhs parseState)
       else SynType.MeasurePower($1, $3, lhs parseState) }


/* Like appType but gives a deprecation error when a non-atomic type is used */
/* Also, doesn't start with '{|'  */
atomTypeNonAtomicDeprecated:
  | LPAREN appTypePrefixArguments rparen  appTypeConPower
      { let args, commas = $2
        mlCompatWarning (FSComp.SR.parsMultiArgumentGenericTypeFormDeprecated()) (unionRanges (rhs parseState 1) $4.Range); 
        SynType.App($4, None, args, commas, None, true, unionRanges (rhs parseState 1) $4.Range) }

  | atomType
      { $1 }

atomTypeOrAnonRecdType:
  | atomType
     { $1 }
  | anonRecdType
     { let flds,isStruct = $1
       let flds2 = 
           flds |> List.choose (function 
             | (Field([],false,Some id,ty,false,_xmldoc,None,_m)) -> Some (id,ty) 
             | _ -> reportParseErrorAt (rhs parseState 1) (FSComp.SR.parsInvalidAnonRecdType()); None)
       SynType.AnonRecd (isStruct,flds2, rhs parseState 1) }  



/* Any tokens in this grammar must be added to the lex filter rule 'peekAdjacentTypars' */
/* See the F# specification "Lexical analysis of type applications and type parameter definitions" */
atomType:
  | HASH atomType 
     { SynType.HashConstraint($2, lhs parseState) }

  | appTypeConPower %prec prec_atomtyp_path 
     { $1 }

  | UNDERSCORE 
     { SynType.Anon (lhs parseState) }

  | LPAREN typ rparen 
     {  $2 }

  | LPAREN typ recover      
     { reportParseErrorAt (rhs parseState 1) (FSComp.SR.parsUnmatchedParen()) 
       $2 }  

  | STRUCT LPAREN appType STAR tupleOrQuotTypeElements  rparen 
    { SynType.Tuple(true, (false,$3) :: $5,lhs parseState) }

  | STRUCT LPAREN appType STAR tupleOrQuotTypeElements  recover
    { reportParseErrorAt (rhs parseState 2) (FSComp.SR.parsUnmatchedParen()) 
      SynType.Tuple(true, (false,$3) :: $5,lhs parseState) }

  | STRUCT LPAREN appType STAR recover
    { reportParseErrorAt (rhs parseState 2) (FSComp.SR.parsUnmatchedParen()) 
      SynType.Anon (lhs parseState) }

  | STRUCT LPAREN appType recover
    { reportParseErrorAt (rhs parseState 2) (FSComp.SR.parsUnmatchedParen()) 
      SynType.Anon (lhs parseState) }

  | STRUCT LPAREN recover
    { reportParseErrorAt (rhs parseState 2) (FSComp.SR.parsUnmatchedParen()) 
      SynType.Anon (lhs parseState) }

  | rawConstant 
     { SynType.StaticConstant($1, rhs parseState 1) }

  | NULL
     { let m = rhs parseState 1
       SynType.StaticConstant(SynConst.String (null, m), m) }

  | CONST atomicExpr
     {  let e,_ = $2
        SynType.StaticConstantExpr(e, e.Range) }

  | FALSE  
      { SynType.StaticConstant(SynConst.Bool false,lhs parseState) } 

  | TRUE  
      { SynType.StaticConstant(SynConst.Bool true,lhs parseState) } 

  | LPAREN error rparen   
     { (* silent recovery *) SynType.Anon (lhs parseState) }  

  | appTypeCon typeArgsNoHpaDeprecated %prec prec_atomtyp_path 
     { let mLessThan,mGreaterThan,args,commas,mWhole = $2 in SynType.App($1, Some(mLessThan), args, commas, mGreaterThan, false, unionRanges $1.Range mWhole) } 

  | atomType DOT path %prec prec_atomtyp_get_path 
     { SynType.LongIdentApp($1, $3, None, [], [], None, unionRanges (rhs parseState 1) $3.Range) } 

  | atomType DOT path typeArgsNoHpaDeprecated %prec prec_atomtyp_get_path 
     { let mLessThan,mGreaterThan,args,commas,mWhole = $4 
       SynType.LongIdentApp($1, $3, Some(mLessThan), args, commas, mGreaterThan, unionRanges $1.Range mWhole) } 

  | appTypeCon DOT ends_coming_soon_or_recover
     { if not $3 then reportParseErrorAt (rhs parseState 2) (FSComp.SR.parsExpectedNameAfterToken())
       $1 } 


typeArgsNoHpaDeprecated:
  | typeArgsActual
     { let mLessThan, mGreaterThan, parsedOk, args, commas, mAll = $1
       if parsedOk then // if someone has "foo<bar" without a closing greater-than, then the lexfilter does not introduce a HPA, even though it is adjacent
           warning(Error(FSComp.SR.parsNonAdjacentTyargs(),rhs parseState 1))
       mLessThan, mGreaterThan, args, commas, mAll } 

  | HIGH_PRECEDENCE_TYAPP typeArgsActual 
     { let mLessThan, mGreaterThan, _, args, commas, mAll = $2
       mLessThan, mGreaterThan, args, commas, mAll } 

typeArgsActual:
  | LESS typeArgActualOrDummyIfEmpty COMMA typeArgActualOrDummyIfEmpty typeArgListElements GREATER 
     { let typeArgs, commas = $5
       (rhs parseState 1), Some(rhs parseState 6), true, ($2 :: $4 :: List.rev typeArgs), (rhs parseState 3) :: (List.rev commas), lhs parseState } 

  | LESS typeArgActualOrDummyIfEmpty COMMA typeArgActualOrDummyIfEmpty typeArgListElements recover
     { if not $6 then 
           reportParseErrorAt (rhs parseState 1) (FSComp.SR.parsUnexpectedEndOfFileTypeArgs())
       else
           reportParseErrorAt (rhs parseState 1) (FSComp.SR.parsMissingGreaterThan())
       let typeArgs, commas = $5
       let nextToken = rhs parseState 6
       let zeroWidthAtStartOfNextToken = nextToken.StartRange
       (rhs parseState 1), None, false, ($2 :: $4 :: List.rev typeArgs), (rhs parseState 3) :: (List.rev commas), unionRanges (rhs parseState 1) zeroWidthAtStartOfNextToken } 

  | LESS typeArgActualOrDummyIfEmpty COMMA ends_coming_soon_or_recover
     { if not $4 then reportParseErrorAt (rhs parseState 4) (FSComp.SR.parsMissingTypeArgs())
       let nextToken = rhs parseState 4
       let zeroWidthAtStartOfNextToken = nextToken.StartRange
       (rhs parseState 1), None, false, [$2], [rhs parseState 3], unionRanges (rhs parseState 1) zeroWidthAtStartOfNextToken } 

  | LESS typeArgActual GREATER 
     { (rhs parseState 1), Some(rhs parseState 3), true, [$2], [], lhs parseState } 

  | LESS typeArgActual ends_coming_soon_or_recover
     { let nextToken = rhs parseState 3
       if not $3 then reportParseErrorAt nextToken (FSComp.SR.parsMissingTypeArgs())
       let zeroWidthAtStartOfNextToken = nextToken.StartRange
       (rhs parseState 1), None, false, [$2], [], unionRanges (rhs parseState 1) zeroWidthAtStartOfNextToken } 

  | LESS GREATER 
     { (rhs parseState 1), Some(rhs parseState 2), true, [], [], lhs parseState } 

  | LESS recover
     { if not $2 then  
           reportParseErrorAt (rhs parseState 1) (FSComp.SR.parsExpectedTypeAfterToken())
       else
           reportParseErrorAt (rhs parseState 2) (FSComp.SR.parsMissingTypeArgs())
       let nextToken = rhs parseState 2
       let zeroWidthAtStartOfNextToken = nextToken.StartRange
       (rhs parseState 1), None, false, [], [], unionRanges (rhs parseState 1) zeroWidthAtStartOfNextToken } 

typeArgActual:
  | typ
     { $1 }

  | typ EQUALS typ
     { SynType.StaticConstantNamed($1, $3, unionRanges $1.Range $3.Range) }

  | typ EQUALS /* NOTE: no "recover" */
     { reportParseErrorAt (rhs parseState 2) (FSComp.SR.parsMissingTypeArgs())
       let dummy = SynType.StaticConstant(SynConst.Int32(0), rhs parseState 2)
       SynType.StaticConstantNamed($1, dummy, (rhs2 parseState 1 2))
     }

typeArgActualOrDummyIfEmpty:
  | typeArgActual
     { $1 }

  | dummyTypeArg
     { reportParseErrorAt (rhs parseState 1) (FSComp.SR.parsMissingTypeArgs())
       $1 }

dummyTypeArg:
  |  /* EMPTY */
     { let m = rhs parseState 1
       let dummyStatVal = SynType.StaticConstant(SynConst.Int32(0), m)
       let dummyName = SynType.LongIdent(LongIdentWithDots([ident("",m)],[]))
       let dummyTypeArg = SynType.StaticConstantNamed(dummyName, dummyStatVal, m)
       dummyTypeArg }


measureTypeArg:
  | LESS measureTypeExpr GREATER
     { $2 }

  | LESS UNDERSCORE GREATER
     { SynMeasure.Anon (lhs parseState) }

measureTypeAtom:
  | path 
     { SynMeasure.Named($1.Lid, $1.Range) }

  | typar 
     { SynMeasure.Var($1, lhs parseState) }

  | LPAREN measureTypeExpr rparen
     { $2 }

measureTypePower:
  | measureTypeAtom 
      { $1 }

  | measureTypeAtom INFIX_AT_HAT_OP atomicRationalConstant
     { if $2 <> "^" && $2 <> "^-" then reportParseErrorAt (rhs parseState 2) (FSComp.SR.parsUnexpectedOperatorForUnitOfMeasure());
       if $2 = "^-" then SynMeasure.Power($1, SynRationalConst.Negate($3), lhs parseState)
       else SynMeasure.Power($1, $3, lhs parseState) }

  | INT32
     { if fst $1 <> 1 then reportParseErrorAt (rhs parseState 1) (FSComp.SR.parsUnexpectedIntegerLiteralForUnitOfMeasure());
       SynMeasure.One }

measureTypeSeq:
  | measureTypePower
    { [$1] }

  | measureTypePower measureTypeSeq
    { $1 :: $2 }

measureTypeExpr:
  | measureTypeSeq
    { SynMeasure.Seq($1, lhs parseState) }

  | measureTypeExpr STAR measureTypeExpr
    { SynMeasure.Product($1, $3, lhs parseState) }

  | measureTypeExpr INFIX_STAR_DIV_MOD_OP measureTypeExpr
    { if $2 <> "*" && $2 <> "/" then reportParseErrorAt (rhs parseState 2) (FSComp.SR.parsUnexpectedOperatorForUnitOfMeasure());
      if $2 = "*" then SynMeasure.Product($1, $3, lhs parseState)
      else SynMeasure.Divide($1, $3, lhs parseState) }

  | INFIX_STAR_DIV_MOD_OP measureTypeExpr
     { if $1 <> "/" then reportParseErrorAt (rhs parseState 1) (FSComp.SR.parsUnexpectedOperatorForUnitOfMeasure());
       SynMeasure.Divide(SynMeasure.One, $2, lhs parseState) }
   
typar: 
  | QUOTE ident 
     {  let id = mkSynId (lhs parseState) ($2).idText
        Typar(id, NoStaticReq,false) }

  | staticallyKnownHeadTypar 
     { $1 }

staticallyKnownHeadTypar: 
  | INFIX_AT_HAT_OP ident 
    {  if $1 <> "^" then reportParseErrorAt (rhs parseState 1) (FSComp.SR.parsUnexpectedTypeParameter());
       let id = mkSynId (lhs parseState) ($2).idText
       Typar(id,HeadTypeStaticReq,false) }

  

ident: 
  | IDENT 
     { ident($1,rhs parseState 1) } 


/* A A.B.C path used to an identifier */
path: 
  | GLOBAL
      { LongIdentWithDots([ident(MangledGlobalName,rhs parseState 1)],[]) }

  | ident  
     { LongIdentWithDots([$1],[]) }

  | path DOT ident  
     { let (LongIdentWithDots(lid,dotms)) = $1 in LongIdentWithDots(lid @ [$3], dotms @ [rhs parseState 2]) } 

  | path DOT ends_coming_soon_or_recover  
     { if not $3 then reportParseErrorAt (rhs parseState 2) (FSComp.SR.parsExpectedNameAfterToken())
       let (LongIdentWithDots(lid,dotms)) = $1 in LongIdentWithDots(lid, dotms @ [rhs parseState 2])  } 


/* An operator name, with surrounnding parentheses */
opName: 
  | LPAREN operatorName rparen  
     {  ident(CompileOpName $2,rhs parseState 2) }

  | LPAREN error rparen  
     {  reportParseErrorAt (lhs parseState) (FSComp.SR.parsErrorParsingAsOperatorName()); ident(CompileOpName "****",rhs parseState 2) }

  | LPAREN_STAR_RPAREN
     {  ident(CompileOpName "*",rhs parseState 1) }

  /* active pattern name */
  | LPAREN activePatternCaseNames BAR rparen 
     { let text = ("|" + String.concat "|" (List.rev $2) + "|")
       ident(text,rhs2 parseState 2 3) }
                         
  /* partial active pattern name */
  | LPAREN activePatternCaseNames BAR UNDERSCORE BAR rparen 
     { let text = ("|" + String.concat "|" (List.rev $2) + "|_|" )
       ident(text,rhs2 parseState 2 5) }

/* An operator name, without surrounding parentheses */
operatorName: 
  | PREFIX_OP 
      { if not (IsValidPrefixOperatorDefinitionName $1) then 
            reportParseErrorAt (lhs parseState) (FSComp.SR.parsInvalidPrefixOperatorDefinition());
        $1 }

  | INFIX_STAR_STAR_OP  { $1 }

  | INFIX_COMPARE_OP { $1 }

  | INFIX_AT_HAT_OP  { $1 }

  | INFIX_BAR_OP  { $1 }

  | INFIX_AMP_OP { $1 }

  | PLUS_MINUS_OP  { $1 }

  | INFIX_STAR_DIV_MOD_OP { $1 }

  | DOLLAR { "$" }

  | ADJACENT_PREFIX_OP { $1 }

  | MINUS { "-" }

  | STAR { "*" }

  | EQUALS { "=" }

  | OR { "or" }

  | LESS { "<" }

  | GREATER { ">" }

  | QMARK { "?" }

  | AMP { "&" }

  | AMP_AMP { "&&" }

  | BAR_BAR { "||" }

  | COLON_EQUALS { ":=" }

  | FUNKY_OPERATOR_NAME 
      { if $1 <> ".[]"  && $1 <> ".()" && $1 <> ".()<-" then 
             deprecatedOperator (lhs parseState); 
        $1 }

  | PERCENT_OP { $1 }

  | DOT_DOT { ".." }

  | DOT_DOT DOT_DOT { ".. .." }

  | LQUOTE RQUOTE 
      { if $1 <> $2 then reportParseErrorAt (rhs parseState 1) (FSComp.SR.parsMismatchedQuotationName(fst $1));  
        fst $1 } 

/* One part of an active pattern name */
activePatternCaseName: 
  | IDENT 
      { if not (String.isUpper $1) then reportParseErrorAt (rhs parseState 1) (FSComp.SR.parsActivePatternCaseMustBeginWithUpperCase());  
        if ($1.IndexOf('|') <> -1) then reportParseErrorAt (rhs parseState 1) (FSComp.SR.parsActivePatternCaseContainsPipe());  
        $1 }

/* Multiple parts of an active pattern name */
activePatternCaseNames: 
  | BAR activePatternCaseName
      { [$2] }

  | activePatternCaseNames BAR activePatternCaseName
      { $3 :: $1 }

/* A single item that is an identifier or operator name */
identOrOp: 
  | ident  
     { $1 } 

  | opName 
     { $1 }

/* An A.B.C path ending in an identifier or operator name */
/* Note, only used in atomicPatternLongIdent */
pathOp: 
  | ident  
     { LongIdentWithDots([$1],[]) }

  | opName 
     { LongIdentWithDots([$1],[]) }

  | ident DOT pathOp 
     { let (LongIdentWithDots(lid,dotms)) = $3 in LongIdentWithDots($1 :: lid, rhs parseState 2 :: dotms) } 

  | ident DOT error  
     { (* silent recovery *) LongIdentWithDots([$1],[rhs parseState 2]) }  


/* nameop is identOrOp not used as part of a path */
nameop: 
  | identOrOp  { $1 } 

topSeparator: 
  | SEMICOLON { } 
  | SEMICOLON_SEMICOLON { }
  | OBLOCKSEP { }  

topSeparators: 
  | topSeparator                     { } 
  | topSeparator topSeparators { }

opt_topSeparators: 
  | topSeparator opt_topSeparators { }
  | /* EMPTY */                    { } 

/* Seprators in either #light or non-#light */
seps: 
  | OBLOCKSEP { } 
  | SEMICOLON { }
  | OBLOCKSEP SEMICOLON { }
  | SEMICOLON OBLOCKSEP { }

/* An 'end' that's optional only in #light, where an ODECLEND gets inserted, and explicit 'end's get converted to OEND */
declEnd: 
  | ODECLEND 
      { } 
  | OEND 
      {   }
  | END 
      { } 

/* An 'end' that's optional in both #light and non-#light */
opt_declEnd: 
  | ODECLEND 
      {} 
  | OEND 
      { } 
  | END 
      {} 
  | /* EMPTY */    
      {} 

opt_ODECLEND: 
  | ODECLEND    { } 
  | /* EMPTY */ { }

deprecated_opt_equals: 
  | EQUALS      { deprecatedWithError (FSComp.SR.parsNoEqualShouldFollowNamespace()) (lhs parseState); () } 
  | /* EMPTY */ {  }

opt_OBLOCKSEP: 
  | OBLOCKSEP   { }
  | /* EMPTY */ { } 

opt_seps: 
  | seps        { }
  | /* EMPTY */ { } 

opt_rec: 
  | REC         { true }
  | /* EMPTY */ { false } 

opt_bar: 
  | BAR         { } 
  | /* EMPTY */ { } 

opt_inline: 
  | INLINE      { true } 
  | /* EMPTY */ { false }

opt_mutable: 
  | MUTABLE     { true } 
  | /* EMPTY */ { false }

/* A 'do' token in either #light or non-#light */
doToken: 
  | DO  { }
  | ODO { }

doneDeclEnd: 
  | DONE { }
  | ODECLEND { }  /* DONE gets thrown away by the lexfilter in favour of ODECLEND */

structOrBegin: 
  | STRUCT { mlCompatWarning (FSComp.SR.parsSyntaxModuleStructEndDeprecated()) (lhs parseState); }
  | BEGIN { } 

sigOrBegin: 
  | SIG { mlCompatWarning (FSComp.SR.parsSyntaxModuleSigEndDeprecated()) (lhs parseState); }
  | BEGIN { } 

colonOrEquals: 
  | COLON { mlCompatWarning (FSComp.SR.parsSyntaxModuleSigEndDeprecated()) (lhs parseState); }
  | EQUALS { } 

/* A literal string or a string fromm a keyword like __SOURCE_FILE__ */
stringOrKeywordString:
  | STRING { $1 }
  | KEYWORD_STRING { $1 }

opt_HIGH_PRECEDENCE_APP:
  | HIGH_PRECEDENCE_BRACK_APP { }
  | HIGH_PRECEDENCE_PAREN_APP { }
  | /* EMPTY */   { }

opt_HIGH_PRECEDENCE_TYAPP:
  | HIGH_PRECEDENCE_TYAPP { }
  | /* EMPTY */   { }

/* A 'type' keyword */
typeKeyword:
  | TYPE_COMING_SOON typeKeyword { }
  | TYPE_IS_HERE { }
  | TYPE { }

/* A 'module' keyword */
moduleKeyword:
  | MODULE_COMING_SOON moduleKeyword { }
  | MODULE_IS_HERE { }
  | MODULE { }

rbrace:
  | RBRACE_COMING_SOON rbrace { }
  | RBRACE_IS_HERE { }
  | RBRACE { }

bar_rbrace:
  | BAR_RBRACE { }

rparen:
  | RPAREN_COMING_SOON rparen { }
  | RPAREN_IS_HERE { }
  | RPAREN { }

oblockend:
  | OBLOCKEND_COMING_SOON oblockend { }
  | OBLOCKEND_IS_HERE { }
  | OBLOCKEND { }

ends_other_than_rparen_coming_soon_or_recover:
  | TYPE_COMING_SOON { false }
  | MODULE_COMING_SOON { false }
  | RBRACE_COMING_SOON { false }
  | OBLOCKEND_COMING_SOON { false }
  | recover { $1 }

ends_coming_soon_or_recover:
  | TYPE_COMING_SOON { false }
  | MODULE_COMING_SOON { false }
  | RBRACE_COMING_SOON { false }
  | RPAREN_COMING_SOON { false }
  | OBLOCKEND_COMING_SOON { false }
  | recover { $1 }<|MERGE_RESOLUTION|>--- conflicted
+++ resolved
@@ -3050,42 +3050,27 @@
   | BINDER headBindingPattern EQUALS typedSeqExprBlock IN opt_OBLOCKSEP morebinders typedSeqExprBlock %prec expr_let
      { let spBind = SequencePointAtBinding(rhs2 parseState 1 5)
        let m = unionRanges (rhs parseState 1) $8.Range
-       SynExpr.LetOrUseOrAndBang(spBind,($1 = "use"),true,$2,$4,m,$7,$8) }
+       SynExpr.LetOrUseBang(spBind,($1 = "use"),true,$2,$4,m,$7,$8) }
 
   | OBINDER headBindingPattern EQUALS typedSeqExprBlock hardwhiteDefnBindingsTerminator opt_OBLOCKSEP morebinders typedSeqExprBlock %prec expr_let
      { $5 (if $1 = "use" then "use!" else "let!") (rhs parseState 1)  // report unterminated error
        let spBind = SequencePointAtBinding(unionRanges (rhs parseState 1) $4.Range)
        let m = unionRanges (rhs parseState 1) $8.Range
-       SynExpr.LetOrUseOrAndBang(spBind,($1 = "use"),true,$2,$4,m,$7,$8) }
-
-  /* TODO Remove?
-  | BINDER headBindingPattern EQUALS typedSeqExprBlock IN opt_OBLOCKSEP morebinders %prec expr_let
-     { let m = lhs parseState
-       reportParseErrorAt m (FSComp.SR.parsNoBodyInApplicativeComputationExpression())
-       let spBind = SequencePointAtBinding(rhs2 parseState 1 5)
-       SynExpr.LetOrUseOrAndBang(spBind,($1 = "use"),true,$2,$4,m,$7, SynExpr.ImplicitZero m) }
-
-  | OBINDER headBindingPattern EQUALS typedSeqExprBlock hardwhiteDefnBindingsTerminator opt_OBLOCKSEP morebinders %prec expr_let
-     { let m = lhs parseState
-       reportParseErrorAt m (FSComp.SR.parsNoBodyInApplicativeComputationExpression())
-       $5 (if $1 = "use" then "use!" else "let!") (rhs parseState 1)  // report unterminated error
-       let spBind = SequencePointAtBinding(unionRanges (rhs parseState 1) $4.Range)
-       SynExpr.LetOrUseOrAndBang(spBind,($1 = "use"),true,$2,$4,m,$7, SynExpr.ImplicitZero m) }
-   */
+       SynExpr.LetOrUseBang(spBind,($1 = "use"),true,$2,$4,m,$7,$8) }
 
   | OBINDER headBindingPattern EQUALS typedSeqExprBlock hardwhiteDefnBindingsTerminator opt_OBLOCKSEP morebinders error %prec expr_let
      { // error recovery that allows intellisense when writing incomplete computation expressions
        let spBind = SequencePointAtBinding(unionRanges (rhs parseState 1) $4.Range)
        let mAll = unionRanges (rhs parseState 1) (rhs parseState 7) // TODO Check this range
        let m = $4.Range.EndRange // zero-width range
-       SynExpr.LetOrUseOrAndBang(spBind,($1 = "use"),true,$2,$4, mAll, $7, SynExpr.ImplicitZero m) }
-
-  | OBINDER headBindingPattern EQUALS typedSeqExprBlock hardwhiteDefnBindingsTerminator opt_OBLOCKSEP error %prec expr_let // TODO Fix CompletionInDifferentEnvs3
-     { // error recovery that allows intellisense when writing incomplete computation expressions
-       let spBind = SequencePointAtBinding(unionRanges (rhs parseState 1) $4.Range)
-       let mAll = unionRanges (rhs parseState 1) (rhs parseState 7) // TODO Check this range
+       SynExpr.LetOrUseBang(spBind,($1 = "use"),true,$2,$4, mAll, $7, SynExpr.ImplicitZero m) }
+
+  | OBINDER headBindingPattern EQUALS typedSeqExprBlock hardwhiteDefnBindingsTerminator opt_OBLOCKSEP error %prec expr_let 
+     { // error recovery that allows intellisense when writing incomplete computation expressions 
+       let spBind = SequencePointAtBinding(unionRanges (rhs parseState 1) $4.Range) 
+       let mAll = unionRanges (rhs parseState 1) (rhs parseState 7)
        let m = $4.Range.EndRange // zero-width range
-       SynExpr.LetOrUseOrAndBang(spBind,($1 = "use"),true,$2,$4, mAll, [], SynExpr.ImplicitZero m) }
+       SynExpr.LetOrUseBang(spBind,($1 = "use"),true,$2,$4, mAll, [], SynExpr.ImplicitZero m) }
 
 morebinders:
   | AND_BANG headBindingPattern EQUALS typedSeqExprBlock IN morebinders %prec expr_let /* TODO Check precedence */
@@ -3396,36 +3381,12 @@
   | YIELD_BANG declExpr
      { SynExpr.YieldOrReturnFrom (($1,not $1), $2, unionRanges (rhs parseState 1) $2.Range) } 
 
-<<<<<<< HEAD
   | binders
      { $1 }
 
   | DO_BANG typedSeqExpr IN opt_OBLOCKSEP typedSeqExprBlock %prec expr_let 
      { let spBind = NoSequencePointAtDoBinding
-       SynExpr.LetOrUseOrAndBang(spBind,false,true,SynPat.Const(SynConst.Unit,$2.Range),$2, unionRanges (rhs parseState 1) $5.Range, [], $5) }
-=======
-  | BINDER headBindingPattern EQUALS typedSeqExprBlock IN opt_OBLOCKSEP typedSeqExprBlock %prec expr_let 
-     { let spBind = SequencePointAtBinding(rhs2 parseState 1 5)
-       let m = unionRanges (rhs parseState 1) $7.Range
-       SynExpr.LetOrUseBang (spBind,($1 = "use"),true,$2,$4,$7,m) }
-
-  | OBINDER headBindingPattern EQUALS typedSeqExprBlock hardwhiteDefnBindingsTerminator opt_OBLOCKSEP typedSeqExprBlock %prec expr_let 
-     { $5 (if $1 = "use" then "use!" else "let!") (rhs parseState 1)  // report unterminated error 
-       let spBind = SequencePointAtBinding(unionRanges (rhs parseState 1) $4.Range)
-       let m = unionRanges (rhs parseState 1) $7.Range
-       SynExpr.LetOrUseBang (spBind,($1 = "use"),true,$2,$4,$7,m) }
-
-  | OBINDER headBindingPattern EQUALS typedSeqExprBlock hardwhiteDefnBindingsTerminator opt_OBLOCKSEP error %prec expr_let 
-     { // error recovery that allows intellisense when writing incomplete computation expressions 
-       let spBind = SequencePointAtBinding(unionRanges (rhs parseState 1) $4.Range) 
-       let mAll = unionRanges (rhs parseState 1) (rhs parseState 7)
-       let m = $4.Range.EndRange // zero-width range
-       SynExpr.LetOrUseBang (spBind,($1 = "use"),true,$2,$4, SynExpr.ImplicitZero m, mAll) }
-
-  | DO_BANG typedSeqExpr IN opt_OBLOCKSEP typedSeqExprBlock %prec expr_let 
-     { let spBind = NoSequencePointAtDoBinding
-       SynExpr.LetOrUseBang (spBind,false,true,SynPat.Const(SynConst.Unit,$2.Range),$2,$5, unionRanges (rhs parseState 1) $5.Range) }
->>>>>>> e6309b0b
+       SynExpr.LetOrUseBang(spBind,false,true,SynPat.Const(SynConst.Unit,$2.Range),$2, unionRanges (rhs parseState 1) $5.Range, [], $5) }
 
   | ODO_BANG typedSeqExprBlock hardwhiteDefnBindingsTerminator %prec expr_let 
      { SynExpr.DoBang ($2, unionRanges (rhs parseState 1) $2.Range) }
