--- conflicted
+++ resolved
@@ -1381,25 +1381,14 @@
     | EntityUse ty1, EntityUse ty2 ->
         tyconRefDefnEq g ty1 ty2
 
-<<<<<<< HEAD
-    | Item.TypeVar (nm1, tp1), Item.TypeVar (nm2, tp2) -> 
-        nm1 = nm2 && 
-        (typeEquiv g (mkTyparTy tp1) (mkTyparTy tp2) || 
-         match stripTyparEqns (mkTyparTy tp1), stripTyparEqns (mkTyparTy tp2) with 
-         | TType_var (tp1, _), TType_var (tp2, _) -> 
-            not tp1.IsCompilerGenerated && not tp1.IsFromError && 
-            not tp2.IsCompilerGenerated && not tp2.IsFromError && 
-            tp1.Range = tp2.Range
-=======
     | Item.TypeVar (nm1, tp1), Item.TypeVar (nm2, tp2) ->
         nm1 = nm2 &&
         (typeEquiv g (mkTyparTy tp1) (mkTyparTy tp2) ||
          match stripTyparEqns (mkTyparTy tp1), stripTyparEqns (mkTyparTy tp2) with
-         | TType_var tp1, TType_var tp2 ->
+         | TType_var (tp1, _), TType_var (tp2, _) ->
             not tp1.IsCompilerGenerated && not tp1.IsFromError &&
             not tp2.IsCompilerGenerated && not tp2.IsFromError &&
             Range.equals tp1.Range tp2.Range
->>>>>>> 88d18d99
          | AbbrevOrAppTy tcref1, AbbrevOrAppTy tcref2 ->
             tyconRefDefnEq g tcref1 tcref2
          | _ -> false)
