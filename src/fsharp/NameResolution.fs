// Copyright (c) Microsoft Corporation.  All Rights Reserved.  See License.txt in the project root for license information.


/// Name environment and name resolution
module internal FSharp.Compiler.NameResolution

open Internal.Utilities
open FSharp.Compiler
open FSharp.Compiler.Range
open FSharp.Compiler.Ast
open FSharp.Compiler.ErrorLogger
open FSharp.Compiler.Tast
open FSharp.Compiler.Tastops
open FSharp.Compiler.TcGlobals
open FSharp.Compiler.Lib
open FSharp.Compiler.AbstractIL.Internal
open FSharp.Compiler.AbstractIL.Internal.Library
open FSharp.Compiler.AbstractIL.Internal.Library.ResultOrException
open FSharp.Compiler.AbstractIL.Diagnostics
open FSharp.Compiler.AbstractIL.IL
open FSharp.Compiler.Infos
open FSharp.Compiler.AccessibilityLogic
open FSharp.Compiler.AttributeChecking
open FSharp.Compiler.InfoReader
open FSharp.Compiler.PrettyNaming
open System.Collections.Generic

#if !NO_EXTENSIONTYPING
open FSharp.Compiler.ExtensionTyping
#endif

/// An object that captures the logical context for name resolution.
type NameResolver(g:TcGlobals,
                  amap: Import.ImportMap,
                  infoReader: InfoReader,
                  instantiationGenerator: (range -> Typars -> TypeInst)) =
    /// Used to transform typars into new inference typars
    // instantiationGenerator is a function to help us create the
    // type parameters by copying them from type parameter specifications read
    // from IL code.
    //
    // When looking up items in generic types we create a fresh instantiation
    // of the type, i.e. instantiate the type with inference variables.
    // This means the item is returned ready for use by the type inference engine
    // without further freshening. However it does mean we end up plumbing 'instantiationGenerator'
    // around a bit more than we would like to, which is a bit annoying.
    member nr.InstantiationGenerator = instantiationGenerator
    member nr.g = g
    member nr.amap = amap
    member nr.InfoReader = infoReader

//-------------------------------------------------------------------------
// Helpers for unionconstrs and recdfields
//-------------------------------------------------------------------------

/// Get references to all the union cases in the type definition
let UnionCaseRefsInTycon (modref: ModuleOrNamespaceRef) (tycon:Tycon) =
    tycon.UnionCasesAsList |> List.map (mkModuleUnionCaseRef modref tycon)

/// Get references to all the union cases defined in the module
let UnionCaseRefsInModuleOrNamespace (modref:ModuleOrNamespaceRef) =
    [ for x in modref.ModuleOrNamespaceType.AllEntities do yield! UnionCaseRefsInTycon modref x ]

/// Try to find a type with a union case of the given name
let TryFindTypeWithUnionCase (modref:ModuleOrNamespaceRef) (id: Ident) =
    modref.ModuleOrNamespaceType.AllEntities
    |> QueueList.tryFind (fun tycon -> tycon.GetUnionCaseByName id.idText |> Option.isSome)

/// Try to find a type with a record field of the given name
let TryFindTypeWithRecdField (modref:ModuleOrNamespaceRef) (id: Ident) =
    modref.ModuleOrNamespaceType.AllEntities
    |> QueueList.tryFind (fun tycon -> tycon.GetFieldByName id.idText |> Option.isSome)

/// Get the active pattern elements defined by a given value, if any
let ActivePatternElemsOfValRef vref =
    match TryGetActivePatternInfo vref with
    | Some apinfo -> apinfo.ActiveTags |> List.mapi (fun i _ -> APElemRef(apinfo, vref, i))
    | None -> []


/// Try to make a reference to a value in a module.
//
// mkNestedValRef may fail if the assembly load set is
// incomplete and the value is an extension member of a type that is not
// available. In some cases we can reasonably recover from this, e.g. by simply not adding
// an entry to a table. Callsites have to cope with the error (None) condition
// sensibly, e.g. in a way that won't change the way things are compiled as the
// assembly set is completed.
let TryMkValRefInModRef modref vspec =
    protectAssemblyExploration
        None
        (fun () -> Some (mkNestedValRef modref vspec))

/// Get the active pattern elements defined by a given value, if any
let ActivePatternElemsOfVal modref vspec =
    // If the assembly load set is incomplete then don't add anything to the table
    match TryMkValRefInModRef modref vspec with
    | None -> []
    | Some vref -> ActivePatternElemsOfValRef vref


/// Get the active pattern elements defined in a module, if any. Cache in the slot in the module type.
let ActivePatternElemsOfModuleOrNamespace (modref:ModuleOrNamespaceRef) : NameMap<ActivePatternElemRef> =
    let mtyp = modref.ModuleOrNamespaceType
    cacheOptRef mtyp.ActivePatternElemRefLookupTable (fun () ->
        mtyp.AllValsAndMembers
        |> Seq.collect (ActivePatternElemsOfVal modref)
        |> Seq.fold (fun acc apref -> NameMap.add apref.Name apref acc) Map.empty)

//---------------------------------------------------------------------------
// Name Resolution Items
//-------------------------------------------------------------------------

/// Detect a use of a nominal type, including type abbreviations.
///
/// When reporting symbols, we care about abbreviations, e.g. 'int' and 'int32' count as two separate symbols
<<<<<<< HEAD
let (|AbbrevOrAppTy|_|) (ty: TType) = 
    match stripTyparEqns ty with 
    | TType_app (tcref, _, _) -> Some tcref
=======
let (|AbbrevOrAppTy|_|) (ty: TType) =
    match stripTyparEqns ty with
    | TType_app (tcref, _) -> Some tcref
>>>>>>> 1681949f
    | _ -> None

[<NoEquality; NoComparison; RequireQualifiedAccess>]
/// Represents the item with which a named argument is associated.
type ArgumentContainer =
    /// The named argument is an argument of a method
    | Method of MethInfo
    /// The named argument is a static parameter to a provided type or a parameter to an F# exception constructor
    | Type of TyconRef
    /// The named argument is a static parameter to a union case constructor
    | UnionCase of UnionCaseInfo

// Note: Active patterns are encoded like this:
//   let (|A|B|) x = if x < 0 then A else B    // A and B are reported as results using 'Item.ActivePatternResult'
//   match () with | A | B -> ()               // A and B are reported using 'Item.ActivePatternCase'

[<NoEquality; NoComparison; RequireQualifiedAccess>]
/// Represents an item that results from name resolution
type Item =

    /// Represents the resolution of a name to an F# value or function.
    | Value of  ValRef

    /// Represents the resolution of a name to an F# union case.
    | UnionCase of UnionCaseInfo * bool

    /// Represents the resolution of a name to an F# active pattern result.
    | ActivePatternResult of ActivePatternInfo * TType * int  * range

    /// Represents the resolution of a name to an F# active pattern case within the body of an active pattern.
    | ActivePatternCase of ActivePatternElemRef

    /// Represents the resolution of a name to an F# exception definition.
    | ExnCase of TyconRef

    /// Represents the resolution of a name to an F# record field.
    | RecdField of RecdFieldInfo

    /// Represents the resolution of a name to a field of an anonymous record type.
    | AnonRecdField of AnonRecdTypeInfo * TTypes * int * range

    // The following are never in the items table but are valid results of binding
    // an identifier in different circumstances.

    /// Represents the resolution of a name at the point of its own definition.
    | NewDef of Ident

    /// Represents the resolution of a name to a .NET field
    | ILField of ILFieldInfo

    /// Represents the resolution of a name to an event
    | Event of EventInfo

    /// Represents the resolution of a name to a property
    | Property of string * PropInfo list

    /// Represents the resolution of a name to a group of methods.
    | MethodGroup of displayName: string * methods: MethInfo list * uninstantiatedMethodOpt: MethInfo option

    /// Represents the resolution of a name to a constructor
    | CtorGroup of string * MethInfo list

    /// Represents the resolution of a name to the fake constructor simulated for an interface type.
    | FakeInterfaceCtor of TType

    /// Represents the resolution of a name to a delegate
    | DelegateCtor of TType

    /// Represents the resolution of a name to a group of types
    | Types of string * TType list

    /// CustomOperation(nm, helpText, methInfo)
    ///
    /// Used to indicate the availability or resolution of a custom query operation such as 'sortBy' or 'where' in computation expression syntax
    | CustomOperation of string * (unit -> string option) * MethInfo option

    /// Represents the resolution of a name to a custom builder in the F# computation expression syntax
    | CustomBuilder of string * ValRef

    /// Represents the resolution of a name to a type variable
    | TypeVar of string * Typar

    /// Represents the resolution of a name to a module or namespace
    | ModuleOrNamespaces of Tast.ModuleOrNamespaceRef list

    /// Represents the resolution of a name to an operator
    | ImplicitOp of Ident * TraitConstraintSln option ref

    /// Represents the resolution of a name to a named argument
    | ArgName of Ident * TType * ArgumentContainer option

    /// Represents the resolution of a name to a named property setter
    | SetterArg of Ident * Item

    /// Represents the potential resolution of an unqualified name to a type.
    | UnqualifiedType of TyconRef list

    static member MakeMethGroup (nm, minfos:MethInfo list) =
        let minfos = minfos |> List.sortBy (fun minfo -> minfo.NumArgs |> List.sum)
        Item.MethodGroup (nm, minfos, None)

    static member MakeCtorGroup (nm, minfos:MethInfo list) =
        let minfos = minfos |> List.sortBy (fun minfo -> minfo.NumArgs |> List.sum)
        Item.CtorGroup (nm, minfos)

    member d.DisplayName =
        match d with
        | Item.Value v -> v.DisplayName
        | Item.ActivePatternCase apref -> apref.Name
        | Item.UnionCase(uinfo, _) -> DecompileOpName uinfo.UnionCase.DisplayName
        | Item.ExnCase tcref -> tcref.LogicalName
        | Item.RecdField rfinfo -> DecompileOpName rfinfo.RecdField.Name
        | Item.AnonRecdField (anonInfo, _tys, i, _m) -> anonInfo.SortedNames.[i]
        | Item.NewDef id -> id.idText
        | Item.ILField finfo -> finfo.FieldName
        | Item.Event einfo -> einfo.EventName
        | Item.Property(_, FSProp(_, _, Some v, _) :: _)
        | Item.Property(_, FSProp(_, _, _, Some v) :: _) -> v.DisplayName
        | Item.Property(nm, _) -> PrettyNaming.DemangleOperatorName nm
        | Item.MethodGroup(_, (FSMeth(_, _, v, _) :: _), _) -> v.DisplayName
        | Item.MethodGroup(nm, _, _) -> PrettyNaming.DemangleOperatorName nm
        | Item.CtorGroup(nm, _) -> DemangleGenericTypeName nm
        | Item.FakeInterfaceCtor (AbbrevOrAppTy tcref)
        | Item.DelegateCtor (AbbrevOrAppTy tcref) -> DemangleGenericTypeName tcref.DisplayName
        | Item.Types(nm, _) -> DemangleGenericTypeName nm
        | Item.UnqualifiedType(tcref :: _) -> tcref.DisplayName
        | Item.TypeVar (nm, _) -> nm
        | Item.ModuleOrNamespaces(modref :: _) -> modref.DemangledModuleOrNamespaceName
        | Item.ArgName (id, _, _)  -> id.idText
        | Item.SetterArg (id, _) -> id.idText
        | Item.CustomOperation (customOpName, _, _) -> customOpName
        | Item.CustomBuilder (nm, _) -> nm
        | _ ->  ""

let valRefHash (vref: ValRef) =
    match vref.TryDeref with
    | ValueNone -> 0
    | ValueSome v -> LanguagePrimitives.PhysicalHash v

[<RequireQualifiedAccess>]
/// Pairs an Item with a TyparInst showing how generic type variables of the item are instantiated at
/// a particular usage point.
type ItemWithInst =
    { Item : Item
      TyparInst: TyparInst }

let ItemWithNoInst item = ({ Item = item; TyparInst = emptyTyparInst } : ItemWithInst)

let (|ItemWithInst|) (x:ItemWithInst) = (x.Item, x.TyparInst)

/// Represents a record field resolution and the information if the usage is deprecated.
type FieldResolution = FieldResolution of RecdFieldRef * bool

/// Information about an extension member held in the name resolution environment
type ExtensionMember =

   /// F#-style Extrinsic extension member, defined in F# code
   | FSExtMem of ValRef * ExtensionMethodPriority

   /// ILExtMem(declaringTyconRef, ilMetadata, pri)
   ///
   /// IL-style extension member, backed by some kind of method with an [<Extension>] attribute
   | ILExtMem of TyconRef * MethInfo * ExtensionMethodPriority

   /// Check if two extension members refer to the same definition
   static member Equality g e1 e2 =
       match e1, e2 with
       | FSExtMem (vref1, _), FSExtMem (vref2, _) -> valRefEq g vref1 vref2
       | ILExtMem (_, md1, _), ILExtMem (_, md2, _) -> MethInfo.MethInfosUseIdenticalDefinitions md1 md2
       | _ -> false

   static member Hash e1 =
       match e1 with
       | FSExtMem(vref, _) -> valRefHash vref
       | ILExtMem(_, m, _) ->
           match m with
           | ILMeth(_, ilmeth, _) -> LanguagePrimitives.PhysicalHash ilmeth.RawMetadata
           | FSMeth(_, _, vref, _) -> valRefHash vref
           | _ -> 0

   static member Comparer g = HashIdentity.FromFunctions ExtensionMember.Hash (ExtensionMember.Equality g)

   /// Describes the sequence order of the introduction of an extension method. Extension methods that are introduced
   /// later through 'open' get priority in overload resolution.
   member x.Priority =
       match x with
       | FSExtMem (_, pri) -> pri
       | ILExtMem (_, _, pri) -> pri

type FullyQualifiedFlag =
    /// Only resolve full paths
    | FullyQualified
    /// Resolve any paths accessible via 'open'
    | OpenQualified



[<NoEquality; NoComparison>]
/// The environment of information used to resolve names
type NameResolutionEnv =
    { /// Display environment information for output
      eDisplayEnv: DisplayEnv

      /// Values and Data Tags available by unqualified name
      eUnqualifiedItems: LayeredMap<string, Item>

      /// Data Tags and Active Pattern Tags available by unqualified name
      ePatItems: NameMap<Item>

      /// Modules accessible via "." notation. Note this is a multi-map.
      /// Adding a module abbreviation adds it a local entry to this List.map.
      /// Likewise adding a ccu or opening a path adds entries to this List.map.


      /// REVIEW (old comment)
      /// "The boolean flag is means the namespace or module entry shouldn't 'really' be in the
      ///  map, and if it is ever used to resolve a name then we give a warning.
      ///  This is used to give warnings on unqualified namespace accesses, e.g.
      ///    open System
      ///    open Collections                            <--- give a warning
      ///    let v = new Collections.Generic.List<int>() <--- give a warning"

      eModulesAndNamespaces:  NameMultiMap<Tast.ModuleOrNamespaceRef>

      /// Fully qualified modules and namespaces. 'open' does not change this.
      eFullyQualifiedModulesAndNamespaces:  NameMultiMap<Tast.ModuleOrNamespaceRef>

      /// RecdField labels in scope.  RecdField labels are those where type are inferred
      /// by label rather than by known type annotation.
      /// Bools indicate if from a record, where no warning is given on indeterminate lookup
      eFieldLabels: NameMultiMap<Tast.RecdFieldRef>

      /// Tycons indexed by the various names that may be used to access them, e.g.
      ///     "List" --> multiple TyconRef's for the various tycons accessible by this name.
      ///     "List`1" --> TyconRef
      eTyconsByAccessNames: LayeredMultiMap<string, TyconRef>

      eFullyQualifiedTyconsByAccessNames: LayeredMultiMap<string, TyconRef>

      /// Tycons available by unqualified, demangled names (i.e. (List, 1) --> TyconRef)
      eTyconsByDemangledNameAndArity: LayeredMap<NameArityPair, TyconRef>

      /// Tycons available by unqualified, demangled names (i.e. (List, 1) --> TyconRef)
      eFullyQualifiedTyconsByDemangledNameAndArity: LayeredMap<NameArityPair, TyconRef>

      /// Extension members by type and name
      eIndexedExtensionMembers: TyconRefMultiMap<ExtensionMember>

      /// Other extension members unindexed by type
      eUnindexedExtensionMembers: ExtensionMember list

      /// Typars (always available by unqualified names). Further typars can be
      /// in the tpenv, a structure folded through each top-level definition.
      eTypars: NameMap<Typar>

    }

    /// The initial, empty name resolution environment. The mother of all things.
    static member Empty g =
        { eDisplayEnv = DisplayEnv.Empty g
          eModulesAndNamespaces = Map.empty
          eFullyQualifiedModulesAndNamespaces = Map.empty
          eFieldLabels = Map.empty
          eUnqualifiedItems = LayeredMap.Empty
          ePatItems = Map.empty
          eTyconsByAccessNames = LayeredMultiMap.Empty
          eTyconsByDemangledNameAndArity = LayeredMap.Empty
          eFullyQualifiedTyconsByAccessNames = LayeredMultiMap.Empty
          eFullyQualifiedTyconsByDemangledNameAndArity = LayeredMap.Empty
          eIndexedExtensionMembers = TyconRefMultiMap<_>.Empty
          eUnindexedExtensionMembers = []
          eTypars = Map.empty }

    member nenv.DisplayEnv = nenv.eDisplayEnv

    member nenv.FindUnqualifiedItem nm = nenv.eUnqualifiedItems.[nm]

    /// Get the table of types, indexed by name and arity
    member nenv.TyconsByDemangledNameAndArity fq =
        match fq with
        | FullyQualified -> nenv.eFullyQualifiedTyconsByDemangledNameAndArity
        | OpenQualified  -> nenv.eTyconsByDemangledNameAndArity

    /// Get the table of types, indexed by name
    member nenv.TyconsByAccessNames fq =
        match fq with
        | FullyQualified -> nenv.eFullyQualifiedTyconsByAccessNames
        | OpenQualified  -> nenv.eTyconsByAccessNames

    /// Get the table of modules and namespaces
    member nenv.ModulesAndNamespaces fq =
        match fq with
        | FullyQualified -> nenv.eFullyQualifiedModulesAndNamespaces
        | OpenQualified -> nenv.eModulesAndNamespaces

//-------------------------------------------------------------------------
// Helpers to do with extension members
//-------------------------------------------------------------------------

/// Allocate the next extension method priority. This is an incrementing sequence of integers
/// during type checking.
let NextExtensionMethodPriority() = uint64 (newStamp())

/// Get the info for all the .NET-style extension members listed as static members in the type.
let private GetCSharpStyleIndexedExtensionMembersForTyconRef (amap:Import.ImportMap) m  (tcrefOfStaticClass:TyconRef) =
    let g = amap.g
    // Type must be non-generic and have 'Extension' attribute
    if isNil(tcrefOfStaticClass.Typars(m)) && TyconRefHasAttribute g m g.attrib_ExtensionAttribute tcrefOfStaticClass then
        let pri = NextExtensionMethodPriority()
<<<<<<< HEAD
        let ty = generalizedTyOfTyconRef g tcrefOfStaticClass
        
=======
        let ty = generalizedTyconRef tcrefOfStaticClass

>>>>>>> 1681949f
        // Get the 'plain' methods, not interpreted as extension methods
        let minfos = GetImmediateIntrinsicMethInfosOfType (None, AccessorDomain.AccessibleFromSomeFSharpCode) g amap m ty
        [ for minfo in minfos do
            // Method must be static, have 'Extension' attribute, must not be curried, must have at least one argument
            if not minfo.IsInstance &&
               not minfo.IsExtensionMember &&
               (match minfo.NumArgs with [x] when x >= 1 -> true | _ -> false) &&
               MethInfoHasAttribute g m g.attrib_ExtensionAttribute minfo
            then
                let ilExtMem = ILExtMem (tcrefOfStaticClass, minfo, pri)

                // The results are indexed by the TyconRef of the first 'this' argument, if any.
                // So we need to go and crack the type of the 'this' argument.
                //
                // This is convoluted because we only need the ILTypeRef of the first argument, and we don't
                // want to read any other metadata as it can trigger missing-assembly errors. It turns out ImportILTypeRef
                // is less eager in reading metadata than GetParamTypes.
                //
                // We don't use the index for the IL extension method for tuple of F# function types (e.g. if extension
                // methods for tuple occur in C# code)
                let thisTyconRef =
                 try
                    let rs =
                        match metadataOfTycon tcrefOfStaticClass.Deref, minfo with
                        | ILTypeMetadata (TILObjectReprData(scoref, _, _)), ILMeth(_, ILMethInfo(_, _, _, ilMethod, _), _) ->
                            match ilMethod.ParameterTypes with
                            | firstTy :: _ ->
                                match firstTy with
                                | ILType.Boxed  tspec | ILType.Value tspec ->
                                    let tref = (tspec |> rescopeILTypeSpec scoref).TypeRef
                                    if Import.CanImportILTypeRef amap m tref then
                                        let tcref = tref |> Import.ImportILTypeRef amap m
                                        if isCompiledTupleTyconRef g tcref || tyconRefEq g tcref g.fastFunc_tcr then None
                                        else Some tcref
                                    else None
                                | _ -> None
                            | _ -> None
                        | _ ->
                            // The results are indexed by the TyconRef of the first 'this' argument, if any.
                            // So we need to go and crack the type of the 'this' argument.
                            let thisTy = minfo.GetParamTypes(amap, m, generalizeTypars minfo.FormalMethodTypars).Head.Head
                            match thisTy with
                            | AppTy g (tcrefOfTypeExtended, _) when not (isByrefTy g thisTy) -> Some tcrefOfTypeExtended
                            | _ -> None

                    Some rs

                  with e -> // Import of the ILType may fail, if so report the error and skip on
                    errorRecovery e m
                    None

                match thisTyconRef with
                | None -> ()
                | Some (Some tcref) -> yield Choice1Of2(tcref, ilExtMem)
                | Some None -> yield Choice2Of2 ilExtMem ]
    else
        []


//-------------------------------------------------------------------------
// Helpers to do with building environments
//-------------------------------------------------------------------------

/// For the operations that build the overall name resolution
/// tables, BulkAdd.Yes is set to true when "opening" a
/// namespace. If BulkAdd is true then add-and-collapse
/// is used for the backing maps.Multiple "open" operations are
/// thus coalesced, and the first subsequent lookup after a sequence
/// of opens will collapse the maps and build the backing dictionary.
[<RequireQualifiedAccess>]
type BulkAdd = Yes | No


/// bulkAddMode: true when adding the values from the 'open' of a namespace
/// or module, when we collapse the value table down to a dictionary.
let AddValRefsToItems (bulkAddMode: BulkAdd) (eUnqualifiedItems: LayeredMap<_, _>) (vrefs:ValRef[]) =
    // Object model members are not added to the unqualified name resolution environment
    let vrefs = vrefs |> Array.filter (fun vref -> not vref.IsMember)

    if vrefs.Length = 0 then eUnqualifiedItems else

    match bulkAddMode with
    | BulkAdd.Yes ->
        eUnqualifiedItems.AddAndMarkAsCollapsible(vrefs |> Array.map (fun vref -> KeyValuePair(vref.LogicalName, Item.Value vref)))
    | BulkAdd.No ->
        assert (vrefs.Length = 1)
        let vref = vrefs.[0]
        eUnqualifiedItems.Add (vref.LogicalName, Item.Value vref)

/// Add an F# value to the table of available extension members, if necessary, as an FSharp-style extension member
let AddValRefToExtensionMembers pri (eIndexedExtensionMembers: TyconRefMultiMap<_>) (vref:ValRef) =
    if vref.IsMember && vref.IsExtensionMember then
        eIndexedExtensionMembers.Add (vref.MemberApparentEntity, FSExtMem (vref, pri))
    else
        eIndexedExtensionMembers


/// This entrypoint is used to add some extra items to the environment for Visual Studio, e.g. static members
let AddFakeNamedValRefToNameEnv nm nenv vref =
    {nenv with eUnqualifiedItems = nenv.eUnqualifiedItems.Add (nm, Item.Value vref) }

/// This entrypoint is used to add some extra items to the environment for Visual Studio, e.g. record members
let AddFakeNameToNameEnv nm nenv item =
    {nenv with eUnqualifiedItems = nenv.eUnqualifiedItems.Add (nm, item) }

/// Add an F# value to the table of available active patterns
let AddValRefsToActivePatternsNameEnv ePatItems (vref:ValRef) =
    let ePatItems =
        (ActivePatternElemsOfValRef vref, ePatItems)
        ||> List.foldBack (fun apref tab ->
            NameMap.add apref.Name (Item.ActivePatternCase apref) tab)

    // Add literal constants to the environment available for resolving items in patterns
    let ePatItems =
        match vref.LiteralValue with
        | None -> ePatItems
        | Some _ -> NameMap.add vref.LogicalName (Item.Value vref) ePatItems

    ePatItems

/// Add a set of F# values to the environment.
let AddValRefsToNameEnvWithPriority bulkAddMode pri nenv (vrefs: ValRef []) =
    if vrefs.Length = 0 then nenv else
    { nenv with
        eUnqualifiedItems = AddValRefsToItems bulkAddMode nenv.eUnqualifiedItems vrefs
        eIndexedExtensionMembers = (nenv.eIndexedExtensionMembers, vrefs) ||> Array.fold (AddValRefToExtensionMembers pri)
        ePatItems = (nenv.ePatItems, vrefs) ||> Array.fold AddValRefsToActivePatternsNameEnv }

/// Add a single F# value to the environment.
let AddValRefToNameEnv nenv (vref:ValRef) =
    let pri = NextExtensionMethodPriority()
    { nenv with
        eUnqualifiedItems =
            if not vref.IsMember then
                nenv.eUnqualifiedItems.Add (vref.LogicalName, Item.Value vref)
            else
                nenv.eUnqualifiedItems
        eIndexedExtensionMembers = AddValRefToExtensionMembers pri nenv.eIndexedExtensionMembers vref
        ePatItems = AddValRefsToActivePatternsNameEnv nenv.ePatItems vref }


/// Add a set of active pattern result tags to the environment.
let AddActivePatternResultTagsToNameEnv (apinfo: PrettyNaming.ActivePatternInfo) nenv ty m =
    if List.isEmpty apinfo.Names then nenv else
    let apresl = List.indexed apinfo.Names
    { nenv with
        eUnqualifiedItems =
            (apresl, nenv.eUnqualifiedItems)
            ||> List.foldBack (fun (j, nm) acc -> acc.Add(nm, Item.ActivePatternResult(apinfo, ty, j, m))) }

/// Generalize a union case, from Cons --> List<T>.Cons
<<<<<<< HEAD
let GeneralizeUnionCaseRef (ucref:UnionCaseRef) = 
    UnionCaseInfo (generalTyconRefInst ucref.TyconRef, ucref)
    
=======
let GeneralizeUnionCaseRef (ucref:UnionCaseRef) =
    UnionCaseInfo (fst (generalizeTyconRef ucref.TyconRef), ucref)


>>>>>>> 1681949f
/// Add type definitions to the sub-table of the environment indexed by name and arity
let AddTyconsByDemangledNameAndArity (bulkAddMode: BulkAdd) (tcrefs: TyconRef[]) (tab: LayeredMap<NameArityPair, TyconRef>) =
    if tcrefs.Length = 0 then tab else
    let entries =
        tcrefs
        |> Array.map (fun tcref -> KeyTyconByDemangledNameAndArity tcref.LogicalName tcref.TyparsNoRange tcref)

    match bulkAddMode with
    | BulkAdd.Yes -> tab.AddAndMarkAsCollapsible entries
    | BulkAdd.No -> (tab, entries) ||> Array.fold (fun tab (KeyValue(k, v)) -> tab.Add(k, v))

/// Add type definitions to the sub-table of the environment indexed by access name
let AddTyconByAccessNames bulkAddMode (tcrefs:TyconRef[]) (tab: LayeredMultiMap<string, _>) =
    if tcrefs.Length = 0 then tab else
    let entries =
        tcrefs
        |> Array.collect (fun tcref -> KeyTyconByAccessNames tcref.LogicalName tcref)

    match bulkAddMode with
    | BulkAdd.Yes -> tab.AddAndMarkAsCollapsible entries
    | BulkAdd.No -> (tab, entries) ||> Array.fold (fun tab (KeyValue(k, v)) -> tab.Add (k, v))

/// Add a record field to the corresponding sub-table of the name resolution environment
let AddRecdField (rfref:RecdFieldRef) tab = NameMultiMap.add rfref.FieldName rfref tab

/// Add a set of union cases to the corresponding sub-table of the environment
let AddUnionCases1 (tab:Map<_, _>) (ucrefs:UnionCaseRef list) =
    (tab, ucrefs) ||> List.fold (fun acc ucref ->
        let item = Item.UnionCase(GeneralizeUnionCaseRef ucref, false)
        acc.Add (ucref.CaseName, item))

/// Add a set of union cases to the corresponding sub-table of the environment
let AddUnionCases2 bulkAddMode (eUnqualifiedItems: LayeredMap<_, _>) (ucrefs :UnionCaseRef list) =
    match bulkAddMode with
    | BulkAdd.Yes ->
        let items =
            ucrefs |> Array.ofList |> Array.map (fun ucref ->
                let item = Item.UnionCase(GeneralizeUnionCaseRef ucref, false)
                KeyValuePair(ucref.CaseName, item))
        eUnqualifiedItems.AddAndMarkAsCollapsible items

    | BulkAdd.No ->
        (eUnqualifiedItems, ucrefs) ||> List.fold (fun acc ucref ->
            let item = Item.UnionCase(GeneralizeUnionCaseRef ucref, false)
            acc.Add (ucref.CaseName, item))

/// Add any implied contents of a type definition to the environment.
let private AddPartsOfTyconRefToNameEnv bulkAddMode ownDefinition (g:TcGlobals) amap m  nenv (tcref:TyconRef) =

    let isIL = tcref.IsILTycon
    let ucrefs = if isIL then [] else tcref.UnionCasesAsList |> List.map tcref.MakeNestedUnionCaseRef
    let flds =  if isIL then [| |] else tcref.AllFieldsArray

    let eIndexedExtensionMembers, eUnindexedExtensionMembers =
        let ilStyleExtensionMeths = GetCSharpStyleIndexedExtensionMembersForTyconRef amap m  tcref
        ((nenv.eIndexedExtensionMembers, nenv.eUnindexedExtensionMembers), ilStyleExtensionMeths) ||> List.fold (fun (tab1, tab2) extMemInfo ->
            match extMemInfo with
            | Choice1Of2 (tcref, extMemInfo) -> tab1.Add (tcref, extMemInfo), tab2
            | Choice2Of2 extMemInfo -> tab1, extMemInfo :: tab2)

    let isILOrRequiredQualifiedAccess = isIL || (not ownDefinition && HasFSharpAttribute g g.attrib_RequireQualifiedAccessAttribute tcref.Attribs)
    let eFieldLabels =
        if isILOrRequiredQualifiedAccess || not tcref.IsRecordTycon || flds.Length = 0 then
            nenv.eFieldLabels
        else
            (nenv.eFieldLabels, flds) ||> Array.fold (fun acc f ->
                   if f.IsStatic || f.IsCompilerGenerated then acc
                   else AddRecdField (tcref.MakeNestedRecdFieldRef f) acc)

    let eUnqualifiedItems =
        let tab = nenv.eUnqualifiedItems
        // add the type name for potential use as a constructor
        // The rules are
        // - The unqualified lookup table in the environment can contain map names to a set of type names (the set of type names is a new kind of "item").
        // - When the contents of a type definition is added to the environment, an entry is added in this table for all class and struct types.
        // - When opening a module, types are added first to the environment, then values, then auto-opened sub-modules.
        // - When a value is added by an "open" previously available type names will become inaccessible by this table.
        let tab =
            // This may explore into an unreferenced assembly if the name
            // is a type abbreviation. If it does, assume the name does not
            // have a constructor.
<<<<<<< HEAD
            let mayHaveConstruction = 
                protectAssemblyExploration 
                    false 
                    (fun () -> 
                        let ty = generalizedTyOfTyconRef g tcref
=======
            let mayHaveConstruction =
                protectAssemblyExploration
                    false
                    (fun () ->
                        let ty = generalizedTyconRef tcref
>>>>>>> 1681949f
                        isClassTy g ty || isStructTy g ty)

            if mayHaveConstruction then
                tab.LinearTryModifyThenLaterFlatten (tcref.DisplayName, (fun prev ->
                    match prev with
                    | Some (Item.UnqualifiedType tcrefs) -> Item.UnqualifiedType (tcref::tcrefs)
                    | _ -> Item.UnqualifiedType [tcref]))
            else
                tab
        if isILOrRequiredQualifiedAccess || List.isEmpty ucrefs then
            tab
        else
            AddUnionCases2 bulkAddMode tab ucrefs

    let ePatItems =
        if isILOrRequiredQualifiedAccess || List.isEmpty ucrefs then
            nenv.ePatItems
        else
            AddUnionCases1 nenv.ePatItems ucrefs

    { nenv with
        eFieldLabels = eFieldLabels
        eUnqualifiedItems = eUnqualifiedItems
        ePatItems = ePatItems
        eIndexedExtensionMembers = eIndexedExtensionMembers
        eUnindexedExtensionMembers = eUnindexedExtensionMembers }

/// Add a set of type definitions to the name resolution environment
let AddTyconRefsToNameEnv bulkAddMode ownDefinition g amap m root nenv tcrefs =
    if isNil tcrefs then nenv else
    let env = List.fold (AddPartsOfTyconRefToNameEnv bulkAddMode ownDefinition g amap m) nenv tcrefs
    // Add most of the contents of the tycons en-masse, then flatten the tables if we're opening a module or namespace
    let tcrefs = Array.ofList tcrefs
    { env with
        eFullyQualifiedTyconsByDemangledNameAndArity =
            if root then
                AddTyconsByDemangledNameAndArity bulkAddMode tcrefs nenv.eFullyQualifiedTyconsByDemangledNameAndArity
            else
                nenv.eFullyQualifiedTyconsByDemangledNameAndArity
        eFullyQualifiedTyconsByAccessNames =
            if root then
                AddTyconByAccessNames bulkAddMode tcrefs nenv.eFullyQualifiedTyconsByAccessNames
            else
                nenv.eFullyQualifiedTyconsByAccessNames
        eTyconsByDemangledNameAndArity =
            AddTyconsByDemangledNameAndArity bulkAddMode tcrefs nenv.eTyconsByDemangledNameAndArity
        eTyconsByAccessNames =
            AddTyconByAccessNames bulkAddMode tcrefs nenv.eTyconsByAccessNames }

/// Add an F# exception definition to the name resolution environment
let AddExceptionDeclsToNameEnv bulkAddMode nenv (ecref:TyconRef) =
    assert ecref.IsExceptionDecl
    let item = Item.ExnCase ecref
    {nenv with
       eUnqualifiedItems =
            match bulkAddMode with
            | BulkAdd.Yes ->
                nenv.eUnqualifiedItems.AddAndMarkAsCollapsible [| KeyValuePair(ecref.LogicalName, item) |]
            | BulkAdd.No ->
                nenv.eUnqualifiedItems.Add (ecref.LogicalName, item)

       ePatItems = nenv.ePatItems.Add (ecref.LogicalName, item) }

/// Add a module abbreviation to the name resolution environment
let AddModuleAbbrevToNameEnv (id:Ident) nenv modrefs =
    {nenv with
       eModulesAndNamespaces =
         let add old nw = nw @ old
         NameMap.layerAdditive add (Map.add id.idText modrefs Map.empty) nenv.eModulesAndNamespaces }


//-------------------------------------------------------------------------
// Open a structure or an IL namespace
//-------------------------------------------------------------------------

let MakeNestedModuleRefs (modref: ModuleOrNamespaceRef) =
  modref.ModuleOrNamespaceType.ModuleAndNamespaceDefinitions
     |> List.map modref.NestedTyconRef

/// Add a set of module or namespace to the name resolution environment, including any sub-modules marked 'AutoOpen'
//
// Recursive because of "AutoOpen", i.e. adding a module reference may automatically open further modules
let rec AddModuleOrNamespaceRefsToNameEnv g amap m root ad nenv (modrefs: ModuleOrNamespaceRef list) =
    if isNil modrefs then nenv else
    let modrefsMap = modrefs |> NameMap.ofKeyedList (fun modref -> modref.DemangledModuleOrNamespaceName)
    let addModrefs tab =
         let add old nw =
             if IsEntityAccessible amap m ad nw then
                 nw :: old
             else
                 old
         NameMap.layerAdditive add modrefsMap tab
    let nenv =
        {nenv with
           eModulesAndNamespaces = addModrefs nenv.eModulesAndNamespaces
           eFullyQualifiedModulesAndNamespaces =
              if root then
                  addModrefs nenv.eFullyQualifiedModulesAndNamespaces
              else
                  nenv.eFullyQualifiedModulesAndNamespaces }
    let nenv =
        (nenv, modrefs) ||> List.fold (fun nenv modref ->
            if modref.IsModule && TryFindFSharpBoolAttribute g g.attrib_AutoOpenAttribute modref.Attribs = Some true then
                AddModuleOrNamespaceContentsToNameEnv g amap ad m false nenv modref
            else
                nenv)
    nenv

/// Add the contents of a module or namespace to the name resolution environment
and AddModuleOrNamespaceContentsToNameEnv (g:TcGlobals) amap (ad:AccessorDomain) m root nenv (modref:ModuleOrNamespaceRef) =
    let pri = NextExtensionMethodPriority()
    let mty = modref.ModuleOrNamespaceType

    let nenv =
        let mutable state = { nenv with eDisplayEnv = nenv.eDisplayEnv.AddOpenModuleOrNamespace modref }

        for exnc in mty.ExceptionDefinitions do
           let tcref = modref.NestedTyconRef exnc
           if IsEntityAccessible amap m ad tcref then
               state <- AddExceptionDeclsToNameEnv BulkAdd.Yes state tcref

        state

    let tcrefs =
       mty.TypeAndExceptionDefinitions
       |> List.choose (fun tycon ->
           let tcref = modref.NestedTyconRef tycon
           if IsEntityAccessible amap m ad tcref then Some(tcref) else None)

    let nenv = (nenv, tcrefs) ||> AddTyconRefsToNameEnv BulkAdd.Yes false g amap m false
    let vrefs =
        mty.AllValsAndMembers.ToList()
        |> List.choose (fun x -> if IsAccessible ad x.Accessibility then TryMkValRefInModRef modref x else None)
        |> List.toArray
    let nenv = AddValRefsToNameEnvWithPriority BulkAdd.Yes pri nenv vrefs
    let nestedModules = MakeNestedModuleRefs modref
    let nenv = (nenv, nestedModules) ||> AddModuleOrNamespaceRefsToNameEnv g amap m root ad
    nenv

/// Add a set of modules or namespaces to the name resolution environment
//
// Note this is a 'foldBack' - the most recently added modules come first in the list, e.g.
//    module M1 = ... // M1a
//    module M1 = ... // M1b
//    open M1
//
// The list contains [M1b; M1a]
and AddModulesAndNamespacesContentsToNameEnv g amap ad m root nenv modrefs =
   (modrefs, nenv) ||> List.foldBack (fun modref acc -> AddModuleOrNamespaceContentsToNameEnv g amap ad m root acc modref)

/// Add a single modules or namespace to the name resolution environment
let AddModuleOrNamespaceRefToNameEnv g amap m root ad nenv (modref:EntityRef) =
    AddModuleOrNamespaceRefsToNameEnv g amap m root ad nenv [modref]


/// A flag which indicates if it is an error to have two declared type parameters with identical names
/// in the name resolution environment.
type CheckForDuplicateTyparFlag =
    | CheckForDuplicateTypars
    | NoCheckForDuplicateTypars

/// Add some declared type parameters to the name resolution environment
let AddDeclaredTyparsToNameEnv check nenv typars =
    let typarmap =
      List.foldBack
        (fun (tp:Typar) sofar ->
          match check with
          | CheckForDuplicateTypars ->
              if Map.containsKey tp.Name sofar then
                errorR (Duplicate("type parameter", tp.DisplayName, tp.Range))
          | NoCheckForDuplicateTypars -> ()

          Map.add tp.Name tp sofar) typars Map.empty
    {nenv with eTypars = NameMap.layer typarmap nenv.eTypars }


//-------------------------------------------------------------------------
// Generating fresh instantiations for type inference.
//-------------------------------------------------------------------------

/// Convert a reference to a named type into a type that includes
/// a fresh set of inference type variables for the type parameters of the union type.
let FreshenTycon (ncenv: NameResolver) m (tcref:TyconRef) =
    let tinst = ncenv.InstantiationGenerator m (tcref.Typars m)
    let improvedTy = ncenv.g.decompileType tcref tinst ncenv.g.knownWithoutNull
    improvedTy

/// Convert a reference to a union case into a UnionCaseInfo that includes
/// a fresh set of inference type variables for the type parameters of the union type.
let FreshenUnionCaseRef (ncenv: NameResolver) m (ucref:UnionCaseRef) =
    let tinst = ncenv.InstantiationGenerator m (ucref.TyconRef.Typars m)
    UnionCaseInfo(tinst, ucref)

/// This must be called after fetching unqualified items that may need to be freshened
let FreshenUnqualifiedItem (ncenv: NameResolver) m res =
    match res with
    | Item.UnionCase(UnionCaseInfo(_, ucref), _) -> Item.UnionCase(FreshenUnionCaseRef ncenv m ucref, false)
    | _ -> res


//-------------------------------------------------------------------------
// Resolve module paths, value, field etc. lookups.  Doing this involves
// searching through many possibilities and disambiguating.  Hence first
// define some ways of combining multiple results and for carrying
// error information.  Errors are generally undefined names and are
// reported by returning the error that occurs at greatest depth in the
// sequence of Identifiers.
//-------------------------------------------------------------------------

// Accumulate a set of possible results.
// If neither operations succeed, return an approximate error.
// If one succeeds, return that one.
// Prefer the error associated with the first argument.
let OneResult res =
    match res with
    | Result x -> Result [x]
    | Exception e -> Exception e

let OneSuccess x = Result [x]

let AddResults res1 res2 =
    match res1, res2 with
    | Result [], _ -> res2
    | _, Result [] -> res1
    | Result x, Result l -> Result (x @ l)
    | Exception _, Result l -> Result l
    | Result x, Exception _ -> Result x
    // If we have error messages for the same symbol, then we can merge suggestions.
    | Exception (UndefinedName(n1, f, id1, suggestions1)), Exception (UndefinedName(n2, _, id2, suggestions2)) when n1 = n2 && id1.idText = id2.idText && id1.idRange = id2.idRange ->
        let suggestions = HashSet(suggestions1())
        suggestions.UnionWith(suggestions2())
        Exception(UndefinedName(n1, f, id1, fun () -> suggestions))
    // This prefers error messages coming from deeper failing long identifier paths
    | Exception (UndefinedName(n1, _, _, _) as e1), Exception (UndefinedName(n2, _, _, _) as e2) ->
        if n1 < n2 then Exception e2 else Exception e1
    // Prefer more concrete errors about things being undefined
    | Exception (UndefinedName _ as e1), Exception (Error _) -> Exception e1
    | Exception (Error _), Exception (UndefinedName _ as e2) -> Exception e2
    | Exception e1, Exception _ -> Exception e1

let NoResultsOrUsefulErrors = Result []

/// Indicates if we only need one result or all possible results from a resolution.
[<RequireQualifiedAccess>]
type ResultCollectionSettings =
| AllResults
| AtMostOneResult

let rec CollectResults f = function
    | [] -> NoResultsOrUsefulErrors
    | [h] -> OneResult (f h)
    | h :: t -> AddResults (OneResult (f h)) (CollectResults f t)

let rec CollectAtMostOneResult f = function
    | [] -> NoResultsOrUsefulErrors
    | [h] -> OneResult (f h)
    | h :: t ->
        match f h with
        | Result r -> Result [r]
        | Exception e -> AddResults (Exception e) (CollectAtMostOneResult f t)

let CollectResults2 resultCollectionSettings f =
    match resultCollectionSettings with
    | ResultCollectionSettings.AtMostOneResult -> CollectAtMostOneResult f
    | _ -> CollectResults f

let MapResults f = function
    | Result xs -> Result (List.map f xs)
    | Exception err -> Exception err

let AtMostOneResult m res =
    match res with
    | Exception err -> raze err
    | Result [] -> raze (Error(FSComp.SR.nrInvalidModuleExprType(), m))
    | Result (res :: _) -> success res

let AtMostOneResultQuery query2 res1 =
    match res1 with
    | Exception _ -> AddResults res1 (query2())
    | Result [] -> query2()
    | _ -> res1

let inline (+++) res1 query2 = AtMostOneResultQuery query2 res1

//-------------------------------------------------------------------------
// TypeNameResolutionInfo
//-------------------------------------------------------------------------

/// Indicates whether we are resolving type names to type definitions or to constructor methods.
type TypeNameResolutionFlag =
    | ResolveTypeNamesToCtors
    | ResolveTypeNamesToTypeRefs

[<RequireQualifiedAccess>]
[<NoEquality; NoComparison>]
/// Represents information about the generic argument count of a type name when resolving it.
///
/// In some situations we resolve "List" to any type definition with that name regardless of the number
/// of generic arguments. In others, we know precisely how many generic arguments are needed.
type TypeNameResolutionStaticArgsInfo =
    /// Indicates indefinite knowledge of type arguments
    | Indefinite
    /// Indicates definite knowledge of type arguments
    | Definite of int

    /// Indicates definite knowledge of empty type arguments
    static member DefiniteEmpty = TypeNameResolutionStaticArgsInfo.Definite 0

    static member FromTyArgs (numTyArgs: int) = TypeNameResolutionStaticArgsInfo.Definite numTyArgs

    member x.HasNoStaticArgsInfo = match x with TypeNameResolutionStaticArgsInfo.Indefinite -> true | _-> false

    member x.NumStaticArgs = match x with TypeNameResolutionStaticArgsInfo.Indefinite -> 0 | TypeNameResolutionStaticArgsInfo.Definite n -> n

    // Get the first possible mangled name of the type, assuming the args are generic args
    member x.MangledNameForType nm =
        if x.NumStaticArgs = 0 || TryDemangleGenericNameAndPos nm <> ValueNone then nm
        else nm + "`" + string x.NumStaticArgs

[<NoEquality; NoComparison>]
/// Represents information which guides name resolution of types.
type TypeNameResolutionInfo =
    | TypeNameResolutionInfo of TypeNameResolutionFlag * TypeNameResolutionStaticArgsInfo

    static member Default = TypeNameResolutionInfo (ResolveTypeNamesToCtors, TypeNameResolutionStaticArgsInfo.Indefinite)
    static member ResolveToTypeRefs statResInfo = TypeNameResolutionInfo (ResolveTypeNamesToTypeRefs, statResInfo)
    member x.StaticArgsInfo = match x with TypeNameResolutionInfo(_, staticResInfo) -> staticResInfo
    member x.ResolutionFlag = match x with TypeNameResolutionInfo(flag, _) -> flag
    member x.DropStaticArgsInfo = match x with TypeNameResolutionInfo(flag2, _) -> TypeNameResolutionInfo(flag2, TypeNameResolutionStaticArgsInfo.Indefinite)


//-------------------------------------------------------------------------
// Resolve (possibly mangled) type names
//-------------------------------------------------------------------------

/// Qualified lookups of type names where the number of generic arguments is known
/// from context, e.g. Module.Type<args>.  The full names suh as ``List`1`` can
/// be used to qualify access if needed
let LookupTypeNameInEntityHaveArity nm (staticResInfo: TypeNameResolutionStaticArgsInfo) (mty:ModuleOrNamespaceType) =
    let attempt1 = mty.TypesByMangledName.TryFind (staticResInfo.MangledNameForType nm)
    match attempt1 with
    | None -> mty.TypesByMangledName.TryFind nm
    | _ -> attempt1

/// Unqualified lookups of type names where the number of generic arguments is known
/// from context, e.g. List<arg>.  Rebindings due to 'open' may have rebound identifiers.
let LookupTypeNameInEnvHaveArity fq nm numTyArgs (nenv:NameResolutionEnv) =
    let key =
        match TryDemangleGenericNameAndPos nm with
        | ValueSome pos -> DecodeGenericTypeName pos nm
        | _ -> NameArityPair(nm, numTyArgs)

    match nenv.TyconsByDemangledNameAndArity(fq).TryFind key with
    | None -> nenv.TyconsByAccessNames(fq).TryFind nm |> Option.map List.head
    | res -> res

/// Implements unqualified lookups of type names where the number of generic arguments is NOT known
/// from context.
//
// This is used in five places:
//     -  static member lookups, e.g. MyType.StaticMember(3)
//     -                         e.g. MyModule.MyType.StaticMember(3)
//     -  type-qualified field names, e.g. { RecordType.field = 3 }
//     -  type-qualified constructor names, e.g. match x with UnionType.A -> 3
//     -  identifiers to constructors for better error messages, e.g. 'String(3)' after 'open System'
//     -  the special single-constructor rule in TcTyconCores
//
// Because of the potential ambiguity multiple results can be returned.
// Explicit type annotations can be added where needed to specify the generic arity.
//
// In theory the full names such as ``RecordType`1`` can
// also be used to qualify access if needed, though this is almost never needed.

let LookupTypeNameNoArity nm (byDemangledNameAndArity: LayeredMap<NameArityPair, _>) (byAccessNames: LayeredMultiMap<string, _>) =
    match TryDemangleGenericNameAndPos nm with
    | ValueSome pos ->
        let demangled = DecodeGenericTypeName pos nm
        match byDemangledNameAndArity.TryGetValue demangled with
        | true, res -> [res]
        | _ ->
            match byAccessNames.TryGetValue nm with
            | true, res -> res
            | _ -> []
    | _ ->
        byAccessNames.[nm]

/// Qualified lookup of type names in the environment
let LookupTypeNameInEnvNoArity fq nm (nenv: NameResolutionEnv) =
    LookupTypeNameNoArity nm (nenv.TyconsByDemangledNameAndArity fq) (nenv.TyconsByAccessNames fq)

/// Qualified lookup of type names in an entity
let LookupTypeNameInEntityNoArity m nm (mtyp:ModuleOrNamespaceType) =
    LookupTypeNameNoArity nm (mtyp.TypesByDemangledNameAndArity m) mtyp.TypesByAccessNames

/// Qualified lookup of type names in an entity where we may know a generic argument count
let LookupTypeNameInEnvMaybeHaveArity fq nm (typeNameResInfo: TypeNameResolutionInfo) nenv =
    if typeNameResInfo.StaticArgsInfo.HasNoStaticArgsInfo then
        LookupTypeNameInEnvNoArity fq nm nenv
    else
        LookupTypeNameInEnvHaveArity fq nm typeNameResInfo.StaticArgsInfo.NumStaticArgs nenv |> Option.toList

/// A flag which indicates if direct references to generated provided types are allowed. Normally these
/// are disallowed.
[<RequireQualifiedAccess>]
type PermitDirectReferenceToGeneratedType =
    | Yes
    | No


#if !NO_EXTENSIONTYPING

/// Check for direct references to generated provided types.
let CheckForDirectReferenceToGeneratedType (tcref: TyconRef, genOk, m) =
  match genOk with
  | PermitDirectReferenceToGeneratedType.Yes -> ()
  | PermitDirectReferenceToGeneratedType.No ->
    match tcref.TypeReprInfo with
    | TProvidedTypeExtensionPoint info when not info.IsErased ->
         //printfn "checking direct reference to generated type '%s'" tcref.DisplayName
        if ExtensionTyping.IsGeneratedTypeDirectReference (info.ProvidedType, m) then
            error (Error(FSComp.SR.etDirectReferenceToGeneratedTypeNotAllowed(tcref.DisplayName), m))
    |  _ -> ()


/// This adds a new entity for a lazily discovered provided type into the TAST structure.
let AddEntityForProvidedType (amap: Import.ImportMap, modref: ModuleOrNamespaceRef, resolutionEnvironment, st:Tainted<ProvidedType>, m) =
    let importProvidedType t = Import.ImportProvidedType amap m t
    let isSuppressRelocate = amap.g.isInteractive || st.PUntaint((fun st -> st.IsSuppressRelocate), m)
    let tycon = Construct.NewProvidedTycon(resolutionEnvironment, st, importProvidedType, isSuppressRelocate, m)
    modref.ModuleOrNamespaceType.AddProvidedTypeEntity(tycon)
    let tcref = modref.NestedTyconRef tycon
    System.Diagnostics.Debug.Assert(ValueOptionInternal.isSome modref.TryDeref)
    tcref


/// Given a provided type or provided namespace, resolve the type name using the type provider API.
/// If necessary, incorporate the provided type or namespace into the entity.
let ResolveProvidedTypeNameInEntity (amap, m, typeName, modref: ModuleOrNamespaceRef) =
    match modref.TypeReprInfo with
    | TProvidedNamespaceExtensionPoint(resolutionEnvironment, resolvers) ->
        match modref.Deref.PublicPath with
        | Some(PubPath path) ->
            resolvers
            |> List.choose (fun r-> ExtensionTyping.TryResolveProvidedType(r, m, path, typeName))
            |> List.map (fun st -> AddEntityForProvidedType (amap, modref, resolutionEnvironment, st, m))
        | None -> []

    // We have a provided type, look up its nested types (populating them on-demand if necessary)
    | TProvidedTypeExtensionPoint info ->
        let sty = info.ProvidedType
        let resolutionEnvironment = info.ResolutionEnvironment

#if DEBUG
        if resolutionEnvironment.showResolutionMessages then
            dprintfn "resolving name '%s' in TProvidedTypeExtensionPoint '%s'" typeName (sty.PUntaint((fun sty -> sty.FullName), m))
#endif

        match sty.PApply((fun sty -> sty.GetNestedType(typeName)), m) with
        | Tainted.Null ->
            //if staticResInfo.NumStaticArgs > 0 then
            //    error(Error(FSComp.SR.etNestedProvidedTypesDoNotTakeStaticArgumentsOrGenericParameters(), m))
            []
<<<<<<< HEAD
        | Tainted.NonNull nestedSty -> 
=======
        | nestedSty ->
>>>>>>> 1681949f
            [AddEntityForProvidedType (amap, modref, resolutionEnvironment, nestedSty, m) ]
    | _ -> []
#endif

/// Lookup a type name in an entity.
let LookupTypeNameInEntityMaybeHaveArity (amap, m, ad, nm, staticResInfo:TypeNameResolutionStaticArgsInfo, modref: ModuleOrNamespaceRef) =
    let mtyp = modref.ModuleOrNamespaceType
    let tcrefs =
        match staticResInfo with
        | TypeNameResolutionStaticArgsInfo.Indefinite ->
            LookupTypeNameInEntityNoArity m nm mtyp
            |> List.map modref.NestedTyconRef
        | TypeNameResolutionStaticArgsInfo.Definite _ ->
            match LookupTypeNameInEntityHaveArity nm staticResInfo mtyp with
            | Some tycon -> [modref.NestedTyconRef tycon]
            | None -> []
#if !NO_EXTENSIONTYPING
    let tcrefs =
        match tcrefs with
        | [] -> ResolveProvidedTypeNameInEntity (amap, m, nm, modref)
        | _ -> tcrefs
#else
    amap |> ignore
#endif
    let tcrefs = tcrefs |> List.filter (IsEntityAccessible amap m ad)
    tcrefs


/// Make a type that refers to a nested type.
///
/// Handle the .NET/C# business where nested generic types implicitly accumulate the type parameters
/// from their enclosing types.
let MakeNestedType (ncenv:NameResolver) (tinst:TType list) m (tcrefNested:TyconRef) =
    let tps = List.drop tinst.Length (tcrefNested.Typars m)
    let tinstNested = ncenv.InstantiationGenerator m tps
    mkAppTy tcrefNested (tinst @ tinstNested)

/// Get all the accessible nested types of an existing type.
let GetNestedTypesOfType (ad, ncenv:NameResolver, optFilter, staticResInfo, checkForGenerated, m) ty =
    let g = ncenv.g
    ncenv.InfoReader.GetPrimaryTypeHierachy(AllowMultiIntfInstantiations.Yes, m, ty) |> List.collect (fun ty ->
        match ty with
        | AppTy g (tcref, tinst) ->
            let tycon = tcref.Deref
            let mty = tycon.ModuleOrNamespaceType
            // No dotting through type generators to get to a nested type!
#if !NO_EXTENSIONTYPING
            if checkForGenerated then
                CheckForDirectReferenceToGeneratedType (tcref, PermitDirectReferenceToGeneratedType.No, m)
#else
            checkForGenerated |> ignore
#endif

            match optFilter with
            | Some nm ->
                let tcrefs = LookupTypeNameInEntityMaybeHaveArity (ncenv.amap, m, ad, nm, staticResInfo, tcref)
                tcrefs |> List.map (MakeNestedType ncenv tinst m)
            | None ->
#if !NO_EXTENSIONTYPING
                match tycon.TypeReprInfo with
                | TProvidedTypeExtensionPoint info ->
                    [ for nestedType in info.ProvidedType.PApplyArray((fun sty -> sty.GetNestedTypes()), "GetNestedTypes", m) do
                        let nestedTypeName = nestedType.PUntaint((fun t -> t.Name), m)
                        for nestedTcref in LookupTypeNameInEntityMaybeHaveArity (ncenv.amap, m, ad, nestedTypeName, staticResInfo, tcref)  do
                             yield  MakeNestedType ncenv tinst m nestedTcref ]

                | _ ->
#endif
                    mty.TypesByAccessNames.Values
                    |> List.choose (fun entity ->
                        let ty = tcref.NestedTyconRef entity |> MakeNestedType ncenv tinst m
                        if IsTypeAccessible g ncenv.amap m ad ty then Some ty else None)
        | _ -> [])

//-------------------------------------------------------------------------
// Report environments to visual studio. We stuff intermediary results
// into a global variable. A little unpleasant.
//-------------------------------------------------------------------------

/// Represents the kind of the occurrence when reporting a name in name resolution
[<RequireQualifiedAccess; Struct>]
type ItemOccurence =
    /// This is a binding / declaration of the item
    | Binding
    /// This is a usage of the item
    | Use
    /// This is a usage of a type name in a type
    | UseInType
    /// This is a usage of a type name in an attribute
    | UseInAttribute
    /// Inside pattern matching
    | Pattern
    /// Abstract slot gets implemented
    | Implemented
    /// Result gets suppressed over this text range
    | RelatedText
    /// This is a usage of a module or namespace name in open statement
    | Open

type OpenDeclaration =
    { LongId: Ident list
      Range: range option
      Modules: ModuleOrNamespaceRef list
      AppliedScope: range
      IsOwnNamespace: bool }

    static member Create(longId: Ident list, modules: ModuleOrNamespaceRef list, appliedScope: range, isOwnNamespace: bool) =
        { LongId = longId
          Range =
            match longId with
            | [] -> None
            | first :: rest ->
                let last = rest |> List.tryLast |> Option.defaultValue first
                Some (mkRange appliedScope.FileName first.idRange.Start last.idRange.End)
          Modules = modules
          AppliedScope = appliedScope
          IsOwnNamespace = isOwnNamespace }

type FormatStringCheckContext =
    { Source: string
      LineStartPositions: int[] }

/// An abstract type for reporting the results of name resolution and type checking.
type ITypecheckResultsSink =
    abstract NotifyEnvWithScope : range * NameResolutionEnv * AccessorDomain -> unit
    abstract NotifyExprHasType : pos * TType * Tastops.DisplayEnv * NameResolutionEnv * AccessorDomain * range -> unit
    abstract NotifyNameResolution : pos * Item * Item * TyparInst * ItemOccurence * Tastops.DisplayEnv * NameResolutionEnv * AccessorDomain * range * bool -> unit
    abstract NotifyFormatSpecifierLocation : range * int -> unit
    abstract NotifyOpenDeclaration : OpenDeclaration -> unit
    abstract CurrentSource : string option
    abstract FormatStringCheckContext : FormatStringCheckContext option

let (|ValRefOfProp|_|) (pi : PropInfo) = pi.ArbitraryValRef
let (|ValRefOfMeth|_|) (mi : MethInfo) = mi.ArbitraryValRef
let (|ValRefOfEvent|_|) (evt : EventInfo) = evt.ArbitraryValRef

let rec (|RecordFieldUse|_|) (item : Item) =
    match item with
    | Item.RecdField(RecdFieldInfo(_, RFRef(tcref, name))) -> Some (name, tcref)
    | Item.SetterArg(_, RecordFieldUse(f)) -> Some(f)
    | _ -> None

let rec (|ILFieldUse|_|) (item : Item) =
    match item with
    | Item.ILField(finfo) -> Some(finfo)
    | Item.SetterArg(_, ILFieldUse(f)) -> Some(f)
    | _ -> None

let rec (|PropertyUse|_|) (item : Item) =
    match item with
    | Item.Property(_, pinfo::_) -> Some(pinfo)
    | Item.SetterArg(_, PropertyUse(pinfo)) -> Some(pinfo)
    | _ -> None

let rec (|FSharpPropertyUse|_|) (item : Item) =
    match item with
    | Item.Property(_, [ValRefOfProp vref]) -> Some(vref)
    | Item.SetterArg(_, FSharpPropertyUse(propDef)) -> Some(propDef)
    | _ -> None

let (|MethodUse|_|) (item : Item) =
    match item with
    | Item.MethodGroup(_, [minfo], _) -> Some(minfo)
    | _ -> None

let (|FSharpMethodUse|_|) (item : Item) =
    match item with
    | Item.MethodGroup(_, [ValRefOfMeth vref], _) -> Some(vref)
    | Item.Value(vref) when vref.IsMember -> Some(vref)
    | _ -> None

let (|EntityUse|_|) (item: Item) =
    match item with
    | Item.UnqualifiedType (tcref:: _) -> Some tcref
    | Item.ExnCase(tcref) -> Some tcref
    | Item.Types(_, [AbbrevOrAppTy tcref])
    | Item.DelegateCtor(AbbrevOrAppTy tcref)
    | Item.FakeInterfaceCtor(AbbrevOrAppTy tcref) -> Some tcref
    | Item.CtorGroup(_, ctor::_) ->
        match ctor.ApparentEnclosingType with
        | AbbrevOrAppTy tcref -> Some tcref
        | _ -> None
    | _ -> None

let (|EventUse|_|) (item : Item) =
    match item with
    | Item.Event(einfo) -> Some einfo
    | _ -> None

let (|FSharpEventUse|_|) (item : Item) =
    match item with
    | Item.Event(ValRefOfEvent vref) -> Some vref
    | _ -> None

let (|UnionCaseUse|_|) (item : Item) =
    match item with
    | Item.UnionCase(UnionCaseInfo(_, u1), _) -> Some u1
    | _ -> None

let (|ValUse|_|) (item:Item) =
    match item with
    | Item.Value vref
    | FSharpPropertyUse vref
    | FSharpMethodUse vref
    | FSharpEventUse vref
    | Item.CustomBuilder(_, vref) -> Some vref
    | _ -> None

let (|ActivePatternCaseUse|_|) (item:Item) =
    match item with
    | Item.ActivePatternCase(APElemRef(_, vref, idx)) -> Some (vref.SigRange, vref.DefinitionRange, idx)
    | Item.ActivePatternResult(ap, _, idx, _) -> Some (ap.Range, ap.Range, idx)
    | _ -> None

let tyconRefDefnHash (_g: TcGlobals) (eref1:EntityRef) =
    hash eref1.LogicalName

let tyconRefDefnEq g (eref1:EntityRef) (eref2: EntityRef) =
    tyconRefEq g eref1 eref2 ||

    // Signature items considered equal to implementation items
    eref1.DefinitionRange <> Range.rangeStartup && eref1.DefinitionRange <> Range.range0 && eref1.DefinitionRange <> Range.rangeCmdArgs &&
    (eref1.DefinitionRange = eref2.DefinitionRange || eref1.SigRange = eref2.SigRange) &&
    eref1.LogicalName = eref2.LogicalName

let valRefDefnHash (_g: TcGlobals) (vref1:ValRef) =
    hash vref1.DisplayName

let valRefDefnEq g (vref1:ValRef) (vref2: ValRef) =
    valRefEq g vref1 vref2 ||

    // Signature items considered equal to implementation items
    vref1.DefinitionRange <> Range.rangeStartup && vref1.DefinitionRange <> Range.range0 && vref1.DefinitionRange <> Range.rangeCmdArgs &&
    (vref1.DefinitionRange = vref2.DefinitionRange || vref1.SigRange = vref2.SigRange) &&
    vref1.LogicalName = vref2.LogicalName

let unionCaseRefDefnEq g (uc1:UnionCaseRef) (uc2: UnionCaseRef) =
    uc1.CaseName = uc2.CaseName && tyconRefDefnEq g uc1.TyconRef uc2.TyconRef

/// Given the Item 'orig' - returns function 'other : Item -> bool', that will yield true if other and orig represents the same item and false - otherwise
let ItemsAreEffectivelyEqual g orig other =
    match orig, other  with
    | EntityUse ty1, EntityUse ty2 ->
        tyconRefDefnEq g ty1 ty2

<<<<<<< HEAD
    | Item.TypeVar (nm1,tp1), Item.TypeVar (nm2,tp2) -> 
        nm1 = nm2 && 
        (typeEquiv g (mkTyparTy tp1) (mkTyparTy tp2) || 
         match stripTyparEqns (mkTyparTy tp1), stripTyparEqns (mkTyparTy tp2) with 
         | TType_var (tp1, _), TType_var (tp2, _) -> 
            not tp1.IsCompilerGenerated && not tp1.IsFromError && 
            not tp2.IsCompilerGenerated && not tp2.IsFromError && 
=======
    | Item.TypeVar (nm1, tp1), Item.TypeVar (nm2, tp2) ->
        nm1 = nm2 &&
        (typeEquiv g (mkTyparTy tp1) (mkTyparTy tp2) ||
         match stripTyparEqns (mkTyparTy tp1), stripTyparEqns (mkTyparTy tp2) with
         | TType_var tp1, TType_var tp2 ->
            not tp1.IsCompilerGenerated && not tp1.IsFromError &&
            not tp2.IsCompilerGenerated && not tp2.IsFromError &&
>>>>>>> 1681949f
            tp1.Range = tp2.Range
         | AbbrevOrAppTy tcref1, AbbrevOrAppTy tcref2 ->
            tyconRefDefnEq g tcref1 tcref2
         | _ -> false)

    | ValUse vref1, ValUse vref2 ->
        valRefDefnEq g vref1 vref2

    | ActivePatternCaseUse (range1, range1i, idx1), ActivePatternCaseUse (range2, range2i, idx2) ->
        (idx1 = idx2) && (range1 = range2 || range1i = range2i)

    | MethodUse minfo1, MethodUse minfo2 ->
        MethInfo.MethInfosUseIdenticalDefinitions minfo1 minfo2 ||
        // Allow for equality up to signature matching
        match minfo1.ArbitraryValRef, minfo2.ArbitraryValRef with
        | Some vref1, Some vref2 -> valRefDefnEq g vref1 vref2
        | _ -> false

    | PropertyUse(pinfo1), PropertyUse(pinfo2) ->
        PropInfo.PropInfosUseIdenticalDefinitions pinfo1 pinfo2 ||
        // Allow for equality up to signature matching
        match pinfo1.ArbitraryValRef, pinfo2.ArbitraryValRef with
        | Some vref1, Some vref2 -> valRefDefnEq g vref1 vref2
        | _ -> false

    | Item.ArgName (id1, _, _), Item.ArgName (id2, _, _) ->
        (id1.idText = id2.idText && id1.idRange = id2.idRange)

    | (Item.ArgName (id, _, _), ValUse vref) | (ValUse vref, Item.ArgName (id, _, _)) ->
        ((id.idRange = vref.DefinitionRange || id.idRange = vref.SigRange) && id.idText = vref.DisplayName)

    | Item.AnonRecdField(anon1, _, i1, _), Item.AnonRecdField(anon2, _, i2, _) -> Tastops.anonInfoEquiv anon1 anon2 && i1 = i2

    | ILFieldUse f1, ILFieldUse f2 ->
        ILFieldInfo.ILFieldInfosUseIdenticalDefinitions f1 f2

    | UnionCaseUse u1, UnionCaseUse u2 ->
        unionCaseRefDefnEq g u1 u2

    | RecordFieldUse(name1, tcref1), RecordFieldUse(name2, tcref2) ->
        name1 = name2 && tyconRefDefnEq g tcref1 tcref2

    | EventUse evt1, EventUse evt2 ->
        EventInfo.EventInfosUseIdenticalDefintions evt1 evt2  ||
        // Allow for equality up to signature matching
        match evt1.ArbitraryValRef, evt2.ArbitraryValRef with
        | Some vref1, Some vref2 -> valRefDefnEq g vref1 vref2
        | _ -> false

    | Item.ModuleOrNamespaces modrefs1, Item.ModuleOrNamespaces modrefs2 ->
        modrefs1 |> List.exists (fun modref1 -> modrefs2 |> List.exists (fun r -> tyconRefDefnEq g modref1 r || fullDisplayTextOfModRef modref1 = fullDisplayTextOfModRef r))

    | _ -> false

/// Given the Item 'orig' - returns function 'other : Item -> bool', that will yield true if other and orig represents the same item and false - otherwise
let ItemsAreEffectivelyEqualHash (g: TcGlobals) orig =
    match orig with
    | EntityUse tcref -> tyconRefDefnHash g tcref
    | Item.TypeVar (nm, _)-> hash nm
    | ValUse vref -> valRefDefnHash g vref
    | ActivePatternCaseUse (_, _, idx)-> hash idx
    | MethodUse minfo -> minfo.ComputeHashCode()
    | PropertyUse pinfo -> pinfo.ComputeHashCode()
    | Item.ArgName (id, _, _) -> hash id.idText
    | ILFieldUse ilfinfo -> ilfinfo.ComputeHashCode()
    | UnionCaseUse ucase ->  hash ucase.CaseName
    | RecordFieldUse (name, _) -> hash name
    | EventUse einfo -> einfo.ComputeHashCode()
    | Item.ModuleOrNamespaces (mref :: _) -> hash mref.DefinitionRange
    | _ -> 389329

[<System.Diagnostics.DebuggerDisplay("{DebugToString()}")>]
type CapturedNameResolution(p:pos, i:Item, tpinst, io:ItemOccurence, de:DisplayEnv, nre:NameResolutionEnv, ad:AccessorDomain, m:range) =
    member this.Pos = p
    member this.Item = i
    member this.ItemWithInst = ({ Item = i; TyparInst = tpinst } : ItemWithInst)
    member this.ItemOccurence = io
    member this.DisplayEnv = de
    member this.NameResolutionEnv = nre
    member this.AccessorDomain = ad
    member this.Range = m
    member this.DebugToString() =
        sprintf "%A: %+A" (p.Line, p.Column) i

/// Represents container for all name resolutions that were met so far when typechecking some particular file
type TcResolutions
    (capturedEnvs : ResizeArray<range * NameResolutionEnv * AccessorDomain>,
     capturedExprTypes : ResizeArray<pos * TType * DisplayEnv * NameResolutionEnv * AccessorDomain * range>,
     capturedNameResolutions : ResizeArray<CapturedNameResolution>,
     capturedMethodGroupResolutions : ResizeArray<CapturedNameResolution>) =

    static let empty = TcResolutions(ResizeArray(0), ResizeArray(0), ResizeArray(0), ResizeArray(0))

    member this.CapturedEnvs = capturedEnvs
    member this.CapturedExpressionTypings = capturedExprTypes
    member this.CapturedNameResolutions = capturedNameResolutions
    member this.CapturedMethodGroupResolutions = capturedMethodGroupResolutions

    static member Empty = empty

[<Struct>]
type TcSymbolUseData =
   { Item: Item
     ItemOccurence: ItemOccurence
     DisplayEnv: DisplayEnv
     Range: range }

/// Represents container for all name resolutions that were met so far when typechecking some particular file
///
/// This is a memory-critical data structure - allocations of this data structure and its immediate contents
/// is one of the highest memory long-lived data structures in typical uses of IDEs. Not many of these objects
/// are allocated (one per file), but they are large because the allUsesOfAllSymbols array is large.
type TcSymbolUses(g, capturedNameResolutions : ResizeArray<CapturedNameResolution>, formatSpecifierLocations: (range * int)[]) =

    // Make sure we only capture the information we really need to report symbol uses
    let allUsesOfSymbols =
        capturedNameResolutions
        |> ResizeArray.mapToSmallArrayChunks (fun cnr -> { Item=cnr.Item; ItemOccurence=cnr.ItemOccurence; DisplayEnv=cnr.DisplayEnv; Range=cnr.Range })

    let capturedNameResolutions = ()
    do ignore capturedNameResolutions // don't capture this!

    member this.GetUsesOfSymbol(item) =
        // This member returns what is potentially a very large array, which may approach the size constraints of the Large Object Heap.
        // This is unlikely in practice, though, because we filter down the set of all symbol uses to those specifically for the given `item`.
        // Consequently we have a much lesser chance of ending up with an array large enough to be promoted to the LOH.
        [| for symbolUseChunk in allUsesOfSymbols do
            for symbolUse in symbolUseChunk do
                if protectAssemblyExploration false (fun () -> ItemsAreEffectivelyEqual g item symbolUse.Item) then
                    yield symbolUse |]

    member this.AllUsesOfSymbols = allUsesOfSymbols

    member this.GetFormatSpecifierLocationsAndArity() = formatSpecifierLocations

/// An accumulator for the results being emitted into the tcSink.
type TcResultsSinkImpl(g, ?source: string) =
    let capturedEnvs = ResizeArray<_>()
    let capturedExprTypings = ResizeArray<_>()
    let capturedNameResolutions = ResizeArray<_>()
    let capturedFormatSpecifierLocations = ResizeArray<_>()

    let capturedNameResolutionIdentifiers =
        new System.Collections.Generic.HashSet<pos * string>
            ( { new IEqualityComparer<_> with
                    member __.GetHashCode((p:pos, i)) = p.Line + 101 * p.Column + hash i
                    member __.Equals((p1, i1), (p2, i2)) = posEq p1 p2 && i1 =  i2 } )

    let capturedModulesAndNamespaces =
        new System.Collections.Generic.HashSet<range * Item>
            ( { new IEqualityComparer<range * Item> with
                    member __.GetHashCode ((m, _)) = hash m
                    member __.Equals ((m1, item1), (m2, item2)) = m1 = m2 && ItemsAreEffectivelyEqual g item1 item2 } )

    let capturedMethodGroupResolutions = ResizeArray<_>()
    let capturedOpenDeclarations = ResizeArray<OpenDeclaration>()
    let allowedRange (m:range) = not m.IsSynthetic

    let formatStringCheckContext =
        lazy
            source |> Option.map (fun source ->
                let positions =
                    [|
                        yield 0
                        for i in 1..source.Length do
                            let c = source.[i-1]
                            if c = '\r' && i < source.Length && source.[i] = '\n' then ()
                            elif c = '\r' then yield i
                            elif c = '\n' then yield i
                        yield source.Length
                    |]
                { Source = source
                  LineStartPositions = positions })

    member this.GetResolutions() =
        TcResolutions(capturedEnvs, capturedExprTypings, capturedNameResolutions, capturedMethodGroupResolutions)

    member this.GetSymbolUses() =
        TcSymbolUses(g, capturedNameResolutions, capturedFormatSpecifierLocations.ToArray())

    member this.GetOpenDeclarations() =
        capturedOpenDeclarations |> Seq.distinctBy (fun x -> x.Range, x.AppliedScope, x.IsOwnNamespace) |> Seq.toArray

    interface ITypecheckResultsSink with
        member sink.NotifyEnvWithScope(m, nenv, ad) =
            if allowedRange m then
                capturedEnvs.Add((m, nenv, ad))

        member sink.NotifyExprHasType(endPos, ty, denv, nenv, ad, m) =
            if allowedRange m then
                capturedExprTypings.Add((endPos, ty, denv, nenv, ad, m))

        member sink.NotifyNameResolution(endPos, item, itemMethodGroup, tpinst, occurenceType, denv, nenv, ad, m, replace) =
            // Desugaring some F# constructs (notably computation expressions with custom operators)
            // results in duplication of textual variables. So we ensure we never record two name resolutions
            // for the same identifier at the same location.
            if allowedRange m then
                if replace then
                    capturedNameResolutions.RemoveAll(fun cnr -> cnr.Range = m) |> ignore
                    capturedMethodGroupResolutions.RemoveAll(fun cnr -> cnr.Range = m) |> ignore
                else
                    let alreadyDone =
                        match item with
                        | Item.ModuleOrNamespaces _ ->
                            not (capturedModulesAndNamespaces.Add (m, item))
                        | _ ->
                            let keyOpt =
                                match item with
                                | Item.Value vref -> Some (endPos, vref.DisplayName)
                                | Item.ArgName (id, _, _) -> Some (endPos, id.idText)
                                | _ -> None

                            match keyOpt with
                            | Some key -> not (capturedNameResolutionIdentifiers.Add key)
                            | _ -> false

                    if not alreadyDone then
                        capturedNameResolutions.Add(CapturedNameResolution(endPos, item, tpinst, occurenceType, denv, nenv, ad, m))
                        capturedMethodGroupResolutions.Add(CapturedNameResolution(endPos, itemMethodGroup, [], occurenceType, denv, nenv, ad, m))

        member sink.NotifyFormatSpecifierLocation(m, numArgs) =
            capturedFormatSpecifierLocations.Add((m, numArgs))

        member sink.NotifyOpenDeclaration(openDeclaration) =
            capturedOpenDeclarations.Add(openDeclaration)

        member sink.CurrentSource = source

        member sink.FormatStringCheckContext = formatStringCheckContext.Value

/// An abstract type for reporting the results of name resolution and type checking, and which allows
/// temporary suspension and/or redirection of reporting.
type TcResultsSink =
    { mutable CurrentSink : ITypecheckResultsSink option }
    static member NoSink =  { CurrentSink = None }
    static member WithSink sink = { CurrentSink = Some sink }

/// Temporarily redirect reporting of name resolution and type checking results
let WithNewTypecheckResultsSink (newSink : ITypecheckResultsSink, sink:TcResultsSink) =
    let old = sink.CurrentSink
    sink.CurrentSink <- Some newSink
    { new System.IDisposable with member x.Dispose() = sink.CurrentSink <- old }

/// Temporarily suspend reporting of name resolution and type checking results
let TemporarilySuspendReportingTypecheckResultsToSink (sink:TcResultsSink) =
    let old = sink.CurrentSink
    sink.CurrentSink <- None
    { new System.IDisposable with member x.Dispose() = sink.CurrentSink <- old }


/// Report the active name resolution environment for a specific source range
let CallEnvSink (sink:TcResultsSink) (scopem, nenv, ad) =
    match sink.CurrentSink with
    | None -> ()
    | Some sink -> sink.NotifyEnvWithScope(scopem, nenv, ad)

/// Report a specific name resolution at a source range
let CallNameResolutionSink (sink:TcResultsSink) (m:range, nenv, item, itemMethodGroup, tpinst, occurenceType, denv, ad) =
    match sink.CurrentSink with
    | None -> ()
    | Some sink -> sink.NotifyNameResolution(m.End, item, itemMethodGroup, tpinst, occurenceType, denv, nenv, ad, m, false)

let CallNameResolutionSinkReplacing (sink:TcResultsSink) (m:range, nenv, item, itemMethodGroup, tpinst, occurenceType, denv, ad) =
    match sink.CurrentSink with
    | None -> ()
    | Some sink -> sink.NotifyNameResolution(m.End, item, itemMethodGroup, tpinst, occurenceType, denv, nenv, ad, m, true)

/// Report a specific expression typing at a source range
let CallExprHasTypeSink (sink:TcResultsSink) (m:range, nenv, ty, denv, ad) =
    match sink.CurrentSink with
    | None -> ()
    | Some sink -> sink.NotifyExprHasType(m.End, ty, denv, nenv, ad, m)

let CallOpenDeclarationSink (sink:TcResultsSink) (openDeclaration: OpenDeclaration) =
    match sink.CurrentSink with
    | None -> ()
    | Some sink -> sink.NotifyOpenDeclaration(openDeclaration)

//-------------------------------------------------------------------------
// Check inferability of type parameters in resolved items.
//-------------------------------------------------------------------------

/// Checks if the type variables associated with the result of a resolution are inferable,
/// i.e. occur in the arguments or return type of the resolution. If not give a warning
/// about a type instantiation being needed.
type ResultTyparChecker = ResultTyparChecker of (unit -> bool)

let CheckAllTyparsInferrable amap m item =
    match item with
    | Item.Property(_, pinfos) ->
        pinfos |> List.forall (fun pinfo ->
            pinfo.IsExtensionMember ||
            let freeInDeclaringType = freeInType CollectTyparsNoCaching pinfo.ApparentEnclosingType
            let freeInArgsAndRetType =
                accFreeInTypes CollectTyparsNoCaching (pinfo.GetParamTypes(amap, m))
                       (freeInType CollectTyparsNoCaching (pinfo.GetPropertyType(amap, m)))
            let free = Zset.diff freeInDeclaringType.FreeTypars  freeInArgsAndRetType.FreeTypars
            free.IsEmpty)

    | Item.MethodGroup(_, minfos, _) ->
        minfos |> List.forall (fun minfo ->
            minfo.IsExtensionMember ||
            let fminst = minfo.FormalMethodInst
            let freeInDeclaringType = freeInType CollectTyparsNoCaching minfo.ApparentEnclosingType
            let freeInArgsAndRetType =
                List.foldBack (accFreeInTypes CollectTyparsNoCaching) (minfo.GetParamTypes(amap, m, fminst))
                   (accFreeInTypes CollectTyparsNoCaching (minfo.GetObjArgTypes(amap, m, fminst))
                       (freeInType CollectTyparsNoCaching (minfo.GetFSharpReturnTy(amap, m, fminst))))
            let free = Zset.diff freeInDeclaringType.FreeTypars  freeInArgsAndRetType.FreeTypars
            free.IsEmpty)

    | Item.CtorGroup _
    | Item.FakeInterfaceCtor _
    | Item.DelegateCtor _
    | Item.Types _
    | Item.ModuleOrNamespaces _
    | Item.CustomOperation _
    | Item.CustomBuilder _
    | Item.TypeVar _
    | Item.ArgName _
    | Item.ActivePatternResult _
    | Item.Value _
    | Item.ActivePatternCase _
    | Item.UnionCase _
    | Item.ExnCase _
    | Item.RecdField _
    | Item.AnonRecdField _
    | Item.NewDef _
    | Item.ILField _
    | Item.Event _
    | Item.ImplicitOp _
    | Item.UnqualifiedType _
    | Item.SetterArg _ -> true

//-------------------------------------------------------------------------
// Check inferability of type parameters in resolved items.
//-------------------------------------------------------------------------

/// Keeps track of information relevant to the chosen resolution of a long identifier
///
/// When we resolve an item such as System.Console.In we
/// resolve it in one step to a property/val/method etc. item. However
/// Visual Studio needs to know about the exact resolutions of the names
/// System and Console, i.e. the 'entity path' of the resolution.
///
/// Each of the resolution routines keeps track of the entity path and
/// ultimately calls ResolutionInfo.Method to record it for
/// later use by Visual Studio.
type ResolutionInfo =
    | ResolutionInfo of (*entityPath, reversed*)(range * EntityRef) list * (*warnings/errors*)(ResultTyparChecker -> unit)

    static member SendEntityPathToSink(sink, ncenv: NameResolver, nenv, occ, ad, ResolutionInfo(entityPath, warnings), typarChecker) =
        entityPath |> List.iter (fun (m, eref:EntityRef) ->
            CheckEntityAttributes ncenv.g eref m |> CommitOperationResult
            CheckTyconAccessible ncenv.amap m ad eref |> ignore
            let item =
                if eref.IsModuleOrNamespace then
                    Item.ModuleOrNamespaces [eref]
                else
                    Item.Types(eref.DisplayName, [FreshenTycon ncenv m eref])
            CallNameResolutionSink sink (m, nenv, item, item, emptyTyparInst, occ, nenv.eDisplayEnv, ad))
        warnings(typarChecker)

    static member Empty =
        ResolutionInfo([], (fun _ -> ()))

    member x.AddEntity info =
        let (ResolutionInfo(entityPath, warnings)) = x
        ResolutionInfo(info::entityPath, warnings)

    member x.AddWarning f =
        let (ResolutionInfo(entityPath, warnings)) = x
        ResolutionInfo(entityPath, (fun typarChecker -> f typarChecker; warnings typarChecker))



/// Resolve ambiguities between types overloaded by generic arity, based on number of type arguments.
/// Also check that we're not returning direct references to generated provided types.
//
// Given ambiguous C<>, C<_>    we resolve the ambiguous 'C.M' to C<> without warning
// Given ambiguous C<_>, C<_, _> we resolve the ambiguous 'C.M' to C<_> with an ambiguity error
// Given C<_>                   we resolve the ambiguous 'C.M' to C<_> with a warning if the argument or return types can't be inferred

// Given ambiguous C<>, C<_>    we resolve the ambiguous 'C()' to C<> without warning
// Given ambiguous C<_>, C<_, _> we resolve the ambiguous 'C()' to C<_> with an ambiguity error
// Given C<_>                   we resolve the ambiguous 'C()' to C<_> with a warning if the argument or return types can't be inferred

let CheckForTypeLegitimacyAndMultipleGenericTypeAmbiguities
        (tcrefs:(ResolutionInfo * TyconRef) list,
         typeNameResInfo:TypeNameResolutionInfo,
         genOk:PermitDirectReferenceToGeneratedType,
         m) =

    let tcrefs =
        tcrefs
        // remove later duplicates (if we've opened the same module more than once)
        |> List.distinctBy (fun (_, tcref) -> tcref.Stamp)
        // List.sortBy is a STABLE sort (the order matters!)
        |> List.sortBy (fun (_, tcref) -> tcref.Typars(m).Length)

    let tcrefs =
        match tcrefs with
        | ((_resInfo, tcref) :: _) when
                // multiple types
                tcrefs.Length > 1 &&
                // no explicit type instantiation
                typeNameResInfo.StaticArgsInfo.HasNoStaticArgsInfo &&
                // some type arguments required on all types (note sorted by typar count above)
                not (List.isEmpty (tcref.Typars m)) &&
                // plausible types have different arities
                (tcrefs |> Seq.distinctBy (fun (_, tcref) -> tcref.Typars(m).Length) |> Seq.length > 1)  ->
            [ for (resInfo, tcref) in tcrefs do
                let resInfo = resInfo.AddWarning (fun _typarChecker -> errorR(Error(FSComp.SR.nrTypeInstantiationNeededToDisambiguateTypesWithSameName(tcref.DisplayName, tcref.DisplayNameWithStaticParametersAndUnderscoreTypars), m)))
                yield (resInfo, tcref) ]

        | [(resInfo, tcref)] when  typeNameResInfo.StaticArgsInfo.HasNoStaticArgsInfo && not (List.isEmpty (tcref.Typars m)) && typeNameResInfo.ResolutionFlag = ResolveTypeNamesToTypeRefs ->
            let resInfo =
                resInfo.AddWarning (fun (ResultTyparChecker typarChecker) ->
                    if not (typarChecker()) then
                        warning(Error(FSComp.SR.nrTypeInstantiationIsMissingAndCouldNotBeInferred(tcref.DisplayName, tcref.DisplayNameWithStaticParametersAndUnderscoreTypars), m)))
            [(resInfo, tcref)]

        | _ ->
            tcrefs

#if !NO_EXTENSIONTYPING
    for (_, tcref) in tcrefs do
        // Type generators can't be returned by name resolution, unless PermitDirectReferenceToGeneratedType.Yes
        CheckForDirectReferenceToGeneratedType (tcref, genOk, m)
#else
    genOk |> ignore
#endif

    tcrefs


//-------------------------------------------------------------------------
// Consume ids that refer to a namespace
//-------------------------------------------------------------------------

/// Perform name resolution for an identifier which must resolve to be a namespace or module.
let rec ResolveLongIndentAsModuleOrNamespace sink atMostOne amap m first fullyQualified (nenv:NameResolutionEnv) ad (id:Ident) (rest:Ident list) isOpenDecl =
    if first && id.idText = MangledGlobalName then
        match rest with
        | [] ->
            error (Error(FSComp.SR.nrGlobalUsedOnlyAsFirstName(), id.idRange))
        | id2::rest2 ->
            ResolveLongIndentAsModuleOrNamespace sink atMostOne amap m false FullyQualified nenv ad id2 rest2 isOpenDecl
    else
        let moduleOrNamespaces = nenv.ModulesAndNamespaces fullyQualified
        let namespaceNotFound = lazy(
            let suggestModulesAndNamespaces() =
                moduleOrNamespaces
                |> Seq.collect (fun kv -> kv.Value)
                |> Seq.filter (fun modref -> IsEntityAccessible amap m ad modref)
                |> Seq.collect (fun e -> [e.DisplayName; e.DemangledModuleOrNamespaceName])
                |> HashSet

            UndefinedName(0, FSComp.SR.undefinedNameNamespaceOrModule, id, suggestModulesAndNamespaces))

        let mutable moduleNotFoundErrorCache = None
        let moduleNotFound (modref: ModuleOrNamespaceRef) (mty:ModuleOrNamespaceType) (id:Ident) depth =
            match moduleNotFoundErrorCache with
            | Some (oldId, error) when oldId = id.idRange -> error
            | _ ->
                let suggestNames() =
                    mty.ModulesAndNamespacesByDemangledName
                    |> Seq.filter (fun kv -> IsEntityAccessible amap m ad (modref.NestedTyconRef kv.Value))
                    |> Seq.collect (fun e -> [e.Value.DisplayName; e.Value.DemangledModuleOrNamespaceName])
                    |> HashSet

                let error = raze (UndefinedName(depth, FSComp.SR.undefinedNameNamespace, id, suggestNames))
                moduleNotFoundErrorCache <- Some(id.idRange, error)
                error

        let notifyNameResolution (modref: ModuleOrNamespaceRef) m =
            let item = Item.ModuleOrNamespaces [modref]
            let occurence = if isOpenDecl then ItemOccurence.Open else ItemOccurence.Use
            CallNameResolutionSink sink (m, nenv, item, item, emptyTyparInst, occurence, nenv.DisplayEnv, ad)

        match moduleOrNamespaces.TryGetValue id.idText with
        | true, modrefs ->
            /// Look through the sub-namespaces and/or modules
            let rec look depth (modref: ModuleOrNamespaceRef) (mty:ModuleOrNamespaceType) (lid:Ident list) =
                match lid with
                | [] -> success (depth, modref, mty)
                | id :: rest ->
                    match mty.ModulesAndNamespacesByDemangledName.TryGetValue id.idText with
                    | true, mspec ->
                        let subref = modref.NestedTyconRef mspec
                        if IsEntityAccessible amap m ad subref then
                            notifyNameResolution subref id.idRange
                            look (depth+1) subref mspec.ModuleOrNamespaceType rest
                        else
                            moduleNotFound modref mty id depth
                    | _ -> moduleNotFound modref mty id depth


            modrefs |> CollectResults2 atMostOne (fun modref ->
                if IsEntityAccessible amap m ad modref then
                    notifyNameResolution modref id.idRange
                    look 1 modref modref.ModuleOrNamespaceType rest
                else
                    raze (namespaceNotFound.Force()))
        | _ -> raze (namespaceNotFound.Force())


let ResolveLongIndentAsModuleOrNamespaceThen sink atMostOne amap m fullyQualified (nenv:NameResolutionEnv) ad id rest isOpenDecl f =
    match ResolveLongIndentAsModuleOrNamespace sink ResultCollectionSettings.AllResults amap m true fullyQualified nenv ad id [] isOpenDecl with
    | Result modrefs ->
        match rest with
        | [] -> error(Error(FSComp.SR.nrUnexpectedEmptyLongId(), id.idRange))
        | id2::rest2 ->
            modrefs
            |> CollectResults2 atMostOne (fun (depth, modref, mty) ->
                let resInfo = ResolutionInfo.Empty.AddEntity(id.idRange, modref)
                f resInfo (depth+1) id.idRange modref mty id2 rest2)
    | Exception err -> Exception err

//-------------------------------------------------------------------------
// Bind name used in "new Foo.Bar(...)" constructs
//-------------------------------------------------------------------------

let private ResolveObjectConstructorPrim (ncenv:NameResolver) edenv resInfo m ad ty =
    let g = ncenv.g
    let amap = ncenv.amap
    if isDelegateTy g ty then
        success (resInfo, Item.DelegateCtor ty)
    else
        let ctorInfos = GetIntrinsicConstructorInfosOfType ncenv.InfoReader m ty
        if isNil ctorInfos && isInterfaceTy g ty then
            success (resInfo, Item.FakeInterfaceCtor ty)
        else
            let defaultStructCtorInfo =
                if (not (ctorInfos |> List.exists (fun x -> x.IsNullary)) &&
                    isStructTy g ty &&
                    not (isRecdTy g ty) &&
                    not (isUnionTy g ty))
                then
                    [DefaultStructCtor(g, ty)]
                else []
            if (isNil defaultStructCtorInfo && isNil ctorInfos) || (not (isAppTy g ty) && not (isAnyTupleTy g ty)) then
                raze (Error(FSComp.SR.nrNoConstructorsAvailableForType(NicePrint.minimalStringOfType edenv ty), m))
            else
                let ctorInfos = ctorInfos |> List.filter (IsMethInfoAccessible amap m ad)
                let metadataTy = convertToTypeWithMetadataIfPossible g ty
                success (resInfo, Item.MakeCtorGroup ((tcrefOfAppTy g metadataTy).LogicalName, (defaultStructCtorInfo@ctorInfos)))

/// Perform name resolution for an identifier which must resolve to be an object constructor.
let ResolveObjectConstructor (ncenv:NameResolver) edenv m ad ty =
    ResolveObjectConstructorPrim (ncenv:NameResolver) edenv [] m ad ty  |?> (fun (_resInfo, item) -> item)

//-------------------------------------------------------------------------
// Bind the "." notation (member lookup or lookup in a type)
//-------------------------------------------------------------------------

/// Query the declared properties of a type (including inherited properties)
let IntrinsicPropInfosOfTypeInScope (infoReader:InfoReader) (optFilter, ad) findFlag m ty =
    let g = infoReader.g
    let amap = infoReader.amap
    let pinfos = GetIntrinsicPropInfoSetsOfType infoReader (optFilter, ad, AllowMultiIntfInstantiations.Yes) findFlag m ty
    let pinfos = pinfos |> ExcludeHiddenOfPropInfos g amap m
    pinfos

/// Select from a list of extension properties
let SelectPropInfosFromExtMembers (infoReader:InfoReader, ad, optFilter) declaringTy m extMemInfos =
    let g = infoReader.g
    let amap = infoReader.amap
    // NOTE: multiple "open"'s push multiple duplicate values into eIndexedExtensionMembers, hence setify.
    let seen = HashSet(ExtensionMember.Comparer g)
    let propCollector = new PropertyCollector(g, amap, m, declaringTy, optFilter, ad)
    for emem in extMemInfos do
        if seen.Add emem then
            match emem with
            | FSExtMem (vref, _pri) ->
                match vref.MemberInfo with
                | None -> ()
                | Some membInfo -> propCollector.Collect(membInfo, vref)
            | ILExtMem _ ->
                // No extension properties coming from .NET
                ()
    propCollector.Close()

/// Query the available extension properties of a type (including extension properties for inherited types)
let ExtensionPropInfosOfTypeInScope (infoReader:InfoReader) (nenv: NameResolutionEnv) (optFilter, ad) m ty =
    let g = infoReader.g

    let extMemsFromHierarchy =
        infoReader.GetEntireTypeHierachy(AllowMultiIntfInstantiations.Yes, m, ty) |> List.collect (fun ty ->
             if isAppTy g ty then
                let tcref = tcrefOfAppTy g ty
                let extMemInfos = nenv.eIndexedExtensionMembers.Find tcref
                SelectPropInfosFromExtMembers (infoReader, ad, optFilter) ty m extMemInfos
             else [])

    let extMemsDangling = SelectPropInfosFromExtMembers  (infoReader, ad, optFilter) ty m nenv.eUnindexedExtensionMembers
    extMemsDangling @ extMemsFromHierarchy


/// Get all the available properties of a type (both intrinsic and extension)
let AllPropInfosOfTypeInScope infoReader nenv (optFilter, ad) findFlag m ty =
    IntrinsicPropInfosOfTypeInScope infoReader (optFilter, ad) findFlag m ty
    @ ExtensionPropInfosOfTypeInScope infoReader nenv (optFilter, ad) m ty

/// Get the available methods of a type (both declared and inherited)
let IntrinsicMethInfosOfType (infoReader:InfoReader) (optFilter, ad, allowMultiIntfInst) findFlag m ty =
    let g = infoReader.g
    let amap = infoReader.amap
    let minfos = GetIntrinsicMethInfoSetsOfType infoReader (optFilter, ad, allowMultiIntfInst) findFlag m ty
    let minfos = minfos |> ExcludeHiddenOfMethInfos g amap m
    minfos

/// Select from a list of extension methods
let SelectMethInfosFromExtMembers (infoReader:InfoReader) optFilter apparentTy m extMemInfos =
    let g = infoReader.g
    // NOTE: multiple "open"'s push multiple duplicate values into eIndexedExtensionMembers
    let seen = HashSet(ExtensionMember.Comparer g)
    [
        for emem in extMemInfos do
            if seen.Add emem then
                match emem with
                | FSExtMem (vref, pri) ->
                    match vref.MemberInfo with
                    | None -> ()
                    | Some membInfo ->
                        match TrySelectMemberVal g optFilter apparentTy (Some pri) membInfo vref with
                        | Some m -> yield m
                        | _ -> ()
                | ILExtMem (actualParent, minfo, pri) when (match optFilter with None -> true | Some nm -> nm = minfo.LogicalName) ->
                    // Make a reference to the type containing the extension members
                    match minfo with
                    | ILMeth(_, ilminfo, _) ->
                         yield (MethInfo.CreateILExtensionMeth (infoReader.amap, m, apparentTy, actualParent, Some pri, ilminfo.RawMetadata))
                    // F#-defined IL-style extension methods are not seen as extension methods in F# code
                    | FSMeth(g, _, vref, _) ->
                         yield (FSMeth(g, apparentTy, vref, Some pri))
#if !NO_EXTENSIONTYPING
                    // // Provided extension methods are not yet supported
                    | ProvidedMeth(amap, providedMeth, _, m) ->
                         yield (ProvidedMeth(amap, providedMeth, Some pri, m))
#endif
                    | DefaultStructCtor _ ->
                         ()
                | _ -> ()
    ]

/// Query the available extension properties of a methods (including extension methods for inherited types)
let ExtensionMethInfosOfTypeInScope (infoReader:InfoReader) (nenv: NameResolutionEnv) optFilter m ty =
    let extMemsDangling = SelectMethInfosFromExtMembers  infoReader optFilter ty  m nenv.eUnindexedExtensionMembers
    let extMemsFromHierarchy =
        infoReader.GetEntireTypeHierachy(AllowMultiIntfInstantiations.Yes, m, ty) |> List.collect (fun ty ->
            let g = infoReader.g
            if isAppTy g ty then
                let tcref = tcrefOfAppTy g ty
                let extValRefs = nenv.eIndexedExtensionMembers.Find tcref
                SelectMethInfosFromExtMembers infoReader optFilter ty  m extValRefs
            else [])
    extMemsDangling @ extMemsFromHierarchy

/// Get all the available methods of a type (both intrinsic and extension)
let AllMethInfosOfTypeInScope infoReader nenv (optFilter, ad) findFlag m ty =
    IntrinsicMethInfosOfType infoReader (optFilter, ad, AllowMultiIntfInstantiations.Yes) findFlag m ty
    @ ExtensionMethInfosOfTypeInScope infoReader nenv optFilter m ty


/// Used to report an error condition where name resolution failed due to an indeterminate type
exception IndeterminateType of range

/// Indicates the kind of lookup being performed. Note, this type should be made private to nameres.fs.
[<RequireQualifiedAccess>]
type LookupKind =
   | RecdField
   | Pattern
   | Expr
   | Type
   | Ctor


/// Try to find a union case of a type, with the given name
let TryFindUnionCaseOfType g ty nm =
    match tryAppTy g ty with
    | ValueSome(tcref, tinst) ->
        match tcref.GetUnionCaseByName nm with
        | None -> ValueNone
        | Some ucase -> ValueSome(UnionCaseInfo(tinst, tcref.MakeNestedUnionCaseRef ucase))
    | _ ->
        ValueNone

/// Try to find a union case of a type, with the given name
let TryFindAnonRecdFieldOfType g typ nm =
    match tryDestAnonRecdTy g typ with
    | ValueSome (anonInfo, tys) ->
        match anonInfo.SortedIds |> Array.tryFindIndex (fun x -> x.idText = nm) with
        | Some i -> Some (Item.AnonRecdField(anonInfo, tys, i, anonInfo.SortedIds.[i].idRange))
        | None -> None
    | ValueNone -> None

let CoreDisplayName(pinfo:PropInfo) =
    match pinfo with
    | FSProp(_, _, _, Some set) -> set.CoreDisplayName
    | FSProp(_, _, Some get, _) -> get.CoreDisplayName
    | FSProp _ -> failwith "unexpected (property must have either getter or setter)"
    | ILProp(ILPropInfo(_, def))  -> def.Name
#if !NO_EXTENSIONTYPING
    | ProvidedProp(_, pi, m) -> pi.PUntaint((fun pi -> pi.Name), m)
#endif

let DecodeFSharpEvent (pinfos:PropInfo list) ad g (ncenv:NameResolver) m =
    match pinfos with
    | [pinfo] when pinfo.IsFSharpEventProperty ->
        let nm = CoreDisplayName(pinfo)
        let minfos1 = GetImmediateIntrinsicMethInfosOfType (Some("add_"+nm), ad) g ncenv.amap m pinfo.ApparentEnclosingType
        let minfos2 = GetImmediateIntrinsicMethInfosOfType (Some("remove_"+nm), ad) g ncenv.amap m pinfo.ApparentEnclosingType
        match  minfos1, minfos2 with
        | [FSMeth(_, _, addValRef, _)], [FSMeth(_, _, removeValRef, _)] ->
            // FOUND PROPERTY-AS-EVENT AND CORRESPONDING ADD/REMOVE METHODS
            Some(Item.Event(FSEvent(g, pinfo, addValRef, removeValRef)))
        | _ ->
            // FOUND PROPERTY-AS-EVENT BUT DIDN'T FIND CORRESPONDING ADD/REMOVE METHODS
            Some(Item.Property (nm, pinfos))
    | pinfo :: _ ->
        let nm = CoreDisplayName(pinfo)
        Some(Item.Property (nm, pinfos))
    | _ ->
        None

/// Returns all record label names for the given type.
let GetRecordLabelsForType g nenv ty =
    let result = HashSet()
    if isRecdTy g ty then
      let typeName = NicePrint.minimalStringOfType nenv.eDisplayEnv ty
      for KeyValue(k, v) in nenv.eFieldLabels do
        if v |> List.exists (fun r -> r.TyconRef.DisplayName = typeName) then
          result.Add k |> ignore
    result

// REVIEW: this shows up on performance logs. Consider for example endless resolutions of "List.map" to
// the empty set of results, or "x.Length" for a list or array type. This indicates it could be worth adding a cache here.
let rec ResolveLongIdentInTypePrim (ncenv:NameResolver) nenv lookupKind (resInfo:ResolutionInfo) depth m ad (id:Ident) (rest:Ident list) findFlag (typeNameResInfo: TypeNameResolutionInfo) ty =
    let g = ncenv.g
    let m = unionRanges m id.idRange
    let nm = id.idText // used to filter the searches of the tables
    let optFilter = Some nm // used to filter the searches of the tables
    let contentsSearchAccessible =
        let unionCaseSearch =
            match lookupKind with
            | LookupKind.Expr | LookupKind.Pattern -> TryFindUnionCaseOfType g ty nm
            | _ -> ValueNone

        // Lookup: datatype constructors take precedence
        match unionCaseSearch with
        | ValueSome ucase ->
            OneResult (success(resInfo, Item.UnionCase(ucase, false), rest))
        | ValueNone ->
            let anonRecdSearch =
                match lookupKind with
                | LookupKind.Expr -> TryFindAnonRecdFieldOfType g ty nm
                | _ -> None
            match anonRecdSearch with
            | Some item ->
                OneResult (success(resInfo, item, rest))
            | None ->
            let isLookUpExpr = (lookupKind = LookupKind.Expr)
            match TryFindIntrinsicNamedItemOfType ncenv.InfoReader (nm, ad) findFlag m ty with
            | Some (PropertyItem psets) when isLookUpExpr ->
                let pinfos = psets |> ExcludeHiddenOfPropInfos g ncenv.amap m

                // fold the available extension members into the overload resolution
                let extensionPropInfos = ExtensionPropInfosOfTypeInScope ncenv.InfoReader nenv (optFilter, ad) m ty

                // make sure to keep the intrinsic pinfos before the extension pinfos in the list,
                // since later on this logic is used when giving preference to intrinsic definitions
                match DecodeFSharpEvent (pinfos@extensionPropInfos) ad g ncenv m with
                | Some x -> success [resInfo, x, rest]
                | None -> raze (UndefinedName (depth, FSComp.SR.undefinedNameFieldConstructorOrMember, id, NoSuggestions))

            | Some(MethodItem msets) when isLookUpExpr ->
                let minfos = msets |> ExcludeHiddenOfMethInfos g ncenv.amap m

                // fold the available extension members into the overload resolution
                let extensionMethInfos = ExtensionMethInfosOfTypeInScope ncenv.InfoReader nenv optFilter m ty

                success [resInfo, Item.MakeMethGroup (nm, minfos@extensionMethInfos), rest]
            | Some (ILFieldItem (finfo:: _))  when (match lookupKind with LookupKind.Expr | LookupKind.Pattern -> true | _ -> false) ->
                success [resInfo, Item.ILField finfo, rest]

            | Some (EventItem (einfo :: _)) when isLookUpExpr ->
                success [resInfo, Item.Event einfo, rest]

            | Some (RecdFieldItem (rfinfo)) when (match lookupKind with LookupKind.Expr | LookupKind.RecdField | LookupKind.Pattern -> true | _ -> false) ->
                success [resInfo, Item.RecdField(rfinfo), rest]

            | _ ->

            let pinfos = ExtensionPropInfosOfTypeInScope ncenv.InfoReader nenv (optFilter, ad) m ty
            if not (isNil pinfos) && isLookUpExpr then OneResult(success (resInfo, Item.Property (nm, pinfos), rest)) else
            let minfos = ExtensionMethInfosOfTypeInScope ncenv.InfoReader nenv optFilter m ty

            if not (isNil minfos) && isLookUpExpr then
                success [resInfo, Item.MakeMethGroup (nm, minfos), rest]
            elif isTyparTy g ty then raze (IndeterminateType(unionRanges m id.idRange))
            else NoResultsOrUsefulErrors

    match contentsSearchAccessible with
    | Result res when not (isNil res) -> contentsSearchAccessible
    | Exception _ -> contentsSearchAccessible
    | _ ->

    let nestedSearchAccessible =
        match rest with
        | [] ->
            let nestedTypes = GetNestedTypesOfType (ad, ncenv, Some nm, typeNameResInfo.StaticArgsInfo, true, m) ty
            if isNil nestedTypes then
                NoResultsOrUsefulErrors
            else
                match typeNameResInfo.ResolutionFlag with
                | ResolveTypeNamesToCtors ->
                    nestedTypes
                    |> CollectAtMostOneResult (ResolveObjectConstructorPrim ncenv nenv.eDisplayEnv resInfo m ad)
                    |> MapResults (fun (resInfo, item) -> (resInfo, item, []))
                | ResolveTypeNamesToTypeRefs ->
                    OneSuccess (resInfo, Item.Types (nm, nestedTypes), rest)
        | id2::rest2 ->
            let nestedTypes = GetNestedTypesOfType (ad, ncenv, Some nm, TypeNameResolutionStaticArgsInfo.Indefinite, true, m) ty
            ResolveLongIdentInNestedTypes ncenv nenv lookupKind resInfo (depth+1) id m ad id2 rest2 findFlag typeNameResInfo nestedTypes

    match nestedSearchAccessible with
    | Result res when not (isNil res) -> nestedSearchAccessible
    | _ ->
        let suggestMembers() =
            let suggestions1 =
                ExtensionPropInfosOfTypeInScope ncenv.InfoReader nenv (None, ad) m ty
                |> List.map (fun p -> p.PropertyName)

            let suggestions2 =
                ExtensionMethInfosOfTypeInScope ncenv.InfoReader nenv None m ty
                |> List.map (fun m -> m.DisplayName)

            let suggestions3 =
                GetIntrinsicPropInfosOfType ncenv.InfoReader (None, ad, AllowMultiIntfInstantiations.No) findFlag m ty
                |> List.map (fun p -> p.PropertyName)

            let suggestions4 =
                GetIntrinsicMethInfosOfType ncenv.InfoReader (None, ad, AllowMultiIntfInstantiations.No) findFlag m ty
                |> List.filter (fun m -> not m.IsClassConstructor && not m.IsConstructor)
                |> List.map (fun m -> m.DisplayName)

            let suggestions5 = GetRecordLabelsForType g nenv ty

            let suggestions6 =
                match lookupKind with
                | LookupKind.Expr | LookupKind.Pattern ->
                    if isAppTy g ty then
                        let tcref = tcrefOfAppTy g ty
                        tcref.UnionCasesArray
                        |> Array.map (fun uc -> uc.DisplayName)
                    else
                        [||]
                | _ -> [||]

            [ yield! suggestions1
              yield! suggestions2
              yield! suggestions3
              yield! suggestions4
              yield! suggestions5
              yield! suggestions6 ]
            |> HashSet

        raze (UndefinedName (depth, FSComp.SR.undefinedNameFieldConstructorOrMember, id, suggestMembers))

and ResolveLongIdentInNestedTypes (ncenv:NameResolver) nenv lookupKind resInfo depth id m ad (id2:Ident) (rest:Ident list) findFlag typeNameResInfo tys =
    tys
    |> CollectAtMostOneResult (fun ty ->
        let resInfo = if isAppTy ncenv.g ty then resInfo.AddEntity(id.idRange, tcrefOfAppTy ncenv.g ty) else resInfo
        ResolveLongIdentInTypePrim ncenv nenv lookupKind resInfo depth m ad id2 rest findFlag typeNameResInfo ty
        |> AtMostOneResult m)

/// Resolve a long identifier using type-qualified name resolution.
let ResolveLongIdentInType sink ncenv nenv lookupKind m ad id findFlag typeNameResInfo ty =
    let resInfo, item, rest =
        ResolveLongIdentInTypePrim (ncenv:NameResolver) nenv lookupKind ResolutionInfo.Empty 0 m ad id [] findFlag typeNameResInfo ty
        |> AtMostOneResult m
        |> ForceRaise

    ResolutionInfo.SendEntityPathToSink (sink, ncenv, nenv, ItemOccurence.UseInType, ad, resInfo, ResultTyparChecker(fun () -> CheckAllTyparsInferrable ncenv.amap m item))
    item, rest

let private ResolveLongIdentInTyconRef (ncenv:NameResolver) nenv lookupKind resInfo depth m ad id rest typeNameResInfo tcref =
#if !NO_EXTENSIONTYPING
    // No dotting through type generators to get to a member!
    CheckForDirectReferenceToGeneratedType (tcref, PermitDirectReferenceToGeneratedType.No, m)
#endif
    let ty = FreshenTycon ncenv m tcref
    ty |> ResolveLongIdentInTypePrim ncenv nenv lookupKind resInfo depth m ad id rest IgnoreOverrides typeNameResInfo

let private ResolveLongIdentInTyconRefs atMostOne (ncenv:NameResolver) nenv lookupKind depth m ad id rest typeNameResInfo idRange tcrefs =
    tcrefs |> CollectResults2 atMostOne (fun (resInfo:ResolutionInfo, tcref) ->
        let resInfo = resInfo.AddEntity(idRange, tcref)
        tcref |> ResolveLongIdentInTyconRef ncenv nenv lookupKind resInfo depth m ad id rest typeNameResInfo |> AtMostOneResult m)

//-------------------------------------------------------------------------
// ResolveExprLongIdentInModuleOrNamespace
//-------------------------------------------------------------------------

let (|AccessibleEntityRef|_|) amap m ad (modref: ModuleOrNamespaceRef) mspec =
    let eref = modref.NestedTyconRef mspec
    if IsEntityAccessible amap m ad eref then Some eref else None

let rec ResolveExprLongIdentInModuleOrNamespace (ncenv:NameResolver) nenv (typeNameResInfo: TypeNameResolutionInfo) ad resInfo depth m modref (mty:ModuleOrNamespaceType) (id:Ident) (rest :Ident list) =
    // resInfo records the modules or namespaces actually relevant to a resolution
    let m = unionRanges m id.idRange
    match mty.AllValsByLogicalName.TryGetValue id.idText with
    | true, vspec when IsValAccessible ad (mkNestedValRef modref vspec) ->
        success(resInfo, Item.Value (mkNestedValRef modref vspec), rest)
    | _->
    match mty.ExceptionDefinitionsByDemangledName.TryGetValue id.idText with
    | true, excon when IsTyconReprAccessible ncenv.amap m ad (modref.NestedTyconRef excon) ->
        success (resInfo, Item.ExnCase (modref.NestedTyconRef excon), rest)
    | _ ->
        // Something in a discriminated union without RequireQualifiedAccess attribute?
        let unionSearch, hasRequireQualifiedAccessAttribute =
            match TryFindTypeWithUnionCase modref id with
            | Some tycon when IsTyconReprAccessible ncenv.amap m ad (modref.NestedTyconRef tycon) ->
                let ucref = mkUnionCaseRef (modref.NestedTyconRef tycon) id.idText
                let ucinfo = FreshenUnionCaseRef ncenv m ucref
                let hasRequireQualifiedAccessAttribute = HasFSharpAttribute ncenv.g ncenv.g.attrib_RequireQualifiedAccessAttribute tycon.Attribs
                success [resInfo, Item.UnionCase(ucinfo, hasRequireQualifiedAccessAttribute), rest], hasRequireQualifiedAccessAttribute
            | _ -> NoResultsOrUsefulErrors, false

        match unionSearch with
        | Result (res :: _) when not hasRequireQualifiedAccessAttribute -> success res
        | _ ->

        // Something in a type?
        let tyconSearch =
            let tcrefs = LookupTypeNameInEntityMaybeHaveArity (ncenv.amap, id.idRange, ad, id.idText, (if isNil rest then typeNameResInfo.StaticArgsInfo else TypeNameResolutionStaticArgsInfo.Indefinite), modref)
            if isNil tcrefs then NoResultsOrUsefulErrors else
            let tcrefs = tcrefs |> List.map (fun tcref -> (resInfo, tcref))

            match rest with
            | id2::rest2 ->

                let tcrefs =
                    let typeNameResInfo = TypeNameResolutionInfo (ResolveTypeNamesToTypeRefs, TypeNameResolutionStaticArgsInfo.Indefinite)
                    CheckForTypeLegitimacyAndMultipleGenericTypeAmbiguities (tcrefs, typeNameResInfo, PermitDirectReferenceToGeneratedType.No, unionRanges m id.idRange)

                ResolveLongIdentInTyconRefs ResultCollectionSettings.AtMostOneResult ncenv nenv LookupKind.Expr (depth+1) m ad id2 rest2 typeNameResInfo id.idRange tcrefs

            // Check if we've got some explicit type arguments
            | _ ->
                let tcrefs = CheckForTypeLegitimacyAndMultipleGenericTypeAmbiguities (tcrefs, typeNameResInfo, PermitDirectReferenceToGeneratedType.No, unionRanges m id.idRange)
                match typeNameResInfo.ResolutionFlag with
                | ResolveTypeNamesToTypeRefs ->
                    success [ for (resInfo, tcref) in tcrefs do
                                    let ty = FreshenTycon ncenv m tcref
                                    let item = (resInfo, Item.Types(id.idText, [ty]), [])
                                    yield item ]
                | ResolveTypeNamesToCtors ->
                    tcrefs
                    |> List.map (fun (resInfo, tcref) -> resInfo, FreshenTycon ncenv m tcref)
                    |> CollectAtMostOneResult (fun (resInfo, ty) -> ResolveObjectConstructorPrim ncenv nenv.eDisplayEnv resInfo id.idRange ad ty)
                    |> MapResults (fun (resInfo, item) -> (resInfo, item, []))


        // Something in a sub-namespace or sub-module
        let moduleSearch() =
            match rest with
            | id2::rest2 ->
                match mty.ModulesAndNamespacesByDemangledName.TryGetValue id.idText with
                | true, AccessibleEntityRef ncenv.amap m ad modref submodref ->
                    let resInfo = resInfo.AddEntity(id.idRange, submodref)

                    OneResult (ResolveExprLongIdentInModuleOrNamespace ncenv nenv typeNameResInfo ad resInfo (depth+1) m submodref submodref.ModuleOrNamespaceType id2 rest2)
                | _ ->
                    NoResultsOrUsefulErrors
            | _ ->
                NoResultsOrUsefulErrors

        match tyconSearch +++ moduleSearch +++ (fun _ -> unionSearch) with
        | Result [] ->
            let suggestPossibleTypesAndNames() =
                let types =
                    modref.ModuleOrNamespaceType.AllEntities
                    |> Seq.filter (fun e -> IsEntityAccessible ncenv.amap m ad (modref.NestedTyconRef e))
                    |> Seq.map (fun e -> e.DisplayName)

                let submodules =
                    mty.ModulesAndNamespacesByDemangledName
                    |> Seq.filter (fun kv -> IsEntityAccessible ncenv.amap m ad (modref.NestedTyconRef kv.Value))
                    |> Seq.map (fun e -> e.Value.DisplayName)

                let unions =
                    modref.ModuleOrNamespaceType.AllEntities
                    |> Seq.collect (fun tycon ->
                        let hasRequireQualifiedAccessAttribute = HasFSharpAttribute ncenv.g ncenv.g.attrib_RequireQualifiedAccessAttribute tycon.Attribs
                        if hasRequireQualifiedAccessAttribute then
                            [||]
                        else
                            tycon.UnionCasesArray)
                    |> Seq.map (fun uc -> uc.DisplayName)

                let vals =
                    modref.ModuleOrNamespaceType.AllValsByLogicalName
                    |> Seq.filter (fun e -> IsValAccessible ad (mkNestedValRef modref e.Value))
                    |> Seq.map (fun e -> e.Value.DisplayName)

                let exns =
                    modref.ModuleOrNamespaceType.ExceptionDefinitionsByDemangledName
                    |> Seq.filter (fun e -> IsTyconReprAccessible ncenv.amap m ad (modref.NestedTyconRef e.Value))
                    |> Seq.map (fun e -> e.Value.DisplayName)

                [ yield! types
                  yield! submodules
                  yield! unions
                  yield! vals
                  yield! exns ]
                |> HashSet

            raze (UndefinedName(depth, FSComp.SR.undefinedNameValueConstructorNamespaceOrType, id, suggestPossibleTypesAndNames))
        | results -> AtMostOneResult id.idRange results

/// An identifier has resolved to a type name in an expression (corresponding to one or more TyconRefs).
/// Return either a set of constructors (later refined by overload resolution), or a set of TyconRefs.
let ChooseTyconRefInExpr (ncenv:NameResolver, m, ad, nenv, id:Ident, typeNameResInfo:TypeNameResolutionInfo, resInfo:ResolutionInfo, tcrefs) =
    let tcrefs = tcrefs |> List.map (fun tcref -> (resInfo, tcref))
    let tcrefs = CheckForTypeLegitimacyAndMultipleGenericTypeAmbiguities (tcrefs, typeNameResInfo, PermitDirectReferenceToGeneratedType.No, m)
    match typeNameResInfo.ResolutionFlag with
    | ResolveTypeNamesToCtors ->
        let tys = tcrefs |> List.map (fun (resInfo, tcref) -> (resInfo, FreshenTycon ncenv m tcref))
        tys
            |> CollectAtMostOneResult (fun (resInfo, ty) -> ResolveObjectConstructorPrim ncenv nenv.eDisplayEnv resInfo id.idRange ad ty)
            |> MapResults (fun (resInfo, item) -> (resInfo, item, []))
    | ResolveTypeNamesToTypeRefs ->
        let tys = tcrefs |> List.map (fun (resInfo, tcref) -> (resInfo, FreshenTycon ncenv m tcref))
        success (tys |> List.map (fun (resInfo, ty) -> (resInfo, Item.Types(id.idText, [ty]), [])))

/// Resolve F# "A.B.C" syntax in expressions
/// Not all of the sequence will necessarily be swallowed, i.e. we return some identifiers
/// that may represent further actions, e.g. further lookups.
let rec ResolveExprLongIdentPrim sink (ncenv:NameResolver) first fullyQualified m ad nenv (typeNameResInfo:TypeNameResolutionInfo) (id:Ident) (rest:Ident list) isOpenDecl =
    let resInfo = ResolutionInfo.Empty
    if first && id.idText = MangledGlobalName then
        match rest with
        | [] ->
            error (Error(FSComp.SR.nrGlobalUsedOnlyAsFirstName(), id.idRange))
        | [next] ->
            ResolveExprLongIdentPrim sink ncenv false fullyQualified m ad nenv typeNameResInfo next [] isOpenDecl
        | id2::rest2 ->
            ResolveExprLongIdentPrim sink ncenv false FullyQualified m ad nenv typeNameResInfo id2 rest2 isOpenDecl
    else
        if isNil rest && fullyQualified <> FullyQualified then
            let typeError = ref None
            // Single identifier.  Lookup the unqualified names in the environment
            let envSearch =
                match nenv.eUnqualifiedItems.TryGetValue id.idText with

                // The name is a type name and it has not been clobbered by some other name
                | true, Item.UnqualifiedType tcrefs ->

                    // Do not use type names from the environment if an explicit type instantiation is
                    // given and the number of type parameters do not match
                    let tcrefs =
                        tcrefs |> List.filter (fun tcref ->
                            typeNameResInfo.StaticArgsInfo.HasNoStaticArgsInfo ||
                            typeNameResInfo.StaticArgsInfo.NumStaticArgs = tcref.Typars(m).Length)

                    let search = ChooseTyconRefInExpr (ncenv, m, ad, nenv, id, typeNameResInfo, resInfo, tcrefs)
                    match AtMostOneResult m search with
                    | Result _ as res ->
                        let resInfo, item, rest = ForceRaise res
                        ResolutionInfo.SendEntityPathToSink(sink, ncenv, nenv, ItemOccurence.Use, ad, resInfo, ResultTyparChecker(fun () -> CheckAllTyparsInferrable ncenv.amap m item))
                        Some(item, rest)
                    | Exception e -> typeError := Some e; None

                | true, res ->
                    Some (FreshenUnqualifiedItem ncenv m res, [])
                | _ ->
                    None

            match envSearch with
            | Some res -> res
            | None ->
                let innerSearch =
                    // Check if it's a type name, e.g. a constructor call or a type instantiation
                    let ctorSearch =
                        let tcrefs = LookupTypeNameInEnvMaybeHaveArity fullyQualified id.idText typeNameResInfo nenv
                        ChooseTyconRefInExpr (ncenv, m, ad, nenv, id, typeNameResInfo, resInfo, tcrefs)

                    let implicitOpSearch() =
                        if IsMangledOpName id.idText then
                            success [(resInfo, Item.ImplicitOp(id, ref None), [])]
                        else
                            NoResultsOrUsefulErrors

                    ctorSearch +++ implicitOpSearch

                let resInfo, item, rest =
                    match AtMostOneResult m innerSearch with
                    | Result _ as res -> ForceRaise res
                    | _ ->
                        let failingCase =
                            match !typeError with
                            | Some e -> raze e
                            | _ ->
                                let suggestNamesAndTypes() =
                                    let suggestedNames =
                                        nenv.eUnqualifiedItems
                                        |> Seq.map (fun e -> e.Value.DisplayName)

                                    let suggestedTypes =
                                        nenv.TyconsByDemangledNameAndArity fullyQualified
                                        |> Seq.filter (fun e -> IsEntityAccessible ncenv.amap m ad e.Value)
                                        |> Seq.map (fun e -> e.Value.DisplayName)

                                    let suggestedModulesAndNamespaces =
                                        nenv.ModulesAndNamespaces fullyQualified
                                        |> Seq.collect (fun kv -> kv.Value)
                                        |> Seq.filter (fun modref -> IsEntityAccessible ncenv.amap m ad modref)
                                        |> Seq.collect (fun e -> [e.DisplayName; e.DemangledModuleOrNamespaceName])

                                    let unions =
                                        // check if the user forgot to use qualified access
                                        nenv.eTyconsByDemangledNameAndArity
                                        |> Seq.choose (fun e ->
                                            let hasRequireQualifiedAccessAttribute = HasFSharpAttribute ncenv.g ncenv.g.attrib_RequireQualifiedAccessAttribute e.Value.Attribs
                                            if not hasRequireQualifiedAccessAttribute then
                                                None
                                            else
                                                if e.Value.IsUnionTycon && e.Value.UnionCasesArray |> Array.exists (fun c -> c.DisplayName = id.idText) then
                                                    Some e.Value
                                                else
                                                    None)
                                        |> Seq.map (fun t -> t.DisplayName + "." + id.idText)

                                    [ yield! suggestedNames
                                      yield! suggestedTypes
                                      yield! suggestedModulesAndNamespaces
                                      yield! unions ]
                                    |> HashSet

                                raze (UndefinedName(0, FSComp.SR.undefinedNameValueOfConstructor, id, suggestNamesAndTypes))
                        ForceRaise failingCase

                ResolutionInfo.SendEntityPathToSink(sink, ncenv, nenv, ItemOccurence.Use, ad, resInfo, ResultTyparChecker(fun () -> CheckAllTyparsInferrable ncenv.amap m item))
                item, rest


        // A compound identifier.
        // It still might be a value in the environment, or something in an F# module, namespace, type, or nested type
        else
            let m = unionRanges m id.idRange
            // Values in the environment take total priority, but constructors do NOT for compound lookups, e.g. if someone in some imported
            // module has defined a constructor "String" (common enough) then "String.foo" doesn't give an error saying 'constructors have no members'
            // Instead we go lookup the String module or type.
            let ValIsInEnv nm =
                match fullyQualified with
                | FullyQualified -> false
                | _ ->
                    match nenv.eUnqualifiedItems.TryGetValue nm with
                    | true, Item.Value _ -> true
                    | _ -> false

            if ValIsInEnv id.idText then
              nenv.eUnqualifiedItems.[id.idText], rest
            else
              // Otherwise modules are searched first. REVIEW: modules and types should be searched together.
              // For each module referenced by 'id', search the module as if it were an F# module and/or a .NET namespace.
              let moduleSearch ad () =
                   ResolveLongIndentAsModuleOrNamespaceThen sink ResultCollectionSettings.AtMostOneResult ncenv.amap m fullyQualified nenv ad id rest isOpenDecl
                       (ResolveExprLongIdentInModuleOrNamespace ncenv nenv typeNameResInfo ad)

              // REVIEW: somewhat surprisingly, this shows up on performance traces, with tcrefs non-nil.
              // This seems strange since we would expect in the vast majority of cases tcrefs is empty here.
              let tyconSearch ad () =
                  let tcrefs = LookupTypeNameInEnvNoArity fullyQualified id.idText nenv
                  if isNil tcrefs then NoResultsOrUsefulErrors else
                  match rest with
                  | id2::rest2 ->
                    let tcrefs = tcrefs |> List.map (fun tcref -> (resInfo, tcref))
                    let tcrefs =
                       let typeNameResInfo = TypeNameResolutionInfo.ResolveToTypeRefs (TypeNameResolutionStaticArgsInfo.Indefinite)
                       CheckForTypeLegitimacyAndMultipleGenericTypeAmbiguities (tcrefs, typeNameResInfo, PermitDirectReferenceToGeneratedType.No, unionRanges m id.idRange)
                    ResolveLongIdentInTyconRefs ResultCollectionSettings.AtMostOneResult ncenv nenv LookupKind.Expr 1 m ad id2 rest2 typeNameResInfo id.idRange tcrefs
                  | _ ->
                    NoResultsOrUsefulErrors

              let search =
                  let envSearch () =
                      match fullyQualified with
                      | FullyQualified ->
                          NoResultsOrUsefulErrors
                      | OpenQualified ->
                          match nenv.eUnqualifiedItems.TryGetValue id.idText with
                          | true, Item.UnqualifiedType _
                          | false, _ -> NoResultsOrUsefulErrors
                          | true, res -> OneSuccess (resInfo, FreshenUnqualifiedItem ncenv m res, rest)

                  moduleSearch ad () +++ tyconSearch ad +++ envSearch

              let resInfo, item, rest =
                  match AtMostOneResult m search with
                  | Result _ as res -> ForceRaise res
                  | _ ->
                      let innerSearch = search +++ (moduleSearch AccessibleFromSomeFSharpCode) +++ (tyconSearch AccessibleFromSomeFSharpCode)

                      let suggestEverythingInScope() =
                          seq { yield!
                                    nenv.ModulesAndNamespaces fullyQualified
                                    |> Seq.collect (fun kv -> kv.Value)
                                    |> Seq.filter (fun modref -> IsEntityAccessible ncenv.amap m ad modref)
                                    |> Seq.collect (fun e -> [e.DisplayName; e.DemangledModuleOrNamespaceName])

                                yield!
                                    nenv.TyconsByDemangledNameAndArity fullyQualified
                                    |> Seq.filter (fun e -> IsEntityAccessible ncenv.amap m ad e.Value)
                                    |> Seq.map (fun e -> e.Value.DisplayName)

                                yield!
                                    nenv.eUnqualifiedItems
                                    |> Seq.map (fun e -> e.Value.DisplayName)
                          } |> HashSet

                      match innerSearch with
                      | Exception (UndefinedName(0, _, id1, suggestionsF)) when id.idRange = id1.idRange ->
                            let mergeSuggestions() =
                                let res = suggestEverythingInScope()
                                res.UnionWith(suggestionsF())
                                res

                            let failingCase = raze (UndefinedName(0, FSComp.SR.undefinedNameValueNamespaceTypeOrModule, id, mergeSuggestions))
                            ForceRaise failingCase
                      | Exception err -> ForceRaise(Exception err)
                      | Result (res :: _) -> ForceRaise(Result res)
                      | Result [] ->
                            let failingCase = raze (UndefinedName(0, FSComp.SR.undefinedNameValueNamespaceTypeOrModule, id, suggestEverythingInScope))
                            ForceRaise failingCase

              ResolutionInfo.SendEntityPathToSink(sink, ncenv, nenv, ItemOccurence.Use, ad, resInfo, ResultTyparChecker(fun () -> CheckAllTyparsInferrable ncenv.amap m item))
              item, rest

let ResolveExprLongIdent sink (ncenv:NameResolver) m ad nenv typeNameResInfo lid =
    match lid with
    | [] -> error (Error(FSComp.SR.nrInvalidExpression(textOfLid lid), m))
    | id::rest -> ResolveExprLongIdentPrim sink ncenv true OpenQualified m ad nenv typeNameResInfo id rest false

//-------------------------------------------------------------------------
// Resolve F#/IL "." syntax in patterns
//-------------------------------------------------------------------------

let rec ResolvePatternLongIdentInModuleOrNamespace (ncenv:NameResolver) nenv numTyArgsOpt ad resInfo depth m modref (mty:ModuleOrNamespaceType) (id:Ident) (rest: Ident list) =
    let m = unionRanges m id.idRange
    match TryFindTypeWithUnionCase modref id with
    | Some tycon when IsTyconReprAccessible ncenv.amap m ad (modref.NestedTyconRef tycon) ->
        let tcref = modref.NestedTyconRef tycon
        let ucref = mkUnionCaseRef tcref id.idText
        let showDeprecated = HasFSharpAttribute ncenv.g ncenv.g.attrib_RequireQualifiedAccessAttribute tycon.Attribs
        let ucinfo = FreshenUnionCaseRef ncenv m ucref
        success (resInfo, Item.UnionCase(ucinfo, showDeprecated), rest)
    | _ ->
    match mty.ExceptionDefinitionsByDemangledName.TryGetValue id.idText with
    | true, exnc when IsEntityAccessible ncenv.amap m ad (modref.NestedTyconRef exnc) ->
        success (resInfo, Item.ExnCase (modref.NestedTyconRef exnc), rest)
    | _ ->
    // An active pattern constructor in a module
    match (ActivePatternElemsOfModuleOrNamespace modref).TryGetValue id.idText with
    | true, (APElemRef(_, vref, _) as apref) when IsValAccessible ad vref ->
        success (resInfo, Item.ActivePatternCase apref, rest)
    | _ ->
    match mty.AllValsByLogicalName.TryGetValue id.idText with
    | true, vspec when IsValAccessible ad (mkNestedValRef modref vspec) ->
        success(resInfo, Item.Value (mkNestedValRef modref vspec), rest)
    | _ ->
    let tcrefs = lazy (
        LookupTypeNameInEntityMaybeHaveArity (ncenv.amap, id.idRange, ad, id.idText, TypeNameResolutionStaticArgsInfo.Indefinite, modref)
        |> List.map (fun tcref -> (resInfo, tcref)))

    // Something in a type? e.g. a literal field
    let tyconSearch =
        match rest with
        | id2::rest2 ->
            let tcrefs = tcrefs.Force()
            ResolveLongIdentInTyconRefs ResultCollectionSettings.AtMostOneResult (ncenv:NameResolver) nenv LookupKind.Pattern (depth+1) m ad id2 rest2 numTyArgsOpt id.idRange tcrefs
        | _ ->
            NoResultsOrUsefulErrors

    // Constructor of a type?
    let ctorSearch() =
        if isNil rest then
            tcrefs.Force()
            |> List.map (fun (resInfo, tcref) -> (resInfo, FreshenTycon ncenv m tcref))
            |> CollectAtMostOneResult (fun (resInfo, ty) -> ResolveObjectConstructorPrim ncenv nenv.eDisplayEnv resInfo id.idRange ad ty)
            |> MapResults (fun (resInfo, item) -> (resInfo, item, []))
        else
            NoResultsOrUsefulErrors

    // Something in a sub-namespace or sub-module or nested-type
    let moduleSearch() =
        match rest with
        | id2::rest2 ->
            match mty.ModulesAndNamespacesByDemangledName.TryGetValue id.idText with
            | true, AccessibleEntityRef ncenv.amap m ad modref submodref ->
                let resInfo = resInfo.AddEntity(id.idRange, submodref)
                OneResult (ResolvePatternLongIdentInModuleOrNamespace ncenv nenv numTyArgsOpt ad resInfo (depth+1) m submodref submodref.ModuleOrNamespaceType id2 rest2)
            | _ ->
                NoResultsOrUsefulErrors
        | [] -> NoResultsOrUsefulErrors

    match tyconSearch +++ ctorSearch +++ moduleSearch with
    | Result [] ->
        let suggestPossibleTypes() =
            let submodules =
                mty.ModulesAndNamespacesByDemangledName
                |> Seq.filter (fun kv -> IsEntityAccessible ncenv.amap m ad (modref.NestedTyconRef kv.Value))
                |> Seq.collect (fun e -> [e.Value.DisplayName; e.Value.DemangledModuleOrNamespaceName])

            let suggestedTypes =
                nenv.TyconsByDemangledNameAndArity FullyQualifiedFlag.OpenQualified
                |> Seq.filter (fun e -> IsEntityAccessible ncenv.amap m ad e.Value)
                |> Seq.map (fun e -> e.Value.DisplayName)

            [ yield! submodules
              yield! suggestedTypes ]
            |> HashSet

        raze (UndefinedName(depth, FSComp.SR.undefinedNameConstructorModuleOrNamespace, id, suggestPossibleTypes))
    | results -> AtMostOneResult id.idRange results

/// Used to report a warning condition for the use of upper-case identifiers in patterns
exception UpperCaseIdentifierInPattern of range

/// Indicates if a warning should be given for the use of upper-case identifiers in patterns
type WarnOnUpperFlag = WarnOnUpperCase | AllIdsOK

// Long ID in a pattern
let rec ResolvePatternLongIdentPrim sink (ncenv:NameResolver) fullyQualified warnOnUpper newDef m ad nenv numTyArgsOpt (id:Ident) (rest:Ident list) =
    if id.idText = MangledGlobalName then
        match rest with
        | [] ->
            error (Error(FSComp.SR.nrGlobalUsedOnlyAsFirstName(), id.idRange))
        | id2::rest2 ->
            ResolvePatternLongIdentPrim sink ncenv FullyQualified warnOnUpper newDef m ad nenv numTyArgsOpt id2 rest2
    else
        // Single identifiers in patterns
        if isNil rest && fullyQualified <> FullyQualified then
            // Single identifiers in patterns - bind to constructors and active patterns
            // For the special case of
            //   let C = x
            match nenv.ePatItems.TryGetValue id.idText with
            | true, res when not newDef  -> FreshenUnqualifiedItem ncenv m res
            | _ ->
            // Single identifiers in patterns - variable bindings
            if not newDef &&
               (warnOnUpper = WarnOnUpperCase) &&
               id.idText.Length >= 3 &&
               System.Char.ToLowerInvariant id.idText.[0] <> id.idText.[0] then
              warning(UpperCaseIdentifierInPattern(m))
            Item.NewDef id

        // Long identifiers in patterns
        else
            let moduleSearch ad () =
                ResolveLongIndentAsModuleOrNamespaceThen sink ResultCollectionSettings.AtMostOneResult ncenv.amap m fullyQualified nenv ad id rest false
                    (ResolvePatternLongIdentInModuleOrNamespace ncenv nenv numTyArgsOpt ad)

            let tyconSearch ad =
                match rest with
                | id2 :: rest2 ->
                    let tcrefs = LookupTypeNameInEnvNoArity fullyQualified id.idText nenv
                    if isNil tcrefs then NoResultsOrUsefulErrors else
                    let tcrefs = tcrefs |> List.map (fun tcref -> (ResolutionInfo.Empty, tcref))
                    ResolveLongIdentInTyconRefs ResultCollectionSettings.AtMostOneResult ncenv nenv LookupKind.Pattern 1 id.idRange ad id2 rest2 numTyArgsOpt id.idRange tcrefs
                | _ ->
                    NoResultsOrUsefulErrors

            let resInfo, res, rest =
                match AtMostOneResult m (tyconSearch ad +++ (moduleSearch ad)) with
                | Result _ as res -> ForceRaise res
                | _ ->

                tyconSearch AccessibleFromSomeFSharpCode +++ (moduleSearch AccessibleFromSomeFSharpCode)
                |> AtMostOneResult m
                |> ForceRaise

            ResolutionInfo.SendEntityPathToSink(sink, ncenv, nenv, ItemOccurence.Use, ad, resInfo, ResultTyparChecker(fun () -> true))

            match rest with
            | [] -> res
            | element :: _ -> error(Error(FSComp.SR.nrIsNotConstructorOrLiteral(), element.idRange))

/// Resolve a long identifier when used in a pattern.
let ResolvePatternLongIdent sink (ncenv:NameResolver) warnOnUpper newDef m ad nenv numTyArgsOpt (lid:Ident list) =
    match lid with
    | [] -> error(Error(FSComp.SR.nrUnexpectedEmptyLongId(), m))
    | id::rest -> ResolvePatternLongIdentPrim sink ncenv OpenQualified warnOnUpper newDef m ad nenv numTyArgsOpt id rest

//-------------------------------------------------------------------------
// Resolve F#/IL "." syntax in types
//-------------------------------------------------------------------------

/// Resolve nested types referenced through a .NET abbreviation.
//
// Note the generic case is not supported by F#, so
//    type X = List<int>
//
// X.ListEnumerator // does not resolve
//
let ResolveNestedTypeThroughAbbreviation (ncenv:NameResolver) (tcref: TyconRef) m =
    if tcref.IsTypeAbbrev && tcref.Typars(m).IsEmpty && isAppTy ncenv.g tcref.TypeAbbrev.Value && isNil (argsOfAppTy ncenv.g tcref.TypeAbbrev.Value) then
        tcrefOfAppTy ncenv.g tcref.TypeAbbrev.Value
    else
        tcref

/// Resolve a long identifier representing a type name
let rec ResolveTypeLongIdentInTyconRefPrim (ncenv:NameResolver) (typeNameResInfo:TypeNameResolutionInfo) ad resInfo genOk depth m (tcref: TyconRef) (id:Ident) (rest: Ident list) =
    let tcref = ResolveNestedTypeThroughAbbreviation ncenv tcref m
    match rest with
    | [] ->
#if !NO_EXTENSIONTYPING
        // No dotting through type generators to get to a nested type!
        CheckForDirectReferenceToGeneratedType (tcref, PermitDirectReferenceToGeneratedType.No, m)
#endif
        let m = unionRanges m id.idRange
        let tcrefs = LookupTypeNameInEntityMaybeHaveArity (ncenv.amap, id.idRange, ad, id.idText, typeNameResInfo.StaticArgsInfo, tcref)
        let tcrefs = tcrefs |> List.map (fun tcref -> (resInfo, tcref))
        let tcrefs = CheckForTypeLegitimacyAndMultipleGenericTypeAmbiguities (tcrefs, typeNameResInfo, genOk, m)
        match tcrefs with
        | tcref :: _ -> success tcref
        | [] ->
            let suggestTypes() =
                tcref.ModuleOrNamespaceType.TypesByDemangledNameAndArity id.idRange
                |> Seq.map (fun e -> e.Value.DisplayName)
                |> HashSet

            raze (UndefinedName(depth, FSComp.SR.undefinedNameType, id, suggestTypes))
    | id2::rest2 ->
#if !NO_EXTENSIONTYPING
        // No dotting through type generators to get to a nested type!
        CheckForDirectReferenceToGeneratedType (tcref, PermitDirectReferenceToGeneratedType.No, m)
#endif
        let m = unionRanges m id.idRange
        // Search nested types
        let tyconSearch =
            let tcrefs = LookupTypeNameInEntityMaybeHaveArity (ncenv.amap, id.idRange, ad, id.idText, TypeNameResolutionStaticArgsInfo.Indefinite, tcref)
            if isNil tcrefs then NoResultsOrUsefulErrors else
            let tcrefs = tcrefs |> List.map (fun tcref -> (resInfo, tcref))
            let tcrefs = CheckForTypeLegitimacyAndMultipleGenericTypeAmbiguities (tcrefs, typeNameResInfo.DropStaticArgsInfo, genOk, m)
            match tcrefs with
            | _ :: _ -> tcrefs |> CollectAtMostOneResult (fun (resInfo, tcref) -> ResolveTypeLongIdentInTyconRefPrim ncenv typeNameResInfo ad resInfo genOk (depth+1) m tcref id2 rest2)
            | [] ->
                let suggestTypes() =
                    tcref.ModuleOrNamespaceType.TypesByDemangledNameAndArity id.idRange
                    |> Seq.map (fun e -> e.Value.DisplayName)
                    |> HashSet

                raze (UndefinedName(depth, FSComp.SR.undefinedNameType, id, suggestTypes))

        AtMostOneResult m tyconSearch

/// Resolve a long identifier representing a type name and report the result
let ResolveTypeLongIdentInTyconRef sink (ncenv:NameResolver) nenv typeNameResInfo ad m tcref (lid: Ident list) =
    let resInfo, tcref =
        match lid with
        | [] ->
            error(Error(FSComp.SR.nrUnexpectedEmptyLongId(), m))
        | id::rest ->
            ForceRaise (ResolveTypeLongIdentInTyconRefPrim ncenv typeNameResInfo ad ResolutionInfo.Empty PermitDirectReferenceToGeneratedType.No 0 m tcref id rest)
    ResolutionInfo.SendEntityPathToSink(sink, ncenv, nenv, ItemOccurence.Use, ad, resInfo, ResultTyparChecker(fun () -> true))
    let item = Item.Types(tcref.DisplayName, [FreshenTycon ncenv m tcref])
    CallNameResolutionSink sink (rangeOfLid lid, nenv, item, item, emptyTyparInst, ItemOccurence.UseInType, nenv.eDisplayEnv, ad)
    tcref

/// Create an UndefinedName error with details
let SuggestTypeLongIdentInModuleOrNamespace depth (modref:ModuleOrNamespaceRef) amap ad m (id:Ident) =
    let suggestPossibleTypes() =
        modref.ModuleOrNamespaceType.AllEntities
        |> Seq.filter (fun e -> IsEntityAccessible amap m ad (modref.NestedTyconRef e))
        |> Seq.collect (fun e -> [e.DisplayName; e.DemangledModuleOrNamespaceName])
        |> HashSet

    let errorTextF s = FSComp.SR.undefinedNameTypeIn(s, fullDisplayTextOfModRef modref)
    UndefinedName(depth, errorTextF, id, suggestPossibleTypes)

/// Resolve a long identifier representing a type in a module or namespace
let rec private ResolveTypeLongIdentInModuleOrNamespace sink nenv (ncenv:NameResolver) (typeNameResInfo: TypeNameResolutionInfo) ad genOk (resInfo:ResolutionInfo) depth m modref _mty (id:Ident) (rest: Ident list) =
    match rest with
    | [] ->
        // On all paths except error reporting we have isSome(staticResInfo), hence get at most one result back
        let tcrefs = LookupTypeNameInEntityMaybeHaveArity (ncenv.amap, id.idRange, ad, id.idText, typeNameResInfo.StaticArgsInfo, modref)
        match tcrefs with
        | _ :: _ -> tcrefs |> CollectResults (fun tcref -> success(resInfo, tcref))
        | [] -> raze (SuggestTypeLongIdentInModuleOrNamespace depth modref ncenv.amap ad m id)
    | id2::rest2 ->
        let m = unionRanges m id.idRange
        let modulSearch =
            match modref.ModuleOrNamespaceType.ModulesAndNamespacesByDemangledName.TryGetValue id.idText with
            | true, AccessibleEntityRef ncenv.amap m ad modref submodref ->
                let item = Item.ModuleOrNamespaces [submodref]
                CallNameResolutionSink sink (id.idRange, nenv, item, item, emptyTyparInst, ItemOccurence.Use, nenv.DisplayEnv, ad)
                let resInfo = resInfo.AddEntity(id.idRange, submodref)
                ResolveTypeLongIdentInModuleOrNamespace sink nenv ncenv typeNameResInfo ad genOk resInfo (depth+1) m submodref submodref.ModuleOrNamespaceType id2 rest2
            | _ ->
                let suggestPossibleModules() =
                    modref.ModuleOrNamespaceType.ModulesAndNamespacesByDemangledName
                    |> Seq.filter (fun kv -> IsEntityAccessible ncenv.amap m ad (modref.NestedTyconRef kv.Value))
                    |> Seq.collect (fun e -> [e.Value.DisplayName; e.Value.DemangledModuleOrNamespaceName])
                    |> HashSet
                raze (UndefinedName(depth, FSComp.SR.undefinedNameNamespaceOrModule, id, suggestPossibleModules))

        let tyconSearch =
            let tcrefs = LookupTypeNameInEntityMaybeHaveArity (ncenv.amap, id.idRange, ad, id.idText, TypeNameResolutionStaticArgsInfo.Indefinite, modref)
            match tcrefs with
            | _ :: _ -> tcrefs |> CollectResults (fun tcref -> ResolveTypeLongIdentInTyconRefPrim ncenv typeNameResInfo ad resInfo genOk (depth+1) m tcref id2 rest2)
            | [] ->
                let suggestTypes() =
                    modref.ModuleOrNamespaceType.TypesByDemangledNameAndArity id.idRange
                    |> Seq.map (fun e -> e.Value.DisplayName)
                    |> HashSet

                raze (UndefinedName(depth, FSComp.SR.undefinedNameType, id, suggestTypes))

        AddResults tyconSearch modulSearch

/// Resolve a long identifier representing a type
let rec ResolveTypeLongIdentPrim sink (ncenv:NameResolver) occurence first fullyQualified m nenv ad (id:Ident) (rest: Ident list) (staticResInfo: TypeNameResolutionStaticArgsInfo) genOk =
    let typeNameResInfo = TypeNameResolutionInfo.ResolveToTypeRefs staticResInfo
    if first && id.idText = MangledGlobalName then
        match rest with
        | [] ->
            error (Error(FSComp.SR.nrGlobalUsedOnlyAsFirstName(), id.idRange))
        | id2::rest2 ->
            ResolveTypeLongIdentPrim sink ncenv occurence false FullyQualified m nenv ad id2 rest2 staticResInfo genOk
    else
        match rest with
        | [] ->
            match LookupTypeNameInEnvHaveArity fullyQualified id.idText staticResInfo.NumStaticArgs nenv with
            | Some res ->
                let res = CheckForTypeLegitimacyAndMultipleGenericTypeAmbiguities ([(ResolutionInfo.Empty, res)], typeNameResInfo, genOk, unionRanges m id.idRange)
                assert (res.Length = 1)
                success res.Head
            | None ->
                // For Good Error Reporting!
                let tcrefs = LookupTypeNameInEnvNoArity fullyQualified id.idText nenv
                match tcrefs with
                | tcref :: _tcrefs ->
                    // Note: This path is only for error reporting
                    //CheckForTypeLegitimacyAndMultipleGenericTypeAmbiguities tcref rest typeNameResInfo m
                    success(ResolutionInfo.Empty, tcref)
                | [] ->
                    let suggestPossibleTypes() =
                        nenv.TyconsByDemangledNameAndArity(fullyQualified)
                        |> Seq.filter (fun kv -> IsEntityAccessible ncenv.amap m ad kv.Value)
                        |> Seq.collect (fun e ->
                            match occurence with
                            | ItemOccurence.UseInAttribute ->
                                [yield e.Value.DisplayName
                                 yield e.Value.DemangledModuleOrNamespaceName
                                 if e.Value.DisplayName.EndsWithOrdinal("Attribute") then
                                     yield e.Value.DisplayName.Replace("Attribute", "")]
                            | _ -> [e.Value.DisplayName; e.Value.DemangledModuleOrNamespaceName])
                        |> HashSet

                    raze (UndefinedName(0, FSComp.SR.undefinedNameType, id, suggestPossibleTypes))
        | id2::rest2 ->
            let m2 = unionRanges m id.idRange
            let tyconSearch =
                match fullyQualified with
                | FullyQualified ->
                    NoResultsOrUsefulErrors
                | OpenQualified ->
                    match LookupTypeNameInEnvHaveArity fullyQualified id.idText staticResInfo.NumStaticArgs nenv with
                    | Some tcref when IsEntityAccessible ncenv.amap m2 ad tcref ->
                        let resInfo = ResolutionInfo.Empty.AddEntity(id.idRange, tcref)
                        OneResult (ResolveTypeLongIdentInTyconRefPrim ncenv typeNameResInfo ad resInfo genOk 1 m2 tcref id2 rest2)
                    | _ ->
                        NoResultsOrUsefulErrors

            let modulSearch =
                ResolveLongIndentAsModuleOrNamespaceThen sink ResultCollectionSettings.AllResults ncenv.amap m2 fullyQualified nenv ad id rest false
                    (ResolveTypeLongIdentInModuleOrNamespace sink nenv ncenv typeNameResInfo ad genOk)
                |?> List.concat

            let modulSearchFailed() =
                ResolveLongIndentAsModuleOrNamespaceThen sink ResultCollectionSettings.AllResults ncenv.amap m2 fullyQualified nenv AccessibleFromSomeFSharpCode id rest false
                    (ResolveTypeLongIdentInModuleOrNamespace sink nenv ncenv typeNameResInfo.DropStaticArgsInfo AccessibleFromSomeFSharpCode genOk)
                |?> List.concat

            let searchSoFar = AddResults tyconSearch modulSearch

            match searchSoFar with
            | Result results ->
                // NOTE: we delay checking the CheckForTypeLegitimacyAndMultipleGenericTypeAmbiguities condition until right at the end after we've
                // collected all possible resolutions of the type
                let tcrefs = CheckForTypeLegitimacyAndMultipleGenericTypeAmbiguities (results, typeNameResInfo, genOk, m)
                match tcrefs with
                | (resInfo, tcref) :: _ ->
                    // We've already reported the ambiguity, possibly as an error. Now just take the first possible result.
                    success(resInfo, tcref)
                | [] ->
                    // failing case - report nice ambiguity errors even in this case
                    let r = AddResults searchSoFar (modulSearchFailed())
                    AtMostOneResult m2 (r |?> (fun tcrefs -> CheckForTypeLegitimacyAndMultipleGenericTypeAmbiguities (tcrefs, typeNameResInfo, genOk, m)))
            | _ ->
                // failing case - report nice ambiguity errors even in this case
                let r = AddResults searchSoFar (modulSearchFailed())
                AtMostOneResult m2 (r |?> (fun tcrefs -> CheckForTypeLegitimacyAndMultipleGenericTypeAmbiguities (tcrefs, typeNameResInfo, genOk, m)))


/// Resolve a long identifier representing a type and report it
let ResolveTypeLongIdent sink (ncenv:NameResolver) occurence fullyQualified nenv ad (lid: Ident list) staticResInfo genOk =
    let m = rangeOfLid lid
    let res =
        match lid with
        | [] ->
            error(Error(FSComp.SR.nrUnexpectedEmptyLongId(), m))
        | id::rest ->
            ResolveTypeLongIdentPrim sink ncenv occurence true fullyQualified m nenv ad id rest staticResInfo genOk

    // Register the result as a name resolution
    match res with
    | Result (resInfo, tcref) ->
        ResolutionInfo.SendEntityPathToSink(sink, ncenv, nenv, ItemOccurence.UseInType, ad, resInfo, ResultTyparChecker(fun () -> true))
        let item = Item.Types(tcref.DisplayName, [FreshenTycon ncenv m tcref])
        CallNameResolutionSink sink (m, nenv, item, item, emptyTyparInst, occurence, nenv.eDisplayEnv, ad)
    | _ -> ()
    res |?> snd

//-------------------------------------------------------------------------
// Resolve F#/IL "." syntax in records etc.
//-------------------------------------------------------------------------

/// Resolve a long identifier representing a record field in a module or namespace
let rec ResolveFieldInModuleOrNamespace (ncenv:NameResolver) nenv ad (resInfo:ResolutionInfo) depth m (modref: ModuleOrNamespaceRef) _mty (id:Ident) (rest: Ident list) =
    let typeNameResInfo = TypeNameResolutionInfo.Default
    let m = unionRanges m id.idRange
    // search for module-qualified names, e.g. { Microsoft.FSharp.Core.contents = 1 }
    let modulScopedFieldNames =
        match TryFindTypeWithRecdField modref id  with
        | Some tycon when IsEntityAccessible ncenv.amap m ad (modref.NestedTyconRef tycon) ->
            let showDeprecated = HasFSharpAttribute ncenv.g ncenv.g.attrib_RequireQualifiedAccessAttribute tycon.Attribs
            success [resInfo, FieldResolution(modref.RecdFieldRefInNestedTycon tycon id, showDeprecated), rest]
        | _ -> raze (UndefinedName(depth, FSComp.SR.undefinedNameRecordLabelOrNamespace, id, NoSuggestions))

    // search for type-qualified names, e.g. { Microsoft.FSharp.Core.Ref.contents = 1 }
    let tyconSearch() =
        match rest with
        | id2::rest2 ->
            let tcrefs = LookupTypeNameInEntityMaybeHaveArity (ncenv.amap, id.idRange, ad, id.idText, TypeNameResolutionStaticArgsInfo.Indefinite, modref)
            if isNil tcrefs then NoResultsOrUsefulErrors else
            let tcrefs = tcrefs |> List.map (fun tcref -> (ResolutionInfo.Empty, tcref))
            let tyconSearch = ResolveLongIdentInTyconRefs ResultCollectionSettings.AllResults ncenv nenv LookupKind.RecdField  (depth+1) m ad id2 rest2 typeNameResInfo id.idRange tcrefs
            // choose only fields
            let tyconSearch = tyconSearch |?> List.choose (function (resInfo, Item.RecdField(RecdFieldInfo(_, rfref)), rest) -> Some(resInfo, FieldResolution(rfref, false), rest) | _ -> None)
            tyconSearch
        | _ ->
            NoResultsOrUsefulErrors

    // search for names in nested modules, e.g. { Microsoft.FSharp.Core.contents = 1 }
    let modulSearch() =
        match rest with
        | id2::rest2 ->
            match modref.ModuleOrNamespaceType.ModulesAndNamespacesByDemangledName.TryGetValue id.idText with
            | true, AccessibleEntityRef ncenv.amap m ad modref submodref ->
                let resInfo = resInfo.AddEntity(id.idRange, submodref)
                ResolveFieldInModuleOrNamespace ncenv nenv ad resInfo (depth+1) m submodref submodref.ModuleOrNamespaceType id2 rest2
                |> OneResult
            | _ -> raze (UndefinedName(depth, FSComp.SR.undefinedNameRecordLabelOrNamespace, id, NoSuggestions))
        | _ -> raze (UndefinedName(depth, FSComp.SR.undefinedNameRecordLabelOrNamespace, id, NoSuggestions))

    modulScopedFieldNames +++ tyconSearch +++ modulSearch
    |> AtMostOneResult m

/// Suggest other labels of the same record
let SuggestOtherLabelsOfSameRecordType g (nenv:NameResolutionEnv) ty (id:Ident) (allFields:Ident list) =
    let labelsOfPossibleRecord = GetRecordLabelsForType g nenv ty

    let givenFields =
        allFields
        |> List.map (fun fld -> fld.idText)
        |> List.filter ((<>) id.idText)

    labelsOfPossibleRecord.ExceptWith givenFields
    labelsOfPossibleRecord

let SuggestLabelsOfRelatedRecords g (nenv:NameResolutionEnv) (id:Ident) (allFields:Ident list) =
    let suggestLabels() =
        let givenFields = allFields |> List.map (fun fld -> fld.idText) |> List.filter ((<>) id.idText) |> HashSet
        let fullyQualfied =
            if givenFields.Count = 0 then
                // return labels from all records
                let result = NameMap.domainL nenv.eFieldLabels |> HashSet
                result.Remove "contents" |> ignore
                result
            else
                let possibleRecords =
                    [for fld in givenFields do
                        match nenv.eFieldLabels.TryGetValue fld with
                        | true, recordTypes -> yield! (recordTypes |> List.map (fun r -> r.TyconRef.DisplayName, fld))
                        | _ -> () ]
                    |> List.groupBy fst
                    |> List.map (fun (r, fields) -> r, fields |> List.map snd)
                    |> List.filter (fun (_, fields) -> givenFields.IsSubsetOf fields)
                    |> List.map fst
                    |> HashSet

                let labelsOfPossibleRecords =
                    nenv.eFieldLabels
                    |> Seq.filter (fun kv ->
                        kv.Value
                        |> List.map (fun r -> r.TyconRef.DisplayName)
                        |> List.exists possibleRecords.Contains)
                    |> Seq.map (fun kv -> kv.Key)
                    |> HashSet

                labelsOfPossibleRecords.ExceptWith givenFields
                labelsOfPossibleRecords

        if fullyQualfied.Count > 0 then fullyQualfied else

        // check if the user forgot to use qualified access
        nenv.eTyconsByDemangledNameAndArity
        |> Seq.choose (fun e ->
            let hasRequireQualifiedAccessAttribute = HasFSharpAttribute g g.attrib_RequireQualifiedAccessAttribute e.Value.Attribs
            if not hasRequireQualifiedAccessAttribute then
                None
            else
                if e.Value.IsRecordTycon && e.Value.AllFieldsArray |> Seq.exists (fun x -> x.Name = id.idText) then
                    Some e.Value
                else
                    None)
        |> Seq.map (fun t -> t.DisplayName + "." + id.idText)
        |> HashSet

    UndefinedName(0, FSComp.SR.undefinedNameRecordLabel, id, suggestLabels)

/// Resolve a long identifier representing a record field
let ResolveFieldPrim sink (ncenv:NameResolver) nenv ad ty (mp, id:Ident) allFields =
    let typeNameResInfo = TypeNameResolutionInfo.Default
    let g = ncenv.g
    let m = id.idRange
    match mp with
    | [] ->
        let lookup() =
            let frefs =
                try Map.find id.idText nenv.eFieldLabels
                with :? KeyNotFoundException ->
                    // record label is unknown -> suggest related labels and give a hint to the user
                    error(SuggestLabelsOfRelatedRecords g nenv id allFields)

            // Eliminate duplicates arising from multiple 'open'
            frefs
            |> ListSet.setify (fun fref1 fref2 -> tyconRefEq g fref1.TyconRef fref2.TyconRef)
            |> List.map (fun x -> ResolutionInfo.Empty, FieldResolution(x, false))

        if isAppTy g ty then
            match ncenv.InfoReader.TryFindRecdOrClassFieldInfoOfType(id.idText, m, ty) with
            | ValueSome (RecdFieldInfo(_, rfref)) -> [ResolutionInfo.Empty, FieldResolution(rfref, false)]
            | _ ->
                if isRecdTy g ty then
                    // record label doesn't belong to record type -> suggest other labels of same record
                    let suggestLabels() = SuggestOtherLabelsOfSameRecordType g nenv ty id allFields
                    let typeName = NicePrint.minimalStringOfType nenv.eDisplayEnv ty
                    let errorText = FSComp.SR.nrRecordDoesNotContainSuchLabel(typeName, id.idText)
                    error(ErrorWithSuggestions(errorText, m, id.idText, suggestLabels))
                else
                    lookup()
        else
            lookup()
    | _ ->
        let lid = (mp@[id])
        let tyconSearch ad () =
            match lid with
            | tn :: id2 :: rest2 ->
                let m = tn.idRange
                let tcrefs = LookupTypeNameInEnvNoArity OpenQualified tn.idText nenv
                if isNil tcrefs then NoResultsOrUsefulErrors else
                let tcrefs = tcrefs |> List.map (fun tcref -> (ResolutionInfo.Empty, tcref))
                let tyconSearch = ResolveLongIdentInTyconRefs ResultCollectionSettings.AllResults ncenv nenv LookupKind.RecdField 1 m ad id2 rest2 typeNameResInfo tn.idRange tcrefs
                // choose only fields
                let tyconSearch = tyconSearch |?> List.choose (function (resInfo, Item.RecdField(RecdFieldInfo(_, rfref)), rest) -> Some(resInfo, FieldResolution(rfref, false), rest) | _ -> None)
                tyconSearch
            | _ -> NoResultsOrUsefulErrors

        let modulSearch ad () =
            match lid with
            | [] -> NoResultsOrUsefulErrors
            | id2::rest2 ->
                ResolveLongIndentAsModuleOrNamespaceThen sink ResultCollectionSettings.AtMostOneResult ncenv.amap m OpenQualified nenv ad id2 rest2 false
                    (ResolveFieldInModuleOrNamespace ncenv nenv ad)

        let resInfo, item, rest =
            modulSearch ad () +++ tyconSearch ad +++ modulSearch AccessibleFromSomeFSharpCode +++ tyconSearch AccessibleFromSomeFSharpCode
            |> AtMostOneResult m
            |> ForceRaise

        if not (isNil rest) then
            errorR(Error(FSComp.SR.nrInvalidFieldLabel(), (List.head rest).idRange))

        [(resInfo, item)]

let ResolveField sink ncenv nenv ad ty (mp, id) allFields =
    let res = ResolveFieldPrim sink ncenv nenv ad ty (mp, id) allFields
    // Register the results of any field paths "Module.Type" in "Module.Type.field" as a name resolution. (Note, the path resolution
    // info is only non-empty if there was a unique resolution of the field)
    let checker = ResultTyparChecker(fun () -> true)
    res
    |> List.map (fun (resInfo, rfref) ->
        ResolutionInfo.SendEntityPathToSink(sink, ncenv, nenv, ItemOccurence.UseInType, ad, resInfo, checker)
        rfref)

/// Generate a new reference to a record field with a fresh type instantiation
let FreshenRecdFieldRef (ncenv:NameResolver) m (rfref:RecdFieldRef) =
    Item.RecdField(RecdFieldInfo(ncenv.InstantiationGenerator m (rfref.Tycon.Typars m), rfref))


/// Resolve F#/IL "." syntax in expressions (2).
///
/// We have an expr. on the left, and we do an access, e.g.
/// (f obj).field or (f obj).meth.  The basic rule is that if l-r type
/// inference has determined the outer type then we can proceed in a simple fashion. The exception
/// to the rule is for field types, which applies if l-r was insufficient to
/// determine any valid members
//
// QUERY (instantiationGenerator cleanup): it would be really nice not to flow instantiationGenerator to here.
let private ResolveExprDotLongIdent (ncenv:NameResolver) m ad nenv ty (id:Ident) rest findFlag =
    let typeNameResInfo = TypeNameResolutionInfo.Default
    let adhoctDotSearchAccessible = AtMostOneResult m (ResolveLongIdentInTypePrim ncenv nenv LookupKind.Expr ResolutionInfo.Empty 1 m ad id rest findFlag typeNameResInfo ty)
    match adhoctDotSearchAccessible with
    | Exception _ ->
        // If the dot is not resolved by adhoc overloading then look for a record field
        // that can resolve the name.
        let dotFieldIdSearch =
            // If the type is already known, we should not try to lookup a record field
            if isAppTy ncenv.g ty then
                NoResultsOrUsefulErrors
            else
                match nenv.eFieldLabels.TryGetValue id.idText with
                | true, rfref :: _ ->
                    // NOTE (instantiationGenerator cleanup): we need to freshen here because we don't know the type.
                    // But perhaps the caller should freshen??
                    let item = FreshenRecdFieldRef ncenv m rfref
                    OneSuccess (ResolutionInfo.Empty, item, rest)
                | _ -> NoResultsOrUsefulErrors

        let adhocDotSearchAll () = ResolveLongIdentInTypePrim ncenv nenv LookupKind.Expr ResolutionInfo.Empty 1 m AccessibleFromSomeFSharpCode id rest findFlag typeNameResInfo ty

        dotFieldIdSearch +++ adhocDotSearchAll
        |> AtMostOneResult m
        |> ForceRaise
    | _ ->
        ForceRaise adhoctDotSearchAccessible

let ComputeItemRange wholem (lid: Ident list) rest =
    match rest with
    | [] -> wholem
    | _ ->
        let ids = List.truncate (max 0 (lid.Length - rest.Length)) lid
        match ids with
        | [] -> wholem
        | _ -> rangeOfLid ids

/// Filters method groups that will be sent to Visual Studio IntelliSense
/// to include only static/instance members

let FilterMethodGroups (ncenv:NameResolver) itemRange item staticOnly =
    match item with
    | Item.MethodGroup(nm, minfos, orig) ->
        let minfos = minfos |> List.filter  (fun minfo ->
           staticOnly = isNil (minfo.GetObjArgTypes(ncenv.amap, itemRange, minfo.FormalMethodInst)))
        Item.MethodGroup(nm, minfos, orig)
    | item -> item

let NeedsWorkAfterResolution namedItem =
    match namedItem with
    | Item.MethodGroup(_, minfos, _)
    | Item.CtorGroup(_, minfos) -> minfos.Length > 1 || minfos |> List.exists (fun minfo -> not (isNil minfo.FormalMethodInst))
    | Item.Property(_, pinfos) -> pinfos.Length > 1
    | Item.ImplicitOp(_, { contents = Some(TraitConstraintSln.FSMethSln(_, vref, _)) })
    | Item.Value vref | Item.CustomBuilder (_, vref) -> not (List.isEmpty vref.Typars)
    | Item.CustomOperation (_, _, Some minfo) -> not (isNil minfo.FormalMethodInst)
    | Item.ActivePatternCase apref -> not (List.isEmpty apref.ActivePatternVal.Typars)
    | _ -> false

/// Specifies additional work to do after an item has been processed further in type checking.
[<RequireQualifiedAccess>]
type AfterResolution =

    /// Notification is not needed
    | DoNothing

    /// Notify the tcSink of a precise resolution. The 'Item' contains the candidate overrides.
    | RecordResolution of Item option * (TyparInst -> unit) * (MethInfo * PropInfo option * TyparInst -> unit) * (unit -> unit)

/// Resolve a long identifier occurring in an expression position.
///
/// Called for 'TypeName.Bar' - for VS IntelliSense, we can filter out instance members from method groups
let ResolveLongIdentAsExprAndComputeRange (sink:TcResultsSink) (ncenv:NameResolver) wholem ad nenv typeNameResInfo lid =
    let item1, rest = ResolveExprLongIdent sink ncenv wholem ad nenv typeNameResInfo lid
    let itemRange = ComputeItemRange wholem lid rest

    let item = FilterMethodGroups ncenv itemRange item1 true

    match item1, item with
    | Item.MethodGroup(name, minfos1, _), Item.MethodGroup(_, [], _) when not (isNil minfos1) ->
        error(Error(FSComp.SR.methodIsNotStatic(name), wholem))
    | _ -> ()

    // Fake idents e.g. 'Microsoft.FSharp.Core.None' have identical ranges for each part
    let isFakeIdents =
        match lid with
        | [] | [_] -> false
        | head :: ids ->
            ids |> List.forall (fun id -> id.idRange = head.idRange)

    let callSink (refinedItem, tpinst) =
        if not isFakeIdents then
            let occurence =
                match item with
                // It's r.h.s. `Case1` in `let (|Case1|Case1|) _ = if true then Case1 else Case2`
                // We return `Binding` for it because it's actually not usage, but definition. If we did not
                // it confuses detecting unused definitions.
                | Item.ActivePatternResult _ -> ItemOccurence.Binding
                | _ -> ItemOccurence.Use

            CallNameResolutionSink sink (itemRange, nenv, refinedItem, item, tpinst, occurence, nenv.DisplayEnv, ad)

    let callSinkWithSpecificOverload (minfo: MethInfo, pinfoOpt: PropInfo option, tpinst) =
        let refinedItem =
            match pinfoOpt with
            | None when minfo.IsConstructor -> Item.CtorGroup(minfo.LogicalName, [minfo])
            | None -> Item.MethodGroup(minfo.LogicalName, [minfo], None)
            | Some pinfo -> Item.Property(pinfo.PropertyName, [pinfo])

        callSink (refinedItem, tpinst)

    let afterResolution =
        match sink.CurrentSink with
        | None -> AfterResolution.DoNothing
        | Some _ ->
            if NeedsWorkAfterResolution item then
                AfterResolution.RecordResolution(None, (fun tpinst -> callSink(item, tpinst)), callSinkWithSpecificOverload, (fun () -> callSink (item, emptyTyparInst)))
            else
               callSink (item, emptyTyparInst)
               AfterResolution.DoNothing

    item, itemRange, rest, afterResolution

let (|NonOverridable|_|) namedItem =
    match namedItem with
    |   Item.MethodGroup(_, minfos, _) when minfos |> List.exists(fun minfo -> minfo.IsVirtual || minfo.IsAbstract) -> None
    |   Item.Property(_, pinfos) when pinfos |> List.exists(fun pinfo -> pinfo.IsVirtualProperty) -> None
    |   _ -> Some ()



/// Called for 'expression.Bar' - for VS IntelliSense, we can filter out static members from method groups
/// Also called for 'GenericType<Args>.Bar' - for VS IntelliSense, we can filter out non-static members from method groups
let ResolveExprDotLongIdentAndComputeRange (sink:TcResultsSink) (ncenv:NameResolver) wholem ad nenv ty lid findFlag thisIsActuallyATyAppNotAnExpr =
    let resolveExpr findFlag =
        let resInfo, item, rest =
            match lid with
            | id::rest ->
                ResolveExprDotLongIdent ncenv wholem ad nenv ty id rest findFlag
            | _ -> error(InternalError("ResolveExprDotLongIdentAndComputeRange", wholem))
        let itemRange = ComputeItemRange wholem lid rest
        resInfo, item, rest, itemRange
    // "true" resolution
    let resInfo, item, rest, itemRange = resolveExpr findFlag
    ResolutionInfo.SendEntityPathToSink(sink, ncenv, nenv, ItemOccurence.Use, ad, resInfo, ResultTyparChecker(fun () -> CheckAllTyparsInferrable ncenv.amap itemRange item))

    // Record the precise resolution of the field for intellisense/goto definition
    let afterResolution =
        match sink.CurrentSink with
        | None -> AfterResolution.DoNothing // do not refine the resolution if nobody listens
        | Some _ ->
            // resolution for goto definition
            let unrefinedItem, itemRange, overrides =
                match findFlag, item with
                | FindMemberFlag.PreferOverrides, _
                | _, NonOverridable() -> item, itemRange, false
                | FindMemberFlag.IgnoreOverrides, _ ->
                    let _, item, _, itemRange = resolveExpr FindMemberFlag.PreferOverrides
                    item, itemRange, true

            let callSink (refinedItem, tpinst) =
                let staticOnly = thisIsActuallyATyAppNotAnExpr
                let refinedItem = FilterMethodGroups ncenv itemRange refinedItem staticOnly
                let unrefinedItem = FilterMethodGroups ncenv itemRange unrefinedItem staticOnly
                CallNameResolutionSink sink (itemRange, nenv, refinedItem, unrefinedItem, tpinst, ItemOccurence.Use, nenv.DisplayEnv, ad)

            let callSinkWithSpecificOverload (minfo: MethInfo, pinfoOpt: PropInfo option, tpinst) =
                let refinedItem =
                    match pinfoOpt with
                    | None when minfo.IsConstructor -> Item.CtorGroup(minfo.LogicalName, [minfo])
                    | None -> Item.MethodGroup(minfo.LogicalName, [minfo], None)
                    | Some pinfo -> Item.Property(pinfo.PropertyName, [pinfo])

                callSink (refinedItem, tpinst)

            match overrides, NeedsWorkAfterResolution unrefinedItem with
            | false, true ->
                AfterResolution.RecordResolution (None, (fun tpinst -> callSink(item, tpinst)), callSinkWithSpecificOverload, (fun () -> callSink (unrefinedItem, emptyTyparInst)))
            | true, true  ->
                AfterResolution.RecordResolution (Some unrefinedItem, (fun tpinst -> callSink(item, tpinst)), callSinkWithSpecificOverload, (fun () -> callSink (unrefinedItem, emptyTyparInst)))
            | _ , false   ->
                callSink (unrefinedItem, emptyTyparInst)
                AfterResolution.DoNothing

    item, itemRange, rest, afterResolution


//-------------------------------------------------------------------------
// Given an nenv resolve partial paths to sets of names, used by interactive
// environments (Visual Studio)
//
// ptc = partial type check
// ptci = partial type check item
//
// There are some inefficiencies in this code - e.g. we often
// create potentially large lists of methods/fields/properties and then
// immediately List.filter them.  We also use lots of "map/concats".  Doesn't
// seem to hit the interactive experience too badly though.
//-------------------------------------------------------------------------

/// A generator of type instantiations used when no more specific type instantiation is known.
let FakeInstantiationGenerator (_m:range) gps = List.map mkTyparTy gps

// note: using local refs is ok since it is only used by VS
let ItemForModuleOrNamespaceRef v = Item.ModuleOrNamespaces [v]
let ItemForPropInfo (pinfo:PropInfo) = Item.Property (pinfo.PropertyName, [pinfo])

let IsTyconUnseenObsoleteSpec ad g amap m (x:TyconRef) allowObsolete =
    not (IsEntityAccessible amap m ad x) ||
    ((not allowObsolete) &&
      (if x.IsILTycon then
          CheckILAttributesForUnseen g x.ILTyconRawMetadata.CustomAttrs m
       else
          CheckFSharpAttributesForUnseen g x.Attribs m))

let IsTyconUnseen ad g amap m (x:TyconRef) = IsTyconUnseenObsoleteSpec ad g amap m x false

let IsValUnseen ad g m (v:ValRef) =
    v.IsCompilerGenerated ||
    v.Deref.IsClassConstructor ||
    not (IsValAccessible ad v) ||
    CheckFSharpAttributesForUnseen g v.Attribs m

let IsUnionCaseUnseen ad g amap m (ucref:UnionCaseRef) =
    not (IsUnionCaseAccessible amap m ad ucref) ||
    IsTyconUnseen ad g amap m ucref.TyconRef ||
    CheckFSharpAttributesForUnseen g ucref.Attribs m

let ItemIsUnseen ad g amap m item =
    match item with
    | Item.Value x -> IsValUnseen ad  g m x
    | Item.UnionCase(x, _) -> IsUnionCaseUnseen ad g amap m x.UnionCaseRef
    | Item.ExnCase x -> IsTyconUnseen ad g amap m x
    | _ -> false

let ItemOfTyconRef ncenv m (x:TyconRef) =
    Item.Types (x.DisplayName, [FreshenTycon ncenv m x])

let ItemOfTy g x =
    let nm = if isAppTy g x then (tcrefOfAppTy g x).DisplayName else "?"
    Item.Types (nm, [x])

// Filter out 'PrivateImplementationDetail' classes
let IsInterestingModuleName nm = not (System.String.IsNullOrEmpty nm) && nm.[0] <> '<'

let rec PartialResolveLookupInModuleOrNamespaceAsModuleOrNamespaceThen f plid (modref:ModuleOrNamespaceRef) =
    let mty = modref.ModuleOrNamespaceType
    match plid with
    | [] -> f modref
    | id:: rest ->
        match mty.ModulesAndNamespacesByDemangledName.TryGetValue id with
        | true, mty -> PartialResolveLookupInModuleOrNamespaceAsModuleOrNamespaceThen f rest (modref.NestedTyconRef mty)
        | _ -> []

let PartialResolveLongIndentAsModuleOrNamespaceThen (nenv:NameResolutionEnv) plid f =
    match plid with
    | id:: rest ->
        match nenv.eModulesAndNamespaces.TryGetValue id with
        | true, modrefs ->
            List.collect (PartialResolveLookupInModuleOrNamespaceAsModuleOrNamespaceThen f rest) modrefs
        | _ ->
            []
    | [] -> []

/// Returns fields for the given class or record
let ResolveRecordOrClassFieldsOfType (ncenv: NameResolver) m ad ty statics =
    ncenv.InfoReader.GetRecordOrClassFieldsOfType(None, ad, m, ty)
    |> List.filter (fun rfref -> rfref.IsStatic = statics && IsFieldInfoAccessible ad rfref)
    |> List.map Item.RecdField

[<RequireQualifiedAccess>]
type ResolveCompletionTargets =
    | All of (MethInfo -> TType -> bool)
    | SettablePropertiesAndFields
    member this.ResolveAll =
        match this with
        | All _ -> true
        | SettablePropertiesAndFields -> false

/// Resolve a (possibly incomplete) long identifier to a set of possible resolutions, qualified by type.
let ResolveCompletionsInType (ncenv: NameResolver) nenv (completionTargets: ResolveCompletionTargets) m ad statics ty =
  protectAssemblyExploration [] <| fun () ->
    let g = ncenv.g
    let amap = ncenv.amap

    let rfinfos =
        ncenv.InfoReader.GetRecordOrClassFieldsOfType(None, ad, m, ty)
        |> List.filter (fun rfref -> rfref.IsStatic = statics && IsFieldInfoAccessible ad rfref)

    let ucinfos =
        if completionTargets.ResolveAll && statics then
            match tryAppTy g ty with
            | ValueSome (tc, tinst) ->
                tc.UnionCasesAsRefList
                |> List.filter (IsUnionCaseUnseen ad g ncenv.amap m >> not)
                |> List.map (fun ucref -> Item.UnionCase(UnionCaseInfo(tinst, ucref), false))
            | _ -> []
        else []

    let einfos =
        if completionTargets.ResolveAll then
            ncenv.InfoReader.GetEventInfosOfType(None, ad, m, ty)
            |> List.filter (fun x ->
                IsStandardEventInfo ncenv.InfoReader m ad x &&
                x.IsStatic = statics)
        else []

    let nestedTypes =
        if completionTargets.ResolveAll && statics then
            ty
            |> GetNestedTypesOfType (ad, ncenv, None, TypeNameResolutionStaticArgsInfo.Indefinite, false, m)
        else
            []

    let finfos =
        ncenv.InfoReader.GetILFieldInfosOfType(None, ad, m, ty)
        |> List.filter (fun x ->
            not x.IsSpecialName &&
            x.IsStatic = statics &&
            IsILFieldInfoAccessible g amap m ad x)

    let pinfosIncludingUnseen =
        AllPropInfosOfTypeInScope ncenv.InfoReader nenv (None, ad) PreferOverrides m ty
        |> List.filter (fun x ->
            x.IsStatic = statics &&
            IsPropInfoAccessible g amap m ad x)

    // Exclude get_ and set_ methods accessed by properties
    let pinfoMethNames =
      (pinfosIncludingUnseen
       |> List.filter (fun pinfo -> pinfo.HasGetter)
       |> List.map (fun pinfo -> pinfo.GetterMethod.LogicalName))
      @
      (pinfosIncludingUnseen
       |> List.filter (fun pinfo -> pinfo.HasSetter)
       |> List.map (fun pinfo -> pinfo.SetterMethod.LogicalName))

    let einfoMethNames =
        if completionTargets.ResolveAll then
            [ for einfo in einfos do
                let delegateType = einfo.GetDelegateType(amap, m)
                let (SigOfFunctionForDelegate(invokeMethInfo, _, _, _)) = GetSigOfFunctionForDelegate ncenv.InfoReader delegateType m ad
                // Only events with void return types are suppressed in intellisense.
                if slotSigHasVoidReturnTy (invokeMethInfo.GetSlotSig(amap, m)) then
                  yield einfo.AddMethod.DisplayName
                  yield einfo.RemoveMethod.DisplayName ]
        else []

    let pinfos =
        pinfosIncludingUnseen
        |> List.filter (fun x -> not (PropInfoIsUnseen m x))

    let minfoFilter (suppressedMethNames:Zset<_>) (minfo:MethInfo) =
        let isApplicableMeth =
            match completionTargets with
            | ResolveCompletionTargets.All x -> x
            | _ -> failwith "internal error: expected completionTargets = ResolveCompletionTargets.All"

        // Only show the Finalize, MemberwiseClose etc. methods on System.Object for values whose static type really is
        // System.Object. Few of these are typically used from F#.
        //
        // Don't show GetHashCode or Equals for F# types that admit equality as an abnormal operation
        let isUnseenDueToBasicObjRules =
            not (isObjTy g ty) &&
            not minfo.IsExtensionMember &&
            match minfo.LogicalName with
            | "GetType"  -> false
            | "GetHashCode"  -> isObjTy g minfo.ApparentEnclosingType && not (AugmentWithHashCompare.TypeDefinitelyHasEquality g ty)
            | "ToString" -> false
            | "Equals" ->
                if not (isObjTy g minfo.ApparentEnclosingType) then
                    // declaring type is not System.Object - show it
                    false
                elif minfo.IsInstance then
                    // System.Object has only one instance Equals method and we want to suppress it unless Augment.TypeDefinitelyHasEquality is true
                    not (AugmentWithHashCompare.TypeDefinitelyHasEquality g ty)
                else
                    // System.Object has only one static Equals method and we always want to suppress it
                    true
            | _ ->
                // filter out self methods of obj type
                isObjTy g minfo.ApparentEnclosingType

        let result =
            not isUnseenDueToBasicObjRules &&
            not minfo.IsInstance = statics &&
            IsMethInfoAccessible amap m ad minfo &&
            not (MethInfoIsUnseen g m ty minfo) &&
            not minfo.IsConstructor &&
            not minfo.IsClassConstructor &&
            not (minfo.LogicalName = ".cctor") &&
            not (minfo.LogicalName = ".ctor") &&
            isApplicableMeth minfo ty &&
            not (suppressedMethNames.Contains minfo.LogicalName)

        result

    let pinfoItems =
        let pinfos =
            match completionTargets with
            | ResolveCompletionTargets.SettablePropertiesAndFields -> pinfos |> List.filter (fun p -> p.HasSetter)
            | _ -> pinfos

        pinfos
        |> List.choose (fun pinfo->
            let pinfoOpt = DecodeFSharpEvent [pinfo] ad g ncenv m
            match pinfoOpt, completionTargets with
            | Some(Item.Event(einfo)), ResolveCompletionTargets.All _ -> if IsStandardEventInfo ncenv.InfoReader m ad einfo then pinfoOpt else None
            | _ -> pinfoOpt)

    // REVIEW: add a name filter here in the common cases?
    let minfos =
        if completionTargets.ResolveAll then
            let minfos = AllMethInfosOfTypeInScope ncenv.InfoReader nenv (None, ad) PreferOverrides m ty
            if isNil minfos then
                []
            else
                let suppressedMethNames = Zset.ofList String.order (pinfoMethNames @ einfoMethNames)

                let minfos =
                    minfos
                    |> List.filter (minfoFilter suppressedMethNames)

                if isNil minfos then
                    []
                else
                    let minfos =
                        let addersAndRemovers =
                            let hashSet = HashSet()
                            for item in pinfoItems do
                                match item with
                                | Item.Event(FSEvent(_, _, addValRef, removeValRef)) ->
                                    hashSet.Add addValRef.LogicalName |> ignore
                                    hashSet.Add removeValRef.LogicalName |> ignore
                                | _ -> ()
                            hashSet

                        if addersAndRemovers.Count = 0 then minfos
                        else minfos |> List.filter (fun minfo -> not (addersAndRemovers.Contains minfo.LogicalName))

#if !NO_EXTENSIONTYPING
                    // Filter out the ones with mangled names from applying static parameters
                    let minfos =
                        let methsWithStaticParams =
                            minfos
                            |> List.filter (fun minfo ->
                                match minfo.ProvidedStaticParameterInfo with
                                | Some (_methBeforeArguments, staticParams) -> staticParams.Length <> 0
                                | _ -> false)
                            |> List.map (fun minfo -> minfo.DisplayName)

                        if methsWithStaticParams.IsEmpty then minfos
                        else minfos |> List.filter (fun minfo ->
                                let nm = minfo.LogicalName
                                not (nm.Contains "," && methsWithStaticParams |> List.exists (fun m -> nm.StartsWithOrdinal(m))))
#endif

                    minfos

        else
            []

    // Partition methods into overload sets
    let rec partitionl (l:MethInfo list) acc =
        match l with
        | [] -> acc
        | h::t ->
            let nm = h.LogicalName
            partitionl t (NameMultiMap.add nm h acc)

    let anonFields =
        if statics then  []
        else
            match tryDestAnonRecdTy g ty with
            | ValueSome (anonInfo, tys) ->
                [ for (i, id) in Array.indexed anonInfo.SortedIds do
                    yield Item.AnonRecdField(anonInfo, tys, i, id.idRange) ]
            | _ -> []

    // Build the results
    ucinfos @
    List.map Item.RecdField rfinfos @
    pinfoItems @
    anonFields @
    List.map Item.ILField finfos @
    List.map Item.Event einfos @
    List.map (ItemOfTy g) nestedTypes @
    List.map Item.MakeMethGroup (NameMap.toList (partitionl minfos Map.empty))


let rec ResolvePartialLongIdentInType (ncenv: NameResolver) nenv isApplicableMeth m ad statics plid ty =
    let g = ncenv.g
    let amap = ncenv.amap
    match plid with
    | [] -> ResolveCompletionsInType ncenv nenv isApplicableMeth m ad statics ty
    | id :: rest ->

      let rfinfos =
          ncenv.InfoReader.GetRecordOrClassFieldsOfType(None, ad, m, ty)
          |> List.filter (fun fref -> fref.Name = id && IsRecdFieldAccessible ncenv.amap m ad fref.RecdFieldRef && fref.RecdField.IsStatic = statics)

      let nestedTypes =
          ty
          |> GetNestedTypesOfType (ad, ncenv, Some id, TypeNameResolutionStaticArgsInfo.Indefinite, false, m)

      // e.g. <val-id>.<recdfield-id>.<more>
      (rfinfos |> List.collect (fun x -> x.FieldType |> ResolvePartialLongIdentInType ncenv nenv isApplicableMeth m ad false rest)) @

<<<<<<< HEAD
      // e.g. <val-id>.<property-id>.<more> 
      let FullTypeOfPinfo(pinfo:PropInfo) = 
          let rty = pinfo.GetPropertyType(amap,m) 
          let rty = 
              if pinfo.IsIndexer then 
                  mkFunTy g (mkRefTupledTy g (pinfo.GetParamTypes(amap, m))) rty
              else rty 
=======
      // e.g. <val-id>.<property-id>.<more>
      let FullTypeOfPinfo(pinfo:PropInfo) =
          let rty = pinfo.GetPropertyType(amap, m)
          let rty = if pinfo.IsIndexer then mkRefTupledTy g (pinfo.GetParamTypes(amap, m)) --> rty else rty
>>>>>>> 1681949f
          rty

      (ty
         |> AllPropInfosOfTypeInScope ncenv.InfoReader nenv (Some id, ad) IgnoreOverrides m
         |> List.filter (fun pinfo -> pinfo.IsStatic = statics && IsPropInfoAccessible g amap m ad pinfo)
         |> List.collect (fun pinfo -> (FullTypeOfPinfo pinfo) |> ResolvePartialLongIdentInType ncenv nenv isApplicableMeth m ad false rest)) @

      (if statics then []
       else
          match TryFindAnonRecdFieldOfType g ty id with
          | Some (Item.AnonRecdField(_anonInfo, tys, i, _)) -> ResolvePartialLongIdentInType ncenv nenv isApplicableMeth m ad false rest tys.[i]
          | _ -> []) @

      // e.g. <val-id>.<event-id>.<more>
      (ncenv.InfoReader.GetEventInfosOfType(Some id, ad, m, ty)
         |> List.collect (PropTypOfEventInfo ncenv.InfoReader m ad >> ResolvePartialLongIdentInType ncenv nenv isApplicableMeth m ad false rest)) @

      // nested types!
      (nestedTypes
         |> List.collect (ResolvePartialLongIdentInType ncenv nenv isApplicableMeth m ad statics rest)) @

      // e.g. <val-id>.<il-field-id>.<more>
      (ncenv.InfoReader.GetILFieldInfosOfType(Some id, ad, m, ty)
         |> List.filter (fun x ->
             not x.IsSpecialName &&
             x.IsStatic = statics &&
             IsILFieldInfoAccessible g amap m ad x)
         |> List.collect (fun x -> x.FieldType(amap, m) |> ResolvePartialLongIdentInType ncenv nenv isApplicableMeth m ad false rest))

let InfosForTyconConstructors (ncenv:NameResolver) m ad (tcref:TyconRef) =
    let g = ncenv.g
    let amap = ncenv.amap
    // Don't show constructors for type abbreviations. See FSharp 1.0 bug 2881
    if tcref.IsTypeAbbrev then
        []
    else
        let ty = FreshenTycon ncenv m tcref
        match ResolveObjectConstructor ncenv (DisplayEnv.Empty g) m ad ty with
        | Result item ->
            match item with
            | Item.FakeInterfaceCtor _ -> []
            | Item.CtorGroup(nm, ctorInfos) ->
                let ctors =
                    ctorInfos
                    |> List.filter (fun minfo ->
                        IsMethInfoAccessible amap m ad minfo &&
                        not (MethInfoIsUnseen g m ty minfo))
                match ctors with
                | [] -> []
                | _ -> [Item.MakeCtorGroup(nm, ctors)]
            | item ->
                [item]
        | Exception _ -> []

/// import.fs creates somewhat fake modules for nested members of types (so that
/// types never contain other types)
let inline notFakeContainerModule (tyconNames:HashSet<_>) nm =
    not (tyconNames.Contains nm)

let getFakeContainerModulesFromTycons (tycons:#seq<Tycon>) =
    let hashSet = HashSet()
    for tycon in tycons do
        if tycon.IsILTycon then
            hashSet.Add tycon.DisplayName |> ignore
    hashSet

let getFakeContainerModulesFromTyconRefs (tyconRefs:#seq<TyconRef>) =
    let hashSet = HashSet()
    for tyconRef in tyconRefs do
        if tyconRef.IsILTycon then
            hashSet.Add tyconRef.DisplayName |> ignore
    hashSet

/// Check is a namespace or module contains something accessible
let rec private EntityRefContainsSomethingAccessible (ncenv: NameResolver) m ad (modref:ModuleOrNamespaceRef) =
    let g = ncenv.g
    let mty = modref.ModuleOrNamespaceType

    // Search the values in the module for an accessible value
    (mty.AllValsAndMembers
     |> Seq.exists (fun v ->
         // This may explore assemblies that are not in the reference set,
         // e.g. for extension members that extend a type not in the reference set.
         // In this case assume it is accessible. The user may later explore this module
         // but will not see the extension members anyway.
         //
         // Note: this is the only use of protectAssemblyExplorationNoReraise.
         // REVIEW: consider changing this to protectAssemblyExploration. We shouldn't need
         // to catch arbitrary exceptions here.
         protectAssemblyExplorationNoReraise  true false
             (fun () ->
                 let vref = mkNestedValRef modref v
                 not vref.IsCompilerGenerated &&
                 not (IsValUnseen ad g m vref) &&
                 (vref.IsExtensionMember || not vref.IsMember)))) ||

    // Search the types in the namespace/module for an accessible tycon
    (mty.AllEntities
     |> QueueList.exists (fun tc ->
          not tc.IsModuleOrNamespace &&
          not (IsTyconUnseen ad g ncenv.amap m (modref.NestedTyconRef tc)))) ||

    // Search the sub-modules of the namespace/module for something accessible
    (mty.ModulesAndNamespacesByDemangledName
     |> NameMap.exists (fun _ submod ->
        let submodref = modref.NestedTyconRef submod
        EntityRefContainsSomethingAccessible ncenv m ad submodref))

let rec ResolvePartialLongIdentInModuleOrNamespace (ncenv: NameResolver) nenv isApplicableMeth m ad (modref:ModuleOrNamespaceRef) plid allowObsolete =
    let g = ncenv.g
    let mty = modref.ModuleOrNamespaceType

    match plid with
    | [] ->
         let tycons =
             mty.TypeDefinitions |> List.filter (fun tcref ->
                 not (tcref.LogicalName.Contains ",") &&
                 not (IsTyconUnseen ad g ncenv.amap m (modref.NestedTyconRef tcref)))

         let accessibleSubModules =
             let moduleOrNamespaces =
                 mty.ModulesAndNamespacesByDemangledName
                 |> NameMap.range

             if isNil moduleOrNamespaces then [] else

             let ilTyconNames = getFakeContainerModulesFromTycons mty.TypesByAccessNames.Values

             moduleOrNamespaces
             |> List.filter (fun x ->
                 let demangledName = x.DemangledModuleOrNamespaceName
                 notFakeContainerModule ilTyconNames demangledName && IsInterestingModuleName demangledName)
             |> List.map modref.NestedTyconRef
             |> List.filter (fun tyref ->
                 not (IsTyconUnseen ad g ncenv.amap m tyref) &&
                 EntityRefContainsSomethingAccessible ncenv m ad tyref)
             |> List.map ItemForModuleOrNamespaceRef

         // Collect up the accessible values in the module, excluding the members
         (mty.AllValsAndMembers
          |> Seq.toList
          |> List.choose (TryMkValRefInModRef modref) // if the assembly load set is incomplete and we get a None value here, then ignore the value
          |> List.filter (fun vref -> not vref.IsMember && not (IsValUnseen ad g m vref))
          |> List.map Item.Value)

         // Collect up the accessible discriminated union cases in the module
       @ (UnionCaseRefsInModuleOrNamespace modref
          |> List.filter (IsUnionCaseUnseen ad g ncenv.amap m >> not)
          |> List.map (fun x -> Item.UnionCase(GeneralizeUnionCaseRef x, false)))

         // Collect up the accessible active patterns in the module
       @ (ActivePatternElemsOfModuleOrNamespace modref
          |> NameMap.range
          |> List.filter (fun apref -> apref.ActivePatternVal |> IsValUnseen ad g m |> not)
          |> List.map Item.ActivePatternCase)


         // Collect up the accessible F# exception declarations in the module
       @ (mty.ExceptionDefinitionsByDemangledName
          |> NameMap.range
          |> List.map modref.NestedTyconRef
          |> List.filter (IsTyconUnseen ad g ncenv.amap m >> not)
          |> List.map Item.ExnCase)

       @ accessibleSubModules

    // Get all the types and .NET constructor groups accessible from here
       @ (tycons
          |> List.map (modref.NestedTyconRef >> ItemOfTyconRef ncenv m) )

       @ (tycons
          |> List.collect (modref.NestedTyconRef >> InfosForTyconConstructors ncenv m ad))

    | id :: rest  ->

        (match mty.ModulesAndNamespacesByDemangledName.TryGetValue id with
         | true, mspec ->
             let nested = modref.NestedTyconRef mspec
             if IsTyconUnseenObsoleteSpec ad g ncenv.amap m nested allowObsolete then [] else
             let allowObsolete = allowObsolete && not (isNil rest)
             ResolvePartialLongIdentInModuleOrNamespace ncenv nenv isApplicableMeth m ad nested rest allowObsolete

         | _ -> [])

      @ (LookupTypeNameInEntityNoArity m id modref.ModuleOrNamespaceType
         |> List.collect (fun tycon ->
<<<<<<< HEAD
             let tcref = modref.NestedTyconRef tycon 
             if not (IsTyconUnseenObsoleteSpec ad g ncenv.amap m tcref allowObsolete) then 
                 let ty = generalizedTyOfTyconRef g tcref 
                 ResolvePartialLongIdentInType ncenv nenv isApplicableMeth m ad true rest ty
             else 
=======
             let tcref = modref.NestedTyconRef tycon
             if not (IsTyconUnseenObsoleteSpec ad g ncenv.amap m tcref allowObsolete) then
                 tcref |> generalizedTyconRef |> ResolvePartialLongIdentInType ncenv nenv isApplicableMeth m ad true rest
             else
>>>>>>> 1681949f
                 []))

/// Try to resolve a long identifier as type.
let TryToResolveLongIdentAsType (ncenv: NameResolver) (nenv: NameResolutionEnv) m (plid: string list) =
    let g = ncenv.g

    match List.tryLast plid with
    | Some id ->
        // Look for values called 'id' that accept the dot-notation
        let ty =
            match nenv.eUnqualifiedItems.TryGetValue id with
               // v.lookup : member of a value
            | true, v ->
                match v with
                | Item.Value x ->
                    let ty = x.Type
                    let ty = if x.BaseOrThisInfo = CtorThisVal && isRefCellTy g ty then destRefCellTy g ty else ty
                    Some ty
                | _ -> None
            | _ -> None

        match ty with
        | Some _ -> ty
        | _ ->
            // type.lookup : lookup a static something in a type
            LookupTypeNameInEnvNoArity OpenQualified id nenv
            |> List.tryHead
            |> Option.map (fun tcref ->
                let tcref = ResolveNestedTypeThroughAbbreviation ncenv tcref m
                FreshenTycon ncenv m tcref)
    | _ -> None

/// allowObsolete - specifies whether we should return obsolete types & modules
///   as (no other obsolete items are returned)
let rec ResolvePartialLongIdentPrim (ncenv: NameResolver) (nenv: NameResolutionEnv) isApplicableMeth fullyQualified m ad plid allowObsolete : Item list =
    let g = ncenv.g

    match plid with
    |  id :: plid when id = "global" -> // this is deliberately not the mangled name

       ResolvePartialLongIdentPrim ncenv nenv isApplicableMeth FullyQualified m ad plid allowObsolete

    |  [] ->


       /// Include all the entries in the eUnqualifiedItems table.
       let unqualifiedItems =
           match fullyQualified with
           | FullyQualified -> []
           | OpenQualified ->
               nenv.eUnqualifiedItems.Values
               |> List.filter (function
                   | Item.UnqualifiedType _ -> false
                   | Item.Value v -> not v.IsMember
                   | _ -> true)
               |> List.filter (ItemIsUnseen ad g ncenv.amap m >> not)

       let activePatternItems =
           match fullyQualified with
           | FullyQualified -> []
           | OpenQualified ->
               nenv.ePatItems
               |> NameMap.range
               |> List.filter (function Item.ActivePatternCase _v -> true | _ -> false)

       let moduleAndNamespaceItems =
           let moduleOrNamespaceRefs =
               nenv.ModulesAndNamespaces fullyQualified
               |> NameMultiMap.range

           if isNil moduleOrNamespaceRefs then [] else
           let ilTyconNames = getFakeContainerModulesFromTyconRefs (nenv.TyconsByAccessNames(fullyQualified).Values)

           moduleOrNamespaceRefs
           |> List.filter (fun modref ->
               let demangledName = modref.DemangledModuleOrNamespaceName
               IsInterestingModuleName demangledName && notFakeContainerModule ilTyconNames demangledName &&
               EntityRefContainsSomethingAccessible ncenv m ad modref &&
               not (IsTyconUnseen ad g ncenv.amap m modref))
           |> List.map ItemForModuleOrNamespaceRef

       let tycons =
           nenv.TyconsByDemangledNameAndArity(fullyQualified).Values
           |> List.filter (fun tcref ->
               not (tcref.LogicalName.Contains ",") &&
               not tcref.IsExceptionDecl &&
               not (IsTyconUnseen ad g ncenv.amap m tcref))
           |> List.map (ItemOfTyconRef ncenv m)

       // Get all the constructors accessible from here
       let constructors =
           nenv.TyconsByDemangledNameAndArity(fullyQualified).Values
           |> List.filter (IsTyconUnseen ad g ncenv.amap m >> not)
           |> List.collect (InfosForTyconConstructors ncenv m ad)

       unqualifiedItems @ activePatternItems @ moduleAndNamespaceItems @ tycons @ constructors

    | id :: rest ->

        // Look in the namespaces 'id'
        let namespaces =
            PartialResolveLongIndentAsModuleOrNamespaceThen nenv [id] (fun modref ->
              let allowObsolete = rest <> [] && allowObsolete
              if EntityRefContainsSomethingAccessible ncenv m ad modref then
                ResolvePartialLongIdentInModuleOrNamespace ncenv nenv isApplicableMeth m ad modref rest allowObsolete
              else
                [])
        // Look for values called 'id' that accept the dot-notation
        let values, isItemVal =
            (match nenv.eUnqualifiedItems.TryGetValue id with
               // v.lookup : member of a value
             | true, v ->
                 match v with
                 | Item.Value x ->
                     let ty = x.Type
                     let ty = if x.BaseOrThisInfo = CtorThisVal && isRefCellTy g ty then destRefCellTy g ty else ty
                     (ResolvePartialLongIdentInType ncenv nenv isApplicableMeth m ad false rest ty), true
                 | _ -> [], false
             | _ -> [], false)

        let staticSometingInType =
            [ if not isItemVal then
                // type.lookup : lookup a static something in a type
                for tcref in LookupTypeNameInEnvNoArity OpenQualified id nenv do
                    let tcref = ResolveNestedTypeThroughAbbreviation ncenv tcref m
                    let ty = FreshenTycon ncenv m tcref
                    yield! ResolvePartialLongIdentInType ncenv nenv isApplicableMeth m ad true rest ty ]

        namespaces @ values @ staticSometingInType

/// Resolve a (possibly incomplete) long identifier to a set of possible resolutions.
let ResolvePartialLongIdent ncenv nenv isApplicableMeth m ad plid allowObsolete =
    ResolvePartialLongIdentPrim ncenv nenv (ResolveCompletionTargets.All isApplicableMeth) OpenQualified m ad plid allowObsolete

// REVIEW: has much in common with ResolvePartialLongIdentInModuleOrNamespace - probably they should be united
let rec ResolvePartialLongIdentInModuleOrNamespaceForRecordFields (ncenv: NameResolver) nenv m ad (modref:ModuleOrNamespaceRef) plid allowObsolete =
    let g = ncenv.g
    let mty = modref.ModuleOrNamespaceType

    match plid with
    | [] ->
       // get record type constructors
       let tycons =
           mty.TypeDefinitions
           |> List.filter (fun tcref ->
               not (tcref.LogicalName.Contains ",") &&
               tcref.IsRecordTycon &&
               not (IsTyconUnseen ad g ncenv.amap m (modref.NestedTyconRef tcref)))


       let accessibleSubModules =
           let moduleOrNamespaces =
               mty.ModulesAndNamespacesByDemangledName
               |> NameMap.range

           if isNil moduleOrNamespaces then [] else

           let ilTyconNames = getFakeContainerModulesFromTycons mty.TypesByAccessNames.Values

           moduleOrNamespaces
           |> List.filter (fun x ->
                 let demangledName = x.DemangledModuleOrNamespaceName
                 notFakeContainerModule ilTyconNames demangledName && IsInterestingModuleName demangledName)
           |> List.map modref.NestedTyconRef
           |> List.filter (fun tcref ->
               not (IsTyconUnseen ad g ncenv.amap m tcref) &&
               EntityRefContainsSomethingAccessible ncenv m ad tcref)
           |> List.map ItemForModuleOrNamespaceRef

       accessibleSubModules

       // Collect all accessible record types
       @ (tycons |> List.map (modref.NestedTyconRef >> ItemOfTyconRef ncenv m) )
       @ [ // accessible record fields
            for tycon in tycons do
                let nested = modref.NestedTyconRef tycon
                if IsEntityAccessible ncenv.amap m ad nested then
                    let ttype = FreshenTycon ncenv m nested
                    yield!
                        ncenv.InfoReader.GetRecordOrClassFieldsOfType(None, ad, m, ttype)
                        |> List.map Item.RecdField
         ]

    | id :: rest  ->
        (match mty.ModulesAndNamespacesByDemangledName.TryGetValue id with
         | true, mspec ->
             let nested = modref.NestedTyconRef mspec
             if IsTyconUnseenObsoleteSpec ad g ncenv.amap m nested allowObsolete then [] else
             let allowObsolete = allowObsolete && not (isNil rest)
             ResolvePartialLongIdentInModuleOrNamespaceForRecordFields ncenv nenv m ad nested rest allowObsolete
         | _ -> [])
        @ (
            match rest with
            | [] ->
                // get all fields from the type named 'id' located in current modref
                let tycons = LookupTypeNameInEntityNoArity m id modref.ModuleOrNamespaceType
                tycons
                |> List.filter (fun tc -> tc.IsRecordTycon)
                |> List.collect (fun tycon ->
                    let tcref = modref.NestedTyconRef tycon
                    let ttype = FreshenTycon ncenv m tcref
                    ncenv.InfoReader.GetRecordOrClassFieldsOfType(None, ad, m, ttype))
                |> List.map Item.RecdField
            | _ -> []
        )

/// allowObsolete - specifies whether we should return obsolete types & modules
///   as (no other obsolete items are returned)
let rec ResolvePartialLongIdentToClassOrRecdFields (ncenv: NameResolver) (nenv: NameResolutionEnv) m ad plid (allowObsolete : bool) =
    ResolvePartialLongIdentToClassOrRecdFieldsImpl ncenv nenv OpenQualified m ad plid allowObsolete

and ResolvePartialLongIdentToClassOrRecdFieldsImpl (ncenv: NameResolver) (nenv: NameResolutionEnv) fullyQualified m ad plid allowObsolete =
    let g = ncenv.g

    match  plid with
    |  id :: plid when id = "global" -> // this is deliberately not the mangled name
       // dive deeper
       ResolvePartialLongIdentToClassOrRecdFieldsImpl ncenv nenv FullyQualified m ad plid allowObsolete
    |  [] ->

        // empty plid - return namespaces\modules\record types\accessible fields


       let mods =
           let moduleOrNamespaceRefs =
               nenv.ModulesAndNamespaces fullyQualified
               |> NameMultiMap.range

           if isNil moduleOrNamespaceRefs then [] else

           let ilTyconNames = getFakeContainerModulesFromTyconRefs (nenv.TyconsByAccessNames(fullyQualified).Values)

           moduleOrNamespaceRefs
           |> List.filter (fun modref ->
               let demangledName = modref.DemangledModuleOrNamespaceName
               IsInterestingModuleName demangledName && notFakeContainerModule ilTyconNames demangledName &&
               EntityRefContainsSomethingAccessible ncenv m ad modref &&
               not (IsTyconUnseen ad g ncenv.amap m modref))
           |> List.map ItemForModuleOrNamespaceRef

       let recdTyCons =
           nenv.TyconsByDemangledNameAndArity(fullyQualified).Values
           |> List.filter (fun tcref ->
               not (tcref.LogicalName.Contains ",") &&
               tcref.IsRecordTycon &&
               not (IsTyconUnseen ad g ncenv.amap m tcref))
           |> List.map (ItemOfTyconRef ncenv m)

       let recdFields =
           nenv.eFieldLabels
           |> Seq.collect (fun (KeyValue(_, v)) -> v)
<<<<<<< HEAD
           |> Seq.map (fun fref -> 
                let typeInsts = fref.TyconRef.TyparsNoRange |> List.map mkTyparTy
=======
           |> Seq.map (fun fref ->
                let typeInsts = fref.TyconRef.TyparsNoRange |> List.map (fun tyar -> tyar.AsType)
>>>>>>> 1681949f
                Item.RecdField(RecdFieldInfo(typeInsts, fref)))
           |> List.ofSeq

       mods @ recdTyCons @ recdFields

    | id::rest ->
        // Get results
        let modsOrNs =
            PartialResolveLongIndentAsModuleOrNamespaceThen nenv [id] (fun modref ->
              let allowObsolete = rest <> [] && allowObsolete
              if EntityRefContainsSomethingAccessible ncenv m ad modref then
                ResolvePartialLongIdentInModuleOrNamespaceForRecordFields ncenv nenv m ad modref rest allowObsolete
              else
                [])
        let qualifiedFields =
            match rest with
            | [] ->
                // get record types accessible in given nenv
                let tycons = LookupTypeNameInEnvNoArity OpenQualified id nenv
                tycons
                |> List.collect (fun tcref ->
                    let ttype = FreshenTycon ncenv m tcref
                    ncenv.InfoReader.GetRecordOrClassFieldsOfType(None, ad, m, ttype))
                |> List.map Item.RecdField
            | _-> []
        modsOrNs @ qualifiedFields

let ResolveCompletionsInTypeForItem (ncenv: NameResolver) nenv m ad statics ty (item: Item) : seq<Item> =
    seq {
        let g = ncenv.g
        let amap = ncenv.amap

        match item with
        | Item.RecdField _ ->
            yield!
                ncenv.InfoReader.GetRecordOrClassFieldsOfType(None, ad, m, ty)
                |> List.filter (fun rfref -> rfref.IsStatic = statics  &&  IsFieldInfoAccessible ad rfref)
                |> List.map Item.RecdField
        | Item.UnionCase _ ->
            if statics then
                match tryAppTy g ty with
                | ValueSome(tc, tinst) ->
                    yield!
                        tc.UnionCasesAsRefList
                        |> List.filter (IsUnionCaseUnseen ad g ncenv.amap m >> not)
                        |> List.map (fun ucref -> Item.UnionCase(UnionCaseInfo(tinst, ucref), false))
                | _ -> ()
        | Item.Event _ ->
            yield!
                ncenv.InfoReader.GetEventInfosOfType(None, ad, m, ty)
                |> List.filter (fun x ->
                    IsStandardEventInfo ncenv.InfoReader m ad x &&
                    x.IsStatic = statics)
                |> List.map Item.Event
        | Item.ILField _ ->
            yield!
                ncenv.InfoReader.GetILFieldInfosOfType(None, ad, m, ty)
                |> List.filter (fun x ->
                    not x.IsSpecialName &&
                    x.IsStatic = statics &&
                    IsILFieldInfoAccessible g amap m ad x)
                |> List.map Item.ILField
        | Item.Types _ ->
            if statics then
                yield! ty |> GetNestedTypesOfType (ad, ncenv, None, TypeNameResolutionStaticArgsInfo.Indefinite, false, m) |> List.map (ItemOfTy g)
        | _ ->
            if not statics then
                match tryDestAnonRecdTy g ty with
                | ValueSome (anonInfo, tys) ->
                    for (i, id) in Array.indexed anonInfo.SortedIds do
                        yield Item.AnonRecdField(anonInfo, tys, i, id.idRange)
                | _ -> ()

            let pinfosIncludingUnseen =
                AllPropInfosOfTypeInScope ncenv.InfoReader nenv (None, ad) PreferOverrides m ty
                |> List.filter (fun x ->
                    x.IsStatic = statics &&
                    IsPropInfoAccessible g amap m ad x)

            // Exclude get_ and set_ methods accessed by properties
            let pinfoMethNames =
              (pinfosIncludingUnseen
               |> List.filter (fun pinfo -> pinfo.HasGetter)
               |> List.map (fun pinfo -> pinfo.GetterMethod.LogicalName))
              @
              (pinfosIncludingUnseen
               |> List.filter (fun pinfo -> pinfo.HasSetter)
               |> List.map (fun pinfo -> pinfo.SetterMethod.LogicalName))

            let einfoMethNames =
                let einfos =
                    ncenv.InfoReader.GetEventInfosOfType(None, ad, m, ty)
                    |> List.filter (fun x ->
                        IsStandardEventInfo ncenv.InfoReader m ad x &&
                        x.IsStatic = statics)

                [ for einfo in einfos do
                    let delegateType = einfo.GetDelegateType(amap, m)
                    let (SigOfFunctionForDelegate(invokeMethInfo, _, _, _)) = GetSigOfFunctionForDelegate ncenv.InfoReader delegateType m ad
                    // Only events with void return types are suppressed in intellisense.
                    if slotSigHasVoidReturnTy (invokeMethInfo.GetSlotSig(amap, m)) then
                      yield einfo.AddMethod.DisplayName
                      yield einfo.RemoveMethod.DisplayName ]


            let pinfos =
                pinfosIncludingUnseen
                |> List.filter (fun x -> not (PropInfoIsUnseen m x))

            let minfoFilter (suppressedMethNames:Zset<_>) (minfo: MethInfo) =
                // Only show the Finalize, MemberwiseClose etc. methods on System.Object for values whose static type really is
                // System.Object. Few of these are typically used from F#.
                //
                // Don't show GetHashCode or Equals for F# types that admit equality as an abnormal operation
                let isUnseenDueToBasicObjRules =
                    not (isObjTy g ty) &&
                    not minfo.IsExtensionMember &&
                    match minfo.LogicalName with
                    | "GetType"  -> false
                    | "GetHashCode"  -> isObjTy g minfo.ApparentEnclosingType && not (AugmentWithHashCompare.TypeDefinitelyHasEquality g ty)
                    | "ToString" -> false
                    | "Equals" ->
                        if not (isObjTy g minfo.ApparentEnclosingType) then
                            // declaring type is not System.Object - show it
                            false
                        elif minfo.IsInstance then
                            // System.Object has only one instance Equals method and we want to suppress it unless Augment.TypeDefinitelyHasEquality is true
                            not (AugmentWithHashCompare.TypeDefinitelyHasEquality g ty)
                        else
                            // System.Object has only one static Equals method and we always want to suppress it
                            true
                    | _ ->
                        // filter out self methods of obj type
                        isObjTy g minfo.ApparentEnclosingType
                let result =
                    not isUnseenDueToBasicObjRules &&
                    not minfo.IsInstance = statics &&
                    IsMethInfoAccessible amap m ad minfo &&
                    not (MethInfoIsUnseen g m ty minfo) &&
                    not minfo.IsConstructor &&
                    not minfo.IsClassConstructor &&
                    not (minfo.LogicalName = ".cctor") &&
                    not (minfo.LogicalName = ".ctor") &&
                    not (suppressedMethNames.Contains minfo.LogicalName)
                result

            let pinfoItems =
                pinfos
                |> List.choose (fun pinfo->
                    let pinfoOpt = DecodeFSharpEvent [pinfo] ad g ncenv m
                    match pinfoOpt with
                    | Some(Item.Event einfo) -> if IsStandardEventInfo ncenv.InfoReader m ad einfo then pinfoOpt else None
                    | _ -> pinfoOpt)

            yield! pinfoItems

            match item with
            | Item.MethodGroup _ ->
                // REVIEW: add a name filter here in the common cases?
                let minfos =
                    let minfos = AllMethInfosOfTypeInScope ncenv.InfoReader nenv (None, ad) PreferOverrides m ty
                    if isNil minfos then [] else

                    let suppressedMethNames = Zset.ofList String.order (pinfoMethNames @ einfoMethNames)
                    let minfos =
                        minfos
                        |> List.filter (minfoFilter suppressedMethNames)

                    if isNil minfos then
                        []
                    else
                        let minfos =
                            let addersAndRemovers =
                                let hashSet = HashSet()
                                for item in pinfoItems do
                                    match item with
                                    | Item.Event(FSEvent(_, _, addValRef, removeValRef)) ->
                                        hashSet.Add addValRef.LogicalName |> ignore
                                        hashSet.Add removeValRef.LogicalName |> ignore
                                    | _ -> ()
                                hashSet

                            if addersAndRemovers.Count = 0 then minfos
                            else minfos |> List.filter (fun minfo -> not (addersAndRemovers.Contains minfo.LogicalName))

        #if !NO_EXTENSIONTYPING
                        // Filter out the ones with mangled names from applying static parameters
                        let minfos =
                            let methsWithStaticParams =
                                minfos
                                |> List.filter (fun minfo ->
                                    match minfo.ProvidedStaticParameterInfo with
                                    | Some (_methBeforeArguments, staticParams) -> staticParams.Length <> 0
                                    | _ -> false)
                                |> List.map (fun minfo -> minfo.DisplayName)

                            if methsWithStaticParams.IsEmpty then minfos
                            else minfos |> List.filter (fun minfo ->
                                    let nm = minfo.LogicalName
                                    not (nm.Contains "," && methsWithStaticParams |> List.exists (fun m -> nm.StartsWithOrdinal(m))))
        #endif

                        minfos

                // Partition methods into overload sets
                let rec partitionl (l:MethInfo list) acc =
                    match l with
                    | [] -> acc
                    | h::t ->
                        let nm = h.LogicalName
                        partitionl t (NameMultiMap.add nm h acc)

                yield! List.map Item.MakeMethGroup (NameMap.toList (partitionl minfos Map.empty))
            | _ -> ()
    }

let rec ResolvePartialLongIdentInTypeForItem (ncenv: NameResolver) nenv m ad statics plid (item: Item) ty =
    seq {
        let g = ncenv.g
        let amap = ncenv.amap

        match plid with
        | [] -> yield! ResolveCompletionsInTypeForItem ncenv nenv m ad statics ty item
        | id :: rest ->

          let rfinfos =
              ncenv.InfoReader.GetRecordOrClassFieldsOfType(None, ad, m, ty)
              |> List.filter (fun fref -> fref.Name = id && IsRecdFieldAccessible ncenv.amap m ad fref.RecdFieldRef && fref.RecdField.IsStatic = statics)

          let nestedTypes = ty |> GetNestedTypesOfType (ad, ncenv, Some id, TypeNameResolutionStaticArgsInfo.Indefinite, false, m)

          // e.g. <val-id>.<recdfield-id>.<more>
          for rfinfo in rfinfos do
              yield! ResolvePartialLongIdentInTypeForItem ncenv nenv m ad false rest item rfinfo.FieldType
<<<<<<< HEAD
    
          // e.g. <val-id>.<property-id>.<more> 
          let fullTypeOfPinfo (pinfo: PropInfo) = 
              let rty = pinfo.GetPropertyType(amap,m) 
              let rty = 
                  if pinfo.IsIndexer then 
                      mkFunTy g (mkRefTupledTy g (pinfo.GetParamTypes(amap, m))) rty
                  else
                      rty 
              rty      
          
=======

          // e.g. <val-id>.<property-id>.<more>
          let fullTypeOfPinfo (pinfo: PropInfo) =
              let rty = pinfo.GetPropertyType(amap, m)
              let rty = if pinfo.IsIndexer then mkRefTupledTy g (pinfo.GetParamTypes(amap, m)) --> rty else  rty
              rty

>>>>>>> 1681949f
          let pinfos =
              ty
              |> AllPropInfosOfTypeInScope ncenv.InfoReader nenv (Some id, ad) IgnoreOverrides m
              |> List.filter (fun pinfo -> pinfo.IsStatic = statics && IsPropInfoAccessible g amap m ad pinfo)

          for pinfo in pinfos do
              yield! (fullTypeOfPinfo pinfo) |> ResolvePartialLongIdentInTypeForItem ncenv nenv m ad false rest item

          match TryFindAnonRecdFieldOfType g ty id with
          | Some (Item.AnonRecdField(_anonInfo, tys, i, _)) ->
              let tyinfo = tys.[i]
              yield! ResolvePartialLongIdentInTypeForItem ncenv nenv m ad false rest item tyinfo
          | _ -> ()

          // e.g. <val-id>.<event-id>.<more>
          for einfo in ncenv.InfoReader.GetEventInfosOfType(Some id, ad, m, ty) do
              let tyinfo = PropTypOfEventInfo ncenv.InfoReader m ad einfo
              yield! ResolvePartialLongIdentInTypeForItem ncenv nenv m ad false rest item tyinfo

          // nested types!
          for ty in nestedTypes do
              yield! ResolvePartialLongIdentInTypeForItem ncenv nenv m ad statics rest item ty

          // e.g. <val-id>.<il-field-id>.<more>
          for finfo in ncenv.InfoReader.GetILFieldInfosOfType(Some id, ad, m, ty) do
              if not finfo.IsSpecialName && finfo.IsStatic = statics && IsILFieldInfoAccessible g amap m ad finfo then
                  yield! finfo.FieldType(amap, m) |> ResolvePartialLongIdentInTypeForItem ncenv nenv m ad false rest item
    }

let rec ResolvePartialLongIdentInModuleOrNamespaceForItem (ncenv: NameResolver) nenv m ad (modref: ModuleOrNamespaceRef) plid (item: Item) =
    let g = ncenv.g
    let mty = modref.ModuleOrNamespaceType

    seq {
        match plid with
        | [] ->
             match item with
             | Item.Value _ ->
                  // Collect up the accessible values in the module, excluding the members
                  yield!
                      mty.AllValsAndMembers
                      |> Seq.toList
                      |> List.choose (TryMkValRefInModRef modref) // if the assembly load set is incomplete and we get a None value here, then ignore the value
                      |> List.filter (fun vref -> not vref.IsMember && not (IsValUnseen ad g m vref))
                      |> List.map Item.Value
             | Item.UnionCase _ ->
             // Collect up the accessible discriminated union cases in the module
                  yield!
                      UnionCaseRefsInModuleOrNamespace modref
                      |> List.filter (IsUnionCaseUnseen ad g ncenv.amap m >> not)
                      |> List.map (fun x -> Item.UnionCase(GeneralizeUnionCaseRef x,  false))
             | Item.ActivePatternCase _ ->
             // Collect up the accessible active patterns in the module
                 yield!
                      ActivePatternElemsOfModuleOrNamespace modref
                      |> NameMap.range
                      |> List.filter (fun apref -> apref.ActivePatternVal |> IsValUnseen ad g m |> not)
                      |> List.map Item.ActivePatternCase
             | Item.ExnCase _ ->
             // Collect up the accessible F# exception declarations in the module
                 yield!
                     mty.ExceptionDefinitionsByDemangledName
                     |> NameMap.range
                     |> List.map modref.NestedTyconRef
                     |> List.filter (IsTyconUnseen ad g ncenv.amap m >> not)
                     |> List.map Item.ExnCase
             | _ ->
                 // Collect up the accessible sub-modules. We must yield them even though `item` is not a module or namespace,
                 // otherwise we would not resolve long idents which have modules and namespaces in the middle (i.e. all long idents)

                 let moduleOrNamespaces =
                     mty.ModulesAndNamespacesByDemangledName
                     |> NameMap.range

                 if not (isNil moduleOrNamespaces) then
                     let ilTyconNames = getFakeContainerModulesFromTycons mty.TypesByAccessNames.Values

                     yield!
                         moduleOrNamespaces
                         |> List.filter (fun x ->
                               let demangledName = x.DemangledModuleOrNamespaceName
                               notFakeContainerModule ilTyconNames demangledName && IsInterestingModuleName demangledName)
                         |> List.map modref.NestedTyconRef
                         |> List.filter (fun tcref ->
                             not (IsTyconUnseen ad g ncenv.amap m tcref) &&
                             EntityRefContainsSomethingAccessible ncenv m ad tcref)
                         |> List.map ItemForModuleOrNamespaceRef

                 let tycons =
                     mty.TypeDefinitions
                     |> List.filter (fun tcref ->
                         not (tcref.LogicalName.Contains ",") &&
                         not (IsTyconUnseen ad g ncenv.amap m (modref.NestedTyconRef tcref)))

                 // Get all the types and .NET constructor groups accessible from here
                 let nestedTycons = tycons |> List.map modref.NestedTyconRef
                 yield! nestedTycons |> List.map (ItemOfTyconRef ncenv m)
                 yield! nestedTycons |> List.collect (InfosForTyconConstructors ncenv m ad)

        | id :: rest  ->

            match mty.ModulesAndNamespacesByDemangledName.TryGetValue id with
            | true, mspec ->
                let nested = modref.NestedTyconRef mspec
                if not (IsTyconUnseenObsoleteSpec ad g ncenv.amap m nested true) then
                    yield! ResolvePartialLongIdentInModuleOrNamespaceForItem ncenv nenv m ad nested rest item
            | _ -> ()

            for tycon in LookupTypeNameInEntityNoArity m id modref.ModuleOrNamespaceType do
<<<<<<< HEAD
                 let tcref = modref.NestedTyconRef tycon 
                 if not (IsTyconUnseenObsoleteSpec ad g ncenv.amap m tcref true) then 
                     let ty = tcref |> generalizedTyOfTyconRef g
                     yield! ResolvePartialLongIdentInTypeForItem ncenv nenv m ad true rest item ty
=======
                 let tcref = modref.NestedTyconRef tycon
                 if not (IsTyconUnseenObsoleteSpec ad g ncenv.amap m tcref true) then
                     yield! tcref |> generalizedTyconRef |> ResolvePartialLongIdentInTypeForItem ncenv nenv m ad true rest item
>>>>>>> 1681949f
    }

let rec PartialResolveLookupInModuleOrNamespaceAsModuleOrNamespaceThenLazy f plid (modref: ModuleOrNamespaceRef) =
    let mty = modref.ModuleOrNamespaceType
    match plid with
    | [] -> f modref
    | id :: rest ->
        match mty.ModulesAndNamespacesByDemangledName.TryGetValue id with
        | true, mty ->
            PartialResolveLookupInModuleOrNamespaceAsModuleOrNamespaceThenLazy f rest (modref.NestedTyconRef mty)
        | _ -> Seq.empty

let PartialResolveLongIndentAsModuleOrNamespaceThenLazy (nenv:NameResolutionEnv) plid f =
    seq {
        match plid with
        | id :: rest ->
            match nenv.eModulesAndNamespaces.TryGetValue id with
            | true, modrefs ->
                for modref in modrefs do
                    yield! PartialResolveLookupInModuleOrNamespaceAsModuleOrNamespaceThenLazy f rest modref
            | _ -> ()
        | [] -> ()
    }

let rec GetCompletionForItem (ncenv: NameResolver) (nenv: NameResolutionEnv) m ad plid (item: Item) : seq<Item> =
    seq {
        let g = ncenv.g

        match plid with
        |  "global" :: plid -> // this is deliberately not the mangled name

           yield! GetCompletionForItem ncenv nenv m ad plid item

        |  [] ->

           /// Include all the entries in the eUnqualifiedItems table.
           for uitem in nenv.eUnqualifiedItems.Values do
               match uitem with
               | Item.UnqualifiedType _ -> ()
               | _ when not (ItemIsUnseen ad g ncenv.amap m uitem) ->
                   yield uitem
               | _ -> ()

           match item with
           | Item.ModuleOrNamespaces _ ->
               let moduleOrNamespaceRefs =
                   nenv.ModulesAndNamespaces OpenQualified
                   |> NameMultiMap.range

               if not (isNil moduleOrNamespaceRefs) then
                   let ilTyconNames = getFakeContainerModulesFromTyconRefs (nenv.TyconsByAccessNames(OpenQualified).Values)

                   for ns in moduleOrNamespaceRefs do
                       let demangledName = ns.DemangledModuleOrNamespaceName
                       if IsInterestingModuleName demangledName && notFakeContainerModule ilTyconNames demangledName
                          && EntityRefContainsSomethingAccessible ncenv m ad ns
                          && not (IsTyconUnseen ad g ncenv.amap m ns)
                       then yield ItemForModuleOrNamespaceRef ns

           | Item.Types _ ->
               for tcref in nenv.TyconsByDemangledNameAndArity(OpenQualified).Values do
                   if not tcref.IsExceptionDecl
                      && not (tcref.LogicalName.Contains ",")
                      && not (IsTyconUnseen ad g ncenv.amap m tcref)
                   then yield ItemOfTyconRef ncenv m tcref

           | Item.ActivePatternCase _ ->
               for pitem in NameMap.range nenv.ePatItems do
                   match pitem with
                   | Item.ActivePatternCase _ ->
                       yield pitem
                   | _ -> ()

           | Item.DelegateCtor _
           | Item.FakeInterfaceCtor _
           | Item.CtorGroup _
           | Item.UnqualifiedType _ ->
               for tcref in nenv.TyconsByDemangledNameAndArity(OpenQualified).Values do
                   if not (IsTyconUnseen ad g ncenv.amap m tcref)
                   then yield! InfosForTyconConstructors ncenv m ad tcref

           | _ -> ()

        | id :: rest ->

            // Look in the namespaces 'id'
            yield!
                PartialResolveLongIndentAsModuleOrNamespaceThenLazy nenv [id] (fun modref ->
                    if EntityRefContainsSomethingAccessible ncenv m ad modref then
                        ResolvePartialLongIdentInModuleOrNamespaceForItem ncenv nenv m ad modref rest item
                    else Seq.empty)

            // Look for values called 'id' that accept the dot-notation
            match nenv.eUnqualifiedItems.TryGetValue id with
            | true, Item.Value x ->
                let ty = x.Type
                let ty = if x.BaseOrThisInfo = CtorThisVal && isRefCellTy g ty then destRefCellTy g ty else ty
                yield! ResolvePartialLongIdentInTypeForItem ncenv nenv m ad false rest item ty
            | _ ->
                // type.lookup : lookup a static something in a type
                for tcref in LookupTypeNameInEnvNoArity OpenQualified id nenv do
                    let tcref = ResolveNestedTypeThroughAbbreviation ncenv tcref m
                    let ty = FreshenTycon ncenv m tcref
                    yield! ResolvePartialLongIdentInTypeForItem ncenv nenv m ad true rest item ty
    }

let IsItemResolvable (ncenv: NameResolver) (nenv: NameResolutionEnv) m ad plid (item: Item) : bool =
    protectAssemblyExploration false (fun () ->
        GetCompletionForItem ncenv nenv m ad plid item
        |> Seq.exists (ItemsAreEffectivelyEqual ncenv.g item)
    )

let GetVisibleNamespacesAndModulesAtPoint (ncenv: NameResolver) (nenv: NameResolutionEnv) m ad =
    protectAssemblyExploration [] (fun () ->
        let items =
            nenv.ModulesAndNamespaces FullyQualifiedFlag.OpenQualified
            |> NameMultiMap.range

        if isNil items then [] else

        let ilTyconNames = getFakeContainerModulesFromTyconRefs (nenv.TyconsByAccessNames(FullyQualifiedFlag.OpenQualified).Values)

        items
        |> List.filter (fun x ->
             let demangledName = x.DemangledModuleOrNamespaceName
             IsInterestingModuleName demangledName && notFakeContainerModule ilTyconNames demangledName
             && EntityRefContainsSomethingAccessible ncenv m ad  x
             && not (IsTyconUnseen ad ncenv.g ncenv.amap m x))
    )<|MERGE_RESOLUTION|>--- conflicted
+++ resolved
@@ -114,15 +114,9 @@
 /// Detect a use of a nominal type, including type abbreviations.
 ///
 /// When reporting symbols, we care about abbreviations, e.g. 'int' and 'int32' count as two separate symbols
-<<<<<<< HEAD
 let (|AbbrevOrAppTy|_|) (ty: TType) = 
     match stripTyparEqns ty with 
     | TType_app (tcref, _, _) -> Some tcref
-=======
-let (|AbbrevOrAppTy|_|) (ty: TType) =
-    match stripTyparEqns ty with
-    | TType_app (tcref, _) -> Some tcref
->>>>>>> 1681949f
     | _ -> None
 
 [<NoEquality; NoComparison; RequireQualifiedAccess>]
@@ -432,13 +426,8 @@
     // Type must be non-generic and have 'Extension' attribute
     if isNil(tcrefOfStaticClass.Typars(m)) && TyconRefHasAttribute g m g.attrib_ExtensionAttribute tcrefOfStaticClass then
         let pri = NextExtensionMethodPriority()
-<<<<<<< HEAD
         let ty = generalizedTyOfTyconRef g tcrefOfStaticClass
         
-=======
-        let ty = generalizedTyconRef tcrefOfStaticClass
-
->>>>>>> 1681949f
         // Get the 'plain' methods, not interpreted as extension methods
         let minfos = GetImmediateIntrinsicMethInfosOfType (None, AccessorDomain.AccessibleFromSomeFSharpCode) g amap m ty
         [ for minfo in minfos do
@@ -590,16 +579,9 @@
             ||> List.foldBack (fun (j, nm) acc -> acc.Add(nm, Item.ActivePatternResult(apinfo, ty, j, m))) }
 
 /// Generalize a union case, from Cons --> List<T>.Cons
-<<<<<<< HEAD
 let GeneralizeUnionCaseRef (ucref:UnionCaseRef) = 
     UnionCaseInfo (generalTyconRefInst ucref.TyconRef, ucref)
     
-=======
-let GeneralizeUnionCaseRef (ucref:UnionCaseRef) =
-    UnionCaseInfo (fst (generalizeTyconRef ucref.TyconRef), ucref)
-
-
->>>>>>> 1681949f
 /// Add type definitions to the sub-table of the environment indexed by name and arity
 let AddTyconsByDemangledNameAndArity (bulkAddMode: BulkAdd) (tcrefs: TyconRef[]) (tab: LayeredMap<NameArityPair, TyconRef>) =
     if tcrefs.Length = 0 then tab else
@@ -681,19 +663,11 @@
             // This may explore into an unreferenced assembly if the name
             // is a type abbreviation. If it does, assume the name does not
             // have a constructor.
-<<<<<<< HEAD
             let mayHaveConstruction = 
                 protectAssemblyExploration 
                     false 
                     (fun () -> 
                         let ty = generalizedTyOfTyconRef g tcref
-=======
-            let mayHaveConstruction =
-                protectAssemblyExploration
-                    false
-                    (fun () ->
-                        let ty = generalizedTyconRef tcref
->>>>>>> 1681949f
                         isClassTy g ty || isStructTy g ty)
 
             if mayHaveConstruction then
@@ -1156,11 +1130,7 @@
             //if staticResInfo.NumStaticArgs > 0 then
             //    error(Error(FSComp.SR.etNestedProvidedTypesDoNotTakeStaticArgumentsOrGenericParameters(), m))
             []
-<<<<<<< HEAD
         | Tainted.NonNull nestedSty -> 
-=======
-        | nestedSty ->
->>>>>>> 1681949f
             [AddEntityForProvidedType (amap, modref, resolutionEnvironment, nestedSty, m) ]
     | _ -> []
 #endif
@@ -1406,23 +1376,13 @@
     | EntityUse ty1, EntityUse ty2 ->
         tyconRefDefnEq g ty1 ty2
 
-<<<<<<< HEAD
-    | Item.TypeVar (nm1,tp1), Item.TypeVar (nm2,tp2) -> 
+    | Item.TypeVar (nm1, tp1), Item.TypeVar (nm2, tp2) -> 
         nm1 = nm2 && 
         (typeEquiv g (mkTyparTy tp1) (mkTyparTy tp2) || 
          match stripTyparEqns (mkTyparTy tp1), stripTyparEqns (mkTyparTy tp2) with 
          | TType_var (tp1, _), TType_var (tp2, _) -> 
             not tp1.IsCompilerGenerated && not tp1.IsFromError && 
             not tp2.IsCompilerGenerated && not tp2.IsFromError && 
-=======
-    | Item.TypeVar (nm1, tp1), Item.TypeVar (nm2, tp2) ->
-        nm1 = nm2 &&
-        (typeEquiv g (mkTyparTy tp1) (mkTyparTy tp2) ||
-         match stripTyparEqns (mkTyparTy tp1), stripTyparEqns (mkTyparTy tp2) with
-         | TType_var tp1, TType_var tp2 ->
-            not tp1.IsCompilerGenerated && not tp1.IsFromError &&
-            not tp2.IsCompilerGenerated && not tp2.IsFromError &&
->>>>>>> 1681949f
             tp1.Range = tp2.Range
          | AbbrevOrAppTy tcref1, AbbrevOrAppTy tcref2 ->
             tyconRefDefnEq g tcref1 tcref2
@@ -3754,20 +3714,13 @@
       // e.g. <val-id>.<recdfield-id>.<more>
       (rfinfos |> List.collect (fun x -> x.FieldType |> ResolvePartialLongIdentInType ncenv nenv isApplicableMeth m ad false rest)) @
 
-<<<<<<< HEAD
       // e.g. <val-id>.<property-id>.<more> 
-      let FullTypeOfPinfo(pinfo:PropInfo) = 
-          let rty = pinfo.GetPropertyType(amap,m) 
+      let FullTypeOfPinfo (pinfo:PropInfo) = 
+          let rty = pinfo.GetPropertyType(amap, m) 
           let rty = 
               if pinfo.IsIndexer then 
                   mkFunTy g (mkRefTupledTy g (pinfo.GetParamTypes(amap, m))) rty
               else rty 
-=======
-      // e.g. <val-id>.<property-id>.<more>
-      let FullTypeOfPinfo(pinfo:PropInfo) =
-          let rty = pinfo.GetPropertyType(amap, m)
-          let rty = if pinfo.IsIndexer then mkRefTupledTy g (pinfo.GetParamTypes(amap, m)) --> rty else rty
->>>>>>> 1681949f
           rty
 
       (ty
@@ -3954,18 +3907,11 @@
 
       @ (LookupTypeNameInEntityNoArity m id modref.ModuleOrNamespaceType
          |> List.collect (fun tycon ->
-<<<<<<< HEAD
              let tcref = modref.NestedTyconRef tycon 
              if not (IsTyconUnseenObsoleteSpec ad g ncenv.amap m tcref allowObsolete) then 
                  let ty = generalizedTyOfTyconRef g tcref 
                  ResolvePartialLongIdentInType ncenv nenv isApplicableMeth m ad true rest ty
              else 
-=======
-             let tcref = modref.NestedTyconRef tycon
-             if not (IsTyconUnseenObsoleteSpec ad g ncenv.amap m tcref allowObsolete) then
-                 tcref |> generalizedTyconRef |> ResolvePartialLongIdentInType ncenv nenv isApplicableMeth m ad true rest
-             else
->>>>>>> 1681949f
                  []))
 
 /// Try to resolve a long identifier as type.
@@ -4217,13 +4163,8 @@
        let recdFields =
            nenv.eFieldLabels
            |> Seq.collect (fun (KeyValue(_, v)) -> v)
-<<<<<<< HEAD
            |> Seq.map (fun fref -> 
                 let typeInsts = fref.TyconRef.TyparsNoRange |> List.map mkTyparTy
-=======
-           |> Seq.map (fun fref ->
-                let typeInsts = fref.TyconRef.TyparsNoRange |> List.map (fun tyar -> tyar.AsType)
->>>>>>> 1681949f
                 Item.RecdField(RecdFieldInfo(typeInsts, fref)))
            |> List.ofSeq
 
@@ -4458,11 +4399,10 @@
           // e.g. <val-id>.<recdfield-id>.<more>
           for rfinfo in rfinfos do
               yield! ResolvePartialLongIdentInTypeForItem ncenv nenv m ad false rest item rfinfo.FieldType
-<<<<<<< HEAD
     
           // e.g. <val-id>.<property-id>.<more> 
           let fullTypeOfPinfo (pinfo: PropInfo) = 
-              let rty = pinfo.GetPropertyType(amap,m) 
+              let rty = pinfo.GetPropertyType(amap, m) 
               let rty = 
                   if pinfo.IsIndexer then 
                       mkFunTy g (mkRefTupledTy g (pinfo.GetParamTypes(amap, m))) rty
@@ -4470,15 +4410,6 @@
                       rty 
               rty      
           
-=======
-
-          // e.g. <val-id>.<property-id>.<more>
-          let fullTypeOfPinfo (pinfo: PropInfo) =
-              let rty = pinfo.GetPropertyType(amap, m)
-              let rty = if pinfo.IsIndexer then mkRefTupledTy g (pinfo.GetParamTypes(amap, m)) --> rty else  rty
-              rty
-
->>>>>>> 1681949f
           let pinfos =
               ty
               |> AllPropInfosOfTypeInScope ncenv.InfoReader nenv (Some id, ad) IgnoreOverrides m
@@ -4588,16 +4519,10 @@
             | _ -> ()
 
             for tycon in LookupTypeNameInEntityNoArity m id modref.ModuleOrNamespaceType do
-<<<<<<< HEAD
                  let tcref = modref.NestedTyconRef tycon 
                  if not (IsTyconUnseenObsoleteSpec ad g ncenv.amap m tcref true) then 
                      let ty = tcref |> generalizedTyOfTyconRef g
                      yield! ResolvePartialLongIdentInTypeForItem ncenv nenv m ad true rest item ty
-=======
-                 let tcref = modref.NestedTyconRef tycon
-                 if not (IsTyconUnseenObsoleteSpec ad g ncenv.amap m tcref true) then
-                     yield! tcref |> generalizedTyconRef |> ResolvePartialLongIdentInTypeForItem ncenv nenv m ad true rest item
->>>>>>> 1681949f
     }
 
 let rec PartialResolveLookupInModuleOrNamespaceAsModuleOrNamespaceThenLazy f plid (modref: ModuleOrNamespaceRef) =
