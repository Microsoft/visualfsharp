--- conflicted
+++ resolved
@@ -2772,20 +2772,12 @@
 
                     let search = ChooseTyconRefInExpr (ncenv, m, ad, nenv, id, typeNameResInfo, tcrefs)
                     match AtMostOneResult m search with
-<<<<<<< HEAD
-                    | Result _ as res ->
-                        let resInfo, item = ForceRaise res
+                    | Result (resInfo, item, rest) ->
                         ResolutionInfo.SendEntityPathToSink(sink, ncenv, nenv, ItemOccurence.Use, ad, resInfo, ResultTyparChecker(fun () -> CheckAllTyparsInferrable ncenv.amap m item))
                         Some(item, rest, resInfo.EnclosingTypeInst)
-                    | Exception e -> typeError <- Some e; None
-=======
-                    | Result (resInfo, item, rest) ->
-                        ResolutionInfo.SendEntityPathToSink(sink, ncenv, nenv, ItemOccurence.Use, ad, resInfo, ResultTyparChecker(fun () -> CheckAllTyparsInferrable ncenv.amap m item))
-                        Some(item, rest)
                     | Exception e -> 
                         typeError <- Some e
                         None
->>>>>>> ae5c1dbd
 
                 | true, res ->
                     let fresh = FreshenUnqualifiedItem ncenv m res
@@ -2820,11 +2812,7 @@
 
                     ctorSearch +++ implicitOpSearch
 
-<<<<<<< HEAD
-                let resInfo, item =
-=======
                 let res =
->>>>>>> ae5c1dbd
                     match AtMostOneResult m innerSearch with
                     | Result _ as res -> res
                     | _ ->
@@ -2860,12 +2848,7 @@
                 | Exception e -> raze e
                 | Result (resInfo, item, rest) -> 
                 ResolutionInfo.SendEntityPathToSink(sink, ncenv, nenv, ItemOccurence.Use, ad, resInfo, ResultTyparChecker(fun () -> CheckAllTyparsInferrable ncenv.amap m item))
-<<<<<<< HEAD
-                item, rest, resInfo.EnclosingTypeInst
-
-=======
-                success (item, rest)
->>>>>>> ae5c1dbd
+                success (item, rest, resInfo.EnclosingTypeInst)
 
         // A compound identifier.
         // It still might be a value in the environment, or something in an F# module, namespace, type, or nested type
@@ -2883,22 +2866,13 @@
                     | _ -> false
 
             if ValIsInEnv id.idText then
-<<<<<<< HEAD
-              nenv.eUnqualifiedItems.[id.idText], rest, []
-=======
               success (nenv.eUnqualifiedItems.[id.idText], rest)
->>>>>>> ae5c1dbd
             else
               // Otherwise modules are searched first. REVIEW: modules and types should be searched together.
               // For each module referenced by 'id', search the module as if it were an F# module and/or a .NET namespace.
               let moduleSearch ad () =
-<<<<<<< HEAD
-                   ResolveLongIdentAsModuleOrNamespaceThen sink ResultCollectionSettings.AtMostOneResult ncenv.amap m fullyQualified nenv ad id rest isOpenDecl
-                       (ResolveExprLongIdentInModuleOrNamespace ncenv nenv typeNameResInfo ad)
-=======
                  ResolveLongIndentAsModuleOrNamespaceThen sink ResultCollectionSettings.AtMostOneResult ncenv.amap m fullyQualified nenv ad id rest isOpenDecl
                      (ResolveExprLongIdentInModuleOrNamespace ncenv nenv typeNameResInfo ad)
->>>>>>> ae5c1dbd
 
               // REVIEW: somewhat surprisingly, this shows up on performance traces, with tcrefs non-nil.
               // This seems strange since we would expect in the vast majority of cases tcrefs is empty here.
@@ -2917,21 +2891,6 @@
                     NoResultsOrUsefulErrors
 
               let search =
-<<<<<<< HEAD
-                  let envSearch () =
-                      match fullyQualified with
-                      | FullyQualified ->
-                          NoResultsOrUsefulErrors
-                      | OpenQualified ->
-                          match nenv.eUnqualifiedItems.TryGetValue id.idText with
-                          | true, Item.UnqualifiedType _
-                          | false, _ -> NoResultsOrUsefulErrors
-                          | true, res -> OneSuccess (ResolutionInfo.Empty, FreshenUnqualifiedItem ncenv m res, rest)
-
-                  moduleSearch ad () +++ tyconSearch ad +++ envSearch
-
-              let resInfo, item, rest =
-=======
                 let envSearch () =
                     match fullyQualified with
                     | FullyQualified ->
@@ -2945,7 +2904,6 @@
                 moduleSearch ad () +++ tyconSearch ad +++ envSearch
 
               let res =
->>>>>>> ae5c1dbd
                   match AtMostOneResult m search with
                   | Result _ as res -> res
                   | _ ->
@@ -2977,16 +2935,11 @@
                       | Result [] ->
                             raze (UndefinedName(0, FSComp.SR.undefinedNameValueNamespaceTypeOrModule, id, suggestEverythingInScope))
 
-<<<<<<< HEAD
-              ResolutionInfo.SendEntityPathToSink(sink, ncenv, nenv, ItemOccurence.Use, ad, resInfo, ResultTyparChecker(fun () -> CheckAllTyparsInferrable ncenv.amap m item))
-              item, rest, resInfo.EnclosingTypeInst
-=======
               match res with 
               | Exception e -> raze e
               | Result (resInfo, item, rest) -> 
                   ResolutionInfo.SendEntityPathToSink(sink, ncenv, nenv, ItemOccurence.Use, ad, resInfo, ResultTyparChecker(fun () -> CheckAllTyparsInferrable ncenv.amap m item))
-                  success (item, rest)
->>>>>>> ae5c1dbd
+                  success (item, rest, restInfo.EnclosingTypeInst)
 
 let ResolveExprLongIdent sink (ncenv: NameResolver) m ad nenv typeNameResInfo lid =
     match lid with
@@ -3655,13 +3608,9 @@
 ///
 /// Called for 'TypeName.Bar' - for VS IntelliSense, we can filter out instance members from method groups
 let ResolveLongIdentAsExprAndComputeRange (sink: TcResultsSink) (ncenv: NameResolver) wholem ad nenv typeNameResInfo lid =
-<<<<<<< HEAD
-    let item1, rest, tinstEnclosing = ResolveExprLongIdent sink ncenv wholem ad nenv typeNameResInfo lid
-=======
     match ResolveExprLongIdent sink ncenv wholem ad nenv typeNameResInfo lid with 
     | Exception e -> Exception e 
-    | Result (item1, rest) ->
->>>>>>> ae5c1dbd
+    | Result (item1, rest, tinstEnclosing) ->
     let itemRange = ComputeItemRange wholem lid rest
 
     let item = FilterMethodGroups ncenv itemRange item1 true
@@ -3709,11 +3658,7 @@
                callSink (item, emptyTyparInst)
                AfterResolution.DoNothing
 
-<<<<<<< HEAD
-    item, itemRange, rest, tinstEnclosing, afterResolution
-=======
-    success (item, itemRange, rest, afterResolution)
->>>>>>> ae5c1dbd
+    success (item, itemRange, rest, tinstEnclosing, afterResolution)
 
 let (|NonOverridable|_|) namedItem =
     match namedItem with
