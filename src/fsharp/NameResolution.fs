--- conflicted
+++ resolved
@@ -1052,16 +1052,16 @@
 ///
 /// Handle the .NET/C# business where nested generic types implicitly accumulate the type parameters
 /// from their enclosing types.
-let MakeNestedType (ncenv: NameResolver) (tinst: TType list) m (tcrefNested: TyconRef) =
+let MakeNestedType (ncenv: NameResolver) traitCtxt (tinst: TType list) m (tcrefNested: TyconRef) =
     let tps = List.skip tinst.Length (tcrefNested.Typars m)
-    let tinstNested = ncenv.InstantiationGenerator m tps
+    let tinstNested = ncenv.InstantiationGenerator m tps traitCtxt
     mkAppTy tcrefNested (tinst @ tinstNested)
 
 /// Get all the accessible nested types of an existing type.
-let GetNestedTypesOfType (ad, ncenv: NameResolver, optFilter, staticResInfo, checkForGenerated, m) ty =
+let GetNestedTypesOfType (ncenv: NameResolver, ad, traitCtxt, optFilter, staticResInfo, checkForGenerated, m) ty =
     let tinst, tcrefsNested = GetNestedTyconRefsOfType ncenv.InfoReader ncenv.amap (ad, optFilter, staticResInfo, checkForGenerated, m) ty
     tcrefsNested
-    |> List.map (MakeNestedType ncenv tinst m)
+    |> List.map (MakeNestedType ncenv traitCtxt tinst m)
 
 let ChooseMethInfosForNameEnv g m ty (minfos: MethInfo list) =
     let isExtTy = IsTypeUsedForCSharpStyleExtensionMembers g m ty
@@ -1202,16 +1202,10 @@
     let ucrefs = if isIL then [] else tcref.UnionCasesAsList |> List.map tcref.MakeNestedUnionCaseRef
     let flds =  if isIL then [| |] else tcref.AllFieldsArray
 
-<<<<<<< HEAD
-    let eIndexedExtensionMembers, eExtensionMembersByName, eUnindexedExtensionMembers = 
-        let ilStyleExtensionMeths = GetCSharpStyleIndexedExtensionMembersForTyconRef amap m  tcref
-        ((nenv.eIndexedExtensionMembers, nenv.eExtensionMembersByName, nenv.eUnindexedExtensionMembers),ilStyleExtensionMeths) ||> List.fold (fun (tab1,tab2,tab3) extMemInfo -> 
-=======
     // C# style extension members
-    let eIndexedExtensionMembers, eUnindexedExtensionMembers =
+    let eIndexedExtensionMembers, eExtensionMembersByName, eUnindexedExtensionMembers =
         let ilStyleExtensionMeths = GetCSharpStyleIndexedExtensionMembersForTyconRef amap m tcref
-        ((nenv.eIndexedExtensionMembers, nenv.eUnindexedExtensionMembers), ilStyleExtensionMeths) ||> List.fold (fun (tab1, tab2) extMemInfo ->
->>>>>>> 2702b33d
+        ((nenv.eIndexedExtensionMembers, nenv.eExtensionMembersByName, nenv.eUnindexedExtensionMembers), ilStyleExtensionMeths) ||> List.fold (fun (tab1, tab2, tab3) extMemInfo ->
             match extMemInfo with
             | Choice1Of2 (tcref, extMemInfo) -> tab1.Add (tcref, extMemInfo), AddValRefToExtensionMembersByNameTable extMemInfo.LogicalName tab2 extMemInfo, tab3
             | Choice2Of2 extMemInfo -> tab1, AddValRefToExtensionMembersByNameTable extMemInfo.LogicalName tab2 extMemInfo, extMemInfo :: tab3)  
@@ -1258,6 +1252,7 @@
         eUnqualifiedItems = eUnqualifiedItems
         ePatItems = ePatItems
         eIndexedExtensionMembers = eIndexedExtensionMembers
+        eExtensionMembersByName = eExtensionMembersByName
         eUnindexedExtensionMembers = eUnindexedExtensionMembers }
 
 and private CanAutoOpenTyconRef (g: TcGlobals) m (tcref: TyconRef) =
@@ -1299,23 +1294,9 @@
 
     let nenv = AddStaticPartsOfTyconRefToNameEnv bulkAddMode ownDefinition g amap m nenv None tcref
     let nenv = 
-<<<<<<< HEAD
-        { nenv with
-            eFieldLabels = eFieldLabels
-            eUnqualifiedItems = eUnqualifiedItems
-            ePatItems = ePatItems
-            eIndexedExtensionMembers = eIndexedExtensionMembers
-            eExtensionMembersByName = eExtensionMembersByName
-            eUnindexedExtensionMembers = eUnindexedExtensionMembers }
-
-    let nenv = 
-        if TryFindFSharpBoolAttribute g g.attrib_AutoOpenAttribute tcref.Attribs = Some true && isStaticClass g tcref then
-           AddStaticContentOfTyconRefToNameEnv g amap ad m nenv tcref
-=======
         if CanAutoOpenTyconRef g m tcref then
             let ty = generalizedTyconRef tcref
             AddStaticContentOfTypeToNameEnv g amap ad m nenv ty
->>>>>>> 2702b33d
         else
             nenv
 
@@ -1484,57 +1465,41 @@
 //-------------------------------------------------------------------------
 
 /// Convert a reference to a named type into a type that includes
-<<<<<<< HEAD
-/// a fresh set of inference type variables for the type parameters of the union type.
+/// a fresh set of inference type variables for the type parameters.
 let FreshenTycon (ncenv: NameResolver) traitCtxt m (tcref: TyconRef) =
-    let tinst = ncenv.InstantiationGenerator m (tcref.Typars m) traitCtxt 
-=======
-/// a fresh set of inference type variables for the type parameters.
-let FreshenTycon (ncenv: NameResolver) m (tcref: TyconRef) =
-    let tinst = ncenv.InstantiationGenerator m (tcref.Typars m)
->>>>>>> 2702b33d
+    let tinst = ncenv.InstantiationGenerator m (tcref.Typars m) traitCtxt
     let improvedTy = ncenv.g.decompileType tcref tinst
     improvedTy
 
 /// Convert a reference to a named type into a type that includes
 /// a set of enclosing type instantiations and a fresh set of inference type variables for the type parameters.
-let FreshenTyconWithEnclosingTypeInst (ncenv: NameResolver) m (tinstEnclosing: TypeInst) (tcref: TyconRef) =
-    let tps = ncenv.InstantiationGenerator m (tcref.Typars m)
+let FreshenTyconWithEnclosingTypeInst (ncenv: NameResolver) traitCtxt m (tinstEnclosing: TypeInst) (tcref: TyconRef) =
+    let tps = ncenv.InstantiationGenerator m (tcref.Typars m) traitCtxt
     let tinst = List.skip tinstEnclosing.Length tps
     let improvedTy = ncenv.g.decompileType tcref (tinstEnclosing @ tinst)
     improvedTy
 
 /// Convert a reference to a union case into a UnionCaseInfo that includes
 /// a fresh set of inference type variables for the type parameters of the union type.
-<<<<<<< HEAD
-let FreshenUnionCaseRef (ncenv: NameResolver) traitCtxt m (ucref: UnionCaseRef) =
-    let tinst = ncenv.InstantiationGenerator m (ucref.TyconRef.Typars m) traitCtxt 
+
+let FreshenUnionCaseRef (ncenv: NameResolver) traitCtxt m (ucref: UnionCaseRef) = 
+    let tinst = ncenv.InstantiationGenerator m (ucref.TyconRef.Typars m) traitCtxt
     UnionCaseInfo(tinst, ucref)
 
-/// This must be called after fetching unqualified items that may need to be freshened
-let FreshenUnqualifiedItem ncenv traitCtxt m res =
-    match res with
-    | Item.UnionCase(UnionCaseInfo(_, ucref), _) -> Item.UnionCase(FreshenUnionCaseRef ncenv traitCtxt m ucref, false)
-=======
-let FreshenUnionCaseRef (ncenv: NameResolver) m (ucref: UnionCaseRef) = 
-    let tinst = ncenv.InstantiationGenerator m (ucref.TyconRef.Typars m)
-    UnionCaseInfo(tinst, ucref)
-
 /// Generate a new reference to a record field with a fresh type instantiation
-let FreshenRecdFieldRef (ncenv: NameResolver) m (rfref: RecdFieldRef) =
-    RecdFieldInfo(ncenv.InstantiationGenerator m (rfref.Tycon.Typars m), rfref)
+let FreshenRecdFieldRef (ncenv: NameResolver) traitCtxt m (rfref: RecdFieldRef) =
+    RecdFieldInfo(ncenv.InstantiationGenerator m (rfref.Tycon.Typars m) traitCtxt, rfref)
 
 /// This must be called after fetching unqualified items that may need to be freshened 
 /// or have type instantiations
-let ResolveUnqualifiedItem (ncenv: NameResolver) nenv m res =
+let ResolveUnqualifiedItem (ncenv: NameResolver) traitCtxt nenv m res =
     match res with
     | Item.UnionCase(UnionCaseInfo(_, ucref), _) ->
         match nenv.eUnqualifiedRecordOrUnionTypeInsts.TryFind ucref.TyconRef with
         | Some tinst ->
             Item.UnionCase(UnionCaseInfo(tinst, ucref), false)
         | _ ->
-            Item.UnionCase(FreshenUnionCaseRef ncenv m ucref, false)
->>>>>>> 2702b33d
+            Item.UnionCase(FreshenUnionCaseRef ncenv traitCtxt m ucref, false)
     | _ -> res
 
 //-------------------------------------------------------------------------
@@ -1641,145 +1606,6 @@
     else
         LookupTypeNameInEnvHaveArity fq nm typeNameResInfo.StaticArgsInfo.NumStaticArgs nenv |> Option.toList
 
-<<<<<<< HEAD
-/// A flag which indicates if direct references to generated provided types are allowed. Normally these
-/// are disallowed.
-[<RequireQualifiedAccess>]
-type PermitDirectReferenceToGeneratedType =
-    | Yes
-    | No
-
-
-#if !NO_EXTENSIONTYPING
-
-/// Check for direct references to generated provided types.
-let CheckForDirectReferenceToGeneratedType (tcref: TyconRef, genOk, m) =
-  match genOk with
-  | PermitDirectReferenceToGeneratedType.Yes -> ()
-  | PermitDirectReferenceToGeneratedType.No ->
-    match tcref.TypeReprInfo with
-    | TProvidedTypeExtensionPoint info when not info.IsErased ->
-         //printfn "checking direct reference to generated type '%s'" tcref.DisplayName
-        if ExtensionTyping.IsGeneratedTypeDirectReference (info.ProvidedType, m) then
-            error (Error(FSComp.SR.etDirectReferenceToGeneratedTypeNotAllowed(tcref.DisplayName), m))
-    |  _ -> ()
-
-
-/// This adds a new entity for a lazily discovered provided type into the TAST structure.
-let AddEntityForProvidedType (amap: Import.ImportMap, modref: ModuleOrNamespaceRef, resolutionEnvironment, st: Tainted<ProvidedType>, m) =
-    let importProvidedType t = Import.ImportProvidedType amap m t
-    let isSuppressRelocate = amap.g.isInteractive || st.PUntaint((fun st -> st.IsSuppressRelocate), m)
-    let tycon = Construct.NewProvidedTycon(resolutionEnvironment, st, importProvidedType, isSuppressRelocate, m)
-    modref.ModuleOrNamespaceType.AddProvidedTypeEntity tycon
-    let tcref = modref.NestedTyconRef tycon
-    System.Diagnostics.Debug.Assert(modref.TryDeref.IsSome)
-    tcref
-
-
-/// Given a provided type or provided namespace, resolve the type name using the type provider API.
-/// If necessary, incorporate the provided type or namespace into the entity.
-let ResolveProvidedTypeNameInEntity (amap, m, typeName, modref: ModuleOrNamespaceRef) =
-    match modref.TypeReprInfo with
-    | TProvidedNamespaceExtensionPoint(resolutionEnvironment, resolvers) ->
-        match modref.Deref.PublicPath with
-        | Some(PubPath path) ->
-            resolvers
-            |> List.choose (fun r-> ExtensionTyping.TryResolveProvidedType(r, m, path, typeName))
-            |> List.map (fun st -> AddEntityForProvidedType (amap, modref, resolutionEnvironment, st, m))
-        | None -> []
-
-    // We have a provided type, look up its nested types (populating them on-demand if necessary)
-    | TProvidedTypeExtensionPoint info ->
-        let sty = info.ProvidedType
-        let resolutionEnvironment = info.ResolutionEnvironment
-
-#if DEBUG
-        if resolutionEnvironment.showResolutionMessages then
-            dprintfn "resolving name '%s' in TProvidedTypeExtensionPoint '%s'" typeName (sty.PUntaint((fun sty -> sty.FullName), m))
-#endif
-
-        match sty.PApply((fun sty -> sty.GetNestedType typeName), m) with
-        | Tainted.Null ->
-            //if staticResInfo.NumStaticArgs > 0 then
-            //    error(Error(FSComp.SR.etNestedProvidedTypesDoNotTakeStaticArgumentsOrGenericParameters(), m))
-            []
-        | nestedSty ->
-            [AddEntityForProvidedType (amap, modref, resolutionEnvironment, nestedSty, m) ]
-    | _ -> []
-#endif
-
-/// Lookup a type name in an entity.
-let LookupTypeNameInEntityMaybeHaveArity (amap, m, ad, nm, staticResInfo: TypeNameResolutionStaticArgsInfo, modref: ModuleOrNamespaceRef) =
-    let mtyp = modref.ModuleOrNamespaceType
-    let tcrefs =
-        match staticResInfo with
-        | TypeNameResolutionStaticArgsInfo.Indefinite ->
-            LookupTypeNameInEntityNoArity m nm mtyp
-            |> List.map modref.NestedTyconRef
-        | TypeNameResolutionStaticArgsInfo.Definite _ ->
-            match LookupTypeNameInEntityHaveArity nm staticResInfo mtyp with
-            | Some tycon -> [modref.NestedTyconRef tycon]
-            | None -> []
-#if !NO_EXTENSIONTYPING
-    let tcrefs =
-        match tcrefs with
-        | [] -> ResolveProvidedTypeNameInEntity (amap, m, nm, modref)
-        | _ -> tcrefs
-#else
-    amap |> ignore
-#endif
-    let tcrefs = tcrefs |> List.filter (IsEntityAccessible amap m ad)
-    tcrefs
-
-
-/// Make a type that refers to a nested type.
-///
-/// Handle the .NET/C# business where nested generic types implicitly accumulate the type parameters
-/// from their enclosing types.
-let MakeNestedType (ncenv: NameResolver) traitCtxt (tinst: TType list) m (tcrefNested: TyconRef) =
-    let tps = List.skip tinst.Length (tcrefNested.Typars m)
-    let tinstNested = ncenv.InstantiationGenerator m tps traitCtxt
-    mkAppTy tcrefNested (tinst @ tinstNested)
-
-/// Get all the accessible nested types of an existing type.
-let GetNestedTypesOfType (ncenv: NameResolver, ad, traitCtxt, optFilter, staticResInfo, checkForGenerated, m) ty =
-    let g = ncenv.g
-    ncenv.InfoReader.GetPrimaryTypeHierarchy(AllowMultiIntfInstantiations.Yes, m, ty) |> List.collect (fun ty ->
-        match ty with
-        | AppTy g (tcref, tinst) ->
-            let tycon = tcref.Deref
-            let mty = tycon.ModuleOrNamespaceType
-            // No dotting through type generators to get to a nested type!
-#if !NO_EXTENSIONTYPING
-            if checkForGenerated then
-                CheckForDirectReferenceToGeneratedType (tcref, PermitDirectReferenceToGeneratedType.No, m)
-#else
-            checkForGenerated |> ignore
-#endif
-
-            match optFilter with
-            | Some nm ->
-                let tcrefs = LookupTypeNameInEntityMaybeHaveArity (ncenv.amap, m, ad, nm, staticResInfo, tcref)
-                tcrefs |> List.map (MakeNestedType ncenv traitCtxt tinst m)
-            | None ->
-#if !NO_EXTENSIONTYPING
-                match tycon.TypeReprInfo with
-                | TProvidedTypeExtensionPoint info ->
-                    [ for nestedType in info.ProvidedType.PApplyArray((fun sty -> sty.GetNestedTypes()), "GetNestedTypes", m) do
-                        let nestedTypeName = nestedType.PUntaint((fun t -> t.Name), m)
-                        for nestedTcref in LookupTypeNameInEntityMaybeHaveArity (ncenv.amap, m, ad, nestedTypeName, staticResInfo, tcref)  do
-                             yield  MakeNestedType ncenv traitCtxt tinst m nestedTcref ]
-
-                | _ ->
-#endif
-                    mty.TypesByAccessNames.Values
-                    |> List.choose (fun entity ->
-                        let ty = tcref.NestedTyconRef entity |> MakeNestedType ncenv traitCtxt tinst m
-                        if IsTypeAccessible g ncenv.amap m ad ty then Some ty else None)
-        | _ -> [])
-
-=======
->>>>>>> 2702b33d
 //-------------------------------------------------------------------------
 // Report environments to visual studio. We stuff intermediary results
 // into a global variable. A little unpleasant.
@@ -2346,11 +2172,7 @@
 type ResolutionInfo =
     | ResolutionInfo of (*entityPath, reversed*)(range * EntityRef) list * (*warnings/errors*)(ResultTyparChecker -> unit) * tinstEnclosing: EnclosingTypeInst
 
-<<<<<<< HEAD
-    static member SendEntityPathToSink(sink, ncenv: NameResolver, nenv, occ, ad, traitCtxt, ResolutionInfo(entityPath, warnings), typarChecker) =
-=======
-    static member SendEntityPathToSink(sink, ncenv: NameResolver, nenv, occ, ad, ResolutionInfo(entityPath, warnings, _), typarChecker) =
->>>>>>> 2702b33d
+    static member SendEntityPathToSink(sink, ncenv: NameResolver, nenv, occ, ad, traitCtxt, ResolutionInfo(entityPath, warnings, _), typarChecker) =
         entityPath |> List.iter (fun (m, eref: EntityRef) ->
             CheckEntityAttributes ncenv.g eref m |> CommitOperationResult
             CheckTyconAccessible ncenv.amap m ad eref |> ignore
@@ -2656,11 +2478,11 @@
     result
 
 /// Get the nested types of the given type and check the nested types based on the type name resolution info.
-let CheckNestedTypesOfType (ncenv: NameResolver) (resInfo: ResolutionInfo) ad nm (typeNameResInfo: TypeNameResolutionInfo) m ty =
+let CheckNestedTypesOfType (ncenv: NameResolver) (resInfo: ResolutionInfo) ad traitCtxt nm (typeNameResInfo: TypeNameResolutionInfo) m ty =
     let tinstEnclosing, tcrefsNested = GetNestedTyconRefsOfType ncenv.InfoReader ncenv.amap (ad, Some nm, typeNameResInfo.StaticArgsInfo, true, m) ty
     let tcrefsNested = tcrefsNested |> List.map (fun tcrefNested -> (resInfo, tcrefNested))
     let tcrefsNested = CheckForTypeLegitimacyAndMultipleGenericTypeAmbiguities (tcrefsNested, typeNameResInfo, PermitDirectReferenceToGeneratedType.No, m)
-    tcrefsNested |> List.map (fun (_, tcrefNested) -> MakeNestedType ncenv tinstEnclosing m tcrefNested)
+    tcrefsNested |> List.map (fun (_, tcrefNested) -> MakeNestedType ncenv traitCtxt tinstEnclosing m tcrefNested)
 
 // REVIEW: this shows up on performance logs. Consider for example endless resolutions of "List.map" to
 // the empty set of results, or "x.Length" for a list or array type. This indicates it could be worth adding a cache here.
@@ -2737,11 +2559,7 @@
     let nestedSearchAccessible =
         match rest with
         | [] ->
-<<<<<<< HEAD
-            let nestedTypes = GetNestedTypesOfType (ncenv, ad, traitCtxt, Some nm, typeNameResInfo.StaticArgsInfo, true, m) ty
-=======
-            let nestedTypes = CheckNestedTypesOfType ncenv resInfo ad nm typeNameResInfo m ty
->>>>>>> 2702b33d
+            let nestedTypes = CheckNestedTypesOfType ncenv resInfo ad traitCtxt nm typeNameResInfo m ty
             if isNil nestedTypes then
                 NoResultsOrUsefulErrors
             else
@@ -2753,13 +2571,8 @@
                 | ResolveTypeNamesToTypeRefs ->
                     OneSuccess (resInfo, Item.Types (nm, nestedTypes), rest)
         | id2 :: rest2 ->
-<<<<<<< HEAD
-            let nestedTypes = GetNestedTypesOfType (ncenv, ad, traitCtxt, Some nm, TypeNameResolutionStaticArgsInfo.Indefinite, true, m) ty
+            let nestedTypes = CheckNestedTypesOfType ncenv resInfo ad traitCtxt nm (TypeNameResolutionInfo.ResolveToTypeRefs TypeNameResolutionStaticArgsInfo.Indefinite) m ty
             ResolveLongIdentInNestedTypes ncenv nenv lookupKind resInfo (depth+1) id m ad traitCtxt id2 rest2 findFlag typeNameResInfo nestedTypes
-=======
-            let nestedTypes = CheckNestedTypesOfType ncenv resInfo ad nm (TypeNameResolutionInfo.ResolveToTypeRefs TypeNameResolutionStaticArgsInfo.Indefinite) m ty
-            ResolveLongIdentInNestedTypes ncenv nenv lookupKind resInfo (depth+1) id m ad id2 rest2 findFlag typeNameResInfo nestedTypes
->>>>>>> 2702b33d
 
     match nestedSearchAccessible with
     | Result res when not (isNil res) -> nestedSearchAccessible
@@ -2821,25 +2634,16 @@
     ResolutionInfo.SendEntityPathToSink (sink, ncenv, nenv, ItemOccurence.UseInType, ad, traitCtxt, resInfo, ResultTyparChecker(fun () -> CheckAllTyparsInferrable ncenv.amap m item))
     item, rest
 
-<<<<<<< HEAD
-let private ResolveLongIdentInTyconRef (ncenv: NameResolver) nenv lookupKind resInfo depth m ad traitCtxt id rest typeNameResInfo tcref =
-=======
-let private ResolveLongIdentInTyconRef (ncenv: NameResolver) nenv lookupKind (resInfo: ResolutionInfo) depth m ad id rest typeNameResInfo tcref =
->>>>>>> 2702b33d
+let private ResolveLongIdentInTyconRef (ncenv: NameResolver) nenv lookupKind (resInfo: ResolutionInfo) depth m ad traitCtxt id rest typeNameResInfo tcref =
 #if !NO_EXTENSIONTYPING
     // No dotting through type generators to get to a member!
     CheckForDirectReferenceToGeneratedType (tcref, PermitDirectReferenceToGeneratedType.No, m)
 #endif
-<<<<<<< HEAD
-    let ty = FreshenTycon ncenv traitCtxt m tcref
-    ty |> ResolveLongIdentInTypePrim ncenv nenv lookupKind resInfo depth m ad traitCtxt id rest IgnoreOverrides typeNameResInfo
-=======
     let ty = 
         match resInfo.EnclosingTypeInst with
-        | [] -> FreshenTycon ncenv m tcref
-        | tinstEnclosing -> FreshenTyconWithEnclosingTypeInst ncenv m tinstEnclosing tcref
-    ty |> ResolveLongIdentInTypePrim ncenv nenv lookupKind resInfo depth m ad id rest IgnoreOverrides typeNameResInfo
->>>>>>> 2702b33d
+        | [] -> FreshenTycon ncenv traitCtxt m tcref
+        | tinstEnclosing -> FreshenTyconWithEnclosingTypeInst ncenv traitCtxt m tinstEnclosing tcref
+    ty |> ResolveLongIdentInTypePrim ncenv nenv lookupKind resInfo depth m ad traitCtxt id rest IgnoreOverrides typeNameResInfo
 
 let private ResolveLongIdentInTyconRefs atMostOne (ncenv: NameResolver) nenv lookupKind depth m ad traitCtxt id rest typeNameResInfo idRange tcrefs =
     tcrefs |> CollectResults2 atMostOne (fun (resInfo: ResolutionInfo, tcref) ->
@@ -2954,12 +2758,7 @@
 
 /// An identifier has resolved to a type name in an expression (corresponding to one or more TyconRefs).
 /// Return either a set of constructors (later refined by overload resolution), or a set of TyconRefs.
-<<<<<<< HEAD
-let ChooseTyconRefInExpr (ncenv: NameResolver, m, ad, traitCtxt, nenv, id: Ident, typeNameResInfo: TypeNameResolutionInfo, resInfo: ResolutionInfo, tcrefs) =
-    let tcrefs = tcrefs |> List.map (fun tcref -> (resInfo, tcref))
-=======
-let ChooseTyconRefInExpr (ncenv: NameResolver, m, ad, nenv, id: Ident, typeNameResInfo: TypeNameResolutionInfo, tcrefs) =
->>>>>>> 2702b33d
+let ChooseTyconRefInExpr (ncenv: NameResolver, m, ad, traitCtxt, nenv, id: Ident, typeNameResInfo: TypeNameResolutionInfo, tcrefs) =
     let tcrefs = CheckForTypeLegitimacyAndMultipleGenericTypeAmbiguities (tcrefs, typeNameResInfo, PermitDirectReferenceToGeneratedType.No, m)
 
     let tys = 
@@ -2967,24 +2766,16 @@
         |> List.map (fun (resInfo, tcref) -> 
             match resInfo.EnclosingTypeInst with
             | [] ->
-                (resInfo, FreshenTycon ncenv m tcref)
+                (resInfo, FreshenTycon ncenv traitCtxt m tcref)
             | tinstEnclosing ->
-                (resInfo, FreshenTyconWithEnclosingTypeInst ncenv m tinstEnclosing tcref))
+                (resInfo, FreshenTyconWithEnclosingTypeInst ncenv traitCtxt m tinstEnclosing tcref))
 
     match typeNameResInfo.ResolutionFlag with
     | ResolveTypeNamesToCtors ->
-<<<<<<< HEAD
-        let tys = tcrefs |> List.map (fun (resInfo, tcref) -> (resInfo, FreshenTycon ncenv traitCtxt m tcref))
-=======
->>>>>>> 2702b33d
         tys
         |> CollectAtMostOneResult (fun (resInfo, ty) -> ResolveObjectConstructorPrim ncenv nenv.eDisplayEnv resInfo id.idRange ad ty)
         |> MapResults (fun (resInfo, item) -> (resInfo, item))
     | ResolveTypeNamesToTypeRefs ->
-<<<<<<< HEAD
-        let tys = tcrefs |> List.map (fun (resInfo, tcref) -> (resInfo, FreshenTycon ncenv traitCtxt m tcref))
-        success (tys |> List.map (fun (resInfo, ty) -> (resInfo, Item.Types(id.idText, [ty]), [])))
-=======
         success (tys |> List.map (fun (resInfo, ty) -> (resInfo, Item.Types(id.idText, [ty]))))
 
 /// Resolves the given tycons.
@@ -2999,17 +2790,11 @@
             (resInfo, tcref)
         | Some tinst ->
             (resInfo.WithEnclosingTypeInst tinst, tcref))
->>>>>>> 2702b33d
 
 /// Resolve F# "A.B.C" syntax in expressions
 /// Not all of the sequence will necessarily be swallowed, i.e. we return some identifiers
 /// that may represent further actions, e.g. further lookups.
-<<<<<<< HEAD
 let rec ResolveExprLongIdentPrim sink (ncenv: NameResolver) first fullyQualified m ad traitCtxt nenv (typeNameResInfo: TypeNameResolutionInfo) (id: Ident) (rest: Ident list) isOpenDecl =
-    let resInfo = ResolutionInfo.Empty
-=======
-let rec ResolveExprLongIdentPrim sink (ncenv: NameResolver) first fullyQualified m ad nenv (typeNameResInfo: TypeNameResolutionInfo) (id: Ident) (rest: Ident list) isOpenDecl =
->>>>>>> 2702b33d
     let canSuggestThisItem (item:Item) =
         // All items can be suggested except nameof when it comes from FSharp.Core.dll and the nameof feature is not enabled
         match item with
@@ -3046,30 +2831,17 @@
                             typeNameResInfo.StaticArgsInfo.HasNoStaticArgsInfo ||
                             typeNameResInfo.StaticArgsInfo.NumStaticArgs = tcref.Typars(m).Length - resInfo.EnclosingTypeInst.Length)
 
-<<<<<<< HEAD
-                    let search = ChooseTyconRefInExpr (ncenv, m, ad, traitCtxt, nenv, id, typeNameResInfo, resInfo, tcrefs)
-                    match AtMostOneResult m search with
-                    | Result _ as res ->
-                        let resInfo, item, rest = ForceRaise res
-                        ResolutionInfo.SendEntityPathToSink(sink, ncenv, nenv, ItemOccurence.Use, ad, traitCtxt, resInfo, ResultTyparChecker(fun () -> CheckAllTyparsInferrable ncenv.amap m item))
-                        Some(item, rest)
-                    | Exception e -> typeError <- Some e; None
-
-                | true, res ->
-                    let fresh = FreshenUnqualifiedItem ncenv traitCtxt m res
-=======
-                    let search = ChooseTyconRefInExpr (ncenv, m, ad, nenv, id, typeNameResInfo, tcrefs)
+                    let search = ChooseTyconRefInExpr (ncenv, m, ad, traitCtxt, nenv, id, typeNameResInfo, tcrefs)
                     match AtMostOneResult m search with
                     | Result (resInfo, item) ->
-                        ResolutionInfo.SendEntityPathToSink(sink, ncenv, nenv, ItemOccurence.Use, ad, resInfo, ResultTyparChecker(fun () -> CheckAllTyparsInferrable ncenv.amap m item))
+                        ResolutionInfo.SendEntityPathToSink(sink, ncenv, nenv, ItemOccurence.Use, ad, traitCtxt, resInfo, ResultTyparChecker(fun () -> CheckAllTyparsInferrable ncenv.amap m item))
                         Some(resInfo.EnclosingTypeInst, item, rest)
                     | Exception e -> 
                         typeError <- Some e
                         None
 
                 | true, res ->
-                    let fresh = ResolveUnqualifiedItem ncenv nenv m res
->>>>>>> 2702b33d
+                    let fresh = ResolveUnqualifiedItem ncenv traitCtxt nenv m res
                     match fresh with
                     | Item.Value value ->
                         let isNameOfOperator = valRefEq ncenv.g ncenv.g.nameof_vref value
@@ -3088,15 +2860,10 @@
                 let innerSearch =
                     // Check if it's a type name, e.g. a constructor call or a type instantiation
                     let ctorSearch =
-<<<<<<< HEAD
-                        let tcrefs = LookupTypeNameInEnvMaybeHaveArity fullyQualified id.idText typeNameResInfo nenv
-                        ChooseTyconRefInExpr (ncenv, m, ad, traitCtxt, nenv, id, typeNameResInfo, resInfo, tcrefs)
-=======
                         let tcrefs = 
                             LookupTypeNameInEnvMaybeHaveArity fullyQualified id.idText typeNameResInfo nenv
                             |> ResolveUnqualifiedTyconRefs nenv
-                        ChooseTyconRefInExpr (ncenv, m, ad, nenv, id, typeNameResInfo, tcrefs)
->>>>>>> 2702b33d
+                        ChooseTyconRefInExpr (ncenv, m, ad, traitCtxt, nenv, id, typeNameResInfo, tcrefs)
 
                     let implicitOpSearch() =
                         if IsMangledOpName id.idText then
@@ -3137,20 +2904,12 @@
                                                 addToBuffer (e.Value.DisplayName + "." + id.idText)
 
                                 raze (UndefinedName(0, FSComp.SR.undefinedNameValueOfConstructor, id, suggestNamesAndTypes))
-<<<<<<< HEAD
-                        ForceRaise failingCase
-
-                ResolutionInfo.SendEntityPathToSink(sink, ncenv, nenv, ItemOccurence.Use, ad, traitCtxt, resInfo, ResultTyparChecker(fun () -> CheckAllTyparsInferrable ncenv.amap m item))
-                item, rest
-
-=======
                         failingCase
                 match res with 
                 | Exception e -> raze e
                 | Result (resInfo, item) -> 
-                ResolutionInfo.SendEntityPathToSink(sink, ncenv, nenv, ItemOccurence.Use, ad, resInfo, ResultTyparChecker(fun () -> CheckAllTyparsInferrable ncenv.amap m item))
+                ResolutionInfo.SendEntityPathToSink(sink, ncenv, nenv, ItemOccurence.Use, ad, traitCtxt, resInfo, ResultTyparChecker(fun () -> CheckAllTyparsInferrable ncenv.amap m item))
                 success (resInfo.EnclosingTypeInst, item, rest)
->>>>>>> 2702b33d
 
         // A compound identifier.
         // It still might be a value in the environment, or something in an F# module, namespace, type, or nested type
@@ -3173,13 +2932,8 @@
               // Otherwise modules are searched first. REVIEW: modules and types should be searched together.
               // For each module referenced by 'id', search the module as if it were an F# module and/or a .NET namespace.
               let moduleSearch ad () =
-<<<<<<< HEAD
-                   ResolveLongIndentAsModuleOrNamespaceThen sink ResultCollectionSettings.AtMostOneResult ncenv.amap m fullyQualified nenv ad id rest isOpenDecl
-                       (ResolveExprLongIdentInModuleOrNamespace ncenv nenv typeNameResInfo ad traitCtxt)
-=======
                  ResolveLongIdentAsModuleOrNamespaceThen sink ResultCollectionSettings.AtMostOneResult ncenv.amap m fullyQualified nenv ad id rest isOpenDecl
-                     (ResolveExprLongIdentInModuleOrNamespace ncenv nenv typeNameResInfo ad)
->>>>>>> 2702b33d
+                     (ResolveExprLongIdentInModuleOrNamespace ncenv nenv typeNameResInfo ad traitCtxt)
 
               // REVIEW: somewhat surprisingly, this shows up on performance traces, with tcrefs non-nil.
               // This seems strange since we would expect in the vast majority of cases tcrefs is empty here.
@@ -3198,21 +2952,6 @@
                     NoResultsOrUsefulErrors
 
               let search =
-<<<<<<< HEAD
-                  let envSearch () =
-                      match fullyQualified with
-                      | FullyQualified ->
-                          NoResultsOrUsefulErrors
-                      | OpenQualified ->
-                          match nenv.eUnqualifiedItems.TryGetValue id.idText with
-                          | true, Item.UnqualifiedType _
-                          | false, _ -> NoResultsOrUsefulErrors
-                          | true, res -> OneSuccess (resInfo, FreshenUnqualifiedItem ncenv traitCtxt m res, rest)
-
-                  moduleSearch ad () +++ tyconSearch ad +++ envSearch
-
-              let resInfo, item, rest =
-=======
                 let envSearch () =
                     match fullyQualified with
                     | FullyQualified ->
@@ -3221,12 +2960,11 @@
                         match nenv.eUnqualifiedItems.TryGetValue id.idText with
                         | true, Item.UnqualifiedType _
                         | false, _ -> NoResultsOrUsefulErrors
-                        | true, res -> OneSuccess (ResolutionInfo.Empty, ResolveUnqualifiedItem ncenv nenv m res, rest)
+                        | true, res -> OneSuccess (ResolutionInfo.Empty, ResolveUnqualifiedItem ncenv traitCtxt nenv m res, rest)
 
                 moduleSearch ad () +++ tyconSearch ad +++ envSearch
 
               let res =
->>>>>>> 2702b33d
                   match AtMostOneResult m search with
                   | Result _ as res -> res
                   | _ ->
@@ -3258,26 +2996,16 @@
                       | Result [] ->
                             raze (UndefinedName(0, FSComp.SR.undefinedNameValueNamespaceTypeOrModule, id, suggestEverythingInScope))
 
-<<<<<<< HEAD
-              ResolutionInfo.SendEntityPathToSink(sink, ncenv, nenv, ItemOccurence.Use, ad, traitCtxt, resInfo, ResultTyparChecker(fun () -> CheckAllTyparsInferrable ncenv.amap m item))
-              item, rest
-=======
               match res with 
               | Exception e -> raze e
               | Result (resInfo, item, rest) -> 
-                  ResolutionInfo.SendEntityPathToSink(sink, ncenv, nenv, ItemOccurence.Use, ad, resInfo, ResultTyparChecker(fun () -> CheckAllTyparsInferrable ncenv.amap m item))
+                  ResolutionInfo.SendEntityPathToSink(sink, ncenv, nenv, ItemOccurence.Use, ad, traitCtxt, resInfo, ResultTyparChecker(fun () -> CheckAllTyparsInferrable ncenv.amap m item))
                   success (resInfo.EnclosingTypeInst, item, rest)
->>>>>>> 2702b33d
 
 let ResolveExprLongIdent sink (ncenv: NameResolver) m ad traitCtxt nenv typeNameResInfo lid =
     match lid with
-<<<<<<< HEAD
-    | [] -> error (Error(FSComp.SR.nrInvalidExpression(textOfLid lid), m))
+    | [] -> raze (Error(FSComp.SR.nrInvalidExpression(textOfLid lid), m))
     | id :: rest -> ResolveExprLongIdentPrim sink ncenv true OpenQualified m ad traitCtxt nenv typeNameResInfo id rest false
-=======
-    | [] -> raze (Error(FSComp.SR.nrInvalidExpression(textOfLid lid), m))
-    | id :: rest -> ResolveExprLongIdentPrim sink ncenv true OpenQualified m ad nenv typeNameResInfo id rest false
->>>>>>> 2702b33d
 
 //-------------------------------------------------------------------------
 // Resolve F#/IL "." syntax in patterns
@@ -3377,11 +3105,7 @@
             // For the special case of
             //   let C = x
             match nenv.ePatItems.TryGetValue id.idText with
-<<<<<<< HEAD
-            | true, res when not newDef  -> FreshenUnqualifiedItem ncenv traitCtxt m res
-=======
-            | true, res when not newDef  -> ResolveUnqualifiedItem ncenv nenv m res
->>>>>>> 2702b33d
+            | true, res when not newDef  -> ResolveUnqualifiedItem ncenv traitCtxt nenv m res
             | _ ->
             // Single identifiers in patterns - variable bindings
             if not newDef &&
@@ -3394,13 +3118,8 @@
         // Long identifiers in patterns
         else
             let moduleSearch ad () =
-<<<<<<< HEAD
-                ResolveLongIndentAsModuleOrNamespaceThen sink ResultCollectionSettings.AtMostOneResult ncenv.amap m fullyQualified nenv ad id rest false
+                ResolveLongIdentAsModuleOrNamespaceThen sink ResultCollectionSettings.AtMostOneResult ncenv.amap m fullyQualified nenv ad id rest false
                     (ResolvePatternLongIdentInModuleOrNamespace ncenv nenv numTyArgsOpt ad traitCtxt)
-=======
-                ResolveLongIdentAsModuleOrNamespaceThen sink ResultCollectionSettings.AtMostOneResult ncenv.amap m fullyQualified nenv ad id rest false
-                    (ResolvePatternLongIdentInModuleOrNamespace ncenv nenv numTyArgsOpt ad)
->>>>>>> 2702b33d
 
             let tyconSearch ad =
                 match rest with
@@ -3656,11 +3375,7 @@
 
 
 /// Resolve a long identifier representing a type and report it
-<<<<<<< HEAD
-let ResolveTypeLongIdent sink (ncenv: NameResolver) occurence fullyQualified nenv ad traitCtxt (lid: Ident list) staticResInfo genOk =
-=======
-let ResolveTypeLongIdentAux sink (ncenv: NameResolver) occurence fullyQualified nenv ad (lid: Ident list) staticResInfo genOk =
->>>>>>> 2702b33d
+let ResolveTypeLongIdentAux sink (ncenv: NameResolver) occurence fullyQualified nenv ad traitCtxt (lid: Ident list) staticResInfo genOk =
     let m = rangeOfLid lid
     let res =
         match lid with
@@ -3679,8 +3394,8 @@
     res
 
 /// Resolve a long identifier representing a type and report it
-let ResolveTypeLongIdent sink ncenv occurence fullyQualified nenv ad lid staticResInfo genOk =
-    let res = ResolveTypeLongIdentAux sink ncenv occurence fullyQualified nenv ad lid staticResInfo genOk
+let ResolveTypeLongIdent sink ncenv occurence fullyQualified nenv ad traitCtxt lid staticResInfo genOk =
+    let res = ResolveTypeLongIdentAux sink ncenv occurence fullyQualified nenv ad traitCtxt lid staticResInfo genOk
     (res |?> fun (resInfo, tcref) -> (resInfo.EnclosingTypeInst, tcref))
 
 //-------------------------------------------------------------------------
@@ -3696,7 +3411,7 @@
         match TryFindTypeWithRecdField modref id  with
         | Some tycon when IsEntityAccessible ncenv.amap m ad (modref.NestedTyconRef tycon) ->
             let showDeprecated = HasFSharpAttribute ncenv.g ncenv.g.attrib_RequireQualifiedAccessAttribute tycon.Attribs
-            success [resInfo, FieldResolution(FreshenRecdFieldRef ncenv m (modref.RecdFieldRefInNestedTycon tycon id), showDeprecated), rest]
+            success [resInfo, FieldResolution(FreshenRecdFieldRef ncenv traitCtxt m (modref.RecdFieldRefInNestedTycon tycon id), showDeprecated), rest]
         | _ -> raze (UndefinedName(depth, FSComp.SR.undefinedNameRecordLabelOrNamespace, id, NoSuggestions))
 
     // search for type-qualified names, e.g. { Microsoft.FSharp.Core.Ref.contents = 1 }
@@ -3708,7 +3423,7 @@
             let tcrefs = tcrefs |> List.map (fun tcref -> (ResolutionInfo.Empty, tcref))
             let tyconSearch = ResolveLongIdentInTyconRefs ResultCollectionSettings.AllResults ncenv nenv LookupKind.RecdField  (depth+1) m ad traitCtxt id2 rest2 typeNameResInfo id.idRange tcrefs
             // choose only fields
-            let tyconSearch = tyconSearch |?> List.choose (function (resInfo, Item.RecdField(RecdFieldInfo(_, rfref)), rest) -> Some(resInfo, FieldResolution(FreshenRecdFieldRef ncenv m rfref, false), rest) | _ -> None)
+            let tyconSearch = tyconSearch |?> List.choose (function (resInfo, Item.RecdField(RecdFieldInfo(_, rfref)), rest) -> Some(resInfo, FieldResolution(FreshenRecdFieldRef ncenv traitCtxt m rfref, false), rest) | _ -> None)
             tyconSearch
         | _ ->
             NoResultsOrUsefulErrors
@@ -3806,13 +3521,13 @@
                 let rfinfo =
                     match nenv.eUnqualifiedRecordOrUnionTypeInsts.TryFind x.TyconRef with
                     | Some tinst -> RecdFieldInfo(tinst, x)
-                    | _ -> FreshenRecdFieldRef ncenv m x
+                    | _ -> FreshenRecdFieldRef ncenv traitCtxt m x
                 ResolutionInfo.Empty, FieldResolution(rfinfo, false))
 
         match tryTcrefOfAppTy g ty with
         | ValueSome tcref ->
             match ncenv.InfoReader.TryFindRecdOrClassFieldInfoOfType(id.idText, m, ty) with
-            | ValueSome (RecdFieldInfo(_, rfref)) -> [ResolutionInfo.Empty, FieldResolution(FreshenRecdFieldRef ncenv m rfref, false)]
+            | ValueSome (RecdFieldInfo(_, rfref)) -> [ResolutionInfo.Empty, FieldResolution(FreshenRecdFieldRef ncenv traitCtxt m rfref, false)]
             | _ ->
                 if tcref.IsRecordTycon then
                     // record label doesn't belong to record type -> suggest other labels of same record
@@ -3838,7 +3553,7 @@
                 let tcrefs = tcrefs |> List.map (fun tcref -> (ResolutionInfo.Empty, tcref))
                 let tyconSearch = ResolveLongIdentInTyconRefs ResultCollectionSettings.AllResults ncenv nenv LookupKind.RecdField 1 m ad traitCtxt id2 rest2 typeNameResInfo tn.idRange tcrefs
                 // choose only fields
-                let tyconSearch = tyconSearch |?> List.choose (function (resInfo, Item.RecdField(RecdFieldInfo(_, rfref)), rest) -> Some(resInfo, FieldResolution(FreshenRecdFieldRef ncenv m rfref, false), rest) | _ -> None)
+                let tyconSearch = tyconSearch |?> List.choose (function (resInfo, Item.RecdField(RecdFieldInfo(_, rfref)), rest) -> Some(resInfo, FieldResolution(FreshenRecdFieldRef ncenv traitCtxt m rfref, false), rest) | _ -> None)
                 tyconSearch
             | _ -> NoResultsOrUsefulErrors
 
@@ -3846,13 +3561,8 @@
             match lid with
             | [] -> NoResultsOrUsefulErrors
             | id2 :: rest2 ->
-<<<<<<< HEAD
-                ResolveLongIndentAsModuleOrNamespaceThen sink ResultCollectionSettings.AtMostOneResult ncenv.amap m OpenQualified nenv ad id2 rest2 false
+                ResolveLongIdentAsModuleOrNamespaceThen sink ResultCollectionSettings.AtMostOneResult ncenv.amap m OpenQualified nenv ad id2 rest2 false
                     (ResolveFieldInModuleOrNamespace ncenv nenv ad traitCtxt)
-=======
-                ResolveLongIdentAsModuleOrNamespaceThen sink ResultCollectionSettings.AtMostOneResult ncenv.amap m OpenQualified nenv ad id2 rest2 false
-                    (ResolveFieldInModuleOrNamespace ncenv nenv ad)
->>>>>>> 2702b33d
 
         let resInfo, item, rest =
             modulSearch ad () +++ tyconSearch ad +++ modulSearch AccessibleFromSomeFSharpCode +++ tyconSearch AccessibleFromSomeFSharpCode
@@ -3874,14 +3584,6 @@
         ResolutionInfo.SendEntityPathToSink(sink, ncenv, nenv, ItemOccurence.UseInType, ad, traitCtxt, resInfo, checker)
         rfref)
 
-<<<<<<< HEAD
-/// Generate a new reference to a record field with a fresh type instantiation
-let FreshenRecdFieldRef (ncenv: NameResolver) traitCtxt m (rfref: RecdFieldRef) =
-    Item.RecdField(RecdFieldInfo(ncenv.InstantiationGenerator m (rfref.Tycon.Typars m) traitCtxt, rfref))
-
-
-=======
->>>>>>> 2702b33d
 /// Resolve F#/IL "." syntax in expressions (2).
 ///
 /// We have an expr. on the left, and we do an access, e.g.
@@ -3891,14 +3593,8 @@
 /// determine any valid members
 //
 // QUERY (instantiationGenerator cleanup): it would be really nice not to flow instantiationGenerator to here.
-<<<<<<< HEAD
-let private ResolveExprDotLongIdent (ncenv: NameResolver) m ad traitCtxt nenv ty (id: Ident) rest findFlag =
-    let typeNameResInfo = TypeNameResolutionInfo.Default
+let private ResolveExprDotLongIdent (ncenv: NameResolver) m ad traitCtxt nenv ty (id: Ident) rest (typeNameResInfo: TypeNameResolutionInfo) findFlag =
     let adhocDotSearchAccessible = AtMostOneResult m (ResolveLongIdentInTypePrim ncenv nenv LookupKind.Expr ResolutionInfo.Empty 1 m ad traitCtxt id rest findFlag typeNameResInfo ty)
-=======
-let private ResolveExprDotLongIdent (ncenv: NameResolver) m ad nenv ty (id: Ident) rest (typeNameResInfo: TypeNameResolutionInfo) findFlag =
-    let adhocDotSearchAccessible = AtMostOneResult m (ResolveLongIdentInTypePrim ncenv nenv LookupKind.Expr ResolutionInfo.Empty 1 m ad id rest findFlag typeNameResInfo ty)
->>>>>>> 2702b33d
     match adhocDotSearchAccessible with
     | Exception _ ->
         // If the dot is not resolved by adhoc overloading then look for a record field
@@ -3912,11 +3608,7 @@
                 | true, rfref :: _ ->
                     // NOTE (instantiationGenerator cleanup): we need to freshen here because we don't know the type.
                     // But perhaps the caller should freshen??
-<<<<<<< HEAD
-                    let item = FreshenRecdFieldRef ncenv traitCtxt m rfref
-=======
-                    let item = Item.RecdField(FreshenRecdFieldRef ncenv m rfref)
->>>>>>> 2702b33d
+                    let item = Item.RecdField(FreshenRecdFieldRef ncenv traitCtxt m rfref)
                     OneSuccess (ResolutionInfo.Empty, item, rest)
                 | _ -> NoResultsOrUsefulErrors
 
@@ -3972,15 +3664,10 @@
 /// Resolve a long identifier occurring in an expression position.
 ///
 /// Called for 'TypeName.Bar' - for VS IntelliSense, we can filter out instance members from method groups
-<<<<<<< HEAD
 let ResolveLongIdentAsExprAndComputeRange (sink: TcResultsSink) (ncenv: NameResolver) wholem ad traitCtxt nenv typeNameResInfo lid =
-    let item1, rest = ResolveExprLongIdent sink ncenv wholem ad traitCtxt nenv typeNameResInfo lid
-=======
-let ResolveLongIdentAsExprAndComputeRange (sink: TcResultsSink) (ncenv: NameResolver) wholem ad nenv typeNameResInfo lid =
-    match ResolveExprLongIdent sink ncenv wholem ad nenv typeNameResInfo lid with 
+    match ResolveExprLongIdent sink ncenv wholem ad traitCtxt nenv typeNameResInfo lid with 
     | Exception e -> Exception e 
     | Result (tinstEnclosing, item1, rest) ->
->>>>>>> 2702b33d
     let itemRange = ComputeItemRange wholem lid rest
 
     let item = FilterMethodGroups ncenv itemRange item1 true
@@ -4038,20 +3725,12 @@
 
 /// Called for 'expression.Bar' - for VS IntelliSense, we can filter out static members from method groups
 /// Also called for 'GenericType<Args>.Bar' - for VS IntelliSense, we can filter out non-static members from method groups
-<<<<<<< HEAD
-let ResolveExprDotLongIdentAndComputeRange (sink: TcResultsSink) (ncenv: NameResolver) wholem ad traitCtxt nenv ty lid findFlag thisIsActuallyATyAppNotAnExpr =
-=======
-let ResolveExprDotLongIdentAndComputeRange (sink: TcResultsSink) (ncenv: NameResolver) wholem ad nenv ty lid (staticResInfo: TypeNameResolutionInfo) findFlag thisIsActuallyATyAppNotAnExpr =
->>>>>>> 2702b33d
+let ResolveExprDotLongIdentAndComputeRange (sink: TcResultsSink) (ncenv: NameResolver) wholem ad traitCtxt nenv ty lid (staticResInfo: TypeNameResolutionInfo) findFlag thisIsActuallyATyAppNotAnExpr =
     let resolveExpr findFlag =
         let resInfo, item, rest =
             match lid with
             | id :: rest ->
-<<<<<<< HEAD
-                ResolveExprDotLongIdent ncenv wholem ad traitCtxt nenv ty id rest findFlag
-=======
-                ResolveExprDotLongIdent ncenv wholem ad nenv ty id rest staticResInfo findFlag
->>>>>>> 2702b33d
+                ResolveExprDotLongIdent ncenv wholem ad traitCtxt nenv ty id rest staticResInfo findFlag
             | _ -> error(InternalError("ResolveExprDotLongIdentAndComputeRange", wholem))
         let itemRange = ComputeItemRange wholem lid rest
         resInfo, item, rest, itemRange
@@ -5357,4 +5036,4 @@
              IsInterestingModuleName demangledName && notFakeContainerModule ilTyconNames demangledName
              && EntityRefContainsSomethingAccessible ncenv m ad  x
              && not (IsTyconUnseen ad ncenv.g ncenv.amap m x))
-    )+    )
