--- conflicted
+++ resolved
@@ -310,15 +310,9 @@
 /// During code gen we run with permitWeakResolution on, but we only apply it where one of the argument types for the built-in constraint resolution is
 /// a variable type.
 type PermitWeakResolution = 
-<<<<<<< HEAD
     | Yes of codegen: bool
     | No
     member x.Permit = match x with Yes _ -> true | No -> false
-=======
-    | Yes
-    | No
-    member x.Permit = match x with Yes -> true | No -> false
->>>>>>> 4a95e6a6
 
 let rec isNativeIntegerTy g ty =
     typeEquivAux EraseMeasures g g.nativeint_ty ty || 
@@ -384,9 +378,10 @@
 
 let IsCharOrStringType g ty = isCharTy g ty || isStringTy g ty
 
-<<<<<<< HEAD
+/// Checks the argument type for a built-in solution to an op_Addition, op_Subtraction or op_Modulus constraint.
 let IsAddSubModType nm g ty = IsNumericOrIntegralEnumType g ty || (nm = "op_Addition" && IsCharOrStringType g ty)
 
+/// Checks the argument type for a built-in solution to a bitwise operator constraint
 let IsBitwiseOpType g ty = IsIntegerOrIntegerEnumTy g ty || (isEnumTy g ty)
 
 // For weak resolution, require a relevant primitive on one side
@@ -449,23 +444,6 @@
 let IsMulDivTypeArgPair permitWeakResolution minfos g ty1 ty2 =
     IsMulDivTypeArgPairOneWay permitWeakResolution minfos g ty1 ty2 || 
     IsMulDivTypeArgPairOneWay permitWeakResolution minfos g ty2 ty1
-=======
-/// Checks the argument type for a built-in solution to an op_Addition, op_Subtraction or op_Modulus constraint.
-let IsAddSubModType nm g ty = IsNumericOrIntegralEnumType g ty || (nm = "op_Addition" && IsCharOrStringType g ty)
-
-/// Checks the argument type for a built-in solution to a bitwise operator constraint
-let IsBitwiseOpType g ty = IsIntegerOrIntegerEnumTy g ty || (isEnumTy g ty)
-
-/// Check the other type in a built-in solution for a binary operator.
-/// For weak resolution, require a relevant primitive on one side.
-/// For strong resolution, a variable type is permitted.
-let IsBinaryOpOtherArgType g permitWeakResolution ty = 
-    match permitWeakResolution with 
-    | PermitWeakResolution.No -> 
-        not (isTyparTy g ty) 
-
-    | PermitWeakResolution.Yes -> true
->>>>>>> 4a95e6a6
 
 /// Checks the argument type for a built-in solution to a get_Sign constraint.
 let IsSignType g ty =
@@ -1257,13 +1235,8 @@
 ///    will deal with the problem. 
 ///
 /// 2. Some additional solutions are forced prior to generalization (permitWeakResolution= Yes or YesDuringCodeGen). See above
-<<<<<<< HEAD
 and SolveMemberConstraint (csenv: ConstraintSolverEnv) ignoreUnresolvedOverload (permitWeakResolution: PermitWeakResolution) ndeep m2 trace traitInfo : OperationResult<bool> = trackErrors {
     let (TTrait(tys, nm, memFlags, traitObjAndArgTys, rty, sln, extSlns, traitAD)) = traitInfo
-=======
-and SolveMemberConstraint (csenv: ConstraintSolverEnv) ignoreUnresolvedOverload permitWeakResolution ndeep m2 trace traitInfo : OperationResult<bool> = trackErrors {
-    let (TTrait(tys, nm, memFlags, traitObjAndArgTys, rty, sln)) = traitInfo
->>>>>>> 4a95e6a6
     // Do not re-solve if already solved
     if sln.Value.IsSome then return true else
     let g = csenv.g
@@ -1278,11 +1251,7 @@
     let tys = ListSet.setify (typeAEquiv g aenv) tys
 
     // Rebuild the trait info after removing duplicates 
-<<<<<<< HEAD
     let traitInfo = TTrait(tys, nm, memFlags, traitObjAndArgTys, rty, sln, extSlns, traitAD)
-=======
-    let traitInfo = TTrait(tys, nm, memFlags, traitObjAndArgTys, rty, sln)
->>>>>>> 4a95e6a6
     let rty = GetFSharpViewOfReturnType g rty    
     let traitAD = match traitAD with None -> AccessibilityLogic.AccessibleFromEverywhere | Some ad -> (ad :?> AccessorDomain)
     
@@ -1304,46 +1273,7 @@
       match tys, memFlags.IsInstance, nm, argtys with 
       | _, false, ("op_Division" | "op_Multiply"), [argty1;argty2]
           when 
-<<<<<<< HEAD
                IsMulDivTypeArgPair permitWeakResolution minfos g argty1 argty2 ->
-=======
-               // This simulates the existence of 
-               //    float * float -> float
-               //    float32 * float32 -> float32
-               //    float<'u> * float<'v> -> float<'u 'v>
-               //    float32<'u> * float32<'v> -> float32<'u 'v>
-               //    decimal<'u> * decimal<'v> -> decimal<'u 'v>
-               //    decimal<'u> * decimal -> decimal<'u>
-               //    float32<'u> * float32<'v> -> float32<'u 'v>
-               //    int * int -> int
-               //    int64 * int64 -> int64
-               //
-               // The rule is triggered by these sorts of inputs when permitWeakResolution=false
-               //    float * float 
-               //    float * float32 // will give error 
-               //    decimal<m> * decimal<m>
-               //    decimal<m> * decimal  <-- Note this one triggers even though "decimal" has some possibly-relevant methods
-               //    float * Matrix // the rule doesn't trigger for this one since Matrix has overloads we can use and we prefer those instead
-               //    float * Matrix // the rule doesn't trigger for this one since Matrix has overloads we can use and we prefer those instead
-               //
-               // The rule is triggered by these sorts of inputs when permitWeakResolution=true
-               //    float * 'a 
-               //    'a * float 
-               //    decimal<'u> * 'a
-                  (let checkRuleAppliesInPreferenceToMethods argty1 argty2 = 
-                     // Check that at least one of the argument types is numeric
-                     IsNumericOrIntegralEnumType g argty1 && 
-                     // Check the other type is nominal, unless using weak resolution
-                     IsBinaryOpOtherArgType g permitWeakResolution argty2 &&
-                     // This next condition checks that either 
-                     //   - Neither type contributes any methods OR
-                     //   - We have the special case "decimal<_> * decimal". In this case we have some 
-                     //     possibly-relevant methods from "decimal" but we ignore them in this case.
-                     (isNil minfos || (Option.isSome (GetMeasureOfType g argty1) && isDecimalTy g argty2)) in
-
-                   checkRuleAppliesInPreferenceToMethods argty1 argty2 || 
-                   checkRuleAppliesInPreferenceToMethods argty2 argty1) ->
->>>>>>> 4a95e6a6
                    
           match GetMeasureOfType g argty1 with
           | Some (tcref, ms1) -> 
@@ -1367,32 +1297,16 @@
               do! SolveTypeEqualsTypeKeepAbbrevs csenv ndeep m2 trace rty argty1
               return TTraitBuiltIn
 
-<<<<<<< HEAD
       | _, false, ("op_Addition" | "op_Subtraction" | "op_Modulus"), [argty1;argty2] 
           when  IsAddSubModTypePair nm permitWeakResolution minfos g argty1 argty2 -> 
 
-=======
-      | _, _, false, ("op_Addition" | "op_Subtraction" | "op_Modulus"), [argty1;argty2] 
-          when // Ignore any explicit +/- overloads from any basic integral types
-               (minfos |> List.forall (fun minfo -> isIntegerTy g minfo.ApparentEnclosingType ) &&
-                (   IsAddSubModType nm g argty1 && IsBinaryOpOtherArgType g permitWeakResolution argty2
-                 || IsAddSubModType nm g argty2 && IsBinaryOpOtherArgType g permitWeakResolution argty1)) -> 
->>>>>>> 4a95e6a6
           do! SolveTypeEqualsTypeKeepAbbrevs csenv ndeep m2 trace argty2 argty1
           do! SolveTypeEqualsTypeKeepAbbrevs csenv ndeep m2 trace rty argty1
           return TTraitBuiltIn
 
-<<<<<<< HEAD
       | _, false, ("op_LessThan" | "op_LessThanOrEqual" | "op_GreaterThan" | "op_GreaterThanOrEqual" | "op_Equality" | "op_Inequality" ), [argty1;argty2] 
           when IsRelationalOpArgTypePair permitWeakResolution minfos g argty1 argty2 ->
 
-=======
-      | _, _, false, ("op_LessThan" | "op_LessThanOrEqual" | "op_GreaterThan" | "op_GreaterThanOrEqual" | "op_Equality" | "op_Inequality" ), [argty1;argty2] 
-          when // Ignore any explicit overloads from any basic integral types
-               (minfos |> List.forall (fun minfo -> isIntegerTy g minfo.ApparentEnclosingType ) &&
-                (   IsRelationalType g argty1 && IsBinaryOpOtherArgType g permitWeakResolution argty2
-                 || IsRelationalType g argty2 && IsBinaryOpOtherArgType g permitWeakResolution argty1)) -> 
->>>>>>> 4a95e6a6
           do! SolveTypeEqualsTypeKeepAbbrevs csenv ndeep m2 trace argty2 argty1 
           do! SolveTypeEqualsTypeKeepAbbrevs csenv ndeep m2 trace rty g.bool_ty
           return TTraitBuiltIn
@@ -1410,33 +1324,21 @@
           do! SolveTypeEqualsTypeKeepAbbrevs csenv ndeep m2 trace rty ty
           return TTraitBuiltIn
 
-<<<<<<< HEAD
       | _, false, "DivideByInt", [argty1;argty2] 
-=======
-      | [], _, false, "DivideByInt", [argty1;argty2] 
->>>>>>> 4a95e6a6
           when isFpTy g argty1 || isDecimalTy g argty1 -> 
           do! SolveTypeEqualsTypeKeepAbbrevs csenv ndeep m2 trace argty2 g.int_ty 
           do! SolveTypeEqualsTypeKeepAbbrevs csenv ndeep m2 trace rty argty1
           return TTraitBuiltIn
 
       // We pretend for uniformity that the 'string' and 'array' types have an indexer property called 'Item' 
-<<<<<<< HEAD
       | [ty], true, "get_Item", [argty1] 
-=======
-      | [], [ty], true, "get_Item", [argty1] 
->>>>>>> 4a95e6a6
           when isStringTy g ty -> 
 
           do! SolveTypeEqualsTypeKeepAbbrevs csenv ndeep m2 trace argty1 g.int_ty 
           do! SolveTypeEqualsTypeKeepAbbrevs csenv ndeep m2 trace rty g.char_ty
           return TTraitBuiltIn
 
-<<<<<<< HEAD
       | [ty], true, "get_Item", argtys
-=======
-      | [], [ty], true, "get_Item", argtys
->>>>>>> 4a95e6a6
           when isArrayTy g ty -> 
 
           if rankOfArrayTy g ty <> argtys.Length then do! ErrorD(ConstraintSolverError(FSComp.SR.csIndexArgumentMismatch((rankOfArrayTy g ty), argtys.Length), m, m2))
@@ -1446,11 +1348,7 @@
           do! SolveTypeEqualsTypeKeepAbbrevs csenv ndeep m2 trace rty ety
           return TTraitBuiltIn
 
-<<<<<<< HEAD
       | [ty], true, "set_Item", argtys
-=======
-      | [], [ty], true, "set_Item", argtys
->>>>>>> 4a95e6a6
           when isArrayTy g ty -> 
           
           if rankOfArrayTy g ty <> argtys.Length - 1 then do! ErrorD(ConstraintSolverError(FSComp.SR.csIndexArgumentMismatch((rankOfArrayTy g ty), (argtys.Length - 1)), m, m2))
@@ -1461,79 +1359,48 @@
           do! SolveTypeEqualsTypeKeepAbbrevs csenv ndeep m2 trace ety etys
           return TTraitBuiltIn
 
-<<<<<<< HEAD
       | _, false, ("op_BitwiseAnd" | "op_BitwiseOr" | "op_ExclusiveOr"), [argty1;argty2] 
           when IsBitwiseOpArgTypePair permitWeakResolution minfos g argty1 argty2 -> 
-=======
-      | [], _, false, ("op_BitwiseAnd" | "op_BitwiseOr" | "op_ExclusiveOr"), [argty1;argty2] 
-          when    IsBitwiseOpType g argty1 && IsBinaryOpOtherArgType g permitWeakResolution argty2
-               || IsBitwiseOpType g argty2 && IsBinaryOpOtherArgType g permitWeakResolution argty1 -> 
->>>>>>> 4a95e6a6
 
           do! SolveTypeEqualsTypeKeepAbbrevs csenv ndeep m2 trace argty2 argty1
           do! SolveTypeEqualsTypeKeepAbbrevs csenv ndeep m2 trace rty argty1
           do! SolveDimensionlessNumericType csenv ndeep m2 trace argty1
           return TTraitBuiltIn
 
-<<<<<<< HEAD
       | _, false, ("op_LeftShift" | "op_RightShift"), [argty1;argty2] 
           when IsIntegerOrIntegerEnumTy g argty1  -> 
-=======
-      | [], _, false, ("op_LeftShift" | "op_RightShift"), [argty1;argty2] 
-          when    IsIntegerOrIntegerEnumTy g argty1  -> 
->>>>>>> 4a95e6a6
 
           do! SolveTypeEqualsTypeKeepAbbrevs csenv ndeep m2 trace argty2 g.int_ty
           do! SolveTypeEqualsTypeKeepAbbrevs csenv ndeep m2 trace rty argty1
           do! SolveDimensionlessNumericType csenv ndeep m2 trace argty1
           return TTraitBuiltIn
 
-<<<<<<< HEAD
       | _, false, "op_UnaryPlus", [argty] 
-=======
-      | _, _, false, "op_UnaryPlus", [argty] 
->>>>>>> 4a95e6a6
           when IsNumericOrIntegralEnumType g argty -> 
 
           do! SolveTypeEqualsTypeKeepAbbrevs csenv ndeep m2 trace rty argty
           return TTraitBuiltIn
 
-<<<<<<< HEAD
       | _, false, "op_UnaryNegation", [argty] 
-=======
-      | _, _, false, "op_UnaryNegation", [argty] 
->>>>>>> 4a95e6a6
           when isSignedIntegerTy g argty || isFpTy g argty || isDecimalTy g argty -> 
 
           do! SolveTypeEqualsTypeKeepAbbrevs csenv ndeep m2 trace rty argty
           return TTraitBuiltIn
 
-<<<<<<< HEAD
       | _, true, "get_Sign", [] 
-=======
-      | _, _, true, "get_Sign", [] 
->>>>>>> 4a95e6a6
           when IsSignType g tys.Head -> 
 
           do! SolveTypeEqualsTypeKeepAbbrevs csenv ndeep m2 trace rty g.int32_ty
           return TTraitBuiltIn
 
-<<<<<<< HEAD
       | _, false, ("op_LogicalNot" | "op_OnesComplement"), [argty] 
-=======
-      | _, _, false, ("op_LogicalNot" | "op_OnesComplement"), [argty] 
->>>>>>> 4a95e6a6
           when IsIntegerOrIntegerEnumTy g argty  -> 
 
           do! SolveTypeEqualsTypeKeepAbbrevs csenv ndeep m2 trace rty argty
           do! SolveDimensionlessNumericType csenv ndeep m2 trace argty
           return TTraitBuiltIn
 
-<<<<<<< HEAD
       | _, false, "Abs", [argty] 
-=======
-      | _, _, false, "Abs", [argty] 
->>>>>>> 4a95e6a6
           when isSignedIntegerTy g argty || isFpTy g argty || isDecimalTy g argty -> 
 
           do! SolveTypeEqualsTypeKeepAbbrevs csenv ndeep m2 trace rty argty
@@ -1558,12 +1425,8 @@
           do! SolveTypeEqualsTypeKeepAbbrevs csenv ndeep m2 trace rty argty
           return TTraitBuiltIn
 
-<<<<<<< HEAD
       // Simulate solutions to op_Implicit and op_Explicit
       | _, false, "op_Explicit", [argty] 
-=======
-      | _, _, false, "op_Explicit", [argty] 
->>>>>>> 4a95e6a6
           when (// The input type. 
                 (IsNonDecimalNumericOrIntegralEnumType g argty || isStringTy g argty || isCharTy g argty) &&
                 // The output type
@@ -1576,11 +1439,7 @@
           return TTraitBuiltIn
 
 
-<<<<<<< HEAD
       | _, false, "op_Explicit", [argty] 
-=======
-      | _, _, false, "op_Explicit", [argty] 
->>>>>>> 4a95e6a6
           when (// The input type. 
                 (IsNumericOrIntegralEnumType g argty || isStringTy g argty) &&
                 // The output type
@@ -1596,11 +1455,7 @@
           do! SolveTypeEqualsTypeKeepAbbrevs csenv ndeep m2 trace rty argty1 
           return TTraitBuiltIn
 
-<<<<<<< HEAD
       | _, false, "Atan2", [argty1; argty2] 
-=======
-      | _, _, false, "Atan2", [argty1; argty2] 
->>>>>>> 4a95e6a6
           when isFpTy g argty1 -> 
 
           do! SolveTypeEqualsTypeKeepAbbrevs csenv ndeep m2 trace argty2 argty1
@@ -1834,11 +1689,7 @@
 
 /// Only consider overload resolution if canonicalizing or all the types are now nominal. 
 /// That is, don't perform resolution if more nominal information may influence the set of available overloads 
-<<<<<<< HEAD
 and GetRelevantMethodsForTrait (csenv: ConstraintSolverEnv) (permitWeakResolution: PermitWeakResolution) nm (TTrait(tys, _, memFlags, argtys, rty, soln, extSlns, ad) as traitInfo) : MethInfo list =
-=======
-and GetRelevantMethodsForTrait (csenv: ConstraintSolverEnv) (permitWeakResolution: PermitWeakResolution) nm (TTrait(tys, _, memFlags, argtys, rty, soln) as traitInfo): MethInfo list =
->>>>>>> 4a95e6a6
     let results = 
         if permitWeakResolution.Permit || MemberConstraintSupportIsReadyForDeterminingOverloads csenv traitInfo then
             let m = csenv.m
@@ -1948,11 +1799,7 @@
         SolveMemberConstraint csenv true permitWeakResolution (ndeep+1) m2 trace traitInfo)
 
 and CanonicalizeRelevantMemberConstraints (csenv: ConstraintSolverEnv) ndeep trace tps =
-<<<<<<< HEAD
     SolveRelevantMemberConstraints csenv ndeep (PermitWeakResolution.Yes false) trace tps
-=======
-    SolveRelevantMemberConstraints csenv ndeep PermitWeakResolution.Yes trace tps
->>>>>>> 4a95e6a6
   
 and AddMemberConstraint (csenv: ConstraintSolverEnv) ndeep m2 (trace: OptionalTrace) traitInfo support (frees: Typar list) =
     let g = csenv.g
@@ -3209,13 +3056,9 @@
           InfoReader = new InfoReader(g, amap) }
 
     let csenv = MakeConstraintSolverEnv ContextInfo.NoContext css m (DisplayEnv.Empty g)
-<<<<<<< HEAD
+
     let! _res = SolveMemberConstraint csenv true (PermitWeakResolution.Yes true) 0 m NoTrace traitInfo
-=======
-
-    let! _res = SolveMemberConstraint csenv true PermitWeakResolution.Yes 0 m NoTrace traitInfo
-
->>>>>>> 4a95e6a6
+
     let sln = 
         match traitInfo.Solution with 
         | None -> Choice5Of5()
@@ -3223,7 +3066,6 @@
 
             // Given the solution information, reconstruct the MethInfo for the solution
             match sln with 
-<<<<<<< HEAD
             | ILMethSln(apparentTy, extOpt, mref, minst) ->
 
                 let metadataTy = convertToTypeWithMetadataIfPossible g apparentTy
@@ -3241,18 +3083,6 @@
                     | None -> MethInfo.CreateILMeth(amap, m, apparentTy, mdef)
                     | Some _ -> MethInfo.CreateILExtensionMeth(amap, m, apparentTy, actualTyconRef, None, mdef)
 
-=======
-            | ILMethSln(origTy, extOpt, mref, minst) ->
-                let metadataTy = convertToTypeWithMetadataIfPossible g origTy
-                let tcref = tcrefOfAppTy g metadataTy
-                let mdef = IL.resolveILMethodRef tcref.ILTyconRawMetadata mref
-                let ilMethInfo =
-                    match extOpt with 
-                    | None -> MethInfo.CreateILMeth(amap, m, origTy, mdef)
-                    | Some ilActualTypeRef -> 
-                        let actualTyconRef = Import.ImportILTypeRef amap m ilActualTypeRef 
-                        MethInfo.CreateILExtensionMeth(amap, m, origTy, actualTyconRef, None, mdef)
->>>>>>> 4a95e6a6
                 Choice1Of5 (ilMethInfo, minst)
 
             | FSMethSln(ty, vref, minst) ->
@@ -3323,11 +3153,7 @@
 
                 // static getter
                 | false, true, 0 -> 
-<<<<<<< HEAD
                     Some (mkStaticRecdFieldGet (rfref, tinst, m))
-=======
-                        Some (mkStaticRecdFieldGet (rfref, tinst, m))
->>>>>>> 4a95e6a6
 
                 // instance getter
                 | false, false, 1 -> 
