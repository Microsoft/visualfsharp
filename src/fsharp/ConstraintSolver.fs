// Copyright (c) Microsoft Corporation.  All Rights Reserved.  See License.txt in the project root for license information.


//-------------------------------------------------------------------------
// Incremental type inference constraint solving.  
//
// Primary constraints are:
//   - type equations        ty1 = ty2
//   - subtype inequations   ty1 :> ty2
//   - trait constraints     tyname: (static member op_Addition: 'a * 'b -> 'c)
//
// Plus some other constraints inherited from .NET generics.
// 
// The constraints are immediately processed into a normal form, in particular
//   - type equations on inference parameters: 'tp = ty
//   - type inequations on inference parameters: 'tp :> ty
//   - other constraints on inference parameters
//
// The state of the inference engine is kept in imperative mutations to inference
// type variables.
//
// The use of the normal form allows the state of the inference engine to 
// be queried for type-directed name resolution, type-directed overload 
// resolution and when generating warning messages.
//
// The inference engine can be used in 'undo' mode to implement
// can-unify predicates used in method overload resolution and trait constraint
// satisfaction.
//
// The two main principles are:
//   1. Ensure any solution that is found is sound (no logic is skipped), 
//   2. Because of method overloading and SRTP constraints and other constructs, processing of
//      constraints is algorithmic and must proceed in a definite, fixed order.
//      Once we start doing resolutions in a particular order we must keep doing them
//      in the same order.
//
// There is little use of back-tracking/undo or "retry" in the constraint solver, except in the
// limited case ofs of SRTP solving and method overloading, and some other adhoc limited cases
// like checking for "printf" format strings.  As a result there are cases involving
// method overloading and SRTP that the solver "can't solve". This is intentional and by-design.
//------------------------------------------------------------------------- 

module internal FSharp.Compiler.ConstraintSolver

open Internal.Utilities.Collections

open FSharp.Compiler 
open FSharp.Compiler.AbstractIL 
open FSharp.Compiler.AbstractIL.Internal.Library
open FSharp.Compiler.Ast
open FSharp.Compiler.ErrorLogger
open FSharp.Compiler.Infos
open FSharp.Compiler.AccessibilityLogic
open FSharp.Compiler.AttributeChecking
open FSharp.Compiler.Lib
open FSharp.Compiler.MethodCalls
open FSharp.Compiler.PrettyNaming
open FSharp.Compiler.Range
open FSharp.Compiler.Rational
open FSharp.Compiler.InfoReader
open FSharp.Compiler.Tast
open FSharp.Compiler.Tastops
open FSharp.Compiler.TcGlobals
open FSharp.Compiler.TypeRelations

//-------------------------------------------------------------------------
// Generate type variables and record them in within the scope of the
// compilation environment, which currently corresponds to the scope
// of the constraint resolution carried out by type checking.
//------------------------------------------------------------------------- 
   
let compgenId = mkSynId range0 unassignedTyparName

let NewCompGenTypar (kind, rigid, staticReq, dynamicReq, error) = 
    NewTypar(kind, rigid, Typar(compgenId, staticReq, true), error, dynamicReq, [], false, false) 
    
let AnonTyparId m = mkSynId m unassignedTyparName

let NewAnonTypar (kind, m, rigid, var, dyn) = 
    NewTypar (kind, rigid, Typar(AnonTyparId m, var, true), false, dyn, [], false, false)
    
let NewNamedInferenceMeasureVar (_m, rigid, var, id) = 
    NewTypar(TyparKind.Measure, rigid, Typar(id, var, false), false, TyparDynamicReq.No, [], false, false) 

let NewInferenceMeasurePar () = NewCompGenTypar (TyparKind.Measure, TyparRigidity.Flexible, NoStaticReq, TyparDynamicReq.No, false)

let NewErrorTypar () = NewCompGenTypar (TyparKind.Type, TyparRigidity.Flexible, NoStaticReq, TyparDynamicReq.No, true)

let NewErrorMeasureVar () = NewCompGenTypar (TyparKind.Measure, TyparRigidity.Flexible, NoStaticReq, TyparDynamicReq.No, true)

let NewInferenceType () = mkTyparTy (NewTypar (TyparKind.Type, TyparRigidity.Flexible, Typar(compgenId, NoStaticReq, true), false, TyparDynamicReq.No, [], false, false))

let NewErrorType () = mkTyparTy (NewErrorTypar ())

let NewErrorMeasure () = Measure.Var (NewErrorMeasureVar ())

let NewByRefKindInferenceType (g: TcGlobals) m = 
    let tp = NewTypar (TyparKind.Type, TyparRigidity.Flexible, Typar(compgenId, HeadTypeStaticReq, true), false, TyparDynamicReq.No, [], false, false)
    if g.byrefkind_InOut_tcr.CanDeref then
        tp.SetConstraints [TyparConstraint.DefaultsTo(10, TType_app(g.byrefkind_InOut_tcr, []), m)]
    mkTyparTy tp

let NewInferenceTypes l = l |> List.map (fun _ -> NewInferenceType ()) 

// QUERY: should 'rigid' ever really be 'true'? We set this when we know 
// we are going to have to generalize a typar, e.g. when implementing a 
// abstract generic method slot. But we later check the generalization 
// condition anyway, so we could get away with a non-rigid typar. This 
// would sort of be cleaner, though give errors later. 
let FreshenAndFixupTypars m rigid fctps tinst tpsorig = 
    let copy_tyvar (tp: Typar) =  NewCompGenTypar (tp.Kind, rigid, tp.StaticReq, (if rigid=TyparRigidity.Rigid then TyparDynamicReq.Yes else TyparDynamicReq.No), false)
    let tps = tpsorig |> List.map copy_tyvar 
    let renaming, tinst = FixupNewTypars m fctps tinst tpsorig tps
    tps, renaming, tinst

let FreshenTypeInst m tpsorig = FreshenAndFixupTypars m TyparRigidity.Flexible [] [] tpsorig 

let FreshMethInst m fctps tinst tpsorig = FreshenAndFixupTypars m TyparRigidity.Flexible fctps tinst tpsorig 

let FreshenTypars m tpsorig = 
    match tpsorig with 
    | [] -> []
    | _ -> 
        let _, _, tptys = FreshenTypeInst m tpsorig
        tptys

let FreshenMethInfo m (minfo: MethInfo) =
    let _, _, tptys = FreshMethInst m (minfo.GetFormalTyparsOfDeclaringType m) minfo.DeclaringTypeInst minfo.FormalMethodTypars
    tptys


//-------------------------------------------------------------------------
// Unification of types: solve/record equality constraints
// Subsumption of types: solve/record subtyping constraints
//------------------------------------------------------------------------- 

[<RequireQualifiedAccess>] 
/// Information about the context of a type equation.
type ContextInfo =

    /// No context was given.
    | NoContext

    /// The type equation comes from an IF expression.
    | IfExpression of range

    /// The type equation comes from an omitted else branch.
    | OmittedElseBranch of range

    /// The type equation comes from a type check of the result of an else branch.
    | ElseBranchResult of range

    /// The type equation comes from the verification of record fields.
    | RecordFields

    /// The type equation comes from the verification of a tuple in record fields.
    | TupleInRecordFields

    /// The type equation comes from a list or array constructor
    | CollectionElement of bool * range

    /// The type equation comes from a return in a computation expression.

    | ReturnInComputationExpression

    /// The type equation comes from a yield in a computation expression.
    | YieldInComputationExpression

    /// The type equation comes from a runtime type test.
    | RuntimeTypeTest of bool

    /// The type equation comes from an downcast where a upcast could be used.
    | DowncastUsedInsteadOfUpcast of bool

    /// The type equation comes from a return type of a pattern match clause (not the first clause).
    | FollowingPatternMatchClause of range

    /// The type equation comes from a pattern match guard.
    | PatternMatchGuard of range

    /// The type equation comes from a sequence expression.
    | SequenceExpression of TType

exception ConstraintSolverTupleDiffLengths of displayEnv: DisplayEnv * TType list * TType list * range  * range

exception ConstraintSolverInfiniteTypes of displayEnv: DisplayEnv * contextInfo: ContextInfo * TType * TType * range * range

exception ConstraintSolverTypesNotInEqualityRelation of displayEnv: DisplayEnv * TType * TType * range * range * ContextInfo

exception ConstraintSolverTypesNotInSubsumptionRelation of displayEnv: DisplayEnv * TType * TType * range  * range 

exception ConstraintSolverMissingConstraint of displayEnv: DisplayEnv * Tast.Typar * Tast.TyparConstraint * range  * range 

exception ConstraintSolverError of string * range * range

exception ConstraintSolverRelatedInformation of string option * range * exn 

exception ErrorFromApplyingDefault of tcGlobals: TcGlobals * displayEnv: DisplayEnv * Tast.Typar * TType * exn * range

exception ErrorFromAddingTypeEquation of tcGlobals: TcGlobals * displayEnv: DisplayEnv * TType * TType * exn * range

exception ErrorsFromAddingSubsumptionConstraint of tcGlobals: TcGlobals * displayEnv: DisplayEnv * TType * TType * exn * ContextInfo * range

exception ErrorFromAddingConstraint of displayEnv: DisplayEnv * exn * range

exception PossibleOverload of displayEnv: DisplayEnv * string * exn * range

exception UnresolvedOverloading of displayEnv: DisplayEnv * exn list * string * range

exception UnresolvedConversionOperator of displayEnv: DisplayEnv * TType * TType * range

let GetPossibleOverloads  amap m denv (calledMethGroup: (CalledMeth<_> * exn) list) = 
    calledMethGroup |> List.map (fun (cmeth, e) ->
        PossibleOverload(denv, NicePrint.stringOfMethInfo amap m denv cmeth.Method, e, m))

type TcValF = (ValRef -> ValUseFlag -> TType list -> range -> Expr * TType)

type ConstraintSolverState = 
    { 
      g: TcGlobals

      amap: Import.ImportMap 

      InfoReader: InfoReader

      /// The function used to freshen values we encounter during trait constraint solving
      TcVal: TcValF

      /// Indicates if the constraint solver is being run after type checking is complete,
      /// e.g. during codegen to determine solutions and witnesses for trait constraints.
      /// Suppresses the generation of certain errors such as missing constraint warnings.
      codegen: bool

      /// This table stores all unsolved, ungeneralized trait constraints, indexed by free type variable.
      /// That is, there will be one entry in this table for each free type variable in 
      /// each outstanding, unsolved, ungeneralized trait constraint. Constraints are removed from the table and resolved 
      /// each time a solution to an index variable is found. 
      mutable ExtraCxs: HashMultiMap<Stamp, (TraitConstraintInfo * range)>
    }

    static member New(g, amap, infoReader, tcVal) = 
        { g = g 
          amap = amap 
          ExtraCxs = HashMultiMap(10, HashIdentity.Structural)
          InfoReader = infoReader
          codegen = false
          TcVal = tcVal } 

type ConstraintSolverEnv = 
    { 
      SolverState: ConstraintSolverState

      eContextInfo: ContextInfo

      MatchingOnly: bool

      m: range

      EquivEnv: TypeEquivEnv

      DisplayEnv: DisplayEnv
    }

    member csenv.InfoReader = csenv.SolverState.InfoReader

    member csenv.g = csenv.SolverState.g

    member csenv.amap = csenv.SolverState.amap
    
    override csenv.ToString() = "<ConstraintSolverEnv> @ " + csenv.m.ToString()

let MakeConstraintSolverEnv contextInfo css m denv = 
    { SolverState = css
      m = m
      eContextInfo = contextInfo
      // Indicates that when unifying ty1 = ty2, only type variables in ty1 may be solved 
      MatchingOnly = false
      EquivEnv = TypeEquivEnv.Empty 
      DisplayEnv = denv }

/// Check whether a type variable occurs in the r.h.s. of a type, e.g. to catch
/// infinite equations such as 
///    'a = list<'a>
let rec occursCheck g un ty = 
    match stripTyEqns g ty with 
    | TType_ucase(_, l)
    | TType_app (_, l) 
    | TType_anon(_, l)
    | TType_tuple (_, l) -> List.exists (occursCheck g un) l
    | TType_fun (d, r) -> occursCheck g un d || occursCheck g un r
    | TType_var r   ->  typarEq un r 
    | TType_forall (_, tau) -> occursCheck g un tau
    | _ -> false 


//-------------------------------------------------------------------------
// Predicates on types
//------------------------------------------------------------------------- 

let rec isNativeIntegerTy g ty =
    typeEquivAux EraseMeasures g g.nativeint_ty ty || 
    typeEquivAux EraseMeasures g g.unativeint_ty ty ||
    (isEnumTy g ty && isNativeIntegerTy g (underlyingTypeOfEnumTy g ty))

let isSignedIntegerTy g ty =
    typeEquivAux EraseMeasures g g.sbyte_ty ty || 
    typeEquivAux EraseMeasures g g.int16_ty ty || 
    typeEquivAux EraseMeasures g g.int32_ty ty || 
    typeEquivAux EraseMeasures g g.nativeint_ty ty || 
    typeEquivAux EraseMeasures g g.int64_ty ty 

let isUnsignedIntegerTy g ty =
    typeEquivAux EraseMeasures g g.byte_ty ty || 
    typeEquivAux EraseMeasures g g.uint16_ty ty || 
    typeEquivAux EraseMeasures g g.uint32_ty ty || 
    typeEquivAux EraseMeasures g g.unativeint_ty ty || 
    typeEquivAux EraseMeasures g g.uint64_ty ty 

let rec isIntegerOrIntegerEnumTy g ty =
    isSignedIntegerTy g ty || 
    isUnsignedIntegerTy g ty || 
    (isEnumTy g ty && isIntegerOrIntegerEnumTy g (underlyingTypeOfEnumTy g ty))
    
let isIntegerTy g ty =
    isSignedIntegerTy g ty || 
    isUnsignedIntegerTy g ty 
    
let isStringTy g ty = typeEquiv g g.string_ty ty 

let isCharTy g ty = typeEquiv g g.char_ty ty 

let isBoolTy g ty = typeEquiv g g.bool_ty ty 

/// float or float32 or float<_> or float32<_> 
let isFpTy g ty =
    typeEquivAux EraseMeasures g g.float_ty ty || 
    typeEquivAux EraseMeasures g g.float32_ty ty 

/// decimal or decimal<_>
let isDecimalTy g ty = 
    typeEquivAux EraseMeasures g g.decimal_ty ty 

let IsNonDecimalNumericOrIntegralEnumType g ty = isIntegerOrIntegerEnumTy g ty || isFpTy g ty

let IsNumericOrIntegralEnumType g ty = IsNonDecimalNumericOrIntegralEnumType g ty || isDecimalTy g ty

let IsNonDecimalNumericType g ty = isIntegerTy g ty || isFpTy g ty

let IsNumericType g ty = IsNonDecimalNumericType g ty || isDecimalTy g ty

let IsRelationalType g ty = IsNumericType g ty || isStringTy g ty || isCharTy g ty || isBoolTy g ty

// Get measure of type, float<_> or float32<_> or decimal<_> but not float=float<1> or float32=float32<1> or decimal=decimal<1> 
let GetMeasureOfType g ty =
    match ty with 
    | AppTy g (tcref, [tyarg]) ->
        match stripTyEqns g tyarg with  
        | TType_measure ms when not (measureEquiv g ms Measure.One) -> Some (tcref, ms)
        | _ -> None
    | _ -> None

type TraitConstraintSolution = 
    | TTraitUnsolved
    | TTraitBuiltIn
    | TTraitSolved of MethInfo * TypeInst
    | TTraitSolvedRecdProp of RecdFieldInfo * bool
    | TTraitSolvedAnonRecdProp of AnonRecdTypeInfo * TypeInst * int 

let BakedInTraitConstraintNames =
    [ "op_Division" ; "op_Multiply"; "op_Addition" 
      "op_Equality" ; "op_Inequality"; "op_GreaterThan" ; "op_LessThan"; "op_LessThanOrEqual"; "op_GreaterThanOrEqual"
      "op_Subtraction"; "op_Modulus"
      "get_Zero"; "get_One"
      "DivideByInt";"get_Item"; "set_Item"
      "op_BitwiseAnd"; "op_BitwiseOr"; "op_ExclusiveOr"; "op_LeftShift"
      "op_RightShift"; "op_UnaryPlus"; "op_UnaryNegation"; "get_Sign"; "op_LogicalNot"
      "op_OnesComplement"; "Abs"; "Sqrt"; "Sin"; "Cos"; "Tan"
      "Sinh";  "Cosh"; "Tanh"; "Atan"; "Acos"; "Asin"; "Exp"; "Ceiling"; "Floor"; "Round"; "Log10"; "Log"; "Sqrt"
      "Truncate"; "op_Explicit"
      "Pow"; "Atan2" ]
    |> set
    
//-------------------------------------------------------------------------
// Run the constraint solver with undo (used during method overload resolution)

type Trace = 
    { mutable actions: ((unit -> unit) * (unit -> unit)) list }
    
    static member New () =  { actions = [] }

    member t.Undo () = List.iter (fun (_, a) -> a ()) t.actions
    member t.Push f undo = t.actions <- (f, undo) :: t.actions

type OptionalTrace = 
    | NoTrace
    | WithTrace of Trace

    member x.HasTrace = match x with NoTrace -> false | WithTrace _ -> true

    member t.Exec f undo = 
        match t with        
        | WithTrace trace -> trace.Push f undo; f()
        | NoTrace -> f()

    member t.AddFromReplay source =
        source.actions |> List.rev |>
            match t with        
            | WithTrace trace -> List.iter (fun (action, undo) -> trace.Push action undo; action())
            | NoTrace         -> List.iter (fun (action, _   ) -> action())

    member t.CollectThenUndoOrCommit predicate f =
        let newTrace = Trace.New()
        let res = f newTrace
        match predicate res, t with
        | false, _           -> newTrace.Undo()
        | true, WithTrace t -> t.actions <- newTrace.actions @ t.actions
        | true, NoTrace     -> ()
        res

let CollectThenUndo f = 
    let trace = Trace.New()
    let res = f trace
    trace.Undo()
    res

let FilterEachThenUndo f meths = 
    meths 
    |> List.choose (fun calledMeth -> 
        let trace = Trace.New()        
        let res = f trace calledMeth
        trace.Undo()
        match CheckNoErrorsAndGetWarnings res with 
        | None -> None 
        | Some warns -> Some (calledMeth, warns, trace))

let ShowAccessDomain ad =
    match ad with 
    | AccessibleFromEverywhere -> "public" 
    | AccessibleFrom(_, _) -> "accessible"
    | AccessibleFromSomeFSharpCode -> "public, protected or internal" 
    | AccessibleFromSomewhere -> ""

//-------------------------------------------------------------------------
// Solve

exception NonRigidTypar of displayEnv: DisplayEnv * string option * range * TType * TType * range

/// Signal that there is still an unresolved overload in the constraint problem. The
/// unresolved overload constraint remains in the constraint state, and we skip any
/// further processing related to whichever overall adjustment to constraint solver state
/// is being processed.
///
// NOTE: The addition of this abort+skip appears to be a mistake which has crept into F# type inference,
// and its status is currently under review. See https://github.com/dotnet/fsharp/pull/8294 and others.
//
// Here is the history:
//    1. The local abort was added as part of an attempted performance optimization https://github.com/dotnet/fsharp/pull/1650
//       This change was released in the VS2017 GA release.
//
//    2. However, it also impacts the logic of type inference, by skipping checking.
//       Because of this an attempt was made to revert it in https://github.com/dotnet/fsharp/pull/4173.
//
//       Unfortunately, existing code had begun to depend on the new behaviours enabled by the
//       change, and the revert was abandoned before release in https://github.com/dotnet/fsharp/pull/4348
//
// Comments on soundness:
//    The use of the abort is normally sound because the SRTP constraint
//    will be subject to further processing at a later point.
//
//    However, it seems likely that the abort may result in other processing associated
//    with an overall constraint being skipped (e.g. the processing related to subsequent elements
//    of a tuple constraint).
exception AbortForFailedOverloadResolution

/// This is used at (nearly all) entry points into the constraint solver to make sure that the
/// AbortForFailedOverloadResolution is caught and processing continues.
let inline TryD_IgnoreAbortForFailedOverloadResolution f1 f2 =
    TryD f1 (function AbortForFailedOverloadResolution -> CompleteD | exn -> f2 exn)

/// Represents a very local condition where we prefer to report errors before stripping type abbreviations.
exception LocallyAbortOperationThatLosesAbbrevs 

let localAbortD = ErrorD LocallyAbortOperationThatLosesAbbrevs

/// Return true if we would rather unify this variable v1 := v2 than vice versa
let PreferUnifyTypar (v1: Typar) (v2: Typar) =
    match v1.Rigidity, v2.Rigidity with 
    // Rigid > all
    | TyparRigidity.Rigid, _ -> false
    // Prefer to unify away WillBeRigid in favour of Rigid
    | TyparRigidity.WillBeRigid, TyparRigidity.Rigid -> true
    | TyparRigidity.WillBeRigid, TyparRigidity.WillBeRigid -> true
    | TyparRigidity.WillBeRigid, TyparRigidity.WarnIfNotRigid -> false
    | TyparRigidity.WillBeRigid, TyparRigidity.Anon -> false
    | TyparRigidity.WillBeRigid, TyparRigidity.Flexible -> false
    // Prefer to unify away WarnIfNotRigid in favour of Rigid
    | TyparRigidity.WarnIfNotRigid, TyparRigidity.Rigid -> true
    | TyparRigidity.WarnIfNotRigid, TyparRigidity.WillBeRigid -> true
    | TyparRigidity.WarnIfNotRigid, TyparRigidity.WarnIfNotRigid -> true
    | TyparRigidity.WarnIfNotRigid, TyparRigidity.Anon -> false
    | TyparRigidity.WarnIfNotRigid, TyparRigidity.Flexible -> false
    // Prefer to unify away anonymous variables in favour of Rigid, WarnIfNotRigid 
    | TyparRigidity.Anon, TyparRigidity.Rigid -> true
    | TyparRigidity.Anon, TyparRigidity.WillBeRigid -> true
    | TyparRigidity.Anon, TyparRigidity.WarnIfNotRigid -> true
    | TyparRigidity.Anon, TyparRigidity.Anon -> true
    | TyparRigidity.Anon, TyparRigidity.Flexible -> false
    // Prefer to unify away Flexible in favour of Rigid, WarnIfNotRigid or Anon
    | TyparRigidity.Flexible, TyparRigidity.Rigid -> true
    | TyparRigidity.Flexible, TyparRigidity.WillBeRigid -> true
    | TyparRigidity.Flexible, TyparRigidity.WarnIfNotRigid -> true
    | TyparRigidity.Flexible, TyparRigidity.Anon -> true
    | TyparRigidity.Flexible, TyparRigidity.Flexible -> 

      // Prefer to unify away compiler generated type vars
      match v1.IsCompilerGenerated, v2.IsCompilerGenerated with
      | true, false -> true
      | false, true -> false
      | _ -> 
         // Prefer to unify away non-error vars - gives better error recovery since we keep
         // error vars lying around, and can avoid giving errors about illegal polymorphism 
         // if they occur 
         match v1.IsFromError, v2.IsFromError with
         | true, false -> false
         | _ -> true

/// Reorder a list of (variable, exponent) pairs so that a variable that is Preferred
/// is at the head of the list, if possible
let FindPreferredTypar vs =
    let rec find vs = 
        match vs with
        | [] -> vs
        | (v: Typar, e) :: vs ->
            match find vs with
            | [] -> [(v, e)]
            | (v', e') :: vs' -> 
                if PreferUnifyTypar v v'
                then (v, e) :: vs
                else (v', e') :: (v, e) :: vs'
    find vs
  
let SubstMeasure (r: Typar) ms = 
    if r.Rigidity = TyparRigidity.Rigid then error(InternalError("SubstMeasure: rigid", r.Range))
    if r.Kind = TyparKind.Type then error(InternalError("SubstMeasure: kind=type", r.Range))

    match r.typar_solution with
    | None -> r.typar_solution <- Some (TType_measure ms)
    | Some _ -> error(InternalError("already solved", r.Range))

let rec TransactStaticReq (csenv: ConstraintSolverEnv) (trace: OptionalTrace) (tpr: Typar) req = 
    let m = csenv.m
    if tpr.Rigidity.ErrorIfUnified && tpr.StaticReq <> req then 
        ErrorD(ConstraintSolverError(FSComp.SR.csTypeCannotBeResolvedAtCompileTime(tpr.Name), m, m)) 
    else
        let orig = tpr.StaticReq
        trace.Exec (fun () -> tpr.SetStaticReq req) (fun () -> tpr.SetStaticReq orig)
        CompleteD

and SolveTypStaticReqTypar (csenv: ConstraintSolverEnv) trace req (tpr: Typar) =
    let orig = tpr.StaticReq
    let req2 = JoinTyparStaticReq req orig
    if orig <> req2 then TransactStaticReq csenv trace tpr req2 else CompleteD

and SolveTypStaticReq (csenv: ConstraintSolverEnv) trace req ty =
    match req with 
    | NoStaticReq -> CompleteD
    | HeadTypeStaticReq -> 
        // requires that a type constructor be known at compile time 
        match stripTyparEqns ty with
        | TType_measure ms ->
            let vs = ListMeasureVarOccsWithNonZeroExponents ms
            trackErrors {
                for (tpr, _) in vs do 
                    return! SolveTypStaticReqTypar csenv trace req tpr
            }
        | _ -> 
            match tryAnyParTy csenv.g ty with
            | ValueSome tpr -> SolveTypStaticReqTypar csenv trace req tpr
            | ValueNone -> CompleteD
      
let TransactDynamicReq (trace: OptionalTrace) (tpr: Typar) req = 
    let orig = tpr.DynamicReq
    trace.Exec (fun () -> tpr.SetDynamicReq req) (fun () -> tpr.SetDynamicReq orig)
    CompleteD

let SolveTypDynamicReq (csenv: ConstraintSolverEnv) trace req ty =
    match req with 
    | TyparDynamicReq.No -> CompleteD
    | TyparDynamicReq.Yes -> 
        match tryAnyParTy csenv.g ty with
        | ValueSome tpr when tpr.DynamicReq <> TyparDynamicReq.Yes ->
            TransactDynamicReq trace tpr TyparDynamicReq.Yes
        | _ -> CompleteD

let TransactIsCompatFlex (trace: OptionalTrace) (tpr: Typar) req = 
    let orig = tpr.IsCompatFlex
    trace.Exec (fun () -> tpr.SetIsCompatFlex req) (fun () -> tpr.SetIsCompatFlex orig)
    CompleteD

let SolveTypIsCompatFlex (csenv: ConstraintSolverEnv) trace req ty =
    if req then 
        match tryAnyParTy csenv.g ty with
        | ValueSome tpr when not tpr.IsCompatFlex -> TransactIsCompatFlex trace tpr req
        | _ -> CompleteD
    else
        CompleteD

let SubstMeasureWarnIfRigid (csenv: ConstraintSolverEnv) trace (v: Typar) ms = trackErrors {
    if v.Rigidity.WarnIfUnified && not (isAnyParTy csenv.g (TType_measure ms)) then         
        // NOTE: we grab the name eagerly to make sure the type variable prints as a type variable 
        let tpnmOpt = if v.IsCompilerGenerated then None else Some v.Name
        do! SolveTypStaticReq csenv trace v.StaticReq (TType_measure ms)
        SubstMeasure v ms
        return! WarnD(NonRigidTypar(csenv.DisplayEnv, tpnmOpt, v.Range, TType_measure (Measure.Var v), TType_measure ms, csenv.m))
    else 
        // Propagate static requirements from 'tp' to 'ty'
        do! SolveTypStaticReq csenv trace v.StaticReq (TType_measure ms)
        SubstMeasure v ms
        if v.Rigidity = TyparRigidity.Anon && measureEquiv csenv.g ms Measure.One then 
            return! WarnD(Error(FSComp.SR.csCodeLessGeneric(), v.Range))
        else 
            ()
  }

/// Imperatively unify the unit-of-measure expression ms against 1.
/// There are three cases
/// - ms is (equivalent to) 1
/// - ms contains no non-rigid unit variables, and so cannot be unified with 1
/// - ms has the form v^e * ms' for some non-rigid variable v, non-zero exponent e, and measure expression ms'
///   the most general unifier is then simply v := ms' ^ -(1/e)
let UnifyMeasureWithOne (csenv: ConstraintSolverEnv) trace ms = 
    // Gather the rigid and non-rigid unit variables in this measure expression together with their exponents
    let rigidVars, nonRigidVars = 
        ListMeasureVarOccsWithNonZeroExponents ms
        |> List.partition (fun (v, _) -> v.Rigidity = TyparRigidity.Rigid) 

    // If there is at least one non-rigid variable v with exponent e, then we can unify 
    match FindPreferredTypar nonRigidVars with
    | (v, e) :: vs ->
        let unexpandedCons = ListMeasureConOccsWithNonZeroExponents csenv.g false ms
        let newms = ProdMeasures (List.map (fun (c, e') -> Measure.RationalPower (Measure.Con c, NegRational (DivRational e' e))) unexpandedCons 
                                @ List.map (fun (v, e') -> Measure.RationalPower (Measure.Var v, NegRational (DivRational e' e))) (vs @ rigidVars))

        SubstMeasureWarnIfRigid csenv trace v newms

    // Otherwise we require ms to be 1
    | [] -> if measureEquiv csenv.g ms Measure.One then CompleteD else localAbortD
    
/// Imperatively unify unit-of-measure expression ms1 against ms2
let UnifyMeasures (csenv: ConstraintSolverEnv) trace ms1 ms2 = 
    UnifyMeasureWithOne csenv trace (Measure.Prod(ms1, Measure.Inv ms2))

/// Simplify a unit-of-measure expression ms that forms part of a type scheme. 
/// We make substitutions for vars, which are the (remaining) bound variables
///   in the scheme that we wish to simplify. 
let SimplifyMeasure g vars ms =
    let rec simp vars = 
        match FindPreferredTypar (List.filter (fun (_, e) -> SignRational e<>0) (List.map (fun v -> (v, MeasureVarExponent v ms)) vars)) with
        | [] -> 
          (vars, None)

        | (v, e) :: vs -> 
          let newvar = if v.IsCompilerGenerated then NewAnonTypar (TyparKind.Measure, v.Range, TyparRigidity.Flexible, v.StaticReq, v.DynamicReq)
                                                else NewNamedInferenceMeasureVar (v.Range, TyparRigidity.Flexible, v.StaticReq, v.Id)
          let remainingvars = ListSet.remove typarEq v vars
          let newvarExpr = if SignRational e < 0 then Measure.Inv (Measure.Var newvar) else Measure.Var newvar
          let newms = (ProdMeasures (List.map (fun (c, e') -> Measure.RationalPower (Measure.Con c, NegRational (DivRational e' e))) (ListMeasureConOccsWithNonZeroExponents g false ms)
                                   @ List.map (fun (v', e') -> if typarEq v v' then newvarExpr else Measure.RationalPower (Measure.Var v', NegRational (DivRational e' e))) (ListMeasureVarOccsWithNonZeroExponents ms)))
          SubstMeasure v newms
          match vs with 
          | [] -> (remainingvars, Some newvar) 
          | _ -> simp (newvar :: remainingvars)
    simp vars

// Normalize a type ty that forms part of a unit-of-measure-polymorphic type scheme. 
//  Generalizable are the unit-of-measure variables that remain to be simplified. Generalized
// is a list of unit-of-measure variables that have already been generalized. 
let rec SimplifyMeasuresInType g resultFirst ((generalizable, generalized) as param) ty =
    match stripTyparEqns ty with 
    | TType_ucase(_, l)
    | TType_app (_, l) 
    | TType_anon (_,l)
    | TType_tuple (_, l) -> SimplifyMeasuresInTypes g param l

    | TType_fun (d, r) -> if resultFirst then SimplifyMeasuresInTypes g param [r;d] else SimplifyMeasuresInTypes g param [d;r]        
    | TType_var _   -> param
    | TType_forall (_, tau) -> SimplifyMeasuresInType g resultFirst param tau
    | TType_measure unt -> 
        let generalizable', newlygeneralized = SimplifyMeasure g generalizable unt   
        match newlygeneralized with
        | None -> (generalizable', generalized)
        | Some v -> (generalizable', v :: generalized)

and SimplifyMeasuresInTypes g param tys = 
    match tys with
    | [] -> param
    | ty :: tys -> 
        let param' = SimplifyMeasuresInType g false param ty 
        SimplifyMeasuresInTypes g param' tys

let SimplifyMeasuresInConstraint g param c =
    match c with
    | TyparConstraint.DefaultsTo (_, ty, _) 
    | TyparConstraint.CoercesTo(ty, _) -> SimplifyMeasuresInType g false param ty
    | TyparConstraint.SimpleChoice (tys, _) -> SimplifyMeasuresInTypes g param tys
    | TyparConstraint.IsDelegate (ty1, ty2, _) -> SimplifyMeasuresInTypes g param [ty1;ty2]
    | _ -> param

let rec SimplifyMeasuresInConstraints g param cs = 
    match cs with
    | [] -> param
    | c :: cs ->
        let param' = SimplifyMeasuresInConstraint g param c
        SimplifyMeasuresInConstraints g param' cs

let rec GetMeasureVarGcdInType v ty =
    match stripTyparEqns ty with 
    | TType_ucase(_, l)
    | TType_app (_, l) 
    | TType_anon (_,l)
    | TType_tuple (_, l) -> GetMeasureVarGcdInTypes v l

    | TType_fun (d, r) -> GcdRational (GetMeasureVarGcdInType v d) (GetMeasureVarGcdInType v r)
    | TType_var _   -> ZeroRational
    | TType_forall (_, tau) -> GetMeasureVarGcdInType v tau
    | TType_measure unt -> MeasureVarExponent v unt

and GetMeasureVarGcdInTypes v tys =
    match tys with
    | [] -> ZeroRational
    | ty :: tys -> GcdRational (GetMeasureVarGcdInType v ty) (GetMeasureVarGcdInTypes v tys)
  
// Normalize the exponents on generalizable variables in a type
// by dividing them by their "rational gcd". For example, the type
// float<'u^(2/3)> -> float<'u^(4/3)> would be normalized to produce
// float<'u> -> float<'u^2> by dividing the exponents by 2/3.
let NormalizeExponentsInTypeScheme uvars ty =
  uvars |> List.map (fun v ->
    let expGcd = AbsRational (GetMeasureVarGcdInType v ty)
    if expGcd = OneRational || expGcd = ZeroRational then
        v 
    else
        let v' = NewAnonTypar (TyparKind.Measure, v.Range, TyparRigidity.Flexible, v.StaticReq, v.DynamicReq)
        SubstMeasure v (Measure.RationalPower (Measure.Var v', DivRational OneRational expGcd))
        v')
    
// We normalize unit-of-measure-polymorphic type schemes. There  
// are three reasons for doing this:
//   (1) to present concise and consistent type schemes to the programmer
//   (2) so that we can compute equivalence of type schemes in signature matching
//   (3) in order to produce a list of type parameters ordered as they appear in the (normalized) scheme.
//
// Representing the normal form as a matrix, with a row for each variable or base unit, 
// and a column for each unit-of-measure expression in the "skeleton" of the type. 
// Entries for generalizable variables are integers; other rows may contain non-integer exponents.
//  
// ( 0...0  a1  as1    b1  bs1    c1  cs1    ...)
// ( 0...0  0   0...0  b2  bs2    c2  cs2    ...)
// ( 0...0  0   0...0  0   0...0  c3  cs3    ...)
//...
// ( 0...0  0   0...0  0   0...0  0   0...0  ...)
//
// The normal form is unique; what's more, it can be used to force a variable ordering 
// because the first occurrence of a variable in a type is in a unit-of-measure expression with no 
// other "new" variables (a1, b2, c3, above). 
//
// The corner entries a1, b2, c3 are all positive. Entries lying above them (b1, c1, c2, etc) are
// non-negative and smaller than the corresponding corner entry. Entries as1, bs1, bs2, etc are arbitrary.
//
// Essentially this is the *reduced row echelon* matrix from linear algebra, with adjustment to ensure that
// exponents are integers where possible (in the reduced row echelon form, a1, b2, etc. would be 1, possibly
// forcing other entries to be non-integers).
let SimplifyMeasuresInTypeScheme g resultFirst (generalizable: Typar list) ty constraints =
    // Only bother if we're generalizing over at least one unit-of-measure variable 
    let uvars, vars = 
        generalizable
        |> List.partition (fun v -> v.Kind = TyparKind.Measure && v.Rigidity <> TyparRigidity.Rigid) 
 
    match uvars with
    | [] -> generalizable
    | _ :: _ ->
    let (_, generalized) = SimplifyMeasuresInType g resultFirst (SimplifyMeasuresInConstraints g (uvars, []) constraints) ty
    let generalized' = NormalizeExponentsInTypeScheme generalized ty 
    vars @ List.rev generalized'

let freshMeasure () = Measure.Var (NewInferenceMeasurePar ())

let CheckWarnIfRigid (csenv: ConstraintSolverEnv) ty1 (r: Typar) ty =
    let g = csenv.g
    let denv = csenv.DisplayEnv
    if not r.Rigidity.WarnIfUnified then CompleteD else
    let needsWarning =
        match tryAnyParTy g ty with
        | ValueNone -> true
        | ValueSome tp2 ->
            not tp2.IsCompilerGenerated &&
                (r.IsCompilerGenerated ||
                 // exclude this warning for two identically named user-specified type parameters, e.g. from different mutually recursive functions or types
                 r.DisplayName <> tp2.DisplayName)

    if needsWarning then
        // NOTE: we grab the name eagerly to make sure the type variable prints as a type variable 
        let tpnmOpt = if r.IsCompilerGenerated then None else Some r.Name 
        WarnD(NonRigidTypar(denv, tpnmOpt, r.Range, ty1, ty, csenv.m)) 
    else 
        CompleteD

/// Add the constraint "ty1 = ty" to the constraint problem, where ty1 is a type variable. 
/// Propagate all effects of adding this constraint, e.g. to solve other variables 
let rec SolveTyparEqualsType (csenv: ConstraintSolverEnv) ndeep m2 (trace: OptionalTrace) ty1 ty = trackErrors {
    let m = csenv.m
    do! DepthCheck ndeep m
    match ty1 with 
    | TType_var r | TType_measure (Measure.Var r) ->
      // The types may still be equivalent due to abbreviations, which we are trying not to eliminate 
      if typeEquiv csenv.g ty1 ty then () else
      // The famous 'occursCheck' check to catch "infinite types" like 'a = list<'a> - see also https://github.com/Microsoft/visualfsharp/issues/1170
      if occursCheck csenv.g r ty then return! ErrorD (ConstraintSolverInfiniteTypes(csenv.DisplayEnv, csenv.eContextInfo, ty1, ty, m, m2)) else
      // Note: warn _and_ continue! 
      do! CheckWarnIfRigid csenv ty1 r ty
      // Record the solution before we solve the constraints, since 
      // We may need to make use of the equation when solving the constraints. 
      // Record a entry in the undo trace if one is provided 
      trace.Exec (fun () -> r.typar_solution <- Some ty) (fun () -> r.typar_solution <- None)
      
      // Only solve constraints if this is not an error var 
      if r.IsFromError then () else
      // Check to see if this type variable is relevant to any trait constraints. 
      // If so, re-solve the relevant constraints. 
      if csenv.SolverState.ExtraCxs.ContainsKey r.Stamp then 
          do! RepeatWhileD ndeep (fun ndeep -> SolveRelevantMemberConstraintsForTypar csenv ndeep false trace r)
      // Re-solve the other constraints associated with this type variable 
      return! solveTypMeetsTyparConstraints csenv ndeep m2 trace ty r

    | _ -> failwith "SolveTyparEqualsType"
  }

/// Apply the constraints on 'typar' to the type 'ty'
and solveTypMeetsTyparConstraints (csenv: ConstraintSolverEnv) ndeep m2 trace ty (r: Typar) = trackErrors {
    let g = csenv.g

    // Propagate compat flex requirements from 'tp' to 'ty'
    do! SolveTypIsCompatFlex csenv trace r.IsCompatFlex ty

    // Propagate dynamic requirements from 'tp' to 'ty'
    do! SolveTypDynamicReq csenv trace r.DynamicReq ty

    // Propagate static requirements from 'tp' to 'ty' 
    do! SolveTypStaticReq csenv trace r.StaticReq ty
    
    // Solve constraints on 'tp' w.r.t. 'ty' 
    for e in r.Constraints do
      do!
      match e with
      | TyparConstraint.DefaultsTo (priority, dty, m) -> 
          if typeEquiv g ty dty then 
              CompleteD
          else
              match tryDestTyparTy g ty with
              | ValueNone -> CompleteD
              | ValueSome destTypar ->
                  AddConstraint csenv ndeep m2 trace destTypar (TyparConstraint.DefaultsTo(priority, dty, m))
          
      | TyparConstraint.SupportsNull m2                -> SolveTypeSupportsNull               csenv ndeep m2 trace ty
      | TyparConstraint.IsEnum(underlying, m2)         -> SolveTypeIsEnum                     csenv ndeep m2 trace ty underlying
      | TyparConstraint.SupportsComparison(m2)         -> SolveTypeSupportsComparison         csenv ndeep m2 trace ty
      | TyparConstraint.SupportsEquality(m2)           -> SolveTypeSupportsEquality           csenv ndeep m2 trace ty
      | TyparConstraint.IsDelegate(aty, bty, m2)       -> SolveTypeIsDelegate                 csenv ndeep m2 trace ty aty bty
      | TyparConstraint.IsNonNullableStruct m2         -> SolveTypeIsNonNullableValueType     csenv ndeep m2 trace ty
      | TyparConstraint.IsUnmanaged m2                 -> SolveTypeIsUnmanaged                csenv ndeep m2 trace ty
      | TyparConstraint.IsReferenceType m2             -> SolveTypeIsReferenceType            csenv ndeep m2 trace ty
      | TyparConstraint.RequiresDefaultConstructor m2  -> SolveTypeRequiresDefaultConstructor csenv ndeep m2 trace ty
      | TyparConstraint.SimpleChoice(tys, m2)          -> SolveTypeChoice                     csenv ndeep m2 trace ty tys
      | TyparConstraint.CoercesTo(ty2, m2)             -> SolveTypeSubsumesTypeKeepAbbrevs    csenv ndeep m2 trace None ty2 ty
      | TyparConstraint.MayResolveMember(traitInfo, m2) -> 
          SolveMemberConstraint csenv false false ndeep m2 trace traitInfo |> OperationResult.ignore
  }

        
and SolveAnonInfoEqualsAnonInfo (csenv: ConstraintSolverEnv) m2 (anonInfo1: AnonRecdTypeInfo) (anonInfo2: AnonRecdTypeInfo) = 
    if evalTupInfoIsStruct anonInfo1.TupInfo <> evalTupInfoIsStruct anonInfo2.TupInfo then ErrorD (ConstraintSolverError(FSComp.SR.tcTupleStructMismatch(), csenv.m,m2)) else
    (match anonInfo1.Assembly, anonInfo2.Assembly with 
        | ccu1, ccu2 -> if not (ccuEq ccu1 ccu2) then ErrorD (ConstraintSolverError(FSComp.SR.tcAnonRecdCcuMismatch(ccu1.AssemblyName, ccu2.AssemblyName), csenv.m,m2)) else ResultD ()
        ) ++ (fun () -> 

    if not (anonInfo1.SortedNames = anonInfo2.SortedNames) then 
        let (|Subset|Superset|Overlap|CompletelyDifferent|) (first, second) =
            let first = Set first
            let second = Set second
            let secondOnly = Set.toList (second - first)
            let firstOnly = Set.toList (first - second)

            if second.IsSubsetOf first then
                Subset firstOnly
            elif second.IsSupersetOf first then
                Superset secondOnly
            elif Set.intersect first second <> Set.empty then
                Overlap(firstOnly, secondOnly)
            else
                CompletelyDifferent(Seq.toList first)
        
        let message =
            match anonInfo1.SortedNames, anonInfo2.SortedNames with
            | Subset missingFields ->
                FSComp.SR.tcAnonRecdFieldNameSubset(string missingFields)
            | Superset extraFields ->
                FSComp.SR.tcAnonRecdFieldNameSuperset(string extraFields)
            | Overlap (missingFields, extraFields) ->
                FSComp.SR.tcAnonRecdFieldNameMismatch(string missingFields, string extraFields)
            | CompletelyDifferent missingFields ->
                FSComp.SR.tcAnonRecdFieldNameDifferent(string missingFields)
        
        ErrorD (ConstraintSolverError(message, csenv.m,m2)) 
    else 
        ResultD ())

/// Add the constraint "ty1 = ty2" to the constraint problem. 
/// Propagate all effects of adding this constraint, e.g. to solve type variables 
and SolveTypeEqualsType (csenv: ConstraintSolverEnv) ndeep m2 (trace: OptionalTrace) (cxsln:(TraitConstraintInfo * TraitConstraintSln) option) ty1 ty2 = 
    let ndeep = ndeep + 1
    let aenv = csenv.EquivEnv
    let g = csenv.g

    match cxsln with
    | Some (traitInfo, traitSln) when traitInfo.Solution.IsNone -> 
        // If this is an overload resolution at this point it's safe to assume the candidate member being evaluated solves this member constraint.
        TransactMemberConstraintSolution traitInfo trace traitSln
    | _ -> ()

    if ty1 === ty2 then CompleteD else

    let canShortcut = not trace.HasTrace
    let sty1 = stripTyEqnsA csenv.g canShortcut ty1
    let sty2 = stripTyEqnsA csenv.g canShortcut ty2

    match sty1, sty2 with 
    // type vars inside forall-types may be alpha-equivalent 
    | TType_var tp1, TType_var tp2 when typarEq tp1 tp2 || (match aenv.EquivTypars.TryFind tp1 with | Some v when typeEquiv g v ty2 -> true | _ -> false) -> CompleteD

    | TType_var tp1, TType_var tp2 when PreferUnifyTypar tp1 tp2 -> SolveTyparEqualsType csenv ndeep m2 trace sty1 ty2
    | TType_var tp1, TType_var tp2 when not csenv.MatchingOnly && PreferUnifyTypar tp2 tp1 -> SolveTyparEqualsType csenv ndeep m2 trace sty2 ty1

    | TType_var r, _ when (r.Rigidity <> TyparRigidity.Rigid) -> SolveTyparEqualsType csenv ndeep m2 trace sty1 ty2
    | _, TType_var r when (r.Rigidity <> TyparRigidity.Rigid) && not csenv.MatchingOnly -> SolveTyparEqualsType csenv ndeep m2 trace sty2 ty1

    // Catch float<_>=float<1>, float32<_>=float32<1> and decimal<_>=decimal<1> 
    | (_, TType_app (tc2, [ms])) when (tc2.IsMeasureableReprTycon && typeEquiv csenv.g sty1 (reduceTyconRefMeasureableOrProvided csenv.g tc2 [ms]))
        -> SolveTypeEqualsType csenv ndeep m2 trace None ms (TType_measure Measure.One)
    | (TType_app (tc2, [ms]), _) when (tc2.IsMeasureableReprTycon && typeEquiv csenv.g sty2 (reduceTyconRefMeasureableOrProvided csenv.g tc2 [ms]))
        -> SolveTypeEqualsType csenv ndeep m2 trace None ms (TType_measure Measure.One)

    | TType_app (tc1, l1), TType_app (tc2, l2) when tyconRefEq g tc1 tc2  -> SolveTypeEqualsTypeEqns csenv ndeep m2 trace None l1 l2
    | TType_app (_, _), TType_app (_, _)   ->  localAbortD
    | TType_tuple (tupInfo1, l1), TType_tuple (tupInfo2, l2)      -> 
        if evalTupInfoIsStruct tupInfo1 <> evalTupInfoIsStruct tupInfo2 then ErrorD (ConstraintSolverError(FSComp.SR.tcTupleStructMismatch(), csenv.m, m2)) else
        SolveTypeEqualsTypeEqns csenv ndeep m2 trace None l1 l2
    | TType_anon (anonInfo1, l1),TType_anon (anonInfo2, l2)      -> 
        SolveAnonInfoEqualsAnonInfo csenv m2 anonInfo1 anonInfo2 ++ (fun () -> 
        SolveTypeEqualsTypeEqns csenv ndeep m2 trace None l1 l2)
    | TType_fun (d1, r1), TType_fun (d2, r2)   -> SolveFunTypeEqn csenv ndeep m2 trace None d1 d2 r1 r2
    | TType_measure ms1, TType_measure ms2   -> UnifyMeasures csenv trace ms1 ms2
    | TType_forall(tps1, rty1), TType_forall(tps2, rty2) -> 
        if tps1.Length <> tps2.Length then localAbortD else
        let aenv = aenv.BindEquivTypars tps1 tps2 
        let csenv = {csenv with EquivEnv = aenv }
        if not (typarsAEquiv g aenv tps1 tps2) then localAbortD else
        SolveTypeEqualsTypeKeepAbbrevs csenv ndeep m2 trace rty1 rty2 

    | TType_ucase (uc1, l1), TType_ucase (uc2, l2) when g.unionCaseRefEq uc1 uc2  -> SolveTypeEqualsTypeEqns csenv ndeep m2 trace None l1 l2
    | _  -> localAbortD


and SolveTypeEqualsTypeKeepAbbrevs csenv ndeep m2 trace ty1 ty2 = SolveTypeEqualsTypeKeepAbbrevsWithCxsln csenv ndeep m2 trace None ty1 ty2

and private SolveTypeEqualsTypeKeepAbbrevsWithCxsln csenv ndeep m2 trace cxsln ty1 ty2 = 
   // Back out of expansions of type abbreviations to give improved error messages. 
   // Note: any "normalization" of equations on type variables must respect the trace parameter
   TryD (fun () -> SolveTypeEqualsType csenv ndeep m2 trace cxsln ty1 ty2)
        (function
        | LocallyAbortOperationThatLosesAbbrevs -> ErrorD(ConstraintSolverTypesNotInEqualityRelation(csenv.DisplayEnv, ty1, ty2, csenv.m, m2, csenv.eContextInfo))
        | err -> ErrorD err)

and SolveTypeEqualsTypeEqns csenv ndeep m2 trace cxsln origl1 origl2 = 
   match origl1, origl2 with 
   | [], [] -> CompleteD 
   | _ -> 
       // We unwind Iterate2D by hand here for performance reasons.
       let rec loop l1 l2 = 
           match l1, l2 with 
           | [], [] -> CompleteD 
           | h1 :: t1, h2 :: t2 -> 
               SolveTypeEqualsTypeKeepAbbrevsWithCxsln csenv ndeep m2 trace cxsln h1 h2 ++ (fun () -> loop t1 t2) 
           | _ -> 
               ErrorD(ConstraintSolverTupleDiffLengths(csenv.DisplayEnv, origl1, origl2, csenv.m, m2)) 
       loop origl1 origl2

and SolveFunTypeEqn csenv ndeep m2 trace cxsln d1 d2 r1 r2 = trackErrors {
    do! SolveTypeEqualsTypeKeepAbbrevsWithCxsln csenv ndeep m2 trace cxsln d1 d2
    return! SolveTypeEqualsTypeKeepAbbrevsWithCxsln csenv ndeep m2 trace cxsln r1 r2
  }

// ty1: expected
// ty2: actual
//
// "ty2 casts to ty1"
// "a value of type ty2 can be used where a value of type ty1 is expected"
and SolveTypeSubsumesType (csenv: ConstraintSolverEnv) ndeep m2 (trace: OptionalTrace) cxsln ty1 ty2 = 
    // 'a :> obj ---> <solved> 
    let ndeep = ndeep + 1
    let g = csenv.g
    if isObjTy g ty1 then CompleteD else 
    let canShortcut = not trace.HasTrace
    let sty1 = stripTyEqnsA csenv.g canShortcut ty1
    let sty2 = stripTyEqnsA csenv.g canShortcut ty2

    let amap = csenv.amap
    let aenv = csenv.EquivEnv
    let denv = csenv.DisplayEnv

    match sty1, sty2 with 
    | TType_var tp1, _ ->
        match aenv.EquivTypars.TryFind tp1 with
        | Some v -> SolveTypeSubsumesType csenv ndeep m2 trace cxsln v ty2
        | _ ->
        match sty2 with
        | TType_var r2 when typarEq tp1 r2 -> CompleteD
        | TType_var r when not csenv.MatchingOnly -> SolveTyparSubtypeOfType csenv ndeep m2 trace r ty1
        | _ ->  SolveTypeEqualsTypeKeepAbbrevsWithCxsln csenv ndeep m2 trace cxsln ty1 ty2

    | _, TType_var r when not csenv.MatchingOnly -> SolveTyparSubtypeOfType csenv ndeep m2 trace r ty1

    | TType_tuple (tupInfo1, l1), TType_tuple (tupInfo2, l2)      -> 
        if evalTupInfoIsStruct tupInfo1 <> evalTupInfoIsStruct tupInfo2 then ErrorD (ConstraintSolverError(FSComp.SR.tcTupleStructMismatch(), csenv.m, m2)) else
        SolveTypeEqualsTypeEqns csenv ndeep m2 trace cxsln l1 l2 (* nb. can unify since no variance *)

    | TType_anon (anonInfo1, l1), TType_anon (anonInfo2, l2)      -> 
        SolveAnonInfoEqualsAnonInfo csenv m2 anonInfo1 anonInfo2 ++ (fun () -> 
        SolveTypeEqualsTypeEqns csenv ndeep m2 trace cxsln l1 l2) (* nb. can unify since no variance *)

    | TType_fun (d1, r1), TType_fun (d2, r2)   -> SolveFunTypeEqn csenv ndeep m2 trace cxsln d1 d2 r1 r2 (* nb. can unify since no variance *)

    | TType_measure ms1, TType_measure ms2    -> UnifyMeasures csenv trace ms1 ms2

    // Enforce the identities float=float<1>, float32=float32<1> and decimal=decimal<1> 
    | (_, TType_app (tc2, [ms])) when (tc2.IsMeasureableReprTycon && typeEquiv csenv.g sty1 (reduceTyconRefMeasureableOrProvided csenv.g tc2 [ms]))
        -> SolveTypeEqualsTypeKeepAbbrevsWithCxsln csenv ndeep m2 trace cxsln ms (TType_measure Measure.One)

    | (TType_app (tc2, [ms]), _) when (tc2.IsMeasureableReprTycon && typeEquiv csenv.g sty2 (reduceTyconRefMeasureableOrProvided csenv.g tc2 [ms]))
        -> SolveTypeEqualsTypeKeepAbbrevsWithCxsln csenv ndeep m2 trace cxsln ms (TType_measure Measure.One)

    // Special subsumption rule for byref tags
    | TType_app (tc1, l1), TType_app (tc2, l2) when tyconRefEq g tc1 tc2  && g.byref2_tcr.CanDeref && tyconRefEq g g.byref2_tcr tc1 ->
        match l1, l2 with 
        | [ h1; tag1 ], [ h2; tag2 ] -> trackErrors {
            do! SolveTypeEqualsType csenv ndeep m2 trace None h1 h2
            match stripTyEqnsA csenv.g canShortcut tag1, stripTyEqnsA csenv.g canShortcut tag2 with 
            | TType_app(tagc1, []), TType_app(tagc2, []) 
                when (tyconRefEq g tagc2 g.byrefkind_InOut_tcr && 
                      (tyconRefEq g tagc1 g.byrefkind_In_tcr || tyconRefEq g tagc1 g.byrefkind_Out_tcr) ) -> ()
            | _ -> return! SolveTypeEqualsType csenv ndeep m2 trace cxsln tag1 tag2
           }
        | _ -> SolveTypeEqualsTypeEqns csenv ndeep m2 trace cxsln l1 l2

    | TType_app (tc1, l1), TType_app (tc2, l2) when tyconRefEq g tc1 tc2  -> 
        SolveTypeEqualsTypeEqns csenv ndeep m2 trace cxsln l1 l2

    | TType_ucase (uc1, l1), TType_ucase (uc2, l2) when g.unionCaseRefEq uc1 uc2  -> 
        SolveTypeEqualsTypeEqns csenv ndeep m2 trace cxsln l1 l2

    | _ ->  
        // By now we know the type is not a variable type 

        // C :> obj ---> <solved> 
        if isObjTy g ty1 then CompleteD else
        
        let m = csenv.m

        // 'a[] :> IList<'b>   ---> 'a = 'b  
        // 'a[] :> ICollection<'b>   ---> 'a = 'b  
        // 'a[] :> IEnumerable<'b>   ---> 'a = 'b  
        // 'a[] :> IReadOnlyList<'b>   ---> 'a = 'b  
        // 'a[] :> IReadOnlyCollection<'b>   ---> 'a = 'b  
        // Note we don't support co-variance on array types nor 
        // the special .NET conversions for these types 
        match ty1 with
        | AppTy g (tcr1, tinst) when
            isArray1DTy g ty2 &&
                (tyconRefEq g tcr1 g.tcref_System_Collections_Generic_IList || 
                 tyconRefEq g tcr1 g.tcref_System_Collections_Generic_ICollection || 
                 tyconRefEq g tcr1 g.tcref_System_Collections_Generic_IReadOnlyList || 
                 tyconRefEq g tcr1 g.tcref_System_Collections_Generic_IReadOnlyCollection || 
                 tyconRefEq g tcr1 g.tcref_System_Collections_Generic_IEnumerable) ->
            match tinst with 
            | [ty1arg] -> 
                let ty2arg = destArrayTy g ty2
                SolveTypeEqualsTypeKeepAbbrevsWithCxsln csenv ndeep m2 trace cxsln ty1arg ty2arg
            | _ -> error(InternalError("destArrayTy", m))

        | _ ->
            // D<inst> :> Head<_> --> C<inst'> :> Head<_> for the 
            // first interface or super-class C supported by D which 
            // may feasibly convert to Head. 
            match FindUniqueFeasibleSupertype g amap m ty1 ty2 with 
            | None -> ErrorD(ConstraintSolverTypesNotInSubsumptionRelation(denv, ty1, ty2, m, m2))
            | Some t -> SolveTypeSubsumesType csenv ndeep m2 trace cxsln ty1 t

and SolveTypeSubsumesTypeKeepAbbrevs csenv ndeep m2 trace cxsln ty1 ty2 = 
   let denv = csenv.DisplayEnv
   TryD (fun () -> SolveTypeSubsumesType csenv ndeep m2 trace cxsln ty1 ty2)
        (function 
         | LocallyAbortOperationThatLosesAbbrevs -> ErrorD(ConstraintSolverTypesNotInSubsumptionRelation(denv, ty1, ty2, csenv.m, m2))
         | err -> ErrorD err)

//-------------------------------------------------------------------------
// Solve and record non-equality constraints
//------------------------------------------------------------------------- 

and SolveTyparSubtypeOfType (csenv: ConstraintSolverEnv) ndeep m2 trace tp ty1 = 
    let g = csenv.g
    if isObjTy g ty1 then CompleteD
    elif typeEquiv g ty1 (mkTyparTy tp) then CompleteD
    elif isSealedTy g ty1 then 
        SolveTypeEqualsTypeKeepAbbrevs csenv ndeep m2 trace (mkTyparTy tp) ty1
    else
        AddConstraint csenv ndeep m2 trace tp (TyparConstraint.CoercesTo(ty1, csenv.m))

and DepthCheck ndeep m = 
  if ndeep > 300 then error(Error(FSComp.SR.csTypeInferenceMaxDepth(), m)) else CompleteD

// If this is a type that's parameterized on a unit-of-measure (expected to be numeric), unify its measure with 1
and SolveDimensionlessNumericType (csenv: ConstraintSolverEnv) ndeep m2 trace ty =
    match GetMeasureOfType csenv.g ty with
    | Some (tcref, _) -> 
        SolveTypeEqualsTypeKeepAbbrevs csenv ndeep m2 trace ty (mkAppTy tcref [TType_measure Measure.One])
    | None ->
        CompleteD

/// Attempt to solve a statically resolved member constraint.
///
/// 1. We do a bunch of fakery to pretend that primitive types have certain members. 
///    We pretend int and other types support a number of operators.  In the actual IL for mscorlib they 
///    don't. The type-directed static optimization rules in the library code that makes use of this 
///    will deal with the problem. 
///
/// 2. Some additional solutions are forced prior to generalization (permitWeakResolution=true).  These are, roughly speaking, rules
///    for binary-operand constraints arising from constructs such as "1.0 + x" where "x" is an unknown type. THe constraint here
///    involves two type parameters - one for the left, and one for the right.  The left is already known to be Double.
///    In this situation (and in the absence of other evidence prior to generalization), constraint solving forces an assumption that 
///    the right is also Double - this is "weak" because there is only weak evidence for it.
///
///    permitWeakResolution also applies to resolutions of multi-type-variable constraints via method overloads.  Method overloading gets applied even if
///    only one of the two type variables is known
///    
and SolveMemberConstraint (csenv: ConstraintSolverEnv) ignoreUnresolvedOverload permitWeakResolution ndeep m2 trace (TTrait(tys, nm, memFlags, argtys, rty, sln)): OperationResult<bool> = trackErrors {
    // Do not re-solve if already solved
    if sln.Value.IsSome then return true else
    let g = csenv.g
    let m = csenv.m
    let amap = csenv.amap
    let aenv = csenv.EquivEnv
    let denv = csenv.DisplayEnv
    let ndeep = ndeep + 1
    do! DepthCheck ndeep m

    // Remove duplicates from the set of types in the support 
    let tys = ListSet.setify (typeAEquiv g aenv) tys
    // Rebuild the trait info after removing duplicates 
    let traitInfo = TTrait(tys, nm, memFlags, argtys, rty, sln)
    let rty = GetFSharpViewOfReturnType g rty    
    
    // Assert the object type if the constraint is for an instance member    
    if memFlags.IsInstance then 
        match tys, argtys with 
        | [ty], (h :: _) -> do! SolveTypeEqualsTypeKeepAbbrevs csenv ndeep m2 trace h ty 
        | _ -> do! ErrorD (ConstraintSolverError(FSComp.SR.csExpectedArguments(), m, m2))
    // Trait calls are only supported on pseudo type (variables) 
    for e in tys do
        do! SolveTypStaticReq csenv trace HeadTypeStaticReq e
    
    let argtys = if memFlags.IsInstance then List.tail argtys else argtys

    let minfos = GetRelevantMethodsForTrait csenv permitWeakResolution nm traitInfo
        
    let! res = 
     trackErrors {
      match minfos, tys, memFlags.IsInstance, nm, argtys with 
      | _, _, false, ("op_Division" | "op_Multiply"), [argty1;argty2]
          when 
               // This simulates the existence of 
               //    float * float -> float
               //    float32 * float32 -> float32
               //    float<'u> * float<'v> -> float<'u 'v>
               //    float32<'u> * float32<'v> -> float32<'u 'v>
               //    decimal<'u> * decimal<'v> -> decimal<'u 'v>
               //    decimal<'u> * decimal -> decimal<'u>
               //    float32<'u> * float32<'v> -> float32<'u 'v>
               //    int * int -> int
               //    int64 * int64 -> int64
               //
               // The rule is triggered by these sorts of inputs when permitWeakResolution=false
               //    float * float 
               //    float * float32 // will give error 
               //    decimal<m> * decimal<m>
               //    decimal<m> * decimal  <-- Note this one triggers even though "decimal" has some possibly-relevant methods
               //    float * Matrix // the rule doesn't trigger for this one since Matrix has overloads we can use and we prefer those instead
               //    float * Matrix // the rule doesn't trigger for this one since Matrix has overloads we can use and we prefer those instead
               //
               // The rule is triggered by these sorts of inputs when permitWeakResolution=true
               //    float * 'a 
               //    'a * float 
               //    decimal<'u> * 'a
                  (let checkRuleAppliesInPreferenceToMethods argty1 argty2 = 
                     // Check that at least one of the argument types is numeric
                     (IsNumericOrIntegralEnumType g argty1) && 
                     // Check that the support of type variables is empty. That is, 
                     // if we're canonicalizing, then having one of the types nominal is sufficient.
                     // If not, then both must be nominal (i.e. not a type variable).
                     (permitWeakResolution || not (isTyparTy g argty2)) &&
                     // This next condition checks that either 
                     //   - Neither type contributes any methods OR
                     //   - We have the special case "decimal<_> * decimal". In this case we have some 
                     //     possibly-relevant methods from "decimal" but we ignore them in this case.
                     (isNil minfos || (Option.isSome (GetMeasureOfType g argty1) && isDecimalTy g argty2)) in

                   checkRuleAppliesInPreferenceToMethods argty1 argty2 || 
                   checkRuleAppliesInPreferenceToMethods argty2 argty1) ->
                   
          match GetMeasureOfType g argty1 with
          | Some (tcref, ms1) -> 
            let ms2 = freshMeasure ()
            do! SolveTypeEqualsTypeKeepAbbrevs csenv ndeep m2 trace argty2 (mkAppTy tcref [TType_measure ms2])
            do! SolveTypeEqualsTypeKeepAbbrevs csenv ndeep m2 trace rty (mkAppTy tcref [TType_measure (Measure.Prod(ms1, if nm = "op_Multiply" then ms2 else Measure.Inv ms2))])
            return TTraitBuiltIn

          | _ ->

            match GetMeasureOfType g argty2 with
            | Some (tcref, ms2) -> 
              let ms1 = freshMeasure ()
              do! SolveTypeEqualsTypeKeepAbbrevs csenv ndeep m2 trace argty1 (mkAppTy tcref [TType_measure ms1]) 
              do! SolveTypeEqualsTypeKeepAbbrevs csenv ndeep m2 trace rty (mkAppTy tcref [TType_measure (Measure.Prod(ms1, if nm = "op_Multiply" then ms2 else Measure.Inv ms2))])
              return TTraitBuiltIn

            | _ -> 

              do! SolveTypeEqualsTypeKeepAbbrevs csenv ndeep m2 trace argty2 argty1
              do! SolveTypeEqualsTypeKeepAbbrevs csenv ndeep m2 trace rty argty1
              return TTraitBuiltIn

      | _, _, false, ("op_Addition" | "op_Subtraction" | "op_Modulus"), [argty1;argty2] 
          when // Ignore any explicit +/- overloads from any basic integral types
               (minfos |> List.forall (fun minfo -> isIntegerTy g minfo.ApparentEnclosingType ) &&
                (   (IsNumericOrIntegralEnumType g argty1 || (nm = "op_Addition" && (isCharTy g argty1 || isStringTy g argty1))) && (permitWeakResolution || not (isTyparTy g argty2))
                 || (IsNumericOrIntegralEnumType g argty2 || (nm = "op_Addition" && (isCharTy g argty2 || isStringTy g argty2))) && (permitWeakResolution || not (isTyparTy g argty1)))) -> 
          do! SolveTypeEqualsTypeKeepAbbrevs csenv ndeep m2 trace argty2 argty1
          do! SolveTypeEqualsTypeKeepAbbrevs csenv ndeep m2 trace rty argty1
          return TTraitBuiltIn

      | _, _, false, ("op_LessThan" | "op_LessThanOrEqual" | "op_GreaterThan" | "op_GreaterThanOrEqual" | "op_Equality" | "op_Inequality" ), [argty1;argty2] 
          when // Ignore any explicit overloads from any basic integral types
               (minfos |> List.forall (fun minfo -> isIntegerTy g minfo.ApparentEnclosingType ) &&
                (   (IsRelationalType g argty1 && (permitWeakResolution || not (isTyparTy g argty2)))
                 || (IsRelationalType g argty2 && (permitWeakResolution || not (isTyparTy g argty1))))) -> 
          do! SolveTypeEqualsTypeKeepAbbrevs csenv ndeep m2 trace argty2 argty1 
          do! SolveTypeEqualsTypeKeepAbbrevs csenv ndeep m2 trace rty g.bool_ty
          return TTraitBuiltIn

      // We pretend for uniformity that the numeric types have a static property called Zero and One 
      // As with constants, only zero is polymorphic in its units
      | [], [ty], false, "get_Zero", [] 
          when IsNumericType g ty -> 
          do! SolveTypeEqualsTypeKeepAbbrevs csenv ndeep m2 trace rty ty
          return TTraitBuiltIn

      | [], [ty], false, "get_One", [] 
          when IsNumericType g ty || isCharTy g ty -> 
          do! SolveDimensionlessNumericType csenv ndeep m2 trace ty 
          do! SolveTypeEqualsTypeKeepAbbrevs csenv ndeep m2 trace rty ty
          return TTraitBuiltIn

      | [], _, false, ("DivideByInt"), [argty1;argty2] 
          when isFpTy g argty1 || isDecimalTy g argty1 -> 
          do! SolveTypeEqualsTypeKeepAbbrevs csenv ndeep m2 trace argty2 g.int_ty 
          do! SolveTypeEqualsTypeKeepAbbrevs csenv ndeep m2 trace rty argty1
          return TTraitBuiltIn

      // We pretend for uniformity that the 'string' and 'array' types have an indexer property called 'Item' 
      | [], [ty], true, ("get_Item"), [argty1] 
          when isStringTy g ty -> 

          do! SolveTypeEqualsTypeKeepAbbrevs csenv ndeep m2 trace argty1 g.int_ty 
          do! SolveTypeEqualsTypeKeepAbbrevs csenv ndeep m2 trace rty g.char_ty
          return TTraitBuiltIn

      | [], [ty], true, ("get_Item"), argtys
          when isArrayTy g ty -> 

          if rankOfArrayTy g ty <> argtys.Length then do! ErrorD(ConstraintSolverError(FSComp.SR.csIndexArgumentMismatch((rankOfArrayTy g ty), argtys.Length), m, m2))
          for argty in argtys do
              do! SolveTypeEqualsTypeKeepAbbrevs csenv ndeep m2 trace argty g.int_ty
          let ety = destArrayTy g ty
          do! SolveTypeEqualsTypeKeepAbbrevs csenv ndeep m2 trace rty ety
          return TTraitBuiltIn

      | [], [ty], true, ("set_Item"), argtys
          when isArrayTy g ty -> 
          
          if rankOfArrayTy g ty <> argtys.Length - 1 then do! ErrorD(ConstraintSolverError(FSComp.SR.csIndexArgumentMismatch((rankOfArrayTy g ty), (argtys.Length - 1)), m, m2))
          let argtys, ety = List.frontAndBack argtys
          for argty in argtys do
              do! SolveTypeEqualsTypeKeepAbbrevs csenv ndeep m2 trace argty g.int_ty
          let etys = destArrayTy g ty
          do! SolveTypeEqualsTypeKeepAbbrevs csenv ndeep m2 trace ety etys
          return TTraitBuiltIn

      | [], _, false, ("op_BitwiseAnd" | "op_BitwiseOr" | "op_ExclusiveOr"), [argty1;argty2] 
          when    (isIntegerOrIntegerEnumTy g argty1 || (isEnumTy g argty1)) && (permitWeakResolution || not (isTyparTy g argty2))
               || (isIntegerOrIntegerEnumTy g argty2 || (isEnumTy g argty2)) && (permitWeakResolution || not (isTyparTy g argty1)) -> 

          do! SolveTypeEqualsTypeKeepAbbrevs csenv ndeep m2 trace argty2 argty1
          do! SolveTypeEqualsTypeKeepAbbrevs csenv ndeep m2 trace rty argty1
          do! SolveDimensionlessNumericType csenv ndeep m2 trace argty1
          return TTraitBuiltIn

      | [], _, false, ("op_LeftShift" | "op_RightShift"), [argty1;argty2] 
          when    isIntegerOrIntegerEnumTy g argty1  -> 

          do! SolveTypeEqualsTypeKeepAbbrevs csenv ndeep m2 trace argty2 g.int_ty
          do! SolveTypeEqualsTypeKeepAbbrevs csenv ndeep m2 trace rty argty1
          do! SolveDimensionlessNumericType csenv ndeep m2 trace argty1
          return TTraitBuiltIn

      | _, _, false, ("op_UnaryPlus"), [argty] 
          when IsNumericOrIntegralEnumType g argty -> 

          do! SolveTypeEqualsTypeKeepAbbrevs csenv ndeep m2 trace rty argty
          return TTraitBuiltIn

      | _, _, false, ("op_UnaryNegation"), [argty] 
          when isSignedIntegerTy g argty || isFpTy g argty || isDecimalTy g argty -> 

          do! SolveTypeEqualsTypeKeepAbbrevs csenv ndeep m2 trace rty argty
          return TTraitBuiltIn

      | _, _, true, ("get_Sign"), [] 
          when (let argty = tys.Head in isSignedIntegerTy g argty || isFpTy g argty || isDecimalTy g argty) -> 

          do! SolveTypeEqualsTypeKeepAbbrevs csenv ndeep m2 trace rty g.int32_ty
          return TTraitBuiltIn

      | _, _, false, ("op_LogicalNot" | "op_OnesComplement"), [argty] 
          when isIntegerOrIntegerEnumTy g argty  -> 

          do! SolveTypeEqualsTypeKeepAbbrevs csenv ndeep m2 trace rty argty
          do! SolveDimensionlessNumericType csenv ndeep m2 trace argty
          return TTraitBuiltIn

      | _, _, false, ("Abs"), [argty] 
          when isSignedIntegerTy g argty || isFpTy g argty || isDecimalTy g argty -> 

          do! SolveTypeEqualsTypeKeepAbbrevs csenv ndeep m2 trace rty argty
          return TTraitBuiltIn

      | _, _, false, "Sqrt", [argty1] 
          when isFpTy g argty1 ->
          match GetMeasureOfType g argty1 with
            | Some (tcref, _) -> 
              let ms1 = freshMeasure () 
              do! SolveTypeEqualsTypeKeepAbbrevs csenv ndeep m2 trace argty1 (mkAppTy tcref [TType_measure (Measure.Prod (ms1, ms1))])
              do! SolveTypeEqualsTypeKeepAbbrevs csenv ndeep m2 trace rty (mkAppTy tcref [TType_measure ms1])
              return TTraitBuiltIn
            | None -> 
              do! SolveTypeEqualsTypeKeepAbbrevs csenv ndeep m2 trace rty argty1
              return TTraitBuiltIn

      | _, _, false, ("Sin" | "Cos" | "Tan" | "Sinh" | "Cosh" | "Tanh" | "Atan" | "Acos" | "Asin" | "Exp" | "Ceiling" | "Floor" | "Round" | "Truncate" | "Log10" | "Log" | "Sqrt"), [argty] 
          when isFpTy g argty -> 

          do! SolveDimensionlessNumericType csenv ndeep m2 trace argty
          do! SolveTypeEqualsTypeKeepAbbrevs csenv ndeep m2 trace rty argty
          return TTraitBuiltIn

      | _, _, false, ("op_Explicit"), [argty] 
          when (// The input type. 
                (IsNonDecimalNumericOrIntegralEnumType g argty || isStringTy g argty || isCharTy g argty) &&
                // The output type
                (IsNonDecimalNumericOrIntegralEnumType g rty || isCharTy g rty) && 
                // Exclusion: IntPtr and UIntPtr do not support .Parse() from string 
                not (isStringTy g argty && isNativeIntegerTy g rty) &&
                // Exclusion: No conversion from char to decimal
                not (isCharTy g argty && isDecimalTy g rty)) -> 

          return TTraitBuiltIn


      | _, _, false, ("op_Explicit"), [argty] 
          when (// The input type. 
                (IsNumericOrIntegralEnumType g argty || isStringTy g argty) &&
                // The output type
                (isDecimalTy g rty)) -> 

          return TTraitBuiltIn

      | [], _, false, "Pow", [argty1; argty2] 
          when isFpTy g argty1 -> 
          
          do! SolveDimensionlessNumericType csenv ndeep m2 trace argty1
          do! SolveTypeEqualsTypeKeepAbbrevs csenv ndeep m2 trace argty2 argty1
          do! SolveTypeEqualsTypeKeepAbbrevs csenv ndeep m2 trace rty argty1
          return TTraitBuiltIn

      | _, _, false, ("Atan2"), [argty1; argty2] 
          when isFpTy g argty1 -> 
          do! SolveTypeEqualsTypeKeepAbbrevs csenv ndeep m2 trace argty2 argty1
          match GetMeasureOfType g argty1 with
          | None -> do! SolveTypeEqualsTypeKeepAbbrevs csenv ndeep m2 trace rty argty1
          | Some (tcref, _) -> do! SolveTypeEqualsTypeKeepAbbrevs csenv ndeep m2 trace rty (mkAppTy tcref [TType_measure Measure.One])
          return TTraitBuiltIn

      | _ -> 
          // OK, this is not solved by a built-in constraint.
          // Now look for real solutions

          // First look for a solution by a record property
          let recdPropSearch = 
              let isGetProp = nm.StartsWithOrdinal("get_") 
              let isSetProp = nm.StartsWithOrdinal("set_") 
              if argtys.IsEmpty && isGetProp || isSetProp then 
                  let propName = nm.[4..]
                  let props = 
                    tys |> List.choose (fun ty -> 
                        match TryFindIntrinsicNamedItemOfType csenv.InfoReader (propName, AccessibleFromEverywhere) FindMemberFlag.IgnoreOverrides m ty with
                        | Some (RecdFieldItem rfinfo) 
                              when (isGetProp || rfinfo.RecdField.IsMutable) && 
                                   (rfinfo.IsStatic = not memFlags.IsInstance) && 
                                   IsRecdFieldAccessible amap m AccessibleFromEverywhere rfinfo.RecdFieldRef &&
                                   not rfinfo.LiteralValue.IsSome && 
                                   not rfinfo.RecdField.IsCompilerGenerated -> 
                            Some (rfinfo, isSetProp)
                        | _ -> None)
                  match props with 
                  | [ prop ] -> Some prop
                  | _ -> None
              else
                  None

          let anonRecdPropSearch = 
              let isGetProp = nm.StartsWith "get_" 
              if isGetProp && memFlags.IsInstance  then 
                  let propName = nm.[4..]
                  let props = 
                    tys |> List.choose (fun ty -> 
                        match NameResolution.TryFindAnonRecdFieldOfType g ty propName with
                        | Some (NameResolution.Item.AnonRecdField(anonInfo, tinst, i, _)) -> Some (anonInfo, tinst, i)
                        | _ -> None)
                  match props with 
                  | [ prop ] -> Some prop
                  | _ -> None
              else
                  None

          // Now check if there are no feasible solutions at all
          match minfos, recdPropSearch, anonRecdPropSearch with 
          | [], None, None when MemberConstraintIsReadyForStrongResolution csenv traitInfo ->
              if tys |> List.exists (isFunTy g) then 
                  return! ErrorD (ConstraintSolverError(FSComp.SR.csExpectTypeWithOperatorButGivenFunction(DecompileOpName nm), m, m2)) 
              elif tys |> List.exists (isAnyTupleTy g) then 
                  return! ErrorD (ConstraintSolverError(FSComp.SR.csExpectTypeWithOperatorButGivenTuple(DecompileOpName nm), m, m2)) 
              else
                  match nm, argtys with 
                  | "op_Explicit", [argty] -> return! ErrorD (ConstraintSolverError(FSComp.SR.csTypeDoesNotSupportConversion((NicePrint.prettyStringOfTy denv argty), (NicePrint.prettyStringOfTy denv rty)), m, m2))
                  | _ -> 
                      let tyString = 
                         match tys with 
                         | [ty] -> NicePrint.minimalStringOfType denv ty
                         | _ -> tys |> List.map (NicePrint.minimalStringOfType denv) |> String.concat ", "
                      let opName = DecompileOpName nm
                      let err = 
                          match opName with 
                          | "?>="  | "?>"  | "?<="  | "?<"  | "?="  | "?<>" 
                          | ">=?"  | ">?"  | "<=?"  | "<?"  | "=?"  | "<>?" 
                          | "?>=?" | "?>?" | "?<=?" | "?<?" | "?=?" | "?<>?" ->
                             if tys.Length = 1 then FSComp.SR.csTypeDoesNotSupportOperatorNullable(tyString, opName)
                             else FSComp.SR.csTypesDoNotSupportOperatorNullable(tyString, opName)
                          | _ -> 
                             if tys.Length = 1 then FSComp.SR.csTypeDoesNotSupportOperator(tyString, opName)
                             else FSComp.SR.csTypesDoNotSupportOperator(tyString, opName)
                      return! ErrorD(ConstraintSolverError(err, m, m2))

          | _ -> 
              let dummyExpr = mkUnit g m
              let calledMethGroup = 
                  minfos 
                    // curried members may not be used to satisfy constraints
                    |> List.choose (fun minfo ->
                          if minfo.IsCurried then None else
                          let callerArgs = argtys |> List.map (fun argty -> CallerArg(argty, m, false, dummyExpr))
                          let minst = FreshenMethInfo m minfo
                          let objtys = minfo.GetObjArgTypes(amap, m, minst)
                          Some(CalledMeth<Expr>(csenv.InfoReader, None, false, FreshenMethInfo, m, AccessibleFromEverywhere, minfo, minst, minst, None, objtys, [(callerArgs, [])], false, false, None)))
              
              let methOverloadResult, errors = 
                  trace.CollectThenUndoOrCommit
                      (fun (a, _) -> Option.isSome a)
                      (fun trace -> ResolveOverloading csenv (WithTrace trace) nm ndeep (Some traitInfo) (0, 0) AccessibleFromEverywhere calledMethGroup false (Some rty))

              match anonRecdPropSearch, recdPropSearch, methOverloadResult with 
              | Some (anonInfo, tinst, i), None, None -> 
                  // OK, the constraint is solved by a record property. Assert that the return types match.
                  let rty2 = List.item i tinst
                  do! SolveTypeEqualsTypeKeepAbbrevs csenv ndeep m2 trace rty rty2
                  return TTraitSolvedAnonRecdProp(anonInfo, tinst, i)

              | None, Some (rfinfo, isSetProp), None -> 
                  // OK, the constraint is solved by a record property. Assert that the return types match.
                  let rty2 = if isSetProp then g.unit_ty else rfinfo.FieldType
                  do! SolveTypeEqualsTypeKeepAbbrevs csenv ndeep m2 trace rty rty2
                  return TTraitSolvedRecdProp(rfinfo, isSetProp)

              | None, None, Some (calledMeth: CalledMeth<_>) -> 
                  // OK, the constraint is solved.
                  let minfo = calledMeth.Method

                  do! errors
                  let isInstance = minfo.IsInstance
                  if isInstance <> memFlags.IsInstance then 
                      return!
                          if isInstance then
                              ErrorD(ConstraintSolverError(FSComp.SR.csMethodFoundButIsNotStatic((NicePrint.minimalStringOfType denv minfo.ApparentEnclosingType), (DecompileOpName nm), nm), m, m2 ))
                          else
                              ErrorD(ConstraintSolverError(FSComp.SR.csMethodFoundButIsStatic((NicePrint.minimalStringOfType denv minfo.ApparentEnclosingType), (DecompileOpName nm), nm), m, m2 ))
                  else 
                      do! CheckMethInfoAttributes g m None minfo
                      return TTraitSolved (minfo, calledMeth.CalledTyArgs)
                          
              | _ -> 
                  let support = GetSupportOfMemberConstraint csenv traitInfo
                  let frees = GetFreeTyparsOfMemberConstraint csenv traitInfo

                  // If there's nothing left to learn then raise the errors.
                  // Note: we should likely call MemberConstraintIsReadyForResolution here when permitWeakResolution=false but for stability
                  // reasons we use the more restrictive isNil frees.
                  if (permitWeakResolution && MemberConstraintIsReadyForWeakResolution csenv traitInfo) || isNil frees then 
                      do! errors  
                  // Otherwise re-record the trait waiting for canonicalization 
                  else
                      do! AddMemberConstraint csenv ndeep m2 trace traitInfo support frees

                  match errors with
                  | ErrorResult (_, UnresolvedOverloading _) when not ignoreUnresolvedOverload && (not (nm = "op_Explicit" || nm = "op_Implicit")) ->
                      return! ErrorD AbortForFailedOverloadResolution
                  | _ -> 
                      return TTraitUnsolved
     }
    return! RecordMemberConstraintSolution csenv.SolverState m trace traitInfo res
  }

/// Record the solution to a member constraint in the mutable reference cell attached to 
/// each member constraint.
and RecordMemberConstraintSolution css m trace traitInfo res =
    match res with 
    | TTraitUnsolved -> 
        ResultD false

    | TTraitSolved (minfo, minst) -> 
        let sln = MemberConstraintSolutionOfMethInfo css m minfo minst
        TransactMemberConstraintSolution traitInfo trace sln
        ResultD true

    | TTraitBuiltIn -> 
        TransactMemberConstraintSolution traitInfo trace BuiltInSln
        ResultD true

    | TTraitSolvedRecdProp (rfinfo, isSet) -> 
        let sln = FSRecdFieldSln(rfinfo.TypeInst,rfinfo.RecdFieldRef,isSet)
        TransactMemberConstraintSolution traitInfo trace sln
        ResultD true

    | TTraitSolvedAnonRecdProp (anonInfo, tinst, i) -> 
        let sln = FSAnonRecdFieldSln(anonInfo, tinst, i)
        TransactMemberConstraintSolution traitInfo trace sln
        ResultD true

/// Convert a MethInfo into the data we save in the TAST
and MemberConstraintSolutionOfMethInfo css m minfo minst = 
#if !NO_EXTENSIONTYPING
#else
    // to prevent unused parameter warning
    ignore css
#endif
    match minfo with 
    | ILMeth(_, ilMeth, _) ->
       let mref = IL.mkRefToILMethod (ilMeth.DeclaringTyconRef.CompiledRepresentationForNamedType, ilMeth.RawMetadata)
       let iltref = ilMeth.ILExtensionMethodDeclaringTyconRef |> Option.map (fun tcref -> tcref.CompiledRepresentationForNamedType)
       ILMethSln(ilMeth.ApparentEnclosingType, iltref, mref, minst)
    | FSMeth(_, ty, vref, _) ->  
       FSMethSln(ty, vref, minst)
    | MethInfo.DefaultStructCtor _ -> 
       error(InternalError("the default struct constructor was the unexpected solution to a trait constraint", m))
#if !NO_EXTENSIONTYPING
    | ProvidedMeth(amap, mi, _, m) -> 
        let g = amap.g
        let minst = []   // GENERIC TYPE PROVIDERS: for generics, we would have an minst here
        let allArgVars, allArgs = minfo.GetParamTypes(amap, m, minst) |> List.concat |> List.mapi (fun i ty -> mkLocal m ("arg"+string i) ty) |> List.unzip
        let objArgVars, objArgs = (if minfo.IsInstance then [mkLocal m "this" minfo.ApparentEnclosingType] else []) |> List.unzip
        let callMethInfoOpt, callExpr, callExprTy = ProvidedMethodCalls.BuildInvokerExpressionForProvidedMethodCall css.TcVal (g, amap, mi, objArgs, NeverMutates, false, ValUseFlag.NormalValUse, allArgs, m) 
        let closedExprSln = ClosedExprSln (mkLambdas m [] (objArgVars@allArgVars) (callExpr, callExprTy) )
        // If the call is a simple call to an IL method with all the arguments in the natural order, then revert to use ILMethSln.
        // This is important for calls to operators on generated provided types. There is an (unchecked) condition
        // that generative providers do not re=order arguments or insert any more information into operator calls.
        match callMethInfoOpt, callExpr with 
        | Some methInfo, Expr.Op (TOp.ILCall (_useCallVirt, _isProtected, _, _isNewObj, NormalValUse, _isProp, _noTailCall, ilMethRef, _actualTypeInst, actualMethInst, _ilReturnTys), [], args, m)
             when (args, (objArgVars@allArgVars)) ||> List.lengthsEqAndForall2 (fun a b -> match a with Expr.Val (v, _, _) -> valEq v.Deref b | _ -> false) ->
                let declaringType = Import.ImportProvidedType amap m (methInfo.PApply((fun x -> x.DeclaringType), m))
                if isILAppTy g declaringType then 
                    let extOpt = None  // EXTENSION METHODS FROM TYPE PROVIDERS: for extension methods coming from the type providers we would have something here.
                    ILMethSln(declaringType, extOpt, ilMethRef, actualMethInst)
                else
                    closedExprSln
        | _ -> 
                closedExprSln

#endif

/// Write into the reference cell stored in the TAST and add to the undo trace if necessary
and TransactMemberConstraintSolution traitInfo (trace: OptionalTrace) sln  =
    let prev = traitInfo.Solution 
    trace.Exec (fun () -> traitInfo.Solution <- Some sln) (fun () -> traitInfo.Solution <- prev)

/// Only consider overload resolution if canonicalizing or all the types are now nominal. 
/// That is, don't perform resolution if more nominal information may influence the set of available overloads 
and GetRelevantMethodsForTrait (csenv: ConstraintSolverEnv) permitWeakResolution nm (TTrait(tys, _, memFlags, argtys, rty, soln) as traitInfo): MethInfo list =
    let results = 
        if permitWeakResolution || MemberConstraintSupportIsReadyForDeterminingOverloads csenv traitInfo then
            let m = csenv.m
            let minfos = 
                match memFlags.MemberKind with
                | MemberKind.Constructor ->
                    tys |> List.map (GetIntrinsicConstructorInfosOfType csenv.SolverState.InfoReader m)
                | _ ->
                    tys |> List.map (GetIntrinsicMethInfosOfType csenv.SolverState.InfoReader (Some nm) AccessibleFromSomeFSharpCode AllowMultiIntfInstantiations.Yes IgnoreOverrides m)

            // Merge the sets so we don't get the same minfo from each side 
            // We merge based on whether minfos use identical metadata or not. 
            let minfos = List.reduce (ListSet.unionFavourLeft MethInfo.MethInfosUseIdenticalDefinitions) minfos
            
            /// Check that the available members aren't hiding a member from the parent (depth 1 only)
            let relevantMinfos = minfos |> List.filter(fun minfo -> not minfo.IsDispatchSlot && not minfo.IsVirtual && minfo.IsInstance)
            minfos
            |> List.filter(fun minfo1 ->
                not(minfo1.IsDispatchSlot && 
                    relevantMinfos
                    |> List.exists (fun minfo2 -> MethInfosEquivByNameAndSig EraseAll true csenv.g csenv.amap m minfo2 minfo1)))
        else 
            []
    // The trait name "op_Explicit" also covers "op_Implicit", so look for that one too.
    if nm = "op_Explicit" then 
        results @ GetRelevantMethodsForTrait csenv permitWeakResolution "op_Implicit" (TTrait(tys, "op_Implicit", memFlags, argtys, rty, soln))
    else
        results


/// The nominal support of the member constraint 
and GetSupportOfMemberConstraint (csenv: ConstraintSolverEnv) (TTrait(tys, _, _, _, _, _)) =
    tys |> List.choose (tryAnyParTyOption csenv.g)
    
/// Check if the support is fully solved.  
and SupportOfMemberConstraintIsFullySolved (csenv: ConstraintSolverEnv) (TTrait(tys, _, _, _, _, _)) =
    tys |> List.forall (isAnyParTy csenv.g >> not)

// This may be relevant to future bug fixes, see https://github.com/Microsoft/visualfsharp/issues/3814
// /// Check if some part of the support is solved.  
// and SupportOfMemberConstraintIsPartiallySolved (csenv: ConstraintSolverEnv) (TTrait(tys, _, _, _, _, _)) =
//     tys |> List.exists (isAnyParTy csenv.g >> not)
    
/// Get all the unsolved typars (statically resolved or not) relevant to the member constraint
and GetFreeTyparsOfMemberConstraint (csenv: ConstraintSolverEnv) (TTrait(tys, _, _, argtys, rty, _)) =
    freeInTypesLeftToRightSkippingConstraints csenv.g (tys@argtys@ Option.toList rty)

and MemberConstraintIsReadyForWeakResolution csenv traitInfo =
   SupportOfMemberConstraintIsFullySolved csenv traitInfo

and MemberConstraintIsReadyForStrongResolution csenv traitInfo =
   SupportOfMemberConstraintIsFullySolved csenv traitInfo

and MemberConstraintSupportIsReadyForDeterminingOverloads csenv traitInfo =
   SupportOfMemberConstraintIsFullySolved csenv traitInfo

/// Re-solve the global constraints involving any of the given type variables. 
/// Trait constraints can't always be solved using the pessimistic rules. We only canonicalize 
/// them forcefully (permitWeakResolution=true) prior to generalization. 
and SolveRelevantMemberConstraints (csenv: ConstraintSolverEnv) ndeep permitWeakResolution trace tps =
    RepeatWhileD ndeep
        (fun ndeep -> 
            tps 
            |> AtLeastOneD (fun tp -> 
                /// Normalize the typar 
                let ty = mkTyparTy tp
                match tryAnyParTy csenv.g ty with
                | ValueSome tp ->
                    SolveRelevantMemberConstraintsForTypar csenv ndeep permitWeakResolution trace tp
                | ValueNone -> 
                    ResultD false)) 

and SolveRelevantMemberConstraintsForTypar (csenv: ConstraintSolverEnv) ndeep permitWeakResolution (trace: OptionalTrace) tp =
    let cxst = csenv.SolverState.ExtraCxs
    let tpn = tp.Stamp
    let cxs = cxst.FindAll tpn
    if isNil cxs then ResultD false else
    
    trace.Exec (fun () -> cxs |> List.iter (fun _ -> cxst.Remove tpn)) (fun () -> cxs |> List.iter (fun cx -> cxst.Add(tpn, cx)))
    assert (isNil (cxst.FindAll tpn)) 

    cxs 
    |> AtLeastOneD (fun (traitInfo, m2) -> 
        let csenv = { csenv with m = m2 }
        SolveMemberConstraint csenv true permitWeakResolution (ndeep+1) m2 trace traitInfo)

and CanonicalizeRelevantMemberConstraints (csenv: ConstraintSolverEnv) ndeep trace tps =
    SolveRelevantMemberConstraints csenv ndeep true trace tps
  
and AddMemberConstraint (csenv: ConstraintSolverEnv) ndeep m2 trace traitInfo support frees =
    let g = csenv.g
    let aenv = csenv.EquivEnv
    let cxst = csenv.SolverState.ExtraCxs

    // Write the constraint into the global table. That is, 
    // associate the constraint with each type variable in the free variables of the constraint.
    // This will mean the constraint gets resolved whenever one of these free variables gets solved.
    frees 
    |> List.iter (fun tp -> 
        let tpn = tp.Stamp

        let cxs = cxst.FindAll tpn

        // check the constraint is not already listed for this type variable
        if not (cxs |> List.exists (fun (traitInfo2, _) -> traitsAEquiv g aenv traitInfo traitInfo2)) then 
            trace.Exec (fun () -> csenv.SolverState.ExtraCxs.Add (tpn, (traitInfo, m2))) (fun () -> csenv.SolverState.ExtraCxs.Remove tpn)
    )

    // Associate the constraint with each type variable in the support, so if the type variable
    // gets generalized then this constraint is attached at the binding site.
    trackErrors {
        for tp in support do
            do! AddConstraint csenv ndeep m2 trace tp (TyparConstraint.MayResolveMember(traitInfo, m2))
    }

    
/// Record a constraint on an inference type variable. 
and AddConstraint (csenv: ConstraintSolverEnv) ndeep m2 trace tp newConstraint  =
    let g = csenv.g
    let aenv = csenv.EquivEnv
    let amap = csenv.amap
    let denv = csenv.DisplayEnv
    let m = csenv.m

    // Type variable sets may not have two trait constraints with the same name, nor
    // be constrained by different instantiations of the same interface type.
    //
    // This results in limitations on generic code, especially "inline" code, which 
    // may require type annotations. See FSharp 1.0 bug 6477.
    let consistent tpc1 tpc2 =
        match tpc1, tpc2 with           
        | (TyparConstraint.MayResolveMember(TTrait(tys1, nm1, memFlags1, argtys1, rty1, _), _), 
           TyparConstraint.MayResolveMember(TTrait(tys2, nm2, memFlags2, argtys2, rty2, _), _))  
              when (memFlags1 = memFlags2 &&
                    nm1 = nm2 &&
                    // Multiple op_Explicit and op_Implicit constraints can exist for the same type variable.
                    // See FSharp 1.0 bug 6477.
                    not (nm1 = "op_Explicit" || nm1 = "op_Implicit") &&
                    argtys1.Length = argtys2.Length &&
                    List.lengthsEqAndForall2 (typeEquiv g) tys1 tys2) -> 

                  let rty1 = GetFSharpViewOfReturnType g rty1
                  let rty2 = GetFSharpViewOfReturnType g rty2
                  trackErrors {
                      do! Iterate2D (SolveTypeEqualsTypeKeepAbbrevs csenv ndeep m2 trace) argtys1 argtys2
                      do! SolveTypeEqualsTypeKeepAbbrevs csenv ndeep m2 trace rty1 rty2
                      ()
                  }
          
        | (TyparConstraint.CoercesTo(ty1, _), 
           TyparConstraint.CoercesTo(ty2, _)) ->
              // Record at most one subtype constraint for each head type. 
              // That is, we forbid constraints by both I<string> and I<int>. 
              // This works because the types on the r.h.s. of subtype 
              // constraints are head-types and so any further inferences are equational. 
              let collect ty = 
                  let mutable res = [] 
                  IterateEntireHierarchyOfType (fun x -> res <- x :: res) g amap m AllowMultiIntfInstantiations.No ty
                  List.rev res
              let parents1 = collect ty1
              let parents2 = collect ty2
              trackErrors {
                  for ty1Parent in parents1 do
                      for ty2Parent in parents2 do
                          do! if not (HaveSameHeadType g ty1Parent ty2Parent) then CompleteD else
                              SolveTypeEqualsTypeKeepAbbrevs csenv ndeep m2 trace ty1Parent ty2Parent
              }

        | (TyparConstraint.IsEnum (u1, _), 
           TyparConstraint.IsEnum (u2, m2)) ->   
            SolveTypeEqualsTypeKeepAbbrevs csenv ndeep m2 trace u1 u2
            
        | (TyparConstraint.IsDelegate (aty1, bty1, _), 
           TyparConstraint.IsDelegate (aty2, bty2, m2)) -> trackErrors {
            do! SolveTypeEqualsTypeKeepAbbrevs csenv ndeep m2 trace aty1 aty2
            return! SolveTypeEqualsTypeKeepAbbrevs csenv ndeep m2 trace bty1 bty2
          }

        | TyparConstraint.SupportsComparison _, TyparConstraint.IsDelegate _  
        | TyparConstraint.IsDelegate _, TyparConstraint.SupportsComparison _
        | TyparConstraint.IsNonNullableStruct _, TyparConstraint.IsReferenceType _     
        | TyparConstraint.IsReferenceType _, TyparConstraint.IsNonNullableStruct _   ->
            ErrorD (Error(FSComp.SR.csStructConstraintInconsistent(), m))


        | TyparConstraint.SupportsComparison _, TyparConstraint.SupportsComparison _  
        | TyparConstraint.SupportsEquality _, TyparConstraint.SupportsEquality _  
        | TyparConstraint.SupportsNull _, TyparConstraint.SupportsNull _  
        | TyparConstraint.IsNonNullableStruct _, TyparConstraint.IsNonNullableStruct _     
        | TyparConstraint.IsUnmanaged _, TyparConstraint.IsUnmanaged _
        | TyparConstraint.IsReferenceType _, TyparConstraint.IsReferenceType _ 
        | TyparConstraint.RequiresDefaultConstructor _, TyparConstraint.RequiresDefaultConstructor _ 
        | TyparConstraint.SimpleChoice (_, _), TyparConstraint.SimpleChoice (_, _) -> 
            CompleteD
            
        | _ -> CompleteD

    // See when one constraint implies implies another. 
    // 'a :> ty1  implies 'a :> 'ty2 if the head type name of ty2 (say T2) occursCheck anywhere in the hierarchy of ty1 
    // If it does occur, e.g. at instantiation T2<inst2>, then the check above will have enforced that 
    // T2<inst2> = ty2 
    let implies tpc1 tpc2 = 
        match tpc1, tpc2 with           
        | TyparConstraint.MayResolveMember(trait1, _), 
          TyparConstraint.MayResolveMember(trait2, _) -> 
            traitsAEquiv g aenv trait1 trait2

        | TyparConstraint.CoercesTo(ty1, _), TyparConstraint.CoercesTo(ty2, _) -> 
            ExistsSameHeadTypeInHierarchy g amap m ty1 ty2

        | TyparConstraint.IsEnum(u1, _), TyparConstraint.IsEnum(u2, _) -> typeEquiv g u1 u2

        | TyparConstraint.IsDelegate(aty1, bty1, _), TyparConstraint.IsDelegate(aty2, bty2, _) -> 
            typeEquiv g aty1 aty2 && typeEquiv g bty1 bty2 

        | TyparConstraint.SupportsComparison _, TyparConstraint.SupportsComparison _
        | TyparConstraint.SupportsEquality _, TyparConstraint.SupportsEquality _
        // comparison implies equality
        | TyparConstraint.SupportsComparison _, TyparConstraint.SupportsEquality _
        | TyparConstraint.SupportsNull _, TyparConstraint.SupportsNull _
        | TyparConstraint.IsNonNullableStruct _, TyparConstraint.IsNonNullableStruct _
        | TyparConstraint.IsUnmanaged _, TyparConstraint.IsUnmanaged _
        | TyparConstraint.IsReferenceType _, TyparConstraint.IsReferenceType _
        | TyparConstraint.RequiresDefaultConstructor _, TyparConstraint.RequiresDefaultConstructor _ -> true
        | TyparConstraint.SimpleChoice (tys1, _), TyparConstraint.SimpleChoice (tys2, _) -> ListSet.isSubsetOf (typeEquiv g) tys1 tys2
        | TyparConstraint.DefaultsTo (priority1, dty1, _), TyparConstraint.DefaultsTo (priority2, dty2, _) -> 
             (priority1 = priority2) && typeEquiv g dty1 dty2
        | _ -> false
        
    
    // First ensure constraint conforms with existing constraints 
    // NOTE: QUADRATIC 
    let existingConstraints = tp.Constraints

    let allCxs = newConstraint :: List.rev existingConstraints
    trackErrors {
        let rec enforceMutualConsistency i cxs = 
            match cxs with 
            | [] ->  CompleteD
            | cx :: rest -> 
                trackErrors {
                    do! IterateIdxD (fun j cx2 -> if i = j then CompleteD else consistent cx cx2) allCxs 
                    return! enforceMutualConsistency (i+1) rest
                }
        do! enforceMutualConsistency 0 allCxs
    
        let impliedByExistingConstraints = existingConstraints |> List.exists (fun tpc2 -> implies tpc2 newConstraint)
    
        if impliedByExistingConstraints then ()
        // "Default" constraints propagate softly and can be omitted from explicit declarations of type parameters
        elif (match tp.Rigidity, newConstraint with 
              | (TyparRigidity.Rigid | TyparRigidity.WillBeRigid), TyparConstraint.DefaultsTo _ -> true
              | _ -> false) then 
            ()
        elif tp.Rigidity = TyparRigidity.Rigid && not csenv.SolverState.codegen then
            return! ErrorD (ConstraintSolverMissingConstraint(denv, tp, newConstraint, m, m2)) 
        else
            // It is important that we give a warning if a constraint is missing from a 
            // will-be-made-rigid type variable. This is because the existence of these warnings
            // is relevant to the overload resolution rules (see 'candidateWarnCount' in the overload resolution
            // implementation).
            if tp.Rigidity.WarnIfMissingConstraint  && not csenv.SolverState.codegen then
                do! WarnD (ConstraintSolverMissingConstraint(denv, tp, newConstraint, m, m2))

            let newConstraints = 
                  // Eliminate any constraints where one constraint implies another 
                  // Keep constraints in the left-to-right form according to the order they are asserted. 
                  // NOTE: QUADRATIC 
                  let rec eliminateRedundant cxs acc = 
                      match cxs with 
                      | [] -> acc
                      | cx :: rest -> 
                          let acc = 
                              if List.exists (fun cx2 -> implies cx2 cx) acc then acc
                              else (cx :: acc)
                          eliminateRedundant rest acc
                  
                  eliminateRedundant allCxs []

            // Write the constraint into the type variable 
            // Record a entry in the undo trace if one is provided 
            let orig = tp.Constraints
            trace.Exec (fun () -> tp.SetConstraints newConstraints) (fun () -> tp.SetConstraints orig)
            ()
    }


and SolveTypeSupportsNull (csenv: ConstraintSolverEnv) ndeep m2 trace ty =
    let g = csenv.g
    let m = csenv.m
    let denv = csenv.DisplayEnv
    match tryDestTyparTy g ty with
    | ValueSome destTypar ->
        AddConstraint csenv ndeep m2 trace destTypar (TyparConstraint.SupportsNull m)
    | ValueNone ->
        if TypeSatisfiesNullConstraint g m ty then CompleteD else 
        match ty with 
        | NullableTy g _ ->
            ErrorD (ConstraintSolverError(FSComp.SR.csNullableTypeDoesNotHaveNull(NicePrint.minimalStringOfType denv ty), m, m2))
        | _ -> 
            ErrorD (ConstraintSolverError(FSComp.SR.csTypeDoesNotHaveNull(NicePrint.minimalStringOfType denv ty), m, m2))

and SolveTypeSupportsComparison (csenv: ConstraintSolverEnv) ndeep m2 trace ty =
    let g = csenv.g
    let m = csenv.m
    let amap = csenv.amap
    let denv = csenv.DisplayEnv
    match tryDestTyparTy g ty with
    | ValueSome destTypar ->
        AddConstraint csenv ndeep m2 trace destTypar (TyparConstraint.SupportsComparison m)
    | ValueNone ->
        // Check it isn't ruled out by the user
        match tryDestAppTy g ty with 
        | ValueSome tcref when HasFSharpAttribute g g.attrib_NoComparisonAttribute tcref.Attribs ->
            ErrorD (ConstraintSolverError(FSComp.SR.csTypeDoesNotSupportComparison1(NicePrint.minimalStringOfType denv ty), m, m2))
        | _ ->
            match ty with 
            | SpecialComparableHeadType g tinst -> 
                tinst |> IterateD (SolveTypeSupportsComparison (csenv: ConstraintSolverEnv) ndeep m2 trace)
            | _ -> 
               // Check the basic requirement - IComparable or IStructuralComparable or assumed
               if ExistsSameHeadTypeInHierarchy g amap m2 ty g.mk_IComparable_ty  ||
                  ExistsSameHeadTypeInHierarchy g amap m2 ty g.mk_IStructuralComparable_ty
               then 
                   // The type is comparable because it implements IComparable
                    match ty with
                    | AppTy g (tcref, tinst) ->
                        // Check the (possibly inferred) structural dependencies
                        (tinst, tcref.TyparsNoRange) ||> Iterate2D (fun ty tp -> 
                            if tp.ComparisonConditionalOn then 
                                SolveTypeSupportsComparison (csenv: ConstraintSolverEnv) ndeep m2 trace ty 
                            else 
                                CompleteD) 
                    | _ ->
                        CompleteD

               // Give a good error for structural types excluded from the comparison relation because of their fields
               elif (isAppTy g ty && 
                     let tcref = tcrefOfAppTy g ty 
                     AugmentWithHashCompare.TyconIsCandidateForAugmentationWithCompare g tcref.Deref && 
                     Option.isNone tcref.GeneratedCompareToWithComparerValues) then
 
                   ErrorD (ConstraintSolverError(FSComp.SR.csTypeDoesNotSupportComparison3(NicePrint.minimalStringOfType denv ty), m, m2))

               else 
                   ErrorD (ConstraintSolverError(FSComp.SR.csTypeDoesNotSupportComparison2(NicePrint.minimalStringOfType denv ty), m, m2))

and SolveTypeSupportsEquality (csenv: ConstraintSolverEnv) ndeep m2 trace ty =
    let g = csenv.g
    let m = csenv.m
    let denv = csenv.DisplayEnv
    match tryDestTyparTy g ty with
    | ValueSome destTypar ->
        AddConstraint csenv ndeep m2 trace destTypar (TyparConstraint.SupportsEquality m)
    | _ ->
        match tryDestAppTy g ty with 
        | ValueSome tcref when HasFSharpAttribute g g.attrib_NoEqualityAttribute tcref.Attribs ->
            ErrorD (ConstraintSolverError(FSComp.SR.csTypeDoesNotSupportEquality1(NicePrint.minimalStringOfType denv ty), m, m2))
        | _ ->
            match ty with 
            | SpecialEquatableHeadType g tinst -> 
                tinst |> IterateD (SolveTypeSupportsEquality (csenv: ConstraintSolverEnv) ndeep m2 trace)
            | SpecialNotEquatableHeadType g _ -> 
                ErrorD (ConstraintSolverError(FSComp.SR.csTypeDoesNotSupportEquality2(NicePrint.minimalStringOfType denv ty), m, m2))
            | _ -> 
               // The type is equatable because it has Object.Equals(...)
               match ty with
               | AppTy g (tcref, tinst) ->
                   // Give a good error for structural types excluded from the equality relation because of their fields
                   if AugmentWithHashCompare.TyconIsCandidateForAugmentationWithEquals g tcref.Deref && 
                       Option.isNone tcref.GeneratedHashAndEqualsWithComparerValues 
                   then
                       ErrorD (ConstraintSolverError(FSComp.SR.csTypeDoesNotSupportEquality3(NicePrint.minimalStringOfType denv ty), m, m2))
                   else
                       // Check the (possibly inferred) structural dependencies
                       (tinst, tcref.TyparsNoRange) ||> Iterate2D (fun ty tp -> 
                           if tp.EqualityConditionalOn then 
                               SolveTypeSupportsEquality (csenv: ConstraintSolverEnv) ndeep m2 trace ty 
                           else 
                               CompleteD) 
               | _ ->
                   CompleteD
           
and SolveTypeIsEnum (csenv: ConstraintSolverEnv) ndeep m2 trace ty underlying =
    trackErrors {
        let g = csenv.g
        let m = csenv.m
        let denv = csenv.DisplayEnv
        match tryDestTyparTy g ty with
        | ValueSome destTypar ->
            return! AddConstraint csenv ndeep m2 trace destTypar (TyparConstraint.IsEnum(underlying, m))
        | _ ->
            if isEnumTy g ty then 
                do! SolveTypeEqualsTypeKeepAbbrevs csenv ndeep m2 trace underlying (underlyingTypeOfEnumTy g ty) 
                return! CompleteD
            else 
                return! ErrorD (ConstraintSolverError(FSComp.SR.csTypeIsNotEnumType(NicePrint.minimalStringOfType denv ty), m, m2))
    }

and SolveTypeIsDelegate (csenv: ConstraintSolverEnv) ndeep m2 trace ty aty bty =
    trackErrors {
        let g = csenv.g
        let m = csenv.m
        let denv = csenv.DisplayEnv
        match tryDestTyparTy g ty with
        | ValueSome destTypar ->
            return! AddConstraint csenv ndeep m2 trace destTypar (TyparConstraint.IsDelegate(aty, bty, m))
        | _ ->
            if isDelegateTy g ty then 
                match TryDestStandardDelegateType csenv.InfoReader m AccessibleFromSomewhere ty with 
                | Some (tupledArgTy, rty) ->
                    do! SolveTypeEqualsTypeKeepAbbrevs csenv ndeep m2 trace aty tupledArgTy 
                    do! SolveTypeEqualsTypeKeepAbbrevs csenv ndeep m2 trace bty rty 
                | None ->
                    return! ErrorD (ConstraintSolverError(FSComp.SR.csTypeHasNonStandardDelegateType(NicePrint.minimalStringOfType denv ty), m, m2))
            else 
                return! ErrorD (ConstraintSolverError(FSComp.SR.csTypeIsNotDelegateType(NicePrint.minimalStringOfType denv ty), m, m2))
    }
    
and SolveTypeIsNonNullableValueType (csenv: ConstraintSolverEnv) ndeep m2 trace ty =
    trackErrors {
        let g = csenv.g
        let m = csenv.m
        let denv = csenv.DisplayEnv
        match tryDestTyparTy g ty with
        | ValueSome destTypar ->
            return! AddConstraint csenv ndeep m2 trace destTypar (TyparConstraint.IsNonNullableStruct m)
        | _ ->
            let underlyingTy = stripTyEqnsAndMeasureEqns g ty
            if isStructTy g underlyingTy then
                if isNullableTy g underlyingTy then
                    return! ErrorD (ConstraintSolverError(FSComp.SR.csTypeParameterCannotBeNullable(), m, m))
            else
                return! ErrorD (ConstraintSolverError(FSComp.SR.csGenericConstructRequiresStructType(NicePrint.minimalStringOfType denv ty), m, m2))
    }            

and SolveTypeIsUnmanaged (csenv: ConstraintSolverEnv) ndeep m2 trace ty =
    let g = csenv.g
    let m = csenv.m
    let denv = csenv.DisplayEnv
    match tryDestTyparTy g ty with
    | ValueSome destTypar ->
        AddConstraint csenv ndeep m2 trace destTypar (TyparConstraint.IsUnmanaged m)
    | _ ->
        if isUnmanagedTy g ty then
            CompleteD
        else
            ErrorD (ConstraintSolverError(FSComp.SR.csGenericConstructRequiresUnmanagedType(NicePrint.minimalStringOfType denv ty), m, m2))


and SolveTypeChoice (csenv: ConstraintSolverEnv) ndeep m2 trace ty tys =
    let g = csenv.g
    let m = csenv.m
    let denv = csenv.DisplayEnv
    match tryDestTyparTy g ty with
    | ValueSome destTypar ->
        AddConstraint csenv ndeep m2 trace destTypar (TyparConstraint.SimpleChoice(tys, m)) 
    | _ ->
        if List.exists (typeEquivAux Erasure.EraseMeasures g ty) tys then CompleteD
        else ErrorD (ConstraintSolverError(FSComp.SR.csTypeNotCompatibleBecauseOfPrintf((NicePrint.minimalStringOfType denv ty), (String.concat "," (List.map (NicePrint.prettyStringOfTy denv) tys))), m, m2))


and SolveTypeIsReferenceType (csenv: ConstraintSolverEnv) ndeep m2 trace ty =
    let g = csenv.g
    let m = csenv.m
    let denv = csenv.DisplayEnv
    match tryDestTyparTy g ty with
    | ValueSome destTypar ->
        AddConstraint csenv ndeep m2 trace destTypar (TyparConstraint.IsReferenceType m)
    | _ ->
        if isRefTy g ty then CompleteD
        else ErrorD (ConstraintSolverError(FSComp.SR.csGenericConstructRequiresReferenceSemantics(NicePrint.minimalStringOfType denv ty), m, m))

and SolveTypeRequiresDefaultConstructor (csenv: ConstraintSolverEnv) ndeep m2 trace origTy =
    let g = csenv.g
    let amap = csenv.amap
    let m = csenv.m
    let denv = csenv.DisplayEnv
    let ty = stripTyEqnsAndMeasureEqns g origTy
    match tryDestTyparTy g ty with
    | ValueSome destTypar ->
        AddConstraint csenv ndeep m2 trace destTypar (TyparConstraint.RequiresDefaultConstructor m)
    | _ ->
        if isStructTy g ty && TypeHasDefaultValue g m ty then 
            CompleteD
        else
            if GetIntrinsicConstructorInfosOfType csenv.InfoReader m ty 
               |> List.exists (fun x -> x.IsNullary && IsMethInfoAccessible amap m AccessibleFromEverywhere x)
            then 
                match tryDestAppTy g ty with
                | ValueSome tcref when HasFSharpAttribute g g.attrib_AbstractClassAttribute tcref.Attribs ->
                    ErrorD (ConstraintSolverError(FSComp.SR.csGenericConstructRequiresNonAbstract(NicePrint.minimalStringOfType denv origTy), m, m2))
                | _ ->
                    CompleteD
            else
                match tryDestAppTy g ty with
                | ValueSome tcref when
                    tcref.PreEstablishedHasDefaultConstructor || 
                    // F# 3.1 feature: records with CLIMutable attribute should satisfy 'default constructor' constraint
                    (tcref.IsRecordTycon && HasFSharpAttribute g g.attrib_CLIMutableAttribute tcref.Attribs) ->
                    CompleteD
                | _ -> 
                    ErrorD (ConstraintSolverError(FSComp.SR.csGenericConstructRequiresPublicDefaultConstructor(NicePrint.minimalStringOfType denv origTy), m, m2))

// Parameterized compatibility relation between member signatures.  The real work
// is done by "equateTypes" and "subsumeTypes" and "subsumeArg"
and CanMemberSigsMatchUpToCheck 
      (csenv: ConstraintSolverEnv) 
      permitOptArgs // are we allowed to supply optional and/or "param" arguments?
      alwaysCheckReturn // always check the return type?
      unifyTypes   // used to equate the formal method instantiation with the actual method instantiation for a generic method, and the return types
      subsumeTypes  // used to compare the "obj" type 
      (subsumeArg: CalledArg -> CallerArg<_> -> OperationResult<unit>)    // used to compare the arguments for compatibility
      reqdRetTyOpt 
      (calledMeth: CalledMeth<_>): ImperativeOperationResult =
        trackErrors {
            let g    = csenv.g
            let amap = csenv.amap
            let m    = csenv.m
    
            let minfo = calledMeth.Method
            let minst = calledMeth.CalledTyArgs
            let uminst = calledMeth.CallerTyArgs
            let callerObjArgTys = calledMeth.CallerObjArgTys
            let assignedItemSetters = calledMeth.AssignedItemSetters
            let unnamedCalledOptArgs = calledMeth.UnnamedCalledOptArgs
            let unnamedCalledOutArgs = calledMeth.UnnamedCalledOutArgs

            // First equate the method instantiation (if any) with the method type parameters 
            if minst.Length <> uminst.Length then 
                return! ErrorD(Error(FSComp.SR.csTypeInstantiationLengthMismatch(), m))
            else
                do! Iterate2D unifyTypes minst uminst
                if not (permitOptArgs || isNil unnamedCalledOptArgs) then 
                    return! ErrorD(Error(FSComp.SR.csOptionalArgumentNotPermittedHere(), m)) 
                else
                    let calledObjArgTys = calledMeth.CalledObjArgTys(m)
    
                    // Check all the argument types. 

                    if calledObjArgTys.Length <> callerObjArgTys.Length then 
                        if calledObjArgTys.Length <> 0 then
                            return! ErrorD(Error (FSComp.SR.csMemberIsNotStatic(minfo.LogicalName), m))
                        else
                            return! ErrorD(Error (FSComp.SR.csMemberIsNotInstance(minfo.LogicalName), m))
                    else
                        do! Iterate2D subsumeTypes calledObjArgTys callerObjArgTys
                for argSet in calledMeth.ArgSets do
                    if argSet.UnnamedCalledArgs.Length <> argSet.UnnamedCallerArgs.Length then 
                        return! ErrorD(Error(FSComp.SR.csArgumentLengthMismatch(), m))
                    else
                        do! Iterate2D subsumeArg argSet.UnnamedCalledArgs argSet.UnnamedCallerArgs
                match calledMeth.ParamArrayCalledArgOpt with
                | Some calledArg ->
                    if isArray1DTy g calledArg.CalledArgumentType then 
                        let paramArrayElemTy = destArrayTy g calledArg.CalledArgumentType
                        let reflArgInfo = calledArg.ReflArgInfo // propagate the reflected-arg info to each param array argument
                        match calledMeth.ParamArrayCallerArgs with
                        | Some args ->
                            for callerArg in args do
                                do! subsumeArg (CalledArg((0, 0), false, NotOptional, NoCallerInfo, false, false, None, reflArgInfo, paramArrayElemTy)) callerArg
                        | _ -> ()
                | _ -> ()
                for argSet in calledMeth.ArgSets do
                    for arg in argSet.AssignedNamedArgs do
                        do! subsumeArg arg.CalledArg arg.CallerArg
                for (AssignedItemSetter(_, item, caller)) in assignedItemSetters do
                    let name, calledArgTy = 
                        match item with
                        | AssignedPropSetter(_, pminfo, pminst) -> 
                            let calledArgTy = List.head (List.head (pminfo.GetParamTypes(amap, m, pminst)))
                            pminfo.LogicalName, calledArgTy

                        | AssignedILFieldSetter(finfo) ->
                            (* Get or set instance IL field *)
                            let calledArgTy = finfo.FieldType(amap, m)
                            finfo.FieldName, calledArgTy
                
                        | AssignedRecdFieldSetter(rfinfo) ->
                            let calledArgTy = rfinfo.FieldType
                            rfinfo.Name, calledArgTy
            
                    do! subsumeArg (CalledArg((-1, 0), false, NotOptional, NoCallerInfo, false, false, Some (mkSynId m name), ReflectedArgInfo.None, calledArgTy)) caller
                // - Always take the return type into account for
                //      -- op_Explicit, op_Implicit
                //      -- methods using tupling of unfilled out args
                // - Never take into account return type information for constructors 
                match reqdRetTyOpt with
                | Some _  when (minfo.IsConstructor || not alwaysCheckReturn && isNil unnamedCalledOutArgs) -> ()
                | Some reqdRetTy ->
                    let methodRetTy = calledMeth.CalledReturnTypeAfterOutArgTupling
                    return! unifyTypes reqdRetTy methodRetTy
                | _ -> ()
        }

// Assert a subtype constraint, and wrap an ErrorsFromAddingSubsumptionConstraint error around any failure 
// to allow us to report the outer types involved in the constraint 
//
// ty1: expected
// ty2: actual
//
// "ty2 casts to ty1"
// "a value of type ty2 can be used where a value of type ty1 is expected"
and private SolveTypeSubsumesTypeWithReport (csenv: ConstraintSolverEnv) ndeep m trace cxsln ty1 ty2 =
    TryD_IgnoreAbortForFailedOverloadResolution
        (fun () -> SolveTypeSubsumesTypeKeepAbbrevs csenv ndeep m trace cxsln ty1 ty2)
        (fun res ->
            match csenv.eContextInfo with
            | ContextInfo.RuntimeTypeTest isOperator ->
                // test if we can cast other way around
                match CollectThenUndo (fun newTrace -> SolveTypeSubsumesTypeKeepAbbrevs csenv ndeep m (OptionalTrace.WithTrace newTrace) cxsln ty2 ty1) with 
                | OkResult _ -> ErrorD (ErrorsFromAddingSubsumptionConstraint(csenv.g, csenv.DisplayEnv, ty1, ty2, res, ContextInfo.DowncastUsedInsteadOfUpcast isOperator, m))
                | _ -> ErrorD (ErrorsFromAddingSubsumptionConstraint(csenv.g, csenv.DisplayEnv, ty1, ty2, res, ContextInfo.NoContext, m))
            | _ -> ErrorD (ErrorsFromAddingSubsumptionConstraint(csenv.g, csenv.DisplayEnv, ty1, ty2, res, csenv.eContextInfo, m)))

// ty1: actual
// ty2: expected
and private SolveTypeEqualsTypeWithReport (csenv: ConstraintSolverEnv) ndeep  m trace cxsln actual expected = 
    TryD_IgnoreAbortForFailedOverloadResolution
        (fun () -> SolveTypeEqualsTypeKeepAbbrevsWithCxsln csenv ndeep m trace cxsln actual expected)
        (fun res -> ErrorD (ErrorFromAddingTypeEquation(csenv.g, csenv.DisplayEnv, actual, expected, res, m)))
  
and ArgsMustSubsumeOrConvert 
        (csenv: ConstraintSolverEnv)
        ndeep
        trace
        cxsln
        isConstraint
        (calledArg: CalledArg) 
        (callerArg: CallerArg<'T>)  = trackErrors {
        
    let g = csenv.g
    let m = callerArg.Range
    let calledArgTy = AdjustCalledArgType csenv.InfoReader isConstraint calledArg callerArg    
    do! SolveTypeSubsumesTypeWithReport csenv ndeep m trace cxsln calledArgTy callerArg.Type
    if calledArg.IsParamArray && isArray1DTy g calledArgTy && not (isArray1DTy g callerArg.Type) then 
        return! ErrorD(Error(FSComp.SR.csMethodExpectsParams(), m))
    else ()
  }

and MustUnify csenv ndeep trace cxsln ty1 ty2 = 
    SolveTypeEqualsTypeWithReport csenv ndeep csenv.m trace cxsln ty1 ty2

and MustUnifyInsideUndo csenv ndeep trace cxsln ty1 ty2 = 
    SolveTypeEqualsTypeWithReport csenv ndeep csenv.m (WithTrace trace) cxsln ty1 ty2

and ArgsMustSubsumeOrConvertInsideUndo (csenv: ConstraintSolverEnv) ndeep trace cxsln isConstraint calledArg (CallerArg(callerArgTy, m, _, _) as callerArg) = 
    let calledArgTy = AdjustCalledArgType csenv.InfoReader isConstraint calledArg callerArg
    SolveTypeSubsumesTypeWithReport csenv ndeep  m (WithTrace trace) cxsln calledArgTy callerArgTy 

and TypesMustSubsumeOrConvertInsideUndo (csenv: ConstraintSolverEnv) ndeep trace cxsln m calledArgTy callerArgTy = 
    SolveTypeSubsumesTypeWithReport csenv ndeep m trace cxsln calledArgTy callerArgTy 

and ArgsEquivInsideUndo (csenv: ConstraintSolverEnv) isConstraint calledArg (CallerArg(callerArgTy, m, _, _) as callerArg) = 
    let calledArgTy = AdjustCalledArgType csenv.InfoReader isConstraint calledArg callerArg
    if typeEquiv csenv.g calledArgTy callerArgTy then CompleteD else ErrorD(Error(FSComp.SR.csArgumentTypesDoNotMatch(), m))

and ReportNoCandidatesError (csenv: ConstraintSolverEnv) (nUnnamedCallerArgs, nNamedCallerArgs) methodName ad (calledMethGroup: CalledMeth<_> list) isSequential =

    let amap = csenv.amap
    let m    = csenv.m
    let denv = csenv.DisplayEnv

    match (calledMethGroup |> List.partition (CalledMeth.GetMethod >> IsMethInfoAccessible amap m ad)), 
          (calledMethGroup |> List.partition (fun cmeth -> cmeth.HasCorrectObjArgs(m))), 
          (calledMethGroup |> List.partition (fun cmeth -> cmeth.HasCorrectArity)), 
          (calledMethGroup |> List.partition (fun cmeth -> cmeth.HasCorrectGenericArity)), 
          (calledMethGroup |> List.partition (fun cmeth -> cmeth.AssignsAllNamedArgs)) with

    // No version accessible 
    | ([], others), _, _, _, _ ->  
        if isNil others then
            Error (FSComp.SR.csMemberIsNotAccessible(methodName, (ShowAccessDomain ad)), m)
        else
            Error (FSComp.SR.csMemberIsNotAccessible2(methodName, (ShowAccessDomain ad)), m)
    | _, ([], (cmeth :: _)), _, _, _ ->  
    
        // Check all the argument types.
        if cmeth.CalledObjArgTys(m).Length <> 0 then
            Error (FSComp.SR.csMethodIsNotAStaticMethod(methodName), m)
        else
            Error (FSComp.SR.csMethodIsNotAnInstanceMethod(methodName), m)

    // One method, incorrect name/arg assignment 
    | _, _, _, _, ([], [cmeth]) -> 
        let minfo = cmeth.Method
        let msgNum, msgText = FSComp.SR.csRequiredSignatureIs(NicePrint.stringOfMethInfo amap m denv minfo)
        match cmeth.UnassignedNamedArgs with 
        | CallerNamedArg(id, _) :: _ -> 
            if minfo.IsConstructor then
                let suggestFields (addToBuffer: string -> unit) =
                    for p in minfo.DeclaringTyconRef.AllInstanceFieldsAsList do
                        addToBuffer(p.Name.Replace("@", ""))

                ErrorWithSuggestions((msgNum, FSComp.SR.csCtorHasNoArgumentOrReturnProperty(methodName, id.idText, msgText)), id.idRange, id.idText, suggestFields)
            else
                Error((msgNum, FSComp.SR.csMemberHasNoArgumentOrReturnProperty(methodName, id.idText, msgText)), id.idRange)
        | [] -> Error((msgNum, msgText), m)

    // One method, incorrect number of arguments provided by the user
    | _, _, ([], [cmeth]), _, _ when not cmeth.HasCorrectArity ->  
        let minfo = cmeth.Method
        let nReqd = cmeth.TotalNumUnnamedCalledArgs
        let nActual = cmeth.TotalNumUnnamedCallerArgs
        let signature = NicePrint.stringOfMethInfo amap m denv minfo
        if nActual = nReqd then 
            let nreqdTyArgs = cmeth.NumCalledTyArgs
            let nactualTyArgs = cmeth.NumCallerTyArgs
            Error (FSComp.SR.csMemberSignatureMismatchArityType(methodName, nreqdTyArgs, nactualTyArgs, signature), m)
        else
            let nReqdNamed = cmeth.TotalNumAssignedNamedArgs

            if nReqdNamed = 0 && cmeth.NumAssignedProps = 0 then
                if minfo.IsConstructor then
                    let couldBeNameArgs =
                        cmeth.ArgSets
                        |> List.exists (fun argSet ->
                            argSet.UnnamedCallerArgs 
                            |> List.exists (fun c -> isSequential c.Expr))

                    if couldBeNameArgs then
                        Error (FSComp.SR.csCtorSignatureMismatchArityProp(methodName, nReqd, nActual, signature), m)
                    else
                        Error (FSComp.SR.csCtorSignatureMismatchArity(methodName, nReqd, nActual, signature), m)
                else
                    Error (FSComp.SR.csMemberSignatureMismatchArity(methodName, nReqd, nActual, signature), m)
            else
                if nReqd > nActual then
                    let diff = nReqd - nActual
                    let missingArgs = List.drop nReqd cmeth.AllUnnamedCalledArgs
                    match NamesOfCalledArgs missingArgs with 
                    | [] ->
                        if nActual = 0 then 
                            Error (FSComp.SR.csMemberSignatureMismatch(methodName, diff, signature), m)
                        else 
                            Error (FSComp.SR.csMemberSignatureMismatch2(methodName, diff, signature), m)
                    | names -> 
                        let str = String.concat ";" (pathOfLid names)
                        if nActual = 0 then 
                            Error (FSComp.SR.csMemberSignatureMismatch3(methodName, diff, signature, str), m)
                        else 
                            Error (FSComp.SR.csMemberSignatureMismatch4(methodName, diff, signature, str), m)
                else 
                    Error (FSComp.SR.csMemberSignatureMismatchArityNamed(methodName, (nReqd+nReqdNamed), nActual, nReqdNamed, signature), m)

    // One or more accessible, all the same arity, none correct 
    | ((cmeth :: cmeths2), _), _, _, _, _ when not cmeth.HasCorrectArity && cmeths2 |> List.forall (fun cmeth2 -> cmeth.TotalNumUnnamedCalledArgs = cmeth2.TotalNumUnnamedCalledArgs) -> 
        Error (FSComp.SR.csMemberNotAccessible(methodName, nUnnamedCallerArgs, methodName, cmeth.TotalNumUnnamedCalledArgs), m)
    // Many methods, all with incorrect number of generic arguments
    | _, _, _, ([], (cmeth :: _)), _ -> 
        let msg = FSComp.SR.csIncorrectGenericInstantiation((ShowAccessDomain ad), methodName, cmeth.NumCallerTyArgs)
        Error (msg, m)
    // Many methods of different arities, all incorrect 
    | _, _, ([], (cmeth :: _)), _, _ -> 
        let minfo = cmeth.Method
        Error (FSComp.SR.csMemberOverloadArityMismatch(methodName, cmeth.TotalNumUnnamedCallerArgs, (List.sum minfo.NumArgs)), m)
    | _ -> 
        let msg = 
            if nNamedCallerArgs = 0 then 
                FSComp.SR.csNoMemberTakesTheseArguments((ShowAccessDomain ad), methodName, nUnnamedCallerArgs)
            else 
                let s = calledMethGroup |> List.map (fun cmeth -> cmeth.UnassignedNamedArgs |> List.map (fun na -> na.Name)|> Set.ofList) |> Set.intersectMany
                if s.IsEmpty then 
                    FSComp.SR.csNoMemberTakesTheseArguments2((ShowAccessDomain ad), methodName, nUnnamedCallerArgs, nNamedCallerArgs)
                else 
                    let sample = s.MinimumElement
                    FSComp.SR.csNoMemberTakesTheseArguments3((ShowAccessDomain ad), methodName, nUnnamedCallerArgs, sample)
        Error (msg, m)
    |> ErrorD

and ReportNoCandidatesErrorExpr csenv callerArgCounts methodName ad calledMethGroup =
    let isSequential e = match e with | Expr.Sequential (_, _, _, _, _) -> true | _ -> false
    ReportNoCandidatesError csenv callerArgCounts methodName ad calledMethGroup isSequential

and ReportNoCandidatesErrorSynExpr csenv callerArgCounts methodName ad calledMethGroup =
    let isSequential e = match e with | SynExpr.Sequential (_, _, _, _, _) -> true | _ -> false
    ReportNoCandidatesError csenv callerArgCounts methodName ad calledMethGroup isSequential

// Resolve the overloading of a method 
// This is used after analyzing the types of arguments 
and ResolveOverloading 
         (csenv: ConstraintSolverEnv) 
         trace           // The undo trace, if any
         methodName      // The name of the method being called, for error reporting
         ndeep           // Depth of inference
         cx              // We're doing overload resolution as part of constraint solving, where special rules apply for op_Explicit and op_Implicit constraints.
         callerArgCounts // How many named/unnamed args id the caller provide? 
         ad              // The access domain of the caller, e.g. a module, type etc. 
         calledMethGroup // The set of methods being called 
         permitOptArgs   // Can we supply optional arguments?
         reqdRetTyOpt    // The expected return type, if known 
     =
    let g = csenv.g
    let amap = csenv.amap
    let m    = csenv.m
    let denv = csenv.DisplayEnv
    let isOpConversion = methodName = "op_Explicit" || methodName = "op_Implicit"
    // See what candidates we have based on name and arity 
    let candidates = calledMethGroup |> List.filter (fun cmeth -> cmeth.IsCandidate(m, ad))
    let calledMethOpt, errors, calledMethTrace = 

        match calledMethGroup, candidates with 
        | _, [calledMeth] when not isOpConversion -> 
            Some calledMeth, CompleteD, NoTrace

        | [], _ when not isOpConversion -> 
            None, ErrorD (Error (FSComp.SR.csMethodNotFound(methodName), m)), NoTrace

        | _, [] when not isOpConversion -> 
            None, ReportNoCandidatesErrorExpr csenv callerArgCounts methodName ad calledMethGroup, NoTrace
            
        | _, _ -> 

          // - Always take the return type into account for
          //      -- op_Explicit, op_Implicit
          //      -- candidate method sets that potentially use tupling of unfilled out args
          let alwaysCheckReturn = isOpConversion || candidates |> List.exists (fun cmeth -> cmeth.HasOutArgs)

          // Exact match rule.
          //
          // See what candidates we have based on current inferred type information 
          // and _exact_ matches of argument types. 
          match candidates |> FilterEachThenUndo (fun newTrace calledMeth -> 
                     let cxsln = Option.map (fun traitInfo -> (traitInfo, MemberConstraintSolutionOfMethInfo csenv.SolverState m calledMeth.Method calledMeth.CalledTyArgs)) cx
                     CanMemberSigsMatchUpToCheck 
                         csenv 
                         permitOptArgs 
                         alwaysCheckReturn
                         (MustUnifyInsideUndo csenv ndeep newTrace cxsln) 
                         (TypesMustSubsumeOrConvertInsideUndo csenv ndeep (WithTrace newTrace) cxsln m)
                         (ArgsEquivInsideUndo csenv cx.IsSome) 
                         reqdRetTyOpt 
                         calledMeth) with
          | [(calledMeth, warns, _)] ->
              Some calledMeth, OkResult (warns, ()), NoTrace // Can't re-play the trace since ArgsEquivInsideUndo was used

          | _ -> 
            // Now determine the applicable methods.
            // Subsumption on arguments is allowed.
            let applicable = candidates |> FilterEachThenUndo (fun newTrace candidate -> 
                               let cxsln = Option.map (fun traitInfo -> (traitInfo, MemberConstraintSolutionOfMethInfo csenv.SolverState m candidate.Method candidate.CalledTyArgs)) cx
                               CanMemberSigsMatchUpToCheck 
                                   csenv 
                                   permitOptArgs
                                   alwaysCheckReturn
                                   (MustUnifyInsideUndo csenv ndeep newTrace cxsln) 
                                   (TypesMustSubsumeOrConvertInsideUndo csenv ndeep (WithTrace newTrace) cxsln m)
                                   (ArgsMustSubsumeOrConvertInsideUndo csenv ndeep newTrace cxsln cx.IsSome) 
                                   reqdRetTyOpt 
                                   candidate)

            let failOverloading (msg: string) errors = 
                // Try to extract information to give better error for ambiguous op_Explicit and op_Implicit 
                let convOpData = 
                    if isOpConversion then 
                        match calledMethGroup, reqdRetTyOpt with 
                        | h :: _, Some rty -> 
                            Some (h.Method.ApparentEnclosingType, rty)
                        | _ -> None 
                    else
                        None

                match convOpData with 
                | Some (fromTy, toTy) -> 
                    UnresolvedConversionOperator (denv, fromTy, toTy, m)
                | None -> 
                    // Otherwise collect a list of possible overloads
                    let overloads = GetPossibleOverloads amap m denv errors
                    // if list of overloads is not empty - append line with "The available overloads are shown below..."
                    let msg = if isNil overloads then msg else sprintf "%s %s" msg (FSComp.SR.csSeeAvailableOverloads ())
                    UnresolvedOverloading (denv, overloads, msg, m)

            match applicable with 
            | [] ->
                // OK, we failed. Collect up the errors from overload resolution and the possible overloads
                let errors = 
                    candidates 
                    |> List.choose (fun calledMeth -> 
                            match CollectThenUndo (fun newTrace -> 
                                         let cxsln = Option.map (fun traitInfo -> (traitInfo, MemberConstraintSolutionOfMethInfo csenv.SolverState m calledMeth.Method calledMeth.CalledTyArgs)) cx
                                         CanMemberSigsMatchUpToCheck 
                                             csenv 
                                             permitOptArgs
                                             alwaysCheckReturn
                                             (MustUnifyInsideUndo csenv ndeep newTrace cxsln) 
                                             (TypesMustSubsumeOrConvertInsideUndo csenv ndeep (WithTrace newTrace) cxsln m)
                                             (ArgsMustSubsumeOrConvertInsideUndo csenv ndeep newTrace cxsln cx.IsSome) 
                                             reqdRetTyOpt 
                                             calledMeth) with 
                            | OkResult _ -> None
                            | ErrorResult(_, exn) -> Some (calledMeth, exn))

                None, ErrorD (failOverloading (FSComp.SR.csNoOverloadsFound methodName) errors), NoTrace

            | [(calledMeth, warns, t)] ->
                Some calledMeth, OkResult (warns, ()), WithTrace t

            | applicableMeths -> 
                
                /// Compare two things by the given predicate. 
                /// If the predicate returns true for x1 and false for x2, then x1 > x2
                /// If the predicate returns false for x1 and true for x2, then x1 < x2
                /// Otherwise x1 = x2
                
                // Note: Relies on 'compare' respecting true > false
                let compareCond (p: 'T -> 'T -> bool) x1 x2 = 
                    compare (p x1 x2) (p x2 x1)

                /// Compare types under the feasibly-subsumes ordering
                let compareTypes ty1 ty2 = 
                    (ty1, ty2) ||> compareCond (fun x1 x2 -> TypeFeasiblySubsumesType ndeep csenv.g csenv.amap m x2 CanCoerce x1) 
                    
                /// Compare arguments under the feasibly-subsumes ordering and the adhoc Func-is-better-than-other-delegates rule
                let compareArg (calledArg1: CalledArg) (calledArg2: CalledArg) =
                    let c = compareTypes calledArg1.CalledArgumentType calledArg2.CalledArgumentType
                    if c <> 0 then c else

                    let c = 
                        (calledArg1.CalledArgumentType, calledArg2.CalledArgumentType) ||> compareCond (fun ty1 ty2 -> 

                            // Func<_> is always considered better than any other delegate type
                            match tryDestAppTy csenv.g ty1 with 
                            | ValueSome tcref1 when 
                                tcref1.DisplayName = "Func" &&  
                                (match tcref1.PublicPath with Some p -> p.EnclosingPath = [| "System" |] | _ -> false) && 
                                isDelegateTy g ty1 &&
                                isDelegateTy g ty2 -> true

                            // T is always better than inref<T>
                            | _ when isInByrefTy csenv.g ty2 && typeEquiv csenv.g ty1 (destByrefTy csenv.g ty2) -> 
                                true

                            | _ -> false)
                                 
                    if c <> 0 then c else
                    0

                let better (candidate: CalledMeth<_>, candidateWarnings, _) (other: CalledMeth<_>, otherWarnings, _) =
                    let candidateWarnCount = List.length candidateWarnings
                    let otherWarnCount = List.length otherWarnings
                    // Prefer methods that don't give "this code is less generic" warnings
                    // Note: Relies on 'compare' respecting true > false
                    let c = compare (candidateWarnCount = 0) (otherWarnCount = 0)
                    if c <> 0 then c else
                    
                    // Prefer methods that don't use param array arg
                    // Note: Relies on 'compare' respecting true > false
                    let c =  compare (not candidate.UsesParamArrayConversion) (not other.UsesParamArrayConversion) 
                    if c <> 0 then c else

                    // Prefer methods with more precise param array arg type
                    let c = 
                        if candidate.UsesParamArrayConversion && other.UsesParamArrayConversion then
                            compareTypes candidate.ParamArrayElementType other.ParamArrayElementType
                        else
                            0
                    if c <> 0 then c else
                    
                    // Prefer methods that don't use out args
                    // Note: Relies on 'compare' respecting true > false
                    let c = compare (not candidate.HasOutArgs) (not other.HasOutArgs)
                    if c <> 0 then c else

                    // Prefer methods that don't use optional args
                    // Note: Relies on 'compare' respecting true > false
                    let c = compare (not candidate.HasOptArgs) (not other.HasOptArgs)
                    if c <> 0 then c else

                    // check regular args. The argument counts will only be different if one is using param args
                    let c = 
                        if candidate.TotalNumUnnamedCalledArgs = other.TotalNumUnnamedCalledArgs then
                           // For extension members, we also include the object argument type, if any in the comparison set
                           // This matches C#, where all extension members are treated and resolved as "static" methods calls
                           let cs = 
                               (if candidate.Method.IsExtensionMember && other.Method.IsExtensionMember then 
                                   let objArgTys1 = candidate.CalledObjArgTys(m) 
                                   let objArgTys2 = other.CalledObjArgTys(m) 
                                   if objArgTys1.Length = objArgTys2.Length then 
                                       List.map2 compareTypes objArgTys1 objArgTys2
                                   else
                                       []
                                else 
                                    []) @
                               ((candidate.AllUnnamedCalledArgs, other.AllUnnamedCalledArgs) ||> List.map2 compareArg) 
                           // "all args are at least as good, and one argument is actually better"
                           if cs |> List.forall (fun x -> x >= 0) && cs |> List.exists (fun x -> x > 0) then 
                               1
                           // "all args are at least as bad, and one argument is actually worse"
                           elif cs |> List.forall (fun x -> x <= 0) && cs |> List.exists (fun x -> x < 0) then 
                               -1
                           // "argument lists are incomparable"
                           else
                               0
                        else
                            0
                    if c <> 0 then c else

                    // prefer non-extension methods 
                    let c = compare (not candidate.Method.IsExtensionMember) (not other.Method.IsExtensionMember)
                    if c <> 0 then c else

                    // between extension methods, prefer most recently opened
                    let c = 
                        if candidate.Method.IsExtensionMember && other.Method.IsExtensionMember then 
                            compare candidate.Method.ExtensionMemberPriority other.Method.ExtensionMemberPriority 
                        else 
                            0
                    if c <> 0 then c else


                    // Prefer non-generic methods 
                    // Note: Relies on 'compare' respecting true > false
                    let c = compare candidate.CalledTyArgs.IsEmpty other.CalledTyArgs.IsEmpty
                    if c <> 0 then c else
                    
                    0
                    

                let bestMethods =
                    let indexedApplicableMeths = applicableMeths |> List.indexed
                    indexedApplicableMeths |> List.choose (fun (i, candidate) -> 
                        if indexedApplicableMeths |> List.forall (fun (j, other) -> 
                             i = j ||
                             let res = better candidate other
                             //eprintfn "\n-------\nCandidate: %s\nOther: %s\nResult: %d\n" (NicePrint.stringOfMethInfo amap m denv (fst candidate).Method) (NicePrint.stringOfMethInfo amap m denv (fst other).Method) res
                             res > 0) then 
                           Some candidate
                        else 
                           None) 
                match bestMethods with 
                | [(calledMeth, warns, t)] -> Some calledMeth, OkResult (warns, ()), WithTrace t
                | bestMethods -> 
                    let methodNames =
                        let methods = 
                            // use the most precise set
                            // - if after filtering bestMethods still contains something - use it
                            // - otherwise use applicableMeths or initial set of candidate methods
                            match bestMethods with
                            | [] -> 
                                match applicableMeths with
                                | [] -> candidates
                                | m -> m |> List.map (fun (x, _, _) -> x)
                            | m -> m |> List.map (fun (x, _, _) -> x)

                        methods
                        |> List.map (fun cmeth -> NicePrint.stringOfMethInfo amap m denv cmeth.Method)
                        |> List.sort
                    let msg = FSComp.SR.csMethodIsOverloaded methodName
                    let msg = 
                        match methodNames with
                        | [] -> msg
                        | names -> sprintf "%s %s" msg (FSComp.SR.csCandidates (String.concat ", " names))
                    None, ErrorD (failOverloading msg []), NoTrace

    // If we've got a candidate solution: make the final checks - no undo here! 
    // Allow subsumption on arguments. Include the return type.
    // Unify return types.
    match calledMethOpt with 
    | Some calledMeth -> 
        calledMethOpt, 
        trackErrors {
                        do! errors
                        let cxsln = Option.map (fun traitInfo -> (traitInfo, MemberConstraintSolutionOfMethInfo csenv.SolverState m calledMeth.Method calledMeth.CalledTyArgs)) cx
                        match calledMethTrace with
                        | NoTrace ->
                           return!
                            // No trace available for CanMemberSigsMatchUpToCheck with ArgsMustSubsumeOrConvert
                            CanMemberSigsMatchUpToCheck 
                                 csenv 
                                 permitOptArgs
                                 true
                                 (MustUnify csenv ndeep trace cxsln) 
                                 (TypesMustSubsumeOrConvertInsideUndo csenv ndeep trace cxsln m)// REVIEW: this should not be an "InsideUndo" operation
                                 (ArgsMustSubsumeOrConvert csenv ndeep trace cxsln cx.IsSome) 
                                 reqdRetTyOpt 
                                 calledMeth
                        | WithTrace calledMethTrc ->

                            // Re-play existing trace
                            trace.AddFromReplay calledMethTrc

                            // Unify return type
                            match reqdRetTyOpt with 
                            | None -> () 
                            | Some _  when calledMeth.Method.IsConstructor -> ()
                            | Some reqdRetTy ->
                                let actualRetTy = calledMeth.CalledReturnTypeAfterOutArgTupling
                                if isByrefTy g reqdRetTy then 
                                    return! ErrorD(Error(FSComp.SR.tcByrefReturnImplicitlyDereferenced(), m))
                                else
                                    return! MustUnify csenv ndeep trace cxsln reqdRetTy actualRetTy
        }

    | None -> 
        None, errors        

let ResolveOverloadingForCall denv css m  methodName ndeep cx callerArgCounts ad calledMethGroup permitOptArgs reqdRetTyOpt =
    let csenv = MakeConstraintSolverEnv ContextInfo.NoContext css m denv
    ResolveOverloading csenv NoTrace methodName ndeep cx callerArgCounts ad calledMethGroup permitOptArgs reqdRetTyOpt

/// This is used before analyzing the types of arguments in a single overload resolution
let UnifyUniqueOverloading 
         denv
         css 
         m 
         callerArgCounts 
         methodName 
         ad 
         (calledMethGroup: CalledMeth<SynExpr> list) 
         reqdRetTy    // The expected return type, if known 
   =
    let csenv = MakeConstraintSolverEnv ContextInfo.NoContext css m denv
    let m = csenv.m
    // See what candidates we have based on name and arity 
    let candidates = calledMethGroup |> List.filter (fun cmeth -> cmeth.IsCandidate(m, ad)) 
    let ndeep = 0
    match calledMethGroup, candidates with 
    | _, [calledMeth] ->  trackErrors {
      do! 
        // Only one candidate found - we thus know the types we expect of arguments 
        CanMemberSigsMatchUpToCheck 
            csenv 
            true // permitOptArgs
            true // always check return type
            (MustUnify csenv ndeep NoTrace None) 
            (TypesMustSubsumeOrConvertInsideUndo csenv ndeep NoTrace None m)
            (ArgsMustSubsumeOrConvert csenv ndeep NoTrace None false) // UnifyUniqueOverloading is not called in case of trait call - pass isConstraint=false 
            (Some reqdRetTy)
            calledMeth
      return true
     }
        
    | [], _ -> 
        ErrorD (Error (FSComp.SR.csMethodNotFound(methodName), m))
    | _, [] -> trackErrors {
        do! ReportNoCandidatesErrorSynExpr csenv callerArgCounts methodName ad calledMethGroup 
        return false
      }
    | _ -> 
        ResultD false

/// Remove the global constraints where these type variables appear in the support of the constraint 
let EliminateConstraintsForGeneralizedTypars denv css m (trace: OptionalTrace) (generalizedTypars: Typars) =
    let csenv = MakeConstraintSolverEnv ContextInfo.NoContext css m denv
    for tp in generalizedTypars do
        let tpn = tp.Stamp
        let cxst = csenv.SolverState.ExtraCxs
        let cxs = cxst.FindAll tpn
        for cx in cxs do 
            trace.Exec
                (fun () -> cxst.Remove tpn)
                (fun () -> (csenv.SolverState.ExtraCxs.Add (tpn, cx)))


//-------------------------------------------------------------------------
// Main entry points to constraint solver (some backdoors are used for 
// some constructs)
//
// No error recovery here: we do that on a per-expression basis.
//------------------------------------------------------------------------- 

let AddCxTypeEqualsType contextInfo denv css m actual expected  = 
    let csenv = MakeConstraintSolverEnv contextInfo css m denv
    SolveTypeEqualsTypeWithReport csenv 0 m NoTrace None actual expected
    |> RaiseOperationResult

let UndoIfFailed f =
    let trace = Trace.New()
    let res = 
        try 
            f trace 
            |> CheckNoErrorsAndGetWarnings
        with e -> None
    match res with 
    | None -> 
        // Don't report warnings if we failed
        trace.Undo()
        false
    | Some warns -> 
        // Report warnings if we succeeded
        ReportWarnings warns
        true

let UndoIfFailedOrWarnings f =
    let trace = Trace.New()
    let res = 
        try 
            f trace 
            |> CheckNoErrorsAndGetWarnings
        with e -> None
    match res with 
    | Some [] -> 
        true
    | _ -> 
        trace.Undo()
        false

let AddCxTypeEqualsTypeUndoIfFailed denv css m ty1 ty2 =
    UndoIfFailed (fun trace -> 
     let csenv = MakeConstraintSolverEnv ContextInfo.NoContext css m denv
     SolveTypeEqualsTypeKeepAbbrevs csenv 0 m (WithTrace trace) ty1 ty2)

let AddCxTypeEqualsTypeUndoIfFailedOrWarnings denv css m ty1 ty2 =
    UndoIfFailedOrWarnings (fun trace -> 
        let csenv = MakeConstraintSolverEnv ContextInfo.NoContext css m denv
        SolveTypeEqualsTypeKeepAbbrevs csenv 0 m (WithTrace trace) ty1 ty2)

let AddCxTypeEqualsTypeMatchingOnlyUndoIfFailed denv css m ty1 ty2 =
    let csenv = { MakeConstraintSolverEnv ContextInfo.NoContext css m denv with MatchingOnly = true }
    UndoIfFailed (fun trace -> SolveTypeEqualsTypeKeepAbbrevs csenv 0 m (WithTrace trace) ty1 ty2)

let AddCxTypeMustSubsumeTypeUndoIfFailed denv css m ty1 ty2 = 
    UndoIfFailed (fun trace ->
        let csenv = MakeConstraintSolverEnv ContextInfo.NoContext css m denv
        SolveTypeSubsumesTypeKeepAbbrevs csenv 0 m (WithTrace trace) None ty1 ty2)

let AddCxTypeMustSubsumeTypeMatchingOnlyUndoIfFailed denv css m ty1 ty2 = 
    let csenv = MakeConstraintSolverEnv ContextInfo.NoContext css m denv
    let csenv = { csenv with MatchingOnly = true }
    UndoIfFailed (fun trace -> SolveTypeSubsumesTypeKeepAbbrevs csenv 0 m (WithTrace trace) None ty1 ty2)

let AddCxTypeMustSubsumeType contextInfo denv css m trace ty1 ty2 = 
    let csenv = MakeConstraintSolverEnv contextInfo css m denv
    SolveTypeSubsumesTypeWithReport csenv 0 m trace None ty1 ty2
    |> RaiseOperationResult

let AddCxMethodConstraint denv css m trace traitInfo  =
    let csenv = MakeConstraintSolverEnv ContextInfo.NoContext css m denv
    TryD_IgnoreAbortForFailedOverloadResolution
        (fun () ->
            trackErrors {
                do! 
                    SolveMemberConstraint csenv true false 0 m trace traitInfo
                    |> OperationResult.ignore
            })
        (fun res -> ErrorD (ErrorFromAddingConstraint(denv, res, m)))
    |> RaiseOperationResult

let AddCxTypeMustSupportNull denv css m trace ty =
    let csenv = MakeConstraintSolverEnv ContextInfo.NoContext css m denv
    TryD_IgnoreAbortForFailedOverloadResolution
        (fun () -> SolveTypeSupportsNull csenv 0 m trace ty)
        (fun res -> ErrorD (ErrorFromAddingConstraint(denv, res, m)))
    |> RaiseOperationResult

let AddCxTypeMustSupportComparison denv css m trace ty =
    let csenv = MakeConstraintSolverEnv ContextInfo.NoContext css m denv
    TryD_IgnoreAbortForFailedOverloadResolution
        (fun () -> SolveTypeSupportsComparison csenv 0 m trace ty)
        (fun res -> ErrorD (ErrorFromAddingConstraint(denv, res, m)))
    |> RaiseOperationResult

let AddCxTypeMustSupportEquality denv css m trace ty =
    let csenv = MakeConstraintSolverEnv ContextInfo.NoContext css m denv
    TryD_IgnoreAbortForFailedOverloadResolution
        (fun () -> SolveTypeSupportsEquality csenv 0 m trace ty)
        (fun res -> ErrorD (ErrorFromAddingConstraint(denv, res, m)))
    |> RaiseOperationResult

let AddCxTypeMustSupportDefaultCtor denv css m trace ty =
    let csenv = MakeConstraintSolverEnv ContextInfo.NoContext css m denv
    TryD_IgnoreAbortForFailedOverloadResolution
        (fun () -> SolveTypeRequiresDefaultConstructor csenv 0 m trace ty)
        (fun res -> ErrorD (ErrorFromAddingConstraint(denv, res, m)))
    |> RaiseOperationResult

let AddCxTypeIsReferenceType denv css m trace ty =
    let csenv = MakeConstraintSolverEnv ContextInfo.NoContext css m denv
    TryD_IgnoreAbortForFailedOverloadResolution
        (fun () -> SolveTypeIsReferenceType csenv 0 m trace ty)
        (fun res -> ErrorD (ErrorFromAddingConstraint(denv, res, m)))
    |> RaiseOperationResult

let AddCxTypeIsValueType denv css m trace ty =
    let csenv = MakeConstraintSolverEnv ContextInfo.NoContext css m denv
    TryD_IgnoreAbortForFailedOverloadResolution
        (fun () -> SolveTypeIsNonNullableValueType csenv 0 m trace ty)
        (fun res -> ErrorD (ErrorFromAddingConstraint(denv, res, m)))
    |> RaiseOperationResult
    
let AddCxTypeIsUnmanaged denv css m trace ty =
    let csenv = MakeConstraintSolverEnv ContextInfo.NoContext css m denv
    TryD_IgnoreAbortForFailedOverloadResolution
        (fun () -> SolveTypeIsUnmanaged csenv 0 m trace ty)
        (fun res -> ErrorD (ErrorFromAddingConstraint(denv, res, m)))
    |> RaiseOperationResult

let AddCxTypeIsEnum denv css m trace ty underlying =
    let csenv = MakeConstraintSolverEnv ContextInfo.NoContext css m denv
    TryD_IgnoreAbortForFailedOverloadResolution
        (fun () -> SolveTypeIsEnum csenv 0 m trace ty underlying)
        (fun res -> ErrorD (ErrorFromAddingConstraint(denv, res, m)))
    |> RaiseOperationResult

let AddCxTypeIsDelegate denv css m trace ty aty bty =
    let csenv = MakeConstraintSolverEnv ContextInfo.NoContext css m denv
    TryD_IgnoreAbortForFailedOverloadResolution
        (fun () -> SolveTypeIsDelegate csenv 0 m trace ty aty bty)
        (fun res -> ErrorD (ErrorFromAddingConstraint(denv, res, m)))
    |> RaiseOperationResult

let AddCxTyparDefaultsTo denv css m ctxtInfo tp ridx ty =
    let csenv = MakeConstraintSolverEnv ctxtInfo css m denv
    TryD_IgnoreAbortForFailedOverloadResolution
        (fun () -> AddConstraint csenv 0 m NoTrace tp (TyparConstraint.DefaultsTo(ridx, ty, m)))
        (fun res -> ErrorD (ErrorFromAddingConstraint(denv, res, m)))
    |> RaiseOperationResult

<<<<<<< HEAD
let CreateCodegenState tcVal g amap = 
    { g = g
      amap = amap
      TcVal = tcVal
      ExtraCxs = HashMultiMap(10, HashIdentity.Structural)
      InfoReader = new InfoReader(g, amap)
      codegen = true }

/// Generate a witness expression if none is otherwise available, e.g. in legacy non-witness-passing code
let CodegenWitnessForTraitConstraint tcVal g amap m (traitInfo:TraitConstraintInfo) argExprs = trackErrors {
    let css = CreateCodegenState tcVal g amap
=======
let SolveTypeAsError denv css m ty =
    let ty2 = NewErrorType ()
    assert((destTyparTy css.g ty2).IsFromError)
    let csenv = MakeConstraintSolverEnv ContextInfo.NoContext css m denv
    SolveTypeEqualsTypeKeepAbbrevs csenv 0 m NoTrace ty ty2 |> ignore
    
let ApplyTyparDefaultAtPriority denv css priority (tp: Typar) =
    tp.Constraints |> List.iter (fun tpc -> 
        match tpc with 
        | TyparConstraint.DefaultsTo(priority2, ty2, m) when priority2 = priority -> 
            let ty1 = mkTyparTy tp
            if not tp.IsSolved && not (typeEquiv css.g ty1 ty2) then
                let csenv = MakeConstraintSolverEnv ContextInfo.NoContext css m denv
                TryD_IgnoreAbortForFailedOverloadResolution
                    (fun () ->
                        SolveTyparEqualsType csenv 0 m NoTrace ty1 ty2)
                    (fun res -> 
                        SolveTypeAsError denv css m ty1
                        ErrorD(ErrorFromApplyingDefault(css.g, denv, tp, ty2, res, m)))
                |> RaiseOperationResult
        | _ -> ())

let CodegenWitnessThatTypeSupportsTraitConstraint tcVal g amap m (traitInfo: TraitConstraintInfo) argExprs = trackErrors {
    let css = 
        { g = g
          amap = amap
          TcVal = tcVal
          ExtraCxs = HashMultiMap(10, HashIdentity.Structural)
          InfoReader = new InfoReader(g, amap) }

>>>>>>> 36d77998
    let csenv = MakeConstraintSolverEnv ContextInfo.NoContext css m (DisplayEnv.Empty g)
    let! _res = SolveMemberConstraint csenv true true 0 m NoTrace traitInfo
    let sln = GenWitnessExpr amap g m traitInfo argExprs
    return sln
  }

<<<<<<< HEAD
/// Generate the arguments passed for a use of a generic construct that accepts trait witnesses
let CodegenWitnessesForTyparInst tcVal g amap m typars tyargs = trackErrors {
    let css = CreateCodegenState tcVal g amap
    let csenv = MakeConstraintSolverEnv ContextInfo.NoContext css m (DisplayEnv.Empty g)
    let ftps, _renaming, tinst = FreshenTypeInst m typars
    let cxs = GetTraitConstraintInfosOfTypars g ftps 
    do! SolveTypeEqualsTypeEqns csenv 0 m NoTrace None tinst tyargs
    return MethodCalls.GenWitnessArgs amap g m cxs
  }

/// For some code like "let f() = ([] = [])", a free choice is made for a type parameter
/// for an interior type variable.  This chooses a solution for a type parameter subject
/// to its constraints and applies that solution by using a constraint.
=======
>>>>>>> 36d77998
let ChooseTyparSolutionAndSolve css denv tp =
    let g = css.g
    let amap = css.amap
    let max, m = ChooseTyparSolutionAndRange g amap tp 
    let csenv = MakeConstraintSolverEnv ContextInfo.NoContext css m denv
    TryD_IgnoreAbortForFailedOverloadResolution
        (fun () -> SolveTyparEqualsType csenv 0 m NoTrace (mkTyparTy tp) max)
        (fun err -> ErrorD(ErrorFromApplyingDefault(g, denv, tp, max, err, m)))
    |> RaiseOperationResult

let CheckDeclaredTypars denv css m typars1 typars2 = 
    let csenv = MakeConstraintSolverEnv ContextInfo.NoContext css m denv
    TryD_IgnoreAbortForFailedOverloadResolution
        (fun () -> 
            CollectThenUndo (fun trace -> 
               SolveTypeEqualsTypeEqns csenv 0 m (WithTrace trace) None 
                   (List.map mkTyparTy typars1) 
                   (List.map mkTyparTy typars2)))
        (fun res ->
            ErrorD (ErrorFromAddingConstraint(denv, res, m)))
    |> RaiseOperationResult

let CanonicalizePartialInferenceProblem css denv m tps =
    // Canonicalize constraints prior to generalization 
    let csenv = MakeConstraintSolverEnv ContextInfo.NoContext css m denv
    TryD_IgnoreAbortForFailedOverloadResolution
        (fun () -> CanonicalizeRelevantMemberConstraints csenv 0 NoTrace tps)
        (fun res -> ErrorD (ErrorFromAddingConstraint(denv, res, m))) 
    |> RaiseOperationResult

/// An approximation used during name resolution for intellisense to eliminate extension members which will not
/// apply to a particular object argument. This is given as the isApplicableMeth argument to the partial name resolution
/// functions in nameres.fs.
let IsApplicableMethApprox g amap m (minfo: MethInfo) availObjTy = 
    // Prepare an instance of a constraint solver
    // If it's an instance method, then try to match the object argument against the required object argument
    if minfo.IsExtensionMember then 
        let css = 
            { g = g
              amap = amap
              TcVal = (fun _ -> failwith "should not be called")
              ExtraCxs = HashMultiMap(10, HashIdentity.Structural)
              codegen = false
              InfoReader = new InfoReader(g, amap) }
        let csenv = MakeConstraintSolverEnv ContextInfo.NoContext css m (DisplayEnv.Empty g)
        let minst = FreshenMethInfo m minfo
        match minfo.GetObjArgTypes(amap, m, minst) with
        | [reqdObjTy] -> 
            let reqdObjTy = if isByrefTy g reqdObjTy then destByrefTy g reqdObjTy else reqdObjTy // This is to support byref extension methods.
            TryD (fun () -> SolveTypeSubsumesType csenv 0 m NoTrace None reqdObjTy availObjTy ++ (fun () -> ResultD true))
                 (fun _err -> ResultD false)
            |> CommitOperationResult
        | _ -> true
    else
        true
<|MERGE_RESOLUTION|>--- conflicted
+++ resolved
@@ -2938,19 +2938,6 @@
         (fun res -> ErrorD (ErrorFromAddingConstraint(denv, res, m)))
     |> RaiseOperationResult
 
-<<<<<<< HEAD
-let CreateCodegenState tcVal g amap = 
-    { g = g
-      amap = amap
-      TcVal = tcVal
-      ExtraCxs = HashMultiMap(10, HashIdentity.Structural)
-      InfoReader = new InfoReader(g, amap)
-      codegen = true }
-
-/// Generate a witness expression if none is otherwise available, e.g. in legacy non-witness-passing code
-let CodegenWitnessForTraitConstraint tcVal g amap m (traitInfo:TraitConstraintInfo) argExprs = trackErrors {
-    let css = CreateCodegenState tcVal g amap
-=======
 let SolveTypeAsError denv css m ty =
     let ty2 = NewErrorType ()
     assert((destTyparTy css.g ty2).IsFromError)
@@ -2973,22 +2960,23 @@
                 |> RaiseOperationResult
         | _ -> ())
 
-let CodegenWitnessThatTypeSupportsTraitConstraint tcVal g amap m (traitInfo: TraitConstraintInfo) argExprs = trackErrors {
-    let css = 
-        { g = g
-          amap = amap
-          TcVal = tcVal
-          ExtraCxs = HashMultiMap(10, HashIdentity.Structural)
-          InfoReader = new InfoReader(g, amap) }
-
->>>>>>> 36d77998
+let CreateCodegenState tcVal g amap = 
+    { g = g
+      amap = amap
+      TcVal = tcVal
+      ExtraCxs = HashMultiMap(10, HashIdentity.Structural)
+      InfoReader = new InfoReader(g, amap)
+      codegen = true }
+
+/// Generate a witness expression if none is otherwise available, e.g. in legacy non-witness-passing code
+let CodegenWitnessForTraitConstraint tcVal g amap m (traitInfo:TraitConstraintInfo) argExprs = trackErrors {
+    let css = CreateCodegenState tcVal g amap
     let csenv = MakeConstraintSolverEnv ContextInfo.NoContext css m (DisplayEnv.Empty g)
     let! _res = SolveMemberConstraint csenv true true 0 m NoTrace traitInfo
     let sln = GenWitnessExpr amap g m traitInfo argExprs
     return sln
   }
 
-<<<<<<< HEAD
 /// Generate the arguments passed for a use of a generic construct that accepts trait witnesses
 let CodegenWitnessesForTyparInst tcVal g amap m typars tyargs = trackErrors {
     let css = CreateCodegenState tcVal g amap
@@ -3002,8 +2990,6 @@
 /// For some code like "let f() = ([] = [])", a free choice is made for a type parameter
 /// for an interior type variable.  This chooses a solution for a type parameter subject
 /// to its constraints and applies that solution by using a constraint.
-=======
->>>>>>> 36d77998
 let ChooseTyparSolutionAndSolve css denv tp =
     let g = css.g
     let amap = css.amap
