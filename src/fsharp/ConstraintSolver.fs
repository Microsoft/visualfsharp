--- conflicted
+++ resolved
@@ -1545,14 +1545,9 @@
                           Some(CalledMeth<Expr>(csenv.InfoReader, None, false, FreshenMethInfo None, m, traitAD, minfo, minst, minst, None, callerObjTys, [(callerArgs, [])], false, false, None)))
               
               let methOverloadResult, errors = 
-<<<<<<< HEAD
-                  trace.CollectThenUndoOrCommit (fun (a, _) -> Option.isSome a) (fun trace -> 
-                      ResolveOverloading csenv (WithTrace trace) nm ndeep (Some traitInfo) (0, 0) traitAD calledMethGroup false (Some rty))
-=======
                   trace.CollectThenUndoOrCommit
                       (fun (a, _) -> Option.isSome a)
-                      (fun trace -> ResolveOverloading csenv (WithTrace trace) nm ndeep (Some traitInfo) (0, 0) AccessibleFromEverywhere calledMethGroup false (Some rty))
->>>>>>> b8c748c6
+                      (fun trace -> ResolveOverloading csenv (WithTrace trace) nm ndeep (Some traitInfo) (0, 0) traitAD calledMethGroup false (Some rty))
 
               match anonRecdPropSearch, recdPropSearch, methOverloadResult with 
               | Some (anonInfo, tinst, i), None, None -> 
@@ -2944,78 +2939,7 @@
         (fun () ->
             trackErrors {
                 do! 
-<<<<<<< HEAD
-                    SolveMemberConstraint (MakeConstraintSolverEnv ContextInfo.NoContext css m denv) true PermitWeakResolution.No 0 m trace traitInfo
-                    |> OperationResult.ignore
-            })
-         (function
-          | LocallyAbortOperationThatFailsToResolveOverload -> CompleteD
-          | res -> ErrorD (ErrorFromAddingConstraint(denv, res, m)))
-    |> RaiseOperationResult
-
-let AddCxTypeMustSupportNull denv css m trace ty =
-    TryD (fun () -> SolveTypeSupportsNull (MakeConstraintSolverEnv ContextInfo.NoContext css m denv) 0 m trace ty)
-         (function
-         | LocallyAbortOperationThatFailsToResolveOverload -> CompleteD
-         | res -> ErrorD (ErrorFromAddingConstraint(denv, res, m)))
-    |> RaiseOperationResult
-
-let AddCxTypeMustSupportComparison denv css m trace ty =
-    TryD (fun () -> SolveTypeSupportsComparison (MakeConstraintSolverEnv ContextInfo.NoContext css m denv) 0 m trace ty)
-         (function
-         | LocallyAbortOperationThatFailsToResolveOverload -> CompleteD
-         | res -> ErrorD (ErrorFromAddingConstraint(denv, res, m)))
-    |> RaiseOperationResult
-
-let AddCxTypeMustSupportEquality denv css m trace ty =
-    TryD (fun () -> SolveTypeSupportsEquality (MakeConstraintSolverEnv ContextInfo.NoContext css m denv) 0 m trace ty)
-         (function
-         | LocallyAbortOperationThatFailsToResolveOverload -> CompleteD
-         | res -> ErrorD (ErrorFromAddingConstraint(denv, res, m)))
-    |> RaiseOperationResult
-
-let AddCxTypeMustSupportDefaultCtor denv css m trace ty =
-    TryD (fun () -> SolveTypeRequiresDefaultConstructor (MakeConstraintSolverEnv ContextInfo.NoContext css m denv) 0 m trace ty)
-         (function
-         | LocallyAbortOperationThatFailsToResolveOverload -> CompleteD
-         | res -> ErrorD (ErrorFromAddingConstraint(denv, res, m)))
-    |> RaiseOperationResult
-
-let AddCxTypeIsReferenceType denv css m trace ty =
-    TryD (fun () -> SolveTypeIsReferenceType (MakeConstraintSolverEnv ContextInfo.NoContext css m denv) 0 m trace ty)
-         (function
-         | LocallyAbortOperationThatFailsToResolveOverload -> CompleteD
-         | res -> ErrorD (ErrorFromAddingConstraint(denv, res, m)))
-    |> RaiseOperationResult
-
-let AddCxTypeIsValueType denv css m trace ty =
-    TryD (fun () -> SolveTypeIsNonNullableValueType (MakeConstraintSolverEnv ContextInfo.NoContext css m denv) 0 m trace ty)
-         (function
-         | LocallyAbortOperationThatFailsToResolveOverload -> CompleteD
-         | res -> ErrorD (ErrorFromAddingConstraint(denv, res, m)))
-    |> RaiseOperationResult
-    
-let AddCxTypeIsUnmanaged denv css m trace ty =
-    TryD (fun () -> SolveTypeIsUnmanaged (MakeConstraintSolverEnv ContextInfo.NoContext css m denv) 0 m trace ty)
-         (function
-         | LocallyAbortOperationThatFailsToResolveOverload -> CompleteD
-         | res -> ErrorD (ErrorFromAddingConstraint(denv, res, m)))
-    |> RaiseOperationResult
-
-let AddCxTypeIsEnum denv css m trace ty underlying =
-    TryD (fun () -> SolveTypeIsEnum (MakeConstraintSolverEnv ContextInfo.NoContext css m denv) 0 m trace ty underlying)
-         (function
-         | LocallyAbortOperationThatFailsToResolveOverload -> CompleteD
-         | res -> ErrorD (ErrorFromAddingConstraint(denv, res, m)))
-    |> RaiseOperationResult
-
-let AddCxTypeIsDelegate denv css m trace ty aty bty =
-    TryD (fun () -> SolveTypeIsDelegate (MakeConstraintSolverEnv ContextInfo.NoContext css m denv) 0 m trace ty aty bty)
-         (function
-         | LocallyAbortOperationThatFailsToResolveOverload -> CompleteD
-         | res -> ErrorD (ErrorFromAddingConstraint(denv, res, m)))
-=======
-                    SolveMemberConstraint csenv true false 0 m trace traitInfo
+                    SolveMemberConstraint csenv true PermitWeakResolution.No 0 m trace traitInfo
                     |> OperationResult.ignore
             })
         (fun res -> ErrorD (ErrorFromAddingConstraint(denv, res, m)))
@@ -3089,7 +3013,6 @@
     TryD_IgnoreAbortForFailedOverloadResolution
         (fun () -> AddConstraint csenv 0 m NoTrace tp (TyparConstraint.DefaultsTo(ridx, ty, m)))
         (fun res -> ErrorD (ErrorFromAddingConstraint(denv, res, m)))
->>>>>>> b8c748c6
     |> RaiseOperationResult
 
 let SolveTypeAsError denv css m ty =
@@ -3239,16 +3162,9 @@
     let amap = css.amap
     let max, m = ChooseTyparSolutionAndRange g amap tp 
     let csenv = MakeConstraintSolverEnv ContextInfo.NoContext css m denv
-<<<<<<< HEAD
-    TryD (fun () -> SolveTyparEqualsType csenv 0 m NoTrace (mkTyparTy tp) max)
-         (function
-          | LocallyAbortOperationThatFailsToResolveOverload -> CompleteD
-          | err -> ErrorD(ErrorFromApplyingDefault(g, denv, tp, max, err, m)))
-=======
     TryD_IgnoreAbortForFailedOverloadResolution
         (fun () -> SolveTyparEqualsType csenv 0 m NoTrace (mkTyparTy tp) max)
         (fun err -> ErrorD(ErrorFromApplyingDefault(g, denv, tp, max, err, m)))
->>>>>>> b8c748c6
     |> RaiseOperationResult
 
 let CheckDeclaredTypars denv css m typars1 typars2 = 
