// Copyright (c) Microsoft Corporation.  All Rights Reserved.  See License.txt in the project root for license information.


//-------------------------------------------------------------------------
// Incremental type inference constraint solving.  
//
// Primary constraints are:
//   - type equations        ty1 = ty2
//   - subtype inequations   ty1 :> ty2
//   - trait constraints     tyname: (static member op_Addition: 'a * 'b -> 'c)
//
// Plus some other constraints inherited from .NET generics.
// 
// The constraints are immediately processed into a normal form, in particular
//   - type equations on inference parameters: 'tp = ty
//   - type inequations on inference parameters: 'tp :> ty
//   - other constraints on inference parameters
//
// The state of the inference engine is kept in imperative mutations to inference
// type variables.
//
// The use of the normal form allows the state of the inference engine to 
// be queried for type-directed name resolution, type-directed overload 
// resolution and when generating warning messages.
//
// The inference engine can be used in 'undo' mode to implement
// can-unify predicates used in method overload resolution and trait constraint
// satisfaction.
//
// The two main principles are:
//   1. Ensure any solution that is found is sound (no logic is skipped), 
//   2. Because of method overloading and SRTP constraints and other constructs, processing of
//      constraints is algorithmic and must proceed in a definite, fixed order.
//      Once we start doing resolutions in a particular order we must keep doing them
//      in the same order.
//
// There is little use of back-tracking/undo or "retry" in the constraint solver, except in the
// limited case ofs of SRTP solving and method overloading, and some other adhoc limited cases
// like checking for "printf" format strings.  As a result there are cases involving
// method overloading and SRTP that the solver "can't solve". This is intentional and by-design.
//------------------------------------------------------------------------- 

module internal FSharp.Compiler.ConstraintSolver

open Internal.Utilities.Collections
open Internal.Utilities.Library
open Internal.Utilities.Library.Extras
open Internal.Utilities.Rational

open FSharp.Compiler 
open FSharp.Compiler.AbstractIL 
open FSharp.Compiler.AccessibilityLogic
open FSharp.Compiler.AttributeChecking
open FSharp.Compiler.ErrorLogger
open FSharp.Compiler.Features
open FSharp.Compiler.Import
open FSharp.Compiler.InfoReader
open FSharp.Compiler.Infos
open FSharp.Compiler.MethodCalls
<<<<<<< HEAD
open FSharp.Compiler.NameResolution
open FSharp.Compiler.PrettyNaming
open FSharp.Compiler.SyntaxTree
=======
open FSharp.Compiler.Syntax
open FSharp.Compiler.Syntax.PrettyNaming
>>>>>>> 6b1af129
open FSharp.Compiler.SyntaxTreeOps
open FSharp.Compiler.TcGlobals
open FSharp.Compiler.Text
open FSharp.Compiler.Text.Range
open FSharp.Compiler.TypedTree
open FSharp.Compiler.TypedTreeBasics
open FSharp.Compiler.TypedTreeOps
open FSharp.Compiler.TcGlobals
open FSharp.Compiler.TypeRelations

//-------------------------------------------------------------------------
// Generate type variables and record them in within the scope of the
// compilation environment, which currently corresponds to the scope
// of the constraint resolution carried out by type checking.
//------------------------------------------------------------------------- 
   
let compgenId = mkSynId range0 unassignedTyparName

let NewCompGenTypar (kind, rigid, staticReq, dynamicReq, error) = 
    Construct.NewTypar(kind, rigid, SynTypar(compgenId, staticReq, true), error, dynamicReq, [], false, false) 
    
let AnonTyparId m = mkSynId m unassignedTyparName

let NewAnonTypar (kind, m, rigid, var, dyn) = 
    Construct.NewTypar (kind, rigid, SynTypar(AnonTyparId m, var, true), false, dyn, [], false, false)
    
let NewNamedInferenceMeasureVar (_m, rigid, var, id) = 
    Construct.NewTypar(TyparKind.Measure, rigid, SynTypar(id, var, false), false, TyparDynamicReq.No, [], false, false) 

let NewInferenceMeasurePar () =
    NewCompGenTypar (TyparKind.Measure, TyparRigidity.Flexible, TyparStaticReq.None, TyparDynamicReq.No, false)

let NewErrorTypar () =
    NewCompGenTypar (TyparKind.Type, TyparRigidity.Flexible, TyparStaticReq.None, TyparDynamicReq.No, true)

let NewErrorMeasureVar () =
    NewCompGenTypar (TyparKind.Measure, TyparRigidity.Flexible, TyparStaticReq.None, TyparDynamicReq.No, true)

let NewInferenceType () =
    mkTyparTy (Construct.NewTypar (TyparKind.Type, TyparRigidity.Flexible, SynTypar(compgenId, TyparStaticReq.None, true), false, TyparDynamicReq.No, [], false, false))

let NewErrorType () =
    mkTyparTy (NewErrorTypar ())

let NewErrorMeasure () = Measure.Var (NewErrorMeasureVar ())

let NewByRefKindInferenceType (g: TcGlobals) m = 
    let tp = Construct.NewTypar (TyparKind.Type, TyparRigidity.Flexible, SynTypar(compgenId, TyparStaticReq.HeadType, true), false, TyparDynamicReq.No, [], false, false)
    if g.byrefkind_InOut_tcr.CanDeref then
        tp.SetConstraints [TyparConstraint.DefaultsTo(10, TType_app(g.byrefkind_InOut_tcr, []), m)]
    mkTyparTy tp

let NewInferenceTypes l = l |> List.map (fun _ -> NewInferenceType ()) 

let FreshenAndFixupTypars (traitCtxt: ITraitContext option) m rigid fctps tinst tpsorig = 
    let copy_tyvar (tp: Typar) = NewCompGenTypar (tp.Kind, rigid, tp.StaticReq, (if rigid=TyparRigidity.Rigid then TyparDynamicReq.Yes else TyparDynamicReq.No), false)
    let tps = tpsorig |> List.map copy_tyvar 
    let renaming, tinst = FixupNewTypars traitCtxt m fctps tinst tpsorig tps
    tps, renaming, tinst

let FreshenTypeInst traitCtxt m tpsorig =
    FreshenAndFixupTypars traitCtxt m TyparRigidity.Flexible [] [] tpsorig 

let FreshenMethInst traitCtxt m fctps tinst tpsorig =
    FreshenAndFixupTypars traitCtxt m TyparRigidity.Flexible fctps tinst tpsorig 

let FreshenTypars traitCtxt m tpsorig = 
    match tpsorig with 
    | [] -> []
    | _ -> 
        let _, _, tptys = FreshenTypeInst traitCtxt m tpsorig
        tptys

let FreshenMethInfo traitCtxt m (minfo: MethInfo) =
    let _, _, tptys = FreshenMethInst traitCtxt m (minfo.GetFormalTyparsOfDeclaringType m) minfo.DeclaringTypeInst minfo.FormalMethodTypars
    tptys

//-------------------------------------------------------------------------
// Unification of types: solve/record equality constraints
// Subsumption of types: solve/record subtyping constraints
//------------------------------------------------------------------------- 

[<RequireQualifiedAccess>] 
/// Information about the context of a type equation.
type ContextInfo =

    /// No context was given.
    | NoContext

    /// The type equation comes from an IF expression.
    | IfExpression of range

    /// The type equation comes from an omitted else branch.
    | OmittedElseBranch of range

    /// The type equation comes from a type check of the result of an else branch.
    | ElseBranchResult of range

    /// The type equation comes from the verification of record fields.
    | RecordFields

    /// The type equation comes from the verification of a tuple in record fields.
    | TupleInRecordFields

    /// The type equation comes from a list or array constructor
    | CollectionElement of bool * range

    /// The type equation comes from a return in a computation expression.

    | ReturnInComputationExpression

    /// The type equation comes from a yield in a computation expression.
    | YieldInComputationExpression

    /// The type equation comes from a runtime type test.
    | RuntimeTypeTest of bool

    /// The type equation comes from an downcast where a upcast could be used.
    | DowncastUsedInsteadOfUpcast of bool

    /// The type equation comes from a return type of a pattern match clause (not the first clause).
    | FollowingPatternMatchClause of range

    /// The type equation comes from a pattern match guard.
    | PatternMatchGuard of range

    /// The type equation comes from a sequence expression.
    | SequenceExpression of TType

/// Captures relevant information for a particular failed overload resolution.
type OverloadInformation = 
    {
        methodSlot: CalledMeth<Expr>
        amap : ImportMap
        error: exn
    }

/// Cases for overload resolution failure that exists in the implementation of the compiler.
type OverloadResolutionFailure =
  | NoOverloadsFound   of methodName: string
                        * candidates: OverloadInformation list 
                        * cx: TraitConstraintInfo option
  | PossibleCandidates of methodName: string 
                        * candidates: OverloadInformation list // methodNames may be different (with operators?), this is refactored from original logic to assemble overload failure message
                        * cx: TraitConstraintInfo option

exception ConstraintSolverTupleDiffLengths of displayEnv: DisplayEnv * TType list * TType list * range * range

exception ConstraintSolverInfiniteTypes of displayEnv: DisplayEnv * contextInfo: ContextInfo * TType * TType * range * range

exception ConstraintSolverTypesNotInEqualityRelation of displayEnv: DisplayEnv * TType * TType * range * range * ContextInfo

exception ConstraintSolverTypesNotInSubsumptionRelation of displayEnv: DisplayEnv * argTy: TType * paramTy: TType * callRange: range * parameterRange: range

exception ConstraintSolverMissingConstraint of displayEnv: DisplayEnv * Typar * TyparConstraint * range  * range 

exception ConstraintSolverError of string * range * range

exception ConstraintSolverRelatedInformation of string option * range * exn 

exception ErrorFromApplyingDefault of tcGlobals: TcGlobals * displayEnv: DisplayEnv * Typar * TType * exn * range

exception ErrorFromAddingTypeEquation of tcGlobals: TcGlobals * displayEnv: DisplayEnv * actualTy: TType * expectedTy: TType * exn * range

exception ErrorsFromAddingSubsumptionConstraint of tcGlobals: TcGlobals * displayEnv: DisplayEnv * actualTy: TType * expectedTy: TType * exn * ContextInfo * parameterRange: range

exception ErrorFromAddingConstraint of displayEnv: DisplayEnv * exn * range

exception UnresolvedOverloading of displayEnv: DisplayEnv * callerArgs: CallerArgs<Expr> * failure: OverloadResolutionFailure * range

exception UnresolvedConversionOperator of displayEnv: DisplayEnv * TType * TType * range

type TcValF = (ValRef -> ValUseFlag -> TType list -> range -> Expr * TType)

type ConstraintSolverState = 
    { 
      g: TcGlobals

      amap: Import.ImportMap 

      InfoReader: InfoReader

      /// The function used to freshen values we encounter during trait constraint solving
      TcVal: TcValF

      /// This table stores all unsolved, ungeneralized trait constraints, indexed by free type variable.
      /// That is, there will be one entry in this table for each free type variable in 
      /// each outstanding, unsolved, ungeneralized trait constraint. Constraints are removed from the table and resolved 
      /// each time a solution to an index variable is found. 
      mutable ExtraCxs: HashMultiMap<Stamp, (TraitConstraintInfo * range)>
    }

    static member New(g, amap, infoReader, tcVal) = 
        { g = g 
          amap = amap 
          ExtraCxs = HashMultiMap(10, HashIdentity.Structural)
          InfoReader = infoReader
          TcVal = tcVal } 

type ConstraintSolverEnv = 
    { 
      SolverState: ConstraintSolverState

      eContextInfo: ContextInfo

      MatchingOnly: bool

      m: range

      EquivEnv: TypeEquivEnv

      DisplayEnv: DisplayEnv
    }

    member csenv.InfoReader = csenv.SolverState.InfoReader

    member csenv.g = csenv.SolverState.g

    member csenv.amap = csenv.SolverState.amap
    
    override csenv.ToString() = "<ConstraintSolverEnv> @ " + csenv.m.ToString()

let MakeConstraintSolverEnv contextInfo css m denv = 
    { SolverState = css
      m = m
      eContextInfo = contextInfo
      // Indicates that when unifying ty1 = ty2, only type variables in ty1 may be solved 
      MatchingOnly = false
      EquivEnv = TypeEquivEnv.Empty 
      DisplayEnv = denv }

/// Check whether a type variable occurs in the r.h.s. of a type, e.g. to catch
/// infinite equations such as 
///    'a = list<'a>
let rec occursCheck g un ty = 
    match stripTyEqns g ty with 
    | TType_ucase(_, l)
    | TType_app (_, l) 
    | TType_anon(_, l)
    | TType_tuple (_, l) -> List.exists (occursCheck g un) l
    | TType_fun (d, r) -> occursCheck g un d || occursCheck g un r
    | TType_var r   ->  typarEq un r 
    | TType_forall (_, tau) -> occursCheck g un tau
    | _ -> false 


//-------------------------------------------------------------------------
// Predicates on types
//------------------------------------------------------------------------- 

/// Some additional solutions are forced prior to generalization (permitWeakResolution=true).  These are, roughly speaking, rules
/// for binary-operand constraints arising from constructs such as "1.0 + x" where "x" is an unknown type. THe constraint here
/// involves two type parameters - one for the left, and one for the right.  The left is already known to be Double.
/// In this situation (and in the absence of other evidence prior to generalization), constraint solving forces an assumption that 
/// the right is also Double - this is "weak" because there is only weak evidence for it.
///
/// permitWeakResolution also applies to resolutions of multi-type-variable constraints via method overloads.  Method overloading gets applied even if
/// only one of the two type variables is known.
///
/// During code gen we run with permitWeakResolution on, but we only apply it where one of the argument types for the built-in constraint resolution is
/// a variable type.
type PermitWeakResolution = 

    /// Represents the point where we are generalizing inline code
    | LegacyYesAtInlineGeneralization
    
    /// Represents points where we are choosing a default solution to trait constraints
    | YesAtChooseSolution

    /// Represents invocations of the constraint solver during codegen or inlining to determine witnesses
    | LegacyYesAtCodeGen

    /// No weak resolution allowed
    | No

    /// Determine if the weak resolution flag means we perform overload resolution
    /// based on weak information.
    member x.PerformWeakOverloadResolution (g: TcGlobals) =
        if g.langVersion.SupportsFeature LanguageFeature.ExtensionConstraintSolutions then 
            match x with
            | YesAtChooseSolution -> true
            | LegacyYesAtCodeGen
            | LegacyYesAtInlineGeneralization
            | No -> false
        else
            //legacy 
            match x with
            | YesAtChooseSolution
            | LegacyYesAtCodeGen
            | LegacyYesAtInlineGeneralization -> true
            | No -> false

// Get measure of type, float<_> or float32<_> or decimal<_> but not float=float<1> or float32=float32<1> or decimal=decimal<1> 
let GetMeasureOfType g ty =
    match ty with 
    | AppTy g (tcref, [tyarg]) ->
        match stripTyEqns g tyarg with  
        | TType_measure ms when not (measureEquiv g ms Measure.One) -> Some (tcref, ms)
        | _ -> None
    | _ -> None

let rec isNativeIntegerTy g ty =
    typeEquivAux EraseMeasures g g.nativeint_ty ty || 
    typeEquivAux EraseMeasures g g.unativeint_ty ty ||
    (isEnumTy g ty && isNativeIntegerTy g (underlyingTypeOfEnumTy g ty))

let isSignedIntegerTy g ty =
    typeEquivAux EraseMeasures g g.sbyte_ty ty || 
    typeEquivAux EraseMeasures g g.int16_ty ty || 
    typeEquivAux EraseMeasures g g.int32_ty ty || 
    typeEquivAux EraseMeasures g g.nativeint_ty ty || 
    typeEquivAux EraseMeasures g g.int64_ty ty 

let isUnsignedIntegerTy g ty =
    typeEquivAux EraseMeasures g g.byte_ty ty || 
    typeEquivAux EraseMeasures g g.uint16_ty ty || 
    typeEquivAux EraseMeasures g g.uint32_ty ty || 
    typeEquivAux EraseMeasures g g.unativeint_ty ty || 
    typeEquivAux EraseMeasures g g.uint64_ty ty 

let rec IsIntegerOrIntegerEnumTy g ty =
    isSignedIntegerTy g ty || 
    isUnsignedIntegerTy g ty || 
    (isEnumTy g ty && IsIntegerOrIntegerEnumTy g (underlyingTypeOfEnumTy g ty))
    
let isIntegerTy g ty =
    isSignedIntegerTy g ty || 
    isUnsignedIntegerTy g ty 
    
let isStringTy g ty = typeEquiv g g.string_ty ty 

let isCharTy g ty = typeEquiv g g.char_ty ty 

let isBoolTy g ty = typeEquiv g g.bool_ty ty 

/// float or float32 or float<_> or float32<_> 
let isFpTy g ty =
    typeEquivAux EraseMeasures g g.float_ty ty || 
    typeEquivAux EraseMeasures g g.float32_ty ty 

/// decimal or decimal<_>
let isDecimalTy g ty = 
    typeEquivAux EraseMeasures g g.decimal_ty ty 

// int*, int*<_> float*, float<_>*, enums
//
// Addition is supported on these via built-in resolution.  Note even on enums, so
//    System.DayOfWeek.Monday + System.DayOfWeek.Tuesday
// is allowed 
let IsNonDecimalNumericOrIntegralEnumType g ty = IsIntegerOrIntegerEnumTy g ty || isFpTy g ty

// int*, int*<_> float*, float<_>*, enums, decimal, decimal<_>
//
// This is used for one side of multiplication supported via built-in resolution
let IsNumericOrIntegralEnumType g ty = IsNonDecimalNumericOrIntegralEnumType g ty || isDecimalTy g ty

// decimal<_> but not decimal
let IsUnitizedDecimalType g ty = 
    Option.isSome (GetMeasureOfType g ty) && isDecimalTy g ty

// int*, int*<_> float*, float<_>*, enums, decimal<_> but NOT plain decimal
//
// This is used for other side of multiplication supported via built-in resolution

let IsNonDecimalNumericOrIntegralEnumOrUnitizedDecimalType g ty = 
    IsNonDecimalNumericOrIntegralEnumType g ty || IsUnitizedDecimalType g ty

let IsNonDecimalNumericType g ty = isIntegerTy g ty || isFpTy g ty

let IsNumericType g ty = IsNonDecimalNumericType g ty || isDecimalTy g ty

let IsRelationalType g ty = IsNumericType g ty || isStringTy g ty || isCharTy g ty || isBoolTy g ty

let IsCharOrStringType g ty = isCharTy g ty || isStringTy g ty

/// Checks the argument type for a built-in solution to an op_Addition, op_Subtraction or op_Modulus constraint.
let IsAddSubModType nm g ty =
    IsNonDecimalNumericOrIntegralEnumOrUnitizedDecimalType g ty || (nm = "op_Addition" && IsCharOrStringType g ty)

/// Checks the argument type for a built-in solution to a bitwise operator constraint
let IsBitwiseOpType g ty = IsIntegerOrIntegerEnumTy g ty || (isEnumTy g ty)

// For weak resolution, require a relevant primitive on one side
// For strong resolution
//    - if there are relevant methods require an exact primitive on the other side.
//    - if there are no relevant methods just require a non-variable type on the other side.
let IsBinaryOpArgTypePair p1 p2 permitWeakResolution minfos g ty1 ty2 = 
    p1 ty1 && 
    
    match permitWeakResolution with 
    // During regular inference we apply a builtin resolution if either there are no relevant methods to solve traits (and the type is nominal), or if
    // there are relevant methods we check that the type is precisely correct
    | PermitWeakResolution.No -> 
        if isNil minfos then 
            // compat path
            not (isTyparTy g ty2) &&
            // All built-in rules only apply in cases where left and right operator types are equal (after
            // erasing units)
            typeEquivAux EraseMeasures g ty1 ty2
        else
            // normal path - for builtin binary op solutions we check the underlying types are equivalent
            p2 ty2 &&
            // all built-in rules only apply in cases where left and right operator types are equal (after
            // erasing units)
            typeEquivAux EraseMeasures g ty1 ty2

    // During regular canonicalization (weak resolution) we don't do any check on the other type at all - we 
    // ignore the possibility that method overloads may resolve the constraint
    | PermitWeakResolution.LegacyYesAtInlineGeneralization
    | PermitWeakResolution.YesAtChooseSolution -> 
        // weak resolution lets the other type be a variable type
        isTyparTy g ty2 || 
        // If the other type is not a variable type, it is nominal,
        // and all built-in rules only apply in cases where left and right operator types are equal (after
        // erasing units)
        typeEquivAux EraseMeasures g ty1 ty2
    
    // During codegen we only apply a builtin resolution if both the types are correct
    | PermitWeakResolution.LegacyYesAtCodeGen ->
        p2 ty2 &&
        // All built-in rules only apply in cases where left and right operator types are equal (after
        // erasing units)
        typeEquivAux EraseMeasures g ty1 ty2
    
let IsSymmetricBinaryOpArgTypePair p permitWeakResolution minfos g ty1 ty2 = 
    IsBinaryOpArgTypePair p p permitWeakResolution minfos g ty1 ty2 ||
    IsBinaryOpArgTypePair p p permitWeakResolution minfos g ty2 ty1
    
/// Checks if the knowledge we have of the argument types is enough to commit to a path that simulates that a
/// type supports the op_Addition, op_Subtraction or op_Modulus static members
let IsAddSubModTypePair nm permitWeakResolution minfos g ty1 ty2 =
    IsSymmetricBinaryOpArgTypePair (IsAddSubModType nm g) permitWeakResolution minfos g ty1 ty2  

/// Checks if the knowledge we have of the argument types is enough to commit to a path that simulates that
/// a type supports the op_LessThan, op_LessThanOrEqual, op_GreaterThan, op_GreaterThanOrEqual, op_Equality or op_Inequality static members
let IsRelationalOpArgTypePair permitWeakResolution minfos g ty1 ty2 =
    IsSymmetricBinaryOpArgTypePair (IsRelationalType g) permitWeakResolution minfos g ty1 ty2  

/// Checks if the knowledge we have of the argument types is enough to commit to a path that simulates that
/// a type supports the op_BitwiseAnd, op_BitwiseOr or op_ExclusiveOr static members
let IsBitwiseOpArgTypePair permitWeakResolution minfos g ty1 ty2 =
    IsSymmetricBinaryOpArgTypePair (IsBitwiseOpType g) permitWeakResolution minfos g ty1 ty2  

// So 
//    decimal<_> * decimal<_>
//    decimal<_> * decimal
//    decimal * decimal<_>
// are supported via built-in resolution, but
//    decimal * decimal
// is not since there is an op_Multiply call available for that.
//
// Note 
//     System.DayOfWeek.Monday * System.DayOfWeek.Tuesday
// is allowed for enums, somewhat weirdly but that's how it is
//
let IsMulDivTypeArgPairOneWay permitWeakResolution minfos g ty1 ty2 =
    IsBinaryOpArgTypePair 
        (IsNumericOrIntegralEnumType g) 
        (IsNonDecimalNumericOrIntegralEnumOrUnitizedDecimalType g)
        permitWeakResolution 
        minfos 
        g 
        ty1 ty2  

let IsMulDivTypeArgPair permitWeakResolution minfos g ty1 ty2 =
    IsMulDivTypeArgPairOneWay permitWeakResolution minfos g ty1 ty2 || 
    IsMulDivTypeArgPairOneWay permitWeakResolution minfos g ty2 ty1

/// Checks the argument type for a built-in solution to a get_Sign constraint.
let IsSignType g ty =
    isSignedIntegerTy g ty || isFpTy g ty || isDecimalTy g ty

type TraitConstraintSolution = 
    | TTraitUnsolved
    | TTraitBuiltIn
    | TTraitSolved of MethInfo * TypeInst
    | TTraitSolvedRecdProp of RecdFieldInfo * bool
    | TTraitSolvedAnonRecdProp of AnonRecdTypeInfo * TypeInst * int 

let BakedInTraitConstraintNames =
    [ "op_Division" ; "op_Multiply"; "op_Addition" 
      "op_Equality" ; "op_Inequality"; "op_GreaterThan" ; "op_LessThan"; "op_LessThanOrEqual"; "op_GreaterThanOrEqual"
      "op_Subtraction"; "op_Modulus"
      "get_Zero"; "get_One"
      "DivideByInt";"get_Item"; "set_Item"
      "op_BitwiseAnd"; "op_BitwiseOr"; "op_ExclusiveOr"; "op_LeftShift"
      "op_RightShift"; "op_UnaryPlus"; "op_UnaryNegation"; "get_Sign"; "op_LogicalNot"
      "op_OnesComplement"; "Abs"; "Sqrt"; "Sin"; "Cos"; "Tan"
      "Sinh";  "Cosh"; "Tanh"; "Atan"; "Acos"; "Asin"; "Exp"; "Ceiling"; "Floor"; "Round"; "Log10"; "Log"; "Sqrt"
      "Truncate"; "op_Explicit"
      "Pow"; "Atan2" ]
    |> set
    
//-------------------------------------------------------------------------
// Run the constraint solver with undo (used during method overload resolution)

type Trace = 
    { mutable actions: ((unit -> unit) * (unit -> unit)) list }
    
    static member New () =  { actions = [] }

    member t.Undo () = List.iter (fun (_, a) -> a ()) t.actions
    member t.Push f undo = t.actions <- (f, undo) :: t.actions

type OptionalTrace = 
    | NoTrace
    | WithTrace of Trace

    member x.HasTrace = match x with NoTrace -> false | WithTrace _ -> true

    member t.Exec f undo = 
        match t with        
        | WithTrace trace -> trace.Push f undo; f()
        | NoTrace -> f()

    member t.AddFromReplay source =
        source.actions |> List.rev |>
            match t with        
            | WithTrace trace -> List.iter (fun (action, undo) -> trace.Push action undo; action())
            | NoTrace         -> List.iter (fun (action, _   ) -> action())

    member t.CollectThenUndoOrCommit predicate f =
        let newTrace = Trace.New()
        let res = f newTrace
        match predicate res, t with
        | false, _           -> newTrace.Undo()
        | true, WithTrace t -> t.actions <- newTrace.actions @ t.actions
        | true, NoTrace     -> ()
        res

let CollectThenUndo f = 
    let trace = Trace.New()
    let res = f trace
    trace.Undo()
    res

let FilterEachThenUndo f meths = 
    meths 
    |> List.choose (fun calledMeth -> 
        let trace = Trace.New()        
        let res = f trace calledMeth
        trace.Undo()
        match CheckNoErrorsAndGetWarnings res with 
        | None -> None 
        | Some warns -> Some (calledMeth, warns, trace))

let ShowAccessDomain ad =
    match ad with 
    | AccessibleFromEverywhere -> "public" 
    | AccessibleFrom(_, _) -> "accessible"
    | AccessibleFromSomeFSharpCode -> "public, protected or internal" 
    | AccessibleFromSomewhere -> ""

//-------------------------------------------------------------------------
// Solve

exception NonRigidTypar of displayEnv: DisplayEnv * string option * range * TType * TType * range

/// Signal that there is still an unresolved overload in the constraint problem. The
/// unresolved overload constraint remains in the constraint state, and we skip any
/// further processing related to whichever overall adjustment to constraint solver state
/// is being processed.
///
// NOTE: The addition of this abort+skip appears to be a mistake which has crept into F# type inference,
// and its status is currently under review. See https://github.com/dotnet/fsharp/pull/8294 and others.
//
// Here is the history:
//    1. The local abort was added as part of an attempted performance optimization https://github.com/dotnet/fsharp/pull/1650
//       This change was released in the VS2017 GA release.
//
//    2. However, it also impacts the logic of type inference, by skipping checking.
//       Because of this an attempt was made to revert it in https://github.com/dotnet/fsharp/pull/4173.
//
//       Unfortunately, existing code had begun to depend on the new behaviours enabled by the
//       change, and the revert was abandoned before release in https://github.com/dotnet/fsharp/pull/4348
//
// Comments on soundness:
//    The use of the abort is normally sound because the SRTP constraint
//    will be subject to further processing at a later point.
//
//    However, it seems likely that the abort may result in other processing associated
//    with an overall constraint being skipped (e.g. the processing related to subsequent elements
//    of a tuple constraint).
exception AbortForFailedOverloadResolution

/// This is used at (nearly all) entry points into the constraint solver to make sure that the
/// AbortForFailedOverloadResolution is caught and processing continues.
let inline TryD_IgnoreAbortForFailedOverloadResolution f1 f2 =
    TryD f1 (function AbortForFailedOverloadResolution -> CompleteD | exn -> f2 exn)

/// used to provide detail about non matched argument in overload resolution error message
exception ArgDoesNotMatchError of error: ErrorsFromAddingSubsumptionConstraint * calledMeth: CalledMeth<Expr> * calledArg: CalledArg * callerArg: CallerArg<Expr>

/// Represents a very local condition where we prefer to report errors before stripping type abbreviations.
exception LocallyAbortOperationThatLosesAbbrevs 

let localAbortD = ErrorD LocallyAbortOperationThatLosesAbbrevs

/// Return true if we would rather unify this variable v1 := v2 than vice versa
let PreferUnifyTypar (v1: Typar) (v2: Typar) =
    match v1.Rigidity, v2.Rigidity with 
    // Rigid > all
    | TyparRigidity.Rigid, _ -> false
    // Prefer to unify away WillBeRigid in favour of Rigid
    | TyparRigidity.WillBeRigid, TyparRigidity.Rigid -> true
    | TyparRigidity.WillBeRigid, TyparRigidity.WillBeRigid -> true
    | TyparRigidity.WillBeRigid, TyparRigidity.WarnIfNotRigid -> false
    | TyparRigidity.WillBeRigid, TyparRigidity.Anon -> false
    | TyparRigidity.WillBeRigid, TyparRigidity.Flexible -> false
    // Prefer to unify away WarnIfNotRigid in favour of Rigid
    | TyparRigidity.WarnIfNotRigid, TyparRigidity.Rigid -> true
    | TyparRigidity.WarnIfNotRigid, TyparRigidity.WillBeRigid -> true
    | TyparRigidity.WarnIfNotRigid, TyparRigidity.WarnIfNotRigid -> true
    | TyparRigidity.WarnIfNotRigid, TyparRigidity.Anon -> false
    | TyparRigidity.WarnIfNotRigid, TyparRigidity.Flexible -> false
    // Prefer to unify away anonymous variables in favour of Rigid, WarnIfNotRigid 
    | TyparRigidity.Anon, TyparRigidity.Rigid -> true
    | TyparRigidity.Anon, TyparRigidity.WillBeRigid -> true
    | TyparRigidity.Anon, TyparRigidity.WarnIfNotRigid -> true
    | TyparRigidity.Anon, TyparRigidity.Anon -> true
    | TyparRigidity.Anon, TyparRigidity.Flexible -> false
    // Prefer to unify away Flexible in favour of Rigid, WarnIfNotRigid or Anon
    | TyparRigidity.Flexible, TyparRigidity.Rigid -> true
    | TyparRigidity.Flexible, TyparRigidity.WillBeRigid -> true
    | TyparRigidity.Flexible, TyparRigidity.WarnIfNotRigid -> true
    | TyparRigidity.Flexible, TyparRigidity.Anon -> true
    | TyparRigidity.Flexible, TyparRigidity.Flexible -> 

      // Prefer to unify away compiler generated type vars
      match v1.IsCompilerGenerated, v2.IsCompilerGenerated with
      | true, false -> true
      | false, true -> false
      | _ -> 
         // Prefer to unify away non-error vars - gives better error recovery since we keep
         // error vars lying around, and can avoid giving errors about illegal polymorphism 
         // if they occur 
         match v1.IsFromError, v2.IsFromError with
         | true, false -> false
         | _ -> true

/// Reorder a list of (variable, exponent) pairs so that a variable that is Preferred
/// is at the head of the list, if possible
let FindPreferredTypar vs =
    let rec find vs = 
        match vs with
        | [] -> vs
        | (v: Typar, e) :: vs ->
            match find vs with
            | [] -> [(v, e)]
            | (v', e') :: vs' -> 
                if PreferUnifyTypar v v'
                then (v, e) :: vs
                else (v', e') :: (v, e) :: vs'
    find vs
  
let SubstMeasure (r: Typar) ms = 
    if r.Rigidity = TyparRigidity.Rigid then error(InternalError("SubstMeasure: rigid", r.Range))
    if r.Kind = TyparKind.Type then error(InternalError("SubstMeasure: kind=type", r.Range))

    match r.typar_solution with
    | None -> r.typar_solution <- Some (TType_measure ms)
    | Some _ -> error(InternalError("already solved", r.Range))

let rec TransactStaticReq (csenv: ConstraintSolverEnv) (trace: OptionalTrace) (tpr: Typar) req = 
    let m = csenv.m
    if tpr.Rigidity.ErrorIfUnified && tpr.StaticReq <> req then 
        ErrorD(ConstraintSolverError(FSComp.SR.csTypeCannotBeResolvedAtCompileTime(tpr.Name), m, m)) 
    else
        let orig = tpr.StaticReq
        trace.Exec (fun () -> tpr.SetStaticReq req) (fun () -> tpr.SetStaticReq orig)
        CompleteD

and SolveTypStaticReqTypar (csenv: ConstraintSolverEnv) trace req (tpr: Typar) =
    let orig = tpr.StaticReq
    let req2 = JoinTyparStaticReq req orig
    if orig <> req2 then TransactStaticReq csenv trace tpr req2 else CompleteD

and SolveTypStaticReq (csenv: ConstraintSolverEnv) trace req ty =
    match req with 
    | TyparStaticReq.None -> CompleteD
    | TyparStaticReq.HeadType -> 
        // requires that a type constructor be known at compile time 
        match stripTyparEqns ty with
        | TType_measure ms ->
            let vs = ListMeasureVarOccsWithNonZeroExponents ms
            trackErrors {
                for (tpr, _) in vs do 
                    return! SolveTypStaticReqTypar csenv trace req tpr
            }
        | _ -> 
            match tryAnyParTy csenv.g ty with
            | ValueSome tpr -> SolveTypStaticReqTypar csenv trace req tpr
            | ValueNone -> CompleteD
      
let TransactDynamicReq (trace: OptionalTrace) (tpr: Typar) req = 
    let orig = tpr.DynamicReq
    trace.Exec (fun () -> tpr.SetDynamicReq req) (fun () -> tpr.SetDynamicReq orig)
    CompleteD

let SolveTypDynamicReq (csenv: ConstraintSolverEnv) trace req ty =
    match req with 
    | TyparDynamicReq.No -> CompleteD
    | TyparDynamicReq.Yes -> 
        match tryAnyParTy csenv.g ty with
        | ValueSome tpr when tpr.DynamicReq <> TyparDynamicReq.Yes ->
            TransactDynamicReq trace tpr TyparDynamicReq.Yes
        | _ -> CompleteD

let TransactIsCompatFlex (trace: OptionalTrace) (tpr: Typar) req = 
    let orig = tpr.IsCompatFlex
    trace.Exec (fun () -> tpr.SetIsCompatFlex req) (fun () -> tpr.SetIsCompatFlex orig)
    CompleteD

let SolveTypIsCompatFlex (csenv: ConstraintSolverEnv) trace req ty =
    if req then 
        match tryAnyParTy csenv.g ty with
        | ValueSome tpr when not tpr.IsCompatFlex -> TransactIsCompatFlex trace tpr req
        | _ -> CompleteD
    else
        CompleteD

let SubstMeasureWarnIfRigid (csenv: ConstraintSolverEnv) trace (v: Typar) ms = trackErrors {
    if v.Rigidity.WarnIfUnified && not (isAnyParTy csenv.g (TType_measure ms)) then         
        // NOTE: we grab the name eagerly to make sure the type variable prints as a type variable 
        let tpnmOpt = if v.IsCompilerGenerated then None else Some v.Name
        do! SolveTypStaticReq csenv trace v.StaticReq (TType_measure ms)
        SubstMeasure v ms
        return! WarnD(NonRigidTypar(csenv.DisplayEnv, tpnmOpt, v.Range, TType_measure (Measure.Var v), TType_measure ms, csenv.m))
    else 
        // Propagate static requirements from 'tp' to 'ty'
        do! SolveTypStaticReq csenv trace v.StaticReq (TType_measure ms)
        SubstMeasure v ms
        if v.Rigidity = TyparRigidity.Anon && measureEquiv csenv.g ms Measure.One then 
            return! WarnD(Error(FSComp.SR.csCodeLessGeneric(), v.Range))
        else 
            ()
  }

/// Imperatively unify the unit-of-measure expression ms against 1.
/// There are three cases
/// - ms is (equivalent to) 1
/// - ms contains no non-rigid unit variables, and so cannot be unified with 1
/// - ms has the form v^e * ms' for some non-rigid variable v, non-zero exponent e, and measure expression ms'
///   the most general unifier is then simply v := ms' ^ -(1/e)
let UnifyMeasureWithOne (csenv: ConstraintSolverEnv) trace ms = 
    // Gather the rigid and non-rigid unit variables in this measure expression together with their exponents
    let rigidVars, nonRigidVars = 
        ListMeasureVarOccsWithNonZeroExponents ms
        |> List.partition (fun (v, _) -> v.Rigidity = TyparRigidity.Rigid) 

    // If there is at least one non-rigid variable v with exponent e, then we can unify 
    match FindPreferredTypar nonRigidVars with
    | (v, e) :: vs ->
        let unexpandedCons = ListMeasureConOccsWithNonZeroExponents csenv.g false ms
        let newms = ProdMeasures (List.map (fun (c, e') -> Measure.RationalPower (Measure.Con c, NegRational (DivRational e' e))) unexpandedCons 
                                @ List.map (fun (v, e') -> Measure.RationalPower (Measure.Var v, NegRational (DivRational e' e))) (vs @ rigidVars))

        SubstMeasureWarnIfRigid csenv trace v newms

    // Otherwise we require ms to be 1
    | [] -> if measureEquiv csenv.g ms Measure.One then CompleteD else localAbortD
    
/// Imperatively unify unit-of-measure expression ms1 against ms2
let UnifyMeasures (csenv: ConstraintSolverEnv) trace ms1 ms2 = 
    UnifyMeasureWithOne csenv trace (Measure.Prod(ms1, Measure.Inv ms2))

/// Simplify a unit-of-measure expression ms that forms part of a type scheme. 
/// We make substitutions for vars, which are the (remaining) bound variables
///   in the scheme that we wish to simplify. 
let SimplifyMeasure g vars ms =
    let rec simp vars = 
        match FindPreferredTypar (List.filter (fun (_, e) -> SignRational e<>0) (List.map (fun v -> (v, MeasureVarExponent v ms)) vars)) with
        | [] -> 
          (vars, None)

        | (v, e) :: vs -> 
          let newvar = if v.IsCompilerGenerated then NewAnonTypar (TyparKind.Measure, v.Range, TyparRigidity.Flexible, v.StaticReq, v.DynamicReq)
                                                else NewNamedInferenceMeasureVar (v.Range, TyparRigidity.Flexible, v.StaticReq, v.Id)
          let remainingvars = ListSet.remove typarEq v vars
          let newvarExpr = if SignRational e < 0 then Measure.Inv (Measure.Var newvar) else Measure.Var newvar
          let newms = (ProdMeasures (List.map (fun (c, e') -> Measure.RationalPower (Measure.Con c, NegRational (DivRational e' e))) (ListMeasureConOccsWithNonZeroExponents g false ms)
                                   @ List.map (fun (v', e') -> if typarEq v v' then newvarExpr else Measure.RationalPower (Measure.Var v', NegRational (DivRational e' e))) (ListMeasureVarOccsWithNonZeroExponents ms)))
          SubstMeasure v newms
          match vs with 
          | [] -> (remainingvars, Some newvar) 
          | _ -> simp (newvar :: remainingvars)
    simp vars

// Normalize a type ty that forms part of a unit-of-measure-polymorphic type scheme. 
//  Generalizable are the unit-of-measure variables that remain to be simplified. Generalized
// is a list of unit-of-measure variables that have already been generalized. 
let rec SimplifyMeasuresInType g resultFirst ((generalizable, generalized) as param) ty =
    match stripTyparEqns ty with 
    | TType_ucase(_, l)
    | TType_app (_, l) 
    | TType_anon (_,l)
    | TType_tuple (_, l) -> SimplifyMeasuresInTypes g param l

    | TType_fun (d, r) -> if resultFirst then SimplifyMeasuresInTypes g param [r;d] else SimplifyMeasuresInTypes g param [d;r]        
    | TType_var _   -> param
    | TType_forall (_, tau) -> SimplifyMeasuresInType g resultFirst param tau
    | TType_measure unt -> 
        let generalizable', newlygeneralized = SimplifyMeasure g generalizable unt   
        match newlygeneralized with
        | None -> (generalizable', generalized)
        | Some v -> (generalizable', v :: generalized)

and SimplifyMeasuresInTypes g param tys = 
    match tys with
    | [] -> param
    | ty :: tys -> 
        let param' = SimplifyMeasuresInType g false param ty 
        SimplifyMeasuresInTypes g param' tys

let SimplifyMeasuresInConstraint g param c =
    match c with
    | TyparConstraint.DefaultsTo (_, ty, _) 
    | TyparConstraint.CoercesTo(ty, _) -> SimplifyMeasuresInType g false param ty
    | TyparConstraint.SimpleChoice (tys, _) -> SimplifyMeasuresInTypes g param tys
    | TyparConstraint.IsDelegate (ty1, ty2, _) -> SimplifyMeasuresInTypes g param [ty1;ty2]
    | _ -> param

let rec SimplifyMeasuresInConstraints g param cs = 
    match cs with
    | [] -> param
    | c :: cs ->
        let param' = SimplifyMeasuresInConstraint g param c
        SimplifyMeasuresInConstraints g param' cs

let rec GetMeasureVarGcdInType v ty =
    match stripTyparEqns ty with 
    | TType_ucase(_, l)
    | TType_app (_, l) 
    | TType_anon (_,l)
    | TType_tuple (_, l) -> GetMeasureVarGcdInTypes v l

    | TType_fun (d, r) -> GcdRational (GetMeasureVarGcdInType v d) (GetMeasureVarGcdInType v r)
    | TType_var _   -> ZeroRational
    | TType_forall (_, tau) -> GetMeasureVarGcdInType v tau
    | TType_measure unt -> MeasureVarExponent v unt

and GetMeasureVarGcdInTypes v tys =
    match tys with
    | [] -> ZeroRational
    | ty :: tys -> GcdRational (GetMeasureVarGcdInType v ty) (GetMeasureVarGcdInTypes v tys)
  
// Normalize the exponents on generalizable variables in a type
// by dividing them by their "rational gcd". For example, the type
// float<'u^(2/3)> -> float<'u^(4/3)> would be normalized to produce
// float<'u> -> float<'u^2> by dividing the exponents by 2/3.
let NormalizeExponentsInTypeScheme uvars ty =
  uvars |> List.map (fun v ->
    let expGcd = AbsRational (GetMeasureVarGcdInType v ty)
    if expGcd = OneRational || expGcd = ZeroRational then
        v 
    else
        let v' = NewAnonTypar (TyparKind.Measure, v.Range, TyparRigidity.Flexible, v.StaticReq, v.DynamicReq)
        SubstMeasure v (Measure.RationalPower (Measure.Var v', DivRational OneRational expGcd))
        v')
    
// We normalize unit-of-measure-polymorphic type schemes. There  
// are three reasons for doing this:
//   (1) to present concise and consistent type schemes to the programmer
//   (2) so that we can compute equivalence of type schemes in signature matching
//   (3) in order to produce a list of type parameters ordered as they appear in the (normalized) scheme.
//
// Representing the normal form as a matrix, with a row for each variable or base unit, 
// and a column for each unit-of-measure expression in the "skeleton" of the type. 
// Entries for generalizable variables are integers; other rows may contain non-integer exponents.
//  
// ( 0...0  a1  as1    b1  bs1    c1  cs1    ...)
// ( 0...0  0   0...0  b2  bs2    c2  cs2    ...)
// ( 0...0  0   0...0  0   0...0  c3  cs3    ...)
//...
// ( 0...0  0   0...0  0   0...0  0   0...0  ...)
//
// The normal form is unique; what's more, it can be used to force a variable ordering 
// because the first occurrence of a variable in a type is in a unit-of-measure expression with no 
// other "new" variables (a1, b2, c3, above). 
//
// The corner entries a1, b2, c3 are all positive. Entries lying above them (b1, c1, c2, etc) are
// non-negative and smaller than the corresponding corner entry. Entries as1, bs1, bs2, etc are arbitrary.
//
// Essentially this is the *reduced row echelon* matrix from linear algebra, with adjustment to ensure that
// exponents are integers where possible (in the reduced row echelon form, a1, b2, etc. would be 1, possibly
// forcing other entries to be non-integers).
let SimplifyMeasuresInTypeScheme g resultFirst (generalizable: Typar list) ty constraints =
    // Only bother if we're generalizing over at least one unit-of-measure variable 
    let uvars, vars = 
        generalizable
        |> List.partition (fun v -> v.Kind = TyparKind.Measure && v.Rigidity <> TyparRigidity.Rigid) 
 
    match uvars with
    | [] -> generalizable
    | _ :: _ ->
    let (_, generalized) = SimplifyMeasuresInType g resultFirst (SimplifyMeasuresInConstraints g (uvars, []) constraints) ty
    let generalized' = NormalizeExponentsInTypeScheme generalized ty 
    vars @ List.rev generalized'

let freshMeasure () = Measure.Var (NewInferenceMeasurePar ())

let CheckWarnIfRigid (csenv: ConstraintSolverEnv) ty1 (r: Typar) ty =
    let g = csenv.g
    let denv = csenv.DisplayEnv
    if not r.Rigidity.WarnIfUnified then CompleteD else
    let needsWarning =
        match tryAnyParTy g ty with
        | ValueNone -> true
        | ValueSome tp2 ->
            not tp2.IsCompilerGenerated &&
                (r.IsCompilerGenerated ||
                 // exclude this warning for two identically named user-specified type parameters, e.g. from different mutually recursive functions or types
                 r.DisplayName <> tp2.DisplayName)

    if needsWarning then
        // NOTE: we grab the name eagerly to make sure the type variable prints as a type variable 
        let tpnmOpt = if r.IsCompilerGenerated then None else Some r.Name 
        WarnD(NonRigidTypar(denv, tpnmOpt, r.Range, ty1, ty, csenv.m)) 
    else 
        CompleteD

/// Add the constraint "ty1 = ty" to the constraint problem, where ty1 is a type variable. 
/// Propagate all effects of adding this constraint, e.g. to solve other variables 
let rec SolveTyparEqualsTypePart1 (csenv: ConstraintSolverEnv) m2 (trace: OptionalTrace) ty1 r ty = trackErrors {
    // The types may still be equivalent due to abbreviations, which we are trying not to eliminate 
    if typeEquiv csenv.g ty1 ty then () else
    // The famous 'occursCheck' check to catch "infinite types" like 'a = list<'a> - see also https://github.com/Microsoft/visualfsharp/issues/1170
    if occursCheck csenv.g r ty then return! ErrorD (ConstraintSolverInfiniteTypes(csenv.DisplayEnv, csenv.eContextInfo, ty1, ty, csenv.m, m2)) else
    // Note: warn _and_ continue! 
    do! CheckWarnIfRigid csenv ty1 r ty
    // Record the solution before we solve the constraints, since 
    // We may need to make use of the equation when solving the constraints. 
    // Record a entry in the undo trace if one is provided 
    trace.Exec (fun () -> r.typar_solution <- Some ty) (fun () -> r.typar_solution <- None)
 }  

and SolveTyparEqualsTypePart2 (csenv: ConstraintSolverEnv) ndeep m2 (trace: OptionalTrace) (r: Typar) ty = trackErrors {
    // Only solve constraints if this is not an error var 
    if r.IsFromError then () else

    // Check to see if this type variable is relevant to any trait constraints. 
    // If so, re-solve the relevant constraints. 
    if csenv.SolverState.ExtraCxs.ContainsKey r.Stamp then 
        do! RepeatWhileD ndeep (fun ndeep -> SolveRelevantMemberConstraintsForTypar csenv ndeep PermitWeakResolution.No trace r)

    // Re-solve the other constraints associated with this type variable 
    return! solveTypMeetsTyparConstraints csenv ndeep m2 trace ty r

  }

/// Apply the constraints on 'typar' to the type 'ty'
and solveTypMeetsTyparConstraints (csenv: ConstraintSolverEnv) ndeep m2 trace ty (r: Typar) = trackErrors {
    let g = csenv.g

    // Propagate compat flex requirements from 'tp' to 'ty'
    do! SolveTypIsCompatFlex csenv trace r.IsCompatFlex ty

    // Propagate dynamic requirements from 'tp' to 'ty'
    do! SolveTypDynamicReq csenv trace r.DynamicReq ty

    // Propagate static requirements from 'tp' to 'ty' 
    do! SolveTypStaticReq csenv trace r.StaticReq ty
    
    // Solve constraints on 'tp' w.r.t. 'ty' 
    for e in r.Constraints do
      do!
      match e with
      | TyparConstraint.DefaultsTo (priority, dty, m) -> 
          if typeEquiv g ty dty then 
              CompleteD
          else
              match tryDestTyparTy g ty with
              | ValueNone -> CompleteD
              | ValueSome destTypar ->
                  AddConstraint csenv ndeep m2 trace destTypar (TyparConstraint.DefaultsTo(priority, dty, m))
          
      | TyparConstraint.SupportsNull m2                -> SolveTypeSupportsNull               csenv ndeep m2 trace ty
      | TyparConstraint.IsEnum(underlying, m2)         -> SolveTypeIsEnum                     csenv ndeep m2 trace ty underlying
      | TyparConstraint.SupportsComparison(m2)         -> SolveTypeSupportsComparison         csenv ndeep m2 trace ty
      | TyparConstraint.SupportsEquality(m2)           -> SolveTypeSupportsEquality           csenv ndeep m2 trace ty
      | TyparConstraint.IsDelegate(aty, bty, m2)       -> SolveTypeIsDelegate                 csenv ndeep m2 trace ty aty bty
      | TyparConstraint.IsNonNullableStruct m2         -> SolveTypeIsNonNullableValueType     csenv ndeep m2 trace ty
      | TyparConstraint.IsUnmanaged m2                 -> SolveTypeIsUnmanaged                csenv ndeep m2 trace ty
      | TyparConstraint.IsReferenceType m2             -> SolveTypeIsReferenceType            csenv ndeep m2 trace ty
      | TyparConstraint.RequiresDefaultConstructor m2  -> SolveTypeRequiresDefaultConstructor csenv ndeep m2 trace ty
      | TyparConstraint.SimpleChoice(tys, m2)          -> SolveTypeChoice                     csenv ndeep m2 trace ty tys
      | TyparConstraint.CoercesTo(ty2, m2)             -> SolveTypeSubsumesTypeKeepAbbrevs    csenv ndeep m2 trace None ty2 ty
      | TyparConstraint.MayResolveMember(traitInfo, m2) -> 
          SolveMemberConstraint csenv false PermitWeakResolution.No ndeep m2 trace traitInfo |> OperationResult.ignore
  }

        
and SolveTyparEqualsType (csenv: ConstraintSolverEnv) ndeep m2 (trace: OptionalTrace) ty1 ty = trackErrors {
    let m = csenv.m
    do! DepthCheck ndeep m
    match ty1 with 
    | TType_var r | TType_measure (Measure.Var r) ->
        do! SolveTyparEqualsTypePart1 csenv m2 trace ty1 r ty 
        do! SolveTyparEqualsTypePart2 csenv ndeep m2 trace r ty 
    | _ -> failwith "SolveTyparEqualsType"
    }

// Like SolveTyparEqualsType but asserts all typar equalities simultaneously instead of one by one
and SolveTyparsEqualTypes (csenv: ConstraintSolverEnv) ndeep m2 (trace: OptionalTrace) tptys tys = trackErrors {
    do! (tptys, tys) ||> Iterate2D (fun tpty ty -> 
            match tpty with 
            | TType_var r | TType_measure (Measure.Var r) -> SolveTyparEqualsTypePart1 csenv m2 trace tpty r ty 
            | _ -> failwith "SolveTyparsEqualTypes")
    do! (tptys, tys) ||> Iterate2D (fun tpty ty -> 
            match tpty with 
            | TType_var r | TType_measure (Measure.Var r) -> SolveTyparEqualsTypePart2 csenv ndeep m2 trace r ty 
            | _ -> failwith "SolveTyparsEqualTypes")
 }

and SolveAnonInfoEqualsAnonInfo (csenv: ConstraintSolverEnv) m2 (anonInfo1: AnonRecdTypeInfo) (anonInfo2: AnonRecdTypeInfo) = 
    if evalTupInfoIsStruct anonInfo1.TupInfo <> evalTupInfoIsStruct anonInfo2.TupInfo then ErrorD (ConstraintSolverError(FSComp.SR.tcTupleStructMismatch(), csenv.m,m2)) else
    (match anonInfo1.Assembly, anonInfo2.Assembly with 
        | ccu1, ccu2 -> if not (ccuEq ccu1 ccu2) then ErrorD (ConstraintSolverError(FSComp.SR.tcAnonRecdCcuMismatch(ccu1.AssemblyName, ccu2.AssemblyName), csenv.m,m2)) else ResultD ()
        ) ++ (fun () -> 

    if not (anonInfo1.SortedNames = anonInfo2.SortedNames) then 
        let (|Subset|Superset|Overlap|CompletelyDifferent|) (first, second) =
            let first = Set first
            let second = Set second
            let secondOnly = Set.toList (second - first)
            let firstOnly = Set.toList (first - second)

            if second.IsSubsetOf first then
                Subset firstOnly
            elif second.IsSupersetOf first then
                Superset secondOnly
            elif Set.intersect first second <> Set.empty then
                Overlap(firstOnly, secondOnly)
            else
                CompletelyDifferent(Seq.toList first)
        
        let message =
            match anonInfo1.SortedNames, anonInfo2.SortedNames with
            | Subset missingFields ->
                FSComp.SR.tcAnonRecdFieldNameSubset(string missingFields)
            | Superset extraFields ->
                FSComp.SR.tcAnonRecdFieldNameSuperset(string extraFields)
            | Overlap (missingFields, extraFields) ->
                FSComp.SR.tcAnonRecdFieldNameMismatch(string missingFields, string extraFields)
            | CompletelyDifferent missingFields ->
                FSComp.SR.tcAnonRecdFieldNameDifferent(string missingFields)
        
        ErrorD (ConstraintSolverError(message, csenv.m,m2)) 
    else 
        ResultD ())

/// Add the constraint "ty1 = ty2" to the constraint problem. 
/// Propagate all effects of adding this constraint, e.g. to solve type variables 
and SolveTypeEqualsType (csenv: ConstraintSolverEnv) ndeep m2 (trace: OptionalTrace) (cxsln:(TraitConstraintInfo * TraitConstraintSln) option) ty1 ty2 = 
    let ndeep = ndeep + 1
    let aenv = csenv.EquivEnv
    let g = csenv.g

    match cxsln with
    | Some (traitInfo, traitSln) when traitInfo.Solution.IsNone -> 
        // If this is an overload resolution at this point it's safe to assume the candidate member being evaluated solves this member constraint.
        TransactMemberConstraintSolution traitInfo trace traitSln
    | _ -> ()

    if ty1 === ty2 then CompleteD else

    let canShortcut = not trace.HasTrace
    let sty1 = stripTyEqnsA csenv.g canShortcut ty1
    let sty2 = stripTyEqnsA csenv.g canShortcut ty2

    match sty1, sty2 with 
    // type vars inside forall-types may be alpha-equivalent 
    | TType_var tp1, TType_var tp2 when typarEq tp1 tp2 || (match aenv.EquivTypars.TryFind tp1 with | Some v when typeEquiv g v ty2 -> true | _ -> false) -> CompleteD

    | TType_var tp1, TType_var tp2 when PreferUnifyTypar tp1 tp2 -> SolveTyparEqualsType csenv ndeep m2 trace sty1 ty2
    | TType_var tp1, TType_var tp2 when not csenv.MatchingOnly && PreferUnifyTypar tp2 tp1 -> SolveTyparEqualsType csenv ndeep m2 trace sty2 ty1

    | TType_var r, _ when (r.Rigidity <> TyparRigidity.Rigid) -> SolveTyparEqualsType csenv ndeep m2 trace sty1 ty2
    | _, TType_var r when (r.Rigidity <> TyparRigidity.Rigid) && not csenv.MatchingOnly -> SolveTyparEqualsType csenv ndeep m2 trace sty2 ty1

    // Catch float<_>=float<1>, float32<_>=float32<1> and decimal<_>=decimal<1> 
    | (_, TType_app (tc2, [ms])) when (tc2.IsMeasureableReprTycon && typeEquiv csenv.g sty1 (reduceTyconRefMeasureableOrProvided csenv.g tc2 [ms]))
        -> SolveTypeEqualsType csenv ndeep m2 trace None ms (TType_measure Measure.One)
    | (TType_app (tc2, [ms]), _) when (tc2.IsMeasureableReprTycon && typeEquiv csenv.g sty2 (reduceTyconRefMeasureableOrProvided csenv.g tc2 [ms]))
        -> SolveTypeEqualsType csenv ndeep m2 trace None ms (TType_measure Measure.One)

    | TType_app (tc1, l1), TType_app (tc2, l2) when tyconRefEq g tc1 tc2  -> SolveTypeEqualsTypeEqns csenv ndeep m2 trace None l1 l2
    | TType_app (_, _), TType_app (_, _)   ->  localAbortD
    | TType_tuple (tupInfo1, l1), TType_tuple (tupInfo2, l2)      -> 
        if evalTupInfoIsStruct tupInfo1 <> evalTupInfoIsStruct tupInfo2 then ErrorD (ConstraintSolverError(FSComp.SR.tcTupleStructMismatch(), csenv.m, m2)) else
        SolveTypeEqualsTypeEqns csenv ndeep m2 trace None l1 l2
    | TType_anon (anonInfo1, l1),TType_anon (anonInfo2, l2)      -> 
        SolveAnonInfoEqualsAnonInfo csenv m2 anonInfo1 anonInfo2 ++ (fun () -> 
        SolveTypeEqualsTypeEqns csenv ndeep m2 trace None l1 l2)
    | TType_fun (d1, r1), TType_fun (d2, r2)   -> SolveFunTypeEqn csenv ndeep m2 trace None d1 d2 r1 r2
    | TType_measure ms1, TType_measure ms2   -> UnifyMeasures csenv trace ms1 ms2
    | TType_forall(tps1, rty1), TType_forall(tps2, rty2) -> 
        if tps1.Length <> tps2.Length then localAbortD else
        let aenv = aenv.BindEquivTypars tps1 tps2 
        let csenv = {csenv with EquivEnv = aenv }
        if not (typarsAEquiv g aenv tps1 tps2) then localAbortD else
        SolveTypeEqualsTypeKeepAbbrevs csenv ndeep m2 trace rty1 rty2 

    | TType_ucase (uc1, l1), TType_ucase (uc2, l2) when g.unionCaseRefEq uc1 uc2  -> SolveTypeEqualsTypeEqns csenv ndeep m2 trace None l1 l2
    | _  -> localAbortD


and SolveTypeEqualsTypeKeepAbbrevs csenv ndeep m2 trace ty1 ty2 = SolveTypeEqualsTypeKeepAbbrevsWithCxsln csenv ndeep m2 trace None ty1 ty2

and private SolveTypeEqualsTypeKeepAbbrevsWithCxsln csenv ndeep m2 trace cxsln ty1 ty2 = 
   // Back out of expansions of type abbreviations to give improved error messages. 
   // Note: any "normalization" of equations on type variables must respect the trace parameter
   TryD (fun () -> SolveTypeEqualsType csenv ndeep m2 trace cxsln ty1 ty2)
        (function
        | LocallyAbortOperationThatLosesAbbrevs -> ErrorD(ConstraintSolverTypesNotInEqualityRelation(csenv.DisplayEnv, ty1, ty2, csenv.m, m2, csenv.eContextInfo))
        | err -> ErrorD err)

and SolveTypeEqualsTypeEqns csenv ndeep m2 trace cxsln origl1 origl2 = 
   match origl1, origl2 with 
   | [], [] -> CompleteD 
   | _ -> 
       // We unwind Iterate2D by hand here for performance reasons.
       let rec loop l1 l2 = 
           match l1, l2 with 
           | [], [] -> CompleteD 
           | h1 :: t1, h2 :: t2 -> 
               SolveTypeEqualsTypeKeepAbbrevsWithCxsln csenv ndeep m2 trace cxsln h1 h2 ++ (fun () -> loop t1 t2) 
           | _ -> 
               ErrorD(ConstraintSolverTupleDiffLengths(csenv.DisplayEnv, origl1, origl2, csenv.m, m2)) 
       loop origl1 origl2

and SolveFunTypeEqn csenv ndeep m2 trace cxsln d1 d2 r1 r2 = trackErrors {
    do! SolveTypeEqualsTypeKeepAbbrevsWithCxsln csenv ndeep m2 trace cxsln d1 d2
    return! SolveTypeEqualsTypeKeepAbbrevsWithCxsln csenv ndeep m2 trace cxsln r1 r2
  }

// ty1: expected
// ty2: actual
//
// "ty2 casts to ty1"
// "a value of type ty2 can be used where a value of type ty1 is expected"
and SolveTypeSubsumesType (csenv: ConstraintSolverEnv) ndeep m2 (trace: OptionalTrace) cxsln ty1 ty2 = 
    // 'a :> obj ---> <solved> 
    let ndeep = ndeep + 1
    let g = csenv.g
    if isObjTy g ty1 then CompleteD else 
    let canShortcut = not trace.HasTrace
    let sty1 = stripTyEqnsA csenv.g canShortcut ty1
    let sty2 = stripTyEqnsA csenv.g canShortcut ty2

    let amap = csenv.amap
    let aenv = csenv.EquivEnv
    let denv = csenv.DisplayEnv

    match sty1, sty2 with 
    | TType_var tp1, _ ->
        match aenv.EquivTypars.TryFind tp1 with
        | Some v -> SolveTypeSubsumesType csenv ndeep m2 trace cxsln v ty2
        | _ ->
        match sty2 with
        | TType_var r2 when typarEq tp1 r2 -> CompleteD
        | TType_var r when not csenv.MatchingOnly -> SolveTyparSubtypeOfType csenv ndeep m2 trace r ty1
        | _ ->  SolveTypeEqualsTypeKeepAbbrevsWithCxsln csenv ndeep m2 trace cxsln ty1 ty2

    | _, TType_var r when not csenv.MatchingOnly -> SolveTyparSubtypeOfType csenv ndeep m2 trace r ty1

    | TType_tuple (tupInfo1, l1), TType_tuple (tupInfo2, l2)      -> 
        if evalTupInfoIsStruct tupInfo1 <> evalTupInfoIsStruct tupInfo2 then ErrorD (ConstraintSolverError(FSComp.SR.tcTupleStructMismatch(), csenv.m, m2)) else
        SolveTypeEqualsTypeEqns csenv ndeep m2 trace cxsln l1 l2 (* nb. can unify since no variance *)

    | TType_anon (anonInfo1, l1), TType_anon (anonInfo2, l2)      -> 
        SolveAnonInfoEqualsAnonInfo csenv m2 anonInfo1 anonInfo2 ++ (fun () -> 
        SolveTypeEqualsTypeEqns csenv ndeep m2 trace cxsln l1 l2) (* nb. can unify since no variance *)

    | TType_fun (d1, r1), TType_fun (d2, r2)   -> SolveFunTypeEqn csenv ndeep m2 trace cxsln d1 d2 r1 r2 (* nb. can unify since no variance *)

    | TType_measure ms1, TType_measure ms2    -> UnifyMeasures csenv trace ms1 ms2

    // Enforce the identities float=float<1>, float32=float32<1> and decimal=decimal<1> 
    | (_, TType_app (tc2, [ms])) when (tc2.IsMeasureableReprTycon && typeEquiv csenv.g sty1 (reduceTyconRefMeasureableOrProvided csenv.g tc2 [ms]))
        -> SolveTypeEqualsTypeKeepAbbrevsWithCxsln csenv ndeep m2 trace cxsln ms (TType_measure Measure.One)

    | (TType_app (tc2, [ms]), _) when (tc2.IsMeasureableReprTycon && typeEquiv csenv.g sty2 (reduceTyconRefMeasureableOrProvided csenv.g tc2 [ms]))
        -> SolveTypeEqualsTypeKeepAbbrevsWithCxsln csenv ndeep m2 trace cxsln ms (TType_measure Measure.One)

    // Special subsumption rule for byref tags
    | TType_app (tc1, l1), TType_app (tc2, l2) when tyconRefEq g tc1 tc2  && g.byref2_tcr.CanDeref && tyconRefEq g g.byref2_tcr tc1 ->
        match l1, l2 with 
        | [ h1; tag1 ], [ h2; tag2 ] -> trackErrors {
            do! SolveTypeEqualsType csenv ndeep m2 trace None h1 h2
            match stripTyEqnsA csenv.g canShortcut tag1, stripTyEqnsA csenv.g canShortcut tag2 with 
            | TType_app(tagc1, []), TType_app(tagc2, []) 
                when (tyconRefEq g tagc2 g.byrefkind_InOut_tcr && 
                      (tyconRefEq g tagc1 g.byrefkind_In_tcr || tyconRefEq g tagc1 g.byrefkind_Out_tcr) ) -> ()
            | _ -> return! SolveTypeEqualsType csenv ndeep m2 trace cxsln tag1 tag2
           }
        | _ -> SolveTypeEqualsTypeEqns csenv ndeep m2 trace cxsln l1 l2

    | TType_app (tc1, l1), TType_app (tc2, l2) when tyconRefEq g tc1 tc2  -> 
        SolveTypeEqualsTypeEqns csenv ndeep m2 trace cxsln l1 l2

    | TType_ucase (uc1, l1), TType_ucase (uc2, l2) when g.unionCaseRefEq uc1 uc2  -> 
        SolveTypeEqualsTypeEqns csenv ndeep m2 trace cxsln l1 l2

    | _ ->  
        // By now we know the type is not a variable type 

        // C :> obj ---> <solved> 
        if isObjTy g ty1 then CompleteD else
        
        let m = csenv.m

        // 'a[] :> IList<'b>   ---> 'a = 'b  
        // 'a[] :> ICollection<'b>   ---> 'a = 'b  
        // 'a[] :> IEnumerable<'b>   ---> 'a = 'b  
        // 'a[] :> IReadOnlyList<'b>   ---> 'a = 'b  
        // 'a[] :> IReadOnlyCollection<'b>   ---> 'a = 'b  
        // Note we don't support co-variance on array types nor 
        // the special .NET conversions for these types 
        match ty1 with
        | AppTy g (tcr1, tinst) when
            isArray1DTy g ty2 &&
                (tyconRefEq g tcr1 g.tcref_System_Collections_Generic_IList || 
                 tyconRefEq g tcr1 g.tcref_System_Collections_Generic_ICollection || 
                 tyconRefEq g tcr1 g.tcref_System_Collections_Generic_IReadOnlyList || 
                 tyconRefEq g tcr1 g.tcref_System_Collections_Generic_IReadOnlyCollection || 
                 tyconRefEq g tcr1 g.tcref_System_Collections_Generic_IEnumerable) ->
            match tinst with 
            | [ty1arg] -> 
                let ty2arg = destArrayTy g ty2
                SolveTypeEqualsTypeKeepAbbrevsWithCxsln csenv ndeep m2 trace cxsln ty1arg ty2arg
            | _ -> error(InternalError("destArrayTy", m))

        | _ ->
            // D<inst> :> Head<_> --> C<inst'> :> Head<_> for the 
            // first interface or super-class C supported by D which 
            // may feasibly convert to Head. 
            match FindUniqueFeasibleSupertype g amap m ty1 ty2 with 
            | None -> ErrorD(ConstraintSolverTypesNotInSubsumptionRelation(denv, ty1, ty2, m, m2))
            | Some t -> SolveTypeSubsumesType csenv ndeep m2 trace cxsln ty1 t

and SolveTypeSubsumesTypeKeepAbbrevs csenv ndeep m2 trace cxsln ty1 ty2 = 
   let denv = csenv.DisplayEnv
   TryD (fun () -> SolveTypeSubsumesType csenv ndeep m2 trace cxsln ty1 ty2)
        (function 
         | LocallyAbortOperationThatLosesAbbrevs -> ErrorD(ConstraintSolverTypesNotInSubsumptionRelation(denv, ty1, ty2, csenv.m, m2))
         | err -> ErrorD err)

//-------------------------------------------------------------------------
// Solve and record non-equality constraints
//------------------------------------------------------------------------- 

and SolveTyparSubtypeOfType (csenv: ConstraintSolverEnv) ndeep m2 trace tp ty1 = 
    let g = csenv.g
    if isObjTy g ty1 then CompleteD
    elif typeEquiv g ty1 (mkTyparTy tp) then CompleteD
    elif isSealedTy g ty1 then 
        SolveTypeEqualsTypeKeepAbbrevs csenv ndeep m2 trace (mkTyparTy tp) ty1
    else
        AddConstraint csenv ndeep m2 trace tp (TyparConstraint.CoercesTo(ty1, csenv.m))

and DepthCheck ndeep m = 
  if ndeep > 300 then error(Error(FSComp.SR.csTypeInferenceMaxDepth(), m)) else CompleteD

// If this is a type that's parameterized on a unit-of-measure (expected to be numeric), unify its measure with 1
and SolveDimensionlessNumericType (csenv: ConstraintSolverEnv) ndeep m2 trace ty =
    match getMeasureOfType csenv.g ty with
    | Some (tcref, _) -> 
        SolveTypeEqualsTypeKeepAbbrevs csenv ndeep m2 trace ty (mkAppTy tcref [TType_measure Measure.One])
    | None ->
        CompleteD

/// Attempt to solve a statically resolved member constraint.
///
/// 1. We do a bunch of fakery to pretend that primitive types have certain members. 
///    We pretend int and other types support a number of operators.  In the actual IL for mscorlib they 
///    don't. The type-directed static optimization rules in the library code that makes use of this 
///    will deal with the problem. 
///
/// 2. Some additional solutions are forced prior to generalization (permitWeakResolution= Yes or YesDuringCodeGen). See above
and SolveMemberConstraint (csenv: ConstraintSolverEnv) ignoreUnresolvedOverload (permitWeakResolution: PermitWeakResolution) ndeep m2 trace traitInfo : OperationResult<bool> = trackErrors {
    let (TTrait(tys, nm, memFlags, traitObjAndArgTys, rty, sln, traitCtxt)) = traitInfo
    let traitAD = match traitCtxt with None -> AccessorDomain.AccessibleFromEverywhere | Some c -> (c.AccessRights :?> AccessorDomain)
    // Do not re-solve if already solved
    if sln.Value.IsSome then return true else
    let g = csenv.g
    let m = csenv.m
    let amap = csenv.amap
    let aenv = csenv.EquivEnv
    let denv = csenv.DisplayEnv
    let ndeep = ndeep + 1
    do! DepthCheck ndeep m

    // Remove duplicates from the set of types in the support 
    let tys = ListSet.setify (typeAEquiv g aenv) tys

    // Rebuild the trait info after removing duplicates 
    let traitInfo = TTrait(tys, nm, memFlags, traitObjAndArgTys, rty, sln, traitCtxt)
    let rty = GetFSharpViewOfReturnType g rty    
    
    // Assert the object type if the constraint is for an instance member    
    if memFlags.IsInstance then 
        match tys, traitObjAndArgTys with 
        | [ty], (h :: _) -> do! SolveTypeEqualsTypeKeepAbbrevs csenv ndeep m2 trace h ty 
        | _ -> do! ErrorD (ConstraintSolverError(FSComp.SR.csExpectedArguments(), m, m2))

    // Trait calls are only supported on pseudo type (variables) 
    for e in tys do
        do! SolveTypStaticReq csenv trace TyparStaticReq.HeadType e
    
    let argtys = if memFlags.IsInstance then List.tail traitObjAndArgTys else traitObjAndArgTys 

    let minfos = GetRelevantMethodsForTrait csenv permitWeakResolution nm traitInfo
        
    let! res = 
     trackErrors {
      match tys, memFlags.IsInstance, nm, argtys with 
      | _, false, ("op_Division" | "op_Multiply"), [argty1;argty2]
          when 
               IsMulDivTypeArgPair permitWeakResolution minfos g argty1 argty2 ->
                   
          match getMeasureOfType g argty1 with
          | Some (tcref, ms1) -> 
            let ms2 = freshMeasure ()
            do! SolveTypeEqualsTypeKeepAbbrevs csenv ndeep m2 trace argty2 (mkAppTy tcref [TType_measure ms2])
            do! SolveTypeEqualsTypeKeepAbbrevs csenv ndeep m2 trace rty (mkAppTy tcref [TType_measure (Measure.Prod(ms1, if nm = "op_Multiply" then ms2 else Measure.Inv ms2))])
            return TTraitBuiltIn

          | _ ->

            match getMeasureOfType g argty2 with
            | Some (tcref, ms2) -> 
              let ms1 = freshMeasure ()
              do! SolveTypeEqualsTypeKeepAbbrevs csenv ndeep m2 trace argty1 (mkAppTy tcref [TType_measure ms1]) 
              do! SolveTypeEqualsTypeKeepAbbrevs csenv ndeep m2 trace rty (mkAppTy tcref [TType_measure (Measure.Prod(ms1, if nm = "op_Multiply" then ms2 else Measure.Inv ms2))])
              return TTraitBuiltIn

            | _ -> 

              do! SolveTypeEqualsTypeKeepAbbrevs csenv ndeep m2 trace argty2 argty1
              do! SolveTypeEqualsTypeKeepAbbrevs csenv ndeep m2 trace rty argty1
              return TTraitBuiltIn

      | _, false, ("op_Addition" | "op_Subtraction" | "op_Modulus"), [argty1;argty2] 
          when  IsAddSubModTypePair nm permitWeakResolution minfos g argty1 argty2 -> 

          do! SolveTypeEqualsTypeKeepAbbrevs csenv ndeep m2 trace argty2 argty1
          do! SolveTypeEqualsTypeKeepAbbrevs csenv ndeep m2 trace rty argty1
          return TTraitBuiltIn

      | _, false, ("op_LessThan" | "op_LessThanOrEqual" | "op_GreaterThan" | "op_GreaterThanOrEqual" | "op_Equality" | "op_Inequality" ), [argty1;argty2] 
          when IsRelationalOpArgTypePair permitWeakResolution minfos g argty1 argty2 ->

          do! SolveTypeEqualsTypeKeepAbbrevs csenv ndeep m2 trace argty2 argty1 
          do! SolveTypeEqualsTypeKeepAbbrevs csenv ndeep m2 trace rty g.bool_ty
          return TTraitBuiltIn

      // We pretend for uniformity that the numeric types have a static property called Zero and One 
      // As with constants, only zero is polymorphic in its units
      | [ty], false, "get_Zero", [] 
          when IsNumericType g ty || isCharTy g ty -> 
          do! SolveTypeEqualsTypeKeepAbbrevs csenv ndeep m2 trace rty ty
          return TTraitBuiltIn

      | [ty], false, "get_One", [] 
          when IsNumericType g ty || isCharTy g ty -> 
          do! SolveDimensionlessNumericType csenv ndeep m2 trace ty 
          do! SolveTypeEqualsTypeKeepAbbrevs csenv ndeep m2 trace rty ty
          return TTraitBuiltIn

      | _, false, "DivideByInt", [argty1;argty2] 
          when isFpTy g argty1 || isDecimalTy g argty1 -> 
          do! SolveTypeEqualsTypeKeepAbbrevs csenv ndeep m2 trace argty2 g.int_ty 
          do! SolveTypeEqualsTypeKeepAbbrevs csenv ndeep m2 trace rty argty1
          return TTraitBuiltIn

      // We pretend for uniformity that the 'string' and 'array' types have an indexer property called 'Item' 
      | [ty], true, "get_Item", [argty1] 
          when isStringTy g ty -> 

          do! SolveTypeEqualsTypeKeepAbbrevs csenv ndeep m2 trace argty1 g.int_ty 
          do! SolveTypeEqualsTypeKeepAbbrevs csenv ndeep m2 trace rty g.char_ty
          return TTraitBuiltIn

      | [ty], true, "get_Item", argtys
          when isArrayTy g ty -> 

          if rankOfArrayTy g ty <> argtys.Length then do! ErrorD(ConstraintSolverError(FSComp.SR.csIndexArgumentMismatch((rankOfArrayTy g ty), argtys.Length), m, m2))
          for argty in argtys do
              do! SolveTypeEqualsTypeKeepAbbrevs csenv ndeep m2 trace argty g.int_ty
          let ety = destArrayTy g ty
          do! SolveTypeEqualsTypeKeepAbbrevs csenv ndeep m2 trace rty ety
          return TTraitBuiltIn

      | [ty], true, "set_Item", argtys
          when isArrayTy g ty -> 
          
          if rankOfArrayTy g ty <> argtys.Length - 1 then do! ErrorD(ConstraintSolverError(FSComp.SR.csIndexArgumentMismatch((rankOfArrayTy g ty), (argtys.Length - 1)), m, m2))
          let argtys, ety = List.frontAndBack argtys
          for argty in argtys do
              do! SolveTypeEqualsTypeKeepAbbrevs csenv ndeep m2 trace argty g.int_ty
          let etys = destArrayTy g ty
          do! SolveTypeEqualsTypeKeepAbbrevs csenv ndeep m2 trace ety etys
          return TTraitBuiltIn

      | _, false, ("op_BitwiseAnd" | "op_BitwiseOr" | "op_ExclusiveOr"), [argty1;argty2] 
          when IsBitwiseOpArgTypePair permitWeakResolution minfos g argty1 argty2 -> 

          do! SolveTypeEqualsTypeKeepAbbrevs csenv ndeep m2 trace argty2 argty1
          do! SolveTypeEqualsTypeKeepAbbrevs csenv ndeep m2 trace rty argty1
          do! SolveDimensionlessNumericType csenv ndeep m2 trace argty1
          return TTraitBuiltIn

      | _, false, ("op_LeftShift" | "op_RightShift"), [argty1;argty2] 
          when IsIntegerOrIntegerEnumTy g argty1  -> 

          do! SolveTypeEqualsTypeKeepAbbrevs csenv ndeep m2 trace argty2 g.int_ty
          do! SolveTypeEqualsTypeKeepAbbrevs csenv ndeep m2 trace rty argty1
          do! SolveDimensionlessNumericType csenv ndeep m2 trace argty1
          return TTraitBuiltIn

      | _, false, "op_UnaryPlus", [argty] 
          when IsNumericOrIntegralEnumType g argty -> 

          do! SolveTypeEqualsTypeKeepAbbrevs csenv ndeep m2 trace rty argty
          return TTraitBuiltIn

      | _, false, "op_UnaryNegation", [argty] 
          when isSignedIntegerTy g argty || isFpTy g argty || isDecimalTy g argty -> 

          do! SolveTypeEqualsTypeKeepAbbrevs csenv ndeep m2 trace rty argty
          return TTraitBuiltIn

      | _, true, "get_Sign", [] 
          when IsSignType g tys.Head -> 

          do! SolveTypeEqualsTypeKeepAbbrevs csenv ndeep m2 trace rty g.int32_ty
          return TTraitBuiltIn

      | _, false, ("op_LogicalNot" | "op_OnesComplement"), [argty] 
          when IsIntegerOrIntegerEnumTy g argty  -> 

          do! SolveTypeEqualsTypeKeepAbbrevs csenv ndeep m2 trace rty argty
          do! SolveDimensionlessNumericType csenv ndeep m2 trace argty
          return TTraitBuiltIn

      | _, false, "Abs", [argty] 
          when isSignedIntegerTy g argty || isFpTy g argty || isDecimalTy g argty -> 

          do! SolveTypeEqualsTypeKeepAbbrevs csenv ndeep m2 trace rty argty
          return TTraitBuiltIn

      | _, false, "Sqrt", [argty1] 
          when isFpTy g argty1 ->
          match getMeasureOfType g argty1 with
            | Some (tcref, _) -> 
              let ms1 = freshMeasure () 
              do! SolveTypeEqualsTypeKeepAbbrevs csenv ndeep m2 trace argty1 (mkAppTy tcref [TType_measure (Measure.Prod (ms1, ms1))])
              do! SolveTypeEqualsTypeKeepAbbrevs csenv ndeep m2 trace rty (mkAppTy tcref [TType_measure ms1])
              return TTraitBuiltIn
            | None -> 
              do! SolveTypeEqualsTypeKeepAbbrevs csenv ndeep m2 trace rty argty1
              return TTraitBuiltIn

      | _, false, ("Sin" | "Cos" | "Tan" | "Sinh" | "Cosh" | "Tanh" | "Atan" | "Acos" | "Asin" | "Exp" | "Ceiling" | "Floor" | "Round" | "Truncate" | "Log10" | "Log" | "Sqrt"), [argty] 
          when isFpTy g argty -> 

          do! SolveDimensionlessNumericType csenv ndeep m2 trace argty
          do! SolveTypeEqualsTypeKeepAbbrevs csenv ndeep m2 trace rty argty
          return TTraitBuiltIn

      // Simulate solutions to op_Implicit and op_Explicit
      | _, false, "op_Explicit", [argty] 
          when (// The input type. 
                (IsNonDecimalNumericOrIntegralEnumType g argty || isStringTy g argty || isCharTy g argty) &&
                // The output type
                (IsNonDecimalNumericOrIntegralEnumType g rty || isCharTy g rty) && 
                // Exclusion: IntPtr and UIntPtr do not support .Parse() from string 
                not (isStringTy g argty && isNativeIntegerTy g rty) &&
                // Exclusion: No conversion from char to decimal
                not (isCharTy g argty && isDecimalTy g rty)) -> 

          return TTraitBuiltIn


      | _, false, "op_Explicit", [argty] 
          when (// The input type. 
                (IsNumericOrIntegralEnumType g argty || isStringTy g argty) &&
                // The output type
                (isDecimalTy g rty)) -> 

          return TTraitBuiltIn

      | _, false, "Pow", [argty1; argty2] 
          when isFpTy g argty1 -> 
          
          do! SolveDimensionlessNumericType csenv ndeep m2 trace argty1
          do! SolveTypeEqualsTypeKeepAbbrevs csenv ndeep m2 trace argty2 argty1
          do! SolveTypeEqualsTypeKeepAbbrevs csenv ndeep m2 trace rty argty1 
          return TTraitBuiltIn

      | _, false, "Atan2", [argty1; argty2] 
          when isFpTy g argty1 -> 

          do! SolveTypeEqualsTypeKeepAbbrevs csenv ndeep m2 trace argty2 argty1
          match getMeasureOfType g argty1 with
          | None -> do! SolveTypeEqualsTypeKeepAbbrevs csenv ndeep m2 trace rty argty1
          | Some (tcref, _) -> do! SolveTypeEqualsTypeKeepAbbrevs csenv ndeep m2 trace rty (mkAppTy tcref [TType_measure Measure.One])
          return TTraitBuiltIn

      | _ -> 
          // OK, this is not solved by a built-in constraint.
          // Now look for real solutions

          // First look for a solution by a record property
          let recdPropSearch = 
              let isGetProp = nm.StartsWithOrdinal("get_") 
              let isSetProp = nm.StartsWithOrdinal("set_") 
              if argtys.IsEmpty && isGetProp || isSetProp then 
                  let propName = nm.[4..]
                  let props = 
                    tys |> List.choose (fun ty -> 
                        match TryFindIntrinsicNamedItemOfType csenv.InfoReader (propName, traitAD) FindMemberFlag.IgnoreOverrides m ty with
                        | Some (RecdFieldItem rfinfo) 
                              when (isGetProp || rfinfo.RecdField.IsMutable) && 
                                   (rfinfo.IsStatic = not memFlags.IsInstance) && 
                                   IsRecdFieldAccessible amap m traitAD rfinfo.RecdFieldRef &&
                                   not rfinfo.LiteralValue.IsSome && 
                                   not rfinfo.RecdField.IsCompilerGenerated -> 
                            Some (rfinfo, isSetProp)
                        | _ -> None)
                  match props with 
                  | [ prop ] -> Some prop
                  | _ -> None
              else
                  None

          let anonRecdPropSearch = 
              let isGetProp = nm.StartsWith "get_" 
              if isGetProp && memFlags.IsInstance  then 
                  let propName = nm.[4..]
                  let props = 
                    tys |> List.choose (fun ty -> 
                        match NameResolution.TryFindAnonRecdFieldOfType g ty propName with
                        | Some (NameResolution.Item.AnonRecdField(anonInfo, tinst, i, _)) -> Some (anonInfo, tinst, i)
                        | _ -> None)
                  match props with 
                  | [ prop ] -> Some prop
                  | _ -> None
              else
                  None

          // Now check if there are no feasible solutions at all
          match minfos, recdPropSearch, anonRecdPropSearch with 
          | [], None, None when MemberConstraintIsReadyForStrongResolution csenv traitInfo ->
              if tys |> List.exists (isFunTy g) then 
                  return! ErrorD (ConstraintSolverError(FSComp.SR.csExpectTypeWithOperatorButGivenFunction(DecompileOpName nm), m, m2)) 
              elif tys |> List.exists (isAnyTupleTy g) then 
                  return! ErrorD (ConstraintSolverError(FSComp.SR.csExpectTypeWithOperatorButGivenTuple(DecompileOpName nm), m, m2)) 
              else
                  match nm, argtys with 
                  | "op_Explicit", [argty] -> return! ErrorD (ConstraintSolverError(FSComp.SR.csTypeDoesNotSupportConversion((NicePrint.prettyStringOfTy denv argty), (NicePrint.prettyStringOfTy denv rty)), m, m2))
                  | _ -> 
                      let tyString = 
                         match tys with 
                         | [ty] -> NicePrint.minimalStringOfType denv ty
                         | _ -> tys |> List.map (NicePrint.minimalStringOfType denv) |> String.concat ", "
                      let opName = DecompileOpName nm
                      let err = 
                          match opName with 
                          | "?>="  | "?>"  | "?<="  | "?<"  | "?="  | "?<>" 
                          | ">=?"  | ">?"  | "<=?"  | "<?"  | "=?"  | "<>?" 
                          | "?>=?" | "?>?" | "?<=?" | "?<?" | "?=?" | "?<>?" ->
                             if tys.Length = 1 then FSComp.SR.csTypeDoesNotSupportOperatorNullable(tyString, opName)
                             else FSComp.SR.csTypesDoNotSupportOperatorNullable(tyString, opName)
                          | _ -> 
                             if tys.Length = 1 then FSComp.SR.csTypeDoesNotSupportOperator(tyString, opName)
                             else FSComp.SR.csTypesDoNotSupportOperator(tyString, opName)
                      return! ErrorD(ConstraintSolverError(err, m, m2))

          | _ -> 
              let dummyExpr = mkUnit g m
              let calledMethGroup = 
                  minfos 
                    // curried members may not be used to satisfy constraints
                    |> List.choose (fun minfo ->
                          if minfo.IsCurried then 
                              None 
                          else
                              let callerArgs = 
                                { Unnamed = [ (argtys |> List.map (fun argty -> CallerArg(argty, m, false, dummyExpr))) ]
                                  Named = [ [ ] ] }
                              let minst = FreshenMethInfo traitCtxt m minfo
                              let callerObjTys = if memFlags.IsInstance then [ List.head traitObjAndArgTys  ] else []
                              Some(CalledMeth<Expr>(csenv.InfoReader, None, false, FreshenMethInfo traitCtxt, m, traitAD, minfo, minst, minst, None, callerObjTys, callerArgs, false, false, None)))
              
              let methOverloadResult, errors = 
                  trace.CollectThenUndoOrCommit
                      (fun (a, _) -> Option.isSome a)
                      (fun trace -> ResolveOverloading csenv (WithTrace trace) nm ndeep (Some traitInfo) CallerArgs.Empty traitAD calledMethGroup false (Some rty))

              match anonRecdPropSearch, recdPropSearch, methOverloadResult with 
              | Some (anonInfo, tinst, i), None, None -> 
                  // OK, the constraint is solved by a record property. Assert that the return types match.
                  let rty2 = List.item i tinst
                  do! SolveTypeEqualsTypeKeepAbbrevs csenv ndeep m2 trace rty rty2
                  return TTraitSolvedAnonRecdProp(anonInfo, tinst, i)

              | None, Some (rfinfo, isSetProp), None -> 
                  // OK, the constraint is solved by a record property. Assert that the return types match.
                  let rty2 = if isSetProp then g.unit_ty else rfinfo.FieldType
                  do! SolveTypeEqualsTypeKeepAbbrevs csenv ndeep m2 trace rty rty2
                  return TTraitSolvedRecdProp(rfinfo, isSetProp)

              | None, None, Some (calledMeth: CalledMeth<_>) -> 
                  // OK, the constraint is solved.
                  let minfo = calledMeth.Method

                  do! errors
                  let isInstance = minfo.IsInstance
                  if isInstance <> memFlags.IsInstance then 
                      return!
                          if isInstance then
                              ErrorD(ConstraintSolverError(FSComp.SR.csMethodFoundButIsNotStatic((NicePrint.minimalStringOfType denv minfo.ApparentEnclosingType), (DecompileOpName nm), nm), m, m2 ))
                          else
                              ErrorD(ConstraintSolverError(FSComp.SR.csMethodFoundButIsStatic((NicePrint.minimalStringOfType denv minfo.ApparentEnclosingType), (DecompileOpName nm), nm), m, m2 ))
                  else 
                      do! CheckMethInfoAttributes g m None minfo
                      return TTraitSolved (minfo, calledMeth.CalledTyArgs)
                          
              | _ -> 
                  let support = GetSupportOfMemberConstraint csenv traitInfo
                  let frees = GetFreeTyparsOfMemberConstraint csenv traitInfo

                  // If there's nothing left to learn then raise the errors.
                  // Note: we should likely call MemberConstraintIsReadyForResolution here when permitWeakResolution=false but for stability
                  // reasons we use the more restrictive isNil frees.
                  if (permitWeakResolution.PerformWeakOverloadResolution g && MemberConstraintIsReadyForWeakResolution csenv traitInfo) || isNil frees then 
                      do! errors  
                  else
                      do! AddMemberConstraint csenv ndeep m2 trace traitInfo support frees
                  
                  if g.langVersion.SupportsFeature LanguageFeature.ExtensionConstraintSolutions then 
                      return TTraitUnsolved
                  else
                      match errors with
                      | ErrorResult (_, UnresolvedOverloading _) when not ignoreUnresolvedOverload && (not (nm = "op_Explicit" || nm = "op_Implicit")) ->
                          return! ErrorD AbortForFailedOverloadResolution
                      | _ -> 
                          return TTraitUnsolved
     }
    return! RecordMemberConstraintSolution csenv.SolverState m trace traitInfo res
  }

/// Record the solution to a member constraint in the mutable reference cell attached to 
/// each member constraint.
and RecordMemberConstraintSolution css m trace traitInfo res =
    match res with 
    | TTraitUnsolved -> 
        ResultD false

    | TTraitSolved (minfo, minst) -> 
        let sln = MemberConstraintSolutionOfMethInfo css m traitInfo.TraitContext minfo minst
        TransactMemberConstraintSolution traitInfo trace sln
        ResultD true

    | TTraitBuiltIn -> 
        TransactMemberConstraintSolution traitInfo trace BuiltInSln
        ResultD true

    | TTraitSolvedRecdProp (rfinfo, isSet) -> 
        let sln = FSRecdFieldSln(rfinfo.TypeInst,rfinfo.RecdFieldRef,isSet)
        TransactMemberConstraintSolution traitInfo trace sln
        ResultD true

    | TTraitSolvedAnonRecdProp (anonInfo, tinst, i) -> 
        let sln = FSAnonRecdFieldSln(anonInfo, tinst, i)
        TransactMemberConstraintSolution traitInfo trace sln
        ResultD true

/// Convert a MethInfo into the data we save in the TAST
and MemberConstraintSolutionOfMethInfo css m traitCtxt minfo minst = 
#if !NO_EXTENSIONTYPING
#else
    // to prevent unused parameter warning
    ignore css
#endif
    match minfo with 
    | ILMeth(_, ilMeth, _) ->
       let mref = IL.mkRefToILMethod (ilMeth.DeclaringTyconRef.CompiledRepresentationForNamedType, ilMeth.RawMetadata)
       let iltref = ilMeth.ILExtensionMethodDeclaringTyconRef |> Option.map (fun tcref -> tcref.CompiledRepresentationForNamedType)
       ILMethSln(ilMeth.ApparentEnclosingType, iltref, mref, minst)

    | FSMeth(_, ty, vref, extInfo) ->  
       FSMethSln(ty, vref, minst, extInfo.IsSome)

    | MethInfo.DefaultStructCtor _ -> 
       error(InternalError("the default struct constructor was the unexpected solution to a trait constraint", m))

#if !NO_EXTENSIONTYPING
    | ProvidedMeth(amap, mi, _, m) -> 
        let g = amap.g
        let minst = []   // GENERIC TYPE PROVIDERS: for generics, we would have an minst here
        let allArgVars, allArgs = minfo.GetParamTypes(amap, m, minst) |> List.concat |> List.mapi (fun i ty -> mkLocal m ("arg"+string i) ty) |> List.unzip
        let objArgVars, objArgs = (if minfo.IsInstance then [mkLocal m "this" minfo.ApparentEnclosingType] else []) |> List.unzip
        let callMethInfoOpt, callExpr, callExprTy = ProvidedMethodCalls.BuildInvokerExpressionForProvidedMethodCall css.TcVal (g, amap, traitCtxt, mi, objArgs, NeverMutates, false, ValUseFlag.NormalValUse, allArgs, m) 
        let closedExprSln = ClosedExprSln (mkLambdas m [] (objArgVars@allArgVars) (callExpr, callExprTy) )

        // If the call is a simple call to an IL method with all the arguments in the natural order, then revert to use ILMethSln.
        // This is important for calls to operators on generated provided types. There is an (unchecked) condition
        // that generative providers do not re=order arguments or insert any more information into operator calls.
        match callMethInfoOpt, callExpr with 
        | Some methInfo, Expr.Op (TOp.ILCall (_, _, _, _, NormalValUse, _, _, ilMethRef, _, methInst, _), [], args, m)
             when (args, (objArgVars@allArgVars)) ||> List.lengthsEqAndForall2 (fun a b -> match a with Expr.Val (v, _, _) -> valEq v.Deref b | _ -> false) ->
                let declaringType = Import.ImportProvidedType amap m (methInfo.PApply((fun x -> x.DeclaringType), m))
                if isILAppTy g declaringType then 
                    let extOpt = None  // EXTENSION METHODS FROM TYPE PROVIDERS: for extension methods coming from the type providers we would have something here.
                    ILMethSln(declaringType, extOpt, ilMethRef, methInst)
                else
                    closedExprSln
        | _ -> 
                closedExprSln

#endif

/// Write into the reference cell stored in the TAST and add to the undo trace if necessary
and TransactMemberConstraintSolution traitInfo (trace: OptionalTrace) sln  =
    let prev = traitInfo.Solution 
    trace.Exec (fun () -> traitInfo.Solution <- Some sln) (fun () -> traitInfo.Solution <- prev)

and GetRelevantExtensionMethodsForTrait m (infoReader: InfoReader) (traitInfo: TraitConstraintInfo) =
    match traitInfo.TraitContext with 
    | None -> []
    | Some traitCtxt -> 
        [ for extMethInfo in traitCtxt.SelectExtensionMethods(traitInfo, m, infoReader=infoReader) do
              yield (extMethInfo :?> MethInfo) ]

/// Only consider overload resolution if canonicalizing or all the types are now nominal. 
/// That is, don't perform resolution if more nominal information may influence the set of available overloads 
and GetRelevantMethodsForTrait (csenv: ConstraintSolverEnv) (permitWeakResolution: PermitWeakResolution) nm (TTrait(tys, _, memFlags, argtys, rty, soln, traitCtxt) as traitInfo) : MethInfo list =
    //let traitAD = traitCtxt.AccessRights :?> AccessorDomain
    
    let results = 
        if permitWeakResolution.PerformWeakOverloadResolution csenv.g || MemberConstraintSupportIsReadyForDeterminingOverloads csenv traitInfo then
            let m = csenv.m
            let minfos = 
                match memFlags.MemberKind with
                | SynMemberKind.Constructor ->
                    tys |> List.map (GetIntrinsicConstructorInfosOfType csenv.SolverState.InfoReader m)
                | _ ->
                    tys |> List.map (GetIntrinsicMethInfosOfType csenv.SolverState.InfoReader (Some nm) AccessibleFromSomeFSharpCode AllowMultiIntfInstantiations.Yes IgnoreOverrides m)

            // Merge the sets so we don't get the same minfo from each side 
            // We merge based on whether minfos use identical metadata or not. 
            let minfos = List.reduce (ListSet.unionFavourLeft MethInfo.MethInfosUseIdenticalDefinitions) minfos
            
            // Get the extension method that may be relevant to solving the constraint as MethInfo objects.
            // Extension members are not used when canonicalizing prior to generalization (permitWeakResolution=true)
            let extMInfos = 
                if MemberConstraintSupportIsReadyForDeterminingOverloads csenv traitInfo then 
                    GetRelevantExtensionMethodsForTrait csenv.m csenv.InfoReader traitInfo
                else []

            let extMInfos = extMInfos |> ListSet.setify MethInfo.MethInfosUseIdenticalDefinitions 

            let minfos = minfos @ extMInfos

            /// Check that the available members aren't hiding a member from the parent (depth 1 only)
            let relevantMinfos = minfos |> List.filter(fun minfo -> not minfo.IsDispatchSlot && not minfo.IsVirtual && minfo.IsInstance)
            minfos
            |> List.filter(fun minfo1 ->
                not(minfo1.IsDispatchSlot && 
                    relevantMinfos
                    |> List.exists (fun minfo2 -> MethInfosEquivByNameAndSig EraseAll true csenv.g csenv.amap m minfo2 minfo1)))
        else 
            []

    // The trait name "op_Explicit" also covers "op_Implicit", so look for that one too.
    if nm = "op_Explicit" then 
        results @ GetRelevantMethodsForTrait csenv permitWeakResolution "op_Implicit" (TTrait(tys, "op_Implicit", memFlags, argtys, rty, soln, traitCtxt))
    else
        results


/// The nominal support of the member constraint 
and GetSupportOfMemberConstraint (csenv: ConstraintSolverEnv) (TTrait(tys, _, _, _, _, _, _)) =
    tys |> List.choose (tryAnyParTyOption csenv.g)
    
/// Check if the support is fully solved.  
and SupportOfMemberConstraintIsFullySolved (csenv: ConstraintSolverEnv) (TTrait(tys, _, _, _, _, _, _)) =
    tys |> List.forall (isAnyParTy csenv.g >> not)

// This may be relevant to future bug fixes, see https://github.com/Microsoft/visualfsharp/issues/3814
// /// Check if some part of the support is solved.  
// and SupportOfMemberConstraintIsPartiallySolved (csenv: ConstraintSolverEnv) (TTrait(tys, _, _, _, _, _)) =
//     tys |> List.exists (isAnyParTy csenv.g >> not)
    
/// Get all the unsolved typars (statically resolved or not) relevant to the member constraint
and GetFreeTyparsOfMemberConstraint (csenv: ConstraintSolverEnv) (TTrait(tys, _, _, argtys, rty, _, _)) =
    freeInTypesLeftToRightSkippingConstraints csenv.g (tys@argtys@ Option.toList rty)

and MemberConstraintIsReadyForWeakResolution csenv traitInfo =
   SupportOfMemberConstraintIsFullySolved csenv traitInfo

and MemberConstraintIsReadyForStrongResolution csenv traitInfo =
   SupportOfMemberConstraintIsFullySolved csenv traitInfo

and MemberConstraintSupportIsReadyForDeterminingOverloads csenv traitInfo =
   SupportOfMemberConstraintIsFullySolved csenv traitInfo

/// Re-solve the global constraints involving any of the given type variables. 
/// Trait constraints can't always be solved using the pessimistic rules. We only canonicalize 
/// them forcefully (permitWeakResolution=true) prior to generalization. 
and SolveRelevantMemberConstraints (csenv: ConstraintSolverEnv) ndeep permitWeakResolution trace tps =
    RepeatWhileD ndeep
        (fun ndeep -> 
            tps 
            |> AtLeastOneD (fun tp -> 
                /// Normalize the typar 
                let ty = mkTyparTy tp
                match tryAnyParTy csenv.g ty with
                | ValueSome tp ->
                    SolveRelevantMemberConstraintsForTypar csenv ndeep permitWeakResolution trace tp
                | ValueNone -> 
                    ResultD false)) 

and SolveRelevantMemberConstraintsForTypar (csenv:ConstraintSolverEnv) ndeep (permitWeakResolution: PermitWeakResolution) (trace:OptionalTrace) tp =
    let cxst = csenv.SolverState.ExtraCxs
    let tpn = tp.Stamp
    let cxs = cxst.FindAll tpn
    if isNil cxs then ResultD false else
    
    trace.Exec (fun () -> cxs |> List.iter (fun _ -> cxst.Remove tpn)) (fun () -> cxs |> List.iter (fun cx -> cxst.Add(tpn, cx)))
    assert (isNil (cxst.FindAll tpn)) 

    cxs 
    |> AtLeastOneD (fun (traitInfo, m2) -> 
        let csenv = { csenv with m = m2 }
        SolveMemberConstraint csenv true permitWeakResolution (ndeep+1) m2 trace traitInfo)

and CanonicalizeRelevantMemberConstraints (csenv: ConstraintSolverEnv) ndeep trace tps isInline =
    let permitWeakResolution = (if isInline then PermitWeakResolution.LegacyYesAtInlineGeneralization else PermitWeakResolution.YesAtChooseSolution)
    SolveRelevantMemberConstraints csenv ndeep permitWeakResolution trace tps
  
and AddMemberConstraint (csenv: ConstraintSolverEnv) ndeep m2 (trace: OptionalTrace) traitInfo support (frees: Typar list) =
    let g = csenv.g
    let aenv = csenv.EquivEnv
    let cxst = csenv.SolverState.ExtraCxs

    // Write the constraint into the global table. That is, 
    // associate the constraint with each type variable in the free variables of the constraint.
    // This will mean the constraint gets resolved whenever one of these free variables gets solved.
    frees 
    |> List.iter (fun tp -> 
        let tpn = tp.Stamp

        let cxs = cxst.FindAll tpn

        // check the constraint is not already listed for this type variable
        if not (cxs |> List.exists (fun (traitInfo2, _valRefs) -> traitsAEquiv g aenv traitInfo traitInfo2)) then 
            trace.Exec (fun () -> csenv.SolverState.ExtraCxs.Add (tpn, (traitInfo, m2))) (fun () -> csenv.SolverState.ExtraCxs.Remove tpn)
    )

    // Associate the constraint with each type variable in the support, so if the type variable
    // gets generalized then this constraint is attached at the binding site.
    trackErrors {
        for tp in support do
            do! AddConstraint csenv ndeep m2 trace tp (TyparConstraint.MayResolveMember(traitInfo, m2))
    }

    
/// Record a constraint on an inference type variable. 
and AddConstraint (csenv: ConstraintSolverEnv) ndeep m2 trace tp newConstraint  =
    let g = csenv.g
    let aenv = csenv.EquivEnv
    let amap = csenv.amap
    let denv = csenv.DisplayEnv
    let m = csenv.m

    // Type variable sets may not have two trait constraints with the same name, nor
    // be constrained by different instantiations of the same interface type.
    //
    // This results in limitations on generic code, especially "inline" code, which 
    // may require type annotations. See FSharp 1.0 bug 6477.
    let consistent tpc1 tpc2 =
        match tpc1, tpc2 with           
        | (TyparConstraint.MayResolveMember(TTrait(tys1, nm1, memFlags1, argtys1, rty1, _, _), _), 
           TyparConstraint.MayResolveMember(TTrait(tys2, nm2, memFlags2, argtys2, rty2, _, _), _))  
              when (memFlags1 = memFlags2 &&
                    nm1 = nm2 &&
                    // Multiple op_Explicit and op_Implicit constraints can exist for the same type variable.
                    // See FSharp 1.0 bug 6477.
                    not (nm1 = "op_Explicit" || nm1 = "op_Implicit") &&
                    argtys1.Length = argtys2.Length &&
                    List.lengthsEqAndForall2 (typeEquiv g) tys1 tys2) -> 

                  let rty1 = GetFSharpViewOfReturnType g rty1
                  let rty2 = GetFSharpViewOfReturnType g rty2
                  trackErrors {
                      do! Iterate2D (SolveTypeEqualsTypeKeepAbbrevs csenv ndeep m2 trace) argtys1 argtys2
                      do! SolveTypeEqualsTypeKeepAbbrevs csenv ndeep m2 trace rty1 rty2
                      ()
                  }
          
        | (TyparConstraint.CoercesTo(ty1, _), 
           TyparConstraint.CoercesTo(ty2, _)) ->
              // Record at most one subtype constraint for each head type. 
              // That is, we forbid constraints by both I<string> and I<int>. 
              // This works because the types on the r.h.s. of subtype 
              // constraints are head-types and so any further inferences are equational. 
              let collect ty = 
                  let mutable res = [] 
                  IterateEntireHierarchyOfType (fun x -> res <- x :: res) g amap m AllowMultiIntfInstantiations.No ty
                  List.rev res
              let parents1 = collect ty1
              let parents2 = collect ty2
              trackErrors {
                  for ty1Parent in parents1 do
                      for ty2Parent in parents2 do
                          do! if not (HaveSameHeadType g ty1Parent ty2Parent) then CompleteD else
                              SolveTypeEqualsTypeKeepAbbrevs csenv ndeep m2 trace ty1Parent ty2Parent
              }

        | (TyparConstraint.IsEnum (u1, _), 
           TyparConstraint.IsEnum (u2, m2)) ->   
            SolveTypeEqualsTypeKeepAbbrevs csenv ndeep m2 trace u1 u2
            
        | (TyparConstraint.IsDelegate (aty1, bty1, _), 
           TyparConstraint.IsDelegate (aty2, bty2, m2)) -> trackErrors {
            do! SolveTypeEqualsTypeKeepAbbrevs csenv ndeep m2 trace aty1 aty2
            return! SolveTypeEqualsTypeKeepAbbrevs csenv ndeep m2 trace bty1 bty2
          }

        | TyparConstraint.SupportsComparison _, TyparConstraint.IsDelegate _  
        | TyparConstraint.IsDelegate _, TyparConstraint.SupportsComparison _
        | TyparConstraint.IsNonNullableStruct _, TyparConstraint.IsReferenceType _     
        | TyparConstraint.IsReferenceType _, TyparConstraint.IsNonNullableStruct _   ->
            ErrorD (Error(FSComp.SR.csStructConstraintInconsistent(), m))


        | TyparConstraint.SupportsComparison _, TyparConstraint.SupportsComparison _  
        | TyparConstraint.SupportsEquality _, TyparConstraint.SupportsEquality _  
        | TyparConstraint.SupportsNull _, TyparConstraint.SupportsNull _  
        | TyparConstraint.IsNonNullableStruct _, TyparConstraint.IsNonNullableStruct _     
        | TyparConstraint.IsUnmanaged _, TyparConstraint.IsUnmanaged _
        | TyparConstraint.IsReferenceType _, TyparConstraint.IsReferenceType _ 
        | TyparConstraint.RequiresDefaultConstructor _, TyparConstraint.RequiresDefaultConstructor _ 
        | TyparConstraint.SimpleChoice (_, _), TyparConstraint.SimpleChoice (_, _) -> 
            CompleteD
            
        | _ -> CompleteD

    // See when one constraint implies implies another. 
    // 'a :> ty1  implies 'a :> 'ty2 if the head type name of ty2 (say T2) occursCheck anywhere in the hierarchy of ty1 
    // If it does occur, e.g. at instantiation T2<inst2>, then the check above will have enforced that 
    // T2<inst2> = ty2 
    let implies tpc1 tpc2 = 
        match tpc1, tpc2 with           
        | TyparConstraint.MayResolveMember(trait1, _), 
          TyparConstraint.MayResolveMember(trait2, _) -> 
            traitsAEquiv g aenv trait1 trait2

        | TyparConstraint.CoercesTo(ty1, _), TyparConstraint.CoercesTo(ty2, _) -> 
            ExistsSameHeadTypeInHierarchy g amap m ty1 ty2

        | TyparConstraint.IsEnum(u1, _), TyparConstraint.IsEnum(u2, _) -> typeEquiv g u1 u2

        | TyparConstraint.IsDelegate(aty1, bty1, _), TyparConstraint.IsDelegate(aty2, bty2, _) -> 
            typeEquiv g aty1 aty2 && typeEquiv g bty1 bty2 

        | TyparConstraint.SupportsComparison _, TyparConstraint.SupportsComparison _
        | TyparConstraint.SupportsEquality _, TyparConstraint.SupportsEquality _
        // comparison implies equality
        | TyparConstraint.SupportsComparison _, TyparConstraint.SupportsEquality _
        | TyparConstraint.SupportsNull _, TyparConstraint.SupportsNull _
        | TyparConstraint.IsNonNullableStruct _, TyparConstraint.IsNonNullableStruct _
        | TyparConstraint.IsUnmanaged _, TyparConstraint.IsUnmanaged _
        | TyparConstraint.IsReferenceType _, TyparConstraint.IsReferenceType _
        | TyparConstraint.RequiresDefaultConstructor _, TyparConstraint.RequiresDefaultConstructor _ -> true
        | TyparConstraint.SimpleChoice (tys1, _), TyparConstraint.SimpleChoice (tys2, _) -> ListSet.isSubsetOf (typeEquiv g) tys1 tys2
        | TyparConstraint.DefaultsTo (priority1, dty1, _), TyparConstraint.DefaultsTo (priority2, dty2, _) -> 
             (priority1 = priority2) && typeEquiv g dty1 dty2
        | _ -> false
        
    
    // First ensure constraint conforms with existing constraints 
    // NOTE: QUADRATIC 
    let existingConstraints = tp.Constraints

    let allCxs = newConstraint :: List.rev existingConstraints
    trackErrors {
        let rec enforceMutualConsistency i cxs = 
            match cxs with 
            | [] ->  CompleteD
            | cx :: rest -> 
                trackErrors {
                    do! IterateIdxD (fun j cx2 -> if i = j then CompleteD else consistent cx cx2) allCxs 
                    return! enforceMutualConsistency (i+1) rest
                }
        do! enforceMutualConsistency 0 allCxs
    
        let impliedByExistingConstraints = existingConstraints |> List.exists (fun tpc2 -> implies tpc2 newConstraint)
    
        if impliedByExistingConstraints then ()
        // "Default" constraints propagate softly and can be omitted from explicit declarations of type parameters
        elif (match tp.Rigidity, newConstraint with 
              | (TyparRigidity.Rigid | TyparRigidity.WillBeRigid), TyparConstraint.DefaultsTo _ -> true
              | _ -> false) then 
            ()
        elif tp.Rigidity = TyparRigidity.Rigid then
            return! ErrorD (ConstraintSolverMissingConstraint(denv, tp, newConstraint, m, m2)) 
        else
            // It is important that we give a warning if a constraint is missing from a 
            // will-be-made-rigid type variable. This is because the existence of these warnings
            // is relevant to the overload resolution rules (see 'candidateWarnCount' in the overload resolution
            // implementation).
            if tp.Rigidity.WarnIfMissingConstraint then
                do! WarnD (ConstraintSolverMissingConstraint(denv, tp, newConstraint, m, m2))

            let newConstraints = 
                  // Eliminate any constraints where one constraint implies another 
                  // Keep constraints in the left-to-right form according to the order they are asserted. 
                  // NOTE: QUADRATIC 
                  let rec eliminateRedundant cxs acc = 
                      match cxs with 
                      | [] -> acc
                      | cx :: rest -> 
                          let acc = 
                              if List.exists (fun cx2 -> implies cx2 cx) acc then acc
                              else (cx :: acc)
                          eliminateRedundant rest acc
                  
                  eliminateRedundant allCxs []

            // Write the constraint into the type variable 
            // Record a entry in the undo trace if one is provided 
            let orig = tp.Constraints
            trace.Exec (fun () -> tp.SetConstraints newConstraints) (fun () -> tp.SetConstraints orig)
            ()
    }


and SolveTypeSupportsNull (csenv: ConstraintSolverEnv) ndeep m2 trace ty =
    let g = csenv.g
    let m = csenv.m
    let denv = csenv.DisplayEnv
    match tryDestTyparTy g ty with
    | ValueSome destTypar ->
        AddConstraint csenv ndeep m2 trace destTypar (TyparConstraint.SupportsNull m)
    | ValueNone ->
        if TypeSatisfiesNullConstraint g m ty then CompleteD else 
        match ty with 
        | NullableTy g _ ->
            ErrorD (ConstraintSolverError(FSComp.SR.csNullableTypeDoesNotHaveNull(NicePrint.minimalStringOfType denv ty), m, m2))
        | _ -> 
            ErrorD (ConstraintSolverError(FSComp.SR.csTypeDoesNotHaveNull(NicePrint.minimalStringOfType denv ty), m, m2))

and SolveTypeSupportsComparison (csenv: ConstraintSolverEnv) ndeep m2 trace ty =
    let g = csenv.g
    let m = csenv.m
    let amap = csenv.amap
    let denv = csenv.DisplayEnv
    match tryDestTyparTy g ty with
    | ValueSome destTypar ->
        AddConstraint csenv ndeep m2 trace destTypar (TyparConstraint.SupportsComparison m)
    | ValueNone ->
        // Check it isn't ruled out by the user
        match tryTcrefOfAppTy g ty with 
        | ValueSome tcref when HasFSharpAttribute g g.attrib_NoComparisonAttribute tcref.Attribs ->
            ErrorD (ConstraintSolverError(FSComp.SR.csTypeDoesNotSupportComparison1(NicePrint.minimalStringOfType denv ty), m, m2))
        | _ ->
            match ty with 
            | SpecialComparableHeadType g tinst -> 
                tinst |> IterateD (SolveTypeSupportsComparison (csenv: ConstraintSolverEnv) ndeep m2 trace)
            | _ -> 
               // Check the basic requirement - IComparable or IStructuralComparable or assumed
               if ExistsSameHeadTypeInHierarchy g amap m2 ty g.mk_IComparable_ty  ||
                  ExistsSameHeadTypeInHierarchy g amap m2 ty g.mk_IStructuralComparable_ty
               then 
                   // The type is comparable because it implements IComparable
                    match ty with
                    | AppTy g (tcref, tinst) ->
                        // Check the (possibly inferred) structural dependencies
                        (tinst, tcref.TyparsNoRange) ||> Iterate2D (fun ty tp -> 
                            if tp.ComparisonConditionalOn then 
                                SolveTypeSupportsComparison (csenv: ConstraintSolverEnv) ndeep m2 trace ty 
                            else 
                                CompleteD) 
                    | _ ->
                        CompleteD

               // Give a good error for structural types excluded from the comparison relation because of their fields
               elif (isAppTy g ty && 
                     let tcref = tcrefOfAppTy g ty 
                     AugmentWithHashCompare.TyconIsCandidateForAugmentationWithCompare g tcref.Deref && 
                     Option.isNone tcref.GeneratedCompareToWithComparerValues) then
 
                   ErrorD (ConstraintSolverError(FSComp.SR.csTypeDoesNotSupportComparison3(NicePrint.minimalStringOfType denv ty), m, m2))

               else 
                   ErrorD (ConstraintSolverError(FSComp.SR.csTypeDoesNotSupportComparison2(NicePrint.minimalStringOfType denv ty), m, m2))

and SolveTypeSupportsEquality (csenv: ConstraintSolverEnv) ndeep m2 trace ty =
    let g = csenv.g
    let m = csenv.m
    let denv = csenv.DisplayEnv
    match tryDestTyparTy g ty with
    | ValueSome destTypar ->
        AddConstraint csenv ndeep m2 trace destTypar (TyparConstraint.SupportsEquality m)
    | _ ->
        match tryTcrefOfAppTy g ty with 
        | ValueSome tcref when HasFSharpAttribute g g.attrib_NoEqualityAttribute tcref.Attribs ->
            ErrorD (ConstraintSolverError(FSComp.SR.csTypeDoesNotSupportEquality1(NicePrint.minimalStringOfType denv ty), m, m2))
        | _ ->
            match ty with 
            | SpecialEquatableHeadType g tinst -> 
                tinst |> IterateD (SolveTypeSupportsEquality (csenv: ConstraintSolverEnv) ndeep m2 trace)
            | SpecialNotEquatableHeadType g _ -> 
                ErrorD (ConstraintSolverError(FSComp.SR.csTypeDoesNotSupportEquality2(NicePrint.minimalStringOfType denv ty), m, m2))
            | _ -> 
               // The type is equatable because it has Object.Equals(...)
               match ty with
               | AppTy g (tcref, tinst) ->
                   // Give a good error for structural types excluded from the equality relation because of their fields
                   if AugmentWithHashCompare.TyconIsCandidateForAugmentationWithEquals g tcref.Deref && 
                       Option.isNone tcref.GeneratedHashAndEqualsWithComparerValues 
                   then
                       ErrorD (ConstraintSolverError(FSComp.SR.csTypeDoesNotSupportEquality3(NicePrint.minimalStringOfType denv ty), m, m2))
                   else
                       // Check the (possibly inferred) structural dependencies
                       (tinst, tcref.TyparsNoRange) ||> Iterate2D (fun ty tp -> 
                           if tp.EqualityConditionalOn then 
                               SolveTypeSupportsEquality (csenv: ConstraintSolverEnv) ndeep m2 trace ty 
                           else 
                               CompleteD) 
               | _ ->
                   CompleteD
           
and SolveTypeIsEnum (csenv: ConstraintSolverEnv) ndeep m2 trace ty underlying =
    trackErrors {
        let g = csenv.g
        let m = csenv.m
        let denv = csenv.DisplayEnv
        match tryDestTyparTy g ty with
        | ValueSome destTypar ->
            return! AddConstraint csenv ndeep m2 trace destTypar (TyparConstraint.IsEnum(underlying, m))
        | _ ->
            if isEnumTy g ty then 
                do! SolveTypeEqualsTypeKeepAbbrevs csenv ndeep m2 trace underlying (underlyingTypeOfEnumTy g ty) 
                return! CompleteD
            else 
                return! ErrorD (ConstraintSolverError(FSComp.SR.csTypeIsNotEnumType(NicePrint.minimalStringOfType denv ty), m, m2))
    }

and SolveTypeIsDelegate (csenv: ConstraintSolverEnv) ndeep m2 trace ty aty bty =
    trackErrors {
        let g = csenv.g
        let m = csenv.m
        let denv = csenv.DisplayEnv
        match tryDestTyparTy g ty with
        | ValueSome destTypar ->
            return! AddConstraint csenv ndeep m2 trace destTypar (TyparConstraint.IsDelegate(aty, bty, m))
        | _ ->
            if isDelegateTy g ty then 
                match TryDestStandardDelegateType csenv.InfoReader m AccessibleFromSomewhere ty with 
                | Some (tupledArgTy, rty) ->
                    do! SolveTypeEqualsTypeKeepAbbrevs csenv ndeep m2 trace aty tupledArgTy 
                    do! SolveTypeEqualsTypeKeepAbbrevs csenv ndeep m2 trace bty rty 
                | None ->
                    return! ErrorD (ConstraintSolverError(FSComp.SR.csTypeHasNonStandardDelegateType(NicePrint.minimalStringOfType denv ty), m, m2))
            else 
                return! ErrorD (ConstraintSolverError(FSComp.SR.csTypeIsNotDelegateType(NicePrint.minimalStringOfType denv ty), m, m2))
    }
    
and SolveTypeIsNonNullableValueType (csenv: ConstraintSolverEnv) ndeep m2 trace ty =
    trackErrors {
        let g = csenv.g
        let m = csenv.m
        let denv = csenv.DisplayEnv
        match tryDestTyparTy g ty with
        | ValueSome destTypar ->
            return! AddConstraint csenv ndeep m2 trace destTypar (TyparConstraint.IsNonNullableStruct m)
        | _ ->
            let underlyingTy = stripTyEqnsAndMeasureEqns g ty
            if isStructTy g underlyingTy then
                if isNullableTy g underlyingTy then
                    return! ErrorD (ConstraintSolverError(FSComp.SR.csTypeParameterCannotBeNullable(), m, m))
                else
                    return! CompleteD
            else
                return! ErrorD (ConstraintSolverError(FSComp.SR.csGenericConstructRequiresStructType(NicePrint.minimalStringOfType denv ty), m, m2))
    }            

and SolveTypeIsUnmanaged (csenv: ConstraintSolverEnv) ndeep m2 trace ty =
    let g = csenv.g
    let m = csenv.m
    let denv = csenv.DisplayEnv
    match tryDestTyparTy g ty with
    | ValueSome destTypar ->
        AddConstraint csenv ndeep m2 trace destTypar (TyparConstraint.IsUnmanaged m)
    | _ ->
        if isUnmanagedTy g ty then
            CompleteD
        else
            ErrorD (ConstraintSolverError(FSComp.SR.csGenericConstructRequiresUnmanagedType(NicePrint.minimalStringOfType denv ty), m, m2))


and SolveTypeChoice (csenv: ConstraintSolverEnv) ndeep m2 trace ty tys =
    let g = csenv.g
    let m = csenv.m
    let denv = csenv.DisplayEnv
    match tryDestTyparTy g ty with
    | ValueSome destTypar ->
        AddConstraint csenv ndeep m2 trace destTypar (TyparConstraint.SimpleChoice(tys, m)) 
    | _ ->
        if List.exists (typeEquivAux Erasure.EraseMeasures g ty) tys then CompleteD
        else ErrorD (ConstraintSolverError(FSComp.SR.csTypeNotCompatibleBecauseOfPrintf((NicePrint.minimalStringOfType denv ty), (String.concat "," (List.map (NicePrint.prettyStringOfTy denv) tys))), m, m2))


and SolveTypeIsReferenceType (csenv: ConstraintSolverEnv) ndeep m2 trace ty =
    let g = csenv.g
    let m = csenv.m
    let denv = csenv.DisplayEnv
    match tryDestTyparTy g ty with
    | ValueSome destTypar ->
        AddConstraint csenv ndeep m2 trace destTypar (TyparConstraint.IsReferenceType m)
    | _ ->
        if isRefTy g ty then CompleteD
        else ErrorD (ConstraintSolverError(FSComp.SR.csGenericConstructRequiresReferenceSemantics(NicePrint.minimalStringOfType denv ty), m, m))

and SolveTypeRequiresDefaultConstructor (csenv: ConstraintSolverEnv) ndeep m2 trace origTy =
    let g = csenv.g
    let amap = csenv.amap
    let m = csenv.m
    let denv = csenv.DisplayEnv
    let ty = stripTyEqnsAndMeasureEqns g origTy
    match tryDestTyparTy g ty with
    | ValueSome tp ->
        AddConstraint csenv ndeep m2 trace tp (TyparConstraint.RequiresDefaultConstructor m)
    | _ ->
        if isStructTy g ty then
            if isStructTupleTy g ty then 
                destStructTupleTy g ty |> IterateD (SolveTypeRequiresDefaultValue csenv ndeep m trace)
            elif isStructAnonRecdTy g ty then 
                match tryDestAnonRecdTy g ty with
                | ValueNone -> CompleteD
                | ValueSome (_, ptys) -> ptys |> IterateD (SolveTypeRequiresDefaultValue csenv ndeep m trace)
            elif TypeHasDefaultValue g m ty then
                CompleteD
            else
                ErrorD (ConstraintSolverError(FSComp.SR.csGenericConstructRequiresPublicDefaultConstructor(NicePrint.minimalStringOfType denv origTy), m, m2))
        else
            if GetIntrinsicConstructorInfosOfType csenv.InfoReader m ty 
               |> List.exists (fun x -> x.IsNullary && IsMethInfoAccessible amap m AccessibleFromEverywhere x)
            then 
                match tryTcrefOfAppTy g ty with
                | ValueSome tcref when HasFSharpAttribute g g.attrib_AbstractClassAttribute tcref.Attribs ->
                    ErrorD (ConstraintSolverError(FSComp.SR.csGenericConstructRequiresNonAbstract(NicePrint.minimalStringOfType denv origTy), m, m2))
                | _ ->
                    CompleteD
            else
                match tryTcrefOfAppTy g ty with
                | ValueSome tcref when
                    tcref.PreEstablishedHasDefaultConstructor || 
                    // F# 3.1 feature: records with CLIMutable attribute should satisfy 'default constructor' constraint
                    (tcref.IsRecordTycon && HasFSharpAttribute g g.attrib_CLIMutableAttribute tcref.Attribs) ->
                    CompleteD
                | _ -> 
                    ErrorD (ConstraintSolverError(FSComp.SR.csGenericConstructRequiresPublicDefaultConstructor(NicePrint.minimalStringOfType denv origTy), m, m2))

// Note, this constraint arises structurally when processing the element types of struct tuples and struct anonymous records.
//
// In the case of type variables, it requires that the type variable already have been pre-established to be either a (non-nullable) struct
// or a reference type.
and SolveTypeRequiresDefaultValue (csenv: ConstraintSolverEnv) ndeep m2 trace origTy =
    let g = csenv.g
    let m = csenv.m
    let ty = stripTyEqnsAndMeasureEqns g origTy
    if isTyparTy g ty then
        if isNonNullableStructTyparTy g ty then
            SolveTypeRequiresDefaultConstructor csenv ndeep m2 trace ty 
        elif isReferenceTyparTy g ty then
            SolveTypeSupportsNull csenv ndeep m2 trace ty
        else
            ErrorD (ConstraintSolverError(FSComp.SR.csGenericConstructRequiresStructOrReferenceConstraint(), m, m2))
    else
        if isStructTy g ty then
             SolveTypeRequiresDefaultConstructor csenv ndeep m2 trace ty 
        else
             SolveTypeSupportsNull csenv ndeep m2 trace ty

// Parameterized compatibility relation between member signatures.  The real work
// is done by "equateTypes" and "subsumeTypes" and "subsumeArg"
and CanMemberSigsMatchUpToCheck 
      (csenv: ConstraintSolverEnv) 
      permitOptArgs // are we allowed to supply optional and/or "param" arguments?
      alwaysCheckReturn // always check the return type?
      unifyTypes   // used to equate the formal method instantiation with the actual method instantiation for a generic method, and the return types
      subsumeTypes  // used to compare the "obj" type 
      (subsumeArg: CalledArg -> CallerArg<_> -> OperationResult<unit>)    // used to compare the arguments for compatibility
      reqdRetTyOpt 
      (calledMeth: CalledMeth<_>): ImperativeOperationResult =
        trackErrors {
            let g    = csenv.g
            let amap = csenv.amap
            let m    = csenv.m
    
            let minfo = calledMeth.Method
            let minst = calledMeth.CalledTyArgs
            let uminst = calledMeth.CallerTyArgs
            let callerObjArgTys = calledMeth.CallerObjArgTys
            let assignedItemSetters = calledMeth.AssignedItemSetters
            let unnamedCalledOptArgs = calledMeth.UnnamedCalledOptArgs
            let unnamedCalledOutArgs = calledMeth.UnnamedCalledOutArgs

            // First equate the method instantiation (if any) with the method type parameters 
            if minst.Length <> uminst.Length then 
                return! ErrorD(Error(FSComp.SR.csTypeInstantiationLengthMismatch(), m))
            else
                do! Iterate2D unifyTypes minst uminst
                if not (permitOptArgs || isNil unnamedCalledOptArgs) then 
                    return! ErrorD(Error(FSComp.SR.csOptionalArgumentNotPermittedHere(), m)) 
                else
                    let calledObjArgTys = calledMeth.CalledObjArgTys(m)
    
                    // Check all the argument types. 

                    if calledObjArgTys.Length <> callerObjArgTys.Length then 
                        if calledObjArgTys.Length <> 0 then
                            return! ErrorD(Error (FSComp.SR.csMemberIsNotStatic(minfo.LogicalName), m))
                        else
                            return! ErrorD(Error (FSComp.SR.csMemberIsNotInstance(minfo.LogicalName), m))
                    else
                        do! Iterate2D subsumeTypes calledObjArgTys callerObjArgTys
                for argSet in calledMeth.ArgSets do
                    if argSet.UnnamedCalledArgs.Length <> argSet.UnnamedCallerArgs.Length then 
                        return! ErrorD(Error(FSComp.SR.csArgumentLengthMismatch(), m))
                    else
                        do! Iterate2D subsumeArg argSet.UnnamedCalledArgs argSet.UnnamedCallerArgs
                match calledMeth.ParamArrayCalledArgOpt with
                | Some calledArg ->
                    if isArray1DTy g calledArg.CalledArgumentType then 
                        let paramArrayElemTy = destArrayTy g calledArg.CalledArgumentType
                        let reflArgInfo = calledArg.ReflArgInfo // propagate the reflected-arg info to each param array argument
                        match calledMeth.ParamArrayCallerArgs with
                        | Some args ->
                            for callerArg in args do
                                do! subsumeArg (CalledArg((0, 0), false, NotOptional, NoCallerInfo, false, false, None, reflArgInfo, paramArrayElemTy)) callerArg
                        | _ -> ()
                | _ -> ()
                for argSet in calledMeth.ArgSets do
                    for arg in argSet.AssignedNamedArgs do
                        do! subsumeArg arg.CalledArg arg.CallerArg
                for (AssignedItemSetter(_, item, caller)) in assignedItemSetters do
                    let name, calledArgTy = 
                        match item with
                        | AssignedPropSetter(_, pminfo, pminst) -> 
                            let calledArgTy = List.head (List.head (pminfo.GetParamTypes(amap, m, pminst)))
                            pminfo.LogicalName, calledArgTy

                        | AssignedILFieldSetter(finfo) ->
                            (* Get or set instance IL field *)
                            let calledArgTy = finfo.FieldType(amap, m)
                            finfo.FieldName, calledArgTy
                
                        | AssignedRecdFieldSetter(rfinfo) ->
                            let calledArgTy = rfinfo.FieldType
                            rfinfo.Name, calledArgTy
            
                    do! subsumeArg (CalledArg((-1, 0), false, NotOptional, NoCallerInfo, false, false, Some (mkSynId m name), ReflectedArgInfo.None, calledArgTy)) caller
                // - Always take the return type into account for
                //      -- op_Explicit, op_Implicit
                //      -- methods using tupling of unfilled out args
                // - Never take into account return type information for constructors 
                match reqdRetTyOpt with
                | Some _  when (minfo.IsConstructor || not alwaysCheckReturn && isNil unnamedCalledOutArgs) -> ()
                | Some reqdRetTy ->
                    let methodRetTy = calledMeth.CalledReturnTypeAfterOutArgTupling
                    return! unifyTypes reqdRetTy methodRetTy
                | _ -> ()
        }

// Assert a subtype constraint, and wrap an ErrorsFromAddingSubsumptionConstraint error around any failure 
// to allow us to report the outer types involved in the constraint 
//
// ty1: expected
// ty2: actual
//
// "ty2 casts to ty1"
// "a value of type ty2 can be used where a value of type ty1 is expected"
and private SolveTypeSubsumesTypeWithWrappedContextualReport (csenv: ConstraintSolverEnv) ndeep m trace cxsln ty1 ty2 wrapper =
    TryD_IgnoreAbortForFailedOverloadResolution
        (fun () -> SolveTypeSubsumesTypeKeepAbbrevs csenv ndeep m trace cxsln ty1 ty2)
        (fun res ->
            match csenv.eContextInfo with
            | ContextInfo.RuntimeTypeTest isOperator ->
                // test if we can cast other way around
                match CollectThenUndo (fun newTrace -> SolveTypeSubsumesTypeKeepAbbrevs csenv ndeep m (OptionalTrace.WithTrace newTrace) cxsln ty2 ty1) with 
                | OkResult _ -> ErrorD (wrapper (ErrorsFromAddingSubsumptionConstraint(csenv.g, csenv.DisplayEnv, ty1, ty2, res, ContextInfo.DowncastUsedInsteadOfUpcast isOperator, m)))
                | _ -> ErrorD (wrapper (ErrorsFromAddingSubsumptionConstraint(csenv.g, csenv.DisplayEnv, ty1, ty2, res, ContextInfo.NoContext, m)))
            | _ -> ErrorD (wrapper (ErrorsFromAddingSubsumptionConstraint(csenv.g, csenv.DisplayEnv, ty1, ty2, res, csenv.eContextInfo, m))))

and private SolveTypeSubsumesTypeWithReport (csenv: ConstraintSolverEnv) ndeep m trace cxsln ty1 ty2 =
        SolveTypeSubsumesTypeWithWrappedContextualReport (csenv) ndeep m trace cxsln ty1 ty2 id
        
// ty1: actual
// ty2: expected
and private SolveTypeEqualsTypeWithReport (csenv: ConstraintSolverEnv) ndeep  m trace cxsln actual expected = 
    TryD_IgnoreAbortForFailedOverloadResolution
        (fun () -> SolveTypeEqualsTypeKeepAbbrevsWithCxsln csenv ndeep m trace cxsln actual expected)
        (fun res -> ErrorD (ErrorFromAddingTypeEquation(csenv.g, csenv.DisplayEnv, actual, expected, res, m)))
  
and ArgsMustSubsumeOrConvert 
        (csenv: ConstraintSolverEnv)
        ndeep
        trace
        cxsln
        isConstraint
        enforceNullableOptionalsKnownTypes // use known types from nullable optional args?
        (calledArg: CalledArg) 
        (callerArg: CallerArg<'T>)  = trackErrors {
        
    let g = csenv.g
    let m = callerArg.Range
    let calledArgTy = AdjustCalledArgType csenv.InfoReader isConstraint enforceNullableOptionalsKnownTypes calledArg callerArg    
    do! SolveTypeSubsumesTypeWithReport csenv ndeep m trace cxsln calledArgTy callerArg.CallerArgumentType
    if calledArg.IsParamArray && isArray1DTy g calledArgTy && not (isArray1DTy g callerArg.CallerArgumentType) then 
        return! ErrorD(Error(FSComp.SR.csMethodExpectsParams(), m))
    else ()
  }

and MustUnify csenv ndeep trace cxsln ty1 ty2 = 
    SolveTypeEqualsTypeWithReport csenv ndeep csenv.m trace cxsln ty1 ty2

and MustUnifyInsideUndo csenv ndeep trace cxsln ty1 ty2 = 
    SolveTypeEqualsTypeWithReport csenv ndeep csenv.m (WithTrace trace) cxsln ty1 ty2

and ArgsMustSubsumeOrConvertInsideUndo (csenv: ConstraintSolverEnv) ndeep trace cxsln isConstraint calledMeth calledArg (CallerArg(callerArgTy, m, _, _) as callerArg) = 
    let calledArgTy = AdjustCalledArgType csenv.InfoReader isConstraint true calledArg callerArg
    SolveTypeSubsumesTypeWithWrappedContextualReport csenv ndeep  m (WithTrace trace) cxsln calledArgTy callerArgTy (fun e -> ArgDoesNotMatchError(e :?> _, calledMeth, calledArg, callerArg))  

and TypesMustSubsumeOrConvertInsideUndo (csenv: ConstraintSolverEnv) ndeep trace cxsln m calledArgTy callerArgTy = 
    SolveTypeSubsumesTypeWithReport csenv ndeep m trace cxsln calledArgTy callerArgTy 

and ArgsEquivInsideUndo (csenv: ConstraintSolverEnv) isConstraint calledArg (CallerArg(callerArgTy, m, _, _) as callerArg) = 
    let calledArgTy = AdjustCalledArgType csenv.InfoReader isConstraint true calledArg callerArg
    if typeEquiv csenv.g calledArgTy callerArgTy then CompleteD else ErrorD(Error(FSComp.SR.csArgumentTypesDoNotMatch(), m))

and ReportNoCandidatesError (csenv: ConstraintSolverEnv) (nUnnamedCallerArgs, nNamedCallerArgs) methodName ad (calledMethGroup: CalledMeth<_> list) isSequential =

    let amap = csenv.amap
    let m    = csenv.m
    let denv = csenv.DisplayEnv

    match (calledMethGroup |> List.partition (CalledMeth.GetMethod >> IsMethInfoAccessible amap m ad)), 
          (calledMethGroup |> List.partition (fun cmeth -> cmeth.HasCorrectObjArgs(m))), 
          (calledMethGroup |> List.partition (fun cmeth -> cmeth.HasCorrectArity)), 
          (calledMethGroup |> List.partition (fun cmeth -> cmeth.HasCorrectGenericArity)), 
          (calledMethGroup |> List.partition (fun cmeth -> cmeth.AssignsAllNamedArgs)) with

    // No version accessible 
    | ([], others), _, _, _, _ ->  
        if isNil others then
            Error (FSComp.SR.csMemberIsNotAccessible(methodName, (ShowAccessDomain ad)), m)
        else
            Error (FSComp.SR.csMemberIsNotAccessible2(methodName, (ShowAccessDomain ad)), m)
    | _, ([], (cmeth :: _)), _, _, _ ->  
    
        // Check all the argument types.
        if cmeth.CalledObjArgTys(m).Length <> 0 then
            Error (FSComp.SR.csMethodIsNotAStaticMethod(methodName), m)
        else
            Error (FSComp.SR.csMethodIsNotAnInstanceMethod(methodName), m)

    // One method, incorrect name/arg assignment 
    | _, _, _, _, ([], [cmeth]) -> 
        let minfo = cmeth.Method
        let msgNum, msgText = FSComp.SR.csRequiredSignatureIs(NicePrint.stringOfMethInfo amap m denv minfo)
        match cmeth.UnassignedNamedArgs with 
        | CallerNamedArg(id, _) :: _ -> 
            if minfo.IsConstructor then
                let suggestFields (addToBuffer: string -> unit) =
                    for p in minfo.DeclaringTyconRef.AllInstanceFieldsAsList do
                        addToBuffer(p.Name.Replace("@", ""))

                ErrorWithSuggestions((msgNum, FSComp.SR.csCtorHasNoArgumentOrReturnProperty(methodName, id.idText, msgText)), id.idRange, id.idText, suggestFields)
            else
                Error((msgNum, FSComp.SR.csMemberHasNoArgumentOrReturnProperty(methodName, id.idText, msgText)), id.idRange)
        | [] -> Error((msgNum, msgText), m)

    // One method, incorrect number of arguments provided by the user
    | _, _, ([], [cmeth]), _, _ when not cmeth.HasCorrectArity ->  
        let minfo = cmeth.Method
        let nReqd = cmeth.TotalNumUnnamedCalledArgs
        let nActual = cmeth.TotalNumUnnamedCallerArgs
        let signature = NicePrint.stringOfMethInfo amap m denv minfo
        if nActual = nReqd then 
            let nreqdTyArgs = cmeth.NumCalledTyArgs
            let nactualTyArgs = cmeth.NumCallerTyArgs
            Error (FSComp.SR.csMemberSignatureMismatchArityType(methodName, nreqdTyArgs, nactualTyArgs, signature), m)
        else
            let nReqdNamed = cmeth.TotalNumAssignedNamedArgs

            if nReqdNamed = 0 && cmeth.NumAssignedProps = 0 then
                if minfo.IsConstructor then
                    let couldBeNameArgs =
                        cmeth.ArgSets
                        |> List.exists (fun argSet ->
                            argSet.UnnamedCallerArgs 
                            |> List.exists (fun c -> isSequential c.Expr))

                    if couldBeNameArgs then
                        Error (FSComp.SR.csCtorSignatureMismatchArityProp(methodName, nReqd, nActual, signature), m)
                    else
                        Error (FSComp.SR.csCtorSignatureMismatchArity(methodName, nReqd, nActual, signature), m)
                else
                    Error (FSComp.SR.csMemberSignatureMismatchArity(methodName, nReqd, nActual, signature), m)
            else
                if nReqd > nActual then
                    let diff = nReqd - nActual
                    let missingArgs = List.skip nReqd cmeth.AllUnnamedCalledArgs
                    match NamesOfCalledArgs missingArgs with 
                    | [] ->
                        if nActual = 0 then 
                            Error (FSComp.SR.csMemberSignatureMismatch(methodName, diff, signature), m)
                        else 
                            Error (FSComp.SR.csMemberSignatureMismatch2(methodName, diff, signature), m)
                    | names -> 
                        let str = String.concat ";" (pathOfLid names)
                        if nActual = 0 then 
                            Error (FSComp.SR.csMemberSignatureMismatch3(methodName, diff, signature, str), m)
                        else 
                            Error (FSComp.SR.csMemberSignatureMismatch4(methodName, diff, signature, str), m)
                else 
                    Error (FSComp.SR.csMemberSignatureMismatchArityNamed(methodName, (nReqd+nReqdNamed), nActual, nReqdNamed, signature), m)

    // One or more accessible, all the same arity, none correct 
    | ((cmeth :: cmeths2), _), _, _, _, _ when not cmeth.HasCorrectArity && cmeths2 |> List.forall (fun cmeth2 -> cmeth.TotalNumUnnamedCalledArgs = cmeth2.TotalNumUnnamedCalledArgs) -> 
        Error (FSComp.SR.csMemberNotAccessible(methodName, nUnnamedCallerArgs, methodName, cmeth.TotalNumUnnamedCalledArgs), m)
    // Many methods, all with incorrect number of generic arguments
    | _, _, _, ([], (cmeth :: _)), _ -> 
        let msg = FSComp.SR.csIncorrectGenericInstantiation((ShowAccessDomain ad), methodName, cmeth.NumCallerTyArgs)
        Error (msg, m)
    // Many methods of different arities, all incorrect 
    | _, _, ([], (cmeth :: _)), _, _ -> 
        let minfo = cmeth.Method
        Error (FSComp.SR.csMemberOverloadArityMismatch(methodName, cmeth.TotalNumUnnamedCallerArgs, (List.sum minfo.NumArgs)), m)
    | _ -> 
        let msg = 
            if nNamedCallerArgs = 0 then 
                FSComp.SR.csNoMemberTakesTheseArguments((ShowAccessDomain ad), methodName, nUnnamedCallerArgs)
            else 
                let s = calledMethGroup |> List.map (fun cmeth -> cmeth.UnassignedNamedArgs |> List.map (fun na -> na.Name)|> Set.ofList) |> Set.intersectMany
                if s.IsEmpty then 
                    FSComp.SR.csNoMemberTakesTheseArguments2((ShowAccessDomain ad), methodName, nUnnamedCallerArgs, nNamedCallerArgs)
                else 
                    let sample = s.MinimumElement
                    FSComp.SR.csNoMemberTakesTheseArguments3((ShowAccessDomain ad), methodName, nUnnamedCallerArgs, sample)
        Error (msg, m)
    |> ErrorD

and ReportNoCandidatesErrorExpr csenv callerArgCounts methodName ad calledMethGroup =
    let isSequential e = match e with | Expr.Sequential (_, _, _, _, _) -> true | _ -> false
    ReportNoCandidatesError csenv callerArgCounts methodName ad calledMethGroup isSequential

and ReportNoCandidatesErrorSynExpr csenv callerArgCounts methodName ad calledMethGroup =
    let isSequential e = match e with | SynExpr.Sequential (_, _, _, _, _) -> true | _ -> false
    ReportNoCandidatesError csenv callerArgCounts methodName ad calledMethGroup isSequential

// Resolve the overloading of a method 
// This is used after analyzing the types of arguments 
and ResolveOverloading 
         (csenv: ConstraintSolverEnv) 
         trace           // The undo trace, if any
         methodName      // The name of the method being called, for error reporting
         ndeep           // Depth of inference
         cx              // We're doing overload resolution as part of constraint solving, where special rules apply for op_Explicit and op_Implicit constraints.
         (callerArgs: CallerArgs<Expr>)
         ad              // The access domain of the caller, e.g. a module, type etc. 
         calledMethGroup // The set of methods being called 
         permitOptArgs   // Can we supply optional arguments?
         reqdRetTyOpt    // The expected return type, if known 
     =
    let g = csenv.g
    let amap = csenv.amap
    let m    = csenv.m
    let denv = csenv.DisplayEnv
    let isOpConversion = methodName = "op_Explicit" || methodName = "op_Implicit"
    // See what candidates we have based on name and arity 
    let candidates = calledMethGroup |> List.filter (fun cmeth -> cmeth.IsCandidate(m, ad))
    let calledMethOpt, errors, calledMethTrace = 

        match calledMethGroup, candidates with 
        | _, [calledMeth] when not isOpConversion -> 
            Some calledMeth, CompleteD, NoTrace

        | [], _ when not isOpConversion -> 
            None, ErrorD (Error (FSComp.SR.csMethodNotFound(methodName), m)), NoTrace

        | _, [] when not isOpConversion -> 
            None, ReportNoCandidatesErrorExpr csenv callerArgs.CallerArgCounts methodName ad calledMethGroup, NoTrace
            
        | _, _ -> 

          // - Always take the return type into account for
          //      -- op_Explicit, op_Implicit
          //      -- candidate method sets that potentially use tupling of unfilled out args or overloading on return type
          let alwaysCheckReturn =
              isOpConversion ||
              candidates |> List.exists (fun cmeth -> 
                 cmeth.HasOutArgs ||
                 (g.langVersion.SupportsFeature LanguageFeature.ExtensionConstraintSolutions &&
                  AttributeChecking.MethInfoHasAttribute g m g.attrib_AllowOverloadByReturnTypeAttribute cmeth.Method))

          // Exact match rule.
          //
          // See what candidates we have based on current inferred type information 
          // and _exact_ matches of argument types. 
          match candidates |> FilterEachThenUndo (fun newTrace calledMeth -> 
                     let cxsln = cx |> Option.map (fun traitInfo -> (traitInfo, MemberConstraintSolutionOfMethInfo csenv.SolverState m traitInfo.TraitContext calledMeth.Method calledMeth.CalledTyArgs)) 
                     CanMemberSigsMatchUpToCheck 
                         csenv 
                         permitOptArgs 
                         alwaysCheckReturn
                         (MustUnifyInsideUndo csenv ndeep newTrace cxsln) 
                         (TypesMustSubsumeOrConvertInsideUndo csenv ndeep (WithTrace newTrace) cxsln m)
                         (ArgsEquivInsideUndo csenv cx.IsSome) 
                         reqdRetTyOpt 
                         calledMeth) with
          | [(calledMeth, warns, _)] ->
              Some calledMeth, OkResult (warns, ()), NoTrace // Can't re-play the trace since ArgsEquivInsideUndo was used

          | _ -> 
            // Now determine the applicable methods.
            // Subsumption on arguments is allowed.
            let applicable = candidates |> FilterEachThenUndo (fun newTrace candidate -> 
                               let cxsln = cx |> Option.map (fun traitInfo -> (traitInfo, MemberConstraintSolutionOfMethInfo csenv.SolverState m traitInfo.TraitContext candidate.Method candidate.CalledTyArgs))
                               CanMemberSigsMatchUpToCheck 
                                   csenv 
                                   permitOptArgs
                                   alwaysCheckReturn
                                   (MustUnifyInsideUndo csenv ndeep newTrace cxsln) 
                                   (TypesMustSubsumeOrConvertInsideUndo csenv ndeep (WithTrace newTrace) cxsln m)
                                   (ArgsMustSubsumeOrConvertInsideUndo csenv ndeep newTrace cxsln cx.IsSome candidate) 
                                   reqdRetTyOpt 
                                   candidate)

            let failOverloading overloadResolutionFailure = 
                // Try to extract information to give better error for ambiguous op_Explicit and op_Implicit 
                let convOpData = 
                    if isOpConversion then 
                        match calledMethGroup, reqdRetTyOpt with 
                        | h :: _, Some rty -> 
                            Some (h.Method.ApparentEnclosingType, rty)
                        | _ -> None 
                    else
                        None

                match convOpData with 
                | Some (fromTy, toTy) -> 
                    UnresolvedConversionOperator (denv, fromTy, toTy, m)
                | None -> 
                    // Otherwise pass the overload resolution failure for error printing in CompileOps
                    UnresolvedOverloading (denv, callerArgs, overloadResolutionFailure, m)

            match applicable with 
            | [] ->
                // OK, we failed. Collect up the errors from overload resolution and the possible overloads
                let errors = 
                    candidates 
                    |> List.choose (fun calledMeth -> 
                            match CollectThenUndo (fun newTrace -> 
                                         let cxsln = cx |> Option.map (fun traitInfo -> (traitInfo, MemberConstraintSolutionOfMethInfo csenv.SolverState m traitInfo.TraitContext calledMeth.Method calledMeth.CalledTyArgs))
                                         CanMemberSigsMatchUpToCheck 
                                             csenv 
                                             permitOptArgs
                                             alwaysCheckReturn
                                             (MustUnifyInsideUndo csenv ndeep newTrace cxsln) 
                                             (TypesMustSubsumeOrConvertInsideUndo csenv ndeep (WithTrace newTrace) cxsln m)
                                             (ArgsMustSubsumeOrConvertInsideUndo csenv ndeep newTrace cxsln cx.IsSome calledMeth) 
                                             reqdRetTyOpt 
                                             calledMeth) with 
                            | OkResult _ -> None
                            | ErrorResult(_warnings, exn) ->
                                Some {methodSlot = calledMeth; amap = amap; error = exn })

                None, ErrorD (failOverloading (NoOverloadsFound (methodName, errors, cx))), NoTrace

            | [(calledMeth, warns, t)] ->
                Some calledMeth, OkResult (warns, ()), WithTrace t

            | applicableMeths -> 
                
                /// Compare two things by the given predicate. 
                /// If the predicate returns true for x1 and false for x2, then x1 > x2
                /// If the predicate returns false for x1 and true for x2, then x1 < x2
                /// Otherwise x1 = x2
                
                // Note: Relies on 'compare' respecting true > false
                let compareCond (p: 'T -> 'T -> bool) x1 x2 = 
                    compare (p x1 x2) (p x2 x1)

                /// Compare types under the feasibly-subsumes ordering
                let compareTypes ty1 ty2 = 
                    (ty1, ty2) ||> compareCond (fun x1 x2 -> TypeFeasiblySubsumesType ndeep csenv.g csenv.amap m x2 CanCoerce x1) 
                    
                /// Compare arguments under the feasibly-subsumes ordering and the adhoc Func-is-better-than-other-delegates rule
                let compareArg (calledArg1: CalledArg) (calledArg2: CalledArg) =
                    let c = compareTypes calledArg1.CalledArgumentType calledArg2.CalledArgumentType
                    if c <> 0 then c else

                    let c = 
                        (calledArg1.CalledArgumentType, calledArg2.CalledArgumentType) ||> compareCond (fun ty1 ty2 -> 

                            // Func<_> is always considered better than any other delegate type
                            match tryTcrefOfAppTy csenv.g ty1 with 
                            | ValueSome tcref1 when 
                                tcref1.DisplayName = "Func" &&  
                                (match tcref1.PublicPath with Some p -> p.EnclosingPath = [| "System" |] | _ -> false) && 
                                isDelegateTy g ty1 &&
                                isDelegateTy g ty2 -> true

                            // T is always better than inref<T>
                            | _ when isInByrefTy csenv.g ty2 && typeEquiv csenv.g ty1 (destByrefTy csenv.g ty2) -> 
                                true

                            // T is always better than Nullable<T> from F# 5.0 onwards
                            | _ when g.langVersion.SupportsFeature(Features.LanguageFeature.NullableOptionalInterop) &&
                                     isNullableTy csenv.g ty2 &&
                                     typeEquiv csenv.g ty1 (destNullableTy csenv.g ty2) -> 
                                true

                            | _ -> false)
                                 
                    if c <> 0 then c else
                    0

                /// Check whether one overload is better than another
                let better (candidate: CalledMeth<_>, candidateWarnings, _) (other: CalledMeth<_>, otherWarnings, _) =
                    let candidateWarnCount = List.length candidateWarnings
                    let otherWarnCount = List.length otherWarnings
                    // Prefer methods that don't give "this code is less generic" warnings
                    // Note: Relies on 'compare' respecting true > false
                    let c = compare (candidateWarnCount = 0) (otherWarnCount = 0)
                    if c <> 0 then c else
                    
                    // Prefer methods that don't use param array arg
                    // Note: Relies on 'compare' respecting true > false
                    let c =  compare (not candidate.UsesParamArrayConversion) (not other.UsesParamArrayConversion) 
                    if c <> 0 then c else

                    // Prefer methods with more precise param array arg type
                    let c = 
                        if candidate.UsesParamArrayConversion && other.UsesParamArrayConversion then
                            compareTypes (candidate.GetParamArrayElementType()) (other.GetParamArrayElementType())
                        else
                            0
                    if c <> 0 then c else
                    
                    // Prefer methods that don't use out args
                    // Note: Relies on 'compare' respecting true > false
                    let c = compare (not candidate.HasOutArgs) (not other.HasOutArgs)
                    if c <> 0 then c else

                    // Prefer methods that don't use optional args
                    // Note: Relies on 'compare' respecting true > false
                    let c = compare (not candidate.HasOptArgs) (not other.HasOptArgs)
                    if c <> 0 then c else

                    // check regular unnamed args. The argument counts will only be different if one is using param args
                    let c = 
                        if candidate.TotalNumUnnamedCalledArgs = other.TotalNumUnnamedCalledArgs then
                           // For extension members, we also include the object argument type, if any in the comparison set
                           // This matches C#, where all extension members are treated and resolved as "static" methods calls
                           let cs = 
                               (if candidate.Method.IsExtensionMember && other.Method.IsExtensionMember then 
                                   let objArgTys1 = candidate.CalledObjArgTys(m) 
                                   let objArgTys2 = other.CalledObjArgTys(m) 
                                   if objArgTys1.Length = objArgTys2.Length then 
                                       List.map2 compareTypes objArgTys1 objArgTys2
                                   else
                                       []
                                else 
                                    []) @
                               ((candidate.AllUnnamedCalledArgs, other.AllUnnamedCalledArgs) ||> List.map2 compareArg) 
                           // "all args are at least as good, and one argument is actually better"
                           if cs |> List.forall (fun x -> x >= 0) && cs |> List.exists (fun x -> x > 0) then 
                               1
                           // "all args are at least as bad, and one argument is actually worse"
                           elif cs |> List.forall (fun x -> x <= 0) && cs |> List.exists (fun x -> x < 0) then 
                               -1
                           // "argument lists are incomparable"
                           else
                               0
                        else
                            0
                    if c <> 0 then c else

                    // prefer non-extension methods 
                    let c = compare (not candidate.Method.IsExtensionMember) (not other.Method.IsExtensionMember)
                    if c <> 0 then c else

                    // between extension methods, prefer most recently opened
                    let c = 
                        if candidate.Method.IsExtensionMember && other.Method.IsExtensionMember then 
                            compare candidate.Method.ExtensionMemberPriority other.Method.ExtensionMemberPriority 
                        else 
                            0
                    if c <> 0 then c else

                    // Prefer non-generic methods 
                    // Note: Relies on 'compare' respecting true > false
                    let c = compare candidate.CalledTyArgs.IsEmpty other.CalledTyArgs.IsEmpty
                    if c <> 0 then c else
                    
                    // F# 5.0 rule - prior to F# 5.0 named arguments (on the caller side) were not being taken 
                    // into account when comparing overloads.  So adding a name to an argument might mean 
                    // overloads ould no longer be distinguished.  We thus look at *all* arguments (whether
                    // optional or not) as an additional comparison technique.
                    let c = 
                        if g.langVersion.SupportsFeature(Features.LanguageFeature.NullableOptionalInterop) then
                            let cs = 
                                let args1 = candidate.AllCalledArgs |> List.concat
                                let args2 = other.AllCalledArgs |> List.concat
                                if args1.Length = args2.Length then 
                                    (args1, args2) ||> List.map2 compareArg
                                else
                                    []
                            // "all args are at least as good, and one argument is actually better"
                            if cs |> List.forall (fun x -> x >= 0) && cs |> List.exists (fun x -> x > 0) then 
                                1
                            // "all args are at least as bad, and one argument is actually worse"
                            elif cs |> List.forall (fun x -> x <= 0) && cs |> List.exists (fun x -> x < 0) then 
                                -1
                            // "argument lists are incomparable"
                            else
                                0
                        else
                            0
                    if c <> 0 then c else

                    0
                    

                let bestMethods =
                    let indexedApplicableMeths = applicableMeths |> List.indexed
                    indexedApplicableMeths |> List.choose (fun (i, candidate) -> 
                        if indexedApplicableMeths |> List.forall (fun (j, other) -> 
                             i = j ||
                             let res = better candidate other
                             //eprintfn "\n-------\nCandidate: %s\nOther: %s\nResult: %d\n" (NicePrint.stringOfMethInfo amap m denv (fst candidate).Method) (NicePrint.stringOfMethInfo amap m denv (fst other).Method) res
                             res > 0) then 
                           Some candidate
                        else 
                           None) 
                match bestMethods with 
                | [(calledMeth, warns, t)] -> Some calledMeth, OkResult (warns, ()), WithTrace t
                | bestMethods -> 
                    let methods = 
                        let getMethodSlotsAndErrors methodSlot errors =
                            [ match errors with
                              | [] -> yield { methodSlot = methodSlot; error = Unchecked.defaultof<exn>; amap = amap }
                              | errors -> for error in errors do yield { methodSlot = methodSlot; error = error; amap = amap } ]


                        // use the most precise set
                        // - if after filtering bestMethods still contains something - use it
                        // - otherwise use applicableMeths or initial set of candidate methods
                        [ match bestMethods with
                          | [] -> 
                              match applicableMeths with
                              | [] -> for methodSlot in candidates do yield getMethodSlotsAndErrors methodSlot []
                              | m -> for (methodSlot, errors, _) in m do yield getMethodSlotsAndErrors methodSlot errors
                          | m -> for (methodSlot, errors, _) in m do yield getMethodSlotsAndErrors methodSlot errors ]

                    let methods = List.concat methods

                    None, ErrorD (failOverloading (PossibleCandidates(methodName, methods,cx))), NoTrace

    // If we've got a candidate solution: make the final checks - no undo here! 
    // Allow subsumption on arguments. Include the return type.
    // Unify return types.
    match calledMethOpt with 
    | Some calledMeth ->
    
        // Static IL interfaces methods are not supported in lower F# versions.
        if calledMeth.Method.IsILMethod && not calledMeth.Method.IsInstance && isInterfaceTy g calledMeth.Method.ApparentEnclosingType then
            checkLanguageFeatureRuntimeErrorRecover csenv.InfoReader LanguageFeature.DefaultInterfaceMemberConsumption m
            checkLanguageFeatureErrorRecover g.langVersion LanguageFeature.DefaultInterfaceMemberConsumption m

        calledMethOpt, 
        trackErrors {
                        do! errors
                        let cxsln = cx |> Option.map (fun traitInfo -> (traitInfo, MemberConstraintSolutionOfMethInfo csenv.SolverState m traitInfo.TraitContext calledMeth.Method calledMeth.CalledTyArgs))
                        match calledMethTrace with
                        | NoTrace ->
                           return!
                            // No trace available for CanMemberSigsMatchUpToCheck with ArgsMustSubsumeOrConvert
                            CanMemberSigsMatchUpToCheck 
                                 csenv 
                                 permitOptArgs
                                 true
                                 (MustUnify csenv ndeep trace cxsln) 
                                 (TypesMustSubsumeOrConvertInsideUndo csenv ndeep trace cxsln m)// REVIEW: this should not be an "InsideUndo" operation
                                 (ArgsMustSubsumeOrConvert csenv ndeep trace cxsln cx.IsSome true) 
                                 reqdRetTyOpt 
                                 calledMeth
                        | WithTrace calledMethTrc ->

                            // Re-play existing trace
                            trace.AddFromReplay calledMethTrc

                            // Unify return type
                            match reqdRetTyOpt with 
                            | None -> () 
                            | Some _  when calledMeth.Method.IsConstructor -> ()
                            | Some reqdRetTy ->
                                let actualRetTy = calledMeth.CalledReturnTypeAfterOutArgTupling
                                if isByrefTy g reqdRetTy then 
                                    return! ErrorD(Error(FSComp.SR.tcByrefReturnImplicitlyDereferenced(), m))
                                else
                                    return! MustUnify csenv ndeep trace cxsln reqdRetTy actualRetTy
        }

    | None -> 
        None, errors        

let ResolveOverloadingForCall denv css m  methodName ndeep cx callerArgs ad calledMethGroup permitOptArgs reqdRetTyOpt =
    let csenv = MakeConstraintSolverEnv ContextInfo.NoContext css m denv
    ResolveOverloading csenv NoTrace methodName ndeep cx callerArgs ad calledMethGroup permitOptArgs reqdRetTyOpt

/// This is used before analyzing the types of arguments in a single overload resolution
let UnifyUniqueOverloading 
         denv
         css 
         m 
         callerArgCounts 
         methodName 
         ad 
         (calledMethGroup: CalledMeth<SynExpr> list) 
         reqdRetTy    // The expected return type, if known 
   =
    let csenv = MakeConstraintSolverEnv ContextInfo.NoContext css m denv
    let m = csenv.m
    // See what candidates we have based on name and arity 
    let candidates = calledMethGroup |> List.filter (fun cmeth -> cmeth.IsCandidate(m, ad)) 
    let ndeep = 0
    match calledMethGroup, candidates with 
    | _, [calledMeth] ->  trackErrors {
      do! 
        // Only one candidate found - we thus know the types we expect of arguments 
        CanMemberSigsMatchUpToCheck 
            csenv 
            true // permitOptArgs
            true // always check return type
            (MustUnify csenv ndeep NoTrace None) 
            (TypesMustSubsumeOrConvertInsideUndo csenv ndeep NoTrace None m)
            (ArgsMustSubsumeOrConvert csenv ndeep NoTrace None false false) // UnifyUniqueOverloading is not called in case of trait call - pass isConstraint=false 
            (Some reqdRetTy)
            calledMeth
      return true
     }
        
    | [], _ -> 
        ErrorD (Error (FSComp.SR.csMethodNotFound(methodName), m))
    | _, [] -> trackErrors {
        do! ReportNoCandidatesErrorSynExpr csenv callerArgCounts methodName ad calledMethGroup 
        return false
      }
    | _ -> 
        ResultD false

/// Remove the global constraints where these type variables appear in the support of the constraint 
let EliminateConstraintsForGeneralizedTypars denv css m (trace: OptionalTrace) (generalizedTypars: Typars) =
    let csenv = MakeConstraintSolverEnv ContextInfo.NoContext css m denv
    for tp in generalizedTypars do
        let tpn = tp.Stamp
        let cxst = csenv.SolverState.ExtraCxs
        let cxs = cxst.FindAll tpn
        for cx in cxs do 
            trace.Exec
                (fun () -> cxst.Remove tpn)
                (fun () -> (csenv.SolverState.ExtraCxs.Add (tpn, cx)))


//-------------------------------------------------------------------------
// Main entry points to constraint solver (some backdoors are used for 
// some constructs)
//
// No error recovery here: we do that on a per-expression basis.
//------------------------------------------------------------------------- 

let AddCxTypeEqualsType contextInfo denv css m actual expected  = 
    let csenv = MakeConstraintSolverEnv contextInfo css m denv
    SolveTypeEqualsTypeWithReport csenv 0 m NoTrace None actual expected
    |> RaiseOperationResult

let UndoIfFailed f =
    let trace = Trace.New()
    let res = 
        try 
            f trace 
            |> CheckNoErrorsAndGetWarnings
        with e -> None
    match res with 
    | None -> 
        // Don't report warnings if we failed
        trace.Undo()
        false
    | Some warns -> 
        // Report warnings if we succeeded
        ReportWarnings warns
        true

let UndoIfFailedOrWarnings f =
    let trace = Trace.New()
    let res = 
        try 
            f trace 
            |> CheckNoErrorsAndGetWarnings
        with e -> None
    match res with 
    | Some [] -> 
        true
    | _ -> 
        trace.Undo()
        false

let AddCxTypeEqualsTypeUndoIfFailed denv css m ty1 ty2 =
    UndoIfFailed (fun trace -> 
     let csenv = MakeConstraintSolverEnv ContextInfo.NoContext css m denv
     SolveTypeEqualsTypeKeepAbbrevs csenv 0 m (WithTrace trace) ty1 ty2)

let AddCxTypeEqualsTypeUndoIfFailedOrWarnings denv css m ty1 ty2 =
    UndoIfFailedOrWarnings (fun trace -> 
        let csenv = MakeConstraintSolverEnv ContextInfo.NoContext css m denv
        SolveTypeEqualsTypeKeepAbbrevs csenv 0 m (WithTrace trace) ty1 ty2)

let AddCxTypeEqualsTypeMatchingOnlyUndoIfFailed denv css m ty1 ty2 =
    let csenv = { MakeConstraintSolverEnv ContextInfo.NoContext css m denv with MatchingOnly = true }
    UndoIfFailed (fun trace -> SolveTypeEqualsTypeKeepAbbrevs csenv 0 m (WithTrace trace) ty1 ty2)

let AddCxTypeMustSubsumeTypeUndoIfFailed denv css m ty1 ty2 = 
    UndoIfFailed (fun trace ->
        let csenv = MakeConstraintSolverEnv ContextInfo.NoContext css m denv
        SolveTypeSubsumesTypeKeepAbbrevs csenv 0 m (WithTrace trace) None ty1 ty2)

let AddCxTypeMustSubsumeTypeMatchingOnlyUndoIfFailed denv css m ty1 ty2 = 
    let csenv = MakeConstraintSolverEnv ContextInfo.NoContext css m denv
    let csenv = { csenv with MatchingOnly = true }
    UndoIfFailed (fun trace -> SolveTypeSubsumesTypeKeepAbbrevs csenv 0 m (WithTrace trace) None ty1 ty2)

let AddCxTypeMustSubsumeType contextInfo denv css m trace ty1 ty2 = 
    let csenv = MakeConstraintSolverEnv contextInfo css m denv
    SolveTypeSubsumesTypeWithReport csenv 0 m trace None ty1 ty2
    |> RaiseOperationResult

let AddCxMethodConstraint denv css m trace traitInfo  =
    let csenv = MakeConstraintSolverEnv ContextInfo.NoContext css m denv
    TryD_IgnoreAbortForFailedOverloadResolution
        (fun () ->
            trackErrors {
                do! 
                    SolveMemberConstraint csenv true PermitWeakResolution.No 0 m trace traitInfo
                    |> OperationResult.ignore
            })
        (fun res -> ErrorD (ErrorFromAddingConstraint(denv, res, m)))
    |> RaiseOperationResult

let AddCxTypeMustSupportNull denv css m trace ty =
    let csenv = MakeConstraintSolverEnv ContextInfo.NoContext css m denv
    TryD_IgnoreAbortForFailedOverloadResolution
        (fun () -> SolveTypeSupportsNull csenv 0 m trace ty)
        (fun res -> ErrorD (ErrorFromAddingConstraint(denv, res, m)))
    |> RaiseOperationResult

let AddCxTypeMustSupportComparison denv css m trace ty =
    let csenv = MakeConstraintSolverEnv ContextInfo.NoContext css m denv
    TryD_IgnoreAbortForFailedOverloadResolution
        (fun () -> SolveTypeSupportsComparison csenv 0 m trace ty)
        (fun res -> ErrorD (ErrorFromAddingConstraint(denv, res, m)))
    |> RaiseOperationResult

let AddCxTypeMustSupportEquality denv css m trace ty =
    let csenv = MakeConstraintSolverEnv ContextInfo.NoContext css m denv
    TryD_IgnoreAbortForFailedOverloadResolution
        (fun () -> SolveTypeSupportsEquality csenv 0 m trace ty)
        (fun res -> ErrorD (ErrorFromAddingConstraint(denv, res, m)))
    |> RaiseOperationResult

let AddCxTypeMustSupportDefaultCtor denv css m trace ty =
    let csenv = MakeConstraintSolverEnv ContextInfo.NoContext css m denv
    TryD_IgnoreAbortForFailedOverloadResolution
        (fun () -> SolveTypeRequiresDefaultConstructor csenv 0 m trace ty)
        (fun res -> ErrorD (ErrorFromAddingConstraint(denv, res, m)))
    |> RaiseOperationResult

let AddCxTypeIsReferenceType denv css m trace ty =
    let csenv = MakeConstraintSolverEnv ContextInfo.NoContext css m denv
    TryD_IgnoreAbortForFailedOverloadResolution
        (fun () -> SolveTypeIsReferenceType csenv 0 m trace ty)
        (fun res -> ErrorD (ErrorFromAddingConstraint(denv, res, m)))
    |> RaiseOperationResult

let AddCxTypeIsValueType denv css m trace ty =
    let csenv = MakeConstraintSolverEnv ContextInfo.NoContext css m denv
    TryD_IgnoreAbortForFailedOverloadResolution
        (fun () -> SolveTypeIsNonNullableValueType csenv 0 m trace ty)
        (fun res -> ErrorD (ErrorFromAddingConstraint(denv, res, m)))
    |> RaiseOperationResult
    
let AddCxTypeIsUnmanaged denv css m trace ty =
    let csenv = MakeConstraintSolverEnv ContextInfo.NoContext css m denv
    TryD_IgnoreAbortForFailedOverloadResolution
        (fun () -> SolveTypeIsUnmanaged csenv 0 m trace ty)
        (fun res -> ErrorD (ErrorFromAddingConstraint(denv, res, m)))
    |> RaiseOperationResult

let AddCxTypeIsEnum denv css m trace ty underlying =
    let csenv = MakeConstraintSolverEnv ContextInfo.NoContext css m denv
    TryD_IgnoreAbortForFailedOverloadResolution
        (fun () -> SolveTypeIsEnum csenv 0 m trace ty underlying)
        (fun res -> ErrorD (ErrorFromAddingConstraint(denv, res, m)))
    |> RaiseOperationResult

let AddCxTypeIsDelegate denv css m trace ty aty bty =
    let csenv = MakeConstraintSolverEnv ContextInfo.NoContext css m denv
    TryD_IgnoreAbortForFailedOverloadResolution
        (fun () -> SolveTypeIsDelegate csenv 0 m trace ty aty bty)
        (fun res -> ErrorD (ErrorFromAddingConstraint(denv, res, m)))
    |> RaiseOperationResult

let AddCxTyparDefaultsTo denv css m ctxtInfo tp ridx ty =
    let csenv = MakeConstraintSolverEnv ctxtInfo css m denv
    TryD_IgnoreAbortForFailedOverloadResolution
        (fun () -> AddConstraint csenv 0 m NoTrace tp (TyparConstraint.DefaultsTo(ridx, ty, m)))
        (fun res -> ErrorD (ErrorFromAddingConstraint(denv, res, m)))
    |> RaiseOperationResult

let SolveTypeAsError denv css m ty =
    let ty2 = NewErrorType ()
    assert((destTyparTy css.g ty2).IsFromError)
    let csenv = MakeConstraintSolverEnv ContextInfo.NoContext css m denv
    SolveTypeEqualsTypeKeepAbbrevs csenv 0 m NoTrace ty ty2 |> ignore
    
let ApplyTyparDefaultAtPriority denv css priority (tp: Typar) =
    tp.Constraints |> List.iter (fun tpc -> 
        match tpc with 
        | TyparConstraint.DefaultsTo(priority2, ty2, m) when priority2 = priority -> 
            let ty1 = mkTyparTy tp
            if not tp.IsSolved && not (typeEquiv css.g ty1 ty2) then
                let csenv = MakeConstraintSolverEnv ContextInfo.NoContext css m denv
                TryD_IgnoreAbortForFailedOverloadResolution
                    (fun () ->
                        SolveTyparEqualsType csenv 0 m NoTrace ty1 ty2)
                    (fun res -> 
                        SolveTypeAsError denv css m ty1
                        ErrorD(ErrorFromApplyingDefault(css.g, denv, tp, ty2, res, m)))
                |> RaiseOperationResult
        | _ -> ())

let CreateCodegenState tcVal g amap = 
    { g = g
      amap = amap
      TcVal = tcVal
      ExtraCxs = HashMultiMap(10, HashIdentity.Structural)
      InfoReader = new InfoReader(g, amap) }

/// For some code like "let f() = ([] = [])", a free choice is made for a type parameter
/// for an interior type variable.  This chooses a solution for a type parameter subject
/// to its constraints and applies that solution by using a constraint.
let ChooseTyparSolutionAndSolve css denv tp =
    let g = css.g
    let amap = css.amap
    let max, m = ChooseTyparSolutionAndRange g amap tp 
    let csenv = MakeConstraintSolverEnv ContextInfo.NoContext css m denv
    TryD_IgnoreAbortForFailedOverloadResolution
        (fun () -> SolveTyparEqualsType csenv 0 m NoTrace (mkTyparTy tp) max)
        (fun err -> ErrorD(ErrorFromApplyingDefault(g, denv, tp, max, err, m)))
    |> RaiseOperationResult

let CheckDeclaredTypars denv css m typars1 typars2 = 
    let csenv = MakeConstraintSolverEnv ContextInfo.NoContext css m denv
    TryD_IgnoreAbortForFailedOverloadResolution
        (fun () -> 
            CollectThenUndo (fun trace -> 
               SolveTypeEqualsTypeEqns csenv 0 m (WithTrace trace) None 
                   (List.map mkTyparTy typars1) 
                   (List.map mkTyparTy typars2)))
        (fun res ->
            ErrorD (ErrorFromAddingConstraint(denv, res, m)))
    |> RaiseOperationResult

let CanonicalizePartialInferenceProblem css denv m tps isInline =
    // Canonicalize constraints prior to generalization 
    let csenv = MakeConstraintSolverEnv ContextInfo.NoContext css m denv
    TryD_IgnoreAbortForFailedOverloadResolution
        (fun () -> CanonicalizeRelevantMemberConstraints csenv 0 NoTrace tps isInline)
        (fun res -> ErrorD (ErrorFromAddingConstraint(denv, res, m))) 
    |> RaiseOperationResult

/// Apply defaults arising from 'default' constraints in FSharp.Core
/// for any unsolved free inference type variables.
/// Defaults get applied before the module signature is checked and before the implementation conditions on virtuals/overrides. 
/// Defaults get applied in priority order. Defaults listed last get priority 0 (lowest), 2nd last priority 1 etc. 
let ApplyDefaultsForUnsolved css denv (unsolved: Typar list) =

    // The priority order comes from the order of declaration of the defaults in FSharp.Core.
    for priority = 10 downto 0 do
        unsolved |> List.iter (fun tp -> 
            if not tp.IsSolved then 
                // Apply the first default. If we're defaulting one type variable to another then 
                // the defaults will be propagated to the new type variable. 
                ApplyTyparDefaultAtPriority denv css priority tp)

    // OK, now apply defaults for any unsolved HeadTypeStaticReq 
    unsolved |> List.iter (fun tp ->     
        if not tp.IsSolved then 
            if (tp.StaticReq <> NoStaticReq) then
                ChooseTyparSolutionAndSolve css denv tp)

/// Choose solutions for any remaining unsolved free inference type variables.
let ChooseSolutionsForUnsolved css denv (unsolved: Typar list) =
    unsolved |> List.iter (fun tp -> 
        if (tp.Rigidity <> TyparRigidity.Rigid) && not tp.IsSolved then 
            ChooseTyparSolutionAndSolve css denv tp)

let ApplyDefaultsAfterWitnessGeneration (g: TcGlobals) amap css denv sln = 
    // The process of generating witnesses can cause free inference type variables to arise from use
    // of generic methods as extension constraint solutions. We eliminate these using the same
    // sequence (ApplyDefault, ChooseSolutions) used at the end of type inference.
    if g.langVersion.SupportsFeature LanguageFeature.ExtensionConstraintSolutions then 
        sln |> Option.iter (fun slnExpr -> 
            // Apply all defaults
            let unsolved = FSharp.Compiler.FindUnsolved.UnsolvedTyparsOfExpr g amap denv slnExpr
            ApplyDefaultsForUnsolved css denv unsolved

            // Search again and choose solutions
            let unsolved2 = FSharp.Compiler.FindUnsolved.UnsolvedTyparsOfExpr g amap denv slnExpr
            ChooseSolutionsForUnsolved css denv unsolved2)

/// Generate a witness expression if none is otherwise available, e.g. in legacy non-witness-passing code
let CodegenWitnessExprForTraitConstraint tcVal g amap m (traitInfo:TraitConstraintInfo) argExprs = trackErrors {
    let css = CreateCodegenState tcVal g amap
    let denv = DisplayEnv.Empty g
    let csenv = MakeConstraintSolverEnv ContextInfo.NoContext css m denv
    let! _res = SolveMemberConstraint csenv true PermitWeakResolution.LegacyYesAtCodeGen 0 m NoTrace traitInfo
    let sln = GenWitnessExpr amap g m traitInfo argExprs
    ApplyDefaultsAfterWitnessGeneration g amap css denv sln
    return sln
  }

/// Generate the lambda argument passed for a use of a generic construct that accepts trait witnesses
let CodegenWitnessesForTyparInst tcVal g amap m typars tyargs = trackErrors {
    let css = CreateCodegenState tcVal g amap
    let denv = DisplayEnv.Empty g
    let csenv = MakeConstraintSolverEnv ContextInfo.NoContext css m denv
     // TODO: check traitCtxtNone here, feels wrong. We should simply not be re-freshening here during codegen.
     // This is invoked every time codegen or quotation calls a witness-accepting
     // method. TBH the witnesses need to be generated during type checking and passed all the way down,
     // or at least be left in the tree as WitnessArg nodes.
    let ftps, _renaming, tinst = FreshenTypeInst traitCtxtNone m typars
    let traitInfos = GetTraitConstraintInfosOfTypars g ftps 
    do! SolveTyparsEqualTypes csenv 0 m NoTrace tinst tyargs
    let witnessArgs = MethodCalls.GenWitnessArgs amap g m traitInfos
    for witnessArg in witnessArgs do
        match witnessArg with 
        | Choice1Of2 _traitInfo -> ()
        | Choice2Of2 sln -> ApplyDefaultsAfterWitnessGeneration g amap css denv (Some sln)
    return witnessArgs
  }

/// Generate the lambda argument passed for a use of a generic construct that accepts trait witnesses
let CodegenWitnessArgForTraitConstraint tcVal g amap m traitInfo = trackErrors {
    let css = CreateCodegenState tcVal g amap
    let denv = DisplayEnv.Empty g
    let csenv = MakeConstraintSolverEnv ContextInfo.NoContext css m denv
    let! _res = SolveMemberConstraint csenv true PermitWeakResolution.LegacyYesAtCodeGen 0 m NoTrace traitInfo
    let witnessLambda = MethodCalls.GenWitnessExprLambda amap g m traitInfo
    match witnessLambda with 
    | Choice1Of2 _traitInfo -> ()
    | Choice2Of2 sln -> ApplyDefaultsAfterWitnessGeneration g amap css denv (Some sln)
    return witnessLambda
  }

/// An approximation used during name resolution for intellisense to eliminate extension members which will not
/// apply to a particular object argument. This is given as the isApplicableMeth argument to the partial name resolution
/// functions in nameres.fs.
let IsApplicableMethApprox g amap m traitCtxt (minfo: MethInfo) availObjTy = 
    // Prepare an instance of a constraint solver
    // If it's an instance method, then try to match the object argument against the required object argument
    if minfo.IsExtensionMember then 
        let css = 
            { g = g
              amap = amap
              TcVal = (fun _ -> failwith "should not be called")
              ExtraCxs = HashMultiMap(10, HashIdentity.Structural)
              InfoReader = new InfoReader(g, amap) }
        let csenv = MakeConstraintSolverEnv ContextInfo.NoContext css m (DisplayEnv.Empty g)
        let minst = FreshenMethInfo traitCtxt m minfo
        match minfo.GetObjArgTypes(amap, m, minst) with
        | [reqdObjTy] -> 
            let reqdObjTy = if isByrefTy g reqdObjTy then destByrefTy g reqdObjTy else reqdObjTy // This is to support byref extension methods.
            TryD (fun () -> SolveTypeSubsumesType csenv 0 m NoTrace None reqdObjTy availObjTy ++ (fun () -> ResultD true))
                 (fun _err -> ResultD false)
            |> CommitOperationResult
        | _ -> true
    else
        true
<|MERGE_RESOLUTION|>--- conflicted
+++ resolved
@@ -57,14 +57,9 @@
 open FSharp.Compiler.InfoReader
 open FSharp.Compiler.Infos
 open FSharp.Compiler.MethodCalls
-<<<<<<< HEAD
 open FSharp.Compiler.NameResolution
-open FSharp.Compiler.PrettyNaming
-open FSharp.Compiler.SyntaxTree
-=======
 open FSharp.Compiler.Syntax
 open FSharp.Compiler.Syntax.PrettyNaming
->>>>>>> 6b1af129
 open FSharp.Compiler.SyntaxTreeOps
 open FSharp.Compiler.TcGlobals
 open FSharp.Compiler.Text
@@ -3283,7 +3278,7 @@
     // OK, now apply defaults for any unsolved HeadTypeStaticReq 
     unsolved |> List.iter (fun tp ->     
         if not tp.IsSolved then 
-            if (tp.StaticReq <> NoStaticReq) then
+            if (tp.StaticReq <> TyparStaticReq.None) then
                 ChooseTyparSolutionAndSolve css denv tp)
 
 /// Choose solutions for any remaining unsolved free inference type variables.
