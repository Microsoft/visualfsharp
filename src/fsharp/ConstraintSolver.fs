// Copyright (c) Microsoft Corporation.  All Rights Reserved.  See License.txt in the project root for license information.


//-------------------------------------------------------------------------
// Incremental type inference constraint solving.  
//
// Primary constraints are:
//   - type equations        ty1 = ty2
//   - subtype inequations   ty1 :> ty2
//   - trait constraints     tyname: (static member op_Addition: 'a * 'b -> 'c)
//
// Plus some other constraints inherited from .NET generics.
// 
// The constraints are immediately processed into a normal form, in particular
//   - type equations on inference parameters: 'tp = ty
//   - type inequations on inference parameters: 'tp :> ty
//   - other constraints on inference parameters
//
// The state of the inference engine is kept in imperative mutations to inference
// type variables.
//
// The use of the normal form allows the state of the inference engine to 
// be queried for type-directed name resolution, type-directed overload 
// resolution and when generating warning messages.
//
// The inference engine can be used in 'undo' mode to implement
// can-unify predicates used in method overload resolution and trait constraint
// satisfaction.
//
// The two main principles are:
//   1. Ensure any solution that is found is sound (no logic is skipped), 
//   2. Because of method overloading and SRTP constraints and other constructs, processing of
//      constraints is algorithmic and must proceed in a definite, fixed order.
//      Once we start doing resolutions in a particular order we must keep doing them
//      in the same order.
//
// There is little use of back-tracking/undo or "retry" in the constraint solver, except in the
// limited case ofs of SRTP solving and method overloading, and some other adhoc limited cases
// like checking for "printf" format strings.  As a result there are cases involving
// method overloading and SRTP that the solver "can't solve". This is intentional and by-design.
//------------------------------------------------------------------------- 

module internal FSharp.Compiler.ConstraintSolver

open Internal.Utilities.Collections

open FSharp.Compiler 
open FSharp.Compiler.AbstractIL 
open FSharp.Compiler.AbstractIL.Internal.Library
open FSharp.Compiler.AccessibilityLogic
open FSharp.Compiler.AttributeChecking
open FSharp.Compiler.ErrorLogger
open FSharp.Compiler.Features
open FSharp.Compiler.Import
open FSharp.Compiler.InfoReader
open FSharp.Compiler.Infos
open FSharp.Compiler.Lib
open FSharp.Compiler.MethodCalls
open FSharp.Compiler.PrettyNaming
open FSharp.Compiler.SyntaxTree
open FSharp.Compiler.SyntaxTreeOps
open FSharp.Compiler.Range
open FSharp.Compiler.Rational
open FSharp.Compiler.TypedTree
open FSharp.Compiler.TypedTreeBasics
open FSharp.Compiler.TypedTreeOps
open FSharp.Compiler.TcGlobals
open FSharp.Compiler.TypeRelations

#if !NO_EXTENSIONTYPING
open FSharp.Compiler.ExtensionTyping
#endif

//-------------------------------------------------------------------------
// Generate type variables and record them in within the scope of the
// compilation environment, which currently corresponds to the scope
// of the constraint resolution carried out by type checking.
//------------------------------------------------------------------------- 
   
let compgenId = mkSynId range0 unassignedTyparName

let NewCompGenTypar (kind, rigid, staticReq, dynamicReq, error) = 
    Construct.NewTypar(kind, rigid, Typar(compgenId, staticReq, true), error, dynamicReq, [], false, false) 
    
let AnonTyparId m = mkSynId m unassignedTyparName

let NewAnonTypar (kind, m, rigid, var, dyn) = 
    Construct.NewTypar (kind, rigid, Typar(AnonTyparId m, var, true), false, dyn, [], false, false)
    
let NewNamedInferenceMeasureVar (_m, rigid, var, id) = 
    Construct.NewTypar(TyparKind.Measure, rigid, Typar(id, var, false), false, TyparDynamicReq.No, [], false, false) 

<<<<<<< HEAD
let NewInferenceMeasurePar () = 
    NewCompGenTypar (TyparKind.Measure, TyparRigidity.Flexible, NoStaticReq, TyparDynamicReq.No, false)

let NewErrorTypar () = 
    NewCompGenTypar (TyparKind.Type, TyparRigidity.Flexible, NoStaticReq, TyparDynamicReq.No, true)

let NewErrorMeasureVar () = 
    NewCompGenTypar (TyparKind.Measure, TyparRigidity.Flexible, NoStaticReq, TyparDynamicReq.No, true)

let NewInferenceType (g: TcGlobals) = 
    let tp = NewTypar (TyparKind.Type, TyparRigidity.Flexible, Typar(compgenId, NoStaticReq, true), false, TyparDynamicReq.No, [], false, false)
    let nullness = if g.langFeatureNullness then NewNullnessVar() else KnownAmbivalentToNull
    TType_var (tp, nullness)
    
let NewErrorType () = 
=======
let NewInferenceMeasurePar () =
    NewCompGenTypar (TyparKind.Measure, TyparRigidity.Flexible, NoStaticReq, TyparDynamicReq.No, false)

let NewErrorTypar () =
    NewCompGenTypar (TyparKind.Type, TyparRigidity.Flexible, NoStaticReq, TyparDynamicReq.No, true)

let NewErrorMeasureVar () =
    NewCompGenTypar (TyparKind.Measure, TyparRigidity.Flexible, NoStaticReq, TyparDynamicReq.No, true)

let NewInferenceType () =
    mkTyparTy (Construct.NewTypar (TyparKind.Type, TyparRigidity.Flexible, Typar(compgenId, NoStaticReq, true), false, TyparDynamicReq.No, [], false, false))

let NewErrorType () =
>>>>>>> be621d87
    mkTyparTy (NewErrorTypar ())

let NewErrorMeasure () = 
    Measure.Var (NewErrorMeasureVar ())

let NewByRefKindInferenceType (g: TcGlobals) m = 
    let tp = Construct.NewTypar (TyparKind.Type, TyparRigidity.Flexible, Typar(compgenId, HeadTypeStaticReq, true), false, TyparDynamicReq.No, [], false, false)
    if g.byrefkind_InOut_tcr.CanDeref then
        tp.SetConstraints [TyparConstraint.DefaultsTo(10, TType_app(g.byrefkind_InOut_tcr, [], g.knownWithoutNull), m)]
    mkTyparTy tp

let NewInferenceTypes g l = l |> List.map (fun _ -> NewInferenceType g) 

// QUERY: should 'rigid' ever really be 'true'? We set this when we know 
// we are going to have to generalize a typar, e.g. when implementing a 
// abstract generic method slot. But we later check the generalization 
// condition anyway, so we could get away with a non-rigid typar. This 
// would sort of be cleaner, though give errors later. 
let FreshenAndFixupTypars m rigid fctps tinst tpsorig = 
    let copy_tyvar (tp: Typar) =  NewCompGenTypar (tp.Kind, rigid, tp.StaticReq, (if rigid=TyparRigidity.Rigid then TyparDynamicReq.Yes else TyparDynamicReq.No), false)
    let tps = tpsorig |> List.map copy_tyvar 
    let renaming, tinst = FixupNewTypars m fctps tinst tpsorig tps
    tps, renaming, tinst

let FreshenTypeInst m tpsorig =
    FreshenAndFixupTypars m TyparRigidity.Flexible [] [] tpsorig 

let FreshMethInst m fctps tinst tpsorig =
    FreshenAndFixupTypars m TyparRigidity.Flexible fctps tinst tpsorig 

let FreshenTypars m tpsorig = 
    match tpsorig with 
    | [] -> []
    | _ -> 
        let _, _, tptys = FreshenTypeInst m tpsorig
        tptys

let FreshenMethInfo m (minfo: MethInfo) =
    let _, _, tptys = FreshMethInst m (minfo.GetFormalTyparsOfDeclaringType m) minfo.DeclaringTypeInst minfo.FormalMethodTypars
    tptys

//-------------------------------------------------------------------------
// Unification of types: solve/record equality constraints
// Subsumption of types: solve/record subtyping constraints
//------------------------------------------------------------------------- 

[<RequireQualifiedAccess>] 
/// Information about the context of a type equation.
type ContextInfo =

    /// No context was given.
    | NoContext

    /// The type equation comes from an IF expression.
    | IfExpression of range

    /// The type equation comes from an omitted else branch.
    | OmittedElseBranch of range

    /// The type equation comes from a type check of the result of an else branch.
    | ElseBranchResult of range

    /// The type equation comes from the verification of record fields.
    | RecordFields

    /// The type equation comes from the verification of a tuple in record fields.
    | TupleInRecordFields

    /// The type equation comes from a list or array constructor
    | CollectionElement of bool * range

    /// The type equation comes from a return in a computation expression.

    | ReturnInComputationExpression

    /// The type equation comes from a yield in a computation expression.
    | YieldInComputationExpression

    /// The type equation comes from a runtime type test.
    | RuntimeTypeTest of bool

    /// The type equation comes from an downcast where a upcast could be used.
    | DowncastUsedInsteadOfUpcast of bool

    /// The type equation comes from a return type of a pattern match clause (not the first clause).
    | FollowingPatternMatchClause of range

    /// The type equation comes from a pattern match guard.
    | PatternMatchGuard of range

    /// The type equation comes from a sequence expression.
    | SequenceExpression of TType

/// Captures relevant information for a particular failed overload resolution.
type OverloadInformation = 
    {
        methodSlot: CalledMeth<Expr>
        amap : ImportMap
        error: exn
    }

/// Cases for overload resolution failure that exists in the implementation of the compiler.
type OverloadResolutionFailure =
  | NoOverloadsFound   of methodName: string
                        * candidates: OverloadInformation list 
                        * cx: TraitConstraintInfo option
  | PossibleCandidates of methodName: string 
                        * candidates: OverloadInformation list // methodNames may be different (with operators?), this is refactored from original logic to assemble overload failure message
                        * cx: TraitConstraintInfo option

exception ConstraintSolverTupleDiffLengths of displayEnv: DisplayEnv * TType list * TType list * range * range

exception ConstraintSolverInfiniteTypes of displayEnv: DisplayEnv * contextInfo: ContextInfo * TType * TType * range * range

exception ConstraintSolverTypesNotInEqualityRelation of displayEnv: DisplayEnv * TType * TType * range * range * ContextInfo

exception ConstraintSolverTypesNotInSubsumptionRelation of displayEnv: DisplayEnv * argTy: TType * paramTy: TType * callRange: range * parameterRange: range

<<<<<<< HEAD
exception ConstraintSolverMissingConstraint of displayEnv: DisplayEnv * Typar * TyparConstraint * range * range

exception ConstraintSolverNullnessWarningEquivWithTypes of DisplayEnv * TType * TType * NullnessInfo * NullnessInfo * range  * range 

exception ConstraintSolverNullnessWarningWithTypes of DisplayEnv * TType * TType * NullnessInfo * NullnessInfo * range  * range 

exception ConstraintSolverNullnessWarningWithType of DisplayEnv * TType * NullnessInfo * range  * range 

exception ConstraintSolverNonNullnessWarningWithType of DisplayEnv * TType * NullnessInfo * range  * range 
=======
exception ConstraintSolverMissingConstraint of displayEnv: DisplayEnv * Typar * TyparConstraint * range  * range 
>>>>>>> be621d87

exception ConstraintSolverError of string * range * range

exception ConstraintSolverRelatedInformation of string option * range * exn 

exception ErrorFromApplyingDefault of tcGlobals: TcGlobals * displayEnv: DisplayEnv * Typar * TType * exn * range

exception ErrorFromAddingTypeEquation of tcGlobals: TcGlobals * displayEnv: DisplayEnv * actualTy: TType * expectedTy: TType * exn * range

exception ErrorsFromAddingSubsumptionConstraint of tcGlobals: TcGlobals * displayEnv: DisplayEnv * actualTy: TType * expectedTy: TType * exn * ContextInfo * parameterRange: range

exception ErrorFromAddingConstraint of displayEnv: DisplayEnv * exn * range

exception UnresolvedOverloading of displayEnv: DisplayEnv * callerArgs: CallerArgs<Expr> * failure: OverloadResolutionFailure * range

exception UnresolvedConversionOperator of displayEnv: DisplayEnv * TType * TType * range

type TcValF = (ValRef -> ValUseFlag -> TType list -> range -> Expr * TType)

type ConstraintSolverState = 
    { 
      g: TcGlobals

      amap: Import.ImportMap 

      InfoReader: InfoReader

      /// The function used to freshen values we encounter during trait constraint solving
      TcVal: TcValF

      /// This table stores all unsolved, ungeneralized trait constraints, indexed by free type variable.
      /// That is, there will be one entry in this table for each free type variable in 
      /// each outstanding, unsolved, ungeneralized trait constraint. Constraints are removed from the table and resolved 
      /// each time a solution to an index variable is found. 
      mutable ExtraCxs: HashMultiMap<Stamp, (TraitConstraintInfo * range)>
    }

    static member New(g, amap, infoReader, tcVal) = 
        { g = g 
          amap = amap 
          ExtraCxs = HashMultiMap(10, HashIdentity.Structural)
          InfoReader = infoReader
          TcVal = tcVal } 

type ConstraintSolverEnv = 
    { 
      SolverState: ConstraintSolverState

      eContextInfo: ContextInfo

      MatchingOnly: bool

      m: range

      EquivEnv: TypeEquivEnv

      DisplayEnv: DisplayEnv
    }

    member csenv.InfoReader = csenv.SolverState.InfoReader

    member csenv.g = csenv.SolverState.g

    member csenv.amap = csenv.SolverState.amap
    
    override csenv.ToString() = "<ConstraintSolverEnv> @ " + csenv.m.ToString()

let MakeConstraintSolverEnv contextInfo css m denv = 
    { SolverState = css
      m = m
      eContextInfo = contextInfo
      // Indicates that when unifying ty1 = ty2, only type variables in ty1 may be solved 
      MatchingOnly = false
      EquivEnv = TypeEquivEnv.Empty 
      DisplayEnv = denv }

/// Check whether a type variable occurs in the r.h.s. of a type, e.g. to catch
/// infinite equations such as 
///    'a = list<'a>
let rec occursCheck g un ty = 
    match stripTyEqns g ty with 
    | TType_ucase(_, l)
    | TType_app (_, l, _) 
    | TType_anon(_, l)
    | TType_tuple (_, l) -> List.exists (occursCheck g un) l
    | TType_fun (d, r, _nullness) -> occursCheck g un d || occursCheck g un r
    | TType_var (r, _)   ->  typarEq un r 
    | TType_forall (_, tau) -> occursCheck g un tau
    | _ -> false 


//-------------------------------------------------------------------------
// Predicates on types
//------------------------------------------------------------------------- 

/// Some additional solutions are forced prior to generalization (permitWeakResolution=true).  These are, roughly speaking, rules
/// for binary-operand constraints arising from constructs such as "1.0 + x" where "x" is an unknown type. THe constraint here
/// involves two type parameters - one for the left, and one for the right.  The left is already known to be Double.
/// In this situation (and in the absence of other evidence prior to generalization), constraint solving forces an assumption that 
/// the right is also Double - this is "weak" because there is only weak evidence for it.
///
/// permitWeakResolution also applies to resolutions of multi-type-variable constraints via method overloads.  Method overloading gets applied even if
/// only one of the two type variables is known.
///
/// During code gen we run with permitWeakResolution on, but we only apply it where one of the argument types for the built-in constraint resolution is
/// a variable type.
type PermitWeakResolution = 
    | Yes
    | No
    member x.Permit = match x with Yes -> true | No -> false

let rec isNativeIntegerTy g ty =
    typeEquivAux EraseMeasures g g.nativeint_ty ty || 
    typeEquivAux EraseMeasures g g.unativeint_ty ty ||
    (isEnumTy g ty && isNativeIntegerTy g (underlyingTypeOfEnumTy g ty))

let isSignedIntegerTy g ty =
    typeEquivAux EraseMeasures g g.sbyte_ty ty || 
    typeEquivAux EraseMeasures g g.int16_ty ty || 
    typeEquivAux EraseMeasures g g.int32_ty ty || 
    typeEquivAux EraseMeasures g g.nativeint_ty ty || 
    typeEquivAux EraseMeasures g g.int64_ty ty 

let isUnsignedIntegerTy g ty =
    typeEquivAux EraseMeasures g g.byte_ty ty || 
    typeEquivAux EraseMeasures g g.uint16_ty ty || 
    typeEquivAux EraseMeasures g g.uint32_ty ty || 
    typeEquivAux EraseMeasures g g.unativeint_ty ty || 
    typeEquivAux EraseMeasures g g.uint64_ty ty 

let rec IsIntegerOrIntegerEnumTy g ty =
    isSignedIntegerTy g ty || 
    isUnsignedIntegerTy g ty || 
    (isEnumTy g ty && IsIntegerOrIntegerEnumTy g (underlyingTypeOfEnumTy g ty))
    
let isIntegerTy g ty =
    isSignedIntegerTy g ty || 
    isUnsignedIntegerTy g ty 
    
let isStringTy g ty = typeEquiv g g.string_ty ty 

let isCharTy g ty = typeEquiv g g.char_ty ty 

let isBoolTy g ty = typeEquiv g g.bool_ty ty 

/// float or float32 or float<_> or float32<_> 
let isFpTy g ty =
    typeEquivAux EraseMeasures g g.float_ty ty || 
    typeEquivAux EraseMeasures g g.float32_ty ty 

/// decimal or decimal<_>
let isDecimalTy g ty = 
    typeEquivAux EraseMeasures g g.decimal_ty ty 

let IsNonDecimalNumericOrIntegralEnumType g ty = IsIntegerOrIntegerEnumTy g ty || isFpTy g ty

let IsNumericOrIntegralEnumType g ty = IsNonDecimalNumericOrIntegralEnumType g ty || isDecimalTy g ty

let IsNonDecimalNumericType g ty = isIntegerTy g ty || isFpTy g ty

let IsNumericType g ty = IsNonDecimalNumericType g ty || isDecimalTy g ty

let IsRelationalType g ty = IsNumericType g ty || isStringTy g ty || isCharTy g ty || isBoolTy g ty

// Get measure of type, float<_> or float32<_> or decimal<_> but not float=float<1> or float32=float32<1> or decimal=decimal<1> 
let GetMeasureOfType g ty =
    match ty with 
    | AppTy g (tcref, [tyarg]) ->
        match stripTyEqns g tyarg with  
        | TType_measure ms when not (measureEquiv g ms Measure.One) -> Some (tcref, ms)
        | _ -> None
    | _ -> None

let IsCharOrStringType g ty = isCharTy g ty || isStringTy g ty

/// Checks the argument type for a built-in solution to an op_Addition, op_Subtraction or op_Modulus constraint.
let IsAddSubModType nm g ty = IsNumericOrIntegralEnumType g ty || (nm = "op_Addition" && IsCharOrStringType g ty)

/// Checks the argument type for a built-in solution to a bitwise operator constraint
let IsBitwiseOpType g ty = IsIntegerOrIntegerEnumTy g ty || (isEnumTy g ty)

/// Check the other type in a built-in solution for a binary operator.
/// For weak resolution, require a relevant primitive on one side.
/// For strong resolution, a variable type is permitted.
let IsBinaryOpOtherArgType g permitWeakResolution ty = 
    match permitWeakResolution with 
    | PermitWeakResolution.No -> 
        not (isTyparTy g ty) 

    | PermitWeakResolution.Yes -> true

/// Checks the argument type for a built-in solution to a get_Sign constraint.
let IsSignType g ty =
    isSignedIntegerTy g ty || isFpTy g ty || isDecimalTy g ty

type TraitConstraintSolution = 
    | TTraitUnsolved
    | TTraitBuiltIn
    | TTraitSolved of MethInfo * TypeInst
    | TTraitSolvedRecdProp of RecdFieldInfo * bool
    | TTraitSolvedAnonRecdProp of AnonRecdTypeInfo * TypeInst * int 

let BakedInTraitConstraintNames =
    [ "op_Division" ; "op_Multiply"; "op_Addition" 
      "op_Equality" ; "op_Inequality"; "op_GreaterThan" ; "op_LessThan"; "op_LessThanOrEqual"; "op_GreaterThanOrEqual"
      "op_Subtraction"; "op_Modulus"
      "get_Zero"; "get_One"
      "DivideByInt";"get_Item"; "set_Item"
      "op_BitwiseAnd"; "op_BitwiseOr"; "op_ExclusiveOr"; "op_LeftShift"
      "op_RightShift"; "op_UnaryPlus"; "op_UnaryNegation"; "get_Sign"; "op_LogicalNot"
      "op_OnesComplement"; "Abs"; "Sqrt"; "Sin"; "Cos"; "Tan"
      "Sinh";  "Cosh"; "Tanh"; "Atan"; "Acos"; "Asin"; "Exp"; "Ceiling"; "Floor"; "Round"; "Log10"; "Log"; "Sqrt"
      "Truncate"; "op_Explicit"
      "Pow"; "Atan2" ]
    |> set
    
//-------------------------------------------------------------------------
// Run the constraint solver with undo (used during method overload resolution)

type Trace = 
    { mutable actions: ((unit -> unit) * (unit -> unit)) list }
    
    static member New () =  { actions = [] }

    member t.Undo () = List.iter (fun (_, a) -> a ()) t.actions
    member t.Push f undo = t.actions <- (f, undo) :: t.actions

type OptionalTrace = 
    | NoTrace
    | WithTrace of Trace

    member x.HasTrace = match x with NoTrace -> false | WithTrace _ -> true

    member t.Exec f undo = 
        match t with        
        | WithTrace trace -> trace.Push f undo; f()
        | NoTrace -> f()

    member t.AddFromReplay source =
        source.actions |> List.rev |>
            match t with        
            | WithTrace trace -> List.iter (fun (action, undo) -> trace.Push action undo; action())
            | NoTrace         -> List.iter (fun (action, _   ) -> action())

    member t.CollectThenUndoOrCommit predicate f =
        let newTrace = Trace.New()
        let res = f newTrace
        match predicate res, t with
        | false, _           -> newTrace.Undo()
        | true, WithTrace t -> t.actions <- newTrace.actions @ t.actions
        | true, NoTrace     -> ()
        res

let CollectThenUndo f = 
    let trace = Trace.New()
    let res = f trace
    trace.Undo()
    res

let FilterEachThenUndo f meths = 
    meths 
    |> List.choose (fun calledMeth -> 
        let trace = Trace.New()        
        let res = f trace calledMeth
        trace.Undo()
        match CheckNoErrorsAndGetWarnings res with 
        | None -> None 
        | Some warns -> Some (calledMeth, warns, trace))

let ShowAccessDomain ad =
    match ad with 
    | AccessibleFromEverywhere -> "public" 
    | AccessibleFrom(_, _) -> "accessible"
    | AccessibleFromSomeFSharpCode -> "public, protected or internal" 
    | AccessibleFromSomewhere -> ""

//-------------------------------------------------------------------------
// Solve

exception NonRigidTypar of displayEnv: DisplayEnv * string option * range * TType * TType * range

/// Signal that there is still an unresolved overload in the constraint problem. The
/// unresolved overload constraint remains in the constraint state, and we skip any
/// further processing related to whichever overall adjustment to constraint solver state
/// is being processed.
///
// NOTE: The addition of this abort+skip appears to be a mistake which has crept into F# type inference,
// and its status is currently under review. See https://github.com/dotnet/fsharp/pull/8294 and others.
//
// Here is the history:
//    1. The local abort was added as part of an attempted performance optimization https://github.com/dotnet/fsharp/pull/1650
//       This change was released in the VS2017 GA release.
//
//    2. However, it also impacts the logic of type inference, by skipping checking.
//       Because of this an attempt was made to revert it in https://github.com/dotnet/fsharp/pull/4173.
//
//       Unfortunately, existing code had begun to depend on the new behaviours enabled by the
//       change, and the revert was abandoned before release in https://github.com/dotnet/fsharp/pull/4348
//
// Comments on soundness:
//    The use of the abort is normally sound because the SRTP constraint
//    will be subject to further processing at a later point.
//
//    However, it seems likely that the abort may result in other processing associated
//    with an overall constraint being skipped (e.g. the processing related to subsequent elements
//    of a tuple constraint).
exception AbortForFailedOverloadResolution

/// This is used at (nearly all) entry points into the constraint solver to make sure that the
/// AbortForFailedOverloadResolution is caught and processing continues.
let inline TryD_IgnoreAbortForFailedOverloadResolution f1 f2 =
    TryD f1 (function AbortForFailedOverloadResolution -> CompleteD | exn -> f2 exn)

/// used to provide detail about non matched argument in overload resolution error message
exception ArgDoesNotMatchError of error: ErrorsFromAddingSubsumptionConstraint * calledMeth: CalledMeth<Expr> * calledArg: CalledArg * callerArg: CallerArg<Expr>

/// Represents a very local condition where we prefer to report errors before stripping type abbreviations.
exception LocallyAbortOperationThatLosesAbbrevs 

let localAbortD = ErrorD LocallyAbortOperationThatLosesAbbrevs

/// Return true if we would rather unify this variable v1 := v2 than vice versa
let PreferUnifyTypar (v1: Typar) (v2: Typar) =
    match v1.Rigidity, v2.Rigidity with 
    // Rigid > all
    | TyparRigidity.Rigid, _ -> false
    // Prefer to unify away WillBeRigid in favour of Rigid
    | TyparRigidity.WillBeRigid, TyparRigidity.Rigid -> true
    | TyparRigidity.WillBeRigid, TyparRigidity.WillBeRigid -> true
    | TyparRigidity.WillBeRigid, TyparRigidity.WarnIfNotRigid -> false
    | TyparRigidity.WillBeRigid, TyparRigidity.Anon -> false
    | TyparRigidity.WillBeRigid, TyparRigidity.Flexible -> false
    // Prefer to unify away WarnIfNotRigid in favour of Rigid
    | TyparRigidity.WarnIfNotRigid, TyparRigidity.Rigid -> true
    | TyparRigidity.WarnIfNotRigid, TyparRigidity.WillBeRigid -> true
    | TyparRigidity.WarnIfNotRigid, TyparRigidity.WarnIfNotRigid -> true
    | TyparRigidity.WarnIfNotRigid, TyparRigidity.Anon -> false
    | TyparRigidity.WarnIfNotRigid, TyparRigidity.Flexible -> false
    // Prefer to unify away anonymous variables in favour of Rigid, WarnIfNotRigid 
    | TyparRigidity.Anon, TyparRigidity.Rigid -> true
    | TyparRigidity.Anon, TyparRigidity.WillBeRigid -> true
    | TyparRigidity.Anon, TyparRigidity.WarnIfNotRigid -> true
    | TyparRigidity.Anon, TyparRigidity.Anon -> true
    | TyparRigidity.Anon, TyparRigidity.Flexible -> false
    // Prefer to unify away Flexible in favour of Rigid, WarnIfNotRigid or Anon
    | TyparRigidity.Flexible, TyparRigidity.Rigid -> true
    | TyparRigidity.Flexible, TyparRigidity.WillBeRigid -> true
    | TyparRigidity.Flexible, TyparRigidity.WarnIfNotRigid -> true
    | TyparRigidity.Flexible, TyparRigidity.Anon -> true
    | TyparRigidity.Flexible, TyparRigidity.Flexible -> 

      // Prefer to unify away compiler generated type vars
      match v1.IsCompilerGenerated, v2.IsCompilerGenerated with
      | true, false -> true
      | false, true -> false
      | _ -> 
         // Prefer to unify away non-error vars - gives better error recovery since we keep
         // error vars lying around, and can avoid giving errors about illegal polymorphism 
         // if they occur 
         match v1.IsFromError, v2.IsFromError with
         | true, false -> false
         | _ -> true

/// Reorder a list of (variable, exponent) pairs so that a variable that is Preferred
/// is at the head of the list, if possible
let FindPreferredTypar vs =
    let rec find vs = 
        match vs with
        | [] -> vs
        | (v: Typar, e) :: vs ->
            match find vs with
            | [] -> [(v, e)]
            | (v', e') :: vs' -> 
                if PreferUnifyTypar v v'
                then (v, e) :: vs
                else (v', e') :: (v, e) :: vs'
    find vs
  
let SubstMeasure (r: Typar) ms = 
    if r.Rigidity = TyparRigidity.Rigid then error(InternalError("SubstMeasure: rigid", r.Range))
    if r.Kind = TyparKind.Type then error(InternalError("SubstMeasure: kind=type", r.Range))

    match r.typar_solution with
    | None -> r.typar_solution <- Some (TType_measure ms)
    | Some _ -> error(InternalError("already solved", r.Range))

let rec TransactStaticReq (csenv: ConstraintSolverEnv) (trace: OptionalTrace) (tpr: Typar) req = 
    let m = csenv.m
    if tpr.Rigidity.ErrorIfUnified && tpr.StaticReq <> req then 
        ErrorD(ConstraintSolverError(FSComp.SR.csTypeCannotBeResolvedAtCompileTime(tpr.Name), m, m)) 
    else
        let orig = tpr.StaticReq
        trace.Exec (fun () -> tpr.SetStaticReq req) (fun () -> tpr.SetStaticReq orig)
        CompleteD

and SolveTypStaticReqTypar (csenv: ConstraintSolverEnv) trace req (tpr: Typar) =
    let orig = tpr.StaticReq
    let req2 = JoinTyparStaticReq req orig
    if orig <> req2 then TransactStaticReq csenv trace tpr req2 else CompleteD

and SolveTypStaticReq (csenv: ConstraintSolverEnv) trace req ty =
    match req with 
    | NoStaticReq -> CompleteD
    | HeadTypeStaticReq -> 
        // requires that a type constructor be known at compile time 
        match stripTyparEqns ty with
        | TType_measure ms ->
            let vs = ListMeasureVarOccsWithNonZeroExponents ms
            trackErrors {
                for (tpr, _) in vs do 
                    return! SolveTypStaticReqTypar csenv trace req tpr
            }
        | _ -> 
            match tryAnyParTy csenv.g ty with
            | ValueSome tpr -> SolveTypStaticReqTypar csenv trace req tpr
            | ValueNone -> CompleteD
      
let TransactDynamicReq (trace: OptionalTrace) (tpr: Typar) req = 
    let orig = tpr.DynamicReq
    trace.Exec (fun () -> tpr.SetDynamicReq req) (fun () -> tpr.SetDynamicReq orig)
    CompleteD

let SolveTypDynamicReq (csenv: ConstraintSolverEnv) trace req ty =
    match req with 
    | TyparDynamicReq.No -> CompleteD
    | TyparDynamicReq.Yes -> 
        match tryAnyParTy csenv.g ty with
        | ValueSome tpr when tpr.DynamicReq <> TyparDynamicReq.Yes ->
            TransactDynamicReq trace tpr TyparDynamicReq.Yes
        | _ -> CompleteD

let TransactIsCompatFlex (trace: OptionalTrace) (tpr: Typar) req = 
    let orig = tpr.IsCompatFlex
    trace.Exec (fun () -> tpr.SetIsCompatFlex req) (fun () -> tpr.SetIsCompatFlex orig)
    CompleteD

let SolveTypIsCompatFlex (csenv: ConstraintSolverEnv) trace req ty =
    if req then 
        match tryAnyParTy csenv.g ty with
        | ValueSome tpr when not tpr.IsCompatFlex -> TransactIsCompatFlex trace tpr req
        | _ -> CompleteD
    else
        CompleteD

let SubstMeasureWarnIfRigid (csenv: ConstraintSolverEnv) trace (v: Typar) ms = trackErrors {
    if v.Rigidity.WarnIfUnified && not (isAnyParTy csenv.g (TType_measure ms)) then         
        // NOTE: we grab the name eagerly to make sure the type variable prints as a type variable 
        let tpnmOpt = if v.IsCompilerGenerated then None else Some v.Name
        do! SolveTypStaticReq csenv trace v.StaticReq (TType_measure ms)
        SubstMeasure v ms
        return! WarnD(NonRigidTypar(csenv.DisplayEnv, tpnmOpt, v.Range, TType_measure (Measure.Var v), TType_measure ms, csenv.m))
    else 
        // Propagate static requirements from 'tp' to 'ty'
        do! SolveTypStaticReq csenv trace v.StaticReq (TType_measure ms)
        SubstMeasure v ms
        if v.Rigidity = TyparRigidity.Anon && measureEquiv csenv.g ms Measure.One then 
            return! WarnD(Error(FSComp.SR.csCodeLessGeneric(), v.Range))
        else 
            ()
  }

/// Imperatively unify the unit-of-measure expression ms against 1.
/// There are three cases
/// - ms is (equivalent to) 1
/// - ms contains no non-rigid unit variables, and so cannot be unified with 1
/// - ms has the form v^e * ms' for some non-rigid variable v, non-zero exponent e, and measure expression ms'
///   the most general unifier is then simply v := ms' ^ -(1/e)
let UnifyMeasureWithOne (csenv: ConstraintSolverEnv) trace ms = 
    // Gather the rigid and non-rigid unit variables in this measure expression together with their exponents
    let rigidVars, nonRigidVars = 
        ListMeasureVarOccsWithNonZeroExponents ms
        |> List.partition (fun (v, _) -> v.Rigidity = TyparRigidity.Rigid) 

    // If there is at least one non-rigid variable v with exponent e, then we can unify 
    match FindPreferredTypar nonRigidVars with
    | (v, e) :: vs ->
        let unexpandedCons = ListMeasureConOccsWithNonZeroExponents csenv.g false ms
        let newms = ProdMeasures (List.map (fun (c, e') -> Measure.RationalPower (Measure.Con c, NegRational (DivRational e' e))) unexpandedCons 
                                @ List.map (fun (v, e') -> Measure.RationalPower (Measure.Var v, NegRational (DivRational e' e))) (vs @ rigidVars))

        SubstMeasureWarnIfRigid csenv trace v newms

    // Otherwise we require ms to be 1
    | [] -> if measureEquiv csenv.g ms Measure.One then CompleteD else localAbortD
    
/// Imperatively unify unit-of-measure expression ms1 against ms2
let UnifyMeasures (csenv: ConstraintSolverEnv) trace ms1 ms2 = 
    UnifyMeasureWithOne csenv trace (Measure.Prod(ms1, Measure.Inv ms2))

/// Simplify a unit-of-measure expression ms that forms part of a type scheme. 
/// We make substitutions for vars, which are the (remaining) bound variables
///   in the scheme that we wish to simplify. 
let SimplifyMeasure g vars ms =
    let rec simp vars = 
        match FindPreferredTypar (List.filter (fun (_, e) -> SignRational e<>0) (List.map (fun v -> (v, MeasureVarExponent v ms)) vars)) with
        | [] -> 
          (vars, None)

        | (v, e) :: vs -> 
          let newvar = if v.IsCompilerGenerated then NewAnonTypar (TyparKind.Measure, v.Range, TyparRigidity.Flexible, v.StaticReq, v.DynamicReq)
                                                else NewNamedInferenceMeasureVar (v.Range, TyparRigidity.Flexible, v.StaticReq, v.Id)
          let remainingvars = ListSet.remove typarEq v vars
          let newvarExpr = if SignRational e < 0 then Measure.Inv (Measure.Var newvar) else Measure.Var newvar
          let newms = (ProdMeasures (List.map (fun (c, e') -> Measure.RationalPower (Measure.Con c, NegRational (DivRational e' e))) (ListMeasureConOccsWithNonZeroExponents g false ms)
                                   @ List.map (fun (v', e') -> if typarEq v v' then newvarExpr else Measure.RationalPower (Measure.Var v', NegRational (DivRational e' e))) (ListMeasureVarOccsWithNonZeroExponents ms)))
          SubstMeasure v newms
          match vs with 
          | [] -> (remainingvars, Some newvar) 
          | _ -> simp (newvar :: remainingvars)
    simp vars

// Normalize a type ty that forms part of a unit-of-measure-polymorphic type scheme. 
//  Generalizable are the unit-of-measure variables that remain to be simplified. Generalized
// is a list of unit-of-measure variables that have already been generalized. 
let rec SimplifyMeasuresInType g resultFirst ((generalizable, generalized) as param) ty =
    match stripTyparEqns ty with 
    | TType_ucase(_, l)
    | TType_app (_, l, _) 
    | TType_anon (_, l)
    | TType_tuple (_, l) -> SimplifyMeasuresInTypes g param l

    | TType_fun (d, r, _nullness) -> if resultFirst then SimplifyMeasuresInTypes g param [r;d] else SimplifyMeasuresInTypes g param [d;r]        
    | TType_var _   -> param
    | TType_forall (_, tau) -> SimplifyMeasuresInType g resultFirst param tau
    | TType_measure unt -> 
        let generalizable', newlygeneralized = SimplifyMeasure g generalizable unt   
        match newlygeneralized with
        | None -> (generalizable', generalized)
        | Some v -> (generalizable', v :: generalized)

and SimplifyMeasuresInTypes g param tys = 
    match tys with
    | [] -> param
    | ty :: tys -> 
        let param' = SimplifyMeasuresInType g false param ty 
        SimplifyMeasuresInTypes g param' tys

let SimplifyMeasuresInConstraint g param c =
    match c with
    | TyparConstraint.DefaultsTo (_, ty, _) 
    | TyparConstraint.CoercesTo(ty, _) -> SimplifyMeasuresInType g false param ty
    | TyparConstraint.SimpleChoice (tys, _) -> SimplifyMeasuresInTypes g param tys
    | TyparConstraint.IsDelegate (ty1, ty2, _) -> SimplifyMeasuresInTypes g param [ty1;ty2]
    | _ -> param

let rec SimplifyMeasuresInConstraints g param cs = 
    match cs with
    | [] -> param
    | c :: cs ->
        let param' = SimplifyMeasuresInConstraint g param c
        SimplifyMeasuresInConstraints g param' cs

let rec GetMeasureVarGcdInType v ty =
    match stripTyparEqns ty with 
    | TType_ucase(_, l)
    | TType_app (_, l, _) 
    | TType_anon (_, l)
    | TType_tuple (_, l) -> GetMeasureVarGcdInTypes v l

    | TType_fun (d, r, _nullness) -> GcdRational (GetMeasureVarGcdInType v d) (GetMeasureVarGcdInType v r)
    | TType_var _   -> ZeroRational
    | TType_forall (_, tau) -> GetMeasureVarGcdInType v tau
    | TType_measure unt -> MeasureVarExponent v unt

and GetMeasureVarGcdInTypes v tys =
    match tys with
    | [] -> ZeroRational
    | ty :: tys -> GcdRational (GetMeasureVarGcdInType v ty) (GetMeasureVarGcdInTypes v tys)
  
// Normalize the exponents on generalizable variables in a type
// by dividing them by their "rational gcd". For example, the type
// float<'u^(2/3)> -> float<'u^(4/3)> would be normalized to produce
// float<'u> -> float<'u^2> by dividing the exponents by 2/3.
let NormalizeExponentsInTypeScheme uvars ty =
  uvars |> List.map (fun v ->
    let expGcd = AbsRational (GetMeasureVarGcdInType v ty)
    if expGcd = OneRational || expGcd = ZeroRational then
        v 
    else
        let v' = NewAnonTypar (TyparKind.Measure, v.Range, TyparRigidity.Flexible, v.StaticReq, v.DynamicReq)
        SubstMeasure v (Measure.RationalPower (Measure.Var v', DivRational OneRational expGcd))
        v')
    
// We normalize unit-of-measure-polymorphic type schemes. There  
// are three reasons for doing this:
//   (1) to present concise and consistent type schemes to the programmer
//   (2) so that we can compute equivalence of type schemes in signature matching
//   (3) in order to produce a list of type parameters ordered as they appear in the (normalized) scheme.
//
// Representing the normal form as a matrix, with a row for each variable or base unit, 
// and a column for each unit-of-measure expression in the "skeleton" of the type. 
// Entries for generalizable variables are integers; other rows may contain non-integer exponents.
//  
// ( 0...0  a1  as1    b1  bs1    c1  cs1    ...)
// ( 0...0  0   0...0  b2  bs2    c2  cs2    ...)
// ( 0...0  0   0...0  0   0...0  c3  cs3    ...)
//...
// ( 0...0  0   0...0  0   0...0  0   0...0  ...)
//
// The normal form is unique; what's more, it can be used to force a variable ordering 
// because the first occurrence of a variable in a type is in a unit-of-measure expression with no 
// other "new" variables (a1, b2, c3, above). 
//
// The corner entries a1, b2, c3 are all positive. Entries lying above them (b1, c1, c2, etc) are
// non-negative and smaller than the corresponding corner entry. Entries as1, bs1, bs2, etc are arbitrary.
//
// Essentially this is the *reduced row echelon* matrix from linear algebra, with adjustment to ensure that
// exponents are integers where possible (in the reduced row echelon form, a1, b2, etc. would be 1, possibly
// forcing other entries to be non-integers).
let SimplifyMeasuresInTypeScheme g resultFirst (generalizable: Typar list) ty constraints =
    // Only bother if we're generalizing over at least one unit-of-measure variable 
    let uvars, vars = 
        generalizable
        |> List.partition (fun v -> v.Kind = TyparKind.Measure && v.Rigidity <> TyparRigidity.Rigid) 
 
    match uvars with
    | [] -> generalizable
    | _ :: _ ->
    let (_, generalized) = SimplifyMeasuresInType g resultFirst (SimplifyMeasuresInConstraints g (uvars, []) constraints) ty
    let generalized' = NormalizeExponentsInTypeScheme generalized ty 
    vars @ List.rev generalized'

let freshMeasure () = Measure.Var (NewInferenceMeasurePar ())

let CheckWarnIfRigid (csenv: ConstraintSolverEnv) ty1 (r: Typar) ty =
    let g = csenv.g
    let denv = csenv.DisplayEnv
    if not r.Rigidity.WarnIfUnified then CompleteD else
    let needsWarning =
        match tryAnyParTy g ty with
        | ValueNone -> true
        | ValueSome tp2 ->
            not tp2.IsCompilerGenerated &&
                (r.IsCompilerGenerated ||
                 // exclude this warning for two identically named user-specified type parameters, e.g. from different mutually recursive functions or types
                 r.DisplayName <> tp2.DisplayName)

    if needsWarning then
        // NOTE: we grab the name eagerly to make sure the type variable prints as a type variable 
        let tpnmOpt = if r.IsCompilerGenerated then None else Some r.Name 
        WarnD(NonRigidTypar(denv, tpnmOpt, r.Range, ty1, ty, csenv.m)) 
    else 
        CompleteD

/// Add the constraint "ty1 = ty" to the constraint problem, where ty1 is a type variable. 
/// Propagate all effects of adding this constraint, e.g. to solve other variables 
let rec SolveTyparEqualsType (csenv: ConstraintSolverEnv) ndeep m2 (trace: OptionalTrace) ty1 ty = trackErrors {
    let m = csenv.m
    do! DepthCheck ndeep m
    match ty1 with 
    | TType_var (r, _) | TType_measure (Measure.Var r) ->
      // The types may still be equivalent due to abbreviations, which we are trying not to eliminate 
      if typeEquiv csenv.g ty1 ty then () else
      // The famous 'occursCheck' check to catch "infinite types" like 'a = list<'a> - see also https://github.com/Microsoft/visualfsharp/issues/1170
      if occursCheck csenv.g r ty then return! ErrorD (ConstraintSolverInfiniteTypes(csenv.DisplayEnv, csenv.eContextInfo, ty1, ty, m, m2)) else
      // Note: warn _and_ continue! 
      do! CheckWarnIfRigid csenv ty1 r ty
      // Record the solution before we solve the constraints, since 
      // We may need to make use of the equation when solving the constraints. 
      // Record a entry in the undo trace if one is provided 
      trace.Exec (fun () -> r.typar_solution <- Some ty) (fun () -> r.typar_solution <- None)
      
      // Only solve constraints if this is not an error var 
      if r.IsFromError then () else

      // Check to see if this type variable is relevant to any trait constraints. 
      // If so, re-solve the relevant constraints. 
      if csenv.SolverState.ExtraCxs.ContainsKey r.Stamp then 
          do! RepeatWhileD ndeep (fun ndeep -> SolveRelevantMemberConstraintsForTypar csenv ndeep PermitWeakResolution.No trace r)

      // Re-solve the other constraints associated with this type variable 
      return! solveTypMeetsTyparConstraints csenv ndeep m2 trace ty r

    | _ -> failwith "SolveTyparEqualsType"
  }

/// Apply the constraints on 'typar' to the type 'ty'
and solveTypMeetsTyparConstraints (csenv: ConstraintSolverEnv) ndeep m2 trace ty (r: Typar) = trackErrors {
    let g = csenv.g

    // Propagate compat flex requirements from 'tp' to 'ty'
    do! SolveTypIsCompatFlex csenv trace r.IsCompatFlex ty

    // Propagate dynamic requirements from 'tp' to 'ty'
    do! SolveTypDynamicReq csenv trace r.DynamicReq ty

    // Propagate static requirements from 'tp' to 'ty' 
    do! SolveTypStaticReq csenv trace r.StaticReq ty
    
    // Solve constraints on 'tp' w.r.t. 'ty' 
    for e in r.Constraints do
      do!
      match e with
      | TyparConstraint.DefaultsTo (priority, dty, m) -> 
          if typeEquiv g ty dty then 
              CompleteD
          else
              match tryDestTyparTy g ty with
              | ValueNone -> CompleteD
              | ValueSome destTypar ->
                  AddConstraint csenv ndeep m2 trace destTypar (TyparConstraint.DefaultsTo(priority, dty, m))
          
      | TyparConstraint.NotSupportsNull m2             -> SolveTypeDefnNotSupportsNull           csenv ndeep m2 trace ty
      | TyparConstraint.SupportsNull m2                -> SolveTypeDefnSupportsNull           csenv ndeep m2 trace ty
      | TyparConstraint.IsEnum(underlying, m2)         -> SolveTypeIsEnum                     csenv ndeep m2 trace ty underlying
      | TyparConstraint.SupportsComparison(m2)         -> SolveTypeSupportsComparison         csenv ndeep m2 trace ty
      | TyparConstraint.SupportsEquality(m2)           -> SolveTypeSupportsEquality           csenv ndeep m2 trace ty
      | TyparConstraint.IsDelegate(aty, bty, m2)       -> SolveTypeIsDelegate                 csenv ndeep m2 trace ty aty bty
      | TyparConstraint.IsNonNullableStruct m2         -> SolveTypeIsNonNullableValueType     csenv ndeep m2 trace ty
      | TyparConstraint.IsUnmanaged m2                 -> SolveTypeIsUnmanaged                csenv ndeep m2 trace ty
      | TyparConstraint.IsReferenceType m2             -> SolveTypeIsReferenceType            csenv ndeep m2 trace ty
      | TyparConstraint.RequiresDefaultConstructor m2  -> SolveTypeRequiresDefaultConstructor csenv ndeep m2 trace ty
      | TyparConstraint.SimpleChoice(tys, m2)          -> SolveTypeChoice                     csenv ndeep m2 trace ty tys
      | TyparConstraint.CoercesTo(ty2, m2)             -> SolveTypeSubsumesTypeKeepAbbrevs    csenv ndeep m2 trace None ty2 ty
      | TyparConstraint.MayResolveMember(traitInfo, m2) -> 
          SolveMemberConstraint csenv false PermitWeakResolution.No ndeep m2 trace traitInfo |> OperationResult.ignore
  }

// nullness1: actual
// nullness2: expected
and SolveNullnessEquiv (csenv:ConstraintSolverEnv) m2 (trace: OptionalTrace) ty1 ty2 nullness1 nullness2 =
    match nullness1, nullness2 with
    | Nullness.Variable nv1, Nullness.Variable nv2 when nv1 === nv2 -> 
        CompleteD
    | Nullness.Variable nv1, _ when nv1.IsSolved ->
        SolveNullnessEquiv csenv m2 trace ty1 ty2 nv1.Solution nullness2
    | _, Nullness.Variable nv2 when nv2.IsSolved -> 
        SolveNullnessEquiv csenv m2 trace ty1 ty2 nullness1 nv2.Solution
    | Nullness.Variable nv1, _ ->
        trace.Exec (fun () -> nv1.Set nullness2) (fun () -> nv1.Unset())
        CompleteD
    | _, Nullness.Variable nv2 -> 
        trace.Exec (fun () -> nv2.Set nullness1) (fun () -> nv2.Unset())
        CompleteD
    | Nullness.Known n1, Nullness.Known n2 -> 
        match n1, n2 with 
        | NullnessInfo.AmbivalentToNull, _ -> CompleteD
        | _, NullnessInfo.AmbivalentToNull -> CompleteD
        | NullnessInfo.WithNull, NullnessInfo.WithNull -> CompleteD
        | NullnessInfo.WithoutNull, NullnessInfo.WithoutNull -> CompleteD
        // Allow expected of WithNull and actual of WithoutNull
        // TODO NULLNESS:  this is not sound in contravariant cases etc.
        | NullnessInfo.WithNull, NullnessInfo.WithoutNull -> CompleteD
        | _ -> 
            // NOTE: we never give nullness warnings for the 'obj' type
            if csenv.g.checkNullness then 
                if not (isObjTy csenv.g ty1) && not (isObjTy csenv.g ty2) then 
                    WarnD(ConstraintSolverNullnessWarningEquivWithTypes(csenv.DisplayEnv, ty1, ty2, n1, n2, csenv.m, m2)) 
                else
                    CompleteD
            else
                CompleteD
        
// nullness1: target
// nullness2: source
and SolveNullnessSubsumesNullness (csenv:ConstraintSolverEnv) m2 (trace: OptionalTrace) ty1 ty2 nullness1 nullness2 =
    match nullness1, nullness2 with
    | Nullness.Variable nv1, Nullness.Variable nv2 when nv1 === nv2 -> 
        CompleteD
    | Nullness.Variable nv1, _ when nv1.IsSolved -> 
        SolveNullnessSubsumesNullness csenv m2 trace ty1 ty2 nv1.Solution nullness2
    | _, Nullness.Variable nv2 when nv2.IsSolved -> 
        SolveNullnessSubsumesNullness csenv m2 trace ty1 ty2 nullness1 nv2.Solution
    | Nullness.Variable nv1, _ -> 
        trace.Exec (fun () ->   nv1.Set nullness2) (fun () -> nv1.Unset())
        CompleteD
    | _, Nullness.Variable nv2 -> 
        trace.Exec (fun () -> nv2.Set nullness1) (fun () -> nv2.Unset())
        CompleteD
    | Nullness.Known n1, Nullness.Known n2 -> 
        match n1, n2 with 
        | NullnessInfo.AmbivalentToNull, _ -> CompleteD
        | _, NullnessInfo.AmbivalentToNull -> CompleteD
        | NullnessInfo.WithNull, NullnessInfo.WithNull -> CompleteD
        | NullnessInfo.WithoutNull, NullnessInfo.WithoutNull -> CompleteD
        // Allow target of WithNull and actual of WithoutNull
        | NullnessInfo.WithNull, NullnessInfo.WithoutNull -> CompleteD
        | NullnessInfo.WithoutNull, NullnessInfo.WithNull -> 
            if csenv.g.checkNullness then 
                if not (isObjTy csenv.g ty1) && not (isObjTy csenv.g ty2) then 
                    WarnD(ConstraintSolverNullnessWarningWithTypes(csenv.DisplayEnv, ty1, ty2, n1, n2, csenv.m, m2)) 
                else
                    CompleteD
            else
                CompleteD
        
and SolveAnonInfoEqualsAnonInfo (csenv: ConstraintSolverEnv) m2 (anonInfo1: AnonRecdTypeInfo) (anonInfo2: AnonRecdTypeInfo) = 
    if evalTupInfoIsStruct anonInfo1.TupInfo <> evalTupInfoIsStruct anonInfo2.TupInfo then ErrorD (ConstraintSolverError(FSComp.SR.tcTupleStructMismatch(), csenv.m,m2)) else
    (match anonInfo1.Assembly, anonInfo2.Assembly with 
        | ccu1, ccu2 -> if not (ccuEq ccu1 ccu2) then ErrorD (ConstraintSolverError(FSComp.SR.tcAnonRecdCcuMismatch(ccu1.AssemblyName, ccu2.AssemblyName), csenv.m,m2)) else ResultD ()
        ) ++ (fun () -> 

    if not (anonInfo1.SortedNames = anonInfo2.SortedNames) then 
        let (|Subset|Superset|Overlap|CompletelyDifferent|) (first, second) =
            let first = Set first
            let second = Set second
            let secondOnly = Set.toList (second - first)
            let firstOnly = Set.toList (first - second)

            if second.IsSubsetOf first then
                Subset firstOnly
            elif second.IsSupersetOf first then
                Superset secondOnly
            elif Set.intersect first second <> Set.empty then
                Overlap(firstOnly, secondOnly)
            else
                CompletelyDifferent(Seq.toList first)
        
        let message =
            match anonInfo1.SortedNames, anonInfo2.SortedNames with
            | Subset missingFields ->
                FSComp.SR.tcAnonRecdFieldNameSubset(string missingFields)
            | Superset extraFields ->
                FSComp.SR.tcAnonRecdFieldNameSuperset(string extraFields)
            | Overlap (missingFields, extraFields) ->
                FSComp.SR.tcAnonRecdFieldNameMismatch(string missingFields, string extraFields)
            | CompletelyDifferent missingFields ->
                FSComp.SR.tcAnonRecdFieldNameDifferent(string missingFields)
        
        ErrorD (ConstraintSolverError(message, csenv.m,m2)) 
    else 
        ResultD ())

/// Add the constraint "ty1 = ty2" to the constraint problem. 
/// Propagate all effects of adding this constraint, e.g. to solve type variables 
and SolveTypeEqualsType (csenv:ConstraintSolverEnv) ndeep m2 (trace: OptionalTrace) (cxsln:(TraitConstraintInfo * TraitConstraintSln) option) ty1 ty2 = 
    let ndeep = ndeep + 1
    let aenv = csenv.EquivEnv
    let g = csenv.g

    match cxsln with
    | Some (traitInfo, traitSln) when traitInfo.Solution.IsNone -> 
        // If this is an overload resolution at this point it's safe to assume the candidate member being evaluated solves this member constraint.
        TransactMemberConstraintSolution traitInfo trace traitSln
    | _ -> ()

    if ty1 === ty2 then CompleteD else

    let canShortcut = not trace.HasTrace
    let sty1 = stripTyEqnsA csenv.g canShortcut ty1
    let sty2 = stripTyEqnsA csenv.g canShortcut ty2

    match sty1, sty2 with 
    // type vars inside forall-types may be alpha-equivalent 
    | TType_var (tp1, nullness1), TType_var (tp2, nullness2) when typarEq tp1 tp2 || (match aenv.EquivTypars.TryFind tp1 with | Some v when typeEquiv g v ty2 -> true | _ -> false) ->
           SolveNullnessEquiv csenv m2 trace ty1 ty2 nullness1 nullness2

    | TType_var (tp1, nullness1), TType_var (tp2, nullness2) when PreferUnifyTypar tp1 tp2 -> 
        match nullness1.TryEvaluate(), nullness2.TryEvaluate() with
        // Unifying 'T1? and 'T2? 
        | ValueSome NullnessInfo.WithNull, ValueSome NullnessInfo.WithNull ->
            SolveTyparEqualsType csenv ndeep m2 trace sty1 (TType_var (tp2, g.knownWithoutNull)) 
        //// Unifying 'T1 % and 'T2 % 
        //| ValueSome NullnessInfo.AmbivalentToNull, ValueSome NullnessInfo.AmbivalentToNull ->
        //    SolveTyparEqualsType csenv ndeep m2 trace sty1 (TType_var (tp2, g.knownWithoutNull)) 
        | _ -> 
        SolveTyparEqualsType csenv ndeep m2 trace sty1 ty2 ++ (fun () -> 
           let nullnessAfterSolution1 = combineNullness (nullnessOfTy g sty1) nullness1
           SolveNullnessEquiv csenv m2 trace ty1 ty2 nullnessAfterSolution1 nullness2
        )

    | TType_var (tp1, nullness1), TType_var (tp2, nullness2) when not csenv.MatchingOnly && PreferUnifyTypar tp2 tp1 ->
        match nullness1.TryEvaluate(), nullness2.TryEvaluate() with
        // Unifying 'T1? and 'T2? 
        | ValueSome NullnessInfo.WithNull, ValueSome NullnessInfo.WithNull ->
            SolveTyparEqualsType csenv ndeep m2 trace sty2 (TType_var (tp1, g.knownWithoutNull)) 
        //// Unifying 'T1 % and 'T2 % 
        //| ValueSome NullnessInfo.AmbivalentToNull, ValueSome NullnessInfo.AmbivalentToNull ->
        //    SolveTyparEqualsType csenv ndeep m2 trace sty2 (TType_var (tp1, g.knownWithoutNull)) 
        | _ -> 
            // Unifying 'T1 ? and 'T2 % 
            // Unifying 'T1 % and 'T2 ?
            SolveTyparEqualsType csenv ndeep m2 trace sty2 ty1 ++ (fun () -> 
               let nullnessAfterSolution2 = combineNullness (nullnessOfTy g sty2) nullness2
               SolveNullnessEquiv csenv m2 trace ty1 ty2 nullness1 nullnessAfterSolution2
            )

    | TType_var (tp1, nullness1), _ when (tp1.Rigidity <> TyparRigidity.Rigid) -> 
        match nullness1.TryEvaluate(), (nullnessOfTy g sty2).TryEvaluate() with
        // Unifying 'T1? and 'T2? 
        | ValueSome NullnessInfo.WithNull, ValueSome NullnessInfo.WithNull ->
            SolveTyparEqualsType csenv ndeep m2 trace sty1 (replaceNullnessOfTy g.knownWithoutNull sty2) 
        //// Unifying 'T1 % and 'T2 % 
        //| ValueSome NullnessInfo.AmbivalentToNull, ValueSome NullnessInfo.AmbivalentToNull ->
        //    SolveTyparEqualsType csenv ndeep m2 trace sty1 (replaceNullnessOfTy g.knownWithoutNull sty2) 
        | _ -> 
        SolveTyparEqualsType csenv ndeep m2 trace sty1 ty2 ++ (fun () -> 
           let nullnessAfterSolution1 = combineNullness (nullnessOfTy g sty1) nullness1
           SolveNullnessEquiv csenv m2 trace ty1 ty2 nullnessAfterSolution1 (nullnessOfTy g sty2)
        )

    | _, TType_var (tp2, nullness2) when (tp2.Rigidity <> TyparRigidity.Rigid) && not csenv.MatchingOnly ->
        match (nullnessOfTy g sty1).TryEvaluate(), nullness2.TryEvaluate() with
        // Unifying 'T1? and 'T2? 
        | ValueSome NullnessInfo.WithNull, ValueSome NullnessInfo.WithNull ->
            SolveTyparEqualsType csenv ndeep m2 trace sty2 (replaceNullnessOfTy g.knownWithoutNull sty1)
        //// Unifying 'T1 % and 'T2 % 
        //| ValueSome NullnessInfo.AmbivalentToNull, ValueSome NullnessInfo.AmbivalentToNull ->
        //    SolveTyparEqualsType csenv ndeep m2 trace sty2 (replaceNullnessOfTy g.knownWithoutNull sty1)
        | _ -> 
            SolveTyparEqualsType csenv ndeep m2 trace sty2 ty1 ++ (fun () -> 
               let nullnessAfterSolution2 = combineNullness (nullnessOfTy g sty2) nullness2
               SolveNullnessEquiv csenv m2 trace ty1 ty2 (nullnessOfTy g sty1) nullnessAfterSolution2
            )

    // Catch float<_>=float<1>, float32<_>=float32<1> and decimal<_>=decimal<1> 
    | (_, TType_app (tc2, [ms2], nullness2)) when (tc2.IsMeasureableReprTycon && typeEquiv csenv.g sty1 (reduceTyconRefMeasureableOrProvided csenv.g tc2 [ms2])) ->
        SolveTypeEqualsType csenv ndeep m2 trace None (TType_measure Measure.One) ms2 ++ (fun () -> 
           SolveNullnessEquiv csenv m2 trace ty1 ty2 (nullnessOfTy g sty1) nullness2
        )

    | (TType_app (tc1, [ms1], nullness1), _) when (tc1.IsMeasureableReprTycon && typeEquiv csenv.g sty2 (reduceTyconRefMeasureableOrProvided csenv.g tc1 [ms1])) ->
        SolveTypeEqualsType csenv ndeep m2 trace None ms1 (TType_measure Measure.One) ++ (fun () -> 
           SolveNullnessEquiv csenv m2 trace ty1 ty2 nullness1 (nullnessOfTy g sty2)
        )

    | TType_app (tc1, l1, nullness1), TType_app (tc2, l2, nullness2) when tyconRefEq g tc1 tc2  ->
        SolveTypeEqualsTypeEqns csenv ndeep m2 trace None l1 l2 ++ (fun () -> 
           SolveNullnessEquiv csenv m2 trace ty1 ty2 nullness1 nullness2
        )

    | TType_app _, TType_app _ ->  localAbortD

    | TType_tuple (tupInfo1, l1)      , TType_tuple (tupInfo2, l2)      -> 
        if evalTupInfoIsStruct tupInfo1 <> evalTupInfoIsStruct tupInfo2 then ErrorD (ConstraintSolverError(FSComp.SR.tcTupleStructMismatch(), csenv.m, m2)) else
        SolveTypeEqualsTypeEqns csenv ndeep m2 trace None l1 l2

    | TType_fun (d1, r1, nullness1)   , TType_fun (d2, r2, nullness2)   -> 
        SolveFunTypeEqn csenv ndeep m2 trace None d1 d2 r1 r2 ++ (fun () -> 
           SolveNullnessEquiv csenv m2 trace ty1 ty2 nullness1 nullness2
        )

    | TType_measure ms1   , TType_measure ms2   -> 
        UnifyMeasures csenv trace ms1 ms2

    | TType_anon (anonInfo1, l1),TType_anon (anonInfo2, l2)      -> 
        SolveAnonInfoEqualsAnonInfo csenv m2 anonInfo1 anonInfo2 ++ (fun () -> 
        SolveTypeEqualsTypeEqns csenv ndeep m2 trace None l1 l2)
    | TType_forall(tps1, rty1), TType_forall(tps2, rty2) -> 
        if tps1.Length <> tps2.Length then localAbortD else
        let aenv = aenv.BindEquivTypars tps1 tps2 
        let csenv = {csenv with EquivEnv = aenv }
        if not (typarsAEquiv g aenv tps1 tps2) then localAbortD else
        SolveTypeEqualsTypeKeepAbbrevs csenv ndeep m2 trace rty1 rty2 

    | TType_ucase (uc1, l1)  , TType_ucase (uc2, l2) when g.unionCaseRefEq uc1 uc2  -> 
        SolveTypeEqualsTypeEqns csenv ndeep m2 trace None l1 l2

    | _  -> localAbortD


and SolveTypeEqualsTypeKeepAbbrevs csenv ndeep m2 trace ty1 ty2 = 
    SolveTypeEqualsTypeKeepAbbrevsWithCxsln csenv ndeep m2 trace None ty1 ty2

and private SolveTypeEqualsTypeKeepAbbrevsWithCxsln csenv ndeep m2 trace cxsln ty1 ty2 = 
   // Back out of expansions of type abbreviations to give improved error messages. 
   // Note: any "normalization" of equations on type variables must respect the trace parameter
   TryD (fun () -> SolveTypeEqualsType csenv ndeep m2 trace cxsln ty1 ty2)
        (function
        | LocallyAbortOperationThatLosesAbbrevs -> ErrorD(ConstraintSolverTypesNotInEqualityRelation(csenv.DisplayEnv, ty1, ty2, csenv.m, m2, csenv.eContextInfo))
        | err -> ErrorD err)

and SolveTypeEqualsTypeEqns csenv ndeep m2 trace cxsln origl1 origl2 = 
   match origl1, origl2 with 
   | [], [] -> CompleteD 
   | _ -> 
       // We unwind Iterate2D by hand here for performance reasons.
       let rec loop l1 l2 = 
           match l1, l2 with 
           | [], [] -> CompleteD 
           | h1 :: t1, h2 :: t2 -> 
               SolveTypeEqualsTypeKeepAbbrevsWithCxsln csenv ndeep m2 trace cxsln h1 h2 ++ (fun () -> loop t1 t2) 
           | _ -> 
               ErrorD(ConstraintSolverTupleDiffLengths(csenv.DisplayEnv, origl1, origl2, csenv.m, m2)) 
       loop origl1 origl2

and SolveFunTypeEqn csenv ndeep m2 trace cxsln d1 d2 r1 r2 = trackErrors {
    // TODO NULLNESS: consider whether flipping the actual and expected in argument position
    // causes other problems, e.g. better/worse diagnostics
    do! SolveTypeEqualsTypeKeepAbbrevsWithCxsln csenv ndeep m2 trace cxsln d2 d1
    return! SolveTypeEqualsTypeKeepAbbrevsWithCxsln csenv ndeep m2 trace cxsln r1 r2
  }

// ty1: expected
// ty2: actual
//
// "ty2 casts to ty1"
// "a value of type ty2 can be used where a value of type ty1 is expected"
and SolveTypeSubsumesType (csenv: ConstraintSolverEnv) ndeep m2 (trace: OptionalTrace) cxsln ty1 ty2 = 
    // 'a :> obj ---> <solved> 
    let ndeep = ndeep + 1
    let g = csenv.g
    if isObjTy g ty1 then CompleteD else 
    let canShortcut = not trace.HasTrace
    let sty1 = stripTyEqnsA csenv.g canShortcut ty1
    let sty2 = stripTyEqnsA csenv.g canShortcut ty2

    let amap = csenv.amap
    let aenv = csenv.EquivEnv
    let denv = csenv.DisplayEnv

    match sty1, sty2 with 
    | TType_var (tp1, nullness1) , _ ->
        match aenv.EquivTypars.TryFind tp1 with
        | Some v -> SolveTypeSubsumesType csenv ndeep m2 trace cxsln v ty2
        | _ ->
        match sty2 with
        | TType_var (r2, nullness2) when typarEq tp1 r2 -> 
           SolveNullnessEquiv csenv m2 trace ty1 ty2 nullness1 nullness2
        | TType_var (r2, nullness2)  when not csenv.MatchingOnly -> 
           SolveTyparSubtypeOfType csenv ndeep m2 trace r2 ty1 ++ (fun () ->
               let nullnessAfterSolution2 = combineNullness (nullnessOfTy g sty2) nullness2
               SolveNullnessSubsumesNullness csenv m2 trace ty1 ty2 nullness1 nullnessAfterSolution2
           )
        | _ ->  SolveTypeEqualsTypeKeepAbbrevsWithCxsln csenv ndeep m2 trace cxsln ty1 ty2

    | _, TType_var (r2, nullness2) when not csenv.MatchingOnly ->
        SolveTyparSubtypeOfType csenv ndeep m2 trace r2 ty1 ++ (fun () ->
            let nullnessAfterSolution2 = combineNullness (nullnessOfTy g sty2) nullness2
            SolveNullnessSubsumesNullness csenv m2 trace ty1 ty2 (nullnessOfTy g sty1) nullnessAfterSolution2
        )

    | TType_tuple (tupInfo1, l1), TType_tuple (tupInfo2, l2)      -> 
        if evalTupInfoIsStruct tupInfo1 <> evalTupInfoIsStruct tupInfo2 then ErrorD (ConstraintSolverError(FSComp.SR.tcTupleStructMismatch(), csenv.m, m2)) else
        SolveTypeEqualsTypeEqns csenv ndeep m2 trace cxsln l1 l2 (* nb. can unify since no variance *)

    | TType_fun (d1, r1, nullness1), TType_fun (d2, r2, nullness2)   -> 
        // nb. can unify since no variance
        SolveFunTypeEqn csenv ndeep m2 trace cxsln d1 d2 r1 r2 ++ (fun () -> 
           SolveNullnessSubsumesNullness csenv m2 trace ty1 ty2 nullness1 nullness2
        )

    | TType_anon (anonInfo1, l1), TType_anon (anonInfo2, l2)      -> 
        SolveAnonInfoEqualsAnonInfo csenv m2 anonInfo1 anonInfo2 ++ (fun () -> 
        SolveTypeEqualsTypeEqns csenv ndeep m2 trace cxsln l1 l2) (* nb. can unify since no variance *)

    | TType_measure ms1, TType_measure ms2 ->
        UnifyMeasures csenv trace ms1 ms2

    // Enforce the identities float=float<1>, float32=float32<1> and decimal=decimal<1> 
    | (_, TType_app (tc2, [ms2], nullness2)) when (tc2.IsMeasureableReprTycon && typeEquiv csenv.g sty1 (reduceTyconRefMeasureableOrProvided csenv.g tc2 [ms2])) ->
        SolveTypeEqualsTypeKeepAbbrevsWithCxsln csenv ndeep m2 trace cxsln ms2 (TType_measure Measure.One) ++ (fun () -> 
           SolveNullnessSubsumesNullness csenv m2 trace ty1 ty2 (nullnessOfTy g sty1) nullness2
        )

    | (TType_app (tc1, [ms1], nullness1), _) when (tc1.IsMeasureableReprTycon && typeEquiv csenv.g sty2 (reduceTyconRefMeasureableOrProvided csenv.g tc1 [ms1])) ->
        SolveTypeEqualsTypeKeepAbbrevsWithCxsln csenv ndeep m2 trace cxsln ms1 (TType_measure Measure.One) ++ (fun () -> 
           SolveNullnessSubsumesNullness csenv m2 trace ty1 ty2 nullness1 (nullnessOfTy g sty2)
        )

    // Special subsumption rule for byref tags
    | TType_app (tc1, l1, _nullness1)  , TType_app (tc2, l2, _nullness2) when tyconRefEq g tc1 tc2  && g.byref2_tcr.CanDeref && tyconRefEq g g.byref2_tcr tc1 ->
        match l1, l2 with 
        | [ h1; tag1 ], [ h2; tag2 ] -> trackErrors {
            do! SolveTypeEqualsType csenv ndeep m2 trace None h1 h2
            match stripTyEqnsA csenv.g canShortcut tag1, stripTyEqnsA csenv.g canShortcut tag2 with 
            | TType_app(tagc1, [], _), TType_app(tagc2, [], _) 
                when (tyconRefEq g tagc2 g.byrefkind_InOut_tcr && 
                      (tyconRefEq g tagc1 g.byrefkind_In_tcr || tyconRefEq g tagc1 g.byrefkind_Out_tcr) ) -> ()
            | _ -> return! SolveTypeEqualsType csenv ndeep m2 trace cxsln tag1 tag2
           }
        | _ -> SolveTypeEqualsTypeEqns csenv ndeep m2 trace cxsln l1 l2

    | TType_app (tc1, l1, nullness1)  , TType_app (tc2, l2, nullness2) when tyconRefEq g tc1 tc2  -> 
        SolveTypeEqualsTypeEqns csenv ndeep m2 trace cxsln l1 l2 ++ (fun () -> 
           SolveNullnessSubsumesNullness csenv m2 trace ty1 ty2 nullness1 nullness2
        )

    | TType_ucase (uc1, l1), TType_ucase (uc2, l2) when g.unionCaseRefEq uc1 uc2  -> 
        SolveTypeEqualsTypeEqns csenv ndeep m2 trace cxsln l1 l2

    | _ ->  
        // By now we know the type is not a variable type 

        // C :> obj ---> <solved> 
        if isObjTy g ty1 then CompleteD else
        
        let m = csenv.m

        // 'a[] :> IList<'b>   ---> 'a = 'b  
        // 'a[] :> ICollection<'b>   ---> 'a = 'b  
        // 'a[] :> IEnumerable<'b>   ---> 'a = 'b  
        // 'a[] :> IReadOnlyList<'b>   ---> 'a = 'b  
        // 'a[] :> IReadOnlyCollection<'b>   ---> 'a = 'b  
        // Note we don't support co-variance on array types nor 
        // the special .NET conversions for these types 
        match ty1 with
        | AppTy g (tcr1, tinst) when
            isArray1DTy g ty2 &&
                (tyconRefEq g tcr1 g.tcref_System_Collections_Generic_IList || 
                 tyconRefEq g tcr1 g.tcref_System_Collections_Generic_ICollection || 
                 tyconRefEq g tcr1 g.tcref_System_Collections_Generic_IReadOnlyList || 
                 tyconRefEq g tcr1 g.tcref_System_Collections_Generic_IReadOnlyCollection || 
                 tyconRefEq g tcr1 g.tcref_System_Collections_Generic_IEnumerable) ->
            match tinst with 
            | [ty1arg] -> 
                let ty2arg = destArrayTy g ty2
                SolveTypeEqualsTypeKeepAbbrevsWithCxsln csenv ndeep m2 trace cxsln ty1arg ty2arg
            | _ -> error(InternalError("destArrayTy", m))

        | _ ->
            // D<inst> :> Head<_> --> C<inst'> :> Head<_> for the 
            // first interface or super-class C supported by D which 
            // may feasibly convert to Head. 
            match FindUniqueFeasibleSupertype g amap m ty1 ty2 with 
            | None -> ErrorD(ConstraintSolverTypesNotInSubsumptionRelation(denv, ty1, ty2, m, m2))
            | Some t -> SolveTypeSubsumesType csenv ndeep m2 trace cxsln ty1 t

and SolveTypeSubsumesTypeKeepAbbrevs csenv ndeep m2 trace cxsln ty1 ty2 = 
   let denv = csenv.DisplayEnv
   TryD (fun () -> SolveTypeSubsumesType csenv ndeep m2 trace cxsln ty1 ty2)
        (function 
         | LocallyAbortOperationThatLosesAbbrevs -> ErrorD(ConstraintSolverTypesNotInSubsumptionRelation(denv, ty1, ty2, csenv.m, m2))
         | err -> ErrorD err)

//-------------------------------------------------------------------------
// Solve and record non-equality constraints
//------------------------------------------------------------------------- 

and SolveTyparSubtypeOfType (csenv: ConstraintSolverEnv) ndeep m2 trace tp ty1 = 
    let g = csenv.g
    if isObjTy g ty1 then CompleteD
    elif typeEquiv g ty1 (mkTyparTy tp) then CompleteD
    elif isSealedTy g ty1 then 
        SolveTypeEqualsTypeKeepAbbrevs csenv ndeep m2 trace (mkTyparTy tp) ty1
    else
        AddConstraint csenv ndeep m2 trace tp (TyparConstraint.CoercesTo(ty1, csenv.m))

and DepthCheck ndeep m = 
  if ndeep > 300 then error(Error(FSComp.SR.csTypeInferenceMaxDepth(), m)) else CompleteD

// If this is a type that's parameterized on a unit-of-measure (expected to be numeric), unify its measure with 1
and SolveDimensionlessNumericType (csenv: ConstraintSolverEnv) ndeep m2 trace ty =
    match GetMeasureOfType csenv.g ty with
    | Some (tcref, _) -> 
        SolveTypeEqualsTypeKeepAbbrevs csenv ndeep m2 trace ty (mkAppTy tcref [TType_measure Measure.One])
    | None ->
        CompleteD

/// Attempt to solve a statically resolved member constraint.
///
/// 1. We do a bunch of fakery to pretend that primitive types have certain members. 
///    We pretend int and other types support a number of operators.  In the actual IL for mscorlib they 
///    don't. The type-directed static optimization rules in the library code that makes use of this 
///    will deal with the problem. 
///
/// 2. Some additional solutions are forced prior to generalization (permitWeakResolution= Yes or YesDuringCodeGen). See above
and SolveMemberConstraint (csenv: ConstraintSolverEnv) ignoreUnresolvedOverload permitWeakResolution ndeep m2 trace traitInfo : OperationResult<bool> = trackErrors {
    let (TTrait(tys, nm, memFlags, traitObjAndArgTys, rty, sln)) = traitInfo
    // Do not re-solve if already solved
    if sln.Value.IsSome then return true else
    let g = csenv.g
    let m = csenv.m
    let amap = csenv.amap
    let aenv = csenv.EquivEnv
    let denv = csenv.DisplayEnv
    let ndeep = ndeep + 1
    do! DepthCheck ndeep m

    // Remove duplicates from the set of types in the support 
    let tys = ListSet.setify (typeAEquiv g aenv) tys

    // Rebuild the trait info after removing duplicates 
    let traitInfo = TTrait(tys, nm, memFlags, traitObjAndArgTys, rty, sln)
    let rty = GetFSharpViewOfReturnType g rty    
    
    // Assert the object type if the constraint is for an instance member    
    if memFlags.IsInstance then 
        match tys, traitObjAndArgTys with 
        | [ty], (h :: _) -> do! SolveTypeEqualsTypeKeepAbbrevs csenv ndeep m2 trace h ty 
        | _ -> do! ErrorD (ConstraintSolverError(FSComp.SR.csExpectedArguments(), m, m2))
    // Trait calls are only supported on pseudo type (variables) 
    for e in tys do
        do! SolveTypStaticReq csenv trace HeadTypeStaticReq e
    
    let argtys = if memFlags.IsInstance then List.tail traitObjAndArgTys else traitObjAndArgTys 

    let minfos = GetRelevantMethodsForTrait csenv permitWeakResolution nm traitInfo
        
    let! res = 
     trackErrors {
      match minfos, tys, memFlags.IsInstance, nm, argtys with 
      | _, _, false, ("op_Division" | "op_Multiply"), [argty1;argty2]
          when 
               // This simulates the existence of 
               //    float * float -> float
               //    float32 * float32 -> float32
               //    float<'u> * float<'v> -> float<'u 'v>
               //    float32<'u> * float32<'v> -> float32<'u 'v>
               //    decimal<'u> * decimal<'v> -> decimal<'u 'v>
               //    decimal<'u> * decimal -> decimal<'u>
               //    float32<'u> * float32<'v> -> float32<'u 'v>
               //    int * int -> int
               //    int64 * int64 -> int64
               //
               // The rule is triggered by these sorts of inputs when permitWeakResolution=false
               //    float * float 
               //    float * float32 // will give error 
               //    decimal<m> * decimal<m>
               //    decimal<m> * decimal  <-- Note this one triggers even though "decimal" has some possibly-relevant methods
               //    float * Matrix // the rule doesn't trigger for this one since Matrix has overloads we can use and we prefer those instead
               //    float * Matrix // the rule doesn't trigger for this one since Matrix has overloads we can use and we prefer those instead
               //
               // The rule is triggered by these sorts of inputs when permitWeakResolution=true
               //    float * 'a 
               //    'a * float 
               //    decimal<'u> * 'a
                  (let checkRuleAppliesInPreferenceToMethods argty1 argty2 = 
                     // Check that at least one of the argument types is numeric
                     IsNumericOrIntegralEnumType g argty1 && 
                     // Check the other type is nominal, unless using weak resolution
                     IsBinaryOpOtherArgType g permitWeakResolution argty2 &&
                     // This next condition checks that either 
                     //   - Neither type contributes any methods OR
                     //   - We have the special case "decimal<_> * decimal". In this case we have some 
                     //     possibly-relevant methods from "decimal" but we ignore them in this case.
                     (isNil minfos || (Option.isSome (GetMeasureOfType g argty1) && isDecimalTy g argty2)) in

                   checkRuleAppliesInPreferenceToMethods argty1 argty2 || 
                   checkRuleAppliesInPreferenceToMethods argty2 argty1) ->
                   
          match GetMeasureOfType g argty1 with
          | Some (tcref, ms1) -> 
            let ms2 = freshMeasure ()
            do! SolveTypeEqualsTypeKeepAbbrevs csenv ndeep m2 trace argty2 (mkAppTy tcref [TType_measure ms2])
            do! SolveTypeEqualsTypeKeepAbbrevs csenv ndeep m2 trace rty (mkAppTy tcref [TType_measure (Measure.Prod(ms1, if nm = "op_Multiply" then ms2 else Measure.Inv ms2))])
            return TTraitBuiltIn

          | _ ->

            match GetMeasureOfType g argty2 with
            | Some (tcref, ms2) -> 
              let ms1 = freshMeasure ()
              do! SolveTypeEqualsTypeKeepAbbrevs csenv ndeep m2 trace argty1 (mkAppTy tcref [TType_measure ms1]) 
              do! SolveTypeEqualsTypeKeepAbbrevs csenv ndeep m2 trace rty (mkAppTy tcref [TType_measure (Measure.Prod(ms1, if nm = "op_Multiply" then ms2 else Measure.Inv ms2))])
              return TTraitBuiltIn

            | _ -> 

              do! SolveTypeEqualsTypeKeepAbbrevs csenv ndeep m2 trace argty2 argty1
              do! SolveTypeEqualsTypeKeepAbbrevs csenv ndeep m2 trace rty argty1
              return TTraitBuiltIn

      | _, _, false, ("op_Addition" | "op_Subtraction" | "op_Modulus"), [argty1;argty2] 
          when // Ignore any explicit +/- overloads from any basic integral types
               (minfos |> List.forall (fun minfo -> isIntegerTy g minfo.ApparentEnclosingType ) &&
                (   IsAddSubModType nm g argty1 && IsBinaryOpOtherArgType g permitWeakResolution argty2
                 || IsAddSubModType nm g argty2 && IsBinaryOpOtherArgType g permitWeakResolution argty1)) -> 
          do! SolveTypeEqualsTypeKeepAbbrevs csenv ndeep m2 trace argty2 argty1
          do! SolveTypeEqualsTypeKeepAbbrevs csenv ndeep m2 trace rty argty1
          return TTraitBuiltIn

      | _, _, false, ("op_LessThan" | "op_LessThanOrEqual" | "op_GreaterThan" | "op_GreaterThanOrEqual" | "op_Equality" | "op_Inequality" ), [argty1;argty2] 
          when // Ignore any explicit overloads from any basic integral types
               (minfos |> List.forall (fun minfo -> isIntegerTy g minfo.ApparentEnclosingType ) &&
                (   IsRelationalType g argty1 && IsBinaryOpOtherArgType g permitWeakResolution argty2
                 || IsRelationalType g argty2 && IsBinaryOpOtherArgType g permitWeakResolution argty1)) -> 
          do! SolveTypeEqualsTypeKeepAbbrevs csenv ndeep m2 trace argty2 argty1 
          do! SolveTypeEqualsTypeKeepAbbrevs csenv ndeep m2 trace rty g.bool_ty
          return TTraitBuiltIn

      // We pretend for uniformity that the numeric types have a static property called Zero and One 
      // As with constants, only zero is polymorphic in its units
      | [], [ty], false, "get_Zero", [] 
          when IsNumericType g ty -> 
          do! SolveTypeEqualsTypeKeepAbbrevs csenv ndeep m2 trace rty ty
          return TTraitBuiltIn

      | [], [ty], false, "get_One", [] 
          when IsNumericType g ty || isCharTy g ty -> 
          do! SolveDimensionlessNumericType csenv ndeep m2 trace ty 
          do! SolveTypeEqualsTypeKeepAbbrevs csenv ndeep m2 trace rty ty
          return TTraitBuiltIn

      | [], _, false, "DivideByInt", [argty1;argty2] 
          when isFpTy g argty1 || isDecimalTy g argty1 -> 
          do! SolveTypeEqualsTypeKeepAbbrevs csenv ndeep m2 trace argty2 g.int_ty 
          do! SolveTypeEqualsTypeKeepAbbrevs csenv ndeep m2 trace rty argty1
          return TTraitBuiltIn

      // We pretend for uniformity that the 'string' and 'array' types have an indexer property called 'Item' 
      | [], [ty], true, "get_Item", [argty1] 
          when isStringTy g ty -> 

          do! SolveTypeEqualsTypeKeepAbbrevs csenv ndeep m2 trace argty1 g.int_ty 
          do! SolveTypeEqualsTypeKeepAbbrevs csenv ndeep m2 trace rty g.char_ty
          return TTraitBuiltIn

      | [], [ty], true, "get_Item", argtys
          when isArrayTy g ty -> 

          if rankOfArrayTy g ty <> argtys.Length then do! ErrorD(ConstraintSolverError(FSComp.SR.csIndexArgumentMismatch((rankOfArrayTy g ty), argtys.Length), m, m2))
          for argty in argtys do
              do! SolveTypeEqualsTypeKeepAbbrevs csenv ndeep m2 trace argty g.int_ty
          let ety = destArrayTy g ty
          do! SolveTypeEqualsTypeKeepAbbrevs csenv ndeep m2 trace rty ety
          return TTraitBuiltIn

      | [], [ty], true, "set_Item", argtys
          when isArrayTy g ty -> 
          
          if rankOfArrayTy g ty <> argtys.Length - 1 then do! ErrorD(ConstraintSolverError(FSComp.SR.csIndexArgumentMismatch((rankOfArrayTy g ty), (argtys.Length - 1)), m, m2))
          let argtys, ety = List.frontAndBack argtys
          for argty in argtys do
              do! SolveTypeEqualsTypeKeepAbbrevs csenv ndeep m2 trace argty g.int_ty
          let etys = destArrayTy g ty
          do! SolveTypeEqualsTypeKeepAbbrevs csenv ndeep m2 trace ety etys
          return TTraitBuiltIn

      | [], _, false, ("op_BitwiseAnd" | "op_BitwiseOr" | "op_ExclusiveOr"), [argty1;argty2] 
          when    IsBitwiseOpType g argty1 && IsBinaryOpOtherArgType g permitWeakResolution argty2
               || IsBitwiseOpType g argty2 && IsBinaryOpOtherArgType g permitWeakResolution argty1 -> 

          do! SolveTypeEqualsTypeKeepAbbrevs csenv ndeep m2 trace argty2 argty1
          do! SolveTypeEqualsTypeKeepAbbrevs csenv ndeep m2 trace rty argty1
          do! SolveDimensionlessNumericType csenv ndeep m2 trace argty1
          return TTraitBuiltIn

      | [], _, false, ("op_LeftShift" | "op_RightShift"), [argty1;argty2] 
          when    IsIntegerOrIntegerEnumTy g argty1  -> 

          do! SolveTypeEqualsTypeKeepAbbrevs csenv ndeep m2 trace argty2 g.int_ty
          do! SolveTypeEqualsTypeKeepAbbrevs csenv ndeep m2 trace rty argty1
          do! SolveDimensionlessNumericType csenv ndeep m2 trace argty1
          return TTraitBuiltIn

      | _, _, false, "op_UnaryPlus", [argty] 
          when IsNumericOrIntegralEnumType g argty -> 

          do! SolveTypeEqualsTypeKeepAbbrevs csenv ndeep m2 trace rty argty
          return TTraitBuiltIn

      | _, _, false, "op_UnaryNegation", [argty] 
          when isSignedIntegerTy g argty || isFpTy g argty || isDecimalTy g argty -> 

          do! SolveTypeEqualsTypeKeepAbbrevs csenv ndeep m2 trace rty argty
          return TTraitBuiltIn

      | _, _, true, "get_Sign", [] 
          when IsSignType g tys.Head -> 

          do! SolveTypeEqualsTypeKeepAbbrevs csenv ndeep m2 trace rty g.int32_ty
          return TTraitBuiltIn

      | _, _, false, ("op_LogicalNot" | "op_OnesComplement"), [argty] 
          when IsIntegerOrIntegerEnumTy g argty  -> 

          do! SolveTypeEqualsTypeKeepAbbrevs csenv ndeep m2 trace rty argty
          do! SolveDimensionlessNumericType csenv ndeep m2 trace argty
          return TTraitBuiltIn

      | _, _, false, "Abs", [argty] 
          when isSignedIntegerTy g argty || isFpTy g argty || isDecimalTy g argty -> 

          do! SolveTypeEqualsTypeKeepAbbrevs csenv ndeep m2 trace rty argty
          return TTraitBuiltIn

      | _, _, false, "Sqrt", [argty1] 
          when isFpTy g argty1 ->
          match GetMeasureOfType g argty1 with
            | Some (tcref, _) -> 
              let ms1 = freshMeasure () 
              do! SolveTypeEqualsTypeKeepAbbrevs csenv ndeep m2 trace argty1 (mkAppTy tcref [TType_measure (Measure.Prod (ms1, ms1))])
              do! SolveTypeEqualsTypeKeepAbbrevs csenv ndeep m2 trace rty (mkAppTy tcref [TType_measure ms1])
              return TTraitBuiltIn
            | None -> 
              do! SolveTypeEqualsTypeKeepAbbrevs csenv ndeep m2 trace rty argty1
              return TTraitBuiltIn

      | _, _, false, ("Sin" | "Cos" | "Tan" | "Sinh" | "Cosh" | "Tanh" | "Atan" | "Acos" | "Asin" | "Exp" | "Ceiling" | "Floor" | "Round" | "Truncate" | "Log10" | "Log" | "Sqrt"), [argty] 
          when isFpTy g argty -> 

          do! SolveDimensionlessNumericType csenv ndeep m2 trace argty
          do! SolveTypeEqualsTypeKeepAbbrevs csenv ndeep m2 trace rty argty
          return TTraitBuiltIn

      | _, _, false, "op_Explicit", [argty] 
          when (// The input type. 
                (IsNonDecimalNumericOrIntegralEnumType g argty || isStringTy g argty || isCharTy g argty) &&
                // The output type
                (IsNonDecimalNumericOrIntegralEnumType g rty || isCharTy g rty) && 
                // Exclusion: IntPtr and UIntPtr do not support .Parse() from string 
                not (isStringTy g argty && isNativeIntegerTy g rty) &&
                // Exclusion: No conversion from char to decimal
                not (isCharTy g argty && isDecimalTy g rty)) -> 

          return TTraitBuiltIn


      | _, _, false, "op_Explicit", [argty] 
          when (// The input type. 
                (IsNumericOrIntegralEnumType g argty || isStringTy g argty) &&
                // The output type
                (isDecimalTy g rty)) -> 

          return TTraitBuiltIn

      | [], _, false, "Pow", [argty1; argty2] 
          when isFpTy g argty1 -> 
          
          do! SolveDimensionlessNumericType csenv ndeep m2 trace argty1
          do! SolveTypeEqualsTypeKeepAbbrevs csenv ndeep m2 trace argty2 argty1
          do! SolveTypeEqualsTypeKeepAbbrevs csenv ndeep m2 trace rty argty1
          return TTraitBuiltIn

      | _, _, false, "Atan2", [argty1; argty2] 
          when isFpTy g argty1 -> 
          do! SolveTypeEqualsTypeKeepAbbrevs csenv ndeep m2 trace argty2 argty1
          match GetMeasureOfType g argty1 with
          | None -> do! SolveTypeEqualsTypeKeepAbbrevs csenv ndeep m2 trace rty argty1
          | Some (tcref, _) -> do! SolveTypeEqualsTypeKeepAbbrevs csenv ndeep m2 trace rty (mkAppTy tcref [TType_measure Measure.One])
          return TTraitBuiltIn

      | _ -> 
          // OK, this is not solved by a built-in constraint.
          // Now look for real solutions

          // First look for a solution by a record property
          let recdPropSearch = 
              let isGetProp = nm.StartsWithOrdinal("get_") 
              let isSetProp = nm.StartsWithOrdinal("set_") 
              if argtys.IsEmpty && isGetProp || isSetProp then 
                  let propName = nm.[4..]
                  let props = 
                    tys |> List.choose (fun ty -> 
                        match TryFindIntrinsicNamedItemOfType csenv.InfoReader (propName, AccessibleFromEverywhere) FindMemberFlag.IgnoreOverrides m ty with
                        | Some (RecdFieldItem rfinfo) 
                              when (isGetProp || rfinfo.RecdField.IsMutable) && 
                                   (rfinfo.IsStatic = not memFlags.IsInstance) && 
                                   IsRecdFieldAccessible amap m AccessibleFromEverywhere rfinfo.RecdFieldRef &&
                                   not rfinfo.LiteralValue.IsSome && 
                                   not rfinfo.RecdField.IsCompilerGenerated -> 
                            Some (rfinfo, isSetProp)
                        | _ -> None)
                  match props with 
                  | [ prop ] -> Some prop
                  | _ -> None
              else
                  None

          let anonRecdPropSearch = 
              let isGetProp = nm.StartsWith "get_" 
              if isGetProp && memFlags.IsInstance  then 
                  let propName = nm.[4..]
                  let props = 
                    tys |> List.choose (fun ty -> 
                        match NameResolution.TryFindAnonRecdFieldOfType g ty propName with
                        | Some (NameResolution.Item.AnonRecdField(anonInfo, tinst, i, _)) -> Some (anonInfo, tinst, i)
                        | _ -> None)
                  match props with 
                  | [ prop ] -> Some prop
                  | _ -> None
              else
                  None

          // Now check if there are no feasible solutions at all
          match minfos, recdPropSearch, anonRecdPropSearch with 
          | [], None, None when MemberConstraintIsReadyForStrongResolution csenv traitInfo ->
              if tys |> List.exists (isFunTy g) then 
                  return! ErrorD (ConstraintSolverError(FSComp.SR.csExpectTypeWithOperatorButGivenFunction(DecompileOpName nm), m, m2)) 
              elif tys |> List.exists (isAnyTupleTy g) then 
                  return! ErrorD (ConstraintSolverError(FSComp.SR.csExpectTypeWithOperatorButGivenTuple(DecompileOpName nm), m, m2)) 
              else
                  match nm, argtys with 
                  | "op_Explicit", [argty] -> return! ErrorD (ConstraintSolverError(FSComp.SR.csTypeDoesNotSupportConversion((NicePrint.prettyStringOfTy denv argty), (NicePrint.prettyStringOfTy denv rty)), m, m2))
                  | _ -> 
                      let tyString = 
                         match tys with 
                         | [ty] -> NicePrint.minimalStringOfType denv ty
                         | _ -> tys |> List.map (NicePrint.minimalStringOfType denv) |> String.concat ", "
                      let opName = DecompileOpName nm
                      let err = 
                          match opName with 
                          | "?>="  | "?>"  | "?<="  | "?<"  | "?="  | "?<>" 
                          | ">=?"  | ">?"  | "<=?"  | "<?"  | "=?"  | "<>?" 
                          | "?>=?" | "?>?" | "?<=?" | "?<?" | "?=?" | "?<>?" ->
                             if tys.Length = 1 then FSComp.SR.csTypeDoesNotSupportOperatorNullable(tyString, opName)
                             else FSComp.SR.csTypesDoNotSupportOperatorNullable(tyString, opName)
                          | _ -> 
                             if tys.Length = 1 then FSComp.SR.csTypeDoesNotSupportOperator(tyString, opName)
                             else FSComp.SR.csTypesDoNotSupportOperator(tyString, opName)
                      return! ErrorD(ConstraintSolverError(err, m, m2))

          | _ -> 
              let dummyExpr = mkUnit g m
              let calledMethGroup = 
                  minfos 
                    // curried members may not be used to satisfy constraints
                    |> List.choose (fun minfo ->
                          if minfo.IsCurried then None else
                          let callerArgs = 
                            { Unnamed = [ (argtys |> List.map (fun argty -> CallerArg(argty, m, false, dummyExpr))) ]
                              Named = [ [ ] ] }
                          let minst = FreshenMethInfo m minfo
                          let objtys = minfo.GetObjArgTypes(amap, m, minst)
                          Some(CalledMeth<Expr>(csenv.InfoReader, None, false, FreshenMethInfo, m, AccessibleFromEverywhere, minfo, minst, minst, None, objtys, callerArgs, false, false, None)))
              
              let methOverloadResult, errors = 
                  trace.CollectThenUndoOrCommit
                      (fun (a, _) -> Option.isSome a)
                      (fun trace -> ResolveOverloading csenv (WithTrace trace) nm ndeep (Some traitInfo) CallerArgs.Empty AccessibleFromEverywhere calledMethGroup false (Some rty))

              match anonRecdPropSearch, recdPropSearch, methOverloadResult with 
              | Some (anonInfo, tinst, i), None, None -> 
                  // OK, the constraint is solved by a record property. Assert that the return types match.
                  let rty2 = List.item i tinst
                  do! SolveTypeEqualsTypeKeepAbbrevs csenv ndeep m2 trace rty rty2
                  return TTraitSolvedAnonRecdProp(anonInfo, tinst, i)

              | None, Some (rfinfo, isSetProp), None -> 
                  // OK, the constraint is solved by a record property. Assert that the return types match.
                  let rty2 = if isSetProp then g.unit_ty else rfinfo.FieldType
                  do! SolveTypeEqualsTypeKeepAbbrevs csenv ndeep m2 trace rty rty2
                  return TTraitSolvedRecdProp(rfinfo, isSetProp)

              | None, None, Some (calledMeth: CalledMeth<_>) -> 
                  // OK, the constraint is solved.
                  let minfo = calledMeth.Method

                  do! errors
                  let isInstance = minfo.IsInstance
                  if isInstance <> memFlags.IsInstance then 
                      return!
                          if isInstance then
                              ErrorD(ConstraintSolverError(FSComp.SR.csMethodFoundButIsNotStatic((NicePrint.minimalStringOfType denv minfo.ApparentEnclosingType), (DecompileOpName nm), nm), m, m2 ))
                          else
                              ErrorD(ConstraintSolverError(FSComp.SR.csMethodFoundButIsStatic((NicePrint.minimalStringOfType denv minfo.ApparentEnclosingType), (DecompileOpName nm), nm), m, m2 ))
                  else 
                      do! CheckMethInfoAttributes g m None minfo
                      return TTraitSolved (minfo, calledMeth.CalledTyArgs)
                          
              | _ -> 
                  let support = GetSupportOfMemberConstraint csenv traitInfo
                  let frees = GetFreeTyparsOfMemberConstraint csenv traitInfo

                  // If there's nothing left to learn then raise the errors.
                  // Note: we should likely call MemberConstraintIsReadyForResolution here when permitWeakResolution=false but for stability
                  // reasons we use the more restrictive isNil frees.
                  if (permitWeakResolution.Permit && MemberConstraintIsReadyForWeakResolution csenv traitInfo) || isNil frees then 
                      do! errors  
                  // Otherwise re-record the trait waiting for canonicalization 
                  else
                      do! AddMemberConstraint csenv ndeep m2 trace traitInfo support frees

                  match errors with
                  | ErrorResult (_, UnresolvedOverloading _) when not ignoreUnresolvedOverload && (not (nm = "op_Explicit" || nm = "op_Implicit")) ->
                      return! ErrorD AbortForFailedOverloadResolution
                  | _ -> 
                      return TTraitUnsolved
     }
    return! RecordMemberConstraintSolution csenv.SolverState m trace traitInfo res
  }

/// Record the solution to a member constraint in the mutable reference cell attached to 
/// each member constraint.
and RecordMemberConstraintSolution css m trace traitInfo res =
    match res with 
    | TTraitUnsolved -> 
        ResultD false

    | TTraitSolved (minfo, minst) -> 
        let sln = MemberConstraintSolutionOfMethInfo css m minfo minst
        TransactMemberConstraintSolution traitInfo trace sln
        ResultD true

    | TTraitBuiltIn -> 
        TransactMemberConstraintSolution traitInfo trace BuiltInSln
        ResultD true

    | TTraitSolvedRecdProp (rfinfo, isSet) -> 
        let sln = FSRecdFieldSln(rfinfo.TypeInst,rfinfo.RecdFieldRef,isSet)
        TransactMemberConstraintSolution traitInfo trace sln
        ResultD true

    | TTraitSolvedAnonRecdProp (anonInfo, tinst, i) -> 
        let sln = FSAnonRecdFieldSln(anonInfo, tinst, i)
        TransactMemberConstraintSolution traitInfo trace sln
        ResultD true

/// Convert a MethInfo into the data we save in the TAST
and MemberConstraintSolutionOfMethInfo css m minfo minst = 
#if !NO_EXTENSIONTYPING
#else
    // to prevent unused parameter warning
    ignore css
#endif
    match minfo with 
    | ILMeth(_, ilMeth, _) ->
       let mref = IL.mkRefToILMethod (ilMeth.DeclaringTyconRef.CompiledRepresentationForNamedType, ilMeth.RawMetadata)
       let iltref = ilMeth.ILExtensionMethodDeclaringTyconRef |> Option.map (fun tcref -> tcref.CompiledRepresentationForNamedType)
       ILMethSln(ilMeth.ApparentEnclosingType, iltref, mref, minst)

    | FSMeth(_, ty, vref, _) ->  
       FSMethSln(ty, vref, minst)

    | MethInfo.DefaultStructCtor _ -> 
       error(InternalError("the default struct constructor was the unexpected solution to a trait constraint", m))

#if !NO_EXTENSIONTYPING
    | ProvidedMeth(amap, mi, _, m) -> 
        let g = amap.g
        let minst = []   // GENERIC TYPE PROVIDERS: for generics, we would have an minst here
        let allArgVars, allArgs = minfo.GetParamTypes(amap, m, minst) |> List.concat |> List.mapi (fun i ty -> mkLocal m ("arg"+string i) ty) |> List.unzip
        let objArgVars, objArgs = (if minfo.IsInstance then [mkLocal m "this" minfo.ApparentEnclosingType] else []) |> List.unzip
        let callMethInfoOpt, callExpr, callExprTy = ProvidedMethodCalls.BuildInvokerExpressionForProvidedMethodCall css.TcVal (g, amap, mi, objArgs, NeverMutates, false, ValUseFlag.NormalValUse, allArgs, m) 
        let closedExprSln = ClosedExprSln (mkLambdas g m [] (objArgVars@allArgVars) (callExpr, callExprTy) )

        // If the call is a simple call to an IL method with all the arguments in the natural order, then revert to use ILMethSln.
        // This is important for calls to operators on generated provided types. There is an (unchecked) condition
        // that generative providers do not re=order arguments or insert any more information into operator calls.
        match callMethInfoOpt, callExpr with 
        | Some methInfo, Expr.Op (TOp.ILCall (_useCallVirt, _isProtected, _, _isNewObj, NormalValUse, _isProp, _noTailCall, ilMethRef, _actualTypeInst, actualMethInst, _ilReturnTys), [], args, m)
             when (args, (objArgVars@allArgVars)) ||> List.lengthsEqAndForall2 (fun a b -> match a with Expr.Val(v, _, _) -> valEq v.Deref b | _ -> false) ->
                let declaringType = Import.ImportProvidedType amap m (methInfo.PApply((fun x -> nonNull<ProvidedType> x.DeclaringType), m))
                if isILAppTy g declaringType then 
                    let extOpt = None  // EXTENSION METHODS FROM TYPE PROVIDERS: for extension methods coming from the type providers we would have something here.
                    ILMethSln(declaringType, extOpt, ilMethRef, actualMethInst)
                else
                    closedExprSln
        | _ -> 
                closedExprSln

#endif

/// Write into the reference cell stored in the TAST and add to the undo trace if necessary
and TransactMemberConstraintSolution traitInfo (trace: OptionalTrace) sln  =
    let prev = traitInfo.Solution 
    trace.Exec (fun () -> traitInfo.Solution <- Some sln) (fun () -> traitInfo.Solution <- prev)

/// Only consider overload resolution if canonicalizing or all the types are now nominal. 
/// That is, don't perform resolution if more nominal information may influence the set of available overloads 
and GetRelevantMethodsForTrait (csenv: ConstraintSolverEnv) (permitWeakResolution: PermitWeakResolution) nm (TTrait(tys, _, memFlags, argtys, rty, soln) as traitInfo): MethInfo list =
    let results = 
        if permitWeakResolution.Permit || MemberConstraintSupportIsReadyForDeterminingOverloads csenv traitInfo then
            let m = csenv.m
            let minfos = 
                match memFlags.MemberKind with
                | MemberKind.Constructor ->
                    tys |> List.map (GetIntrinsicConstructorInfosOfType csenv.SolverState.InfoReader m)
                | _ ->
                    tys |> List.map (GetIntrinsicMethInfosOfType csenv.SolverState.InfoReader (Some nm) AccessibleFromSomeFSharpCode AllowMultiIntfInstantiations.Yes IgnoreOverrides m)

            // Merge the sets so we don't get the same minfo from each side 
            // We merge based on whether minfos use identical metadata or not. 
            let minfos = List.reduce (ListSet.unionFavourLeft MethInfo.MethInfosUseIdenticalDefinitions) minfos
            
            /// Check that the available members aren't hiding a member from the parent (depth 1 only)
            let relevantMinfos = minfos |> List.filter(fun minfo -> not minfo.IsDispatchSlot && not minfo.IsVirtual && minfo.IsInstance)
            minfos
            |> List.filter(fun minfo1 ->
                not(minfo1.IsDispatchSlot && 
                    relevantMinfos
                    |> List.exists (fun minfo2 -> MethInfosEquivByNameAndSig EraseAll true csenv.g csenv.amap m minfo2 minfo1)))
        else 
            []

    // The trait name "op_Explicit" also covers "op_Implicit", so look for that one too.
    if nm = "op_Explicit" then 
        results @ GetRelevantMethodsForTrait csenv permitWeakResolution "op_Implicit" (TTrait(tys, "op_Implicit", memFlags, argtys, rty, soln))
    else
        results


/// The nominal support of the member constraint 
and GetSupportOfMemberConstraint (csenv: ConstraintSolverEnv) (TTrait(tys, _, _, _, _, _)) =
    tys |> List.choose (tryAnyParTyOption csenv.g)
    
/// Check if the support is fully solved.  
and SupportOfMemberConstraintIsFullySolved (csenv: ConstraintSolverEnv) (TTrait(tys, _, _, _, _, _)) =
    tys |> List.forall (isAnyParTy csenv.g >> not)

// This may be relevant to future bug fixes, see https://github.com/Microsoft/visualfsharp/issues/3814
// /// Check if some part of the support is solved.  
// and SupportOfMemberConstraintIsPartiallySolved (csenv: ConstraintSolverEnv) (TTrait(tys, _, _, _, _, _)) =
//     tys |> List.exists (isAnyParTy csenv.g >> not)
    
/// Get all the unsolved typars (statically resolved or not) relevant to the member constraint
and GetFreeTyparsOfMemberConstraint (csenv: ConstraintSolverEnv) (TTrait(tys, _, _, argtys, rty, _)) =
    freeInTypesLeftToRightSkippingConstraints csenv.g (tys@argtys@ Option.toList rty)

and MemberConstraintIsReadyForWeakResolution csenv traitInfo =
   SupportOfMemberConstraintIsFullySolved csenv traitInfo

and MemberConstraintIsReadyForStrongResolution csenv traitInfo =
   SupportOfMemberConstraintIsFullySolved csenv traitInfo

and MemberConstraintSupportIsReadyForDeterminingOverloads csenv traitInfo =
   SupportOfMemberConstraintIsFullySolved csenv traitInfo

/// Re-solve the global constraints involving any of the given type variables. 
/// Trait constraints can't always be solved using the pessimistic rules. We only canonicalize 
/// them forcefully (permitWeakResolution=true) prior to generalization. 
and SolveRelevantMemberConstraints (csenv: ConstraintSolverEnv) ndeep permitWeakResolution trace tps =
    RepeatWhileD ndeep
        (fun ndeep -> 
            tps 
            |> AtLeastOneD (fun tp -> 
                /// Normalize the typar 
                let ty = mkTyparTy tp
                match tryAnyParTy csenv.g ty with
                | ValueSome tp ->
                    SolveRelevantMemberConstraintsForTypar csenv ndeep permitWeakResolution trace tp
                | ValueNone -> 
                    ResultD false)) 

and SolveRelevantMemberConstraintsForTypar (csenv: ConstraintSolverEnv) ndeep permitWeakResolution (trace: OptionalTrace) tp =
    let cxst = csenv.SolverState.ExtraCxs
    let tpn = tp.Stamp
    let cxs = cxst.FindAll tpn
    if isNil cxs then ResultD false else
    
    trace.Exec (fun () -> cxs |> List.iter (fun _ -> cxst.Remove tpn)) (fun () -> cxs |> List.iter (fun cx -> cxst.Add(tpn, cx)))
    assert (isNil (cxst.FindAll tpn)) 

    cxs 
    |> AtLeastOneD (fun (traitInfo, m2) -> 
        let csenv = { csenv with m = m2 }
        SolveMemberConstraint csenv true permitWeakResolution (ndeep+1) m2 trace traitInfo)

and CanonicalizeRelevantMemberConstraints (csenv: ConstraintSolverEnv) ndeep trace tps =
    SolveRelevantMemberConstraints csenv ndeep PermitWeakResolution.Yes trace tps
  
and AddMemberConstraint (csenv: ConstraintSolverEnv) ndeep m2 (trace: OptionalTrace) traitInfo support (frees: Typar list) =
    let g = csenv.g
    let aenv = csenv.EquivEnv
    let cxst = csenv.SolverState.ExtraCxs

    // Write the constraint into the global table. That is, 
    // associate the constraint with each type variable in the free variables of the constraint.
    // This will mean the constraint gets resolved whenever one of these free variables gets solved.
    frees 
    |> List.iter (fun tp -> 
        let tpn = tp.Stamp

        let cxs = cxst.FindAll tpn

        // check the constraint is not already listed for this type variable
        if not (cxs |> List.exists (fun (traitInfo2, _) -> traitsAEquiv g aenv traitInfo traitInfo2)) then 
            trace.Exec (fun () -> csenv.SolverState.ExtraCxs.Add (tpn, (traitInfo, m2))) (fun () -> csenv.SolverState.ExtraCxs.Remove tpn)
    )

    // Associate the constraint with each type variable in the support, so if the type variable
    // gets generalized then this constraint is attached at the binding site.
    trackErrors {
        for tp in support do
            do! AddConstraint csenv ndeep m2 trace tp (TyparConstraint.MayResolveMember(traitInfo, m2))
    }

    
/// Record a constraint on an inference type variable. 
and AddConstraint (csenv: ConstraintSolverEnv) ndeep m2 trace tp newConstraint  =
    let g = csenv.g
    let aenv = csenv.EquivEnv
    let amap = csenv.amap
    let denv = csenv.DisplayEnv
    let m = csenv.m

    // Type variable sets may not have two trait constraints with the same name, nor
    // be constrained by different instantiations of the same interface type.
    //
    // This results in limitations on generic code, especially "inline" code, which 
    // may require type annotations. See FSharp 1.0 bug 6477.
    let consistent tpc1 tpc2 =
        match tpc1, tpc2 with           
        | (TyparConstraint.MayResolveMember(TTrait(tys1, nm1, memFlags1, argtys1, rty1, _), _), 
           TyparConstraint.MayResolveMember(TTrait(tys2, nm2, memFlags2, argtys2, rty2, _), _))  
              when (memFlags1 = memFlags2 &&
                    nm1 = nm2 &&
                    // Multiple op_Explicit and op_Implicit constraints can exist for the same type variable.
                    // See FSharp 1.0 bug 6477.
                    not (nm1 = "op_Explicit" || nm1 = "op_Implicit") &&
                    argtys1.Length = argtys2.Length &&
                    List.lengthsEqAndForall2 (typeEquiv g) tys1 tys2) -> 

                  let rty1 = GetFSharpViewOfReturnType g rty1
                  let rty2 = GetFSharpViewOfReturnType g rty2
                  trackErrors {
                      do! Iterate2D (SolveTypeEqualsTypeKeepAbbrevs csenv ndeep m2 trace) argtys1 argtys2
                      do! SolveTypeEqualsTypeKeepAbbrevs csenv ndeep m2 trace rty1 rty2
                      ()
                  }
          
        | (TyparConstraint.CoercesTo(ty1, _), 
           TyparConstraint.CoercesTo(ty2, _)) ->
              // Record at most one subtype constraint for each head type. 
              // That is, we forbid constraints by both I<string> and I<int>. 
              // This works because the types on the r.h.s. of subtype 
              // constraints are head-types and so any further inferences are equational. 
              let collect ty = 
                  let mutable res = [] 
                  IterateEntireHierarchyOfType (fun x -> res <- x :: res) g amap m AllowMultiIntfInstantiations.No ty
                  List.rev res
              let parents1 = collect ty1
              let parents2 = collect ty2
              trackErrors {
                  for ty1Parent in parents1 do
                      for ty2Parent in parents2 do
                          do! if not (HaveSameHeadType g ty1Parent ty2Parent) then CompleteD else
                              SolveTypeEqualsTypeKeepAbbrevs csenv ndeep m2 trace ty1Parent ty2Parent
              }

        | (TyparConstraint.IsEnum (u1, _), 
           TyparConstraint.IsEnum (u2, m2)) ->   
            SolveTypeEqualsTypeKeepAbbrevs csenv ndeep m2 trace u1 u2
            
        | (TyparConstraint.IsDelegate (aty1, bty1, _), 
           TyparConstraint.IsDelegate (aty2, bty2, m2)) -> trackErrors {
            do! SolveTypeEqualsTypeKeepAbbrevs csenv ndeep m2 trace aty1 aty2
            return! SolveTypeEqualsTypeKeepAbbrevs csenv ndeep m2 trace bty1 bty2
          }

        | TyparConstraint.SupportsComparison _, TyparConstraint.IsDelegate _  
        | TyparConstraint.IsDelegate _ , TyparConstraint.SupportsComparison _ ->
            ErrorD (Error(FSComp.SR.csDelegateComparisonConstraintInconsistent(), m))
        
        | TyparConstraint.NotSupportsNull _, TyparConstraint.SupportsNull _     
        | TyparConstraint.SupportsNull _, TyparConstraint.NotSupportsNull _     ->
            ErrorD (Error(FSComp.SR.csNullNotNullConstraintInconsistent(), m))
        
        | TyparConstraint.SupportsNull _, TyparConstraint.IsNonNullableStruct _     
        | TyparConstraint.IsNonNullableStruct _, TyparConstraint.SupportsNull _    ->
            ErrorD (Error(FSComp.SR.csStructNullConstraintInconsistent(), m))
        
        | TyparConstraint.IsNonNullableStruct _, TyparConstraint.IsReferenceType _     
        | TyparConstraint.IsReferenceType _, TyparConstraint.IsNonNullableStruct _   ->
            ErrorD (Error(FSComp.SR.csStructConstraintInconsistent(), m))

        | TyparConstraint.SupportsComparison _, TyparConstraint.SupportsComparison _  
        | TyparConstraint.SupportsEquality _, TyparConstraint.SupportsEquality _  
        | TyparConstraint.SupportsNull _, TyparConstraint.SupportsNull _  
        | TyparConstraint.IsNonNullableStruct _, TyparConstraint.IsNonNullableStruct _     
        | TyparConstraint.IsUnmanaged _, TyparConstraint.IsUnmanaged _
        | TyparConstraint.IsReferenceType _, TyparConstraint.IsReferenceType _ 
        | TyparConstraint.RequiresDefaultConstructor _, TyparConstraint.RequiresDefaultConstructor _ 
        | TyparConstraint.SimpleChoice (_, _), TyparConstraint.SimpleChoice (_, _) -> 
            CompleteD
            
        | _ -> CompleteD

    // See when one constraint implies implies another. 
    // 'a :> ty1  implies 'a :> 'ty2 if the head type name of ty2 (say T2) occursCheck anywhere in the hierarchy of ty1 
    // If it does occur, e.g. at instantiation T2<inst2>, then the check above will have enforced that 
    // T2<inst2> = ty2 
    let implies tpc1 tpc2 = 
        match tpc1, tpc2 with           
        | TyparConstraint.MayResolveMember(trait1, _), 
          TyparConstraint.MayResolveMember(trait2, _) -> 
            traitsAEquiv g aenv trait1 trait2

        | TyparConstraint.CoercesTo(ty1, _), TyparConstraint.CoercesTo(ty2, _) -> 
            ExistsSameHeadTypeInHierarchy g amap m ty1 ty2

        | TyparConstraint.IsEnum(u1, _), TyparConstraint.IsEnum(u2, _) -> typeEquiv g u1 u2

        | TyparConstraint.IsDelegate(aty1, bty1, _), TyparConstraint.IsDelegate(aty2, bty2, _) -> 
            typeEquiv g aty1 aty2 && typeEquiv g bty1 bty2 

        | TyparConstraint.SupportsComparison _, TyparConstraint.SupportsComparison _
        | TyparConstraint.SupportsEquality _, TyparConstraint.SupportsEquality _
        // comparison implies equality
        | TyparConstraint.SupportsComparison _, TyparConstraint.SupportsEquality _
        | TyparConstraint.SupportsNull _, TyparConstraint.SupportsNull _
        | TyparConstraint.NotSupportsNull _, TyparConstraint.NotSupportsNull _
        | TyparConstraint.IsNonNullableStruct _, TyparConstraint.IsNonNullableStruct _
        | TyparConstraint.IsUnmanaged _, TyparConstraint.IsUnmanaged _
        | TyparConstraint.IsReferenceType _, TyparConstraint.IsReferenceType _
        | TyparConstraint.RequiresDefaultConstructor _, TyparConstraint.RequiresDefaultConstructor _ -> true
        | TyparConstraint.SimpleChoice (tys1, _), TyparConstraint.SimpleChoice (tys2, _) -> ListSet.isSubsetOf (typeEquiv g) tys1 tys2
        | TyparConstraint.DefaultsTo (priority1, dty1, _), TyparConstraint.DefaultsTo (priority2, dty2, _) -> 
             (priority1 = priority2) && typeEquiv g dty1 dty2
        | _ -> false
        
    
    // First ensure constraint conforms with existing constraints 
    // NOTE: QUADRATIC 
    let existingConstraints = tp.Constraints

    let allCxs = newConstraint :: List.rev existingConstraints
    trackErrors {
        let rec enforceMutualConsistency i cxs = 
            match cxs with 
            | [] ->  CompleteD
            | cx :: rest -> 
                trackErrors {
                    do! IterateIdxD (fun j cx2 -> if i = j then CompleteD else consistent cx cx2) allCxs 
                    return! enforceMutualConsistency (i+1) rest
                }
        do! enforceMutualConsistency 0 allCxs
    
        let impliedByExistingConstraints = existingConstraints |> List.exists (fun tpc2 -> implies tpc2 newConstraint)
    
        if impliedByExistingConstraints then ()
        // "Default" constraints propagate softly and can be omitted from explicit declarations of type parameters
        elif (match tp.Rigidity, newConstraint with 
              | (TyparRigidity.Rigid | TyparRigidity.WillBeRigid), TyparConstraint.DefaultsTo _ -> true
              | _ -> false) then 
            ()
        elif tp.Rigidity = TyparRigidity.Rigid then
            return! ErrorD (ConstraintSolverMissingConstraint(denv, tp, newConstraint, m, m2)) 
        else
            // It is important that we give a warning if a constraint is missing from a 
            // will-be-made-rigid type variable. This is because the existence of these warnings
            // is relevant to the overload resolution rules (see 'candidateWarnCount' in the overload resolution
            // implementation).
            if tp.Rigidity.WarnIfMissingConstraint then
                do! WarnD (ConstraintSolverMissingConstraint(denv, tp, newConstraint, m, m2))

            let newConstraints = 
                  // Eliminate any constraints where one constraint implies another 
                  // Keep constraints in the left-to-right form according to the order they are asserted. 
                  // NOTE: QUADRATIC 
                  let rec eliminateRedundant cxs acc = 
                      match cxs with 
                      | [] -> acc
                      | cx :: rest -> 
                          let acc = 
                              if List.exists (fun cx2 -> implies cx2 cx) acc then acc
                              else (cx :: acc)
                          eliminateRedundant rest acc
                  
                  eliminateRedundant allCxs []

            // Write the constraint into the type variable 
            // Record a entry in the undo trace if one is provided 
            let orig = tp.Constraints
            trace.Exec (fun () -> tp.SetConstraints newConstraints) (fun () -> tp.SetConstraints orig)
            ()
    }


and SolveNullnessSupportsNull (csenv:ConstraintSolverEnv) ndeep m2 (trace: OptionalTrace) ty nullness = trackErrors {
    let g = csenv.g
    let m = csenv.m
    let denv = csenv.DisplayEnv
    match nullness with
    | Nullness.Variable nv ->
        if nv.IsSolved then
            do! SolveNullnessSupportsNull csenv ndeep m2 trace ty nv.Solution
        else
            trace.Exec (fun () -> nv.Set KnownWithNull) (fun () -> nv.Unset())
    | Nullness.Known n1 -> 
        match n1 with 
        | NullnessInfo.AmbivalentToNull -> ()
        | NullnessInfo.WithNull -> ()
        | NullnessInfo.WithoutNull -> 
            if g.checkNullness then 
                if not (isObjTy g ty) then 
                    return! WarnD(ConstraintSolverNullnessWarningWithType(denv, ty, n1, m, m2)) 
  }

and SolveTypeSupportsNullCore (csenv:ConstraintSolverEnv) ndeep m2 trace ty = trackErrors {
    let g = csenv.g
    let m = csenv.m
    let denv = csenv.DisplayEnv
    if TypeNullIsExtraValueNew g m ty then 
        ()
    else
        match ty with 
        | NullableTy g _ ->
            return! ErrorD (ConstraintSolverError(FSComp.SR.csNullableTypeDoesNotHaveNull(NicePrint.minimalStringOfType denv ty), m, m2))
        | _ -> 
            // If langFeatureNullness is on then solve, maybe give warnings
            if g.langFeatureNullness then 
                let nullness = nullnessOfTy g ty
                do! SolveNullnessSupportsNull csenv ndeep m2 trace ty nullness

            // If langFeatureNullness or checkNullness are off give the same errors as F# 4.5
            if not g.langFeatureNullness || not g.checkNullness then 
                if not (TypeNullIsExtraValueOld g m ty) then
                    return! ErrorD (ConstraintSolverError(FSComp.SR.csTypeDoesNotHaveNull(NicePrint.minimalStringOfType denv ty), m, m2))
  }

// This version prefers to constrain a type parameter definiton
and SolveTypeDefnSupportsNull (csenv:ConstraintSolverEnv) ndeep m2 trace ty =
    let g = csenv.g
    let m = csenv.m
    match stripTyparEqns ty with 
    // If you set a type variable constrained with a T: null to U? then you don't induce an inference constraint
    // of U: null.
    // TODO: what about Obsolete?
    | TType_var(_, nullness) when nullness.Evaluate() = NullnessInfo.WithNull -> CompleteD
    | _ ->
    match tryDestTyparTy g ty with
    | ValueSome tp ->
        AddConstraint csenv ndeep m2 trace tp (TyparConstraint.SupportsNull m)
    | ValueNone ->
        SolveTypeSupportsNullCore csenv ndeep m2 trace ty

// This version prefers to constrain the nullness annotation
and SolveTypeUseSupportsNull (csenv:ConstraintSolverEnv) ndeep m2 trace ty =
    let m = csenv.m
    match stripTyparEqns ty with 
    | TType_var(tp, nullness) ->
        AddConstraint csenv ndeep m2 trace tp (TyparConstraint.IsReferenceType m) ++ (fun () -> 
        SolveNullnessSupportsNull csenv ndeep m2 trace ty nullness)
    | _ ->
        SolveTypeSupportsNullCore csenv ndeep m2 trace ty

and SolveNullnessNotSupportsNull (csenv:ConstraintSolverEnv) ndeep m2 (trace: OptionalTrace) ty nullness = trackErrors {
    let g = csenv.g
    let m = csenv.m
    let denv = csenv.DisplayEnv
    match nullness with
    | Nullness.Variable nv ->
        if nv.IsSolved then
            do! SolveNullnessNotSupportsNull csenv ndeep m2 trace ty nv.Solution
        else
            trace.Exec (fun () -> nv.Set KnownWithoutNull) (fun () -> nv.Unset())
    | Nullness.Known n1 -> 
        match n1 with 
        | NullnessInfo.AmbivalentToNull -> ()
        | NullnessInfo.WithoutNull -> ()
        | NullnessInfo.WithNull -> 
            if g.checkNullness then 
                if not (isObjTy g ty) then 
                    return! WarnD(ConstraintSolverNonNullnessWarningWithType(denv, ty, n1, m, m2)) 
            else
                if TypeNullIsExtraValueOld g m ty then
                    return! ErrorD (ConstraintSolverError(FSComp.SR.csTypeHasNullAsExtraValue(NicePrint.minimalStringOfType denv ty), m, m2))
  }

and SolveTypeNotSupportsNullCore (csenv:ConstraintSolverEnv) ndeep m2 trace ty = trackErrors {
    let g = csenv.g
    let m = csenv.m
    let denv = csenv.DisplayEnv
    if TypeNullIsTrueValue g ty then 
        // We can only give warnings here as F# 5.0 introduces these constraints into existing
        // code via Option.ofObj and Option.toObj
        do! WarnD (ConstraintSolverError(FSComp.SR.csTypeHasNullAsTrueValue(NicePrint.minimalStringOfType denv ty), m, m2))
    elif TypeNullIsExtraValueNew g m ty then 
        if g.checkNullness || TypeNullIsExtraValueOld g m ty then 
            do! WarnD (ConstraintSolverError(FSComp.SR.csTypeHasNullAsExtraValue(NicePrint.minimalStringOfType denv ty), m, m2))
    else
        if g.checkNullness then 
            let nullness = nullnessOfTy g ty
            do! SolveNullnessNotSupportsNull csenv ndeep m2 trace ty nullness
  }

// This version prefers to constrain a type parameter definiton
and SolveTypeDefnNotSupportsNull (csenv:ConstraintSolverEnv) ndeep m2 trace ty =
    let g = csenv.g
    let m = csenv.m
    //match stripTyparEqns ty with 
    //// If you set a type variable constrained with a T: not null to U then you don't induce an inference constraint
    //// of U: not null.
    //// TODO: what about Obsolete?
    //| TType_var(_, nullness) when nullness.TryEvaluate() = Some NullnessInfo.WithoutNull || nullness.TryEvaluate() = Some NullnessInfo.AmbivalentToNull -> CompleteD
    //| _ ->
    match tryDestTyparTy g ty with
    | ValueSome tp ->
        AddConstraint csenv ndeep m2 trace tp (TyparConstraint.NotSupportsNull m)
    | ValueNone ->
        SolveTypeNotSupportsNullCore csenv ndeep m2 trace ty

and SolveTypeSupportsComparison (csenv: ConstraintSolverEnv) ndeep m2 trace ty =
    let g = csenv.g
    let m = csenv.m
    let amap = csenv.amap
    let denv = csenv.DisplayEnv
    match tryDestTyparTy g ty with
    | ValueSome destTypar ->
        AddConstraint csenv ndeep m2 trace destTypar (TyparConstraint.SupportsComparison m)
    | ValueNone ->
        // Check it isn't ruled out by the user
        match tryTcrefOfAppTy g ty with 
        | ValueSome tcref when HasFSharpAttribute g g.attrib_NoComparisonAttribute tcref.Attribs ->
            ErrorD (ConstraintSolverError(FSComp.SR.csTypeDoesNotSupportComparison1(NicePrint.minimalStringOfType denv ty), m, m2))
        | _ ->
            match ty with 
            | SpecialComparableHeadType g tinst -> 
                tinst |> IterateD (SolveTypeSupportsComparison (csenv: ConstraintSolverEnv) ndeep m2 trace)
            | _ -> 
               // Check the basic requirement - IComparable or IStructuralComparable or assumed
               if ExistsSameHeadTypeInHierarchy g amap m2 ty g.mk_IComparable_ty  ||
                  ExistsSameHeadTypeInHierarchy g amap m2 ty g.mk_IStructuralComparable_ty
               then 
                   // The type is comparable because it implements IComparable
                    match ty with
                    | AppTy g (tcref, tinst) ->
                        // Check the (possibly inferred) structural dependencies
                        (tinst, tcref.TyparsNoRange) ||> Iterate2D (fun ty tp -> 
                            if tp.ComparisonConditionalOn then 
                                SolveTypeSupportsComparison (csenv: ConstraintSolverEnv) ndeep m2 trace ty 
                            else 
                                CompleteD) 
                    | _ ->
                        CompleteD

               // Give a good error for structural types excluded from the comparison relation because of their fields
               elif (isAppTy g ty && 
                     let tcref = tcrefOfAppTy g ty 
                     AugmentWithHashCompare.TyconIsCandidateForAugmentationWithCompare g tcref.Deref && 
                     Option.isNone tcref.GeneratedCompareToWithComparerValues) then
 
                   ErrorD (ConstraintSolverError(FSComp.SR.csTypeDoesNotSupportComparison3(NicePrint.minimalStringOfType denv ty), m, m2))

               else 
                   ErrorD (ConstraintSolverError(FSComp.SR.csTypeDoesNotSupportComparison2(NicePrint.minimalStringOfType denv ty), m, m2))

and SolveTypeSupportsEquality (csenv: ConstraintSolverEnv) ndeep m2 trace ty =
    let g = csenv.g
    let m = csenv.m
    let denv = csenv.DisplayEnv
    match tryDestTyparTy g ty with
    | ValueSome destTypar ->
        AddConstraint csenv ndeep m2 trace destTypar (TyparConstraint.SupportsEquality m)
    | _ ->
        match tryTcrefOfAppTy g ty with 
        | ValueSome tcref when HasFSharpAttribute g g.attrib_NoEqualityAttribute tcref.Attribs ->
            ErrorD (ConstraintSolverError(FSComp.SR.csTypeDoesNotSupportEquality1(NicePrint.minimalStringOfType denv ty), m, m2))
        | _ ->
            match ty with 
            | SpecialEquatableHeadType g tinst -> 
                tinst |> IterateD (SolveTypeSupportsEquality (csenv: ConstraintSolverEnv) ndeep m2 trace)
            | SpecialNotEquatableHeadType g _ -> 
                ErrorD (ConstraintSolverError(FSComp.SR.csTypeDoesNotSupportEquality2(NicePrint.minimalStringOfType denv ty), m, m2))
            | _ -> 
               // The type is equatable because it has Object.Equals(...)
               match ty with
               | AppTy g (tcref, tinst) ->
                   // Give a good error for structural types excluded from the equality relation because of their fields
                   if AugmentWithHashCompare.TyconIsCandidateForAugmentationWithEquals g tcref.Deref && 
                       Option.isNone tcref.GeneratedHashAndEqualsWithComparerValues 
                   then
                       ErrorD (ConstraintSolverError(FSComp.SR.csTypeDoesNotSupportEquality3(NicePrint.minimalStringOfType denv ty), m, m2))
                   else
                       // Check the (possibly inferred) structural dependencies
                       (tinst, tcref.TyparsNoRange) ||> Iterate2D (fun ty tp -> 
                           if tp.EqualityConditionalOn then 
                               SolveTypeSupportsEquality (csenv: ConstraintSolverEnv) ndeep m2 trace ty 
                           else 
                               CompleteD) 
               | _ ->
                   CompleteD
           
and SolveTypeIsEnum (csenv: ConstraintSolverEnv) ndeep m2 trace ty underlying =
    trackErrors {
        let g = csenv.g
        let m = csenv.m
        let denv = csenv.DisplayEnv
        match tryDestTyparTy g ty with
        | ValueSome destTypar ->
            return! AddConstraint csenv ndeep m2 trace destTypar (TyparConstraint.IsEnum(underlying, m))
        | _ ->
            if isEnumTy g ty then 
                do! SolveTypeEqualsTypeKeepAbbrevs csenv ndeep m2 trace underlying (underlyingTypeOfEnumTy g ty) 
                return! CompleteD
            else 
                return! ErrorD (ConstraintSolverError(FSComp.SR.csTypeIsNotEnumType(NicePrint.minimalStringOfType denv ty), m, m2))
    }

and SolveTypeIsDelegate (csenv: ConstraintSolverEnv) ndeep m2 trace ty aty bty =
    trackErrors {
        let g = csenv.g
        let m = csenv.m
        let denv = csenv.DisplayEnv
        match tryDestTyparTy g ty with
        | ValueSome destTypar ->
            return! AddConstraint csenv ndeep m2 trace destTypar (TyparConstraint.IsDelegate(aty, bty, m))
        | _ ->
            if isDelegateTy g ty then 
                match TryDestStandardDelegateType csenv.InfoReader m AccessibleFromSomewhere ty with 
                | Some (tupledArgTy, rty) ->
                    do! SolveTypeEqualsTypeKeepAbbrevs csenv ndeep m2 trace aty tupledArgTy 
                    do! SolveTypeEqualsTypeKeepAbbrevs csenv ndeep m2 trace bty rty 
                | None ->
                    return! ErrorD (ConstraintSolverError(FSComp.SR.csTypeHasNonStandardDelegateType(NicePrint.minimalStringOfType denv ty), m, m2))
            else 
                return! ErrorD (ConstraintSolverError(FSComp.SR.csTypeIsNotDelegateType(NicePrint.minimalStringOfType denv ty), m, m2))
    }
    
and SolveTypeIsNonNullableValueType (csenv: ConstraintSolverEnv) ndeep m2 trace ty =
    trackErrors {
        let g = csenv.g
        let m = csenv.m
        let denv = csenv.DisplayEnv
        match tryDestTyparTy g ty with
        | ValueSome destTypar ->
            return! AddConstraint csenv ndeep m2 trace destTypar (TyparConstraint.IsNonNullableStruct m)
        | _ ->
            let underlyingTy = stripTyEqnsAndMeasureEqns g ty
            if isStructTy g underlyingTy then
                if isNullableTy g underlyingTy then
                    return! ErrorD (ConstraintSolverError(FSComp.SR.csTypeParameterCannotBeNullable(), m, m))
            else
                return! ErrorD (ConstraintSolverError(FSComp.SR.csGenericConstructRequiresStructType(NicePrint.minimalStringOfType denv ty), m, m2))
    }            

and SolveTypeIsUnmanaged (csenv: ConstraintSolverEnv) ndeep m2 trace ty =
    let g = csenv.g
    let m = csenv.m
    let denv = csenv.DisplayEnv
    match tryDestTyparTy g ty with
    | ValueSome destTypar ->
        AddConstraint csenv ndeep m2 trace destTypar (TyparConstraint.IsUnmanaged m)
    | _ ->
        if isUnmanagedTy g ty then
            CompleteD
        else
            ErrorD (ConstraintSolverError(FSComp.SR.csGenericConstructRequiresUnmanagedType(NicePrint.minimalStringOfType denv ty), m, m2))


and SolveTypeChoice (csenv: ConstraintSolverEnv) ndeep m2 trace ty tys =
    let g = csenv.g
    let m = csenv.m
    let denv = csenv.DisplayEnv
    match tryDestTyparTy g ty with
    | ValueSome destTypar ->
        AddConstraint csenv ndeep m2 trace destTypar (TyparConstraint.SimpleChoice(tys, m)) 
    | _ ->
        if List.exists (typeEquivAux Erasure.EraseMeasures g ty) tys then CompleteD
        else ErrorD (ConstraintSolverError(FSComp.SR.csTypeNotCompatibleBecauseOfPrintf((NicePrint.minimalStringOfType denv ty), (String.concat "," (List.map (NicePrint.prettyStringOfTy denv) tys))), m, m2))


and SolveTypeIsReferenceType (csenv: ConstraintSolverEnv) ndeep m2 trace ty =
    let g = csenv.g
    let m = csenv.m
    let denv = csenv.DisplayEnv
    match tryDestTyparTy g ty with
    | ValueSome destTypar ->
        AddConstraint csenv ndeep m2 trace destTypar (TyparConstraint.IsReferenceType m)
    | _ ->
        if isRefTy g ty then CompleteD
        else ErrorD (ConstraintSolverError(FSComp.SR.csGenericConstructRequiresReferenceSemantics(NicePrint.minimalStringOfType denv ty), m, m))

and SolveTypeRequiresDefaultConstructor (csenv: ConstraintSolverEnv) ndeep m2 trace origTy =
    let g = csenv.g
    let amap = csenv.amap
    let m = csenv.m
    let denv = csenv.DisplayEnv
    let ty = stripTyEqnsAndMeasureEqns g origTy
    match tryDestTyparTy g ty with
    | ValueSome destTypar ->
        AddConstraint csenv ndeep m2 trace destTypar (TyparConstraint.RequiresDefaultConstructor m)
    | _ ->
        if isStructTy g ty && TypeHasDefaultValueOld g m ty then 
            CompleteD
        else
            if GetIntrinsicConstructorInfosOfType csenv.InfoReader m ty 
               |> List.exists (fun x -> x.IsNullary && IsMethInfoAccessible amap m AccessibleFromEverywhere x)
            then 
                match tryTcrefOfAppTy g ty with
                | ValueSome tcref when HasFSharpAttribute g g.attrib_AbstractClassAttribute tcref.Attribs ->
                    ErrorD (ConstraintSolverError(FSComp.SR.csGenericConstructRequiresNonAbstract(NicePrint.minimalStringOfType denv origTy), m, m2))
                | _ ->
                    CompleteD
            else
                match tryTcrefOfAppTy g ty with
                | ValueSome tcref when
                    tcref.PreEstablishedHasDefaultConstructor || 
                    // F# 3.1 feature: records with CLIMutable attribute should satisfy 'default constructor' constraint
                    (tcref.IsRecordTycon && HasFSharpAttribute g g.attrib_CLIMutableAttribute tcref.Attribs) ->
                    CompleteD
                | _ -> 
                    ErrorD (ConstraintSolverError(FSComp.SR.csGenericConstructRequiresPublicDefaultConstructor(NicePrint.minimalStringOfType denv origTy), m, m2))

// Parameterized compatibility relation between member signatures.  The real work
// is done by "equateTypes" and "subsumeTypes" and "subsumeArg"
and CanMemberSigsMatchUpToCheck 
      (csenv: ConstraintSolverEnv) 
      permitOptArgs // are we allowed to supply optional and/or "param" arguments?
      alwaysCheckReturn // always check the return type?
      unifyTypes   // used to equate the formal method instantiation with the actual method instantiation for a generic method, and the return types
      subsumeTypes  // used to compare the "obj" type 
      (subsumeArg: CalledArg -> CallerArg<_> -> OperationResult<unit>)    // used to compare the arguments for compatibility
      reqdRetTyOpt 
      (calledMeth: CalledMeth<_>): ImperativeOperationResult =
        trackErrors {
            let g    = csenv.g
            let amap = csenv.amap
            let m    = csenv.m
    
            let minfo = calledMeth.Method
            let minst = calledMeth.CalledTyArgs
            let uminst = calledMeth.CallerTyArgs
            let callerObjArgTys = calledMeth.CallerObjArgTys
            let assignedItemSetters = calledMeth.AssignedItemSetters
            let unnamedCalledOptArgs = calledMeth.UnnamedCalledOptArgs
            let unnamedCalledOutArgs = calledMeth.UnnamedCalledOutArgs

            // First equate the method instantiation (if any) with the method type parameters 
            if minst.Length <> uminst.Length then 
                return! ErrorD(Error(FSComp.SR.csTypeInstantiationLengthMismatch(), m))
            else
                do! Iterate2D unifyTypes minst uminst
                if not (permitOptArgs || isNil unnamedCalledOptArgs) then 
                    return! ErrorD(Error(FSComp.SR.csOptionalArgumentNotPermittedHere(), m)) 
                else
                    let calledObjArgTys = calledMeth.CalledObjArgTys(m)
    
                    // Check all the argument types. 

                    if calledObjArgTys.Length <> callerObjArgTys.Length then 
                        if calledObjArgTys.Length <> 0 then
                            return! ErrorD(Error (FSComp.SR.csMemberIsNotStatic(minfo.LogicalName), m))
                        else
                            return! ErrorD(Error (FSComp.SR.csMemberIsNotInstance(minfo.LogicalName), m))
                    else
                        // The object types must be non-null
                        let nonNullCalledObjArgTys = calledObjArgTys |> List.map (replaceNullnessOfTy g.knownWithoutNull)
                        do! Iterate2D subsumeTypes nonNullCalledObjArgTys callerObjArgTys

                for argSet in calledMeth.ArgSets do
                    if argSet.UnnamedCalledArgs.Length <> argSet.UnnamedCallerArgs.Length then 
                        return! ErrorD(Error(FSComp.SR.csArgumentLengthMismatch(), m))
                    else
                        do! Iterate2D subsumeArg argSet.UnnamedCalledArgs argSet.UnnamedCallerArgs

                match calledMeth.ParamArrayCalledArgOpt with
                | Some calledArg ->
                    if isArray1DTy g calledArg.CalledArgumentType then 
                        let paramArrayElemTy = destArrayTy g calledArg.CalledArgumentType
                        let reflArgInfo = calledArg.ReflArgInfo // propagate the reflected-arg info to each param array argument
                        match calledMeth.ParamArrayCallerArgs with
                        | Some args ->
                            for callerArg in args do
                                do! subsumeArg (CalledArg((0, 0), false, NotOptional, NoCallerInfo, false, false, None, reflArgInfo, paramArrayElemTy)) callerArg
                        | _ -> ()
                | _ -> ()
                for argSet in calledMeth.ArgSets do
                    for arg in argSet.AssignedNamedArgs do
                        do! subsumeArg arg.CalledArg arg.CallerArg
                for (AssignedItemSetter(_, item, caller)) in assignedItemSetters do
                    let name, calledArgTy = 
                        match item with
                        | AssignedPropSetter(_, pminfo, pminst) -> 
                            let calledArgTy = List.head (List.head (pminfo.GetParamTypes(amap, m, pminst)))
                            pminfo.LogicalName, calledArgTy

                        | AssignedILFieldSetter(finfo) ->
                            (* Get or set instance IL field *)
                            let calledArgTy = finfo.FieldType(amap, m)
                            finfo.FieldName, calledArgTy
                
                        | AssignedRecdFieldSetter(rfinfo) ->
                            let calledArgTy = rfinfo.FieldType
                            rfinfo.Name, calledArgTy
            
                    do! subsumeArg (CalledArg((-1, 0), false, NotOptional, NoCallerInfo, false, false, Some (mkSynId m name), ReflectedArgInfo.None, calledArgTy)) caller
                // - Always take the return type into account for
                //      -- op_Explicit, op_Implicit
                //      -- methods using tupling of unfilled out args
                // - Never take into account return type information for constructors 
                match reqdRetTyOpt with
                | Some _  when (minfo.IsConstructor || not alwaysCheckReturn && isNil unnamedCalledOutArgs) -> ()
                | Some reqdRetTy ->
                    let methodRetTy = calledMeth.CalledReturnTypeAfterOutArgTupling
                    return! unifyTypes reqdRetTy methodRetTy
                | _ -> ()
        }

// Assert a subtype constraint, and wrap an ErrorsFromAddingSubsumptionConstraint error around any failure 
// to allow us to report the outer types involved in the constraint 
//
// ty1: expected
// ty2: actual
//
// "ty2 casts to ty1"
// "a value of type ty2 can be used where a value of type ty1 is expected"
and private SolveTypeSubsumesTypeWithWrappedContextualReport (csenv: ConstraintSolverEnv) ndeep m trace cxsln ty1 ty2 wrapper =
    TryD_IgnoreAbortForFailedOverloadResolution
        (fun () -> SolveTypeSubsumesTypeKeepAbbrevs csenv ndeep m trace cxsln ty1 ty2)
        (fun res ->
            match csenv.eContextInfo with
            | ContextInfo.RuntimeTypeTest isOperator ->
                // test if we can cast other way around
                match CollectThenUndo (fun newTrace -> SolveTypeSubsumesTypeKeepAbbrevs csenv ndeep m (OptionalTrace.WithTrace newTrace) cxsln ty2 ty1) with 
                | OkResult _ -> ErrorD (wrapper (ErrorsFromAddingSubsumptionConstraint(csenv.g, csenv.DisplayEnv, ty1, ty2, res, ContextInfo.DowncastUsedInsteadOfUpcast isOperator, m)))
                | _ -> ErrorD (wrapper (ErrorsFromAddingSubsumptionConstraint(csenv.g, csenv.DisplayEnv, ty1, ty2, res, ContextInfo.NoContext, m)))
            | _ -> ErrorD (wrapper (ErrorsFromAddingSubsumptionConstraint(csenv.g, csenv.DisplayEnv, ty1, ty2, res, csenv.eContextInfo, m))))

and private SolveTypeSubsumesTypeWithReport (csenv: ConstraintSolverEnv) ndeep m trace cxsln ty1 ty2 =
        SolveTypeSubsumesTypeWithWrappedContextualReport (csenv) ndeep m trace cxsln ty1 ty2 id
        
// ty1: actual
// ty2: expected
and private SolveTypeEqualsTypeWithReport (csenv: ConstraintSolverEnv) ndeep  m trace cxsln actual expected = 
    TryD_IgnoreAbortForFailedOverloadResolution
        (fun () -> SolveTypeEqualsTypeKeepAbbrevsWithCxsln csenv ndeep m trace cxsln actual expected)
        (fun res -> ErrorD (ErrorFromAddingTypeEquation(csenv.g, csenv.DisplayEnv, actual, expected, res, m)))
  
and ArgsMustSubsumeOrConvert 
        (csenv: ConstraintSolverEnv)
        ndeep
        trace
        cxsln
        isConstraint
        enforceNullableOptionalsKnownTypes // use known types from nullable optional args?
        (calledArg: CalledArg) 
        (callerArg: CallerArg<'T>)  = trackErrors {
        
    let g = csenv.g
    let m = callerArg.Range
    let calledArgTy = AdjustCalledArgType csenv.InfoReader isConstraint enforceNullableOptionalsKnownTypes calledArg callerArg    
    do! SolveTypeSubsumesTypeWithReport csenv ndeep m trace cxsln calledArgTy callerArg.CallerArgumentType
    if calledArg.IsParamArray && isArray1DTy g calledArgTy && not (isArray1DTy g callerArg.CallerArgumentType) then 
        return! ErrorD(Error(FSComp.SR.csMethodExpectsParams(), m))
    else ()
  }

and MustUnify csenv ndeep trace cxsln ty1 ty2 = 
    SolveTypeEqualsTypeWithReport csenv ndeep csenv.m trace cxsln ty1 ty2

and MustUnifyInsideUndo csenv ndeep trace cxsln ty1 ty2 = 
    SolveTypeEqualsTypeWithReport csenv ndeep csenv.m (WithTrace trace) cxsln ty1 ty2

and ArgsMustSubsumeOrConvertInsideUndo (csenv: ConstraintSolverEnv) ndeep trace cxsln isConstraint calledMeth calledArg (CallerArg(callerArgTy, m, _, _) as callerArg) = 
    let calledArgTy = AdjustCalledArgType csenv.InfoReader isConstraint true calledArg callerArg
    SolveTypeSubsumesTypeWithWrappedContextualReport csenv ndeep  m (WithTrace trace) cxsln calledArgTy callerArgTy (fun e -> ArgDoesNotMatchError(e :?> _, calledMeth, calledArg, callerArg))  

and TypesMustSubsumeOrConvertInsideUndo (csenv: ConstraintSolverEnv) ndeep trace cxsln m calledArgTy callerArgTy = 
    SolveTypeSubsumesTypeWithReport csenv ndeep m trace cxsln calledArgTy callerArgTy 

and ArgsEquivInsideUndo (csenv: ConstraintSolverEnv) isConstraint calledArg (CallerArg(callerArgTy, m, _, _) as callerArg) = 
    let calledArgTy = AdjustCalledArgType csenv.InfoReader isConstraint true calledArg callerArg
    if typeEquiv csenv.g calledArgTy callerArgTy then CompleteD else ErrorD(Error(FSComp.SR.csArgumentTypesDoNotMatch(), m))

and ReportNoCandidatesError (csenv: ConstraintSolverEnv) (nUnnamedCallerArgs, nNamedCallerArgs) methodName ad (calledMethGroup: CalledMeth<_> list) isSequential =

    let amap = csenv.amap
    let m    = csenv.m
    let denv = csenv.DisplayEnv

    match (calledMethGroup |> List.partition (CalledMeth.GetMethod >> IsMethInfoAccessible amap m ad)), 
          (calledMethGroup |> List.partition (fun cmeth -> cmeth.HasCorrectObjArgs(m))), 
          (calledMethGroup |> List.partition (fun cmeth -> cmeth.HasCorrectArity)), 
          (calledMethGroup |> List.partition (fun cmeth -> cmeth.HasCorrectGenericArity)), 
          (calledMethGroup |> List.partition (fun cmeth -> cmeth.AssignsAllNamedArgs)) with

    // No version accessible 
    | ([], others), _, _, _, _ ->  
        if isNil others then
            Error (FSComp.SR.csMemberIsNotAccessible(methodName, (ShowAccessDomain ad)), m)
        else
            Error (FSComp.SR.csMemberIsNotAccessible2(methodName, (ShowAccessDomain ad)), m)
    | _, ([], (cmeth :: _)), _, _, _ ->  
    
        // Check all the argument types.
        if cmeth.CalledObjArgTys(m).Length <> 0 then
            Error (FSComp.SR.csMethodIsNotAStaticMethod(methodName), m)
        else
            Error (FSComp.SR.csMethodIsNotAnInstanceMethod(methodName), m)

    // One method, incorrect name/arg assignment 
    | _, _, _, _, ([], [cmeth]) -> 
        let minfo = cmeth.Method
        let msgNum, msgText = FSComp.SR.csRequiredSignatureIs(NicePrint.stringOfMethInfo amap m denv minfo)
        match cmeth.UnassignedNamedArgs with 
        | CallerNamedArg(id, _) :: _ -> 
            if minfo.IsConstructor then
                let suggestFields (addToBuffer: string -> unit) =
                    for p in minfo.DeclaringTyconRef.AllInstanceFieldsAsList do
                        addToBuffer(p.Name.Replace("@", ""))

                ErrorWithSuggestions((msgNum, FSComp.SR.csCtorHasNoArgumentOrReturnProperty(methodName, id.idText, msgText)), id.idRange, id.idText, suggestFields)
            else
                Error((msgNum, FSComp.SR.csMemberHasNoArgumentOrReturnProperty(methodName, id.idText, msgText)), id.idRange)
        | [] -> Error((msgNum, msgText), m)

    // One method, incorrect number of arguments provided by the user
    | _, _, ([], [cmeth]), _, _ when not cmeth.HasCorrectArity ->  
        let minfo = cmeth.Method
        let nReqd = cmeth.TotalNumUnnamedCalledArgs
        let nActual = cmeth.TotalNumUnnamedCallerArgs
        let signature = NicePrint.stringOfMethInfo amap m denv minfo
        if nActual = nReqd then 
            let nreqdTyArgs = cmeth.NumCalledTyArgs
            let nactualTyArgs = cmeth.NumCallerTyArgs
            Error (FSComp.SR.csMemberSignatureMismatchArityType(methodName, nreqdTyArgs, nactualTyArgs, signature), m)
        else
            let nReqdNamed = cmeth.TotalNumAssignedNamedArgs

            if nReqdNamed = 0 && cmeth.NumAssignedProps = 0 then
                if minfo.IsConstructor then
                    let couldBeNameArgs =
                        cmeth.ArgSets
                        |> List.exists (fun argSet ->
                            argSet.UnnamedCallerArgs 
                            |> List.exists (fun c -> isSequential c.Expr))

                    if couldBeNameArgs then
                        Error (FSComp.SR.csCtorSignatureMismatchArityProp(methodName, nReqd, nActual, signature), m)
                    else
                        Error (FSComp.SR.csCtorSignatureMismatchArity(methodName, nReqd, nActual, signature), m)
                else
                    Error (FSComp.SR.csMemberSignatureMismatchArity(methodName, nReqd, nActual, signature), m)
            else
                if nReqd > nActual then
                    let diff = nReqd - nActual
                    let missingArgs = List.drop nReqd cmeth.AllUnnamedCalledArgs
                    match NamesOfCalledArgs missingArgs with 
                    | [] ->
                        if nActual = 0 then 
                            Error (FSComp.SR.csMemberSignatureMismatch(methodName, diff, signature), m)
                        else 
                            Error (FSComp.SR.csMemberSignatureMismatch2(methodName, diff, signature), m)
                    | names -> 
                        let str = String.concat ";" (pathOfLid names)
                        if nActual = 0 then 
                            Error (FSComp.SR.csMemberSignatureMismatch3(methodName, diff, signature, str), m)
                        else 
                            Error (FSComp.SR.csMemberSignatureMismatch4(methodName, diff, signature, str), m)
                else 
                    Error (FSComp.SR.csMemberSignatureMismatchArityNamed(methodName, (nReqd+nReqdNamed), nActual, nReqdNamed, signature), m)

    // One or more accessible, all the same arity, none correct 
    | ((cmeth :: cmeths2), _), _, _, _, _ when not cmeth.HasCorrectArity && cmeths2 |> List.forall (fun cmeth2 -> cmeth.TotalNumUnnamedCalledArgs = cmeth2.TotalNumUnnamedCalledArgs) -> 
        Error (FSComp.SR.csMemberNotAccessible(methodName, nUnnamedCallerArgs, methodName, cmeth.TotalNumUnnamedCalledArgs), m)
    // Many methods, all with incorrect number of generic arguments
    | _, _, _, ([], (cmeth :: _)), _ -> 
        let msg = FSComp.SR.csIncorrectGenericInstantiation((ShowAccessDomain ad), methodName, cmeth.NumCallerTyArgs)
        Error (msg, m)
    // Many methods of different arities, all incorrect 
    | _, _, ([], (cmeth :: _)), _, _ -> 
        let minfo = cmeth.Method
        Error (FSComp.SR.csMemberOverloadArityMismatch(methodName, cmeth.TotalNumUnnamedCallerArgs, (List.sum minfo.NumArgs)), m)
    | _ -> 
        let msg = 
            if nNamedCallerArgs = 0 then 
                FSComp.SR.csNoMemberTakesTheseArguments((ShowAccessDomain ad), methodName, nUnnamedCallerArgs)
            else 
                let s = calledMethGroup |> List.map (fun cmeth -> cmeth.UnassignedNamedArgs |> List.map (fun na -> na.Name)|> Set.ofList) |> Set.intersectMany
                if s.IsEmpty then 
                    FSComp.SR.csNoMemberTakesTheseArguments2((ShowAccessDomain ad), methodName, nUnnamedCallerArgs, nNamedCallerArgs)
                else 
                    let sample = s.MinimumElement
                    FSComp.SR.csNoMemberTakesTheseArguments3((ShowAccessDomain ad), methodName, nUnnamedCallerArgs, sample)
        Error (msg, m)
    |> ErrorD

and ReportNoCandidatesErrorExpr csenv callerArgCounts methodName ad calledMethGroup =
    let isSequential e = match e with | Expr.Sequential (_, _, _, _, _) -> true | _ -> false
    ReportNoCandidatesError csenv callerArgCounts methodName ad calledMethGroup isSequential

and ReportNoCandidatesErrorSynExpr csenv callerArgCounts methodName ad calledMethGroup =
    let isSequential e = match e with | SynExpr.Sequential (_, _, _, _, _) -> true | _ -> false
    ReportNoCandidatesError csenv callerArgCounts methodName ad calledMethGroup isSequential

// Resolve the overloading of a method 
// This is used after analyzing the types of arguments 
and ResolveOverloading 
         (csenv: ConstraintSolverEnv) 
         trace           // The undo trace, if any
         methodName      // The name of the method being called, for error reporting
         ndeep           // Depth of inference
         cx              // We're doing overload resolution as part of constraint solving, where special rules apply for op_Explicit and op_Implicit constraints.
         (callerArgs: CallerArgs<Expr>)
         ad              // The access domain of the caller, e.g. a module, type etc. 
         calledMethGroup // The set of methods being called 
         permitOptArgs   // Can we supply optional arguments?
         reqdRetTyOpt    // The expected return type, if known 
     =
    let g = csenv.g
    let amap = csenv.amap
    let m    = csenv.m
    let denv = csenv.DisplayEnv
    let isOpConversion = methodName = "op_Explicit" || methodName = "op_Implicit"
    // See what candidates we have based on name and arity 
    let candidates = calledMethGroup |> List.filter (fun cmeth -> cmeth.IsCandidate(m, ad))
    let calledMethOpt, errors, calledMethTrace = 

        match calledMethGroup, candidates with 
        | _, [calledMeth] when not isOpConversion -> 
            Some calledMeth, CompleteD, NoTrace

        | [], _ when not isOpConversion -> 
            None, ErrorD (Error (FSComp.SR.csMethodNotFound(methodName), m)), NoTrace

        | _, [] when not isOpConversion -> 
            None, ReportNoCandidatesErrorExpr csenv callerArgs.CallerArgCounts methodName ad calledMethGroup, NoTrace
            
        | _, _ -> 

          // - Always take the return type into account for
          //      -- op_Explicit, op_Implicit
          //      -- candidate method sets that potentially use tupling of unfilled out args
          let alwaysCheckReturn = isOpConversion || candidates |> List.exists (fun cmeth -> cmeth.HasOutArgs)

          // Exact match rule.
          //
          // See what candidates we have based on current inferred type information 
          // and _exact_ matches of argument types. 
          match candidates |> FilterEachThenUndo (fun newTrace calledMeth -> 
                     let cxsln = Option.map (fun traitInfo -> (traitInfo, MemberConstraintSolutionOfMethInfo csenv.SolverState m calledMeth.Method calledMeth.CalledTyArgs)) cx
                     CanMemberSigsMatchUpToCheck 
                         csenv 
                         permitOptArgs 
                         alwaysCheckReturn
                         (MustUnifyInsideUndo csenv ndeep newTrace cxsln) 
                         (TypesMustSubsumeOrConvertInsideUndo csenv ndeep (WithTrace newTrace) cxsln m)
                         (ArgsEquivInsideUndo csenv cx.IsSome) 
                         reqdRetTyOpt 
                         calledMeth) with
          | [(calledMeth, warns, _)] ->
              Some calledMeth, OkResult (warns, ()), NoTrace // Can't re-play the trace since ArgsEquivInsideUndo was used

          | _ -> 
            // Now determine the applicable methods.
            // Subsumption on arguments is allowed.
            let applicable = candidates |> FilterEachThenUndo (fun newTrace candidate -> 
                               let cxsln = Option.map (fun traitInfo -> (traitInfo, MemberConstraintSolutionOfMethInfo csenv.SolverState m candidate.Method candidate.CalledTyArgs)) cx
                               CanMemberSigsMatchUpToCheck 
                                   csenv 
                                   permitOptArgs
                                   alwaysCheckReturn
                                   (MustUnifyInsideUndo csenv ndeep newTrace cxsln) 
                                   (TypesMustSubsumeOrConvertInsideUndo csenv ndeep (WithTrace newTrace) cxsln m)
                                   (ArgsMustSubsumeOrConvertInsideUndo csenv ndeep newTrace cxsln cx.IsSome candidate) 
                                   reqdRetTyOpt 
                                   candidate)

            let failOverloading overloadResolutionFailure = 
                // Try to extract information to give better error for ambiguous op_Explicit and op_Implicit 
                let convOpData = 
                    if isOpConversion then 
                        match calledMethGroup, reqdRetTyOpt with 
                        | h :: _, Some rty -> 
                            Some (h.Method.ApparentEnclosingType, rty)
                        | _ -> None 
                    else
                        None

                match convOpData with 
                | Some (fromTy, toTy) -> 
                    UnresolvedConversionOperator (denv, fromTy, toTy, m)
                | None -> 
                    // Otherwise pass the overload resolution failure for error printing in CompileOps
                    UnresolvedOverloading (denv, callerArgs, overloadResolutionFailure, m)

            match applicable with 
            | [] ->
                // OK, we failed. Collect up the errors from overload resolution and the possible overloads
                let errors = 
                    candidates 
                    |> List.choose (fun calledMeth -> 
                            match CollectThenUndo (fun newTrace -> 
                                         let cxsln = Option.map (fun traitInfo -> (traitInfo, MemberConstraintSolutionOfMethInfo csenv.SolverState m calledMeth.Method calledMeth.CalledTyArgs)) cx
                                         CanMemberSigsMatchUpToCheck 
                                             csenv 
                                             permitOptArgs
                                             alwaysCheckReturn
                                             (MustUnifyInsideUndo csenv ndeep newTrace cxsln) 
                                             (TypesMustSubsumeOrConvertInsideUndo csenv ndeep (WithTrace newTrace) cxsln m)
                                             (ArgsMustSubsumeOrConvertInsideUndo csenv ndeep newTrace cxsln cx.IsSome calledMeth) 
                                             reqdRetTyOpt 
                                             calledMeth) with 
                            | OkResult _ -> None
                            | ErrorResult(_warnings, exn) ->
                                Some {methodSlot = calledMeth; amap = amap; error = exn })

                None, ErrorD (failOverloading (NoOverloadsFound (methodName, errors, cx))), NoTrace

            | [(calledMeth, warns, t)] ->
                Some calledMeth, OkResult (warns, ()), WithTrace t

            | applicableMeths -> 
                
                /// Compare two things by the given predicate. 
                /// If the predicate returns true for x1 and false for x2, then x1 > x2
                /// If the predicate returns false for x1 and true for x2, then x1 < x2
                /// Otherwise x1 = x2
                
                // Note: Relies on 'compare' respecting true > false
                let compareCond (p: 'T -> 'T -> bool) x1 x2 = 
                    compare (p x1 x2) (p x2 x1)

                /// Compare types under the feasibly-subsumes ordering
                let compareTypes ty1 ty2 = 
                    (ty1, ty2) ||> compareCond (fun x1 x2 -> TypeFeasiblySubsumesType ndeep csenv.g csenv.amap m x2 CanCoerce x1) 
                    
                /// Compare arguments under the feasibly-subsumes ordering and the adhoc Func-is-better-than-other-delegates rule
                let compareArg (calledArg1: CalledArg) (calledArg2: CalledArg) =
                    let c = compareTypes calledArg1.CalledArgumentType calledArg2.CalledArgumentType
                    if c <> 0 then c else

                    let c = 
                        (calledArg1.CalledArgumentType, calledArg2.CalledArgumentType) ||> compareCond (fun ty1 ty2 -> 

                            // Func<_> is always considered better than any other delegate type
                            match tryTcrefOfAppTy csenv.g ty1 with 
                            | ValueSome tcref1 when 
                                tcref1.DisplayName = "Func" &&  
                                (match tcref1.PublicPath with Some p -> p.EnclosingPath = [| "System" |] | _ -> false) && 
                                isDelegateTy g ty1 &&
                                isDelegateTy g ty2 -> true

                            // T is always better than inref<T>
                            | _ when isInByrefTy csenv.g ty2 && typeEquiv csenv.g ty1 (destByrefTy csenv.g ty2) -> 
                                true

                            // T is always better than Nullable<T> from F# 5.0 onwards
                            | _ when g.langVersion.SupportsFeature(Features.LanguageFeature.NullableOptionalInterop) &&
                                     isNullableTy csenv.g ty2 &&
                                     typeEquiv csenv.g ty1 (destNullableTy csenv.g ty2) -> 
                                true

                            | _ -> false)
                                 
                    if c <> 0 then c else
                    0

                /// Check whether one overload is better than another
                let better (candidate: CalledMeth<_>, candidateWarnings, _) (other: CalledMeth<_>, otherWarnings, _) =
                    let candidateWarnCount = List.length candidateWarnings
                    let otherWarnCount = List.length otherWarnings
                    // Prefer methods that don't give "this code is less generic" warnings
                    // Note: Relies on 'compare' respecting true > false
                    let c = compare (candidateWarnCount = 0) (otherWarnCount = 0)
                    if c <> 0 then c else
                    
                    // Prefer methods that don't use param array arg
                    // Note: Relies on 'compare' respecting true > false
                    let c =  compare (not candidate.UsesParamArrayConversion) (not other.UsesParamArrayConversion) 
                    if c <> 0 then c else

                    // Prefer methods with more precise param array arg type
                    let c = 
                        if candidate.UsesParamArrayConversion && other.UsesParamArrayConversion then
                            compareTypes (candidate.GetParamArrayElementType()) (other.GetParamArrayElementType())
                        else
                            0
                    if c <> 0 then c else
                    
                    // Prefer methods that don't use out args
                    // Note: Relies on 'compare' respecting true > false
                    let c = compare (not candidate.HasOutArgs) (not other.HasOutArgs)
                    if c <> 0 then c else

                    // Prefer methods that don't use optional args
                    // Note: Relies on 'compare' respecting true > false
                    let c = compare (not candidate.HasOptArgs) (not other.HasOptArgs)
                    if c <> 0 then c else

                    // check regular unnamed args. The argument counts will only be different if one is using param args
                    let c = 
                        if candidate.TotalNumUnnamedCalledArgs = other.TotalNumUnnamedCalledArgs then
                           // For extension members, we also include the object argument type, if any in the comparison set
                           // This matches C#, where all extension members are treated and resolved as "static" methods calls
                           let cs = 
                               (if candidate.Method.IsExtensionMember && other.Method.IsExtensionMember then 
                                   let objArgTys1 = candidate.CalledObjArgTys(m) 
                                   let objArgTys2 = other.CalledObjArgTys(m) 
                                   if objArgTys1.Length = objArgTys2.Length then 
                                       List.map2 compareTypes objArgTys1 objArgTys2
                                   else
                                       []
                                else 
                                    []) @
                               ((candidate.AllUnnamedCalledArgs, other.AllUnnamedCalledArgs) ||> List.map2 compareArg) 
                           // "all args are at least as good, and one argument is actually better"
                           if cs |> List.forall (fun x -> x >= 0) && cs |> List.exists (fun x -> x > 0) then 
                               1
                           // "all args are at least as bad, and one argument is actually worse"
                           elif cs |> List.forall (fun x -> x <= 0) && cs |> List.exists (fun x -> x < 0) then 
                               -1
                           // "argument lists are incomparable"
                           else
                               0
                        else
                            0
                    if c <> 0 then c else

                    // prefer non-extension methods 
                    let c = compare (not candidate.Method.IsExtensionMember) (not other.Method.IsExtensionMember)
                    if c <> 0 then c else

                    // between extension methods, prefer most recently opened
                    let c = 
                        if candidate.Method.IsExtensionMember && other.Method.IsExtensionMember then 
                            compare candidate.Method.ExtensionMemberPriority other.Method.ExtensionMemberPriority 
                        else 
                            0
                    if c <> 0 then c else

                    // Prefer non-generic methods 
                    // Note: Relies on 'compare' respecting true > false
                    let c = compare candidate.CalledTyArgs.IsEmpty other.CalledTyArgs.IsEmpty
                    if c <> 0 then c else
                    
                    // F# 5.0 rule - prior to F# 5.0 named arguments (on the caller side) were not being taken 
                    // into account when comparing overloads.  So adding a name to an argument might mean 
                    // overloads ould no longer be distinguished.  We thus look at *all* arguments (whether
                    // optional or not) as an additional comparison technique.
                    let c = 
                        if g.langVersion.SupportsFeature(Features.LanguageFeature.NullableOptionalInterop) then
                            let cs = 
                                let args1 = candidate.AllCalledArgs |> List.concat
                                let args2 = other.AllCalledArgs |> List.concat
                                if args1.Length = args2.Length then 
                                    (args1, args2) ||> List.map2 compareArg
                                else
                                    []
                            // "all args are at least as good, and one argument is actually better"
                            if cs |> List.forall (fun x -> x >= 0) && cs |> List.exists (fun x -> x > 0) then 
                                1
                            // "all args are at least as bad, and one argument is actually worse"
                            elif cs |> List.forall (fun x -> x <= 0) && cs |> List.exists (fun x -> x < 0) then 
                                -1
                            // "argument lists are incomparable"
                            else
                                0
                        else
                            0
                    if c <> 0 then c else

                    0
                    

                let bestMethods =
                    let indexedApplicableMeths = applicableMeths |> List.indexed
                    indexedApplicableMeths |> List.choose (fun (i, candidate) -> 
                        if indexedApplicableMeths |> List.forall (fun (j, other) -> 
                             i = j ||
                             let res = better candidate other
                             //eprintfn "\n-------\nCandidate: %s\nOther: %s\nResult: %d\n" (NicePrint.stringOfMethInfo amap m denv (fst candidate).Method) (NicePrint.stringOfMethInfo amap m denv (fst other).Method) res
                             res > 0) then 
                           Some candidate
                        else 
                           None) 
                match bestMethods with 
                | [(calledMeth, warns, t)] -> Some calledMeth, OkResult (warns, ()), WithTrace t
                | bestMethods -> 
                    let methods = 
                        let getMethodSlotsAndErrors methodSlot errors =
                            [ match errors with
                              | [] -> yield { methodSlot = methodSlot; error = Unchecked.defaultof<exn>; amap = amap }
                              | errors -> for error in errors do yield { methodSlot = methodSlot; error = error; amap = amap } ]


                        // use the most precise set
                        // - if after filtering bestMethods still contains something - use it
                        // - otherwise use applicableMeths or initial set of candidate methods
                        [ match bestMethods with
                          | [] -> 
                              match applicableMeths with
                              | [] -> for methodSlot in candidates do yield getMethodSlotsAndErrors methodSlot []
                              | m -> for (methodSlot, errors, _) in m do yield getMethodSlotsAndErrors methodSlot errors
                          | m -> for (methodSlot, errors, _) in m do yield getMethodSlotsAndErrors methodSlot errors ]

                    let methods = List.concat methods

                    None, ErrorD (failOverloading (PossibleCandidates(methodName, methods,cx))), NoTrace

    // If we've got a candidate solution: make the final checks - no undo here! 
    // Allow subsumption on arguments. Include the return type.
    // Unify return types.
    match calledMethOpt with 
    | Some calledMeth ->
    
        // Static IL interfaces methods are not supported in lower F# versions.
        if calledMeth.Method.IsILMethod && not calledMeth.Method.IsInstance && isInterfaceTy g calledMeth.Method.ApparentEnclosingType then
            tryLanguageFeatureRuntimeErrorRecover csenv.InfoReader LanguageFeature.DefaultInterfaceMemberConsumption m
            tryLanguageFeatureErrorRecover g.langVersion LanguageFeature.DefaultInterfaceMemberConsumption m

        calledMethOpt, 
        trackErrors {
                        do! errors
                        let cxsln = Option.map (fun traitInfo -> (traitInfo, MemberConstraintSolutionOfMethInfo csenv.SolverState m calledMeth.Method calledMeth.CalledTyArgs)) cx
                        match calledMethTrace with
                        | NoTrace ->
                           return!
                            // No trace available for CanMemberSigsMatchUpToCheck with ArgsMustSubsumeOrConvert
                            CanMemberSigsMatchUpToCheck 
                                 csenv 
                                 permitOptArgs
                                 true
                                 (MustUnify csenv ndeep trace cxsln) 
                                 (TypesMustSubsumeOrConvertInsideUndo csenv ndeep trace cxsln m)// REVIEW: this should not be an "InsideUndo" operation
                                 (ArgsMustSubsumeOrConvert csenv ndeep trace cxsln cx.IsSome true) 
                                 reqdRetTyOpt 
                                 calledMeth
                        | WithTrace calledMethTrc ->

                            // Re-play existing trace
                            trace.AddFromReplay calledMethTrc

                            // Unify return type
                            match reqdRetTyOpt with 
                            | None -> () 
                            | Some _  when calledMeth.Method.IsConstructor -> ()
                            | Some reqdRetTy ->
                                let actualRetTy = calledMeth.CalledReturnTypeAfterOutArgTupling
                                if isByrefTy g reqdRetTy then 
                                    return! ErrorD(Error(FSComp.SR.tcByrefReturnImplicitlyDereferenced(), m))
                                else
                                    return! MustUnify csenv ndeep trace cxsln reqdRetTy actualRetTy
        }

    | None -> 
        None, errors        

let ResolveOverloadingForCall denv css m  methodName ndeep cx callerArgs ad calledMethGroup permitOptArgs reqdRetTyOpt =
    let csenv = MakeConstraintSolverEnv ContextInfo.NoContext css m denv
    ResolveOverloading csenv NoTrace methodName ndeep cx callerArgs ad calledMethGroup permitOptArgs reqdRetTyOpt

/// This is used before analyzing the types of arguments in a single overload resolution
let UnifyUniqueOverloading 
         denv
         css 
         m 
         callerArgCounts 
         methodName 
         ad 
         (calledMethGroup: CalledMeth<SynExpr> list) 
         reqdRetTy    // The expected return type, if known 
   =
    let csenv = MakeConstraintSolverEnv ContextInfo.NoContext css m denv
    let m = csenv.m
    // See what candidates we have based on name and arity 
    let candidates = calledMethGroup |> List.filter (fun cmeth -> cmeth.IsCandidate(m, ad)) 
    let ndeep = 0
    match calledMethGroup, candidates with 
    | _, [calledMeth] ->  trackErrors {
      do! 
        // Only one candidate found - we thus know the types we expect of arguments 
        CanMemberSigsMatchUpToCheck 
            csenv 
            true // permitOptArgs
            true // always check return type
            (MustUnify csenv ndeep NoTrace None) 
            (TypesMustSubsumeOrConvertInsideUndo csenv ndeep NoTrace None m)
            (ArgsMustSubsumeOrConvert csenv ndeep NoTrace None false false) // UnifyUniqueOverloading is not called in case of trait call - pass isConstraint=false 
            (Some reqdRetTy)
            calledMeth
      return true
     }
        
    | [], _ -> 
        ErrorD (Error (FSComp.SR.csMethodNotFound(methodName), m))
    | _, [] -> trackErrors {
        do! ReportNoCandidatesErrorSynExpr csenv callerArgCounts methodName ad calledMethGroup 
        return false
      }
    | _ -> 
        ResultD false

/// Remove the global constraints where these type variables appear in the support of the constraint 
let EliminateConstraintsForGeneralizedTypars denv css m (trace: OptionalTrace) (generalizedTypars: Typars) =
    let csenv = MakeConstraintSolverEnv ContextInfo.NoContext css m denv
    for tp in generalizedTypars do
        let tpn = tp.Stamp
        let cxst = csenv.SolverState.ExtraCxs
        let cxs = cxst.FindAll tpn
        for cx in cxs do 
            trace.Exec
                (fun () -> cxst.Remove tpn)
                (fun () -> (csenv.SolverState.ExtraCxs.Add (tpn, cx)))


//-------------------------------------------------------------------------
// Main entry points to constraint solver (some backdoors are used for 
// some constructs)
//
// No error recovery here: we do that on a per-expression basis.
//------------------------------------------------------------------------- 

let AddCxTypeEqualsType contextInfo denv css m actual expected  = 
    let csenv = MakeConstraintSolverEnv contextInfo css m denv
    SolveTypeEqualsTypeWithReport csenv 0 m NoTrace None actual expected
    |> RaiseOperationResult

let UndoIfFailed f =
    let trace = Trace.New()
    let res = 
        try 
            f trace 
            |> CheckNoErrorsAndGetWarnings
        with e -> None
    match res with 
    | None -> 
        // Don't report warnings if we failed
        trace.Undo()
        false
    | Some warns -> 
        // Report warnings if we succeeded
        ReportWarnings warns
        true

let UndoIfFailedOrWarnings f =
    let trace = Trace.New()
    let res = 
        try 
            f trace 
            |> CheckNoErrorsAndGetWarnings
        with e -> None
    match res with 
    | Some [] -> 
        true
    | _ -> 
        trace.Undo()
        false

let AddCxTypeEqualsTypeUndoIfFailed denv css m ty1 ty2 =
    UndoIfFailed (fun trace -> 
     let csenv = MakeConstraintSolverEnv ContextInfo.NoContext css m denv
     SolveTypeEqualsTypeKeepAbbrevs csenv 0 m (WithTrace trace) ty1 ty2)

let AddCxTypeEqualsTypeUndoIfFailedOrWarnings denv css m ty1 ty2 =
    UndoIfFailedOrWarnings (fun trace -> 
        let csenv = MakeConstraintSolverEnv ContextInfo.NoContext css m denv
        SolveTypeEqualsTypeKeepAbbrevs csenv 0 m (WithTrace trace) ty1 ty2)

let AddCxTypeEqualsTypeMatchingOnlyUndoIfFailed denv css m ty1 ty2 =
    let csenv = { MakeConstraintSolverEnv ContextInfo.NoContext css m denv with MatchingOnly = true }
    UndoIfFailed (fun trace -> SolveTypeEqualsTypeKeepAbbrevs csenv 0 m (WithTrace trace) ty1 ty2)

let AddCxTypeMustSubsumeTypeUndoIfFailed denv css m ty1 ty2 = 
    UndoIfFailed (fun trace ->
        let csenv = MakeConstraintSolverEnv ContextInfo.NoContext css m denv
        SolveTypeSubsumesTypeKeepAbbrevs csenv 0 m (WithTrace trace) None ty1 ty2)

let AddCxTypeMustSubsumeTypeMatchingOnlyUndoIfFailed denv css m ty1 ty2 = 
    let csenv = MakeConstraintSolverEnv ContextInfo.NoContext css m denv
    let csenv = { csenv with MatchingOnly = true }
    UndoIfFailed (fun trace -> SolveTypeSubsumesTypeKeepAbbrevs csenv 0 m (WithTrace trace) None ty1 ty2)

let AddCxTypeMustSubsumeType contextInfo denv css m trace ty1 ty2 = 
    let csenv = MakeConstraintSolverEnv contextInfo css m denv
    SolveTypeSubsumesTypeWithReport csenv 0 m trace None ty1 ty2
    |> RaiseOperationResult

let AddCxMethodConstraint denv css m trace traitInfo  =
    let csenv = MakeConstraintSolverEnv ContextInfo.NoContext css m denv
    TryD_IgnoreAbortForFailedOverloadResolution
        (fun () ->
            trackErrors {
                do! 
                    SolveMemberConstraint csenv true PermitWeakResolution.No 0 m trace traitInfo
                    |> OperationResult.ignore
            })
        (fun res -> ErrorD (ErrorFromAddingConstraint(denv, res, m)))
    |> RaiseOperationResult

let AddCxTypeDefnSupportsNull denv css m trace ty =
    let csenv = MakeConstraintSolverEnv ContextInfo.NoContext css m denv
    TryD_IgnoreAbortForFailedOverloadResolution
        (fun () -> SolveTypeDefnSupportsNull csenv 0 m trace ty)
        (fun res -> ErrorD (ErrorFromAddingConstraint(denv, res, m)))
    |> RaiseOperationResult

let AddCxTypeDefnNotSupportsNull denv css m trace ty =
    let csenv = MakeConstraintSolverEnv ContextInfo.NoContext css m denv
    TryD_IgnoreAbortForFailedOverloadResolution
        (fun () -> SolveTypeDefnNotSupportsNull csenv 0 m trace ty)
        (fun res -> ErrorD (ErrorFromAddingConstraint(denv, res, m)))
    |> RaiseOperationResult

let AddCxTypeUseSupportsNull denv css m trace ty =
    let csenv = MakeConstraintSolverEnv ContextInfo.NoContext css m denv
    TryD_IgnoreAbortForFailedOverloadResolution
        (fun () -> SolveTypeUseSupportsNull csenv 0 m trace ty)
        (fun res -> ErrorD (ErrorFromAddingConstraint(denv, res, m)))
    |> RaiseOperationResult

let AddCxTypeMustSupportComparison denv css m trace ty =
    let csenv = MakeConstraintSolverEnv ContextInfo.NoContext css m denv
    TryD_IgnoreAbortForFailedOverloadResolution
        (fun () -> SolveTypeSupportsComparison csenv 0 m trace ty)
        (fun res -> ErrorD (ErrorFromAddingConstraint(denv, res, m)))
    |> RaiseOperationResult

let AddCxTypeMustSupportEquality denv css m trace ty =
    let csenv = MakeConstraintSolverEnv ContextInfo.NoContext css m denv
    TryD_IgnoreAbortForFailedOverloadResolution
        (fun () -> SolveTypeSupportsEquality csenv 0 m trace ty)
        (fun res -> ErrorD (ErrorFromAddingConstraint(denv, res, m)))
    |> RaiseOperationResult

let AddCxTypeMustSupportDefaultCtor denv css m trace ty =
    let csenv = MakeConstraintSolverEnv ContextInfo.NoContext css m denv
    TryD_IgnoreAbortForFailedOverloadResolution
        (fun () -> SolveTypeRequiresDefaultConstructor csenv 0 m trace ty)
        (fun res -> ErrorD (ErrorFromAddingConstraint(denv, res, m)))
    |> RaiseOperationResult

let AddCxTypeIsReferenceType denv css m trace ty =
    let csenv = MakeConstraintSolverEnv ContextInfo.NoContext css m denv
    TryD_IgnoreAbortForFailedOverloadResolution
        (fun () -> SolveTypeIsReferenceType csenv 0 m trace ty)
        (fun res -> ErrorD (ErrorFromAddingConstraint(denv, res, m)))
    |> RaiseOperationResult

let AddCxTypeIsValueType denv css m trace ty =
    let csenv = MakeConstraintSolverEnv ContextInfo.NoContext css m denv
    TryD_IgnoreAbortForFailedOverloadResolution
        (fun () -> SolveTypeIsNonNullableValueType csenv 0 m trace ty)
        (fun res -> ErrorD (ErrorFromAddingConstraint(denv, res, m)))
    |> RaiseOperationResult
    
let AddCxTypeIsUnmanaged denv css m trace ty =
    let csenv = MakeConstraintSolverEnv ContextInfo.NoContext css m denv
    TryD_IgnoreAbortForFailedOverloadResolution
        (fun () -> SolveTypeIsUnmanaged csenv 0 m trace ty)
        (fun res -> ErrorD (ErrorFromAddingConstraint(denv, res, m)))
    |> RaiseOperationResult

let AddCxTypeIsEnum denv css m trace ty underlying =
    let csenv = MakeConstraintSolverEnv ContextInfo.NoContext css m denv
    TryD_IgnoreAbortForFailedOverloadResolution
        (fun () -> SolveTypeIsEnum csenv 0 m trace ty underlying)
        (fun res -> ErrorD (ErrorFromAddingConstraint(denv, res, m)))
    |> RaiseOperationResult

let AddCxTypeIsDelegate denv css m trace ty aty bty =
    let csenv = MakeConstraintSolverEnv ContextInfo.NoContext css m denv
    TryD_IgnoreAbortForFailedOverloadResolution
        (fun () -> SolveTypeIsDelegate csenv 0 m trace ty aty bty)
        (fun res -> ErrorD (ErrorFromAddingConstraint(denv, res, m)))
    |> RaiseOperationResult

let AddCxTyparDefaultsTo denv css m ctxtInfo tp ridx ty =
    let csenv = MakeConstraintSolverEnv ctxtInfo css m denv
    TryD_IgnoreAbortForFailedOverloadResolution
        (fun () -> AddConstraint csenv 0 m NoTrace tp (TyparConstraint.DefaultsTo(ridx, ty, m)))
        (fun res -> ErrorD (ErrorFromAddingConstraint(denv, res, m)))
    |> RaiseOperationResult

let SolveTypeAsError denv css m ty =
    let ty2 = NewErrorType ()
    assert((destTyparTy css.g ty2).IsFromError)
    let csenv = MakeConstraintSolverEnv ContextInfo.NoContext css m denv
    SolveTypeEqualsTypeKeepAbbrevs csenv 0 m NoTrace ty ty2 |> ignore
    
let ApplyTyparDefaultAtPriority denv css priority (tp: Typar) =
    tp.Constraints |> List.iter (fun tpc -> 
        match tpc with 
        | TyparConstraint.DefaultsTo(priority2, ty2, m) when priority2 = priority -> 
            let ty1 = mkTyparTy tp
            if not tp.IsSolved && not (typeEquiv css.g ty1 ty2) then
                let csenv = MakeConstraintSolverEnv ContextInfo.NoContext css m denv
                TryD_IgnoreAbortForFailedOverloadResolution
                    (fun () ->
                        SolveTyparEqualsType csenv 0 m NoTrace ty1 ty2)
                    (fun res -> 
                        SolveTypeAsError denv css m ty1
                        ErrorD(ErrorFromApplyingDefault(css.g, denv, tp, ty2, res, m)))
                |> RaiseOperationResult
        | _ -> ())

let CreateCodegenState tcVal g amap = 
    { g = g
      amap = amap
      TcVal = tcVal
      ExtraCxs = HashMultiMap(10, HashIdentity.Structural)
      InfoReader = new InfoReader(g, amap) }

let CodegenWitnessThatTypeSupportsTraitConstraint tcVal g amap m (traitInfo: TraitConstraintInfo) argExprs = trackErrors {
    let css = CreateCodegenState tcVal g amap

    let csenv = MakeConstraintSolverEnv ContextInfo.NoContext css m (DisplayEnv.Empty g)

    let! _res = SolveMemberConstraint csenv true PermitWeakResolution.Yes 0 m NoTrace traitInfo

    let sln = GenWitnessExpr amap g m traitInfo argExprs
    return sln
  }

let ChooseTyparSolutionAndSolve css denv tp =
    let g = css.g
    let amap = css.amap
    let max, m = ChooseTyparSolutionAndRange g amap tp 
    let csenv = MakeConstraintSolverEnv ContextInfo.NoContext css m denv
    TryD_IgnoreAbortForFailedOverloadResolution
        (fun () -> SolveTyparEqualsType csenv 0 m NoTrace (mkTyparTy tp) max)
        (fun err -> ErrorD(ErrorFromApplyingDefault(g, denv, tp, max, err, m)))
    |> RaiseOperationResult

let CheckDeclaredTypars denv css m typars1 typars2 = 
    let csenv = MakeConstraintSolverEnv ContextInfo.NoContext css m denv
    TryD_IgnoreAbortForFailedOverloadResolution
        (fun () -> 
            CollectThenUndo (fun trace -> 
               SolveTypeEqualsTypeEqns csenv 0 m (WithTrace trace) None 
                   (List.map mkTyparTy typars1) 
                   (List.map mkTyparTy typars2)))
        (fun res ->
            ErrorD (ErrorFromAddingConstraint(denv, res, m)))
    |> RaiseOperationResult

let CanonicalizePartialInferenceProblem css denv m tps =
    // Canonicalize constraints prior to generalization 
    let csenv = MakeConstraintSolverEnv ContextInfo.NoContext css m denv
    TryD_IgnoreAbortForFailedOverloadResolution
        (fun () -> CanonicalizeRelevantMemberConstraints csenv 0 NoTrace tps)
        (fun res -> ErrorD (ErrorFromAddingConstraint(denv, res, m))) 
    |> RaiseOperationResult

/// An approximation used during name resolution for intellisense to eliminate extension members which will not
/// apply to a particular object argument. This is given as the isApplicableMeth argument to the partial name resolution
/// functions in nameres.fs.
let IsApplicableMethApprox g amap m (minfo: MethInfo) availObjTy = 
    // Prepare an instance of a constraint solver
    // If it's an instance method, then try to match the object argument against the required object argument
    if minfo.IsExtensionMember then 
        let css = 
            { g = g
              amap = amap
              TcVal = (fun _ -> failwith "should not be called")
              ExtraCxs = HashMultiMap(10, HashIdentity.Structural)
              InfoReader = new InfoReader(g, amap) }
        let csenv = MakeConstraintSolverEnv ContextInfo.NoContext css m (DisplayEnv.Empty g)
        let minst = FreshenMethInfo m minfo
        match minfo.GetObjArgTypes(amap, m, minst) with
        | [reqdObjTy] -> 
            let reqdObjTy = if isByrefTy g reqdObjTy then destByrefTy g reqdObjTy else reqdObjTy // This is to support byref extension methods.
            TryD (fun () -> SolveTypeSubsumesType csenv 0 m NoTrace None reqdObjTy availObjTy ++ (fun () -> ResultD true))
                 (fun _err -> ResultD false)
            |> CommitOperationResult
        | _ -> true
    else
        true
<|MERGE_RESOLUTION|>--- conflicted
+++ resolved
@@ -90,7 +90,6 @@
 let NewNamedInferenceMeasureVar (_m, rigid, var, id) = 
     Construct.NewTypar(TyparKind.Measure, rigid, Typar(id, var, false), false, TyparDynamicReq.No, [], false, false) 
 
-<<<<<<< HEAD
 let NewInferenceMeasurePar () = 
     NewCompGenTypar (TyparKind.Measure, TyparRigidity.Flexible, NoStaticReq, TyparDynamicReq.No, false)
 
@@ -101,26 +100,11 @@
     NewCompGenTypar (TyparKind.Measure, TyparRigidity.Flexible, NoStaticReq, TyparDynamicReq.No, true)
 
 let NewInferenceType (g: TcGlobals) = 
-    let tp = NewTypar (TyparKind.Type, TyparRigidity.Flexible, Typar(compgenId, NoStaticReq, true), false, TyparDynamicReq.No, [], false, false)
+    let tp = Construct.NewTypar (TyparKind.Type, TyparRigidity.Flexible, Typar(compgenId, NoStaticReq, true), false, TyparDynamicReq.No, [], false, false)
     let nullness = if g.langFeatureNullness then NewNullnessVar() else KnownAmbivalentToNull
     TType_var (tp, nullness)
     
 let NewErrorType () = 
-=======
-let NewInferenceMeasurePar () =
-    NewCompGenTypar (TyparKind.Measure, TyparRigidity.Flexible, NoStaticReq, TyparDynamicReq.No, false)
-
-let NewErrorTypar () =
-    NewCompGenTypar (TyparKind.Type, TyparRigidity.Flexible, NoStaticReq, TyparDynamicReq.No, true)
-
-let NewErrorMeasureVar () =
-    NewCompGenTypar (TyparKind.Measure, TyparRigidity.Flexible, NoStaticReq, TyparDynamicReq.No, true)
-
-let NewInferenceType () =
-    mkTyparTy (Construct.NewTypar (TyparKind.Type, TyparRigidity.Flexible, Typar(compgenId, NoStaticReq, true), false, TyparDynamicReq.No, [], false, false))
-
-let NewErrorType () =
->>>>>>> be621d87
     mkTyparTy (NewErrorTypar ())
 
 let NewErrorMeasure () = 
@@ -239,7 +223,6 @@
 
 exception ConstraintSolverTypesNotInSubsumptionRelation of displayEnv: DisplayEnv * argTy: TType * paramTy: TType * callRange: range * parameterRange: range
 
-<<<<<<< HEAD
 exception ConstraintSolverMissingConstraint of displayEnv: DisplayEnv * Typar * TyparConstraint * range * range
 
 exception ConstraintSolverNullnessWarningEquivWithTypes of DisplayEnv * TType * TType * NullnessInfo * NullnessInfo * range  * range 
@@ -249,9 +232,6 @@
 exception ConstraintSolverNullnessWarningWithType of DisplayEnv * TType * NullnessInfo * range  * range 
 
 exception ConstraintSolverNonNullnessWarningWithType of DisplayEnv * TType * NullnessInfo * range  * range 
-=======
-exception ConstraintSolverMissingConstraint of displayEnv: DisplayEnv * Typar * TyparConstraint * range  * range 
->>>>>>> be621d87
 
 exception ConstraintSolverError of string * range * range
 
