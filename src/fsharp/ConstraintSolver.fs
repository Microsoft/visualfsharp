--- conflicted
+++ resolved
@@ -986,7 +986,6 @@
     | None ->
         CompleteD
 
-<<<<<<< HEAD
 /// Attempt to solve a statically resolved member constraint.
 ///
 /// 1. We do a bunch of fakery to pretend that primitive types have certain members. 
@@ -1003,14 +1002,7 @@
 ///    permitWeakResolution also applies to resolutions of multi-type-variable constraints via method overloads.  Method overloading gets applied even if
 ///    only one of the two type variables is known
 ///    
-and SolveMemberConstraint (csenv:ConstraintSolverEnv) ignoreUnresolvedOverload permitWeakResolution ndeep m2 trace (TTrait(tys, nm, memFlags, argtys, rty, sln)): OperationResult<bool> =
-=======
-/// We do a bunch of fakery to pretend that primitive types have certain members. 
-/// We pretend int and other types support a number of operators.  In the actual IL for mscorlib they 
-/// don't, however the type-directed static optimization rules in the library code that makes use of this 
-/// will deal with the problem. 
 and SolveMemberConstraint (csenv:ConstraintSolverEnv) ignoreUnresolvedOverload permitWeakResolution ndeep m2 trace (TTrait(tys, nm, memFlags, argtys, rty, sln)): OperationResult<bool> = trackErrors {
->>>>>>> 14630668
     // Do not re-solve if already solved
     if sln.Value.IsSome then return! ResultD true else
     let g = csenv.g
@@ -1367,24 +1359,21 @@
               | _ -> 
                   let support = GetSupportOfMemberConstraint csenv traitInfo
                   let frees = GetFreeTyparsOfMemberConstraint csenv traitInfo
-<<<<<<< HEAD
 
                   // If there's nothing left to learn then raise the errors.
                   // Note: we should likely call MemberConstraintIsReadyForResolution here when permitWeakResolution=false but for stability
                   // reasons we use the more restrictive isNil frees.
-                  (if (permitWeakResolution && MemberConstraintIsReadyForWeakResolution csenv traitInfo) || isNil frees then errors  
-                   // Otherwise re-record the trait waiting for canonicalization 
-                   else AddMemberConstraint csenv ndeep m2 trace traitInfo support frees) ++ (fun () -> 
-=======
-                  // If there's nothing left to learn then raise the errors 
-                  if (permitWeakResolution && isNil support) || isNil frees then do! errors
+                  if (permitWeakResolution && MemberConstraintIsReadyForWeakResolution csenv traitInfo) || isNil frees then 
+                      do! errors  
                   // Otherwise re-record the trait waiting for canonicalization 
-                  else do! AddMemberConstraint csenv ndeep m2 trace traitInfo support frees
-                  return!
->>>>>>> 14630668
-                       match errors with
-                       | ErrorResult (_, UnresolvedOverloading _) when not ignoreUnresolvedOverload && (not (nm = "op_Explicit" || nm = "op_Implicit")) -> ErrorD LocallyAbortOperationThatFailsToResolveOverload
-                       | _ -> ResultD TTraitUnsolved
+                  else
+                      do! AddMemberConstraint csenv ndeep m2 trace traitInfo support frees
+
+                  match errors with
+                  | ErrorResult (_, UnresolvedOverloading _) when not ignoreUnresolvedOverload && (not (nm = "op_Explicit" || nm = "op_Implicit")) ->
+                      return! ErrorD LocallyAbortOperationThatFailsToResolveOverload
+                  | _ -> 
+                      return TTraitUnsolved
      }
     return! RecordMemberConstraintSolution csenv.SolverState m trace traitInfo res
   }
