--- conflicted
+++ resolved
@@ -115,17 +115,11 @@
     let renaming, tinst = FixupNewTypars m fctps tinst tpsorig tps
     tps, renaming, tinst
 
-<<<<<<< HEAD
 let FreshenTypeInst m tpsorig =
     FreshenAndFixupTypars m TyparRigidity.Flexible [] [] tpsorig 
 
 let FreshMethInst m fctps tinst tpsorig =
     FreshenAndFixupTypars m TyparRigidity.Flexible fctps tinst tpsorig 
-=======
-let FreshenTypeInst m tpsorig = FreshenAndFixupTypars m TyparRigidity.Flexible [] [] tpsorig 
-
-let FreshMethInst m fctps tinst tpsorig = FreshenAndFixupTypars m TyparRigidity.Flexible fctps tinst tpsorig 
->>>>>>> 68fd9c10
 
 let FreshenTypars m tpsorig = 
     match tpsorig with 
@@ -198,18 +192,14 @@
 exception ConstraintSolverTypesNotInEqualityRelation of displayEnv: DisplayEnv * TType * TType * range * range * ContextInfo
 
 exception ConstraintSolverTypesNotInSubsumptionRelation of displayEnv: DisplayEnv * TType * TType * range  * range 
-<<<<<<< HEAD
-exception ConstraintSolverMissingConstraint             of displayEnv: DisplayEnv * Tast.Typar * Tast.TyparConstraint * range  * range 
+
 exception ConstraintSolverNullnessWarningEquivWithTypes of DisplayEnv * TType * TType * NullnessInfo * NullnessInfo * range  * range 
-exception ConstraintSolverNullnessWarningWithTypes      of DisplayEnv * TType * TType * NullnessInfo * NullnessInfo * range  * range 
-exception ConstraintSolverNullnessWarningWithType       of DisplayEnv * TType * NullnessInfo * range  * range 
-exception ConstraintSolverNonNullnessWarningWithType    of DisplayEnv * TType * NullnessInfo * range  * range 
-exception ConstraintSolverError                         of string * range * range
-exception ConstraintSolverRelatedInformation            of string option * range * exn 
-=======
->>>>>>> 68fd9c10
-
-exception ConstraintSolverMissingConstraint of displayEnv: DisplayEnv * Tast.Typar * Tast.TyparConstraint * range  * range 
+
+exception ConstraintSolverNullnessWarningWithTypes of DisplayEnv * TType * TType * NullnessInfo * NullnessInfo * range  * range 
+
+exception ConstraintSolverNullnessWarningWithType of DisplayEnv * TType * NullnessInfo * range  * range 
+
+exception ConstraintSolverNonNullnessWarningWithType of DisplayEnv * TType * NullnessInfo * range  * range 
 
 exception ConstraintSolverError of string * range * range
 
@@ -1142,9 +1132,8 @@
         if evalTupInfoIsStruct tupInfo1 <> evalTupInfoIsStruct tupInfo2 then ErrorD (ConstraintSolverError(FSComp.SR.tcTupleStructMismatch(), csenv.m, m2)) else
         SolveTypeEqualsTypeEqns csenv ndeep m2 trace cxsln l1 l2 (* nb. can unify since no variance *)
 
-<<<<<<< HEAD
-    | TType_fun (d1, r1, nullness1)  , TType_fun (d2, r2, nullness2)   -> 
-        (* nb. can unify since no variance *)
+    | TType_fun (d1, r1, nullness1), TType_fun (d2, r2, nullness2)   -> 
+        // nb. can unify since no variance
         SolveFunTypeEqn csenv ndeep m2 trace cxsln d1 d2 r1 r2 ++ (fun () -> 
            SolveNullnessSubsumesNullness csenv m2 trace ty1 ty2 nullness1 nullness2
         )
@@ -1152,7 +1141,9 @@
     | TType_anon (anonInfo1, l1), TType_anon (anonInfo2, l2)      -> 
         SolveAnonInfoEqualsAnonInfo csenv m2 anonInfo1 anonInfo2 ++ (fun () -> 
         SolveTypeEqualsTypeEqns csenv ndeep m2 trace cxsln l1 l2) (* nb. can unify since no variance *)
-    | TType_measure ms1, TType_measure ms2    -> UnifyMeasures csenv trace ms1 ms2
+
+    | TType_measure ms1, TType_measure ms2 ->
+        UnifyMeasures csenv trace ms1 ms2
 
     // Enforce the identities float=float<1>, float32=float32<1> and decimal=decimal<1> 
     | (_, TType_app (tc2, [ms2], nullness2)) when (tc2.IsMeasureableReprTycon && typeEquiv csenv.g sty1 (reduceTyconRefMeasureableOrProvided csenv.g tc2 [ms2])) ->
@@ -1164,22 +1155,6 @@
         SolveTypeEqualsTypeKeepAbbrevsWithCxsln csenv ndeep m2 trace cxsln ms1 (TType_measure Measure.One) ++ (fun () -> 
            SolveNullnessSubsumesNullness csenv m2 trace ty1 ty2 nullness1 (nullnessOfTy g sty2)
         )
-=======
-    | TType_anon (anonInfo1, l1), TType_anon (anonInfo2, l2)      -> 
-        SolveAnonInfoEqualsAnonInfo csenv m2 anonInfo1 anonInfo2 ++ (fun () -> 
-        SolveTypeEqualsTypeEqns csenv ndeep m2 trace cxsln l1 l2) (* nb. can unify since no variance *)
-
-    | TType_fun (d1, r1), TType_fun (d2, r2)   -> SolveFunTypeEqn csenv ndeep m2 trace cxsln d1 d2 r1 r2 (* nb. can unify since no variance *)
-
-    | TType_measure ms1, TType_measure ms2    -> UnifyMeasures csenv trace ms1 ms2
-
-    // Enforce the identities float=float<1>, float32=float32<1> and decimal=decimal<1> 
-    | (_, TType_app (tc2, [ms])) when (tc2.IsMeasureableReprTycon && typeEquiv csenv.g sty1 (reduceTyconRefMeasureableOrProvided csenv.g tc2 [ms]))
-        -> SolveTypeEqualsTypeKeepAbbrevsWithCxsln csenv ndeep m2 trace cxsln ms (TType_measure Measure.One)
-
-    | (TType_app (tc2, [ms]), _) when (tc2.IsMeasureableReprTycon && typeEquiv csenv.g sty2 (reduceTyconRefMeasureableOrProvided csenv.g tc2 [ms]))
-        -> SolveTypeEqualsTypeKeepAbbrevsWithCxsln csenv ndeep m2 trace cxsln ms (TType_measure Measure.One)
->>>>>>> 68fd9c10
 
     // Special subsumption rule for byref tags
     | TType_app (tc1, l1, _nullness1)  , TType_app (tc2, l2, _nullness2) when tyconRefEq g tc1 tc2  && g.byref2_tcr.CanDeref && tyconRefEq g g.byref2_tcr tc1 ->
@@ -1249,13 +1224,7 @@
 // Solve and record non-equality constraints
 //------------------------------------------------------------------------- 
 
-<<<<<<< HEAD
-      
-// 'T :> ty
-and SolveTyparSubtypeOfType (csenv:ConstraintSolverEnv) ndeep m2 trace tp ty1 = 
-=======
 and SolveTyparSubtypeOfType (csenv: ConstraintSolverEnv) ndeep m2 trace tp ty1 = 
->>>>>>> 68fd9c10
     let g = csenv.g
     if isObjTy g ty1 then CompleteD
     elif typeEquiv g ty1 (mkTyparTy tp) then CompleteD
