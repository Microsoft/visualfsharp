--- conflicted
+++ resolved
@@ -2382,12 +2382,8 @@
         if (String.IsNullOrEmpty defaultFSharpBinariesDir) then
             failwith "Expected a valid defaultFSharpBinariesDir"
 
-<<<<<<< HEAD
         let includePathAdded = defaultArg includePathAdded ignore
-        { TcConfigBuilder.Initial with 
-=======
         { TcConfigBuilder.Initial(legacyReferenceResolver) with 
->>>>>>> c07291f5
             implicitIncludeDir = implicitIncludeDir
             defaultFSharpBinariesDir = defaultFSharpBinariesDir
             reduceMemoryUsage = reduceMemoryUsage
