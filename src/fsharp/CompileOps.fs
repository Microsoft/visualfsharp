--- conflicted
+++ resolved
@@ -3934,12 +3934,8 @@
     let mutable ilGlobalsOpt = ilGlobalsOpt
     let mutable tcGlobals = None
 #if !NO_EXTENSIONTYPING
-<<<<<<< HEAD
     let mutable ccuBeingCompiledHack : CcuThunk option = None
-    let mutable disposeTypeProviderActions = []
-=======
     let disposeTypeProviderActions = ResizeArray()
->>>>>>> 6da2c40a
     let mutable generatedTypeRoots = new System.Collections.Generic.Dictionary<ILTypeRef, int * ProviderGeneratedType>()
     let mutable tcImportsWeak = TcImportsWeakHack (WeakReference<_> this)
 #endif
@@ -4087,6 +4083,7 @@
 
     member tcImports.FindCcuFromScopeRef(ctok, m, scoref) =
         match scoref with
+        | ILScopeRef.PrimaryAssembly
         | ILScopeRef.Local    ->
 #if !NO_EXTENSIONTYPING
                 match ccuBeingCompiledHack with
@@ -4095,17 +4092,17 @@
 #endif
                     UnresolvedCcu("local")
         | ILScopeRef.Module _ -> error(InternalError("FindCcuFromScopeRef: reference found to a type in an auxiliary module",m))
-        | ILScopeRef.Assembly assref ->
+        | ILScopeRef.Assembly assemblyRef ->
             CheckDisposed()
-            match tcImports.FindCcuInfo(ctok, m, assref.Name, lookupOnly=false) with
+            match tcImports.FindCcuInfo(ctok, m, assemblyRef.Name, lookupOnly=false) with
             | ResolvedImportedAssembly(importedAssembly) -> ResolvedCcu(importedAssembly.FSharpViewOfMetadata)
             | UnresolvedImportedAssembly _ ->
 #if !NO_EXTENSIONTYPING
                 match ccuBeingCompiledHack with
-                | Some thisCcu when thisCcu.AssemblyName = assref.Name -> ResolvedCcu(thisCcu)
+                | Some thisCcu when thisCcu.AssemblyName = assemblyRef.Name -> ResolvedCcu(thisCcu)
                 | _ ->
 #endif
-                    UnresolvedCcu(assref.QualifiedName)
+                    UnresolvedCcu(assemblyRef.QualifiedName)
 
 #if !NO_EXTENSIONTYPING
     member tcImports.ImportQualifiedTypeNameAsTypeValue(qname:string, m) =
@@ -4172,21 +4169,21 @@
                 typeName, genericArgs
             else
                 typeNameWithArgs, [||]
-        let ilTypeRef =
-
-            let assName = if commaPos+2 < qname.Length then qname.[commaPos+2..]  else ""
-            let ilAssRef = ILAssemblyRef.FromAssemblyName (System.Reflection.AssemblyName assName)
+        let ilTypeRef, assemblyName =
+
+            let assemblyName = if commaPos+2 < qname.Length then qname.[commaPos+2..]  else ""
+            let ilAssRef = ILAssemblyRef.FromAssemblyName (System.Reflection.AssemblyName assemblyName)
             let ilScoRef = ILScopeRef.Assembly ilAssRef
             if typeName.Contains("+") then
                 let pieces = typeName.Split('+')
-                ILTypeRef.Create(ilScoRef, Array.toList pieces.[0..pieces.Length-2], pieces.[pieces.Length-1])
+                ILTypeRef.Create(ilScoRef, Array.toList pieces.[0..pieces.Length-2], pieces.[pieces.Length-1]), assemblyName
             else
-                ILTypeRef.Create(ilScoRef, [], typeName)
+                ILTypeRef.Create(ilScoRef, [], typeName), assemblyName
 
         // See if this type is fromm the assembly being compiled. If so, look up the table
         let st =
             match ccuBeingCompiledHack with
-            | Some ccu when ccu.AssemblyName = ilTypeRef.Scope.AssemblyRef.Name ->
+            | Some ccu when ccu.AssemblyName = assemblyName ->
                 let asm = ccu.ReflectAssembly :?> TastReflect.ReflectAssembly
                 match asm.GetType(typeName) with
                 | null -> failwith (sprintf "couldn't get type '%s' from assembly '%s'" typeName ccu.AssemblyName)
@@ -4372,6 +4369,8 @@
         CheckDisposed()
         let loaderInterface = 
             { new Import.AssemblyLoader with 
+                 member x.FindCcuFromAssemblyRef (ctok, m, ilAssemblyRef) = 
+                     tcImports.FindCcuFromAssemblyRef (ctok, m, ilAssemblyRef)
                  member x.FindCcuFromScopeRef (ctok, m, scoref) = 
                      tcImports.FindCcuFromScopeRef (ctok, m, scoref)
 #if !NO_EXTENSIONTYPING
