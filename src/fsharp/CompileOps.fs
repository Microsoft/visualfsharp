// Copyright (c) Microsoft Corporation. All Rights Reserved. See License.txt in the project root for license information.

/// Coordinating compiler operations - configuration, loading initial context, reporting errors etc.
module internal FSharp.Compiler.CompileOps

open System
open System.Collections.Generic
open System.Diagnostics
open System.IO
open System.Text

open Internal.Utilities
open Internal.Utilities.Collections
open Internal.Utilities.Filename
open Internal.Utilities.Text

open FSharp.Compiler.AbstractIL
open FSharp.Compiler.AbstractIL.IL
open FSharp.Compiler.AbstractIL.ILBinaryReader
open FSharp.Compiler.AbstractIL.ILPdbWriter
open FSharp.Compiler.AbstractIL.Internal
open FSharp.Compiler.AbstractIL.Internal.Library
open FSharp.Compiler.AbstractIL.Extensions.ILX
open FSharp.Compiler.AbstractIL.Diagnostics

open FSharp.Compiler
open FSharp.Compiler.Ast
open FSharp.Compiler.AttributeChecking
open FSharp.Compiler.ConstraintSolver
open FSharp.Compiler.DiagnosticMessage
open FSharp.Compiler.ErrorLogger
open FSharp.Compiler.Features
open FSharp.Compiler.Import
open FSharp.Compiler.Infos
open FSharp.Compiler.Lexhelp
open FSharp.Compiler.Lib
open FSharp.Compiler.MethodCalls
open FSharp.Compiler.MethodOverrides
open FSharp.Compiler.NameResolution
open FSharp.Compiler.PrettyNaming
open FSharp.Compiler.Range
open FSharp.Compiler.ReferenceResolver
open FSharp.Compiler.SignatureConformance
open FSharp.Compiler.TastPickle
open FSharp.Compiler.TypeChecker
open FSharp.Compiler.Tast
open FSharp.Compiler.Tastops
open FSharp.Compiler.TcGlobals
open FSharp.Compiler.Text

open FSharp.Compiler.DotNetFrameworkDependencies

#if !NO_EXTENSIONTYPING
open FSharp.Compiler.ExtensionTyping
open Microsoft.FSharp.Core.CompilerServices
#endif

#if DEBUG
[<AutoOpen>]
module internal CompilerService =
    let showAssertForUnexpectedException = ref true
#endif // DEBUG

//----------------------------------------------------------------------------
// Some Globals
//--------------------------------------------------------------------------

let FSharpSigFileSuffixes = [".mli";".fsi"]
let mlCompatSuffixes = [".mli";".ml"]
let FSharpImplFileSuffixes = [".ml";".fs";".fsscript";".fsx"]
let resSuffixes = [".resx"]
let FSharpScriptFileSuffixes = [".fsscript";".fsx"]
let doNotRequireNamespaceOrModuleSuffixes = [".mli";".ml"] @ FSharpScriptFileSuffixes
let FSharpLightSyntaxFileSuffixes: string list = [ ".fs";".fsscript";".fsx";".fsi" ]

//----------------------------------------------------------------------------
// ERROR REPORTING
//--------------------------------------------------------------------------

exception HashIncludeNotAllowedInNonScript of range
exception HashReferenceNotAllowedInNonScript of range
exception HashDirectiveNotAllowedInNonScript of range
exception FileNameNotResolved of (*filename*) string * (*description of searched locations*) string * range
exception AssemblyNotResolved of (*originalName*) string * range
exception LoadedSourceNotFoundIgnoring of (*filename*) string * range
exception MSBuildReferenceResolutionWarning of (*MSBuild warning code*)string * (*Message*)string * range
exception MSBuildReferenceResolutionError of (*MSBuild warning code*)string * (*Message*)string * range
exception DeprecatedCommandLineOptionFull of string * range
exception DeprecatedCommandLineOptionForHtmlDoc of string * range
exception DeprecatedCommandLineOptionSuggestAlternative of string * string * range
exception DeprecatedCommandLineOptionNoDescription of string * range
exception InternalCommandLineOption of string * range
exception HashLoadedSourceHasIssues of (*warnings*) exn list * (*errors*) exn list * range
exception HashLoadedScriptConsideredSource of range


let GetRangeOfDiagnostic(err: PhasedDiagnostic) = 
  let rec RangeFromException = function
      | ErrorFromAddingConstraint(_, err2, _) -> RangeFromException err2 
#if !NO_EXTENSIONTYPING
      | ExtensionTyping.ProvidedTypeResolutionNoRange e -> RangeFromException e
      | ExtensionTyping.ProvidedTypeResolution(m, _)
#endif
      | ReservedKeyword(_, m)
      | IndentationProblem(_, m)
      | ErrorFromAddingTypeEquation(_, _, _, _, _, m) 
      | ErrorFromApplyingDefault(_, _, _, _, _, m) 
      | ErrorsFromAddingSubsumptionConstraint(_, _, _, _, _, _, m)
      | FunctionExpected(_, _, m)
      | BakedInMemberConstraintName(_, m)
      | StandardOperatorRedefinitionWarning(_, m)
      | BadEventTransformation m
      | ParameterlessStructCtor m
      | FieldNotMutable (_, _, m) 
      | Recursion (_, _, _, _, m) 
      | InvalidRuntimeCoercion(_, _, _, m) 
      | IndeterminateRuntimeCoercion(_, _, _, m)
      | IndeterminateStaticCoercion (_, _, _, m)
      | StaticCoercionShouldUseBox (_, _, _, m)
      | CoercionTargetSealed(_, _, m)
      | UpcastUnnecessary m
      | QuotationTranslator.IgnoringPartOfQuotedTermWarning (_, m) 
      
      | TypeTestUnnecessary m
      | RuntimeCoercionSourceSealed(_, _, m)
      | OverrideDoesntOverride(_, _, _, _, _, m)
      | UnionPatternsBindDifferentNames m 
      | UnionCaseWrongArguments (_, _, _, m) 
      | TypeIsImplicitlyAbstract m 
      | RequiredButNotSpecified (_, _, _, _, m) 
      | FunctionValueUnexpected (_, _, m)
      | UnitTypeExpected (_, _, m)
      | UnitTypeExpectedWithEquality (_, _, m)
      | UnitTypeExpectedWithPossiblePropertySetter (_, _, _, _, m)
      | UnitTypeExpectedWithPossibleAssignment (_, _, _, _, m)
      | UseOfAddressOfOperator m 
      | DeprecatedThreadStaticBindingWarning m 
      | NonUniqueInferredAbstractSlot (_, _, _, _, _, m) 
      | DefensiveCopyWarning (_, m)
      | LetRecCheckedAtRuntime m 
      | UpperCaseIdentifierInPattern m
      | NotUpperCaseConstructor m
      | RecursiveUseCheckedAtRuntime (_, _, m) 
      | LetRecEvaluatedOutOfOrder (_, _, _, m) 
      | Error (_, m)
      | ErrorWithSuggestions (_, m, _, _)
      | NumberedError (_, m)
      | SyntaxError (_, m) 
      | InternalError (_, m)
      | FullAbstraction(_, m)
      | InterfaceNotRevealed(_, _, m) 
      | WrappedError (_, m)
      | PatternMatchCompilation.MatchIncomplete (_, _, m)
      | PatternMatchCompilation.EnumMatchIncomplete (_, _, m)
      | PatternMatchCompilation.RuleNeverMatched m 
      | ValNotMutable(_, _, m)
      | ValNotLocal(_, _, m) 
      | MissingFields(_, m) 
      | OverrideInIntrinsicAugmentation m
      | IntfImplInIntrinsicAugmentation m 
      | OverrideInExtrinsicAugmentation m
      | IntfImplInExtrinsicAugmentation m 
      | ValueRestriction(_, _, _, _, m) 
      | LetRecUnsound (_, _, m) 
      | ObsoleteError (_, m) 
      | ObsoleteWarning (_, m) 
      | Experimental (_, m) 
      | PossibleUnverifiableCode m
      | UserCompilerMessage (_, _, m) 
      | Deprecated(_, m) 
      | LibraryUseOnly m 
      | FieldsFromDifferentTypes (_, _, _, m) 
      | IndeterminateType m
      | TyconBadArgs(_, _, _, m) -> 
          Some m

      | FieldNotContained(_, arf, _, _) -> Some arf.Range
      | ValueNotContained(_, _, aval, _, _) -> Some aval.Range
      | ConstrNotContained(_, aval, _, _) -> Some aval.Id.idRange
      | ExnconstrNotContained(_, aexnc, _, _) -> Some aexnc.Range

      | VarBoundTwice id 
      | UndefinedName(_, _, id, _) -> 
          Some id.idRange 

      | Duplicate(_, _, m) 
      | NameClash(_, _, _, m, _, _, _) 
      | UnresolvedOverloading(_, _, _, m) 
      | UnresolvedConversionOperator (_, _, _, m)
      | PossibleOverload(_, _, _, m) 
      | VirtualAugmentationOnNullValuedType m
      | NonVirtualAugmentationOnNullValuedType m
      | NonRigidTypar(_, _, _, _, _, m)
      | ConstraintSolverTupleDiffLengths(_, _, _, m, _) 
      | ConstraintSolverInfiniteTypes(_, _, _, _, m, _) 
      | ConstraintSolverMissingConstraint(_, _, _, m, _) 
      | ConstraintSolverTypesNotInEqualityRelation(_, _, _, m, _, _)
      | ConstraintSolverError(_, m, _) 
      | ConstraintSolverTypesNotInSubsumptionRelation(_, _, _, m, _) 
      | ConstraintSolverRelatedInformation(_, m, _) 
      | SelfRefObjCtor(_, m) -> 
          Some m

      | NotAFunction(_, _, mfun, _) -> 
          Some mfun
          
      | NotAFunctionButIndexer(_, _, _, mfun, _) -> 
          Some mfun

      | IllegalFileNameChar(_) -> Some rangeCmdArgs

      | UnresolvedReferenceError(_, m) 
      | UnresolvedPathReference(_, _, m) 
      | DeprecatedCommandLineOptionFull(_, m) 
      | DeprecatedCommandLineOptionForHtmlDoc(_, m) 
      | DeprecatedCommandLineOptionSuggestAlternative(_, _, m) 
      | DeprecatedCommandLineOptionNoDescription(_, m) 
      | InternalCommandLineOption(_, m)
      | HashIncludeNotAllowedInNonScript m
      | HashReferenceNotAllowedInNonScript m 
      | HashDirectiveNotAllowedInNonScript m  
      | FileNameNotResolved(_, _, m) 
      | LoadedSourceNotFoundIgnoring(_, m) 
      | MSBuildReferenceResolutionWarning(_, _, m) 
      | MSBuildReferenceResolutionError(_, _, m) 
      | AssemblyNotResolved(_, m) 
      | HashLoadedSourceHasIssues(_, _, m) 
      | HashLoadedScriptConsideredSource m -> 
          Some m
      // Strip TargetInvocationException wrappers
      | :? System.Reflection.TargetInvocationException as e -> 
          RangeFromException e.InnerException
#if !NO_EXTENSIONTYPING
      | :? TypeProviderError as e -> e.Range |> Some
#endif
      
      | _ -> None
  
  RangeFromException err.Exception

let GetDiagnosticNumber(err: PhasedDiagnostic) = 
   let rec GetFromException(e: exn) = 
      match e with
      (* DO NOT CHANGE THESE NUMBERS *)
      | ErrorFromAddingTypeEquation _ -> 1
      | FunctionExpected _ -> 2
      | NotAFunctionButIndexer _ -> 3217
      | NotAFunction _ -> 3
      | FieldNotMutable _ -> 5
      | Recursion _ -> 6
      | InvalidRuntimeCoercion _ -> 7
      | IndeterminateRuntimeCoercion _ -> 8
      | PossibleUnverifiableCode _ -> 9
      | SyntaxError _ -> 10
      // 11 cannot be reused
      // 12 cannot be reused
      | IndeterminateStaticCoercion _ -> 13
      | StaticCoercionShouldUseBox _ -> 14
      // 15 cannot be reused
      | RuntimeCoercionSourceSealed _ -> 16 
      | OverrideDoesntOverride _ -> 17
      | UnionPatternsBindDifferentNames _ -> 18
      | UnionCaseWrongArguments _ -> 19
      | UnitTypeExpected _ -> 20
      | UnitTypeExpectedWithEquality _ -> 20
      | UnitTypeExpectedWithPossiblePropertySetter _ -> 20
      | UnitTypeExpectedWithPossibleAssignment _ -> 20
      | RecursiveUseCheckedAtRuntime _ -> 21
      | LetRecEvaluatedOutOfOrder _ -> 22
      | NameClash _ -> 23
      // 24 cannot be reused
      | PatternMatchCompilation.MatchIncomplete _ -> 25
      | PatternMatchCompilation.RuleNeverMatched _ -> 26
      | ValNotMutable _ -> 27
      | ValNotLocal _ -> 28
      | MissingFields _ -> 29
      | ValueRestriction _ -> 30
      | LetRecUnsound _ -> 31
      | FieldsFromDifferentTypes _ -> 32
      | TyconBadArgs _ -> 33
      | ValueNotContained _ -> 34
      | Deprecated _ -> 35
      | ConstrNotContained _ -> 36
      | Duplicate _ -> 37
      | VarBoundTwice _ -> 38
      | UndefinedName _ -> 39
      | LetRecCheckedAtRuntime _ -> 40
      | UnresolvedOverloading _ -> 41
      | LibraryUseOnly _ -> 42
      | ErrorFromAddingConstraint _ -> 43
      | ObsoleteWarning _ -> 44
      | FullAbstraction _ -> 45
      | ReservedKeyword _ -> 46
      | SelfRefObjCtor _ -> 47
      | VirtualAugmentationOnNullValuedType _ -> 48
      | UpperCaseIdentifierInPattern _ -> 49
      | InterfaceNotRevealed _ -> 50
      | UseOfAddressOfOperator _ -> 51
      | DefensiveCopyWarning _ -> 52
      | NotUpperCaseConstructor _ -> 53
      | TypeIsImplicitlyAbstract _ -> 54
      // 55 cannot be reused
      | DeprecatedThreadStaticBindingWarning _ -> 56
      | Experimental _ -> 57
      | IndentationProblem _ -> 58
      | CoercionTargetSealed _ -> 59 
      | OverrideInIntrinsicAugmentation _ -> 60
      | NonVirtualAugmentationOnNullValuedType _ -> 61
      | UserCompilerMessage (_, n, _) -> n
      | ExnconstrNotContained _ -> 63
      | NonRigidTypar _ -> 64
      // 65 cannot be reused
      | UpcastUnnecessary _ -> 66
      | TypeTestUnnecessary _ -> 67
      | QuotationTranslator.IgnoringPartOfQuotedTermWarning _ -> 68
      | IntfImplInIntrinsicAugmentation _ -> 69
      | NonUniqueInferredAbstractSlot _ -> 70
      | ErrorFromApplyingDefault _ -> 71
      | IndeterminateType _ -> 72
      | InternalError _ -> 73
      | UnresolvedReferenceNoRange _
      | UnresolvedReferenceError _ 
      | UnresolvedPathReferenceNoRange _ 
      | UnresolvedPathReference _ -> 74
      | DeprecatedCommandLineOptionFull _
      | DeprecatedCommandLineOptionForHtmlDoc _
      | DeprecatedCommandLineOptionSuggestAlternative _
      | DeprecatedCommandLineOptionNoDescription _ 
      | InternalCommandLineOption _ -> 75
      | HashIncludeNotAllowedInNonScript _ 
      | HashReferenceNotAllowedInNonScript _ 
      | HashDirectiveNotAllowedInNonScript _ -> 76
      | BakedInMemberConstraintName _ -> 77
      | FileNameNotResolved _ -> 78  
      | LoadedSourceNotFoundIgnoring _ -> 79
      // 80 cannot be reused
      | ParameterlessStructCtor _ -> 81
      | MSBuildReferenceResolutionWarning _ -> 82
      | MSBuildReferenceResolutionError _ -> 83
      | AssemblyNotResolved _ -> 84
      | HashLoadedSourceHasIssues _ -> 85
      | StandardOperatorRedefinitionWarning _ -> 86
      | InvalidInternalsVisibleToAssemblyName _ -> 87
      // 88 cannot be reused
      | OverrideInExtrinsicAugmentation _ -> 89
      | IntfImplInExtrinsicAugmentation _ -> 90
      | BadEventTransformation _ -> 91
      | HashLoadedScriptConsideredSource _ -> 92
      | UnresolvedConversionOperator _ -> 93
      // avoid 94-100 for safety
      | ObsoleteError _ -> 101
#if !NO_EXTENSIONTYPING
      | ExtensionTyping.ProvidedTypeResolutionNoRange _
      | ExtensionTyping.ProvidedTypeResolution _ -> 103
#endif
      | PatternMatchCompilation.EnumMatchIncomplete _ -> 104
       (* DO NOT CHANGE THE NUMBERS *)

      // Strip TargetInvocationException wrappers
      | :? System.Reflection.TargetInvocationException as e -> 
          GetFromException e.InnerException
      
      | WrappedError(e, _) -> GetFromException e   

      | Error ((n, _), _) -> n
      | ErrorWithSuggestions ((n, _), _, _, _) -> n
      | Failure _ -> 192
      | NumberedError((n, _), _) -> n
      | IllegalFileNameChar(fileName, invalidChar) -> fst (FSComp.SR.buildUnexpectedFileNameCharacter(fileName, string invalidChar))
#if !NO_EXTENSIONTYPING
      | :? TypeProviderError as e -> e.Number
#endif
      | ErrorsFromAddingSubsumptionConstraint (_, _, _, _, _, ContextInfo.DowncastUsedInsteadOfUpcast _, _) -> fst (FSComp.SR.considerUpcast("", ""))
      | _ -> 193
   GetFromException err.Exception
   
let GetWarningLevel err = 
  match err.Exception with 
  // Level 5 warnings
  | RecursiveUseCheckedAtRuntime _
  | LetRecEvaluatedOutOfOrder _
  | DefensiveCopyWarning _
  | FullAbstraction _ -> 5
  | NumberedError((n, _), _) 
  | ErrorWithSuggestions((n, _), _, _, _) 
  | Error((n, _), _) -> 
      // 1178, tcNoComparisonNeeded1, "The struct, record or union type '%s' is not structurally comparable because the type parameter %s does not satisfy the 'comparison' constraint..."
      // 1178, tcNoComparisonNeeded2, "The struct, record or union type '%s' is not structurally comparable because the type '%s' does not satisfy the 'comparison' constraint...."
      // 1178, tcNoEqualityNeeded1, "The struct, record or union type '%s' does not support structural equality because the type parameter %s does not satisfy the 'equality' constraint..."
      // 1178, tcNoEqualityNeeded2, "The struct, record or union type '%s' does not support structural equality because the type '%s' does not satisfy the 'equality' constraint...."
      if (n = 1178) then 5 else 2
  // Level 2 
  | _ -> 2

let warningOn err level specificWarnOn = 
    let n = GetDiagnosticNumber err
    List.contains n specificWarnOn ||
    // Some specific warnings are never on by default, i.e. unused variable warnings
    match n with 
    | 1182 -> false // chkUnusedValue - off by default
    | 3218 -> false // ArgumentsInSigAndImplMismatch - off by default
    | 3180 -> false // abImplicitHeapAllocation - off by default
    | _ -> level >= GetWarningLevel err 

let SplitRelatedDiagnostics(err: PhasedDiagnostic) = 
    let ToPhased e = {Exception=e; Phase = err.Phase}
    let rec SplitRelatedException = function
      | UnresolvedOverloading(a, overloads, b, c) -> 
           let related = overloads |> List.map ToPhased
           UnresolvedOverloading(a, [], b, c)|>ToPhased, related
      | ConstraintSolverRelatedInformation(fopt, m2, e) -> 
          let e, related = SplitRelatedException e
          ConstraintSolverRelatedInformation(fopt, m2, e.Exception)|>ToPhased, related
      | ErrorFromAddingTypeEquation(g, denv, t1, t2, e, m) ->
          let e, related = SplitRelatedException e
          ErrorFromAddingTypeEquation(g, denv, t1, t2, e.Exception, m)|>ToPhased, related
      | ErrorFromApplyingDefault(g, denv, tp, defaultType, e, m) ->  
          let e, related = SplitRelatedException e
          ErrorFromApplyingDefault(g, denv, tp, defaultType, e.Exception, m)|>ToPhased, related
      | ErrorsFromAddingSubsumptionConstraint(g, denv, t1, t2, e, contextInfo, m) ->  
          let e, related = SplitRelatedException e
          ErrorsFromAddingSubsumptionConstraint(g, denv, t1, t2, e.Exception, contextInfo, m)|>ToPhased, related
      | ErrorFromAddingConstraint(x, e, m) ->  
          let e, related = SplitRelatedException e
          ErrorFromAddingConstraint(x, e.Exception, m)|>ToPhased, related
      | WrappedError (e, m) -> 
          let e, related = SplitRelatedException e
          WrappedError(e.Exception, m)|>ToPhased, related
      // Strip TargetInvocationException wrappers
      | :? System.Reflection.TargetInvocationException as e -> 
          SplitRelatedException e.InnerException
      | e -> 
           ToPhased e, []
    SplitRelatedException err.Exception


let DeclareMessage = FSharp.Compiler.DiagnosticMessage.DeclareResourceString

do FSComp.SR.RunStartupValidation()
let SeeAlsoE() = DeclareResourceString("SeeAlso", "%s")
let ConstraintSolverTupleDiffLengthsE() = DeclareResourceString("ConstraintSolverTupleDiffLengths", "%d%d")
let ConstraintSolverInfiniteTypesE() = DeclareResourceString("ConstraintSolverInfiniteTypes", "%s%s")
let ConstraintSolverMissingConstraintE() = DeclareResourceString("ConstraintSolverMissingConstraint", "%s")
let ConstraintSolverTypesNotInEqualityRelation1E() = DeclareResourceString("ConstraintSolverTypesNotInEqualityRelation1", "%s%s")
let ConstraintSolverTypesNotInEqualityRelation2E() = DeclareResourceString("ConstraintSolverTypesNotInEqualityRelation2", "%s%s")
let ConstraintSolverTypesNotInSubsumptionRelationE() = DeclareResourceString("ConstraintSolverTypesNotInSubsumptionRelation", "%s%s%s")
let ErrorFromAddingTypeEquation1E() = DeclareResourceString("ErrorFromAddingTypeEquation1", "%s%s%s")
let ErrorFromAddingTypeEquation2E() = DeclareResourceString("ErrorFromAddingTypeEquation2", "%s%s%s")
let ErrorFromApplyingDefault1E() = DeclareResourceString("ErrorFromApplyingDefault1", "%s")
let ErrorFromApplyingDefault2E() = DeclareResourceString("ErrorFromApplyingDefault2", "")
let ErrorsFromAddingSubsumptionConstraintE() = DeclareResourceString("ErrorsFromAddingSubsumptionConstraint", "%s%s%s")
let UpperCaseIdentifierInPatternE() = DeclareResourceString("UpperCaseIdentifierInPattern", "")
let NotUpperCaseConstructorE() = DeclareResourceString("NotUpperCaseConstructor", "")
let PossibleOverloadE() = DeclareResourceString("PossibleOverload", "%s%s")
let FunctionExpectedE() = DeclareResourceString("FunctionExpected", "")
let BakedInMemberConstraintNameE() = DeclareResourceString("BakedInMemberConstraintName", "%s")
let BadEventTransformationE() = DeclareResourceString("BadEventTransformation", "")
let ParameterlessStructCtorE() = DeclareResourceString("ParameterlessStructCtor", "")
let InterfaceNotRevealedE() = DeclareResourceString("InterfaceNotRevealed", "%s")
let TyconBadArgsE() = DeclareResourceString("TyconBadArgs", "%s%d%d")
let IndeterminateTypeE() = DeclareResourceString("IndeterminateType", "")
let NameClash1E() = DeclareResourceString("NameClash1", "%s%s")
let NameClash2E() = DeclareResourceString("NameClash2", "%s%s%s%s%s")
let Duplicate1E() = DeclareResourceString("Duplicate1", "%s")
let Duplicate2E() = DeclareResourceString("Duplicate2", "%s%s")
let UndefinedName2E() = DeclareResourceString("UndefinedName2", "")
let FieldNotMutableE() = DeclareResourceString("FieldNotMutable", "")
let FieldsFromDifferentTypesE() = DeclareResourceString("FieldsFromDifferentTypes", "%s%s")
let VarBoundTwiceE() = DeclareResourceString("VarBoundTwice", "%s")
let RecursionE() = DeclareResourceString("Recursion", "%s%s%s%s")
let InvalidRuntimeCoercionE() = DeclareResourceString("InvalidRuntimeCoercion", "%s%s%s")
let IndeterminateRuntimeCoercionE() = DeclareResourceString("IndeterminateRuntimeCoercion", "%s%s")
let IndeterminateStaticCoercionE() = DeclareResourceString("IndeterminateStaticCoercion", "%s%s")
let StaticCoercionShouldUseBoxE() = DeclareResourceString("StaticCoercionShouldUseBox", "%s%s")
let TypeIsImplicitlyAbstractE() = DeclareResourceString("TypeIsImplicitlyAbstract", "")
let NonRigidTypar1E() = DeclareResourceString("NonRigidTypar1", "%s%s")
let NonRigidTypar2E() = DeclareResourceString("NonRigidTypar2", "%s%s")
let NonRigidTypar3E() = DeclareResourceString("NonRigidTypar3", "%s%s")
let OBlockEndSentenceE() = DeclareResourceString("BlockEndSentence", "")
let UnexpectedEndOfInputE() = DeclareResourceString("UnexpectedEndOfInput", "")
let UnexpectedE() = DeclareResourceString("Unexpected", "%s")
let NONTERM_interactionE() = DeclareResourceString("NONTERM.interaction", "")
let NONTERM_hashDirectiveE() = DeclareResourceString("NONTERM.hashDirective", "")
let NONTERM_fieldDeclE() = DeclareResourceString("NONTERM.fieldDecl", "")
let NONTERM_unionCaseReprE() = DeclareResourceString("NONTERM.unionCaseRepr", "")
let NONTERM_localBindingE() = DeclareResourceString("NONTERM.localBinding", "")
let NONTERM_hardwhiteLetBindingsE() = DeclareResourceString("NONTERM.hardwhiteLetBindings", "")
let NONTERM_classDefnMemberE() = DeclareResourceString("NONTERM.classDefnMember", "")
let NONTERM_defnBindingsE() = DeclareResourceString("NONTERM.defnBindings", "")
let NONTERM_classMemberSpfnE() = DeclareResourceString("NONTERM.classMemberSpfn", "")
let NONTERM_valSpfnE() = DeclareResourceString("NONTERM.valSpfn", "")
let NONTERM_tyconSpfnE() = DeclareResourceString("NONTERM.tyconSpfn", "")
let NONTERM_anonLambdaExprE() = DeclareResourceString("NONTERM.anonLambdaExpr", "")
let NONTERM_attrUnionCaseDeclE() = DeclareResourceString("NONTERM.attrUnionCaseDecl", "")
let NONTERM_cPrototypeE() = DeclareResourceString("NONTERM.cPrototype", "")
let NONTERM_objectImplementationMembersE() = DeclareResourceString("NONTERM.objectImplementationMembers", "")
let NONTERM_ifExprCasesE() = DeclareResourceString("NONTERM.ifExprCases", "")
let NONTERM_openDeclE() = DeclareResourceString("NONTERM.openDecl", "")
let NONTERM_fileModuleSpecE() = DeclareResourceString("NONTERM.fileModuleSpec", "")
let NONTERM_patternClausesE() = DeclareResourceString("NONTERM.patternClauses", "")
let NONTERM_beginEndExprE() = DeclareResourceString("NONTERM.beginEndExpr", "")
let NONTERM_recdExprE() = DeclareResourceString("NONTERM.recdExpr", "")
let NONTERM_tyconDefnE() = DeclareResourceString("NONTERM.tyconDefn", "")
let NONTERM_exconCoreE() = DeclareResourceString("NONTERM.exconCore", "")
let NONTERM_typeNameInfoE() = DeclareResourceString("NONTERM.typeNameInfo", "")
let NONTERM_attributeListE() = DeclareResourceString("NONTERM.attributeList", "")
let NONTERM_quoteExprE() = DeclareResourceString("NONTERM.quoteExpr", "")
let NONTERM_typeConstraintE() = DeclareResourceString("NONTERM.typeConstraint", "")
let NONTERM_Category_ImplementationFileE() = DeclareResourceString("NONTERM.Category.ImplementationFile", "")
let NONTERM_Category_DefinitionE() = DeclareResourceString("NONTERM.Category.Definition", "")
let NONTERM_Category_SignatureFileE() = DeclareResourceString("NONTERM.Category.SignatureFile", "")
let NONTERM_Category_PatternE() = DeclareResourceString("NONTERM.Category.Pattern", "")
let NONTERM_Category_ExprE() = DeclareResourceString("NONTERM.Category.Expr", "")
let NONTERM_Category_TypeE() = DeclareResourceString("NONTERM.Category.Type", "")
let NONTERM_typeArgsActualE() = DeclareResourceString("NONTERM.typeArgsActual", "")
let TokenName1E() = DeclareResourceString("TokenName1", "%s")
let TokenName1TokenName2E() = DeclareResourceString("TokenName1TokenName2", "%s%s")
let TokenName1TokenName2TokenName3E() = DeclareResourceString("TokenName1TokenName2TokenName3", "%s%s%s")
let RuntimeCoercionSourceSealed1E() = DeclareResourceString("RuntimeCoercionSourceSealed1", "%s")
let RuntimeCoercionSourceSealed2E() = DeclareResourceString("RuntimeCoercionSourceSealed2", "%s")
let CoercionTargetSealedE() = DeclareResourceString("CoercionTargetSealed", "%s")
let UpcastUnnecessaryE() = DeclareResourceString("UpcastUnnecessary", "")
let TypeTestUnnecessaryE() = DeclareResourceString("TypeTestUnnecessary", "")
let OverrideDoesntOverride1E() = DeclareResourceString("OverrideDoesntOverride1", "%s")
let OverrideDoesntOverride2E() = DeclareResourceString("OverrideDoesntOverride2", "%s")
let OverrideDoesntOverride3E() = DeclareResourceString("OverrideDoesntOverride3", "%s")
let OverrideDoesntOverride4E() = DeclareResourceString("OverrideDoesntOverride4", "%s")
let UnionCaseWrongArgumentsE() = DeclareResourceString("UnionCaseWrongArguments", "%d%d")
let UnionPatternsBindDifferentNamesE() = DeclareResourceString("UnionPatternsBindDifferentNames", "")
let RequiredButNotSpecifiedE() = DeclareResourceString("RequiredButNotSpecified", "%s%s%s")
let UseOfAddressOfOperatorE() = DeclareResourceString("UseOfAddressOfOperator", "")
let DefensiveCopyWarningE() = DeclareResourceString("DefensiveCopyWarning", "%s")
let DeprecatedThreadStaticBindingWarningE() = DeclareResourceString("DeprecatedThreadStaticBindingWarning", "")
let FunctionValueUnexpectedE() = DeclareResourceString("FunctionValueUnexpected", "%s")
let UnitTypeExpectedE() = DeclareResourceString("UnitTypeExpected", "%s")
let UnitTypeExpectedWithEqualityE() = DeclareResourceString("UnitTypeExpectedWithEquality", "%s")
let UnitTypeExpectedWithPossiblePropertySetterE() = DeclareResourceString("UnitTypeExpectedWithPossiblePropertySetter", "%s%s%s")
let UnitTypeExpectedWithPossibleAssignmentE() = DeclareResourceString("UnitTypeExpectedWithPossibleAssignment", "%s%s")
let UnitTypeExpectedWithPossibleAssignmentToMutableE() = DeclareResourceString("UnitTypeExpectedWithPossibleAssignmentToMutable", "%s%s")
let RecursiveUseCheckedAtRuntimeE() = DeclareResourceString("RecursiveUseCheckedAtRuntime", "")
let LetRecUnsound1E() = DeclareResourceString("LetRecUnsound1", "%s")
let LetRecUnsound2E() = DeclareResourceString("LetRecUnsound2", "%s%s")
let LetRecUnsoundInnerE() = DeclareResourceString("LetRecUnsoundInner", "%s")
let LetRecEvaluatedOutOfOrderE() = DeclareResourceString("LetRecEvaluatedOutOfOrder", "")
let LetRecCheckedAtRuntimeE() = DeclareResourceString("LetRecCheckedAtRuntime", "")
let SelfRefObjCtor1E() = DeclareResourceString("SelfRefObjCtor1", "")
let SelfRefObjCtor2E() = DeclareResourceString("SelfRefObjCtor2", "")
let VirtualAugmentationOnNullValuedTypeE() = DeclareResourceString("VirtualAugmentationOnNullValuedType", "")
let NonVirtualAugmentationOnNullValuedTypeE() = DeclareResourceString("NonVirtualAugmentationOnNullValuedType", "")
let NonUniqueInferredAbstractSlot1E() = DeclareResourceString("NonUniqueInferredAbstractSlot1", "%s")
let NonUniqueInferredAbstractSlot2E() = DeclareResourceString("NonUniqueInferredAbstractSlot2", "")
let NonUniqueInferredAbstractSlot3E() = DeclareResourceString("NonUniqueInferredAbstractSlot3", "%s%s")
let NonUniqueInferredAbstractSlot4E() = DeclareResourceString("NonUniqueInferredAbstractSlot4", "")
let Failure3E() = DeclareResourceString("Failure3", "%s")
let Failure4E() = DeclareResourceString("Failure4", "%s")
let FullAbstractionE() = DeclareResourceString("FullAbstraction", "%s")
let MatchIncomplete1E() = DeclareResourceString("MatchIncomplete1", "")
let MatchIncomplete2E() = DeclareResourceString("MatchIncomplete2", "%s")
let MatchIncomplete3E() = DeclareResourceString("MatchIncomplete3", "%s")
let MatchIncomplete4E() = DeclareResourceString("MatchIncomplete4", "")
let RuleNeverMatchedE() = DeclareResourceString("RuleNeverMatched", "")
let EnumMatchIncomplete1E() = DeclareResourceString("EnumMatchIncomplete1", "")
let ValNotMutableE() = DeclareResourceString("ValNotMutable", "%s")
let ValNotLocalE() = DeclareResourceString("ValNotLocal", "")
let Obsolete1E() = DeclareResourceString("Obsolete1", "")
let Obsolete2E() = DeclareResourceString("Obsolete2", "%s")
let ExperimentalE() = DeclareResourceString("Experimental", "%s")
let PossibleUnverifiableCodeE() = DeclareResourceString("PossibleUnverifiableCode", "")
let DeprecatedE() = DeclareResourceString("Deprecated", "%s")
let LibraryUseOnlyE() = DeclareResourceString("LibraryUseOnly", "")
let MissingFieldsE() = DeclareResourceString("MissingFields", "%s")
let ValueRestriction1E() = DeclareResourceString("ValueRestriction1", "%s%s%s")
let ValueRestriction2E() = DeclareResourceString("ValueRestriction2", "%s%s%s")
let ValueRestriction3E() = DeclareResourceString("ValueRestriction3", "%s")
let ValueRestriction4E() = DeclareResourceString("ValueRestriction4", "%s%s%s")
let ValueRestriction5E() = DeclareResourceString("ValueRestriction5", "%s%s%s")
let RecoverableParseErrorE() = DeclareResourceString("RecoverableParseError", "")
let ReservedKeywordE() = DeclareResourceString("ReservedKeyword", "%s")
let IndentationProblemE() = DeclareResourceString("IndentationProblem", "%s")
let OverrideInIntrinsicAugmentationE() = DeclareResourceString("OverrideInIntrinsicAugmentation", "")
let OverrideInExtrinsicAugmentationE() = DeclareResourceString("OverrideInExtrinsicAugmentation", "")
let IntfImplInIntrinsicAugmentationE() = DeclareResourceString("IntfImplInIntrinsicAugmentation", "")
let IntfImplInExtrinsicAugmentationE() = DeclareResourceString("IntfImplInExtrinsicAugmentation", "")
let UnresolvedReferenceNoRangeE() = DeclareResourceString("UnresolvedReferenceNoRange", "%s")
let UnresolvedPathReferenceNoRangeE() = DeclareResourceString("UnresolvedPathReferenceNoRange", "%s%s")
let HashIncludeNotAllowedInNonScriptE() = DeclareResourceString("HashIncludeNotAllowedInNonScript", "")
let HashReferenceNotAllowedInNonScriptE() = DeclareResourceString("HashReferenceNotAllowedInNonScript", "")
let HashDirectiveNotAllowedInNonScriptE() = DeclareResourceString("HashDirectiveNotAllowedInNonScript", "")
let FileNameNotResolvedE() = DeclareResourceString("FileNameNotResolved", "%s%s")
let AssemblyNotResolvedE() = DeclareResourceString("AssemblyNotResolved", "%s")
let HashLoadedSourceHasIssues1E() = DeclareResourceString("HashLoadedSourceHasIssues1", "")
let HashLoadedSourceHasIssues2E() = DeclareResourceString("HashLoadedSourceHasIssues2", "")
let HashLoadedScriptConsideredSourceE() = DeclareResourceString("HashLoadedScriptConsideredSource", "")  
let InvalidInternalsVisibleToAssemblyName1E() = DeclareResourceString("InvalidInternalsVisibleToAssemblyName1", "%s%s")
let InvalidInternalsVisibleToAssemblyName2E() = DeclareResourceString("InvalidInternalsVisibleToAssemblyName2", "%s")
let LoadedSourceNotFoundIgnoringE() = DeclareResourceString("LoadedSourceNotFoundIgnoring", "%s")
let MSBuildReferenceResolutionErrorE() = DeclareResourceString("MSBuildReferenceResolutionError", "%s%s")
let TargetInvocationExceptionWrapperE() = DeclareResourceString("TargetInvocationExceptionWrapper", "%s")

let getErrorString key = SR.GetString key

let (|InvalidArgument|_|) (exn: exn) = match exn with :? ArgumentException as e -> Some e.Message | _ -> None

let OutputPhasedErrorR (os: StringBuilder) (err: PhasedDiagnostic) (canSuggestNames: bool) =

    let suggestNames suggestionsF idText =
        if canSuggestNames then
            let buffer = ErrorResolutionHints.SuggestionBuffer idText
            if not buffer.Disabled then
              suggestionsF buffer.Add
              if not buffer.IsEmpty then
                  os.Append " " |> ignore
                  os.Append(FSComp.SR.undefinedNameSuggestionsIntro()) |> ignore
                  for value in buffer do
                      os.AppendLine() |> ignore
                      os.Append "   " |> ignore
                      os.Append(DecompileOpName value) |> ignore

    let rec OutputExceptionR (os: StringBuilder) error = 

      match error with
      | ConstraintSolverTupleDiffLengths(_, tl1, tl2, m, m2) -> 
          os.Append(ConstraintSolverTupleDiffLengthsE().Format tl1.Length tl2.Length) |> ignore
          if m.StartLine <> m2.StartLine then 
             os.Append(SeeAlsoE().Format (stringOfRange m)) |> ignore

      | ConstraintSolverInfiniteTypes(denv, contextInfo, t1, t2, m, m2) ->
          // REVIEW: consider if we need to show _cxs (the type parameter constraints)
          let t1, t2, _cxs = NicePrint.minimalStringsOfTwoTypes denv t1 t2
          os.Append(ConstraintSolverInfiniteTypesE().Format t1 t2) |> ignore

          match contextInfo with
          | ContextInfo.ReturnInComputationExpression ->
            os.Append(" " + FSComp.SR.returnUsedInsteadOfReturnBang()) |> ignore
          | ContextInfo.YieldInComputationExpression ->
            os.Append(" " + FSComp.SR.yieldUsedInsteadOfYieldBang()) |> ignore
          | _ -> ()

          if m.StartLine <> m2.StartLine then 
             os.Append(SeeAlsoE().Format (stringOfRange m)) |> ignore

      | ConstraintSolverMissingConstraint(denv, tpr, tpc, m, m2) -> 
          os.Append(ConstraintSolverMissingConstraintE().Format (NicePrint.stringOfTyparConstraint denv (tpr, tpc))) |> ignore
          if m.StartLine <> m2.StartLine then 
             os.Append(SeeAlsoE().Format (stringOfRange m)) |> ignore

      | ConstraintSolverTypesNotInEqualityRelation(denv, (TType_measure _ as t1), (TType_measure _ as t2), m, m2, _) -> 
          // REVIEW: consider if we need to show _cxs (the type parameter constraints)
          let t1, t2, _cxs = NicePrint.minimalStringsOfTwoTypes denv t1 t2
          
          os.Append(ConstraintSolverTypesNotInEqualityRelation1E().Format t1 t2 ) |> ignore
          
          if m.StartLine <> m2.StartLine then
             os.Append(SeeAlsoE().Format (stringOfRange m)) |> ignore

      | ConstraintSolverTypesNotInEqualityRelation(denv, t1, t2, m, m2, contextInfo) -> 
          // REVIEW: consider if we need to show _cxs (the type parameter constraints)
          let t1, t2, _cxs = NicePrint.minimalStringsOfTwoTypes denv t1 t2
          
          match contextInfo with
          | ContextInfo.IfExpression range when Range.equals range m -> os.Append(FSComp.SR.ifExpression(t1, t2)) |> ignore
          | ContextInfo.CollectionElement (isArray, range) when Range.equals range m -> 
            if isArray then
                os.Append(FSComp.SR.arrayElementHasWrongType(t1, t2)) |> ignore
            else
                os.Append(FSComp.SR.listElementHasWrongType(t1, t2)) |> ignore
          | ContextInfo.OmittedElseBranch range when Range.equals range m -> os.Append(FSComp.SR.missingElseBranch(t2)) |> ignore
          | ContextInfo.ElseBranchResult range when Range.equals range m -> os.Append(FSComp.SR.elseBranchHasWrongType(t1, t2)) |> ignore
          | ContextInfo.FollowingPatternMatchClause range when Range.equals range m -> os.Append(FSComp.SR.followingPatternMatchClauseHasWrongType(t1, t2)) |> ignore
          | ContextInfo.PatternMatchGuard range when Range.equals range m -> os.Append(FSComp.SR.patternMatchGuardIsNotBool(t2)) |> ignore
          | _ -> os.Append(ConstraintSolverTypesNotInEqualityRelation2E().Format t1 t2) |> ignore
          if m.StartLine <> m2.StartLine then 
             os.Append(SeeAlsoE().Format (stringOfRange m)) |> ignore

      | ConstraintSolverTypesNotInSubsumptionRelation(denv, t1, t2, m, m2) -> 
          // REVIEW: consider if we need to show _cxs (the type parameter constraints)
          let t1, t2, cxs = NicePrint.minimalStringsOfTwoTypes denv t1 t2
          os.Append(ConstraintSolverTypesNotInSubsumptionRelationE().Format t2 t1 cxs) |> ignore
          if m.StartLine <> m2.StartLine then 
             os.Append(SeeAlsoE().Format (stringOfRange m2)) |> ignore

      | ConstraintSolverError(msg, m, m2) -> 
         os.Append msg |> ignore
         if m.StartLine <> m2.StartLine then 
            os.Append(SeeAlsoE().Format (stringOfRange m2)) |> ignore

      | ConstraintSolverRelatedInformation(fopt, _, e) -> 
          match e with 
          | ConstraintSolverError _ -> OutputExceptionR os e
          | _ -> ()
          fopt |> Option.iter (Printf.bprintf os " %s")

      | ErrorFromAddingTypeEquation(g, denv, t1, t2, ConstraintSolverTypesNotInEqualityRelation(_, t1', t2', m, _, contextInfo), _) 
         when typeEquiv g t1 t1'
              && typeEquiv g t2 t2' ->
          let t1, t2, tpcs = NicePrint.minimalStringsOfTwoTypes denv t1 t2
          match contextInfo with
          | ContextInfo.IfExpression range when Range.equals range m -> os.Append(FSComp.SR.ifExpression(t1, t2)) |> ignore
          | ContextInfo.CollectionElement (isArray, range) when Range.equals range m -> 
            if isArray then
                os.Append(FSComp.SR.arrayElementHasWrongType(t1, t2)) |> ignore
            else
                os.Append(FSComp.SR.listElementHasWrongType(t1, t2)) |> ignore
          | ContextInfo.OmittedElseBranch range when Range.equals range m -> os.Append(FSComp.SR.missingElseBranch(t2)) |> ignore
          | ContextInfo.ElseBranchResult range when Range.equals range m -> os.Append(FSComp.SR.elseBranchHasWrongType(t1, t2)) |> ignore
          | ContextInfo.FollowingPatternMatchClause range when Range.equals range m -> os.Append(FSComp.SR.followingPatternMatchClauseHasWrongType(t1, t2)) |> ignore
          | ContextInfo.PatternMatchGuard range when Range.equals range m -> os.Append(FSComp.SR.patternMatchGuardIsNotBool(t2)) |> ignore
          | ContextInfo.TupleInRecordFields ->
                os.Append(ErrorFromAddingTypeEquation1E().Format t2 t1 tpcs) |> ignore
                os.Append(System.Environment.NewLine + FSComp.SR.commaInsteadOfSemicolonInRecord()) |> ignore
          | _ when t2 = "bool" && t1.EndsWithOrdinal(" ref") ->
                os.Append(ErrorFromAddingTypeEquation1E().Format t2 t1 tpcs) |> ignore
                os.Append(System.Environment.NewLine + FSComp.SR.derefInsteadOfNot()) |> ignore
          | _ -> os.Append(ErrorFromAddingTypeEquation1E().Format t2 t1 tpcs) |> ignore

      | ErrorFromAddingTypeEquation(_, _, _, _, ((ConstraintSolverTypesNotInEqualityRelation (_, _, _, _, _, contextInfo) ) as e), _) when (match contextInfo with ContextInfo.NoContext -> false | _ -> true) ->  
          OutputExceptionR os e

      | ErrorFromAddingTypeEquation(_, _, _, _, ((ConstraintSolverTypesNotInSubsumptionRelation _ | ConstraintSolverError _ ) as e), _) ->  
          OutputExceptionR os e

      | ErrorFromAddingTypeEquation(g, denv, t1, t2, e, _) ->
          if not (typeEquiv g t1 t2) then
              let t1, t2, tpcs = NicePrint.minimalStringsOfTwoTypes denv t1 t2
              if t1<>t2 + tpcs then os.Append(ErrorFromAddingTypeEquation2E().Format t1 t2 tpcs) |> ignore

          OutputExceptionR os e

      | ErrorFromApplyingDefault(_, denv, _, defaultType, e, _) ->  
          let defaultType = NicePrint.minimalStringOfType denv defaultType
          os.Append(ErrorFromApplyingDefault1E().Format defaultType) |> ignore
          OutputExceptionR os e
          os.Append(ErrorFromApplyingDefault2E().Format) |> ignore

      | ErrorsFromAddingSubsumptionConstraint(g, denv, t1, t2, e, contextInfo, _) ->
          match contextInfo with
          | ContextInfo.DowncastUsedInsteadOfUpcast isOperator -> 
              let t1, t2, _ = NicePrint.minimalStringsOfTwoTypes denv t1 t2
              if isOperator then
                  os.Append(FSComp.SR.considerUpcastOperator(t1, t2) |> snd) |> ignore
              else
                  os.Append(FSComp.SR.considerUpcast(t1, t2) |> snd) |> ignore
          | _ ->
              if not (typeEquiv g t1 t2) then
                  let t1, t2, tpcs = NicePrint.minimalStringsOfTwoTypes denv t1 t2
                  if t1 <> (t2 + tpcs) then 
                      os.Append(ErrorsFromAddingSubsumptionConstraintE().Format t2 t1 tpcs) |> ignore
                  else
                      OutputExceptionR os e
              else
                  OutputExceptionR os e

      | UpperCaseIdentifierInPattern(_) -> 
          os.Append(UpperCaseIdentifierInPatternE().Format) |> ignore

      | NotUpperCaseConstructor(_) -> 
          os.Append(NotUpperCaseConstructorE().Format) |> ignore

      | ErrorFromAddingConstraint(_, e, _) ->  
          OutputExceptionR os e

#if !NO_EXTENSIONTYPING
      | ExtensionTyping.ProvidedTypeResolutionNoRange e

      | ExtensionTyping.ProvidedTypeResolution(_, e) -> 
          OutputExceptionR os e

      | :? TypeProviderError as e ->
          os.Append(e.ContextualErrorMessage) |> ignore
#endif

      | UnresolvedOverloading(_, _, mtext, _) -> 
          os.Append mtext |> ignore

      | UnresolvedConversionOperator(denv, fromTy, toTy, _) -> 
          let t1, t2, _tpcs = NicePrint.minimalStringsOfTwoTypes denv fromTy toTy
          os.Append(FSComp.SR.csTypeDoesNotSupportConversion(t1, t2)) |> ignore

      | PossibleOverload(_, minfo, originalError, _) -> 
          // print original error that describes reason why this overload was rejected
          let buf = new StringBuilder()
          OutputExceptionR buf originalError

          os.Append(PossibleOverloadE().Format minfo (buf.ToString())) |> ignore

      | FunctionExpected _ ->
          os.Append(FunctionExpectedE().Format) |> ignore

      | BakedInMemberConstraintName(nm, _) ->
          os.Append(BakedInMemberConstraintNameE().Format nm) |> ignore

      | StandardOperatorRedefinitionWarning(msg, _) -> 
          os.Append msg |> ignore

      | BadEventTransformation(_) ->
         os.Append(BadEventTransformationE().Format) |> ignore

      | ParameterlessStructCtor(_) ->
         os.Append(ParameterlessStructCtorE().Format) |> ignore

      | InterfaceNotRevealed(denv, ity, _) ->
          os.Append(InterfaceNotRevealedE().Format (NicePrint.minimalStringOfType denv ity)) |> ignore

      | NotAFunctionButIndexer(_, _, name, _, _) ->
          match name with
          | Some name -> os.Append(FSComp.SR.notAFunctionButMaybeIndexerWithName name) |> ignore
          | _ -> os.Append(FSComp.SR.notAFunctionButMaybeIndexer()) |> ignore

      | NotAFunction(_, _, _, marg) ->
          if marg.StartColumn = 0 then
              os.Append(FSComp.SR.notAFunctionButMaybeDeclaration()) |> ignore
          else
              os.Append(FSComp.SR.notAFunction()) |> ignore

      | TyconBadArgs(_, tcref, d, _) -> 
          let exp = tcref.TyparsNoRange.Length
          if exp = 0 then
              os.Append(FSComp.SR.buildUnexpectedTypeArgs(fullDisplayTextOfTyconRef tcref, d)) |> ignore
          else
              os.Append(TyconBadArgsE().Format (fullDisplayTextOfTyconRef tcref) exp d) |> ignore

      | IndeterminateType(_) -> 
          os.Append(IndeterminateTypeE().Format) |> ignore

      | NameClash(nm, k1, nm1, _, k2, nm2, _) -> 
          if nm = nm1 && nm1 = nm2 && k1 = k2 then 
              os.Append(NameClash1E().Format k1 nm1) |> ignore
          else
              os.Append(NameClash2E().Format k1 nm1 nm k2 nm2) |> ignore

      | Duplicate(k, s, _) -> 
          if k = "member" then 
              os.Append(Duplicate1E().Format (DecompileOpName s)) |> ignore
          else 
              os.Append(Duplicate2E().Format k (DecompileOpName s)) |> ignore

      | UndefinedName(_, k, id, suggestionsF) ->
          os.Append(k (DecompileOpName id.idText)) |> ignore
          suggestNames suggestionsF id.idText

      | InternalUndefinedItemRef(f, smr, ccuName, s) ->  
          let _, errs = f(smr, ccuName, s)
          os.Append errs |> ignore  

      | FieldNotMutable _ -> 
          os.Append(FieldNotMutableE().Format) |> ignore

      | FieldsFromDifferentTypes (_, fref1, fref2, _) -> 
          os.Append(FieldsFromDifferentTypesE().Format fref1.FieldName fref2.FieldName) |> ignore

      | VarBoundTwice id ->  
          os.Append(VarBoundTwiceE().Format (DecompileOpName id.idText)) |> ignore

      | Recursion (denv, id, ty1, ty2, _) -> 
          let t1, t2, tpcs = NicePrint.minimalStringsOfTwoTypes denv ty1 ty2
          os.Append(RecursionE().Format (DecompileOpName id.idText) t1 t2 tpcs) |> ignore

      | InvalidRuntimeCoercion(denv, ty1, ty2, _) -> 
          let t1, t2, tpcs = NicePrint.minimalStringsOfTwoTypes denv ty1 ty2
          os.Append(InvalidRuntimeCoercionE().Format t1 t2 tpcs) |> ignore

      | IndeterminateRuntimeCoercion(denv, ty1, ty2, _) -> 
          let t1, t2, _cxs = NicePrint.minimalStringsOfTwoTypes denv ty1 ty2
          os.Append(IndeterminateRuntimeCoercionE().Format t1 t2) |> ignore

      | IndeterminateStaticCoercion(denv, ty1, ty2, _) -> 
          // REVIEW: consider if we need to show _cxs (the type parameter constraints)
          let t1, t2, _cxs = NicePrint.minimalStringsOfTwoTypes denv ty1 ty2
          os.Append(IndeterminateStaticCoercionE().Format t1 t2) |> ignore

      | StaticCoercionShouldUseBox(denv, ty1, ty2, _) ->
          // REVIEW: consider if we need to show _cxs (the type parameter constraints)
          let t1, t2, _cxs = NicePrint.minimalStringsOfTwoTypes denv ty1 ty2
          os.Append(StaticCoercionShouldUseBoxE().Format t1 t2) |> ignore

      | TypeIsImplicitlyAbstract(_) -> 
          os.Append(TypeIsImplicitlyAbstractE().Format) |> ignore

      | NonRigidTypar(denv, tpnmOpt, typarRange, ty1, ty, _) -> 
          // REVIEW: consider if we need to show _cxs (the type parameter constraints)
          let (ty1, ty), _cxs = PrettyTypes.PrettifyTypePair denv.g (ty1, ty)
          match tpnmOpt with 
          | None -> 
              os.Append(NonRigidTypar1E().Format (stringOfRange typarRange) (NicePrint.stringOfTy denv ty)) |> ignore
          | Some tpnm -> 
              match ty1 with 
              | TType_measure _ -> 
                os.Append(NonRigidTypar2E().Format tpnm (NicePrint.stringOfTy denv ty)) |> ignore
              | _ -> 
                os.Append(NonRigidTypar3E().Format tpnm (NicePrint.stringOfTy denv ty)) |> ignore

      | SyntaxError (ctxt, _) -> 
          let ctxt = unbox<Parsing.ParseErrorContext<Parser.token>>(ctxt)
          
          let (|EndOfStructuredConstructToken|_|) token = 
              match token with
              | Parser.TOKEN_ODECLEND 
              | Parser.TOKEN_OBLOCKSEP 
              | Parser.TOKEN_OEND 
              | Parser.TOKEN_ORIGHT_BLOCK_END 
              | Parser.TOKEN_OBLOCKEND | Parser.TOKEN_OBLOCKEND_COMING_SOON | Parser.TOKEN_OBLOCKEND_IS_HERE -> Some()
              | _ -> None

          let tokenIdToText tid = 
              match tid with 
              | Parser.TOKEN_IDENT -> getErrorString("Parser.TOKEN.IDENT")
              | Parser.TOKEN_BIGNUM 
              | Parser.TOKEN_INT8  
              | Parser.TOKEN_UINT8 
              | Parser.TOKEN_INT16  
              | Parser.TOKEN_UINT16 
              | Parser.TOKEN_INT32 
              | Parser.TOKEN_UINT32 
              | Parser.TOKEN_INT64 
              | Parser.TOKEN_UINT64 
              | Parser.TOKEN_UNATIVEINT 
              | Parser.TOKEN_NATIVEINT -> getErrorString("Parser.TOKEN.INT")
              | Parser.TOKEN_IEEE32 
              | Parser.TOKEN_IEEE64 -> getErrorString("Parser.TOKEN.FLOAT")
              | Parser.TOKEN_DECIMAL -> getErrorString("Parser.TOKEN.DECIMAL")
              | Parser.TOKEN_CHAR -> getErrorString("Parser.TOKEN.CHAR")
                
              | Parser.TOKEN_BASE -> getErrorString("Parser.TOKEN.BASE")
              | Parser.TOKEN_LPAREN_STAR_RPAREN -> getErrorString("Parser.TOKEN.LPAREN.STAR.RPAREN")
              | Parser.TOKEN_DOLLAR -> getErrorString("Parser.TOKEN.DOLLAR")
              | Parser.TOKEN_INFIX_STAR_STAR_OP -> getErrorString("Parser.TOKEN.INFIX.STAR.STAR.OP")
              | Parser.TOKEN_INFIX_COMPARE_OP -> getErrorString("Parser.TOKEN.INFIX.COMPARE.OP")
              | Parser.TOKEN_COLON_GREATER -> getErrorString("Parser.TOKEN.COLON.GREATER")  
              | Parser.TOKEN_COLON_COLON ->getErrorString("Parser.TOKEN.COLON.COLON")
              | Parser.TOKEN_PERCENT_OP -> getErrorString("Parser.TOKEN.PERCENT.OP")
              | Parser.TOKEN_INFIX_AT_HAT_OP -> getErrorString("Parser.TOKEN.INFIX.AT.HAT.OP")
              | Parser.TOKEN_INFIX_BAR_OP -> getErrorString("Parser.TOKEN.INFIX.BAR.OP")
              | Parser.TOKEN_PLUS_MINUS_OP -> getErrorString("Parser.TOKEN.PLUS.MINUS.OP")
              | Parser.TOKEN_PREFIX_OP -> getErrorString("Parser.TOKEN.PREFIX.OP")
              | Parser.TOKEN_COLON_QMARK_GREATER -> getErrorString("Parser.TOKEN.COLON.QMARK.GREATER")
              | Parser.TOKEN_INFIX_STAR_DIV_MOD_OP -> getErrorString("Parser.TOKEN.INFIX.STAR.DIV.MOD.OP")
              | Parser.TOKEN_INFIX_AMP_OP -> getErrorString("Parser.TOKEN.INFIX.AMP.OP")
              | Parser.TOKEN_AMP -> getErrorString("Parser.TOKEN.AMP")
              | Parser.TOKEN_AMP_AMP -> getErrorString("Parser.TOKEN.AMP.AMP")
              | Parser.TOKEN_BAR_BAR -> getErrorString("Parser.TOKEN.BAR.BAR")
              | Parser.TOKEN_LESS -> getErrorString("Parser.TOKEN.LESS")
              | Parser.TOKEN_GREATER -> getErrorString("Parser.TOKEN.GREATER")
              | Parser.TOKEN_QMARK -> getErrorString("Parser.TOKEN.QMARK")
              | Parser.TOKEN_QMARK_QMARK -> getErrorString("Parser.TOKEN.QMARK.QMARK")
              | Parser.TOKEN_COLON_QMARK-> getErrorString("Parser.TOKEN.COLON.QMARK")
              | Parser.TOKEN_INT32_DOT_DOT -> getErrorString("Parser.TOKEN.INT32.DOT.DOT")
              | Parser.TOKEN_DOT_DOT -> getErrorString("Parser.TOKEN.DOT.DOT")
              | Parser.TOKEN_DOT_DOT_HAT -> getErrorString("Parser.TOKEN.DOT.DOT")
              | Parser.TOKEN_QUOTE -> getErrorString("Parser.TOKEN.QUOTE")
              | Parser.TOKEN_STAR -> getErrorString("Parser.TOKEN.STAR")
              | Parser.TOKEN_HIGH_PRECEDENCE_TYAPP -> getErrorString("Parser.TOKEN.HIGH.PRECEDENCE.TYAPP")
              | Parser.TOKEN_COLON -> getErrorString("Parser.TOKEN.COLON")
              | Parser.TOKEN_COLON_EQUALS -> getErrorString("Parser.TOKEN.COLON.EQUALS")
              | Parser.TOKEN_LARROW -> getErrorString("Parser.TOKEN.LARROW")
              | Parser.TOKEN_EQUALS -> getErrorString("Parser.TOKEN.EQUALS")
              | Parser.TOKEN_GREATER_BAR_RBRACK -> getErrorString("Parser.TOKEN.GREATER.BAR.RBRACK")
              | Parser.TOKEN_MINUS -> getErrorString("Parser.TOKEN.MINUS")
              | Parser.TOKEN_ADJACENT_PREFIX_OP -> getErrorString("Parser.TOKEN.ADJACENT.PREFIX.OP")
              | Parser.TOKEN_FUNKY_OPERATOR_NAME -> getErrorString("Parser.TOKEN.FUNKY.OPERATOR.NAME") 
              | Parser.TOKEN_COMMA-> getErrorString("Parser.TOKEN.COMMA")
              | Parser.TOKEN_DOT -> getErrorString("Parser.TOKEN.DOT")
              | Parser.TOKEN_BAR-> getErrorString("Parser.TOKEN.BAR")
              | Parser.TOKEN_HASH -> getErrorString("Parser.TOKEN.HASH")
              | Parser.TOKEN_UNDERSCORE -> getErrorString("Parser.TOKEN.UNDERSCORE")
              | Parser.TOKEN_SEMICOLON -> getErrorString("Parser.TOKEN.SEMICOLON")
              | Parser.TOKEN_SEMICOLON_SEMICOLON-> getErrorString("Parser.TOKEN.SEMICOLON.SEMICOLON")
              | Parser.TOKEN_LPAREN-> getErrorString("Parser.TOKEN.LPAREN")
              | Parser.TOKEN_RPAREN | Parser.TOKEN_RPAREN_COMING_SOON | Parser.TOKEN_RPAREN_IS_HERE -> getErrorString("Parser.TOKEN.RPAREN")
              | Parser.TOKEN_LQUOTE -> getErrorString("Parser.TOKEN.LQUOTE")
              | Parser.TOKEN_LBRACK -> getErrorString("Parser.TOKEN.LBRACK")
              | Parser.TOKEN_LBRACE_BAR -> getErrorString("Parser.TOKEN.LBRACE.BAR")
              | Parser.TOKEN_LBRACK_BAR -> getErrorString("Parser.TOKEN.LBRACK.BAR")
              | Parser.TOKEN_LBRACK_LESS -> getErrorString("Parser.TOKEN.LBRACK.LESS")
              | Parser.TOKEN_LBRACE -> getErrorString("Parser.TOKEN.LBRACE")
              | Parser.TOKEN_BAR_RBRACK -> getErrorString("Parser.TOKEN.BAR.RBRACK")
              | Parser.TOKEN_BAR_RBRACE -> getErrorString("Parser.TOKEN.BAR.RBRACE")
              | Parser.TOKEN_GREATER_RBRACK -> getErrorString("Parser.TOKEN.GREATER.RBRACK")
              | Parser.TOKEN_RQUOTE_DOT _ 
              | Parser.TOKEN_RQUOTE -> getErrorString("Parser.TOKEN.RQUOTE")
              | Parser.TOKEN_RBRACK -> getErrorString("Parser.TOKEN.RBRACK")
              | Parser.TOKEN_RBRACE | Parser.TOKEN_RBRACE_COMING_SOON | Parser.TOKEN_RBRACE_IS_HERE -> getErrorString("Parser.TOKEN.RBRACE")
              | Parser.TOKEN_PUBLIC -> getErrorString("Parser.TOKEN.PUBLIC")
              | Parser.TOKEN_PRIVATE -> getErrorString("Parser.TOKEN.PRIVATE")
              | Parser.TOKEN_INTERNAL -> getErrorString("Parser.TOKEN.INTERNAL")
              | Parser.TOKEN_CONSTRAINT -> getErrorString("Parser.TOKEN.CONSTRAINT")
              | Parser.TOKEN_INSTANCE -> getErrorString("Parser.TOKEN.INSTANCE")
              | Parser.TOKEN_DELEGATE -> getErrorString("Parser.TOKEN.DELEGATE")
              | Parser.TOKEN_INHERIT -> getErrorString("Parser.TOKEN.INHERIT")
              | Parser.TOKEN_CONSTRUCTOR-> getErrorString("Parser.TOKEN.CONSTRUCTOR")
              | Parser.TOKEN_DEFAULT -> getErrorString("Parser.TOKEN.DEFAULT")
              | Parser.TOKEN_OVERRIDE-> getErrorString("Parser.TOKEN.OVERRIDE")
              | Parser.TOKEN_ABSTRACT-> getErrorString("Parser.TOKEN.ABSTRACT")
              | Parser.TOKEN_CLASS-> getErrorString("Parser.TOKEN.CLASS")
              | Parser.TOKEN_MEMBER -> getErrorString("Parser.TOKEN.MEMBER")
              | Parser.TOKEN_STATIC -> getErrorString("Parser.TOKEN.STATIC")
              | Parser.TOKEN_NAMESPACE-> getErrorString("Parser.TOKEN.NAMESPACE")
              | Parser.TOKEN_OBLOCKBEGIN -> getErrorString("Parser.TOKEN.OBLOCKBEGIN") 
              | EndOfStructuredConstructToken -> getErrorString("Parser.TOKEN.OBLOCKEND") 
              | Parser.TOKEN_THEN  
              | Parser.TOKEN_OTHEN -> getErrorString("Parser.TOKEN.OTHEN")
              | Parser.TOKEN_ELSE
              | Parser.TOKEN_OELSE -> getErrorString("Parser.TOKEN.OELSE")
              | Parser.TOKEN_LET(_) 
              | Parser.TOKEN_OLET(_) -> getErrorString("Parser.TOKEN.OLET")
              | Parser.TOKEN_OBINDER 
              | Parser.TOKEN_BINDER -> getErrorString("Parser.TOKEN.BINDER")
              | Parser.TOKEN_ODO -> getErrorString("Parser.TOKEN.ODO")
              | Parser.TOKEN_OWITH -> getErrorString("Parser.TOKEN.OWITH")
              | Parser.TOKEN_OFUNCTION -> getErrorString("Parser.TOKEN.OFUNCTION")
              | Parser.TOKEN_OFUN -> getErrorString("Parser.TOKEN.OFUN")
              | Parser.TOKEN_ORESET -> getErrorString("Parser.TOKEN.ORESET")
              | Parser.TOKEN_ODUMMY -> getErrorString("Parser.TOKEN.ODUMMY")
              | Parser.TOKEN_DO_BANG 
              | Parser.TOKEN_ODO_BANG -> getErrorString("Parser.TOKEN.ODO.BANG")
              | Parser.TOKEN_YIELD -> getErrorString("Parser.TOKEN.YIELD")
              | Parser.TOKEN_YIELD_BANG -> getErrorString("Parser.TOKEN.YIELD.BANG")
              | Parser.TOKEN_OINTERFACE_MEMBER-> getErrorString("Parser.TOKEN.OINTERFACE.MEMBER")
              | Parser.TOKEN_ELIF -> getErrorString("Parser.TOKEN.ELIF")
              | Parser.TOKEN_RARROW -> getErrorString("Parser.TOKEN.RARROW")
              | Parser.TOKEN_SIG -> getErrorString("Parser.TOKEN.SIG")
              | Parser.TOKEN_STRUCT -> getErrorString("Parser.TOKEN.STRUCT")
              | Parser.TOKEN_UPCAST -> getErrorString("Parser.TOKEN.UPCAST")
              | Parser.TOKEN_DOWNCAST -> getErrorString("Parser.TOKEN.DOWNCAST")
              | Parser.TOKEN_NULL -> getErrorString("Parser.TOKEN.NULL")
              | Parser.TOKEN_RESERVED -> getErrorString("Parser.TOKEN.RESERVED")
              | Parser.TOKEN_MODULE | Parser.TOKEN_MODULE_COMING_SOON | Parser.TOKEN_MODULE_IS_HERE -> getErrorString("Parser.TOKEN.MODULE")
              | Parser.TOKEN_AND -> getErrorString("Parser.TOKEN.AND")
              | Parser.TOKEN_AS -> getErrorString("Parser.TOKEN.AS")
              | Parser.TOKEN_ASSERT -> getErrorString("Parser.TOKEN.ASSERT")
              | Parser.TOKEN_OASSERT -> getErrorString("Parser.TOKEN.ASSERT")
              | Parser.TOKEN_ASR-> getErrorString("Parser.TOKEN.ASR")
              | Parser.TOKEN_DOWNTO -> getErrorString("Parser.TOKEN.DOWNTO")
              | Parser.TOKEN_EXCEPTION -> getErrorString("Parser.TOKEN.EXCEPTION")
              | Parser.TOKEN_FALSE -> getErrorString("Parser.TOKEN.FALSE")
              | Parser.TOKEN_FOR -> getErrorString("Parser.TOKEN.FOR")
              | Parser.TOKEN_FUN -> getErrorString("Parser.TOKEN.FUN")
              | Parser.TOKEN_FUNCTION-> getErrorString("Parser.TOKEN.FUNCTION")
              | Parser.TOKEN_FINALLY -> getErrorString("Parser.TOKEN.FINALLY")
              | Parser.TOKEN_LAZY -> getErrorString("Parser.TOKEN.LAZY")
              | Parser.TOKEN_OLAZY -> getErrorString("Parser.TOKEN.LAZY")
              | Parser.TOKEN_MATCH -> getErrorString("Parser.TOKEN.MATCH")
              | Parser.TOKEN_MATCH_BANG -> getErrorString("Parser.TOKEN.MATCH.BANG")
              | Parser.TOKEN_MUTABLE -> getErrorString("Parser.TOKEN.MUTABLE")
              | Parser.TOKEN_NEW -> getErrorString("Parser.TOKEN.NEW")
              | Parser.TOKEN_OF -> getErrorString("Parser.TOKEN.OF")
              | Parser.TOKEN_OPEN -> getErrorString("Parser.TOKEN.OPEN")
              | Parser.TOKEN_OR -> getErrorString("Parser.TOKEN.OR")
              | Parser.TOKEN_VOID -> getErrorString("Parser.TOKEN.VOID")
              | Parser.TOKEN_EXTERN-> getErrorString("Parser.TOKEN.EXTERN")
              | Parser.TOKEN_INTERFACE -> getErrorString("Parser.TOKEN.INTERFACE")
              | Parser.TOKEN_REC -> getErrorString("Parser.TOKEN.REC")
              | Parser.TOKEN_TO -> getErrorString("Parser.TOKEN.TO")
              | Parser.TOKEN_TRUE -> getErrorString("Parser.TOKEN.TRUE")
              | Parser.TOKEN_TRY -> getErrorString("Parser.TOKEN.TRY")
              | Parser.TOKEN_TYPE | Parser.TOKEN_TYPE_COMING_SOON | Parser.TOKEN_TYPE_IS_HERE -> getErrorString("Parser.TOKEN.TYPE")
              | Parser.TOKEN_VAL -> getErrorString("Parser.TOKEN.VAL")
              | Parser.TOKEN_INLINE -> getErrorString("Parser.TOKEN.INLINE")
              | Parser.TOKEN_WHEN -> getErrorString("Parser.TOKEN.WHEN")
              | Parser.TOKEN_WHILE -> getErrorString("Parser.TOKEN.WHILE")
              | Parser.TOKEN_WITH-> getErrorString("Parser.TOKEN.WITH")
              | Parser.TOKEN_IF -> getErrorString("Parser.TOKEN.IF")
              | Parser.TOKEN_DO -> getErrorString("Parser.TOKEN.DO")
              | Parser.TOKEN_GLOBAL -> getErrorString("Parser.TOKEN.GLOBAL")
              | Parser.TOKEN_DONE -> getErrorString("Parser.TOKEN.DONE")
              | Parser.TOKEN_IN | Parser.TOKEN_JOIN_IN -> getErrorString("Parser.TOKEN.IN")
              | Parser.TOKEN_HIGH_PRECEDENCE_PAREN_APP-> getErrorString("Parser.TOKEN.HIGH.PRECEDENCE.PAREN.APP")
              | Parser.TOKEN_HIGH_PRECEDENCE_BRACK_APP-> getErrorString("Parser.TOKEN.HIGH.PRECEDENCE.BRACK.APP")
              | Parser.TOKEN_BEGIN -> getErrorString("Parser.TOKEN.BEGIN")
              | Parser.TOKEN_END -> getErrorString("Parser.TOKEN.END")
              | Parser.TOKEN_HASH_LIGHT
              | Parser.TOKEN_HASH_LINE 
              | Parser.TOKEN_HASH_IF 
              | Parser.TOKEN_HASH_ELSE 
              | Parser.TOKEN_HASH_ENDIF -> getErrorString("Parser.TOKEN.HASH.ENDIF")
              | Parser.TOKEN_INACTIVECODE -> getErrorString("Parser.TOKEN.INACTIVECODE")
              | Parser.TOKEN_LEX_FAILURE-> getErrorString("Parser.TOKEN.LEX.FAILURE")
              | Parser.TOKEN_WHITESPACE -> getErrorString("Parser.TOKEN.WHITESPACE")
              | Parser.TOKEN_COMMENT -> getErrorString("Parser.TOKEN.COMMENT")
              | Parser.TOKEN_LINE_COMMENT -> getErrorString("Parser.TOKEN.LINE.COMMENT")
              | Parser.TOKEN_STRING_TEXT -> getErrorString("Parser.TOKEN.STRING.TEXT")
              | Parser.TOKEN_BYTEARRAY -> getErrorString("Parser.TOKEN.BYTEARRAY")
              | Parser.TOKEN_STRING -> getErrorString("Parser.TOKEN.STRING")
              | Parser.TOKEN_KEYWORD_STRING -> getErrorString("Parser.TOKEN.KEYWORD_STRING")
              | Parser.TOKEN_EOF -> getErrorString("Parser.TOKEN.EOF")
              | Parser.TOKEN_CONST -> getErrorString("Parser.TOKEN.CONST")
              | Parser.TOKEN_FIXED -> getErrorString("Parser.TOKEN.FIXED")
              | unknown ->           
                  Debug.Assert(false, "unknown token tag")
                  let result = sprintf "%+A" unknown
                  Debug.Assert(false, result)
                  result

          match ctxt.CurrentToken with 
          | None -> os.Append(UnexpectedEndOfInputE().Format) |> ignore
          | Some token -> 
              match (token |> Parser.tagOfToken |> Parser.tokenTagToTokenId), token with 
              | EndOfStructuredConstructToken, _ -> os.Append(OBlockEndSentenceE().Format) |> ignore
              | Parser.TOKEN_LEX_FAILURE, Parser.LEX_FAILURE str -> Printf.bprintf os "%s" str (* Fix bug://2431 *)
              | token, _ -> os.Append(UnexpectedE().Format (token |> tokenIdToText)) |> ignore

              (* Search for a state producing a single recognized non-terminal in the states on the stack *)
              let foundInContext =
              
                  (* Merge a bunch of expression non terminals *)
                  let (|NONTERM_Category_Expr|_|) = function
                        | Parser.NONTERM_argExpr|Parser.NONTERM_minusExpr|Parser.NONTERM_parenExpr|Parser.NONTERM_atomicExpr
                        | Parser.NONTERM_appExpr|Parser.NONTERM_tupleExpr|Parser.NONTERM_declExpr|Parser.NONTERM_braceExpr|Parser.NONTERM_braceBarExpr
                        | Parser.NONTERM_typedSeqExprBlock
                        | Parser.NONTERM_interactiveExpr -> Some()
                        | _ -> None
                        
                  (* Merge a bunch of pattern non terminals *)
                  let (|NONTERM_Category_Pattern|_|) = function 
                        | Parser.NONTERM_constrPattern|Parser.NONTERM_parenPattern|Parser.NONTERM_atomicPattern -> Some() 
                        | _ -> None
                  
                  (* Merge a bunch of if/then/else non terminals *)
                  let (|NONTERM_Category_IfThenElse|_|) = function
                        | Parser.NONTERM_ifExprThen|Parser.NONTERM_ifExprElifs|Parser.NONTERM_ifExprCases -> Some()
                        | _ -> None
                        
                  (* Merge a bunch of non terminals *)
                  let (|NONTERM_Category_SignatureFile|_|) = function
                        | Parser.NONTERM_signatureFile|Parser.NONTERM_moduleSpfn|Parser.NONTERM_moduleSpfns -> Some()
                        | _ -> None
                  let (|NONTERM_Category_ImplementationFile|_|) = function
                        | Parser.NONTERM_implementationFile|Parser.NONTERM_fileNamespaceImpl|Parser.NONTERM_fileNamespaceImpls -> Some()
                        | _ -> None
                  let (|NONTERM_Category_Definition|_|) = function
                        | Parser.NONTERM_fileModuleImpl|Parser.NONTERM_moduleDefn|Parser.NONTERM_interactiveDefns
                        |Parser.NONTERM_moduleDefns|Parser.NONTERM_moduleDefnsOrExpr -> Some()
                        | _ -> None
                  
                  let (|NONTERM_Category_Type|_|) = function
                        | Parser.NONTERM_typ|Parser.NONTERM_tupleType -> Some()
                        | _ -> None

                  let (|NONTERM_Category_Interaction|_|) = function
                        | Parser.NONTERM_interactiveItemsTerminator|Parser.NONTERM_interaction|Parser.NONTERM__startinteraction -> Some()
                        | _ -> None
         
                  
                  // Canonicalize the categories and check for a unique category
                  ctxt.ReducibleProductions |> List.exists (fun prods -> 
                      match prods 
                            |> List.map Parser.prodIdxToNonTerminal 
                            |> List.map (function 
                                         | NONTERM_Category_Type -> Parser.NONTERM_typ
                                         | NONTERM_Category_Expr -> Parser.NONTERM_declExpr 
                                         | NONTERM_Category_Pattern -> Parser.NONTERM_atomicPattern 
                                         | NONTERM_Category_IfThenElse -> Parser.NONTERM_ifExprThen
                                         | NONTERM_Category_SignatureFile -> Parser.NONTERM_signatureFile
                                         | NONTERM_Category_ImplementationFile -> Parser.NONTERM_implementationFile
                                         | NONTERM_Category_Definition -> Parser.NONTERM_moduleDefn
                                         | NONTERM_Category_Interaction -> Parser.NONTERM_interaction
                                         | nt -> nt)
                            |> Set.ofList 
                            |> Set.toList with 
                      | [Parser.NONTERM_interaction] -> os.Append(NONTERM_interactionE().Format) |> ignore; true
                      | [Parser.NONTERM_hashDirective] -> os.Append(NONTERM_hashDirectiveE().Format) |> ignore; true
                      | [Parser.NONTERM_fieldDecl] -> os.Append(NONTERM_fieldDeclE().Format) |> ignore; true
                      | [Parser.NONTERM_unionCaseRepr] -> os.Append(NONTERM_unionCaseReprE().Format) |> ignore; true
                      | [Parser.NONTERM_localBinding] -> os.Append(NONTERM_localBindingE().Format) |> ignore; true
                      | [Parser.NONTERM_hardwhiteLetBindings] -> os.Append(NONTERM_hardwhiteLetBindingsE().Format) |> ignore; true
                      | [Parser.NONTERM_classDefnMember] -> os.Append(NONTERM_classDefnMemberE().Format) |> ignore; true
                      | [Parser.NONTERM_defnBindings] -> os.Append(NONTERM_defnBindingsE().Format) |> ignore; true
                      | [Parser.NONTERM_classMemberSpfn] -> os.Append(NONTERM_classMemberSpfnE().Format) |> ignore; true
                      | [Parser.NONTERM_valSpfn] -> os.Append(NONTERM_valSpfnE().Format) |> ignore; true
                      | [Parser.NONTERM_tyconSpfn] -> os.Append(NONTERM_tyconSpfnE().Format) |> ignore; true
                      | [Parser.NONTERM_anonLambdaExpr] -> os.Append(NONTERM_anonLambdaExprE().Format) |> ignore; true
                      | [Parser.NONTERM_attrUnionCaseDecl] -> os.Append(NONTERM_attrUnionCaseDeclE().Format) |> ignore; true
                      | [Parser.NONTERM_cPrototype] -> os.Append(NONTERM_cPrototypeE().Format) |> ignore; true
                      | [Parser.NONTERM_objExpr|Parser.NONTERM_objectImplementationMembers] -> os.Append(NONTERM_objectImplementationMembersE().Format) |> ignore; true
                      | [Parser.NONTERM_ifExprThen|Parser.NONTERM_ifExprElifs|Parser.NONTERM_ifExprCases] -> os.Append(NONTERM_ifExprCasesE().Format) |> ignore; true
                      | [Parser.NONTERM_openDecl] -> os.Append(NONTERM_openDeclE().Format) |> ignore; true
                      | [Parser.NONTERM_fileModuleSpec] -> os.Append(NONTERM_fileModuleSpecE().Format) |> ignore; true
                      | [Parser.NONTERM_patternClauses] -> os.Append(NONTERM_patternClausesE().Format) |> ignore; true
                      | [Parser.NONTERM_beginEndExpr] -> os.Append(NONTERM_beginEndExprE().Format) |> ignore; true
                      | [Parser.NONTERM_recdExpr] -> os.Append(NONTERM_recdExprE().Format) |> ignore; true
                      | [Parser.NONTERM_tyconDefn] -> os.Append(NONTERM_tyconDefnE().Format) |> ignore; true
                      | [Parser.NONTERM_exconCore] -> os.Append(NONTERM_exconCoreE().Format) |> ignore; true
                      | [Parser.NONTERM_typeNameInfo] -> os.Append(NONTERM_typeNameInfoE().Format) |> ignore; true
                      | [Parser.NONTERM_attributeList] -> os.Append(NONTERM_attributeListE().Format) |> ignore; true
                      | [Parser.NONTERM_quoteExpr] -> os.Append(NONTERM_quoteExprE().Format) |> ignore; true
                      | [Parser.NONTERM_typeConstraint] -> os.Append(NONTERM_typeConstraintE().Format) |> ignore; true
                      | [NONTERM_Category_ImplementationFile] -> os.Append(NONTERM_Category_ImplementationFileE().Format) |> ignore; true
                      | [NONTERM_Category_Definition] -> os.Append(NONTERM_Category_DefinitionE().Format) |> ignore; true
                      | [NONTERM_Category_SignatureFile] -> os.Append(NONTERM_Category_SignatureFileE().Format) |> ignore; true
                      | [NONTERM_Category_Pattern] -> os.Append(NONTERM_Category_PatternE().Format) |> ignore; true
                      | [NONTERM_Category_Expr] -> os.Append(NONTERM_Category_ExprE().Format) |> ignore; true
                      | [NONTERM_Category_Type] -> os.Append(NONTERM_Category_TypeE().Format) |> ignore; true
                      | [Parser.NONTERM_typeArgsActual] -> os.Append(NONTERM_typeArgsActualE().Format) |> ignore; true
                      | _ -> 
                          false)
                          
#if DEBUG
              if not foundInContext then
                  Printf.bprintf os ". (no 'in' context found: %+A)" (List.map (List.map Parser.prodIdxToNonTerminal) ctxt.ReducibleProductions)
#else
              foundInContext |> ignore // suppress unused variable warning in RELEASE
#endif
              let fix (s: string) = s.Replace(SR.GetString("FixKeyword"), "").Replace(SR.GetString("FixSymbol"), "").Replace(SR.GetString("FixReplace"), "")
              match (ctxt.ShiftTokens 
                           |> List.map Parser.tokenTagToTokenId 
                           |> List.filter (function Parser.TOKEN_error | Parser.TOKEN_EOF -> false | _ -> true) 
                           |> List.map tokenIdToText 
                           |> Set.ofList 
                           |> Set.toList) with 
              | [tokenName1] -> os.Append(TokenName1E().Format (fix tokenName1)) |> ignore
              | [tokenName1;tokenName2] -> os.Append(TokenName1TokenName2E().Format (fix tokenName1) (fix tokenName2)) |> ignore
              | [tokenName1;tokenName2;tokenName3] -> os.Append(TokenName1TokenName2TokenName3E().Format (fix tokenName1) (fix tokenName2) (fix tokenName3)) |> ignore
              | _ -> ()
        (*
              Printf.bprintf os ".\n\n    state = %A\n    token = %A\n    expect (shift) %A\n    expect (reduce) %A\n   prods=%A\n     non terminals: %A" 
                  ctxt.StateStack
                  ctxt.CurrentToken
                  (List.map Parser.tokenTagToTokenId ctxt.ShiftTokens)
                  (List.map Parser.tokenTagToTokenId ctxt.ReduceTokens)
                  ctxt.ReducibleProductions
                  (List.mapSquared Parser.prodIdxToNonTerminal ctxt.ReducibleProductions)
        *)

      | RuntimeCoercionSourceSealed(denv, ty, _) -> 
          // REVIEW: consider if we need to show _cxs (the type parameter constraints)
          let ty, _cxs = PrettyTypes.PrettifyType denv.g ty
          if isTyparTy denv.g ty 
          then os.Append(RuntimeCoercionSourceSealed1E().Format (NicePrint.stringOfTy denv ty)) |> ignore
          else os.Append(RuntimeCoercionSourceSealed2E().Format (NicePrint.stringOfTy denv ty)) |> ignore

      | CoercionTargetSealed(denv, ty, _) -> 
          // REVIEW: consider if we need to show _cxs (the type parameter constraints)
          let ty, _cxs= PrettyTypes.PrettifyType denv.g ty
          os.Append(CoercionTargetSealedE().Format (NicePrint.stringOfTy denv ty)) |> ignore

      | UpcastUnnecessary(_) -> 
          os.Append(UpcastUnnecessaryE().Format) |> ignore

      | TypeTestUnnecessary(_) -> 
          os.Append(TypeTestUnnecessaryE().Format) |> ignore

      | QuotationTranslator.IgnoringPartOfQuotedTermWarning (msg, _) -> 
          Printf.bprintf os "%s" msg

      | OverrideDoesntOverride(denv, impl, minfoVirtOpt, g, amap, m) ->
          let sig1 = DispatchSlotChecking.FormatOverride denv impl
          match minfoVirtOpt with 
          | None -> 
              os.Append(OverrideDoesntOverride1E().Format sig1) |> ignore
          | Some minfoVirt ->
              // https://github.com/Microsoft/visualfsharp/issues/35 
              // Improve error message when attempting to override generic return type with unit:
              // we need to check if unit was used as a type argument
              let rec hasUnitTType_app (types: TType list) =
                  match types with
                  | TType_app (maybeUnit, []) :: ts -> 
                      match maybeUnit.TypeAbbrev with
                      | Some ttype when Tastops.isUnitTy g ttype -> true
                      | _ -> hasUnitTType_app ts
                  | _ :: ts -> hasUnitTType_app ts
                  | [] -> false

              match minfoVirt.ApparentEnclosingType with
              | TType_app (t, types) when t.IsFSharpInterfaceTycon && hasUnitTType_app types ->
                  // match abstract member with 'unit' passed as generic argument
                  os.Append(OverrideDoesntOverride4E().Format sig1) |> ignore
              | _ -> 
                  os.Append(OverrideDoesntOverride2E().Format sig1) |> ignore
                  let sig2 = DispatchSlotChecking.FormatMethInfoSig g amap m denv minfoVirt
                  if sig1 <> sig2 then 
                      os.Append(OverrideDoesntOverride3E().Format sig2) |> ignore

      | UnionCaseWrongArguments (_, n1, n2, _) ->
          os.Append(UnionCaseWrongArgumentsE().Format n2 n1) |> ignore

      | UnionPatternsBindDifferentNames _ -> 
          os.Append(UnionPatternsBindDifferentNamesE().Format) |> ignore

      | ValueNotContained (denv, mref, implVal, sigVal, f) ->
          let text1, text2 = NicePrint.minimalStringsOfTwoValues denv implVal sigVal
          os.Append(f((fullDisplayTextOfModRef mref), text1, text2)) |> ignore

      | ConstrNotContained (denv, v1, v2, f) ->
          os.Append(f((NicePrint.stringOfUnionCase denv v1), (NicePrint.stringOfUnionCase denv v2))) |> ignore

      | ExnconstrNotContained (denv, v1, v2, f) ->
          os.Append(f((NicePrint.stringOfExnDef denv v1), (NicePrint.stringOfExnDef denv v2))) |> ignore

      | FieldNotContained (denv, v1, v2, f) ->
          os.Append(f((NicePrint.stringOfRecdField denv v1), (NicePrint.stringOfRecdField denv v2))) |> ignore

      | RequiredButNotSpecified (_, mref, k, name, _) ->
          let nsb = new System.Text.StringBuilder()
          name nsb;
          os.Append(RequiredButNotSpecifiedE().Format (fullDisplayTextOfModRef mref) k (nsb.ToString())) |> ignore

      | UseOfAddressOfOperator _ -> 
          os.Append(UseOfAddressOfOperatorE().Format) |> ignore

      | DefensiveCopyWarning(s, _) -> os.Append(DefensiveCopyWarningE().Format s) |> ignore

      | DeprecatedThreadStaticBindingWarning(_) -> 
          os.Append(DeprecatedThreadStaticBindingWarningE().Format) |> ignore

      | FunctionValueUnexpected (denv, ty, _) ->
          let ty, _cxs = PrettyTypes.PrettifyType denv.g ty
          let errorText = FunctionValueUnexpectedE().Format (NicePrint.stringOfTy denv ty)
          os.Append errorText |> ignore

      | UnitTypeExpected (denv, ty, _) ->
          let ty, _cxs = PrettyTypes.PrettifyType denv.g ty
          let warningText = UnitTypeExpectedE().Format (NicePrint.stringOfTy denv ty)
          os.Append warningText |> ignore

      | UnitTypeExpectedWithEquality (denv, ty, _) ->
          let ty, _cxs = PrettyTypes.PrettifyType denv.g ty
          let warningText = UnitTypeExpectedWithEqualityE().Format (NicePrint.stringOfTy denv ty)
          os.Append warningText |> ignore

      | UnitTypeExpectedWithPossiblePropertySetter (denv, ty, bindingName, propertyName, _) ->
          let ty, _cxs = PrettyTypes.PrettifyType denv.g ty
          let warningText = UnitTypeExpectedWithPossiblePropertySetterE().Format (NicePrint.stringOfTy denv ty) bindingName propertyName
          os.Append warningText |> ignore

      | UnitTypeExpectedWithPossibleAssignment (denv, ty, isAlreadyMutable, bindingName, _) ->
          let ty, _cxs = PrettyTypes.PrettifyType denv.g ty
          let warningText = 
            if isAlreadyMutable then
                UnitTypeExpectedWithPossibleAssignmentToMutableE().Format (NicePrint.stringOfTy denv ty) bindingName
            else
                UnitTypeExpectedWithPossibleAssignmentE().Format (NicePrint.stringOfTy denv ty) bindingName
          os.Append warningText |> ignore

      | RecursiveUseCheckedAtRuntime _ -> 
          os.Append(RecursiveUseCheckedAtRuntimeE().Format) |> ignore

      | LetRecUnsound (_, [v], _) ->  
          os.Append(LetRecUnsound1E().Format v.DisplayName) |> ignore

      | LetRecUnsound (_, path, _) -> 
          let bos = new System.Text.StringBuilder()
          (path.Tail @ [path.Head]) |> List.iter (fun (v: ValRef) -> bos.Append(LetRecUnsoundInnerE().Format v.DisplayName) |> ignore) 
          os.Append(LetRecUnsound2E().Format (List.head path).DisplayName (bos.ToString())) |> ignore

      | LetRecEvaluatedOutOfOrder (_, _, _, _) -> 
          os.Append(LetRecEvaluatedOutOfOrderE().Format) |> ignore

      | LetRecCheckedAtRuntime _ -> 
          os.Append(LetRecCheckedAtRuntimeE().Format) |> ignore

      | SelfRefObjCtor(false, _) -> 
          os.Append(SelfRefObjCtor1E().Format) |> ignore

      | SelfRefObjCtor(true, _) -> 
          os.Append(SelfRefObjCtor2E().Format) |> ignore

      | VirtualAugmentationOnNullValuedType(_) ->
          os.Append(VirtualAugmentationOnNullValuedTypeE().Format) |> ignore

      | NonVirtualAugmentationOnNullValuedType(_) ->
          os.Append(NonVirtualAugmentationOnNullValuedTypeE().Format) |> ignore

      | NonUniqueInferredAbstractSlot(_, denv, bindnm, bvirt1, bvirt2, _) ->
          os.Append(NonUniqueInferredAbstractSlot1E().Format bindnm) |> ignore
          let ty1 = bvirt1.ApparentEnclosingType
          let ty2 = bvirt2.ApparentEnclosingType
          // REVIEW: consider if we need to show _cxs (the type parameter constraints)
          let t1, t2, _cxs = NicePrint.minimalStringsOfTwoTypes denv ty1 ty2
          os.Append(NonUniqueInferredAbstractSlot2E().Format) |> ignore
          if t1 <> t2 then 
              os.Append(NonUniqueInferredAbstractSlot3E().Format t1 t2) |> ignore
          os.Append(NonUniqueInferredAbstractSlot4E().Format) |> ignore

      | Error ((_, s), _) -> os.Append s |> ignore

      | ErrorWithSuggestions ((_, s), _, idText, suggestionF) -> 
          os.Append(DecompileOpName s) |> ignore
          suggestNames suggestionF idText

      | NumberedError ((_, s), _) -> os.Append s |> ignore

      | InternalError (s, _) 

      | InvalidArgument s 

      | Failure s as exn ->
          ignore exn // use the argument, even in non DEBUG
          let f1 = SR.GetString("Failure1")
          let f2 = SR.GetString("Failure2") 
          match s with 
          | f when f = f1 -> os.Append(Failure3E().Format s) |> ignore
          | f when f = f2 -> os.Append(Failure3E().Format s) |> ignore
          | _ -> os.Append(Failure4E().Format s) |> ignore
#if DEBUG
          Printf.bprintf os "\nStack Trace\n%s\n" (exn.ToString())
          if !showAssertForUnexpectedException then 
              System.Diagnostics.Debug.Assert(false, sprintf "Unexpected exception seen in compiler: %s\n%s" s (exn.ToString()))
#endif

      | FullAbstraction(s, _) -> os.Append(FullAbstractionE().Format s) |> ignore

      | WrappedError (exn, _) -> OutputExceptionR os exn

      | PatternMatchCompilation.MatchIncomplete (isComp, cexOpt, _) -> 
          os.Append(MatchIncomplete1E().Format) |> ignore
          match cexOpt with 
          | None -> ()
          | Some (cex, false) -> os.Append(MatchIncomplete2E().Format cex) |> ignore
          | Some (cex, true) -> os.Append(MatchIncomplete3E().Format cex) |> ignore
          if isComp then 
              os.Append(MatchIncomplete4E().Format) |> ignore

      | PatternMatchCompilation.EnumMatchIncomplete (isComp, cexOpt, _) ->
          os.Append(EnumMatchIncomplete1E().Format) |> ignore
          match cexOpt with
          | None -> ()
          | Some (cex, false) -> os.Append(MatchIncomplete2E().Format cex) |> ignore
          | Some (cex, true) -> os.Append(MatchIncomplete3E().Format cex) |> ignore
          if isComp then
              os.Append(MatchIncomplete4E().Format) |> ignore

      | PatternMatchCompilation.RuleNeverMatched _ -> os.Append(RuleNeverMatchedE().Format) |> ignore

      | ValNotMutable(_, valRef, _) -> os.Append(ValNotMutableE().Format(valRef.DisplayName)) |> ignore

      | ValNotLocal _ -> os.Append(ValNotLocalE().Format) |> ignore

      | ObsoleteError (s, _) 

      | ObsoleteWarning (s, _) -> 
            os.Append(Obsolete1E().Format) |> ignore
            if s <> "" then os.Append(Obsolete2E().Format s) |> ignore

      | Experimental (s, _) -> os.Append(ExperimentalE().Format s) |> ignore

      | PossibleUnverifiableCode _ -> os.Append(PossibleUnverifiableCodeE().Format) |> ignore

      | UserCompilerMessage (msg, _, _) -> os.Append msg |> ignore

      | Deprecated(s, _) -> os.Append(DeprecatedE().Format s) |> ignore

      | LibraryUseOnly(_) -> os.Append(LibraryUseOnlyE().Format) |> ignore

      | MissingFields(sl, _) -> os.Append(MissingFieldsE().Format (String.concat "," sl + ".")) |> ignore

      | ValueRestriction(denv, hassig, v, _, _) -> 
          let denv = { denv with showImperativeTyparAnnotations=true }
          let tau = v.TauType
          if hassig then 
              if isFunTy denv.g tau && (arityOfVal v).HasNoArgs then 
                os.Append(ValueRestriction1E().Format
                  v.DisplayName 
                  (NicePrint.stringOfQualifiedValOrMember denv v)
                  v.DisplayName) |> ignore
              else
                os.Append(ValueRestriction2E().Format
                  v.DisplayName 
                  (NicePrint.stringOfQualifiedValOrMember denv v)
                  v.DisplayName) |> ignore
          else
              match v.MemberInfo with 
              | Some membInfo when 
                  begin match membInfo.MemberFlags.MemberKind with 
                  | MemberKind.PropertyGet 
                  | MemberKind.PropertySet 
                  | MemberKind.Constructor -> true (* can't infer extra polymorphism *)
                  | _ -> false (* can infer extra polymorphism *)
                  end -> 
                      os.Append(ValueRestriction3E().Format (NicePrint.stringOfQualifiedValOrMember denv v)) |> ignore
              | _ -> 
                if isFunTy denv.g tau && (arityOfVal v).HasNoArgs then 
                    os.Append(ValueRestriction4E().Format
                      v.DisplayName
                      (NicePrint.stringOfQualifiedValOrMember denv v)
                      v.DisplayName) |> ignore
                else
                    os.Append(ValueRestriction5E().Format
                      v.DisplayName
                      (NicePrint.stringOfQualifiedValOrMember denv v)
                      v.DisplayName) |> ignore
                

      | Parsing.RecoverableParseError -> os.Append(RecoverableParseErrorE().Format) |> ignore

      | ReservedKeyword (s, _) -> os.Append(ReservedKeywordE().Format s) |> ignore

      | IndentationProblem (s, _) -> os.Append(IndentationProblemE().Format s) |> ignore

      | OverrideInIntrinsicAugmentation(_) -> os.Append(OverrideInIntrinsicAugmentationE().Format) |> ignore

      | OverrideInExtrinsicAugmentation(_) -> os.Append(OverrideInExtrinsicAugmentationE().Format) |> ignore

      | IntfImplInIntrinsicAugmentation(_) -> os.Append(IntfImplInIntrinsicAugmentationE().Format) |> ignore

      | IntfImplInExtrinsicAugmentation(_) -> os.Append(IntfImplInExtrinsicAugmentationE().Format) |> ignore

      | UnresolvedReferenceError(assemblyName, _)

      | UnresolvedReferenceNoRange assemblyName ->
          os.Append(UnresolvedReferenceNoRangeE().Format assemblyName) |> ignore

      | UnresolvedPathReference(assemblyName, pathname, _) 

      | UnresolvedPathReferenceNoRange(assemblyName, pathname) ->
          os.Append(UnresolvedPathReferenceNoRangeE().Format pathname assemblyName) |> ignore

      | DeprecatedCommandLineOptionFull(fullText, _) ->
          os.Append fullText |> ignore

      | DeprecatedCommandLineOptionForHtmlDoc(optionName, _) ->
          os.Append(FSComp.SR.optsDCLOHtmlDoc optionName) |> ignore

      | DeprecatedCommandLineOptionSuggestAlternative(optionName, altOption, _) ->
          os.Append(FSComp.SR.optsDCLODeprecatedSuggestAlternative(optionName, altOption)) |> ignore

      | InternalCommandLineOption(optionName, _) ->
          os.Append(FSComp.SR.optsInternalNoDescription optionName) |> ignore

      | DeprecatedCommandLineOptionNoDescription(optionName, _) ->
          os.Append(FSComp.SR.optsDCLONoDescription optionName) |> ignore

      | HashIncludeNotAllowedInNonScript(_) ->
          os.Append(HashIncludeNotAllowedInNonScriptE().Format) |> ignore

      | HashReferenceNotAllowedInNonScript(_) ->
          os.Append(HashReferenceNotAllowedInNonScriptE().Format) |> ignore

      | HashDirectiveNotAllowedInNonScript(_) ->
          os.Append(HashDirectiveNotAllowedInNonScriptE().Format) |> ignore

      | FileNameNotResolved(filename, locations, _) -> 
          os.Append(FileNameNotResolvedE().Format filename locations) |> ignore

      | AssemblyNotResolved(originalName, _) ->
          os.Append(AssemblyNotResolvedE().Format originalName) |> ignore

      | IllegalFileNameChar(fileName, invalidChar) ->
          os.Append(FSComp.SR.buildUnexpectedFileNameCharacter(fileName, string invalidChar)|>snd) |> ignore

      | HashLoadedSourceHasIssues(warnings, errors, _) -> 
        let Emit(l: exn list) =
            OutputExceptionR os (List.head l)
        if errors=[] then 
            os.Append(HashLoadedSourceHasIssues1E().Format) |> ignore
            Emit warnings
        else
            os.Append(HashLoadedSourceHasIssues2E().Format) |> ignore
            Emit errors

      | HashLoadedScriptConsideredSource(_) ->
          os.Append(HashLoadedScriptConsideredSourceE().Format) |> ignore

      | InvalidInternalsVisibleToAssemblyName(badName, fileNameOption) ->      
          match fileNameOption with      
          | Some file -> os.Append(InvalidInternalsVisibleToAssemblyName1E().Format badName file) |> ignore
          | None -> os.Append(InvalidInternalsVisibleToAssemblyName2E().Format badName) |> ignore

      | LoadedSourceNotFoundIgnoring(filename, _) ->
          os.Append(LoadedSourceNotFoundIgnoringE().Format filename) |> ignore

      | MSBuildReferenceResolutionWarning(code, message, _) 

      | MSBuildReferenceResolutionError(code, message, _) -> 
          os.Append(MSBuildReferenceResolutionErrorE().Format message code) |> ignore

      // Strip TargetInvocationException wrappers
      | :? System.Reflection.TargetInvocationException as e -> 
          OutputExceptionR os e.InnerException

      | :? FileNotFoundException as e -> Printf.bprintf os "%s" e.Message

      | :? DirectoryNotFoundException as e -> Printf.bprintf os "%s" e.Message

      | :? System.ArgumentException as e -> Printf.bprintf os "%s" e.Message

      | :? System.NotSupportedException as e -> Printf.bprintf os "%s" e.Message

      | :? IOException as e -> Printf.bprintf os "%s" e.Message

      | :? System.UnauthorizedAccessException as e -> Printf.bprintf os "%s" e.Message

      | e -> 
          os.Append(TargetInvocationExceptionWrapperE().Format e.Message) |> ignore
#if DEBUG
          Printf.bprintf os "\nStack Trace\n%s\n" (e.ToString())
          if !showAssertForUnexpectedException then 
              System.Diagnostics.Debug.Assert(false, sprintf "Unknown exception seen in compiler: %s" (e.ToString()))
#endif

    OutputExceptionR os err.Exception


// remove any newlines and tabs
let OutputPhasedDiagnostic (os: System.Text.StringBuilder) (err: PhasedDiagnostic) (flattenErrors: bool) (canSuggestNames: bool) =
    let buf = new System.Text.StringBuilder()

    OutputPhasedErrorR buf err canSuggestNames
    let s = if flattenErrors then ErrorLogger.NormalizeErrorString (buf.ToString()) else buf.ToString()
    
    os.Append s |> ignore

let SanitizeFileName fileName implicitIncludeDir =
    // The assert below is almost ok, but it fires in two cases:
    //  - fsi.exe sometimes passes "stdin" as a dummy filename
    //  - if you have a #line directive, e.g. 
    //        # 1000 "Line01.fs"
    //    then it also asserts. But these are edge cases that can be fixed later, e.g. in bug 4651.
    //System.Diagnostics.Debug.Assert(FileSystem.IsPathRootedShim fileName, sprintf "filename should be absolute: '%s'" fileName)
    try
        let fullPath = FileSystem.GetFullPathShim fileName
        let currentDir = implicitIncludeDir
        
        // if the file name is not rooted in the current directory, return the full path
        if not(fullPath.StartsWithOrdinal currentDir) then
            fullPath
        // if the file name is rooted in the current directory, return the relative path
        else
            fullPath.Replace(currentDir+"\\", "")
    with _ ->
        fileName

[<RequireQualifiedAccess>]
type DiagnosticLocation =
    { Range: range
      File: string
      TextRepresentation: string
      IsEmpty: bool }

[<RequireQualifiedAccess>]
type DiagnosticCanonicalInformation = 
    { ErrorNumber: int
      Subcategory: string
      TextRepresentation: string }

[<RequireQualifiedAccess>]
type DiagnosticDetailedInfo = 
    { Location: DiagnosticLocation option
      Canonical: DiagnosticCanonicalInformation
      Message: string }

[<RequireQualifiedAccess>]
type Diagnostic = 
    | Short of bool * string
    | Long of bool * DiagnosticDetailedInfo

/// returns sequence that contains Diagnostic for the given error + Diagnostic for all related errors
let CollectDiagnostic (implicitIncludeDir, showFullPaths, flattenErrors, errorStyle, isError, err: PhasedDiagnostic, canSuggestNames: bool) =
    let outputWhere (showFullPaths, errorStyle) m: DiagnosticLocation =
        if Range.equals m rangeStartup || Range.equals m rangeCmdArgs then
            { Range = m; TextRepresentation = ""; IsEmpty = true; File = "" }
        else
            let file = m.FileName
            let file = if showFullPaths then 
                            Filename.fullpath implicitIncludeDir file
                       else 
                            SanitizeFileName file implicitIncludeDir
            let text, m, file = 
                match errorStyle with
                  | ErrorStyle.EmacsErrors -> 
                    let file = file.Replace("\\", "/")
                    (sprintf "File \"%s\", line %d, characters %d-%d: " file m.StartLine m.StartColumn m.EndColumn), m, file

                  // We're adjusting the columns here to be 1-based - both for parity with C# and for MSBuild, which assumes 1-based columns for error output
                  | ErrorStyle.DefaultErrors -> 
                    let file = file.Replace('/', System.IO.Path.DirectorySeparatorChar)
                    let m = mkRange m.FileName (mkPos m.StartLine (m.StartColumn + 1)) m.End
                    (sprintf "%s(%d,%d): " file m.StartLine m.StartColumn), m, file

                  // We may also want to change TestErrors to be 1-based
                  | ErrorStyle.TestErrors -> 
                    let file = file.Replace("/", "\\")
                    let m = mkRange m.FileName (mkPos m.StartLine (m.StartColumn + 1)) (mkPos m.EndLine (m.EndColumn + 1) )
                    sprintf "%s(%d,%d-%d,%d): " file m.StartLine m.StartColumn m.EndLine m.EndColumn, m, file

                  | ErrorStyle.GccErrors -> 
                    let file = file.Replace('/', System.IO.Path.DirectorySeparatorChar)
                    let m = mkRange m.FileName (mkPos m.StartLine (m.StartColumn + 1)) (mkPos m.EndLine (m.EndColumn + 1) )
                    sprintf "%s:%d:%d: " file m.StartLine m.StartColumn, m, file

                  // Here, we want the complete range information so Project Systems can generate proper squiggles
                  | ErrorStyle.VSErrors -> 
                        // Show prefix only for real files. Otherwise, we just want a truncated error like:
                        //      parse error FS0031: blah blah
                        if not (Range.equals m range0) && not (Range.equals m rangeStartup) && not (Range.equals m rangeCmdArgs) then
                            let file = file.Replace("/", "\\")
                            let m = mkRange m.FileName (mkPos m.StartLine (m.StartColumn + 1)) (mkPos m.EndLine (m.EndColumn + 1) )
                            sprintf "%s(%d,%d,%d,%d): " file m.StartLine m.StartColumn m.EndLine m.EndColumn, m, file
                        else
                            "", m, file
            { Range = m; TextRepresentation = text; IsEmpty = false; File = file }

    match err.Exception with 
    | ReportedError _ -> 
        assert ("" = "Unexpected ReportedError") //  this should never happen 
        Seq.empty
    | StopProcessing -> 
        assert ("" = "Unexpected StopProcessing") // this should never happen 
        Seq.empty
    | _ -> 
        let errors = ResizeArray()
        let report err =
            let OutputWhere err = 
                match GetRangeOfDiagnostic err with 
                | Some m -> Some(outputWhere (showFullPaths, errorStyle) m)
                | None -> None

            let OutputCanonicalInformation(subcategory, errorNumber) : DiagnosticCanonicalInformation = 
                let text = 
                    match errorStyle with
                    // Show the subcategory for --vserrors so that we can fish it out in Visual Studio and use it to determine error stickiness.
                    | ErrorStyle.VSErrors -> sprintf "%s %s FS%04d: " subcategory (if isError then "error" else "warning") errorNumber
                    | _ -> sprintf "%s FS%04d: " (if isError then "error" else "warning") errorNumber
                { ErrorNumber = errorNumber; Subcategory = subcategory; TextRepresentation = text}
        
            let mainError, relatedErrors = SplitRelatedDiagnostics err
            let where = OutputWhere mainError
            let canonical = OutputCanonicalInformation(err.Subcategory(), GetDiagnosticNumber mainError)
            let message = 
                let os = System.Text.StringBuilder()
                OutputPhasedDiagnostic os mainError flattenErrors canSuggestNames
                os.ToString()
            
            let entry: DiagnosticDetailedInfo = { Location = where; Canonical = canonical; Message = message }
            
            errors.Add ( Diagnostic.Long(isError, entry ) )

            let OutputRelatedError(err: PhasedDiagnostic) =
                match errorStyle with
                // Give a canonical string when --vserror.
                | ErrorStyle.VSErrors -> 
                    let relWhere = OutputWhere mainError // mainError?
                    let relCanonical = OutputCanonicalInformation(err.Subcategory(), GetDiagnosticNumber mainError) // Use main error for code
                    let relMessage = 
                        let os = System.Text.StringBuilder()
                        OutputPhasedDiagnostic os err flattenErrors canSuggestNames
                        os.ToString()

                    let entry: DiagnosticDetailedInfo = { Location = relWhere; Canonical = relCanonical; Message = relMessage}
                    errors.Add( Diagnostic.Long (isError, entry) )

                | _ -> 
                    let os = System.Text.StringBuilder()
                    OutputPhasedDiagnostic os err flattenErrors canSuggestNames
                    errors.Add( Diagnostic.Short(isError, os.ToString()) )

            relatedErrors |> List.iter OutputRelatedError

        match err with
#if !NO_EXTENSIONTYPING
        | {Exception = (:? TypeProviderError as tpe)} ->
            tpe.Iter (fun e ->
                let newErr = {err with Exception = e}
                report newErr
            )
#endif
        | x -> report x

        errors:> seq<_>

/// used by fsc.exe and fsi.exe, but not by VS
/// prints error and related errors to the specified StringBuilder
let rec OutputDiagnostic (implicitIncludeDir, showFullPaths, flattenErrors, errorStyle, isError) os (err: PhasedDiagnostic) = 
    
    // 'true' for "canSuggestNames" is passed last here because we want to report suggestions in fsc.exe and fsi.exe, just not in regular IDE usage.
    let errors = CollectDiagnostic (implicitIncludeDir, showFullPaths, flattenErrors, errorStyle, isError, err, true)
    for e in errors do
        Printf.bprintf os "\n"
        match e with
        | Diagnostic.Short(_, txt) -> 
            os.Append txt |> ignore
        | Diagnostic.Long(_, details) ->
            match details.Location with
            | Some l when not l.IsEmpty -> os.Append l.TextRepresentation |> ignore
            | _ -> ()
            os.Append( details.Canonical.TextRepresentation ) |> ignore
            os.Append( details.Message ) |> ignore
      
let OutputDiagnosticContext prefix fileLineFn os err =
    match GetRangeOfDiagnostic err with
    | None -> ()      
    | Some m -> 
        let filename = m.FileName
        let lineA = m.StartLine
        let lineB = m.EndLine
        let line = fileLineFn filename lineA
        if line<>"" then 
            let iA = m.StartColumn
            let iB = m.EndColumn
            let iLen = if lineA = lineB then max (iB - iA) 1 else 1
            Printf.bprintf os "%s%s\n" prefix line
            Printf.bprintf os "%s%s%s\n" prefix (String.make iA '-') (String.make iLen '^')

let (++) x s = x @ [s]

//--------------------------------------------------------------------------
// General file name resolver
//--------------------------------------------------------------------------

/// Will return None if the filename is not found.
let TryResolveFileUsingPaths(paths, m, name) =
    let () = 
        try FileSystem.IsPathRootedShim name |> ignore 
        with :? System.ArgumentException as e -> error(Error(FSComp.SR.buildProblemWithFilename(name, e.Message), m))
    if FileSystem.IsPathRootedShim name && FileSystem.SafeExists name 
    then Some name 
    else
        let res = paths |> List.tryPick (fun path ->  
                    let n = Path.Combine (path, name)
                    if FileSystem.SafeExists n then Some n 
                    else None)
        res

/// Will raise FileNameNotResolved if the filename was not found
let ResolveFileUsingPaths(paths, m, name) =
    match TryResolveFileUsingPaths(paths, m, name) with
    | Some res -> res
    | None ->
        let searchMessage = String.concat "\n " paths
        raise (FileNameNotResolved(name, searchMessage, m))            

let GetWarningNumber(m, s: string) =
    try
        // Okay so ...
        //      #pragma strips FS of the #pragma "FS0004" and validates the warning number
        //      therefore if we have warning id that starts with a numeric digit we convert it to Some (int32)
        //      anything else is ignored None
        if Char.IsDigit(s.[0]) then Some (int32 s)
        elif s.StartsWithOrdinal("FS") = true then raise (new ArgumentException())
        else None
    with err ->
        warning(Error(FSComp.SR.buildInvalidWarningNumber s, m))
        None

let ComputeMakePathAbsolute implicitIncludeDir (path: string) = 
    try  
        // remove any quotation marks from the path first
        let path = path.Replace("\"", "")
        if not (FileSystem.IsPathRootedShim path) 
        then Path.Combine (implicitIncludeDir, path)
        else path 
    with 
        :? System.ArgumentException -> path  

//----------------------------------------------------------------------------
// Configuration
//----------------------------------------------------------------------------

[<RequireQualifiedAccess>]
type CompilerTarget = 
    | WinExe 
    | ConsoleExe 
    | Dll 
    | Module
    member x.IsExe = (match x with ConsoleExe | WinExe -> true | _ -> false)

[<RequireQualifiedAccess>]
type ResolveAssemblyReferenceMode = Speculative | ReportErrors

[<RequireQualifiedAccess>]
type CopyFSharpCoreFlag = Yes | No

/// Represents the file or string used for the --version flag
type VersionFlag = 
    | VersionString of string
    | VersionFile of string
    | VersionNone
    member x.GetVersionInfo implicitIncludeDir =
        let vstr = x.GetVersionString implicitIncludeDir
        try 
            IL.parseILVersion vstr
        with _ -> errorR(Error(FSComp.SR.buildInvalidVersionString vstr, rangeStartup)); IL.parseILVersion "0.0.0.0"

    member x.GetVersionString implicitIncludeDir = 
         match x with 
         | VersionString s -> s
         | VersionFile s ->
             let s = if FileSystem.IsPathRootedShim s then s else Path.Combine(implicitIncludeDir, s)
             if not(FileSystem.SafeExists s) then 
                 errorR(Error(FSComp.SR.buildInvalidVersionFile s, rangeStartup)); "0.0.0.0"
             else
                 use is = System.IO.File.OpenText s
                 is.ReadLine()
         | VersionNone -> "0.0.0.0"


/// Represents a reference to an assembly. May be backed by a real assembly on disk, or a cross-project
/// reference backed by information generated by the the compiler service.
type IRawFSharpAssemblyData = 
    ///  The raw list AutoOpenAttribute attributes in the assembly
    abstract GetAutoOpenAttributes: ILGlobals -> string list
    ///  The raw list InternalsVisibleToAttribute attributes in the assembly
    abstract GetInternalsVisibleToAttributes: ILGlobals -> string list
    ///  The raw IL module definition in the assembly, if any. This is not present for cross-project references
    /// in the language service
    abstract TryGetILModuleDef: unit -> ILModuleDef option
    ///  The raw F# signature data in the assembly, if any
    abstract GetRawFSharpSignatureData: range * ilShortAssemName: string * fileName: string -> (string * (unit -> ReadOnlyByteMemory)) list
    ///  The raw F# optimization data in the assembly, if any
    abstract GetRawFSharpOptimizationData: range * ilShortAssemName: string * fileName: string -> (string * (unit -> ReadOnlyByteMemory)) list
    ///  The table of type forwarders in the assembly
    abstract GetRawTypeForwarders: unit -> ILExportedTypesAndForwarders
    /// The identity of the module
    abstract ILScopeRef: ILScopeRef
    abstract ILAssemblyRefs: ILAssemblyRef list
    abstract ShortAssemblyName: string
    abstract HasAnyFSharpSignatureDataAttribute: bool
    abstract HasMatchingFSharpSignatureDataAttribute: ILGlobals -> bool

/// Cache of time stamps as we traverse a project description
type TimeStampCache(defaultTimeStamp: DateTime) = 
    let files = Dictionary<string, DateTime>()
    let projects = Dictionary<IProjectReference, DateTime>(HashIdentity.Reference)
    member cache.GetFileTimeStamp fileName = 
        let ok, v = files.TryGetValue fileName
        if ok then v else
        let v = 
            try 
                FileSystem.GetLastWriteTimeShim fileName
            with 
            | :? FileNotFoundException ->
                defaultTimeStamp   
        files.[fileName] <- v
        v

    member cache.GetProjectReferenceTimeStamp (pr: IProjectReference, ctok) = 
        let ok, v = projects.TryGetValue pr
        if ok then v else 
        let v = defaultArg (pr.TryGetLogicalTimeStamp (cache, ctok)) defaultTimeStamp
        projects.[pr] <- v
        v

and IProjectReference = 
    /// The name of the assembly file generated by the project
    abstract FileName: string 

    /// Evaluate raw contents of the assembly file generated by the project
    abstract EvaluateRawContents: CompilationThreadToken -> Cancellable<IRawFSharpAssemblyData option>

    /// Get the logical timestamp that would be the timestamp of the assembly file generated by the project
    ///
    /// For project references this is maximum of the timestamps of all dependent files.
    /// The project is not actually built, nor are any assemblies read, but the timestamps for each dependent file 
    /// are read via the FileSystem. If the files don't exist, then a default timestamp is used.
    ///
    /// The operation returns None only if it is not possible to create an IncrementalBuilder for the project at all, e.g. if there
    /// are fatal errors in the options for the project.
    abstract TryGetLogicalTimeStamp: TimeStampCache * CompilationThreadToken -> System.DateTime option

type AssemblyReference = 
    | AssemblyReference of range * string * IProjectReference option

    member x.Range = (let (AssemblyReference(m, _, _)) = x in m)

    member x.Text = (let (AssemblyReference(_, text, _)) = x in text)

    member x.ProjectReference = (let (AssemblyReference(_, _, contents)) = x in contents)

    member x.SimpleAssemblyNameIs name = 
        (String.Compare(fileNameWithoutExtensionWithValidate false x.Text, name, StringComparison.OrdinalIgnoreCase) = 0) ||
        (let text = x.Text.ToLowerInvariant()
         not (text.Contains "/") && not (text.Contains "\\") && not (text.Contains ".dll") && not (text.Contains ".exe") &&
           try let aname = System.Reflection.AssemblyName x.Text in aname.Name = name 
           with _ -> false) 

    override x.ToString() = sprintf "AssemblyReference(%s)" x.Text

type UnresolvedAssemblyReference = UnresolvedAssemblyReference of string * AssemblyReference list
#if !NO_EXTENSIONTYPING
type ResolvedExtensionReference = ResolvedExtensionReference of string * AssemblyReference list * Tainted<ITypeProvider> list
#endif

/// The thread in which compilation calls will be enqueued and done work on.
/// Note: This is currently only used when disposing of type providers and will be extended to all the other type provider calls when compilations can be done in parallel.
///       Right now all calls in FCS to type providers are single-threaded through use of the reactor thread. 
type ICompilationThread =

    /// Enqueue work to be done on a compilation thread.
    abstract EnqueueWork: (CompilationThreadToken -> unit) -> unit

type ImportedBinary =
    { FileName: string
      RawMetadata: IRawFSharpAssemblyData 
#if !NO_EXTENSIONTYPING
      ProviderGeneratedAssembly: System.Reflection.Assembly option
      IsProviderGenerated: bool
      ProviderGeneratedStaticLinkMap: ProvidedAssemblyStaticLinkingMap option
#endif
      ILAssemblyRefs: ILAssemblyRef list
      ILScopeRef: ILScopeRef }

type ImportedAssembly =
    { ILScopeRef: ILScopeRef 
      FSharpViewOfMetadata: CcuThunk
      AssemblyAutoOpenAttributes: string list
      AssemblyInternalsVisibleToAttributes: string list
#if !NO_EXTENSIONTYPING
      IsProviderGenerated: bool
      mutable TypeProviders: Tainted<Microsoft.FSharp.Core.CompilerServices.ITypeProvider> list
#endif
      FSharpOptimizationData: Microsoft.FSharp.Control.Lazy<Option<Optimizer.LazyModuleInfo>> }

type AvailableImportedAssembly =
    | ResolvedImportedAssembly of ImportedAssembly
    | UnresolvedImportedAssembly of string

type CcuLoadFailureAction =
    | RaiseError
    | ReturnNone

[<NoEquality; NoComparison>]
type TcConfigBuilder =
    { mutable primaryAssembly: PrimaryAssembly
      mutable noFeedback: bool
      mutable stackReserveSize: int32 option
      mutable implicitIncludeDir: string (* normally "." *)
      mutable openDebugInformationForLaterStaticLinking: bool (* only for --standalone *)
      defaultFSharpBinariesDir: string
      mutable compilingFslib: bool
      mutable useIncrementalBuilder: bool
      mutable includes: string list
      mutable implicitOpens: string list
      mutable useFsiAuxLib: bool
      mutable framework: bool
      mutable resolutionEnvironment: ReferenceResolver.ResolutionEnvironment
      mutable implicitlyResolveAssemblies: bool
      mutable light: bool option
      mutable conditionalCompilationDefines: string list
      mutable loadedSources: (range * string * string) list
      mutable compilerToolPaths: string list
      mutable referencedDLLs: AssemblyReference list
      mutable packageManagerLines: Map<string, (bool * string * range) list>
      mutable projectReferences: IProjectReference list
      mutable knownUnresolvedReferences: UnresolvedAssemblyReference list
      reduceMemoryUsage: ReduceMemoryFlag
      mutable subsystemVersion: int * int
      mutable useHighEntropyVA: bool
      mutable inputCodePage: int option
      mutable embedResources: string list
      mutable errorSeverityOptions: FSharpErrorSeverityOptions
      mutable mlCompatibility: bool
      mutable checkOverflow: bool
      mutable showReferenceResolutions: bool
      mutable outputDir : string option
      mutable outputFile: string option
      mutable platform: ILPlatform option
      mutable prefer32Bit: bool
      mutable useSimpleResolution: bool
      mutable target: CompilerTarget
      mutable debuginfo: bool
      mutable testFlagEmitFeeFeeAs100001: bool
      mutable dumpDebugInfo: bool
      mutable debugSymbolFile: string option
      (* Backend configuration *)
      mutable typeCheckOnly: bool
      mutable parseOnly: bool
      mutable importAllReferencesOnly: bool
      mutable simulateException: string option
      mutable printAst: bool
      mutable tokenizeOnly: bool
      mutable testInteractionParser: bool
      mutable reportNumDecls: bool
      mutable printSignature: bool
      mutable printSignatureFile: string
      mutable xmlDocOutputFile: string option
      mutable stats: bool
      mutable generateFilterBlocks: bool (* don't generate filter blocks due to bugs on Mono *)

      mutable signer: string option
      mutable container: string option

      mutable delaysign: bool
      mutable publicsign: bool
      mutable version: VersionFlag 
      mutable metadataVersion: string option
      mutable standalone: bool
      mutable extraStaticLinkRoots: string list 
      mutable noSignatureData: bool
      mutable onlyEssentialOptimizationData: bool
      mutable useOptimizationDataFile: bool
      mutable jitTracking: bool
      mutable portablePDB: bool
      mutable embeddedPDB: bool
      mutable embedAllSource: bool
      mutable embedSourceList: string list 
      mutable sourceLink: string

      mutable ignoreSymbolStoreSequencePoints: bool
      mutable internConstantStrings: bool
      mutable extraOptimizationIterations: int

      mutable win32res: string 
      mutable win32manifest: string
      mutable includewin32manifest: bool
      mutable linkResources: string list
      mutable legacyReferenceResolver: ReferenceResolver.Resolver 

      mutable showFullPaths: bool
      mutable errorStyle: ErrorStyle
      mutable utf8output: bool
      mutable flatErrors: bool

      mutable maxErrors: int
      mutable abortOnError: bool (* intended for fsi scripts that should exit on first error *)
      mutable baseAddress: int32 option
      mutable checksumAlgorithm: HashAlgorithm
#if DEBUG
      mutable showOptimizationData: bool
#endif
      mutable showTerms: bool (* show terms between passes? *)
      mutable writeTermsToFiles: bool (* show terms to files? *)
      mutable doDetuple: bool (* run detuple pass? *)
      mutable doTLR: bool (* run TLR pass? *)
      mutable doFinalSimplify: bool (* do final simplification pass *)
      mutable optsOn: bool (* optimizations are turned on *)
      mutable optSettings: Optimizer.OptimizationSettings 
      mutable emitTailcalls: bool
      mutable deterministic: bool
      mutable preferredUiLang: string option
      mutable lcid: int option
      mutable productNameForBannerText: string
      /// show the MS (c) notice, e.g. with help or fsi? 
      mutable showBanner: bool
        
      /// show times between passes? 
      mutable showTimes: bool
      mutable showLoadedAssemblies: bool
      mutable continueAfterParseFailure: bool
#if !NO_EXTENSIONTYPING
      /// show messages about extension type resolution?
      mutable showExtensionTypeMessages: bool
#endif
      mutable compilationThread: ICompilationThread

      /// pause between passes? 
      mutable pause: bool
      /// whenever possible, emit callvirt instead of call
      mutable alwaysCallVirt: bool

      /// if true, strip away data that would not be of use to end users, but is useful to us for debugging
      // REVIEW: "stripDebugData"?
      mutable noDebugData: bool

      /// if true, indicates all type checking and code generation is in the context of fsi.exe
      isInteractive: bool
      isInvalidationSupported: bool

      /// used to log sqm data

      /// if true - every expression in quotations will be augmented with full debug info (filename, location in file)
      mutable emitDebugInfoInQuotations: bool

      mutable exename: string option
      
      // If true - the compiler will copy FSharp.Core.dll along the produced binaries
      mutable copyFSharpCore: CopyFSharpCoreFlag

      /// When false FSI will lock referenced assemblies requiring process restart, false = disable Shadow Copy false (*default*)
      mutable shadowCopyReferences: bool
      mutable useSdkRefs: bool

     /// A function to call to try to get an object that acts as a snapshot of the metadata section of a .NET binary,
     /// and from which we can read the metadata. Only used when metadataOnly=true.
      mutable tryGetMetadataSnapshot: ILReaderTryGetMetadataSnapshot

      mutable internalTestSpanStackReferring: bool

      mutable noConditionalErasure: bool

      mutable pathMap: PathMap

      mutable langVersion: LanguageVersion

      mutable includePathAdded: string -> unit
      }

    static member Initial =
        {
          primaryAssembly = PrimaryAssembly.Mscorlib // default value, can be overridden using the command line switch
          light = None
          noFeedback = false
          stackReserveSize = None
          conditionalCompilationDefines = []
          implicitIncludeDir = String.Empty
          openDebugInformationForLaterStaticLinking = false
          defaultFSharpBinariesDir = String.Empty
          compilingFslib = false
          useIncrementalBuilder = false
          useFsiAuxLib = false
          implicitOpens = []
          includes = []
          resolutionEnvironment = ResolutionEnvironment.EditingOrCompilation false
          framework = true
          implicitlyResolveAssemblies = true
          compilerToolPaths = []
          referencedDLLs = []
          packageManagerLines = Map.empty
          projectReferences = []
          knownUnresolvedReferences = []
          loadedSources = []
          errorSeverityOptions = FSharpErrorSeverityOptions.Default
          embedResources = []
          inputCodePage = None
          reduceMemoryUsage = ReduceMemoryFlag.Yes // always gets set explicitly 
          subsystemVersion = 4, 0 // per spec for 357994
          useHighEntropyVA = false
          mlCompatibility = false
          checkOverflow = false
          showReferenceResolutions = false
          outputDir = None
          outputFile = None
          platform = None
          prefer32Bit = false
          useSimpleResolution = runningOnMono
          target = CompilerTarget.ConsoleExe
          debuginfo = false
          testFlagEmitFeeFeeAs100001 = false
          dumpDebugInfo = false
          debugSymbolFile = None

          (* Backend configuration *)
          typeCheckOnly = false
          parseOnly = false
          importAllReferencesOnly = false
          simulateException = None
          printAst = false
          tokenizeOnly = false
          testInteractionParser = false
          reportNumDecls = false
          printSignature = false
          printSignatureFile = ""
          xmlDocOutputFile = None
          stats = false
          generateFilterBlocks = false (* don't generate filter blocks *)

          signer = None
          container = None
          maxErrors = 100
          abortOnError = false
          baseAddress = None
          checksumAlgorithm = HashAlgorithm.Sha256

          delaysign = false
          publicsign = false
          version = VersionNone
          metadataVersion = None
          standalone = false
          extraStaticLinkRoots = []
          noSignatureData = false
          onlyEssentialOptimizationData = false
          useOptimizationDataFile = false
          jitTracking = true
          portablePDB = true
          embeddedPDB = false
          embedAllSource = false
          embedSourceList = []
          sourceLink = ""
          ignoreSymbolStoreSequencePoints = false
          internConstantStrings = true
          extraOptimizationIterations = 0

          win32res = ""
          win32manifest = ""
          includewin32manifest = true
          linkResources = []
          legacyReferenceResolver = null
          showFullPaths = false
          errorStyle = ErrorStyle.DefaultErrors

          utf8output = false
          flatErrors = false

 #if DEBUG
          showOptimizationData = false
 #endif
          showTerms = false
          writeTermsToFiles = false

          doDetuple = false
          doTLR = false
          doFinalSimplify = false
          optsOn = false
          optSettings = Optimizer.OptimizationSettings.Defaults
          emitTailcalls = true
          deterministic = false
          preferredUiLang = None
          lcid = None
          // See bug 6071 for product banner spec
          productNameForBannerText = FSComp.SR.buildProductName(FSharpEnvironment.FSharpBannerVersion)
          showBanner = true
          showTimes = false
          showLoadedAssemblies = false
          continueAfterParseFailure = false
#if !NO_EXTENSIONTYPING
          showExtensionTypeMessages = false
#endif
          compilationThread = 
                let ctok = CompilationThreadToken ()
                { new ICompilationThread with member __.EnqueueWork work = work ctok }
          pause = false 
          alwaysCallVirt = true
          noDebugData = false
          isInteractive = false
          isInvalidationSupported = false
          emitDebugInfoInQuotations = false
          exename = None
          copyFSharpCore = CopyFSharpCoreFlag.No
          shadowCopyReferences = false
          useSdkRefs = true
          tryGetMetadataSnapshot = (fun _ -> None)
          internalTestSpanStackReferring = false
          noConditionalErasure = false
          pathMap = PathMap.empty
          langVersion = LanguageVersion("default")
          includePathAdded = ignore
        }

    static member CreateNew(legacyReferenceResolver, defaultFSharpBinariesDir, reduceMemoryUsage, implicitIncludeDir,
                            isInteractive, isInvalidationSupported, defaultCopyFSharpCore, tryGetMetadataSnapshot, ?includePathAdded: string -> unit) =

        Debug.Assert(FileSystem.IsPathRootedShim implicitIncludeDir, sprintf "implicitIncludeDir should be absolute: '%s'" implicitIncludeDir)

        if (String.IsNullOrEmpty defaultFSharpBinariesDir) then
            failwith "Expected a valid defaultFSharpBinariesDir"

        let includePathAdded = defaultArg includePathAdded ignore
        { TcConfigBuilder.Initial with 
            implicitIncludeDir = implicitIncludeDir
            defaultFSharpBinariesDir = defaultFSharpBinariesDir
            reduceMemoryUsage = reduceMemoryUsage
            legacyReferenceResolver = legacyReferenceResolver
            isInteractive = isInteractive
            isInvalidationSupported = isInvalidationSupported
            copyFSharpCore = defaultCopyFSharpCore
            tryGetMetadataSnapshot = tryGetMetadataSnapshot
<<<<<<< HEAD
            includePathAdded = includePathAdded
=======
            useFsiAuxLib = isInteractive
>>>>>>> 8a9cf988
        }

    member tcConfigB.ResolveSourceFile(m, nm, pathLoadedFrom) = 
        use unwindBuildPhase = PushThreadBuildPhaseUntilUnwind BuildPhase.Parameter
        ResolveFileUsingPaths(tcConfigB.includes @ [pathLoadedFrom], m, nm)

    /// Decide names of output file, pdb and assembly
    member tcConfigB.DecideNames (sourceFiles) =
        use unwindBuildPhase = PushThreadBuildPhaseUntilUnwind BuildPhase.Parameter
        if sourceFiles = [] then errorR(Error(FSComp.SR.buildNoInputsSpecified(), rangeCmdArgs))
        let ext() = match tcConfigB.target with CompilerTarget.Dll -> ".dll" | CompilerTarget.Module -> ".netmodule" | CompilerTarget.ConsoleExe | CompilerTarget.WinExe -> ".exe"
        let implFiles = sourceFiles |> List.filter (fun lower -> List.exists (Filename.checkSuffix (String.lowercase lower)) FSharpImplFileSuffixes)
        let outfile = 
            match tcConfigB.outputFile, List.rev implFiles with 
            | None, [] -> "out" + ext()
            | None, h :: _ -> 
                let basic = fileNameOfPath h
                let modname = try Filename.chopExtension basic with _ -> basic
                modname+(ext())
            | Some f, _ -> f
        let assemblyName = 
            let baseName = fileNameOfPath outfile
            (fileNameWithoutExtension baseName)

        let pdbfile = 
            if tcConfigB.debuginfo then
              Some (match tcConfigB.debugSymbolFile with 
                    | None -> FSharp.Compiler.AbstractIL.ILPdbWriter.getDebugFileName outfile tcConfigB.portablePDB
#if ENABLE_MONO_SUPPORT
                    | Some _ when runningOnMono ->
                        // On Mono, the name of the debug file has to be "<assemblyname>.mdb" so specifying it explicitly is an error
                        warning(Error(FSComp.SR.ilwriteMDBFileNameCannotBeChangedWarning(), rangeCmdArgs))
                        FSharp.Compiler.AbstractIL.ILPdbWriter.getDebugFileName outfile tcConfigB.portablePDB
#endif
                    | Some f -> f)   
            elif (tcConfigB.debugSymbolFile <> None) && (not (tcConfigB.debuginfo)) then
                error(Error(FSComp.SR.buildPdbRequiresDebug(), rangeStartup))  
            else
                None
        tcConfigB.outputFile <- Some outfile
        outfile, pdbfile, assemblyName

    member tcConfigB.TurnWarningOff(m, s: string) =
        use unwindBuildPhase = PushThreadBuildPhaseUntilUnwind BuildPhase.Parameter
        match GetWarningNumber(m, s) with 
        | None -> ()
        | Some n -> 
            // nowarn:62 turns on mlCompatibility, e.g. shows ML compat items in intellisense menus
            if n = 62 then tcConfigB.mlCompatibility <- true
            tcConfigB.errorSeverityOptions <-
                { tcConfigB.errorSeverityOptions with WarnOff = ListSet.insert (=) n tcConfigB.errorSeverityOptions.WarnOff }

    member tcConfigB.TurnWarningOn(m, s: string) =
        use unwindBuildPhase = PushThreadBuildPhaseUntilUnwind BuildPhase.Parameter
        match GetWarningNumber(m, s) with 
        | None -> ()
        | Some n -> 
            // warnon 62 turns on mlCompatibility, e.g. shows ML compat items in intellisense menus
            if n = 62 then tcConfigB.mlCompatibility <- false
            tcConfigB.errorSeverityOptions <-
                { tcConfigB.errorSeverityOptions with WarnOn = ListSet.insert (=) n tcConfigB.errorSeverityOptions.WarnOn }

    member tcConfigB.AddIncludePath (m, path, pathIncludedFrom) = 
        let absolutePath = ComputeMakePathAbsolute pathIncludedFrom path
        let ok = 
            let existsOpt = 
                try Some(Directory.Exists absolutePath) 
                with e -> warning(Error(FSComp.SR.buildInvalidSearchDirectory path, m)); None
            match existsOpt with 
            | Some exists -> 
                if not exists then warning(Error(FSComp.SR.buildSearchDirectoryNotFound absolutePath, m))         
                exists
            | None -> false
        if ok && not (List.contains absolutePath tcConfigB.includes) then 
           tcConfigB.includes <- tcConfigB.includes ++ absolutePath
           tcConfigB.includePathAdded absolutePath

    member tcConfigB.AddLoadedSource(m, originalPath, pathLoadedFrom) =
        if FileSystem.IsInvalidPathShim originalPath then
            warning(Error(FSComp.SR.buildInvalidFilename originalPath, m))
        else 
            let path = 
                match TryResolveFileUsingPaths(tcConfigB.includes @ [pathLoadedFrom], m, originalPath) with
                | Some path -> path
                | None ->
                        // File doesn't exist in the paths. Assume it will be in the load-ed from directory.
                        ComputeMakePathAbsolute pathLoadedFrom originalPath
            if not (List.contains path (List.map (fun (_, _, path) -> path) tcConfigB.loadedSources)) then
                tcConfigB.loadedSources <- tcConfigB.loadedSources ++ (m, originalPath, path)


    member tcConfigB.AddEmbeddedSourceFile (file) = 
        tcConfigB.embedSourceList <- tcConfigB.embedSourceList ++ file

    member tcConfigB.AddEmbeddedResource filename =
        tcConfigB.embedResources <- tcConfigB.embedResources ++ filename

    member tcConfigB.AddCompilerToolsByPath (path) = 
        if not (tcConfigB.compilerToolPaths  |> List.exists (fun text -> path = text)) then // NOTE: We keep same paths if range is different.
            let compilerToolPath = tcConfigB.compilerToolPaths |> List.tryPick (fun text -> if text = path then Some text else None)
            if compilerToolPath.IsNone then
                tcConfigB.compilerToolPaths <- tcConfigB.compilerToolPaths ++ path

    member tcConfigB.AddReferencedAssemblyByPath (m, path) = 
        if FileSystem.IsInvalidPathShim path then
            warning(Error(FSComp.SR.buildInvalidAssemblyName(path), m))
        elif not (tcConfigB.referencedDLLs |> List.exists (fun ar2 -> Range.equals m ar2.Range && path=ar2.Text)) then // NOTE: We keep same paths if range is different.
             let projectReference = tcConfigB.projectReferences |> List.tryPick (fun pr -> if pr.FileName = path then Some pr else None)
             tcConfigB.referencedDLLs <- tcConfigB.referencedDLLs ++ AssemblyReference(m, path, projectReference)
             
    member tcConfigB.AddDependencyManagerText (packageManager:DependencyManagerIntegration.IDependencyManagerProvider, m, path:string) = 
        let path = DependencyManagerIntegration.removeDependencyManagerKey packageManager.Key path

        match tcConfigB.packageManagerLines |> Map.tryFind packageManager.Key with
        | Some lines -> tcConfigB.packageManagerLines <- Map.add packageManager.Key (lines ++ (false, path, m)) tcConfigB.packageManagerLines
        | _ -> tcConfigB.packageManagerLines <- Map.add packageManager.Key [false, path, m] tcConfigB.packageManagerLines

    member tcConfigB.RemoveReferencedAssemblyByPath (m, path) =
        tcConfigB.referencedDLLs <- tcConfigB.referencedDLLs |> List.filter (fun ar -> not (Range.equals ar.Range m) || ar.Text <> path)

    member tcConfigB.AddPathMapping (oldPrefix, newPrefix) =
        tcConfigB.pathMap <- tcConfigB.pathMap |> PathMap.addMapping oldPrefix newPrefix
    
    static member SplitCommandLineResourceInfo (ri: string) =
        let p = ri.IndexOf ','
        if p <> -1 then
            let file = String.sub ri 0 p 
            let rest = String.sub ri (p+1) (String.length ri - p - 1) 
            let p = rest.IndexOf ',' 
            if p <> -1 then
                let name = String.sub rest 0 p+".resources" 
                let pubpri = String.sub rest (p+1) (rest.Length - p - 1) 
                if pubpri = "public" then file, name, ILResourceAccess.Public 
                elif pubpri = "private" then file, name, ILResourceAccess.Private
                else error(Error(FSComp.SR.buildInvalidPrivacy pubpri, rangeStartup))
            else 
                file, rest, ILResourceAccess.Public
        else 
            ri, fileNameOfPath ri, ILResourceAccess.Public 


let OpenILBinary(filename, reduceMemoryUsage, ilGlobals, pdbDirPath, shadowCopyReferences, tryGetMetadataSnapshot) =
      let opts: ILReaderOptions = 
          { ilGlobals = ilGlobals
            metadataOnly = MetadataOnlyFlag.Yes
            reduceMemoryUsage = reduceMemoryUsage
            pdbDirPath = pdbDirPath
            tryGetMetadataSnapshot = tryGetMetadataSnapshot } 
                      
      let location =
#if FX_NO_APP_DOMAINS
          // In order to use memory mapped files on the shadow copied version of the Assembly, we `preload the assembly
          // We swallow all exceptions so that we do not change the exception contract of this API
          if shadowCopyReferences then 
            try
              System.Reflection.Assembly.ReflectionOnlyLoadFrom(filename).Location
            with e -> filename
          else
#else
            ignore shadowCopyReferences
#endif
            filename
      AssemblyReader.GetILModuleReader(location, opts)

#if DEBUG
[<System.Diagnostics.DebuggerDisplayAttribute("AssemblyResolution({resolvedPath})")>]
#endif
type AssemblyResolution = 
    { originalReference: AssemblyReference
      resolvedPath: string    
      prepareToolTip: unit -> string
      sysdir: bool 
      ilAssemblyRef: ILAssemblyRef option ref
    }
    override this.ToString() = sprintf "%s%s" (if this.sysdir then "[sys]" else "") this.resolvedPath

    member this.ProjectReference = this.originalReference.ProjectReference

    /// Compute the ILAssemblyRef for a resolved assembly. This is done by reading the binary if necessary. The result
    /// is cached.
    /// 
    /// For project references in the language service, this would result in a build of the project.
    /// This is because ``EvaluateRawContents ctok`` is used. However this path is only currently used
    /// in fsi.fs, which does not use project references.
    //
    member this.GetILAssemblyRef(ctok, reduceMemoryUsage, tryGetMetadataSnapshot) = 
      cancellable {
        match !this.ilAssemblyRef with 
        | Some assemblyRef -> return assemblyRef
        | None ->
            let! assemblyRefOpt = 
              cancellable {
                match this.ProjectReference with 
                | Some r ->   
                    let! contents = r.EvaluateRawContents ctok
                    match contents with 
                    | None -> return None
                    | Some contents -> 
                        match contents.ILScopeRef with 
                        | ILScopeRef.Assembly aref -> return Some aref
                        | _ -> return None
                | None -> return None
              }
            let assemblyRef = 
                match assemblyRefOpt with 
                | Some aref -> aref
                | None -> 
                    let readerSettings: ILReaderOptions = 
                        { pdbDirPath=None
                          ilGlobals = EcmaMscorlibILGlobals
                          reduceMemoryUsage = reduceMemoryUsage
                          metadataOnly = MetadataOnlyFlag.Yes
                          tryGetMetadataSnapshot = tryGetMetadataSnapshot } 
                    use reader = OpenILModuleReader this.resolvedPath readerSettings
                    mkRefToILAssembly reader.ILModuleDef.ManifestOfAssembly
            this.ilAssemblyRef := Some assemblyRef
            return assemblyRef
      }

//----------------------------------------------------------------------------
// Names to match up refs and defs for assemblies and modules
//--------------------------------------------------------------------------

let GetNameOfILModule (m: ILModuleDef) = 
    match m.Manifest with 
    | Some manifest -> manifest.Name
    | None -> m.Name


let MakeScopeRefForILModule (ilModule: ILModuleDef) = 
    match ilModule.Manifest with 
    | Some m -> ILScopeRef.Assembly (mkRefToILAssembly m)
    | None -> ILScopeRef.Module (mkRefToILModule ilModule)

let GetCustomAttributesOfILModule (ilModule: ILModuleDef) = 
    (match ilModule.Manifest with Some m -> m.CustomAttrs | None -> ilModule.CustomAttrs).AsList 

let GetAutoOpenAttributes ilg ilModule = 
    ilModule |> GetCustomAttributesOfILModule |> List.choose (TryFindAutoOpenAttr ilg)

let GetInternalsVisibleToAttributes ilg ilModule = 
    ilModule |> GetCustomAttributesOfILModule |> List.choose (TryFindInternalsVisibleToAttr ilg)
    
//----------------------------------------------------------------------------
// TcConfig 
//--------------------------------------------------------------------------

[<Sealed>]
/// This type is immutable and must be kept as such. Do not extract or mutate the underlying data except by cloning it.
type TcConfig private (data: TcConfigBuilder, validate: bool) =

    // Validate the inputs - this helps ensure errors in options are shown in visual studio rather than only when built
    // However we only validate a minimal number of options at the moment
    do if validate then try data.version.GetVersionInfo(data.implicitIncludeDir) |> ignore with e -> errorR e 

    // clone the input builder to ensure nobody messes with it.
    let data = { data with pause = data.pause }

    let computeKnownDllReference libraryName = 
        let defaultCoreLibraryReference = AssemblyReference(range0, libraryName+".dll", None)
        let nameOfDll(r: AssemblyReference) = 
            let filename = ComputeMakePathAbsolute data.implicitIncludeDir r.Text
            if FileSystem.SafeExists filename then 
                r, Some filename
            else
                // If the file doesn't exist, let reference resolution logic report the error later...
                defaultCoreLibraryReference, if Range.equals r.Range rangeStartup then Some(filename) else None
        match data.referencedDLLs |> List.filter (fun assemblyReference -> assemblyReference.SimpleAssemblyNameIs libraryName) with
        | [] -> defaultCoreLibraryReference, None
        | [r]
        | r :: _ -> nameOfDll r

    // Look for an explicit reference to mscorlib/netstandard.dll or System.Runtime.dll and use that to compute clrRoot and targetFrameworkVersion
    let primaryAssemblyReference, primaryAssemblyExplicitFilenameOpt = computeKnownDllReference(data.primaryAssembly.Name)
    let fslibReference =
        // Look for explicit FSharp.Core reference otherwise use version that was referenced by compiler
        let dllReference, fileNameOpt = computeKnownDllReference getFSharpCoreLibraryName
        match fileNameOpt with
        | Some _ -> dllReference
        | None -> AssemblyReference(range0, getDefaultFSharpCoreLocation, None)

    // clrRoot: the location of the primary assembly (mscorlib.dll or netstandard.dll or System.Runtime.dll)
    //
    // targetFrameworkVersionValue: Normally just HighestInstalledNetFrameworkVersion()
    //
    // Note, when mscorlib.dll has been given explicitly the actual value of
    // targetFrameworkVersion shouldn't matter since resolution has already happened.
    // In those cases where it does matter (e.g. --noframework is not being used or we are processing further
    // resolutions for a script) then it is correct to just use HighestInstalledNetFrameworkVersion().
    let clrRootValue, targetFrameworkVersionValue = 
        match primaryAssemblyExplicitFilenameOpt with
        | Some primaryAssemblyFilename ->
            let filename = ComputeMakePathAbsolute data.implicitIncludeDir primaryAssemblyFilename
            try 
                let clrRoot = Some(Path.GetDirectoryName(FileSystem.GetFullPathShim filename))
                clrRoot, data.legacyReferenceResolver.HighestInstalledNetFrameworkVersion()
            with e ->
                // We no longer expect the above to fail but leaving this just in case
                error(Error(FSComp.SR.buildErrorOpeningBinaryFile(filename, e.Message), rangeStartup))
        | None ->
#if !ENABLE_MONO_SUPPORT
            // TODO: we have to get msbuild out of this
            if data.useSimpleResolution then
                None, ""
            else
#endif
                None, data.legacyReferenceResolver.HighestInstalledNetFrameworkVersion()

    let systemAssemblies = systemAssemblies

    member x.primaryAssembly = data.primaryAssembly
    member x.noFeedback = data.noFeedback
    member x.stackReserveSize = data.stackReserveSize   
    member x.implicitIncludeDir = data.implicitIncludeDir
    member x.openDebugInformationForLaterStaticLinking = data.openDebugInformationForLaterStaticLinking
    member x.fsharpBinariesDir = data.defaultFSharpBinariesDir
    member x.compilingFslib = data.compilingFslib
    member x.useIncrementalBuilder = data.useIncrementalBuilder
    member x.includes = data.includes
    member x.implicitOpens = data.implicitOpens
    member x.useFsiAuxLib = data.useFsiAuxLib
    member x.framework = data.framework
    member x.implicitlyResolveAssemblies = data.implicitlyResolveAssemblies
    member x.resolutionEnvironment = data.resolutionEnvironment
    member x.light = data.light
    member x.conditionalCompilationDefines = data.conditionalCompilationDefines
    member x.loadedSources = data.loadedSources
    member x.compilerToolPaths = data.compilerToolPaths
    member x.referencedDLLs = data.referencedDLLs
    member x.knownUnresolvedReferences = data.knownUnresolvedReferences
    member x.clrRoot = clrRootValue
    member x.reduceMemoryUsage = data.reduceMemoryUsage
    member x.subsystemVersion = data.subsystemVersion
    member x.useHighEntropyVA = data.useHighEntropyVA
    member x.inputCodePage = data.inputCodePage
    member x.embedResources = data.embedResources
    member x.errorSeverityOptions = data.errorSeverityOptions
    member x.mlCompatibility = data.mlCompatibility
    member x.checkOverflow = data.checkOverflow
    member x.showReferenceResolutions = data.showReferenceResolutions
    member x.outputDir = data.outputDir
    member x.outputFile = data.outputFile
    member x.platform = data.platform
    member x.prefer32Bit = data.prefer32Bit
    member x.useSimpleResolution = data.useSimpleResolution
    member x.target = data.target
    member x.debuginfo = data.debuginfo
    member x.testFlagEmitFeeFeeAs100001 = data.testFlagEmitFeeFeeAs100001
    member x.dumpDebugInfo = data.dumpDebugInfo
    member x.debugSymbolFile = data.debugSymbolFile
    member x.typeCheckOnly = data.typeCheckOnly
    member x.parseOnly = data.parseOnly
    member x.importAllReferencesOnly = data.importAllReferencesOnly
    member x.simulateException = data.simulateException
    member x.printAst = data.printAst
    member x.targetFrameworkVersion = targetFrameworkVersionValue
    member x.tokenizeOnly = data.tokenizeOnly
    member x.testInteractionParser = data.testInteractionParser
    member x.reportNumDecls = data.reportNumDecls
    member x.printSignature = data.printSignature
    member x.printSignatureFile = data.printSignatureFile
    member x.xmlDocOutputFile = data.xmlDocOutputFile
    member x.stats = data.stats
    member x.generateFilterBlocks = data.generateFilterBlocks
    member x.signer = data.signer
    member x.container = data.container
    member x.delaysign = data.delaysign
    member x.publicsign = data.publicsign
    member x.version = data.version
    member x.metadataVersion = data.metadataVersion
    member x.standalone = data.standalone
    member x.extraStaticLinkRoots = data.extraStaticLinkRoots
    member x.noSignatureData = data.noSignatureData
    member x.onlyEssentialOptimizationData = data.onlyEssentialOptimizationData
    member x.useOptimizationDataFile = data.useOptimizationDataFile
    member x.jitTracking = data.jitTracking
    member x.portablePDB = data.portablePDB
    member x.embeddedPDB = data.embeddedPDB
    member x.embedAllSource = data.embedAllSource
    member x.embedSourceList = data.embedSourceList
    member x.sourceLink = data.sourceLink
    member x.packageManagerLines  = data.packageManagerLines
    member x.ignoreSymbolStoreSequencePoints = data.ignoreSymbolStoreSequencePoints
    member x.internConstantStrings = data.internConstantStrings
    member x.extraOptimizationIterations = data.extraOptimizationIterations
    member x.win32res = data.win32res
    member x.win32manifest = data.win32manifest
    member x.includewin32manifest = data.includewin32manifest
    member x.linkResources = data.linkResources
    member x.showFullPaths = data.showFullPaths
    member x.errorStyle = data.errorStyle
    member x.utf8output = data.utf8output
    member x.flatErrors = data.flatErrors
    member x.maxErrors = data.maxErrors
    member x.baseAddress = data.baseAddress
    member x.checksumAlgorithm = data.checksumAlgorithm
 #if DEBUG
    member x.showOptimizationData = data.showOptimizationData
#endif
    member x.showTerms = data.showTerms
    member x.writeTermsToFiles = data.writeTermsToFiles
    member x.doDetuple = data.doDetuple
    member x.doTLR = data.doTLR
    member x.doFinalSimplify = data.doFinalSimplify
    member x.optSettings = data.optSettings
    member x.emitTailcalls = data.emitTailcalls
    member x.deterministic = data.deterministic
    member x.pathMap = data.pathMap
    member x.langVersion = data.langVersion
    member x.preferredUiLang = data.preferredUiLang
    member x.lcid = data.lcid
    member x.optsOn = data.optsOn
    member x.productNameForBannerText = data.productNameForBannerText
    member x.showBanner = data.showBanner
    member x.showTimes = data.showTimes
    member x.showLoadedAssemblies = data.showLoadedAssemblies
    member x.continueAfterParseFailure = data.continueAfterParseFailure
#if !NO_EXTENSIONTYPING
    member x.showExtensionTypeMessages = data.showExtensionTypeMessages
#endif
    member x.compilationThread = data.compilationThread
    member x.pause = data.pause
    member x.alwaysCallVirt = data.alwaysCallVirt
    member x.noDebugData = data.noDebugData
    member x.isInteractive = data.isInteractive
    member x.isInvalidationSupported = data.isInvalidationSupported
    member x.emitDebugInfoInQuotations = data.emitDebugInfoInQuotations
    member x.copyFSharpCore = data.copyFSharpCore
    member x.shadowCopyReferences = data.shadowCopyReferences
    member x.useSdkRefs = data.useSdkRefs
    member x.tryGetMetadataSnapshot = data.tryGetMetadataSnapshot
    member x.internalTestSpanStackReferring = data.internalTestSpanStackReferring
    member x.noConditionalErasure = data.noConditionalErasure

    static member Create(builder, validate) = 
        use unwindBuildPhase = PushThreadBuildPhaseUntilUnwind BuildPhase.Parameter
        TcConfig(builder, validate)

    member x.legacyReferenceResolver = data.legacyReferenceResolver
    member tcConfig.CloneOfOriginalBuilder = 
        { data with conditionalCompilationDefines=data.conditionalCompilationDefines }

    member tcConfig.ComputeCanContainEntryPoint(sourceFiles: string list) = 
        let n = sourceFiles.Length in 
        (sourceFiles |> List.mapi (fun i _ -> (i = n-1)), tcConfig.target.IsExe)
            
    // This call can fail if no CLR is found (this is the path to mscorlib)
    member tcConfig.GetTargetFrameworkDirectories() = 
        use unwindBuildPhase = PushThreadBuildPhaseUntilUnwind BuildPhase.Parameter
        try 
          [ 
            // Check if we are given an explicit framework root - if so, use that
            match tcConfig.clrRoot with 
            | Some x -> 
                yield tcConfig.MakePathAbsolute x

            | None -> 
// "there is no really good notion of runtime directory on .NETCore"
#if NETSTANDARD
                let runtimeRoot = Path.GetDirectoryName(typeof<System.Object>.Assembly.Location)
#else
                let runtimeRoot = System.Runtime.InteropServices.RuntimeEnvironment.GetRuntimeDirectory()
#endif
                let runtimeRootWithoutSlash = runtimeRoot.TrimEnd('/', '\\')
                let runtimeRootFacades = Path.Combine(runtimeRootWithoutSlash, "Facades")
                let runtimeRootWPF = Path.Combine(runtimeRootWithoutSlash, "WPF")

                match tcConfig.resolutionEnvironment with
                | ResolutionEnvironment.CompilationAndEvaluation ->
                    // Default compilation-and-execution-time references on .NET Framework and Mono, e.g. for F# Interactive
                    //
                    // In the current way of doing things, F# Interactive refers to implementation assemblies.
                    yield runtimeRoot
                    if Directory.Exists runtimeRootFacades then
                        yield runtimeRootFacades // System.Runtime.dll is in /usr/lib/mono/4.5/Facades
                    if Directory.Exists runtimeRootWPF then
                        yield runtimeRootWPF // PresentationCore.dll is in C:\Windows\Microsoft.NET\Framework\v4.0.30319\WPF

                    match frameworkRefsPackDirectory with
                    | Some path when Directory.Exists(path) ->
                        yield path
                    | _ -> ()

                | ResolutionEnvironment.EditingOrCompilation _ ->
#if ENABLE_MONO_SUPPORT
                    if runningOnMono then 
                        // Default compilation-time references on Mono
                        //
                        // On Mono, the default references come from the implementation assemblies.
                        // This is because we have had trouble reliably using MSBuild APIs to compute DotNetFrameworkReferenceAssembliesRootDirectory on Mono.
                        yield runtimeRoot
                        if Directory.Exists runtimeRootFacades then
                            yield runtimeRootFacades // System.Runtime.dll is in /usr/lib/mono/4.5/Facades
                        if Directory.Exists runtimeRootWPF then
                            yield runtimeRootWPF // PresentationCore.dll is in C:\Windows\Microsoft.NET\Framework\v4.0.30319\WPF
                        // On Mono we also add a default reference to the 4.5-api and 4.5-api/Facades directories.  
                        let runtimeRootApi = runtimeRootWithoutSlash + "-api"
                        let runtimeRootApiFacades = Path.Combine(runtimeRootApi, "Facades")
                        if Directory.Exists runtimeRootApi then
                            yield runtimeRootApi
                        if Directory.Exists runtimeRootApiFacades then
                             yield runtimeRootApiFacades
                    else                                
#endif
                        // Default compilation-time references on .NET Framework
                        //
                        // This is the normal case for "fsc.exe a.fs". We refer to the reference assemblies folder.
                        let frameworkRoot = tcConfig.legacyReferenceResolver.DotNetFrameworkReferenceAssembliesRootDirectory
                        let frameworkRootVersion = Path.Combine(frameworkRoot, tcConfig.targetFrameworkVersion)
                        yield frameworkRootVersion
                        let facades = Path.Combine(frameworkRootVersion, "Facades")
                        if Directory.Exists facades then
                            yield facades
                        match frameworkRefsPackDirectory with
                        | Some path when Directory.Exists(path) ->
                            yield path
                        | _ -> ()
                  ]
        with e -> 
            errorRecovery e range0; [] 

    member tcConfig.ComputeLightSyntaxInitialStatus filename = 
        use unwindBuildPhase = PushThreadBuildPhaseUntilUnwind BuildPhase.Parameter
        let lower = String.lowercase filename
        let lightOnByDefault = List.exists (Filename.checkSuffix lower) FSharpLightSyntaxFileSuffixes
        if lightOnByDefault then (tcConfig.light <> Some false) else (tcConfig.light = Some true )

    member tcConfig.GetAvailableLoadedSources() =
        use unwindBuildPhase = PushThreadBuildPhaseUntilUnwind BuildPhase.Parameter
        let resolveLoadedSource (m, originalPath, path) =
            try
                if not(FileSystem.SafeExists(path)) then 
                    let secondTrial = 
                        tcConfig.includes
                        |> List.tryPick (fun root ->
                            let path = ComputeMakePathAbsolute root originalPath
                            if FileSystem.SafeExists(path) then Some path else None)

                    match secondTrial with
                    | Some path -> Some(m,path)
                    | None ->
                        error(LoadedSourceNotFoundIgnoring(path,m))
                        None
                else Some(m,path)
            with e -> errorRecovery e m; None

        tcConfig.loadedSources 
        |> List.choose resolveLoadedSource 
        |> List.distinct     

    /// A closed set of assemblies where, for any subset S:
    ///    - the TcImports object built for S (and thus the F# Compiler CCUs for the assemblies in S) 
    ///       is a resource that can be shared between any two IncrementalBuild objects that reference
    ///       precisely S
    ///
    /// Determined by looking at the set of assemblies referenced by f# .
    ///
    /// Returning true may mean that the file is locked and/or placed into the
    /// 'framework' reference set that is potentially shared across multiple compilations.
    member tcConfig.IsSystemAssembly (filename: string) =
        try
            FileSystem.SafeExists filename &&
            ((tcConfig.GetTargetFrameworkDirectories() |> List.exists (fun clrRoot -> clrRoot = Path.GetDirectoryName filename)) ||
             (systemAssemblies.Contains (fileNameWithoutExtension filename)) ||
             isInReferenceAssemblyPackDirectory filename)
        with _ ->
            false

    // This is not the complete set of search paths, it is just the set 
    // that is special to F# (as compared to MSBuild resolution)
    member tcConfig.GetSearchPathsForLibraryFiles() = 
        [ yield! tcConfig.GetTargetFrameworkDirectories()
          yield! List.map (tcConfig.MakePathAbsolute) tcConfig.includes
          yield tcConfig.implicitIncludeDir 
          yield tcConfig.fsharpBinariesDir ]

    member tcConfig.MakePathAbsolute path = 
        let result = ComputeMakePathAbsolute tcConfig.implicitIncludeDir path
        result

    member tcConfig.TryResolveLibWithDirectories (r: AssemblyReference) = 
        let m, nm = r.Range, r.Text
        use unwindBuildPhase = PushThreadBuildPhaseUntilUnwind BuildPhase.Parameter
        // Only want to resolve certain extensions (otherwise, 'System.Xml' is ambiguous).
        // MSBuild resolution is limited to .exe and .dll so do the same here.
        let ext = System.IO.Path.GetExtension nm
        let isNetModule = String.Compare(ext, ".netmodule", StringComparison.OrdinalIgnoreCase)=0 
        
        // See if the language service has already produced the contents of the assembly for us, virtually
        match r.ProjectReference with 
        | Some _ -> 
            let resolved = r.Text
            let sysdir = tcConfig.IsSystemAssembly resolved
            Some
                { originalReference = r
                  resolvedPath = resolved
                  prepareToolTip = (fun () -> resolved)
                  sysdir = sysdir
                  ilAssemblyRef = ref None }
        | None -> 

        if String.Compare(ext, ".dll", StringComparison.OrdinalIgnoreCase)=0 
           || String.Compare(ext, ".exe", StringComparison.OrdinalIgnoreCase)=0 
           || isNetModule then

            let searchPaths =
                // if this is a #r reference (not from dummy range), make sure the directory of the declaring
                // file is included in the search path. This should ideally already be one of the search paths, but
                // during some global checks it won't be. We append to the end of the search list so that this is the last
                // place that is checked.
                let isPoundRReference (r: range) =
                    not (Range.equals r range0) &&
                    not (Range.equals r rangeStartup) &&
                    not (Range.equals r rangeCmdArgs) &&
                    FileSystem.IsPathRootedShim r.FileName

                if isPoundRReference m then
                    tcConfig.GetSearchPathsForLibraryFiles() @ [Path.GetDirectoryName(m.FileName)]
                else    
                    tcConfig.GetSearchPathsForLibraryFiles()

            let resolved = TryResolveFileUsingPaths(searchPaths, m, nm)
            match resolved with 
            | Some resolved -> 
                let sysdir = tcConfig.IsSystemAssembly resolved
                Some
                    { originalReference = r
                      resolvedPath = resolved
                      prepareToolTip = (fun () -> 
                            let fusionName = System.Reflection.AssemblyName.GetAssemblyName(resolved).ToString()
                            let line(append: string) = append.Trim([|' '|])+"\n"
                            line resolved + line fusionName)
                      sysdir = sysdir
                      ilAssemblyRef = ref None }
            | None -> None
        else None

    member tcConfig.ResolveLibWithDirectories (ccuLoadFailureAction, r: AssemblyReference) =
        let m, nm = r.Range, r.Text
        use unwindBuildPhase = PushThreadBuildPhaseUntilUnwind BuildPhase.Parameter
        // test for both libraries and executables
        let ext = System.IO.Path.GetExtension nm
        let isExe = (String.Compare(ext, ".exe", StringComparison.OrdinalIgnoreCase) = 0)
        let isDLL = (String.Compare(ext, ".dll", StringComparison.OrdinalIgnoreCase) = 0)
        let isNetModule = (String.Compare(ext, ".netmodule", StringComparison.OrdinalIgnoreCase) = 0)

        let rs = 
            if isExe || isDLL || isNetModule then
                [r]
            else
                [AssemblyReference(m, nm+".dll", None);AssemblyReference(m, nm+".exe", None);AssemblyReference(m, nm+".netmodule", None)]

        match rs |> List.tryPick (fun r -> tcConfig.TryResolveLibWithDirectories r) with
        | Some res -> Some res
        | None ->
            match ccuLoadFailureAction with
            | CcuLoadFailureAction.RaiseError ->
                let searchMessage = String.concat "\n " (tcConfig.GetSearchPathsForLibraryFiles())
                raise (FileNameNotResolved(nm, searchMessage, m))
            | CcuLoadFailureAction.ReturnNone -> None

    member tcConfig.ResolveSourceFile(m, nm, pathLoadedFrom) = 
        data.ResolveSourceFile(m, nm, pathLoadedFrom)

    // NOTE!! if mode=Speculative then this method must not report ANY warnings or errors through 'warning' or 'error'. Instead
    // it must return warnings and errors as data
    //
    // NOTE!! if mode=ReportErrors then this method must not raise exceptions. It must just report the errors and recover
    static member TryResolveLibsUsingMSBuildRules (tcConfig: TcConfig, originalReferences: AssemblyReference list, errorAndWarningRange: range, mode: ResolveAssemblyReferenceMode) : AssemblyResolution list * UnresolvedAssemblyReference list =
        use unwindBuildPhase = PushThreadBuildPhaseUntilUnwind BuildPhase.Parameter
        if tcConfig.useSimpleResolution then
            failwith "MSBuild resolution is not supported."
        if originalReferences=[] then [], []
        else            
            // Group references by name with range values in the grouped value list.
            // In the grouped reference, store the index of the last use of the reference.
            let groupedReferences = 
                originalReferences
                |> List.indexed
                |> Seq.groupBy(fun (_, reference) -> reference.Text)
                |> Seq.map(fun (assemblyName, assemblyAndIndexGroup)->
                    let assemblyAndIndexGroup = assemblyAndIndexGroup |> List.ofSeq
                    let highestPosition = assemblyAndIndexGroup |> List.maxBy fst |> fst
                    let assemblyGroup = assemblyAndIndexGroup |> List.map snd
                    assemblyName, highestPosition, assemblyGroup)
                |> Array.ofSeq

            let logMessage showMessages = 
                if showMessages && tcConfig.showReferenceResolutions then (fun (message: string)->dprintf "%s\n" message)
                else ignore

            let logDiagnostic showMessages = 
                (fun isError code message->
                    if showMessages && mode = ResolveAssemblyReferenceMode.ReportErrors then 
                      if isError then
                        errorR(MSBuildReferenceResolutionError(code, message, errorAndWarningRange))
                      else
                        match code with 
                        // These are warnings that mean 'not resolved' for some assembly.
                        // Note that we don't get to know the name of the assembly that couldn't be resolved.
                        // Ignore these and rely on the logic below to emit an error for each unresolved reference.
                        | "MSB3246" // Resolved file has a bad image, no metadata, or is otherwise inaccessible.
                        | "MSB3106"  
                            -> ()
                        | _ -> 
                            if code = "MSB3245" then 
                                errorR(MSBuildReferenceResolutionWarning(code, message, errorAndWarningRange))
                            else
                                warning(MSBuildReferenceResolutionWarning(code, message, errorAndWarningRange)))

            let targetProcessorArchitecture = 
                    match tcConfig.platform with
                    | None -> "MSIL"
                    | Some X86 -> "x86"
                    | Some AMD64 -> "amd64"
                    | Some IA64 -> "ia64"

            // First, try to resolve everything as a file using simple resolution
            let resolvedAsFile = 
                groupedReferences 
                |> Array.map(fun (_filename, maxIndexOfReference, references)->
                                let assemblyResolution = references |> List.choose (fun r -> tcConfig.TryResolveLibWithDirectories r)
                                (maxIndexOfReference, assemblyResolution))  
                |> Array.filter(fun (_, refs)->refs |> isNil |> not)
                
                                       
            // Whatever is left, pass to MSBuild.
            let Resolve(references, showMessages) =
                try 
                    tcConfig.legacyReferenceResolver.Resolve
                       (tcConfig.resolutionEnvironment, 
                        references, 
                        tcConfig.targetFrameworkVersion, 
                        tcConfig.GetTargetFrameworkDirectories(), 
                        targetProcessorArchitecture, 
                        tcConfig.fsharpBinariesDir, // FSharp binaries directory
                        tcConfig.includes, // Explicit include directories
                        tcConfig.implicitIncludeDir, // Implicit include directory (likely the project directory)
                        logMessage showMessages, logDiagnostic showMessages)
                with 
                    ReferenceResolver.ResolutionFailure -> error(Error(FSComp.SR.buildAssemblyResolutionFailed(), errorAndWarningRange))
            
            let toMsBuild = [|0..groupedReferences.Length-1|] 
                             |> Array.map(fun i->(p13 groupedReferences.[i]), (p23 groupedReferences.[i]), i) 
                             |> Array.filter (fun (_, i0, _)->resolvedAsFile|>Array.exists(fun (i1, _) -> i0=i1)|>not)
                             |> Array.map(fun (ref, _, i)->ref, string i)

            let resolutions = Resolve(toMsBuild, (*showMessages*)true)  

            // Map back to original assembly resolutions.
            let resolvedByMsbuild = 
                resolutions
                    |> Array.map(fun resolvedFile -> 
                                    let i = int resolvedFile.baggage
                                    let _, maxIndexOfReference, ms = groupedReferences.[i]
                                    let assemblyResolutions =
                                        ms|>List.map(fun originalReference ->
                                                    System.Diagnostics.Debug.Assert(FileSystem.IsPathRootedShim(resolvedFile.itemSpec), sprintf "msbuild-resolved path is not absolute: '%s'" resolvedFile.itemSpec)
                                                    let canonicalItemSpec = FileSystem.GetFullPathShim(resolvedFile.itemSpec)
                                                    { originalReference=originalReference 
                                                      resolvedPath=canonicalItemSpec 
                                                      prepareToolTip = (fun () -> resolvedFile.prepareToolTip (originalReference.Text, canonicalItemSpec))
                                                      sysdir= tcConfig.IsSystemAssembly canonicalItemSpec
                                                      ilAssemblyRef = ref None })
                                    (maxIndexOfReference, assemblyResolutions))

            // When calculating the resulting resolutions, we're going to use the index of the reference
            // in the original specification and resort it to match the ordering that we had.
            let resultingResolutions =
                    [resolvedByMsbuild;resolvedAsFile]
                    |> Array.concat                                  
                    |> Array.sortBy fst
                    |> Array.map snd
                    |> List.ofArray
                    |> List.concat                                                 
                    
            // O(N^2) here over a small set of referenced assemblies.
            let IsResolved(originalName: string) =
                if resultingResolutions |> List.exists(fun resolution -> resolution.originalReference.Text = originalName) then true
                else 
                    // MSBuild resolution may have unified the result of two duplicate references. Try to re-resolve now.
                    // If re-resolution worked then this was a removed duplicate.
                    Resolve([|originalName, ""|], (*showMessages*)false).Length<>0 
                    
            let unresolvedReferences =                     
                    groupedReferences 
                    //|> Array.filter(p13 >> IsNotFileOrIsAssembly)
                    |> Array.filter(p13 >> IsResolved >> not)   
                    |> List.ofArray                 

            // If mode=Speculative, then we haven't reported any errors.
            // We report the error condition by returning an empty list of resolutions
            if mode = ResolveAssemblyReferenceMode.Speculative && (List.length unresolvedReferences) > 0 then 
                [], (List.ofArray groupedReferences) |> List.map (fun (name, _, r) -> (name, r)) |> List.map UnresolvedAssemblyReference
            else 
                resultingResolutions, unresolvedReferences |> List.map (fun (name, _, r) -> (name, r)) |> List.map UnresolvedAssemblyReference    

    member tcConfig.PrimaryAssemblyDllReference() = primaryAssemblyReference

    member tcConfig.CoreLibraryDllReference() = fslibReference


let ReportWarning options err = 
    warningOn err (options.WarnLevel) (options.WarnOn) && not (List.contains (GetDiagnosticNumber err) (options.WarnOff))

let ReportWarningAsError options err =
    warningOn err (options.WarnLevel) (options.WarnOn) &&
    not (List.contains (GetDiagnosticNumber err) (options.WarnAsWarn)) &&
    ((options.GlobalWarnAsError && not (List.contains (GetDiagnosticNumber err) options.WarnOff)) ||
     List.contains (GetDiagnosticNumber err) (options.WarnAsError))

//----------------------------------------------------------------------------
// Scoped #nowarn pragmas


let GetScopedPragmasForHashDirective hd = 
    [ match hd with 
      | ParsedHashDirective("nowarn", numbers, m) ->
          for s in numbers do
          match GetWarningNumber(m, s) with 
            | None -> ()
            | Some n -> yield ScopedPragma.WarningOff(m, n) 
      | _ -> () ]


let GetScopedPragmasForInput input = 

    match input with 
    | ParsedInput.SigFile (ParsedSigFileInput (scopedPragmas=pragmas)) -> pragmas
    | ParsedInput.ImplFile (ParsedImplFileInput (scopedPragmas=pragmas)) -> pragmas



/// Build an ErrorLogger that delegates to another ErrorLogger but filters warnings turned off by the given pragma declarations
//
// NOTE: we allow a flag to turn of strict file checking. This is because file names sometimes don't match due to use of 
// #line directives, e.g. for pars.fs/pars.fsy. In this case we just test by line number - in most cases this is sufficient
// because we install a filtering error handler on a file-by-file basis for parsing and type-checking.
// However this is indicative of a more systematic problem where source-line 
// sensitive operations (lexfilter and warning filtering) do not always
// interact well with #line directives.
type ErrorLoggerFilteringByScopedPragmas (checkFile, scopedPragmas, errorLogger: ErrorLogger) =
    inherit ErrorLogger("ErrorLoggerFilteringByScopedPragmas")

    override x.DiagnosticSink (phasedError, isError) = 
        if isError then 
            errorLogger.DiagnosticSink (phasedError, isError)
        else 
          let report = 
            let warningNum = GetDiagnosticNumber phasedError
            match GetRangeOfDiagnostic phasedError with 
            | Some m -> 
                not (scopedPragmas |> List.exists (fun pragma ->
                    match pragma with 
                    | ScopedPragma.WarningOff(pragmaRange, warningNumFromPragma) -> 
                        warningNum = warningNumFromPragma && 
                        (not checkFile || m.FileIndex = pragmaRange.FileIndex) &&
                        Range.posGeq m.Start pragmaRange.Start))  
            | None -> true
          if report then errorLogger.DiagnosticSink(phasedError, false)

    override x.ErrorCount = errorLogger.ErrorCount

let GetErrorLoggerFilteringByScopedPragmas(checkFile, scopedPragmas, errorLogger) = 
    (ErrorLoggerFilteringByScopedPragmas(checkFile, scopedPragmas, errorLogger) :> ErrorLogger)


//----------------------------------------------------------------------------
// Parsing
//--------------------------------------------------------------------------


let CanonicalizeFilename filename = 
    let basic = fileNameOfPath filename
    String.capitalize (try Filename.chopExtension basic with _ -> basic)

let IsScript filename = 
    let lower = String.lowercase filename 
    FSharpScriptFileSuffixes |> List.exists (Filename.checkSuffix lower)
    
// Give a unique name to the different kinds of inputs. Used to correlate signature and implementation files
//   QualFileNameOfModuleName - files with a single module declaration or an anonymous module
let QualFileNameOfModuleName m filename modname = QualifiedNameOfFile(mkSynId m (textOfLid modname + (if IsScript filename then "$fsx" else "")))
let QualFileNameOfFilename m filename = QualifiedNameOfFile(mkSynId m (CanonicalizeFilename filename + (if IsScript filename then "$fsx" else "")))

// Interactive fragments
let ComputeQualifiedNameOfFileFromUniquePath (m, p: string list) = QualifiedNameOfFile(mkSynId m (String.concat "_" p))

let QualFileNameOfSpecs filename specs = 
    match specs with 
    | [SynModuleOrNamespaceSig(modname, _, kind, _, _, _, _, m)] when kind.IsModule -> QualFileNameOfModuleName m filename modname
    | [SynModuleOrNamespaceSig(_, _, kind, _, _, _, _, m)] when not kind.IsModule -> QualFileNameOfFilename m filename
    | _ -> QualFileNameOfFilename (mkRange filename pos0 pos0) filename

let QualFileNameOfImpls filename specs = 
    match specs with 
    | [SynModuleOrNamespace(modname, _, kind, _, _, _, _, m)] when kind.IsModule -> QualFileNameOfModuleName m filename modname
    | [SynModuleOrNamespace(_, _, kind, _, _, _, _, m)] when not kind.IsModule -> QualFileNameOfFilename m filename
    | _ -> QualFileNameOfFilename (mkRange filename pos0 pos0) filename

let PrependPathToQualFileName x (QualifiedNameOfFile q) = ComputeQualifiedNameOfFileFromUniquePath (q.idRange, pathOfLid x@[q.idText])
let PrependPathToImpl x (SynModuleOrNamespace(p, b, c, d, e, f, g, h)) = SynModuleOrNamespace(x@p, b, c, d, e, f, g, h)
let PrependPathToSpec x (SynModuleOrNamespaceSig(p, b, c, d, e, f, g, h)) = SynModuleOrNamespaceSig(x@p, b, c, d, e, f, g, h)

let PrependPathToInput x inp = 
    match inp with 
    | ParsedInput.ImplFile (ParsedImplFileInput (b, c, q, d, hd, impls, e)) -> ParsedInput.ImplFile (ParsedImplFileInput (b, c, PrependPathToQualFileName x q, d, hd, List.map (PrependPathToImpl x) impls, e))
    | ParsedInput.SigFile (ParsedSigFileInput (b, q, d, hd, specs)) -> ParsedInput.SigFile (ParsedSigFileInput (b, PrependPathToQualFileName x q, d, hd, List.map (PrependPathToSpec x) specs))

let ComputeAnonModuleName check defaultNamespace filename (m: range) = 
    let modname = CanonicalizeFilename filename
    if check && not (modname |> String.forall (fun c -> System.Char.IsLetterOrDigit c || c = '_')) then
          if not (filename.EndsWith("fsx", StringComparison.OrdinalIgnoreCase) || filename.EndsWith("fsscript", StringComparison.OrdinalIgnoreCase)) then
              warning(Error(FSComp.SR.buildImplicitModuleIsNotLegalIdentifier(modname, (fileNameOfPath filename)), m))
    let combined = 
      match defaultNamespace with 
      | None -> modname
      | Some ns -> textOfPath [ns;modname]

    let anonymousModuleNameRange =
        let filename = m.FileName
        mkRange filename pos0 pos0
    pathToSynLid anonymousModuleNameRange (splitNamespace combined)

let PostParseModuleImpl (_i, defaultNamespace, isLastCompiland, filename, impl) = 
    match impl with 
    | ParsedImplFileFragment.NamedModule(SynModuleOrNamespace(lid, isRec, kind, decls, xmlDoc, attribs, access, m)) -> 
        let lid = 
            match lid with 
            | [id] when kind.IsModule && id.idText = MangledGlobalName ->
                error(Error(FSComp.SR.buildInvalidModuleOrNamespaceName(), id.idRange))
            | id :: rest when id.idText = MangledGlobalName -> rest
            | _ -> lid
        SynModuleOrNamespace(lid, isRec, kind, decls, xmlDoc, attribs, access, m)

    | ParsedImplFileFragment.AnonModule (defs, m)-> 
        let isLast, isExe = isLastCompiland 
        let lower = String.lowercase filename
        if not (isLast && isExe) && not (doNotRequireNamespaceOrModuleSuffixes |> List.exists (Filename.checkSuffix lower)) then
            match defs with
            | SynModuleDecl.NestedModule(_) :: _ -> errorR(Error(FSComp.SR.noEqualSignAfterModule(), trimRangeToLine m))
            | _ -> errorR(Error(FSComp.SR.buildMultiFileRequiresNamespaceOrModule(), trimRangeToLine m))

        let modname = ComputeAnonModuleName (not (isNil defs)) defaultNamespace filename (trimRangeToLine m)
        SynModuleOrNamespace(modname, false, AnonModule, defs, PreXmlDoc.Empty, [], None, m)

    | ParsedImplFileFragment.NamespaceFragment (lid, a, kind, c, d, e, m)-> 
        let lid, kind = 
            match lid with 
            | id :: rest when id.idText = MangledGlobalName ->
                rest, if List.isEmpty rest then GlobalNamespace else kind
            | _ -> lid, kind
        SynModuleOrNamespace(lid, a, kind, c, d, e, None, m)

let PostParseModuleSpec (_i, defaultNamespace, isLastCompiland, filename, intf) = 
    match intf with 
    | ParsedSigFileFragment.NamedModule(SynModuleOrNamespaceSig(lid, isRec, kind, decls, xmlDoc, attribs, access, m)) -> 
        let lid = 
            match lid with 
            | [id] when kind.IsModule && id.idText = MangledGlobalName ->
                error(Error(FSComp.SR.buildInvalidModuleOrNamespaceName(), id.idRange))
            | id :: rest when id.idText = MangledGlobalName -> rest
            | _ -> lid
        SynModuleOrNamespaceSig(lid, isRec, NamedModule, decls, xmlDoc, attribs, access, m)

    | ParsedSigFileFragment.AnonModule (defs, m) -> 
        let isLast, isExe = isLastCompiland
        let lower = String.lowercase filename
        if not (isLast && isExe) && not (doNotRequireNamespaceOrModuleSuffixes |> List.exists (Filename.checkSuffix lower)) then 
            match defs with
            | SynModuleSigDecl.NestedModule(_) :: _ -> errorR(Error(FSComp.SR.noEqualSignAfterModule(), m))
            | _ -> errorR(Error(FSComp.SR.buildMultiFileRequiresNamespaceOrModule(), m))

        let modname = ComputeAnonModuleName (not (isNil defs)) defaultNamespace filename (trimRangeToLine m)
        SynModuleOrNamespaceSig(modname, false, AnonModule, defs, PreXmlDoc.Empty, [], None, m)

    | ParsedSigFileFragment.NamespaceFragment (lid, a, kind, c, d, e, m)-> 
        let lid, kind = 
            match lid with 
            | id :: rest when id.idText = MangledGlobalName ->
                rest, if List.isEmpty rest then GlobalNamespace else kind
            | _ -> lid, kind
        SynModuleOrNamespaceSig(lid, a, kind, c, d, e, None, m)



let PostParseModuleImpls (defaultNamespace, filename, isLastCompiland, ParsedImplFile (hashDirectives, impls)) = 
    match impls |> List.rev |> List.tryPick (function ParsedImplFileFragment.NamedModule(SynModuleOrNamespace(lid, _, _, _, _, _, _, _)) -> Some lid | _ -> None) with
    | Some lid when impls.Length > 1 -> 
        errorR(Error(FSComp.SR.buildMultipleToplevelModules(), rangeOfLid lid))
    | _ -> 
        ()
    let impls = impls |> List.mapi (fun i x -> PostParseModuleImpl (i, defaultNamespace, isLastCompiland, filename, x)) 
    let qualName = QualFileNameOfImpls filename impls
    let isScript = IsScript filename

    let scopedPragmas = 
        [ for (SynModuleOrNamespace(_, _, _, decls, _, _, _, _)) in impls do 
            for d in decls do
                match d with 
                | SynModuleDecl.HashDirective (hd, _) -> yield! GetScopedPragmasForHashDirective hd
                | _ -> () 
          for hd in hashDirectives do 
              yield! GetScopedPragmasForHashDirective hd ]
    ParsedInput.ImplFile (ParsedImplFileInput (filename, isScript, qualName, scopedPragmas, hashDirectives, impls, isLastCompiland))
  
let PostParseModuleSpecs (defaultNamespace, filename, isLastCompiland, ParsedSigFile (hashDirectives, specs)) = 
    match specs |> List.rev |> List.tryPick (function ParsedSigFileFragment.NamedModule(SynModuleOrNamespaceSig(lid, _, _, _, _, _, _, _)) -> Some lid | _ -> None) with
    | Some lid when specs.Length > 1 -> 
        errorR(Error(FSComp.SR.buildMultipleToplevelModules(), rangeOfLid lid))
    | _ -> 
        ()
        
    let specs = specs |> List.mapi (fun i x -> PostParseModuleSpec(i, defaultNamespace, isLastCompiland, filename, x)) 
    let qualName = QualFileNameOfSpecs filename specs
    let scopedPragmas = 
        [ for (SynModuleOrNamespaceSig(_, _, _, decls, _, _, _, _)) in specs do 
            for d in decls do
                match d with 
                | SynModuleSigDecl.HashDirective(hd, _) -> yield! GetScopedPragmasForHashDirective hd
                | _ -> () 
          for hd in hashDirectives do 
              yield! GetScopedPragmasForHashDirective hd ]

    ParsedInput.SigFile (ParsedSigFileInput (filename, qualName, scopedPragmas, hashDirectives, specs))

type ModuleNamesDict = Map<string,Map<string,QualifiedNameOfFile>>

/// Checks if a module name is already given and deduplicates the name if needed.
let DeduplicateModuleName (moduleNamesDict: ModuleNamesDict) fileName (qualNameOfFile: QualifiedNameOfFile) =
    let path = Path.GetDirectoryName fileName
    let path = if FileSystem.IsPathRootedShim path then try FileSystem.GetFullPathShim path with _ -> path else path
    match moduleNamesDict.TryGetValue qualNameOfFile.Text with
    | true, paths ->
        if paths.ContainsKey path then 
            paths.[path], moduleNamesDict
        else
            let count = paths.Count + 1
            let id = qualNameOfFile.Id
            let qualNameOfFileT = if count = 1 then qualNameOfFile else QualifiedNameOfFile(Ident(id.idText + "___" + count.ToString(), id.idRange))
            let moduleNamesDictT = moduleNamesDict.Add(qualNameOfFile.Text, paths.Add(path, qualNameOfFileT))
            qualNameOfFileT, moduleNamesDictT
    | _ ->
        let moduleNamesDictT = moduleNamesDict.Add(qualNameOfFile.Text, Map.empty.Add(path, qualNameOfFile))
        qualNameOfFile, moduleNamesDictT

/// Checks if a ParsedInput is using a module name that was already given and deduplicates the name if needed.
let DeduplicateParsedInputModuleName (moduleNamesDict: ModuleNamesDict) input =
    match input with
    | ParsedInput.ImplFile (ParsedImplFileInput.ParsedImplFileInput (fileName, isScript, qualNameOfFile, scopedPragmas, hashDirectives, modules, (isLastCompiland, isExe))) ->
        let qualNameOfFileT, moduleNamesDictT = DeduplicateModuleName moduleNamesDict fileName qualNameOfFile
        let inputT = ParsedInput.ImplFile (ParsedImplFileInput.ParsedImplFileInput (fileName, isScript, qualNameOfFileT, scopedPragmas, hashDirectives, modules, (isLastCompiland, isExe)))
        inputT, moduleNamesDictT
    | ParsedInput.SigFile (ParsedSigFileInput.ParsedSigFileInput (fileName, qualNameOfFile, scopedPragmas, hashDirectives, modules)) ->
        let qualNameOfFileT, moduleNamesDictT = DeduplicateModuleName moduleNamesDict fileName qualNameOfFile
        let inputT = ParsedInput.SigFile (ParsedSigFileInput.ParsedSigFileInput (fileName, qualNameOfFileT, scopedPragmas, hashDirectives, modules))
        inputT, moduleNamesDictT

let ParseInput (lexer, errorLogger: ErrorLogger, lexbuf: UnicodeLexing.Lexbuf, defaultNamespace, filename, isLastCompiland) = 
    // The assert below is almost ok, but it fires in two cases:
    //  - fsi.exe sometimes passes "stdin" as a dummy filename
    //  - if you have a #line directive, e.g. 
    //        # 1000 "Line01.fs"
    //    then it also asserts. But these are edge cases that can be fixed later, e.g. in bug 4651.
    //System.Diagnostics.Debug.Assert(System.IO.Path.IsPathRooted filename, sprintf "should be absolute: '%s'" filename)
    let lower = String.lowercase filename 
    // Delay sending errors and warnings until after the file is parsed. This gives us a chance to scrape the
    // #nowarn declarations for the file
    let delayLogger = CapturingErrorLogger("Parsing")
    use unwindEL = PushErrorLoggerPhaseUntilUnwind (fun _ -> delayLogger)
    use unwindBP = PushThreadBuildPhaseUntilUnwind BuildPhase.Parse
    let mutable scopedPragmas = []
    try     
        let input = 
            if mlCompatSuffixes |> List.exists (Filename.checkSuffix lower) then  
                mlCompatWarning (FSComp.SR.buildCompilingExtensionIsForML()) rangeStartup 

            if FSharpImplFileSuffixes |> List.exists (Filename.checkSuffix lower) then  
                let impl = Parser.implementationFile lexer lexbuf 
                PostParseModuleImpls (defaultNamespace, filename, isLastCompiland, impl)
            elif FSharpSigFileSuffixes |> List.exists (Filename.checkSuffix lower) then  
                let intfs = Parser.signatureFile lexer lexbuf 
                PostParseModuleSpecs (defaultNamespace, filename, isLastCompiland, intfs)
            else 
                delayLogger.Error(Error(FSComp.SR.buildInvalidSourceFileExtension filename, Range.rangeStartup))
        scopedPragmas <- GetScopedPragmasForInput input
        input
    finally
        // OK, now commit the errors, since the ScopedPragmas will (hopefully) have been scraped
        let filteringErrorLogger = ErrorLoggerFilteringByScopedPragmas(false, scopedPragmas, errorLogger)
        delayLogger.CommitDelayedDiagnostics filteringErrorLogger

//----------------------------------------------------------------------------
// parsing - ParseOneInputFile
// Filename is (ml/mli/fs/fsi source). Parse it to AST. 
//----------------------------------------------------------------------------
let ParseOneInputLexbuf (tcConfig: TcConfig, lexResourceManager, conditionalCompilationDefines, lexbuf, filename, isLastCompiland, errorLogger) =
    use unwindbuildphase = PushThreadBuildPhaseUntilUnwind BuildPhase.Parse
    try 
        let skip = true in (* don't report whitespace from lexer *)
        let lightSyntaxStatus = LightSyntaxStatus (tcConfig.ComputeLightSyntaxInitialStatus filename, true) 
        let lexargs = mkLexargs (filename, conditionalCompilationDefines@tcConfig.conditionalCompilationDefines, lightSyntaxStatus, lexResourceManager, ref [], errorLogger, tcConfig.pathMap)
        let shortFilename = SanitizeFileName filename tcConfig.implicitIncludeDir 
        let input = 
            Lexhelp.usingLexbufForParsing (lexbuf, filename) (fun lexbuf ->
                if verbose then dprintn ("Parsing... "+shortFilename)
                let tokenizer = LexFilter.LexFilter(lightSyntaxStatus, tcConfig.compilingFslib, Lexer.token lexargs skip, lexbuf)

                if tcConfig.tokenizeOnly then 
                    while true do 
                        printf "tokenize - getting one token from %s\n" shortFilename
                        let t = tokenizer.Lexer lexbuf
                        printf "tokenize - got %s @ %a\n" (Parser.token_to_string t) outputRange lexbuf.LexemeRange
                        (match t with Parser.EOF _ -> exit 0 | _ -> ())
                        if lexbuf.IsPastEndOfStream then printf "!!! at end of stream\n"

                if tcConfig.testInteractionParser then 
                    while true do 
                        match (Parser.interaction tokenizer.Lexer lexbuf) with
                        | IDefns(l, m) -> dprintf "Parsed OK, got %d defs @ %a\n" l.Length outputRange m
                        | IHash (_, m) -> dprintf "Parsed OK, got hash @ %a\n" outputRange m
                    exit 0

                let res = ParseInput(tokenizer.Lexer, errorLogger, lexbuf, None, filename, isLastCompiland)

                if tcConfig.reportNumDecls then 
                    let rec flattenSpecs specs = 
                          specs |> List.collect (function (SynModuleSigDecl.NestedModule (_, _, subDecls, _)) -> flattenSpecs subDecls | spec -> [spec])
                    let rec flattenDefns specs = 
                          specs |> List.collect (function (SynModuleDecl.NestedModule (_, _, subDecls, _, _)) -> flattenDefns subDecls | defn -> [defn])

                    let flattenModSpec (SynModuleOrNamespaceSig(_, _, _, decls, _, _, _, _)) = flattenSpecs decls
                    let flattenModImpl (SynModuleOrNamespace(_, _, _, decls, _, _, _, _)) = flattenDefns decls
                    match res with 
                    | ParsedInput.SigFile (ParsedSigFileInput (_, _, _, _, specs)) -> 
                        dprintf "parsing yielded %d specs" (List.collect flattenModSpec specs).Length
                    | ParsedInput.ImplFile (ParsedImplFileInput (modules = impls)) -> 
                        dprintf "parsing yielded %d definitions" (List.collect flattenModImpl impls).Length
                res
            )
        if verbose then dprintn ("Parsed "+shortFilename)
        Some input 
    with e -> (* errorR(Failure("parse failed")); *) errorRecovery e rangeStartup; None 

            
let ParseOneInputFile (tcConfig: TcConfig, lexResourceManager, conditionalCompilationDefines, filename, isLastCompiland, errorLogger, retryLocked) =
    try 
       let lower = String.lowercase filename
       if List.exists (Filename.checkSuffix lower) (FSharpSigFileSuffixes@FSharpImplFileSuffixes) then  
            if not(FileSystem.SafeExists filename) then
                error(Error(FSComp.SR.buildCouldNotFindSourceFile filename, rangeStartup))
            let isFeatureSupported featureId = tcConfig.langVersion.SupportsFeature featureId
            use reader = File.OpenReaderAndRetry (filename, tcConfig.inputCodePage, retryLocked)
            let lexbuf = UnicodeLexing.StreamReaderAsLexbuf(isFeatureSupported, reader)
            ParseOneInputLexbuf(tcConfig, lexResourceManager, conditionalCompilationDefines, lexbuf, filename, isLastCompiland, errorLogger)
       else error(Error(FSComp.SR.buildInvalidSourceFileExtension(SanitizeFileName filename tcConfig.implicitIncludeDir), rangeStartup))
    with e -> (* errorR(Failure("parse failed")); *) errorRecovery e rangeStartup; None 
     

[<Sealed>] 
type TcAssemblyResolutions(tcConfig: TcConfig, results: AssemblyResolution list, unresolved: UnresolvedAssemblyReference list) = 

    let originalReferenceToResolution = results |> List.map (fun r -> r.originalReference.Text, r) |> Map.ofList
    let resolvedPathToResolution = results |> List.map (fun r -> r.resolvedPath, r) |> Map.ofList

    /// Add some resolutions to the map of resolution results.                
    member tcResolutions.AddResolutionResults newResults = TcAssemblyResolutions(tcConfig, results @ newResults, unresolved)

    /// Add some unresolved results.
    member tcResolutions.AddUnresolvedReferences newUnresolved = TcAssemblyResolutions(tcConfig, results, unresolved @ newUnresolved)

    /// Get information about referenced DLLs
    member tcResolutions.GetAssemblyResolutions() = results
    member tcResolutions.GetUnresolvedReferences() = unresolved
    member tcResolutions.TryFindByOriginalReference(assemblyReference: AssemblyReference) = originalReferenceToResolution.TryFind assemblyReference.Text

    /// This doesn't need to be cancellable, it is only used by F# Interactive
    member tcResolution.TryFindByExactILAssemblyRef (ctok, assemblyRef) = 
        results |> List.tryFind (fun ar->
            let r = ar.GetILAssemblyRef(ctok, tcConfig.reduceMemoryUsage, tcConfig.tryGetMetadataSnapshot) |> Cancellable.runWithoutCancellation 
            r = assemblyRef)

    /// This doesn't need to be cancellable, it is only used by F# Interactive
    member tcResolution.TryFindBySimpleAssemblyName (ctok, simpleAssemName) = 
        results |> List.tryFind (fun ar->
            let r = ar.GetILAssemblyRef(ctok, tcConfig.reduceMemoryUsage, tcConfig.tryGetMetadataSnapshot) |> Cancellable.runWithoutCancellation 
            r.Name = simpleAssemName)

    member tcResolutions.TryFindByResolvedPath nm = resolvedPathToResolution.TryFind nm
    member tcResolutions.TryFindByOriginalReferenceText nm = originalReferenceToResolution.TryFind nm
        
    static member ResolveAssemblyReferences (ctok, tcConfig: TcConfig, assemblyList: AssemblyReference list, knownUnresolved: UnresolvedAssemblyReference list) : TcAssemblyResolutions =
        let resolved, unresolved = 
            if tcConfig.useSimpleResolution then 
                let resolutions = 
                    assemblyList 
                    |> List.map (fun assemblyReference -> 
                           try 
                               Choice1Of2 (tcConfig.ResolveLibWithDirectories (CcuLoadFailureAction.RaiseError, assemblyReference) |> Option.get)
                           with e -> 
                               errorRecovery e assemblyReference.Range
                               Choice2Of2 assemblyReference)
                let successes = resolutions |> List.choose (function Choice1Of2 x -> Some x | _ -> None)
                let failures = resolutions |> List.choose (function Choice2Of2 x -> Some (UnresolvedAssemblyReference(x.Text, [x])) | _ -> None)
                successes, failures
            else
                RequireCompilationThread ctok // we don't want to do assembly resolution concurrently, we assume MSBuild doesn't handle this
                TcConfig.TryResolveLibsUsingMSBuildRules (tcConfig, assemblyList, rangeStartup, ResolveAssemblyReferenceMode.ReportErrors)
        TcAssemblyResolutions(tcConfig, resolved, unresolved @ knownUnresolved)                    

    static member GetAllDllReferences (tcConfig: TcConfig) = [
            let primaryReference = tcConfig.PrimaryAssemblyDllReference()
            //yield primaryReference

            if not tcConfig.compilingFslib then 
                yield tcConfig.CoreLibraryDllReference()

            let assumeDotNetFramework = primaryReference.SimpleAssemblyNameIs("mscorlib")
            if tcConfig.framework then
                for s in defaultReferencesForScriptsAndOutOfProjectSources tcConfig.useFsiAuxLib assumeDotNetFramework tcConfig.useSdkRefs do
                    yield AssemblyReference(rangeStartup, (if s.EndsWith(".dll", StringComparison.OrdinalIgnoreCase) then s else s+".dll"), None)

            yield! tcConfig.referencedDLLs
        ]

    static member SplitNonFoundationalResolutions (ctok, tcConfig: TcConfig) =
        let assemblyList = TcAssemblyResolutions.GetAllDllReferences tcConfig
        let resolutions = TcAssemblyResolutions.ResolveAssemblyReferences (ctok, tcConfig, assemblyList, tcConfig.knownUnresolvedReferences)
        let frameworkDLLs, nonFrameworkReferences = resolutions.GetAssemblyResolutions() |> List.partition (fun r -> r.sysdir) 
        let unresolved = resolutions.GetUnresolvedReferences()
#if DEBUG
        let itFailed = ref false
        let addedText = "\nIf you want to debug this right now, attach a debugger, and put a breakpoint in 'CompileOps.fs' near the text '!itFailed', and you can re-step through the assembly resolution logic."
        unresolved 
        |> List.iter (fun (UnresolvedAssemblyReference(referenceText, _ranges)) ->
            if referenceText.Contains("mscorlib") then
                System.Diagnostics.Debug.Assert(false, sprintf "whoops, did not resolve mscorlib: '%s'%s" referenceText addedText)
                itFailed := true)
        frameworkDLLs 
        |> List.iter (fun x ->
            if not(FileSystem.IsPathRootedShim(x.resolvedPath)) then
                System.Diagnostics.Debug.Assert(false, sprintf "frameworkDLL should be absolute path: '%s'%s" x.resolvedPath addedText)
                itFailed := true)
        nonFrameworkReferences 
        |> List.iter (fun x -> 
            if not(FileSystem.IsPathRootedShim(x.resolvedPath)) then
                System.Diagnostics.Debug.Assert(false, sprintf "nonFrameworkReference should be absolute path: '%s'%s" x.resolvedPath addedText) 
                itFailed := true)
        if !itFailed then
            // idea is, put a breakpoint here and then step through
            let assemblyList = TcAssemblyResolutions.GetAllDllReferences tcConfig
            let resolutions = TcAssemblyResolutions.ResolveAssemblyReferences (ctok, tcConfig, assemblyList, [])
            let _frameworkDLLs, _nonFrameworkReferences = resolutions.GetAssemblyResolutions() |> List.partition (fun r -> r.sysdir) 
            ()
#endif
        frameworkDLLs, nonFrameworkReferences, unresolved

    static member BuildFromPriorResolutions (ctok, tcConfig: TcConfig, resolutions, knownUnresolved) =
        let references = resolutions |> List.map (fun r -> r.originalReference)
        TcAssemblyResolutions.ResolveAssemblyReferences (ctok, tcConfig, references, knownUnresolved)
            

//----------------------------------------------------------------------------
// Typecheck and optimization environments on disk
//--------------------------------------------------------------------------

let IsSignatureDataResource (r: ILResource) = 
    r.Name.StartsWithOrdinal FSharpSignatureDataResourceName ||
    r.Name.StartsWithOrdinal FSharpSignatureDataResourceName2

let IsOptimizationDataResource (r: ILResource) = 
    r.Name.StartsWithOrdinal FSharpOptimizationDataResourceName|| 
    r.Name.StartsWithOrdinal FSharpOptimizationDataResourceName2

let GetSignatureDataResourceName (r: ILResource) = 
    if r.Name.StartsWithOrdinal FSharpSignatureDataResourceName then 
        String.dropPrefix r.Name FSharpSignatureDataResourceName
    elif r.Name.StartsWithOrdinal FSharpSignatureDataResourceName2 then 
        String.dropPrefix r.Name FSharpSignatureDataResourceName2
    else failwith "GetSignatureDataResourceName"

let GetOptimizationDataResourceName (r: ILResource) = 
    if r.Name.StartsWithOrdinal FSharpOptimizationDataResourceName then 
        String.dropPrefix r.Name FSharpOptimizationDataResourceName
    elif r.Name.StartsWithOrdinal FSharpOptimizationDataResourceName2 then 
        String.dropPrefix r.Name FSharpOptimizationDataResourceName2
    else failwith "GetOptimizationDataResourceName"

let IsReflectedDefinitionsResource (r: ILResource) =
    r.Name.StartsWithOrdinal(QuotationPickler.SerializedReflectedDefinitionsResourceNameBase)

let MakeILResource rName bytes = 
    { Name = rName
      Location = ILResourceLocation.Local(ByteMemory.FromArray(bytes).AsReadOnly())
      Access = ILResourceAccess.Public
      CustomAttrsStored = storeILCustomAttrs emptyILCustomAttrs
      MetadataIndex = NoMetadataIdx }

let PickleToResource inMem file (g: TcGlobals) scope rName p x =
    let file = PathMap.apply g.pathMap file

    { Name = rName
      Location = (let bytes = pickleObjWithDanglingCcus inMem file g scope p x in ILResourceLocation.Local(ByteMemory.FromArray(bytes).AsReadOnly()))
      Access = ILResourceAccess.Public
      CustomAttrsStored = storeILCustomAttrs emptyILCustomAttrs
      MetadataIndex = NoMetadataIdx }

let GetSignatureData (file, ilScopeRef, ilModule, byteReader) : PickledDataWithReferences<PickledCcuInfo> = 
    unpickleObjWithDanglingCcus file ilScopeRef ilModule unpickleCcuInfo (byteReader())

let WriteSignatureData (tcConfig: TcConfig, tcGlobals, exportRemapping, ccu: CcuThunk, file, inMem) : ILResource =
    let mspec = ccu.Contents
    let mspec = ApplyExportRemappingToEntity tcGlobals exportRemapping mspec
    // For historical reasons, we use a different resource name for FSharp.Core, so older F# compilers 
    // don't complain when they see the resource.
    let rName = if ccu.AssemblyName = getFSharpCoreLibraryName then FSharpSignatureDataResourceName2 else FSharpSignatureDataResourceName

    let includeDir =
        if String.IsNullOrEmpty tcConfig.implicitIncludeDir then ""
        else
            tcConfig.implicitIncludeDir
            |> System.IO.Path.GetFullPath
            |> PathMap.applyDir tcGlobals.pathMap
 
    PickleToResource inMem file tcGlobals ccu (rName+ccu.AssemblyName) pickleCcuInfo 
        { mspec=mspec 
          compileTimeWorkingDir=includeDir
          usesQuotations = ccu.UsesFSharp20PlusQuotations }

let GetOptimizationData (file, ilScopeRef, ilModule, byteReader) = 
    unpickleObjWithDanglingCcus file ilScopeRef ilModule Optimizer.u_CcuOptimizationInfo (byteReader())

let WriteOptimizationData (tcGlobals, file, inMem, ccu: CcuThunk, modulInfo) = 
    // For historical reasons, we use a different resource name for FSharp.Core, so older F# compilers 
    // don't complain when they see the resource.
    let rName = if ccu.AssemblyName = getFSharpCoreLibraryName then FSharpOptimizationDataResourceName2 else FSharpOptimizationDataResourceName 
    PickleToResource inMem file tcGlobals ccu (rName+ccu.AssemblyName) Optimizer.p_CcuOptimizationInfo modulInfo

//----------------------------------------------------------------------------
// Abstraction for project reference

type RawFSharpAssemblyDataBackedByFileOnDisk (ilModule: ILModuleDef, ilAssemblyRefs) = 
    let externalSigAndOptData = ["FSharp.Core"]
    interface IRawFSharpAssemblyData with 
         member __.GetAutoOpenAttributes ilg = GetAutoOpenAttributes ilg ilModule 
         member __.GetInternalsVisibleToAttributes ilg = GetInternalsVisibleToAttributes ilg ilModule 
         member __.TryGetILModuleDef() = Some ilModule 
         member __.GetRawFSharpSignatureData(m, ilShortAssemName, filename) = 
            let resources = ilModule.Resources.AsList
            let sigDataReaders = 
                [ for iresource in resources do
                    if IsSignatureDataResource iresource then 
                        let ccuName = GetSignatureDataResourceName iresource
                        yield (ccuName, fun () -> iresource.GetBytes()) ]
                        
            let sigDataReaders = 
                if sigDataReaders.IsEmpty && List.contains ilShortAssemName externalSigAndOptData then 
                    let sigFileName = Path.ChangeExtension(filename, "sigdata")
                    if not (FileSystem.SafeExists sigFileName) then 
                        error(Error(FSComp.SR.buildExpectedSigdataFile (FileSystem.GetFullPathShim sigFileName), m))
                    [ (ilShortAssemName, fun () -> ByteMemory.FromFile(sigFileName, FileAccess.Read, canShadowCopy=true).AsReadOnly())]
                else
                    sigDataReaders
            sigDataReaders
         member __.GetRawFSharpOptimizationData(m, ilShortAssemName, filename) =             
            let optDataReaders = 
                ilModule.Resources.AsList
                |> List.choose (fun r -> if IsOptimizationDataResource r then Some(GetOptimizationDataResourceName r, (fun () -> r.GetBytes())) else None)

            // Look for optimization data in a file 
            let optDataReaders = 
                if optDataReaders.IsEmpty && List.contains ilShortAssemName externalSigAndOptData then 
                    let optDataFile = Path.ChangeExtension(filename, "optdata")
                    if not (FileSystem.SafeExists optDataFile) then 
                        error(Error(FSComp.SR.buildExpectedFileAlongSideFSharpCore(optDataFile, FileSystem.GetFullPathShim optDataFile), m))
                    [ (ilShortAssemName, (fun () -> ByteMemory.FromFile(optDataFile, FileAccess.Read, canShadowCopy=true).AsReadOnly()))]
                else
                    optDataReaders
            optDataReaders
         member __.GetRawTypeForwarders() =
            match ilModule.Manifest with 
            | Some manifest -> manifest.ExportedTypes
            | None -> mkILExportedTypes []
         member __.ShortAssemblyName = GetNameOfILModule ilModule 
         member __.ILScopeRef = MakeScopeRefForILModule ilModule
         member __.ILAssemblyRefs = ilAssemblyRefs
         member __.HasAnyFSharpSignatureDataAttribute = 
            let attrs = GetCustomAttributesOfILModule ilModule
            List.exists IsSignatureDataVersionAttr attrs
         member __.HasMatchingFSharpSignatureDataAttribute ilg = 
            let attrs = GetCustomAttributesOfILModule ilModule
            List.exists (IsMatchingSignatureDataVersionAttr ilg (IL.parseILVersion Internal.Utilities.FSharpEnvironment.FSharpBinaryMetadataFormatRevision)) attrs


//----------------------------------------------------------------------------
// Relink blobs of saved data by fixing up ccus.
//--------------------------------------------------------------------------

let availableToOptionalCcu = function
    | ResolvedCcu ccu -> Some ccu
    | UnresolvedCcu _ -> None


//----------------------------------------------------------------------------
// TcConfigProvider
//--------------------------------------------------------------------------

/// Represents a computation to return a TcConfig. Normally this is just a constant immutable TcConfig, 
/// but for F# Interactive it may be based on an underlying mutable TcConfigBuilder.
type TcConfigProvider = 
    | TcConfigProvider of (CompilationThreadToken -> TcConfig)
    member x.Get ctok = (let (TcConfigProvider f) = x in f ctok)

    /// Get a TcConfigProvider which will return only the exact TcConfig.
    static member Constant tcConfig = TcConfigProvider(fun _ctok -> tcConfig)

    /// Get a TcConfigProvider which will continue to respect changes in the underlying
    /// TcConfigBuilder rather than delivering snapshots.
    static member BasedOnMutableBuilder tcConfigB = TcConfigProvider(fun _ctok -> TcConfig.Create(tcConfigB, validate=false))
    
    
//----------------------------------------------------------------------------
// TcImports
//--------------------------------------------------------------------------

#if !NO_EXTENSIONTYPING
// These are hacks in order to allow TcImports to be held as a weak reference inside a type provider.
// The reason is due to older type providers compiled using an older TypeProviderSDK, that SDK used reflection on fields and properties to determine the contract.
// The reflection code has now since been removed, see here: https://github.com/fsprojects/FSharp.TypeProviders.SDK/pull/305. But we still need to work on older type providers.
// One day we can remove these hacks when we deemed most if not all type providers were re-compiled using the newer TypeProviderSDK.
// Yuck.
type TcImportsDllInfoHack =
    {
        FileName: string
    }

and TcImportsWeakHack (tcImports: WeakReference<TcImports>) =
    let mutable dllInfos: TcImportsDllInfoHack list = []

    member __.SetDllInfos (value: ImportedBinary list) =
        dllInfos <- value |> List.map (fun x -> { FileName = x.FileName })

    member __.Base: TcImportsWeakHack option =
        match tcImports.TryGetTarget() with
        | true, strong ->
            match strong.Base with
            | Some (baseTcImports: TcImports) ->
                Some baseTcImports.Weak
            | _ ->
                None
        | _ -> 
            None

    member __.SystemRuntimeContainsType typeName =
        match tcImports.TryGetTarget () with
        | true, strong -> strong.SystemRuntimeContainsType typeName
        | _ -> false
#endif          
/// Represents a table of imported assemblies with their resolutions.
/// Is a disposable object, but it is recommended not to explicitly call Dispose unless you absolutely know nothing will be using its contents after the disposal.
/// Otherwise, simply allow the GC to collect this and it will properly call Dispose from the finalizer.
and [<Sealed>] TcImports(tcConfigP: TcConfigProvider, initialResolutions: TcAssemblyResolutions, importsBase: TcImports option, ilGlobalsOpt, compilationThread: ICompilationThread) as this = 

    let mutable resolutions = initialResolutions
    let mutable importsBase: TcImports option = importsBase
    let mutable dllInfos: ImportedBinary list = []
    let mutable dllTable: NameMap<ImportedBinary> = NameMap.empty
    let mutable ccuInfos: ImportedAssembly list = []
    let mutable ccuTable: NameMap<ImportedAssembly> = NameMap.empty
    let mutable disposeActions = []
    let mutable disposed = false
    let mutable ilGlobalsOpt = ilGlobalsOpt
    let mutable tcGlobals = None
#if !NO_EXTENSIONTYPING
    let mutable disposeTypeProviderActions = []
    let mutable generatedTypeRoots = new System.Collections.Generic.Dictionary<ILTypeRef, int * ProviderGeneratedType>()
    let mutable tcImportsWeak = TcImportsWeakHack (WeakReference<_> this)
#endif
    
    let CheckDisposed() =
        if disposed then assert false

    let dispose () =
        CheckDisposed()
        // disposing deliberately only closes this tcImports, not the ones up the chain 
        disposed <- true        
        if verbose then 
            dprintf "disposing of TcImports, %d binaries\n" disposeActions.Length
#if !NO_EXTENSIONTYPING
        let actions = disposeTypeProviderActions
        disposeTypeProviderActions <- []
        if actions.Length > 0 then
            compilationThread.EnqueueWork (fun _ -> for action in actions do action())
#endif
        let actions = disposeActions
        disposeActions <- []
        for action in actions do action()

    static let ccuHasType (ccu: CcuThunk) (nsname: string list) (tname: string) =
        let matchNameSpace (entityOpt: Entity option) n =
            match entityOpt with
            | None -> None
            | Some entity ->
                entity.ModuleOrNamespaceType.AllEntitiesByCompiledAndLogicalMangledNames.TryFind n

        match (Some ccu.Contents, nsname) ||> List.fold matchNameSpace with
        | Some ns ->
                match Map.tryFind tname ns.ModuleOrNamespaceType.TypesByMangledName with
                | Some _ -> true
                | None -> false
        | None -> false

    member internal tcImports.Base = 
            CheckDisposed()
            importsBase

    member tcImports.CcuTable =
            CheckDisposed()
            ccuTable
        
    member tcImports.DllTable =
            CheckDisposed()
            dllTable
            
#if !NO_EXTENSIONTYPING
    member tcImports.Weak = 
            CheckDisposed()
            tcImportsWeak
#endif
        
    member tcImports.RegisterCcu ccuInfo =
        CheckDisposed()
        ccuInfos <- ccuInfos ++ ccuInfo
        // Assembly Ref Resolution: remove this use of ccu.AssemblyName
        ccuTable <- NameMap.add (ccuInfo.FSharpViewOfMetadata.AssemblyName) ccuInfo ccuTable
    
    member tcImports.RegisterDll dllInfo =
        CheckDisposed()
        dllInfos <- dllInfos ++ dllInfo
#if !NO_EXTENSIONTYPING
        tcImportsWeak.SetDllInfos dllInfos
#endif
        dllTable <- NameMap.add (getNameOfScopeRef dllInfo.ILScopeRef) dllInfo dllTable

    member tcImports.GetDllInfos() : ImportedBinary list = 
        CheckDisposed()
        match importsBase with 
        | Some importsBase-> importsBase.GetDllInfos() @ dllInfos
        | None -> dllInfos
        
    member tcImports.AllAssemblyResolutions() = 
        CheckDisposed()
        let ars = resolutions.GetAssemblyResolutions()
        match importsBase with 
        | Some importsBase-> importsBase.AllAssemblyResolutions() @ ars
        | None -> ars
        
    member tcImports.TryFindDllInfo (ctok: CompilationThreadToken, m, assemblyName, lookupOnly) =
        CheckDisposed()
        let rec look (t: TcImports) =       
            match NameMap.tryFind assemblyName t.DllTable with
            | Some res -> Some res
            | None -> 
                match t.Base with 
                | Some t2 -> look t2
                | None -> None
        match look tcImports with
        | Some res -> Some res
        | None ->
            tcImports.ImplicitLoadIfAllowed(ctok, m, assemblyName, lookupOnly)
            look tcImports
    

    member tcImports.FindDllInfo (ctok, m, assemblyName) =
        match tcImports.TryFindDllInfo (ctok, m, assemblyName, lookupOnly=false) with 
        | Some res -> res
        | None -> error(Error(FSComp.SR.buildCouldNotResolveAssembly assemblyName, m))

    member tcImports.GetImportedAssemblies() = 
        CheckDisposed()
        match importsBase with 
        | Some importsBase-> List.append (importsBase.GetImportedAssemblies()) ccuInfos
        | None -> ccuInfos        
        
    member tcImports.GetCcusExcludingBase() = 
        CheckDisposed()
        ccuInfos |> List.map (fun x -> x.FSharpViewOfMetadata)        

    member tcImports.GetCcusInDeclOrder() =         
        CheckDisposed()
        List.map (fun x -> x.FSharpViewOfMetadata) (tcImports.GetImportedAssemblies())  
        
    // This is the main "assembly reference --> assembly" resolution routine. 
    member tcImports.FindCcuInfo (ctok, m, assemblyName, lookupOnly) = 
        CheckDisposed()
        let rec look (t: TcImports) = 
            match NameMap.tryFind assemblyName t.CcuTable with
            | Some res -> Some res
            | None -> 
                 match t.Base with 
                 | Some t2 -> look t2 
                 | None -> None

        match look tcImports with
        | Some res -> ResolvedImportedAssembly res
        | None ->
            tcImports.ImplicitLoadIfAllowed(ctok, m, assemblyName, lookupOnly)
            match look tcImports with 
            | Some res -> ResolvedImportedAssembly res
            | None -> UnresolvedImportedAssembly assemblyName
        

    member tcImports.FindCcu (ctok, m, assemblyName, lookupOnly) = 
        CheckDisposed()
        match tcImports.FindCcuInfo(ctok, m, assemblyName, lookupOnly) with
        | ResolvedImportedAssembly importedAssembly -> ResolvedCcu(importedAssembly.FSharpViewOfMetadata)
        | UnresolvedImportedAssembly assemblyName -> UnresolvedCcu assemblyName

    member tcImports.FindCcuFromAssemblyRef(ctok, m, assemblyRef: ILAssemblyRef) = 
        CheckDisposed()
        match tcImports.FindCcuInfo(ctok, m, assemblyRef.Name, lookupOnly=false) with
        | ResolvedImportedAssembly importedAssembly -> ResolvedCcu(importedAssembly.FSharpViewOfMetadata)
        | UnresolvedImportedAssembly _ -> UnresolvedCcu(assemblyRef.QualifiedName)


#if !NO_EXTENSIONTYPING
    member tcImports.GetProvidedAssemblyInfo(ctok, m, assembly: Tainted<ProvidedAssembly>) = 
        let anameOpt = assembly.PUntaint((fun assembly -> match assembly with null -> None | a -> Some (a.GetName())), m)
        match anameOpt with 
        | None -> false, None
        | Some aname -> 
        let ilShortAssemName = aname.Name
        match tcImports.FindCcu (ctok, m, ilShortAssemName, lookupOnly=true) with 
        | ResolvedCcu ccu -> 
            if ccu.IsProviderGenerated then 
                let dllinfo = tcImports.FindDllInfo(ctok, m, ilShortAssemName)
                true, dllinfo.ProviderGeneratedStaticLinkMap
            else
                false, None

        | UnresolvedCcu _ -> 
            let g = tcImports.GetTcGlobals()
            let ilScopeRef = ILScopeRef.Assembly (ILAssemblyRef.FromAssemblyName aname)
            let fileName = aname.Name + ".dll"
            let bytes = assembly.PApplyWithProvider((fun (assembly, provider) -> assembly.GetManifestModuleContents provider), m).PUntaint(id, m)
            let tcConfig = tcConfigP.Get ctok
            let ilModule, ilAssemblyRefs = 
                let opts: ILReaderOptions = 
                    { ilGlobals = g.ilg 
                      reduceMemoryUsage = tcConfig.reduceMemoryUsage
                      pdbDirPath = None 
                      metadataOnly = MetadataOnlyFlag.Yes
                      tryGetMetadataSnapshot = tcConfig.tryGetMetadataSnapshot }
                let reader = OpenILModuleReaderFromBytes fileName bytes opts
                reader.ILModuleDef, reader.ILAssemblyRefs

            let theActualAssembly = assembly.PUntaint((fun x -> x.Handle), m)
            let dllinfo = 
                { RawMetadata= RawFSharpAssemblyDataBackedByFileOnDisk (ilModule, ilAssemblyRefs) 
                  FileName=fileName
                  ProviderGeneratedAssembly=Some theActualAssembly
                  IsProviderGenerated=true
                  ProviderGeneratedStaticLinkMap= if g.isInteractive then None else Some (ProvidedAssemblyStaticLinkingMap.CreateNew())
                  ILScopeRef = ilScopeRef
                  ILAssemblyRefs = ilAssemblyRefs }
            tcImports.RegisterDll dllinfo
            let ccuData: CcuData = 
              { IsFSharp=false
                UsesFSharp20PlusQuotations=false
                InvalidateEvent=(new Event<_>()).Publish
                IsProviderGenerated = true
                QualifiedName= Some (assembly.PUntaint((fun a -> a.FullName), m))
                Contents = NewCcuContents ilScopeRef m ilShortAssemName (NewEmptyModuleOrNamespaceType Namespace) 
                ILScopeRef = ilScopeRef
                Stamp = newStamp()
                SourceCodeDirectory = ""  
                FileName = Some fileName
                MemberSignatureEquality = (fun ty1 ty2 -> Tastops.typeEquivAux EraseAll g ty1 ty2)
                ImportProvidedType = (fun ty -> Import.ImportProvidedType (tcImports.GetImportMap()) m ty)
                TryGetILModuleDef = (fun () -> Some ilModule)
                TypeForwarders = Map.empty }
                    
            let ccu = CcuThunk.Create(ilShortAssemName, ccuData)
            let ccuinfo = 
                { FSharpViewOfMetadata=ccu 
                  ILScopeRef = ilScopeRef 
                  AssemblyAutoOpenAttributes = []
                  AssemblyInternalsVisibleToAttributes = []
                  IsProviderGenerated = true
                  TypeProviders=[]
                  FSharpOptimizationData = notlazy None }
            tcImports.RegisterCcu ccuinfo
            // Yes, it is generative
            true, dllinfo.ProviderGeneratedStaticLinkMap

    member tcImports.RecordGeneratedTypeRoot root = 
        // checking if given ProviderGeneratedType was already recorded before (probably for another set of static parameters) 
        let (ProviderGeneratedType(_, ilTyRef, _)) = root
        let index = 
            match generatedTypeRoots.TryGetValue ilTyRef with
            | true, (index, _) -> index
            | false, _ -> generatedTypeRoots.Count
        generatedTypeRoots.[ilTyRef] <- (index, root)

    member tcImports.ProviderGeneratedTypeRoots = 
        generatedTypeRoots.Values
        |> Seq.sortBy fst
        |> Seq.map snd
        |> Seq.toList
#endif

    member private tcImports.AttachDisposeAction action =
        CheckDisposed()
        disposeActions <- action :: disposeActions

#if !NO_EXTENSIONTYPING
    member private tcImports.AttachDisposeTypeProviderAction action =
        CheckDisposed()
        disposeTypeProviderActions <- action :: disposeTypeProviderActions
#endif
  
    // Note: the returned binary reader is associated with the tcImports, i.e. when the tcImports are closed 
    // then the reader is closed. 
    member tcImports.OpenILBinaryModule(ctok, filename, m) = 
      try
        CheckDisposed()
        let tcConfig = tcConfigP.Get ctok
        let pdbDirPath =
            // We open the pdb file if one exists parallel to the binary we 
            // are reading, so that --standalone will preserve debug information. 
            if tcConfig.openDebugInformationForLaterStaticLinking then 
                let pdbDir = try Filename.directoryName filename with _ -> "."
                let pdbFile = (try Filename.chopExtension filename with _ -> filename) + ".pdb" 

                if FileSystem.SafeExists pdbFile then 
                    if verbose then dprintf "reading PDB file %s from directory %s\n" pdbFile pdbDir
                    Some pdbDir
                else
                    None
            else
                None

        let ilGlobals =
            // ILScopeRef.Local can be used only for primary assembly (mscorlib or System.Runtime) itself
            // Remaining assemblies should be opened using existing ilGlobals (so they can properly locate fundamental types)
            match ilGlobalsOpt with
            | None -> mkILGlobals ILScopeRef.Local
            | Some g -> g

        let ilILBinaryReader =
            OpenILBinary (filename, tcConfig.reduceMemoryUsage, ilGlobals, pdbDirPath, tcConfig.shadowCopyReferences, tcConfig.tryGetMetadataSnapshot)

        tcImports.AttachDisposeAction(fun _ -> (ilILBinaryReader :> IDisposable).Dispose())
        ilILBinaryReader.ILModuleDef, ilILBinaryReader.ILAssemblyRefs
      with e ->
        error(Error(FSComp.SR.buildErrorOpeningBinaryFile(filename, e.Message), m))

    (* auxModTable is used for multi-module assemblies *)
    member tcImports.MkLoaderForMultiModuleILAssemblies ctok m =
        CheckDisposed()
        let auxModTable = HashMultiMap(10, HashIdentity.Structural)
        fun viewedScopeRef ->
        
            let tcConfig = tcConfigP.Get ctok
            match viewedScopeRef with
            | ILScopeRef.Module modref -> 
                let key = modref.Name
                if not (auxModTable.ContainsKey key) then
                    let resolution = tcConfig.ResolveLibWithDirectories (CcuLoadFailureAction.RaiseError, AssemblyReference(m, key, None)) |> Option.get
                    let ilModule, _ = tcImports.OpenILBinaryModule(ctok, resolution.resolvedPath, m)
                    auxModTable.[key] <- ilModule
                auxModTable.[key] 

            | _ -> 
                error(InternalError("Unexpected ILScopeRef.Local or ILScopeRef.Assembly in exported type table", m))

    member tcImports.IsAlreadyRegistered nm =
        CheckDisposed()
        tcImports.GetDllInfos() |> List.exists (fun dll -> 
            match dll.ILScopeRef with 
            | ILScopeRef.Assembly a -> a.Name = nm 
            | _ -> false)

    member tcImports.GetImportMap() = 
        CheckDisposed()
        let loaderInterface = 
            { new Import.AssemblyLoader with 
                 member x.FindCcuFromAssemblyRef (ctok, m, ilAssemblyRef) = 
                     tcImports.FindCcuFromAssemblyRef (ctok, m, ilAssemblyRef)
#if !NO_EXTENSIONTYPING
                 member x.GetProvidedAssemblyInfo (ctok, m, assembly) = tcImports.GetProvidedAssemblyInfo (ctok, m, assembly)
                 member x.RecordGeneratedTypeRoot root = tcImports.RecordGeneratedTypeRoot root
#endif
             }
        new Import.ImportMap (tcImports.GetTcGlobals(), loaderInterface)

    // Note the tcGlobals are only available once mscorlib and fslib have been established. For TcImports, 
    // they are logically only needed when converting AbsIL data structures into F# data structures, and
    // when converting AbsIL types in particular, since these types are normalized through the tables
    // in the tcGlobals (E.g. normalizing 'System.Int32' to 'int'). On the whole ImportILAssembly doesn't
    // actually convert AbsIL types - it only converts the outer shell of type definitions - the vast majority of
    // types such as those in method signatures are currently converted on-demand. However ImportILAssembly does have to
    // convert the types that are constraints in generic parameters, which was the original motivation for making sure that
    // ImportILAssembly had a tcGlobals available when it really needs it.
    member tcImports.GetTcGlobals() : TcGlobals =
        CheckDisposed()
        match tcGlobals with 
        | Some g -> g 
        | None -> 
            match importsBase with 
            | Some b -> b.GetTcGlobals() 
            | None -> failwith "unreachable: GetGlobals - are the references to mscorlib.dll and FSharp.Core.dll valid?"

    member private tcImports.SetILGlobals ilg =
        CheckDisposed()
        ilGlobalsOpt <- Some ilg

    member private tcImports.SetTcGlobals g =
        CheckDisposed()
        tcGlobals <- Some g

#if !NO_EXTENSIONTYPING
    member private tcImports.InjectProvidedNamespaceOrTypeIntoEntity 
            (typeProviderEnvironment, 
             tcConfig: TcConfig, 
             m, entity: Entity, 
             injectedNamespace, remainingNamespace, 
             provider, 
             st: Tainted<ProvidedType> option) = 
        match remainingNamespace with
        | next :: rest ->
            // Inject the namespace entity 
            match entity.ModuleOrNamespaceType.ModulesAndNamespacesByDemangledName.TryFind next with
            | Some childEntity ->
                tcImports.InjectProvidedNamespaceOrTypeIntoEntity (typeProviderEnvironment, tcConfig, m, childEntity, next :: injectedNamespace, rest, provider, st)
            | None -> 
                // Build up the artificial namespace if there is not a real one.
                let cpath = CompPath(ILScopeRef.Local, injectedNamespace |> List.rev |> List.map (fun n -> (n, ModuleOrNamespaceKind.Namespace)) )
                let newNamespace = NewModuleOrNamespace (Some cpath) taccessPublic (ident(next, rangeStartup)) XmlDoc.Empty [] (MaybeLazy.Strict (NewEmptyModuleOrNamespaceType Namespace)) 
                entity.ModuleOrNamespaceType.AddModuleOrNamespaceByMutation newNamespace
                tcImports.InjectProvidedNamespaceOrTypeIntoEntity (typeProviderEnvironment, tcConfig, m, newNamespace, next :: injectedNamespace, rest, provider, st)
        | [] -> 
            match st with
            | Some st ->
                // Inject the wrapper type into the provider assembly.
                //
                // Generated types get properly injected into the provided (i.e. generated) assembly CCU in tc.fs

                let importProvidedType t = Import.ImportProvidedType (tcImports.GetImportMap()) m t
                let isSuppressRelocate = tcConfig.isInteractive || st.PUntaint((fun st -> st.IsSuppressRelocate), m) 
                let newEntity = Construct.NewProvidedTycon(typeProviderEnvironment, st, importProvidedType, isSuppressRelocate, m) 
                entity.ModuleOrNamespaceType.AddProvidedTypeEntity newEntity
            | None -> ()

            entity.entity_tycon_repr <-
                match entity.TypeReprInfo with 
                // This is the first extension 
                | TNoRepr -> 
                    TProvidedNamespaceExtensionPoint(typeProviderEnvironment, [provider])
                                
                // Add to the existing list of extensions
                | TProvidedNamespaceExtensionPoint(resolutionFolder, prior) as repr -> 
                    if not(prior |> List.exists(fun r->Tainted.EqTainted r provider)) then 
                        TProvidedNamespaceExtensionPoint(resolutionFolder, provider :: prior)
                    else 
                        repr

                | _ -> failwith "Unexpected representation in namespace entity referred to by a type provider"

    member tcImportsStrong.ImportTypeProviderExtensions 
               (ctok, tcConfig: TcConfig, 
                fileNameOfRuntimeAssembly, 
                ilScopeRefOfRuntimeAssembly, 
                runtimeAssemblyAttributes: ILAttribute list, 
                entityToInjectInto, invalidateCcu: Event<_>, m) = 

        let startingErrorCount = CompileThreadStatic.ErrorLogger.ErrorCount

        // Find assembly level TypeProviderAssemblyAttributes. These will point to the assemblies that 
        // have class which implement ITypeProvider and which have TypeProviderAttribute on them.
        let designTimeAssemblyNames = 
            runtimeAssemblyAttributes 
            |> List.choose (TryDecodeTypeProviderAssemblyAttr (defaultArg ilGlobalsOpt EcmaMscorlibILGlobals))
            // If no design-time assembly is specified, use the runtime assembly
            |> List.map (function null -> fileNameOfRuntimeAssembly | s -> s)
            // For each simple name of a design-time assembly, we take the first matching one in the order they are 
            // specified in the attributes
            |> List.distinctBy (fun s -> try Path.GetFileNameWithoutExtension s with _ -> s)

        if not (List.isEmpty designTimeAssemblyNames) then

            // Find the SystemRuntimeAssemblyVersion value to report in the TypeProviderConfig.
            let primaryAssemblyVersion = 
                let primaryAssemblyRef = tcConfig.PrimaryAssemblyDllReference()
                let resolution = tcConfig.ResolveLibWithDirectories (CcuLoadFailureAction.RaiseError, primaryAssemblyRef) |> Option.get
                 // MSDN: this method causes the file to be opened and closed, but the assembly is not added to this domain
                let name = System.Reflection.AssemblyName.GetAssemblyName(resolution.resolvedPath)
                name.Version

            let typeProviderEnvironment = 
                 { resolutionFolder = tcConfig.implicitIncludeDir
                   outputFile = tcConfig.outputFile
                   showResolutionMessages = tcConfig.showExtensionTypeMessages 
                   referencedAssemblies = Array.distinct [| for r in tcImportsStrong.AllAssemblyResolutions() -> r.resolvedPath |]
                   temporaryFolder = FileSystem.GetTempPathShim() }

            // The type provider should not hold strong references to disposed
            // TcImport objects. So the callbacks provided in the type provider config
            // dispatch via a thunk which gets set to a non-resource-capturing 
            // failing function when the object is disposed. 
            let systemRuntimeContainsType =  
                // NOTE: do not touch this, edit: but we did, we had no choice - TPs cannot hold a strong reference on TcImports "ever".
                let tcImports = tcImportsWeak
                let systemRuntimeContainsTypeRef = ref (fun typeName -> tcImports.SystemRuntimeContainsType typeName)
                tcImportsStrong.AttachDisposeTypeProviderAction(fun () -> systemRuntimeContainsTypeRef := (fun _ -> raise (System.ObjectDisposedException("The type provider has been disposed"))))  
                fun arg -> systemRuntimeContainsTypeRef.Value arg  

            let providers = [
                for designTimeAssemblyName in designTimeAssemblyNames do
                    yield! ExtensionTyping.GetTypeProvidersOfAssembly(fileNameOfRuntimeAssembly,
                                                                      ilScopeRefOfRuntimeAssembly,
                                                                      designTimeAssemblyName,
                                                                      typeProviderEnvironment,
                                                                      tcConfig.isInvalidationSupported,
                                                                      tcConfig.isInteractive,
                                                                      systemRuntimeContainsType,
                                                                      primaryAssemblyVersion,
                                                                      tcConfig.compilerToolPaths,
                                                                      m) ]
            // Note, type providers are disposable objects. The TcImports owns the provider objects - when/if it is disposed, the providers are disposed.
            // We ignore all exceptions from provider disposal.
            for provider in providers do 
                tcImportsStrong.AttachDisposeTypeProviderAction(fun () -> 
                    try 
                        provider.PUntaintNoFailure(fun x -> x).Dispose() 
                    with e -> 
                        ())
            
            // Add the invalidation signal handlers to each provider
            for provider in providers do 
                provider.PUntaint((fun tp -> 

                    // Register the type provider invalidation handler.
                    //
                    // We are explicit about what the handler closure captures to help reason about the
                    // lifetime of captured objects, especially in case the type provider instance gets leaked
                    // or keeps itself alive mistakenly, e.g. via some global state in the type provider instance.
                    //
                    // The closure captures 
                    //   1. an Event value, ultimately this is made available in all CCus as ccu.InvalidateEvent
                    //   2. any handlers registered to ccu.InvalidateEvent 
                    //   3. a message string
                    //
                    // Note that the invalidation handler does not explicitly capture the TcImports. 
                    // The only place where handlers are registered is to ccu.InvalidateEvent is in IncrementalBuilder.fs.

                    let capturedInvalidateCcu = invalidateCcu
                    let capturedMessage = "The provider '" + fileNameOfRuntimeAssembly + "' reported a change"
                    let handler = tp.Invalidate.Subscribe(fun _ -> capturedInvalidateCcu.Trigger (capturedMessage))  

                    // When the TcImports is disposed we detach the invalidation callback
                    tcImportsStrong.AttachDisposeTypeProviderAction(fun () -> try handler.Dispose() with _ -> ())), m)  
                
            match providers with
            | [] -> 
                warning(Error(FSComp.SR.etHostingAssemblyFoundWithoutHosts(fileNameOfRuntimeAssembly, typeof<Microsoft.FSharp.Core.CompilerServices.TypeProviderAssemblyAttribute>.FullName), m)) 
            | _ -> 

#if DEBUG
                if typeProviderEnvironment.showResolutionMessages then
                    dprintfn "Found extension type hosting hosting assembly '%s' with the following extensions:" fileNameOfRuntimeAssembly
                    providers |> List.iter(fun provider ->dprintfn " %s" (ExtensionTyping.DisplayNameOfTypeProvider(provider.TypeProvider, m)))
#endif
                    
                for provider in providers do 
                    try
                        // Inject an entity for the namespace, or if one already exists, then record this as a provider
                        // for that namespace.
                        let rec loop (providedNamespace: Tainted<IProvidedNamespace>) =
                            let path = ExtensionTyping.GetProvidedNamespaceAsPath(m, provider, providedNamespace.PUntaint((fun r -> r.NamespaceName), m))
                            tcImportsStrong.InjectProvidedNamespaceOrTypeIntoEntity (typeProviderEnvironment, tcConfig, m, entityToInjectInto, [], path, provider, None)

                            // Inject entities for the types returned by provider.GetTypes(). 
                            //
                            // NOTE: The types provided by GetTypes() are available for name resolution
                            // when the namespace is "opened". This is part of the specification of the language
                            // feature.
                            let tys = providedNamespace.PApplyArray((fun provider -> provider.GetTypes()), "GetTypes", m)
                            let ptys = [| for ty in tys -> ty.PApply((fun ty -> ty |> ProvidedType.CreateNoContext), m) |]
                            for st in ptys do 
                                tcImportsStrong.InjectProvidedNamespaceOrTypeIntoEntity (typeProviderEnvironment, tcConfig, m, entityToInjectInto, [], path, provider, Some st)

                            for providedNestedNamespace in providedNamespace.PApplyArray((fun provider -> provider.GetNestedNamespaces()), "GetNestedNamespaces", m) do 
                                loop providedNestedNamespace

                        RequireCompilationThread ctok // IProvidedType.GetNamespaces is an example of a type provider call
                        let providedNamespaces = provider.PApplyArray((fun r -> r.GetNamespaces()), "GetNamespaces", m)

                        for providedNamespace in providedNamespaces do
                            loop providedNamespace
                    with e -> 
                        errorRecovery e m

                if startingErrorCount<CompileThreadStatic.ErrorLogger.ErrorCount then
                    error(Error(FSComp.SR.etOneOrMoreErrorsSeenDuringExtensionTypeSetting(), m))  

            providers 
        else []
#endif

    /// Query information about types available in target system runtime library
    member tcImports.SystemRuntimeContainsType (typeName: string) : bool = 
        let ns, typeName = IL.splitILTypeName typeName
        let tcGlobals = tcImports.GetTcGlobals()
        tcGlobals.TryFindSysTyconRef ns typeName |> Option.isSome

    // Add a referenced assembly
    //
    // Retargetable assembly refs are required for binaries that must run 
    // against DLLs supported by multiple publishers. For example
    // Compact Framework binaries must use this. However it is not
    // clear when else it is required, e.g. for Mono.
    
    member tcImports.PrepareToImportReferencedILAssembly (ctok, m, filename, dllinfo: ImportedBinary) =
        CheckDisposed()
        let tcConfig = tcConfigP.Get ctok
        assert dllinfo.RawMetadata.TryGetILModuleDef().IsSome
        let ilModule = dllinfo.RawMetadata.TryGetILModuleDef().Value
        let ilScopeRef = dllinfo.ILScopeRef
        let aref =   
            match ilScopeRef with 
            | ILScopeRef.Assembly aref -> aref 
            | _ -> error(InternalError("PrepareToImportReferencedILAssembly: cannot reference .NET netmodules directly, reference the containing assembly instead", m))

        let nm = aref.Name
        if verbose then dprintn ("Converting IL assembly to F# data structures "+nm)
        let auxModuleLoader = tcImports.MkLoaderForMultiModuleILAssemblies ctok m
        let invalidateCcu = new Event<_>()
        let ccu = Import.ImportILAssembly(tcImports.GetImportMap, m, auxModuleLoader, ilScopeRef, tcConfig.implicitIncludeDir, Some filename, ilModule, invalidateCcu.Publish)
        
        let ilg = defaultArg ilGlobalsOpt EcmaMscorlibILGlobals

        let ccuinfo = 
            { FSharpViewOfMetadata=ccu 
              ILScopeRef = ilScopeRef 
              AssemblyAutoOpenAttributes = GetAutoOpenAttributes ilg ilModule
              AssemblyInternalsVisibleToAttributes = GetInternalsVisibleToAttributes ilg ilModule
#if !NO_EXTENSIONTYPING
              IsProviderGenerated = false 
              TypeProviders = []
#endif
              FSharpOptimizationData = notlazy None }
        tcImports.RegisterCcu ccuinfo
        let phase2 () = 
#if !NO_EXTENSIONTYPING
            ccuinfo.TypeProviders <- tcImports.ImportTypeProviderExtensions (ctok, tcConfig, filename, ilScopeRef, ilModule.ManifestOfAssembly.CustomAttrs.AsList, ccu.Contents, invalidateCcu, m)
#endif
            [ResolvedImportedAssembly ccuinfo]
        phase2

    member tcImports.PrepareToImportReferencedFSharpAssembly (ctok, m, filename, dllinfo: ImportedBinary) =
        CheckDisposed()
#if !NO_EXTENSIONTYPING
        let tcConfig = tcConfigP.Get ctok
#endif
        let ilModule = dllinfo.RawMetadata 
        let ilScopeRef = dllinfo.ILScopeRef 
        let ilShortAssemName = getNameOfScopeRef ilScopeRef 
        if verbose then dprintn ("Converting F# assembly to F# data structures "+(getNameOfScopeRef ilScopeRef))
        if verbose then dprintn ("Relinking interface info from F# assembly "+ilShortAssemName)
        let optDataReaders = ilModule.GetRawFSharpOptimizationData(m, ilShortAssemName, filename)

        let ccuRawDataAndInfos = 
            ilModule.GetRawFSharpSignatureData(m, ilShortAssemName, filename)
            |> List.map (fun (ccuName, sigDataReader) -> 
                let data = GetSignatureData (filename, ilScopeRef, ilModule.TryGetILModuleDef(), sigDataReader)

                let optDatas = Map.ofList optDataReaders

                let minfo: PickledCcuInfo = data.RawData 
                let mspec = minfo.mspec 

#if !NO_EXTENSIONTYPING
                let invalidateCcu = new Event<_>()
#endif

                let codeDir = minfo.compileTimeWorkingDir
                let ccuData: CcuData = 
                    { ILScopeRef=ilScopeRef
                      Stamp = newStamp()
                      FileName = Some filename 
                      QualifiedName= Some(ilScopeRef.QualifiedName)
                      SourceCodeDirectory = codeDir (* note: in some cases we fix up this information later *)
                      IsFSharp=true
                      Contents = mspec 
#if !NO_EXTENSIONTYPING
                      InvalidateEvent=invalidateCcu.Publish
                      IsProviderGenerated = false
                      ImportProvidedType = (fun ty -> Import.ImportProvidedType (tcImports.GetImportMap()) m ty)
#endif
                      TryGetILModuleDef = ilModule.TryGetILModuleDef
                      UsesFSharp20PlusQuotations = minfo.usesQuotations
                      MemberSignatureEquality= (fun ty1 ty2 -> Tastops.typeEquivAux EraseAll (tcImports.GetTcGlobals()) ty1 ty2)
                      TypeForwarders = ImportILAssemblyTypeForwarders(tcImports.GetImportMap, m, ilModule.GetRawTypeForwarders()) }

                let ccu = CcuThunk.Create(ccuName, ccuData)

                let optdata = 
                    lazy 
                        (match Map.tryFind ccuName optDatas with 
                         | None -> 
                            if verbose then dprintf "*** no optimization data for CCU %s, was DLL compiled with --no-optimization-data??\n" ccuName 
                            None
                         | Some info -> 
                            let data = GetOptimizationData (filename, ilScopeRef, ilModule.TryGetILModuleDef(), info)
                            let res = data.OptionalFixup(fun nm -> availableToOptionalCcu(tcImports.FindCcu(ctok, m, nm, lookupOnly=false))) 
                            if verbose then dprintf "found optimization data for CCU %s\n" ccuName 
                            Some res)
                let ilg = defaultArg ilGlobalsOpt EcmaMscorlibILGlobals
                let ccuinfo = 
                    { FSharpViewOfMetadata=ccu 
                      AssemblyAutoOpenAttributes = ilModule.GetAutoOpenAttributes ilg
                      AssemblyInternalsVisibleToAttributes = ilModule.GetInternalsVisibleToAttributes ilg
                      FSharpOptimizationData=optdata 
#if !NO_EXTENSIONTYPING
                      IsProviderGenerated = false
                      TypeProviders = []
#endif
                      ILScopeRef = ilScopeRef }  
                let phase2() = 
#if !NO_EXTENSIONTYPING
                     match ilModule.TryGetILModuleDef() with 
                     | None -> () // no type providers can be used without a real IL Module present
                     | Some ilModule ->
                         ccuinfo.TypeProviders <- tcImports.ImportTypeProviderExtensions (ctok, tcConfig, filename, ilScopeRef, ilModule.ManifestOfAssembly.CustomAttrs.AsList, ccu.Contents, invalidateCcu, m)
#else
                     ()
#endif
                data, ccuinfo, phase2)
                     
        // Register all before relinking to cope with mutually-referential ccus 
        ccuRawDataAndInfos |> List.iter (p23 >> tcImports.RegisterCcu)
        let phase2 () = 
            (* Relink *)
            (* dprintf "Phase2: %s\n" filename; REMOVE DIAGNOSTICS *)
            ccuRawDataAndInfos |> List.iter (fun (data, _, _) -> data.OptionalFixup(fun nm -> availableToOptionalCcu(tcImports.FindCcu(ctok, m, nm, lookupOnly=false))) |> ignore)
#if !NO_EXTENSIONTYPING
            ccuRawDataAndInfos |> List.iter (fun (_, _, phase2) -> phase2())
#endif
            ccuRawDataAndInfos |> List.map p23 |> List.map ResolvedImportedAssembly  
        phase2
         

    // NOTE: When used in the Language Service this can cause the transitive checking of projects. Hence it must be cancellable.
    member tcImports.RegisterAndPrepareToImportReferencedDll (ctok, r: AssemblyResolution) : Cancellable<_ * (unit -> AvailableImportedAssembly list)> =
      cancellable {
        CheckDisposed()
        let m = r.originalReference.Range
        let filename = r.resolvedPath
        let! contentsOpt = 
          cancellable {
            match r.ProjectReference with 
            | Some ilb -> return! ilb.EvaluateRawContents ctok
            | None -> return None
          }

        let assemblyData = 
            match contentsOpt with 
            | Some ilb -> ilb
            | None -> 
                let ilModule, ilAssemblyRefs = tcImports.OpenILBinaryModule(ctok, filename, m)
                RawFSharpAssemblyDataBackedByFileOnDisk (ilModule, ilAssemblyRefs) :> IRawFSharpAssemblyData

        let ilShortAssemName = assemblyData.ShortAssemblyName 
        let ilScopeRef = assemblyData.ILScopeRef

        if tcImports.IsAlreadyRegistered ilShortAssemName then 
            let dllinfo = tcImports.FindDllInfo(ctok, m, ilShortAssemName)
            let phase2() = [tcImports.FindCcuInfo(ctok, m, ilShortAssemName, lookupOnly=true)] 
            return dllinfo, phase2
        else 
            let dllinfo = 
                { RawMetadata=assemblyData 
                  FileName=filename
#if !NO_EXTENSIONTYPING
                  ProviderGeneratedAssembly=None
                  IsProviderGenerated=false
                  ProviderGeneratedStaticLinkMap = None
#endif
                  ILScopeRef = ilScopeRef
                  ILAssemblyRefs = assemblyData.ILAssemblyRefs }
            tcImports.RegisterDll dllinfo
            let ilg = defaultArg ilGlobalsOpt EcmaMscorlibILGlobals
            let phase2 = 
                if assemblyData.HasAnyFSharpSignatureDataAttribute then 
                    if not (assemblyData.HasMatchingFSharpSignatureDataAttribute ilg) then 
                      errorR(Error(FSComp.SR.buildDifferentVersionMustRecompile filename, m))
                      tcImports.PrepareToImportReferencedILAssembly (ctok, m, filename, dllinfo)
                    else 
                      try
                        tcImports.PrepareToImportReferencedFSharpAssembly (ctok, m, filename, dllinfo)
                      with e -> error(Error(FSComp.SR.buildErrorOpeningBinaryFile(filename, e.Message), m))
                else 
                    tcImports.PrepareToImportReferencedILAssembly (ctok, m, filename, dllinfo)
            return dllinfo, phase2
         }

    // NOTE: When used in the Language Service this can cause the transitive checking of projects. Hence it must be cancellable.
    member tcImports.RegisterAndImportReferencedAssemblies (ctok, nms: AssemblyResolution list) =
      cancellable {
        CheckDisposed()
        let! results = 
           nms |> Cancellable.each (fun nm -> 
               cancellable {
                   try
                            let! res = tcImports.RegisterAndPrepareToImportReferencedDll (ctok, nm)
                            return Some res
                   with e ->
                            errorR(Error(FSComp.SR.buildProblemReadingAssembly(nm.resolvedPath, e.Message), nm.originalReference.Range))
                            return None 
               })

        let dllinfos, phase2s = results |> List.choose id |> List.unzip
        let ccuinfos = (List.collect (fun phase2 -> phase2()) phase2s) 
        return dllinfos, ccuinfos
      }
      
    /// Note that implicit loading is not used for compilations from MSBuild, which passes ``--noframework``
    /// Implicit loading is done in non-cancellation mode. Implicit loading is never used in the language service, so 
    /// no cancellation is needed.
    member tcImports.ImplicitLoadIfAllowed (ctok, m, assemblyName, lookupOnly) = 
        CheckDisposed()
        // If the user is asking for the default framework then also try to resolve other implicit assemblies as they are discovered.
        // Using this flag to mean 'allow implicit discover of assemblies'.
        let tcConfig = tcConfigP.Get ctok
        if not lookupOnly && tcConfig.implicitlyResolveAssemblies then 
            let tryFile speculativeFileName = 
                let foundFile = tcImports.TryResolveAssemblyReference (ctok, AssemblyReference (m, speculativeFileName, None), ResolveAssemblyReferenceMode.Speculative)
                match foundFile with 
                | OkResult (warns, res) ->
                    ReportWarnings warns
                    tcImports.RegisterAndImportReferencedAssemblies(ctok, res) |> Cancellable.runWithoutCancellation |> ignore
                    true
                | ErrorResult (_warns, _err) -> 
                    // Throw away warnings and errors - this is speculative loading
                    false

            if tryFile (assemblyName + ".dll") then ()
            else tryFile (assemblyName + ".exe") |> ignore

#if !NO_EXTENSIONTYPING
    member tcImports.TryFindProviderGeneratedAssemblyByName(ctok, assemblyName: string) : System.Reflection.Assembly option = 
        // The assembly may not be in the resolutions, but may be in the load set including EST injected assemblies
        match tcImports.TryFindDllInfo (ctok, range0, assemblyName, lookupOnly=true) with 
        | Some res -> 
            // Provider-generated assemblies don't necessarily have an on-disk representation we can load.
            res.ProviderGeneratedAssembly 
        | _ -> None
#endif

    /// This doesn't need to be cancellable, it is only used by F# Interactive
    member tcImports.TryFindExistingFullyQualifiedPathBySimpleAssemblyName (ctok, simpleAssemName) : string option = 
        resolutions.TryFindBySimpleAssemblyName (ctok, simpleAssemName) |> Option.map (fun r -> r.resolvedPath)

    /// This doesn't need to be cancellable, it is only used by F# Interactive
    member tcImports.TryFindExistingFullyQualifiedPathByExactAssemblyRef(ctok, assemblyRef: ILAssemblyRef) : string option = 
        resolutions.TryFindByExactILAssemblyRef (ctok, assemblyRef) |> Option.map (fun r -> r.resolvedPath)

    member tcImports.TryResolveAssemblyReference(ctok, assemblyReference: AssemblyReference, mode: ResolveAssemblyReferenceMode) : OperationResult<AssemblyResolution list> = 
        let tcConfig = tcConfigP.Get ctok
        // First try to lookup via the original reference text.
        match resolutions.TryFindByOriginalReference assemblyReference with
        | Some assemblyResolution -> 
            ResultD [assemblyResolution]
        | None ->
#if NO_MSBUILD_REFERENCE_RESOLUTION
           try 
               ResultD [tcConfig.ResolveLibWithDirectories assemblyReference]
           with e -> 
               ErrorD e
#else                      
            // Next try to lookup up by the exact full resolved path.
            match resolutions.TryFindByResolvedPath assemblyReference.Text with 
            | Some assemblyResolution -> 
                ResultD [assemblyResolution]
            | None ->      
                if tcConfigP.Get(ctok).useSimpleResolution then
                    let action = 
                        match mode with 
                        | ResolveAssemblyReferenceMode.ReportErrors -> CcuLoadFailureAction.RaiseError
                        | ResolveAssemblyReferenceMode.Speculative -> CcuLoadFailureAction.ReturnNone
                    match tcConfig.ResolveLibWithDirectories (action, assemblyReference) with 
                    | Some resolved -> 
                        resolutions <- resolutions.AddResolutionResults [resolved]
                        ResultD [resolved]
                    | None ->
                        ErrorD(AssemblyNotResolved(assemblyReference.Text, assemblyReference.Range))
                else 
                    // This is a previously unencountered assembly. Resolve it and add it to the list.
                    // But don't cache resolution failures because the assembly may appear on the disk later.
                    let resolved, unresolved = TcConfig.TryResolveLibsUsingMSBuildRules(tcConfig, [ assemblyReference ], assemblyReference.Range, mode)
                    match resolved, unresolved with
                    | (assemblyResolution :: _, _) -> 
                        resolutions <- resolutions.AddResolutionResults resolved
                        ResultD [assemblyResolution]
                    | (_, _ :: _) -> 
                        resolutions <- resolutions.AddUnresolvedReferences unresolved
                        ErrorD(AssemblyNotResolved(assemblyReference.Text, assemblyReference.Range))
                    | [], [] -> 
                        // Note, if mode=ResolveAssemblyReferenceMode.Speculative and the resolution failed then TryResolveLibsUsingMSBuildRules returns
                        // the empty list and we convert the failure into an AssemblyNotResolved here.
                        ErrorD(AssemblyNotResolved(assemblyReference.Text, assemblyReference.Range))

#endif                        
     

    member tcImports.ResolveAssemblyReference(ctok, assemblyReference, mode) : AssemblyResolution list = 
        CommitOperationResult(tcImports.TryResolveAssemblyReference(ctok, assemblyReference, mode))

    // Note: This returns a TcImports object. However, framework TcImports are not currently disposed. The only reason
    // we dispose TcImports is because we need to dispose type providers, and type providers are never included in the framework DLL set.
    // If a framework set ever includes type providers, you will not have to worry about explicitly calling Dispose as the Finalizer will handle it.
    static member BuildFrameworkTcImports (ctok, tcConfigP: TcConfigProvider, frameworkDLLs, nonFrameworkDLLs) =
      cancellable {

        let tcConfig = tcConfigP.Get ctok
        let tcResolutions = TcAssemblyResolutions.BuildFromPriorResolutions(ctok, tcConfig, frameworkDLLs, [])
        let tcAltResolutions = TcAssemblyResolutions.BuildFromPriorResolutions(ctok, tcConfig, nonFrameworkDLLs, [])

        let frameworkTcImports = new TcImports(tcConfigP, tcResolutions, None, None, tcConfig.compilationThread) 

        // Fetch the primaryAssembly from the referenced assemblies otherwise 
        let primaryAssemblyReference =
            let path = frameworkDLLs |> List.tryFind(fun dll -> String.Compare(Path.GetFileNameWithoutExtension(dll.resolvedPath), tcConfig.primaryAssembly.Name, StringComparison.OrdinalIgnoreCase) = 0)
            match path with
            | Some p -> AssemblyReference(range0, p.resolvedPath, None)
            | None -> tcConfig.PrimaryAssemblyDllReference()

        let primaryAssemblyResolution = frameworkTcImports.ResolveAssemblyReference(ctok, primaryAssemblyReference, ResolveAssemblyReferenceMode.ReportErrors)
        let! primaryAssem = frameworkTcImports.RegisterAndImportReferencedAssemblies(ctok, primaryAssemblyResolution)
        let primaryScopeRef = 
            match primaryAssem with
              | (_, [ResolvedImportedAssembly ccu]) -> ccu.FSharpViewOfMetadata.ILScopeRef
              | _ -> failwith "unexpected"

        let ilGlobals = mkILGlobals primaryScopeRef
        frameworkTcImports.SetILGlobals ilGlobals

        // Load the rest of the framework DLLs all at once (they may be mutually recursive)
        let! _assemblies = frameworkTcImports.RegisterAndImportReferencedAssemblies (ctok, tcResolutions.GetAssemblyResolutions())

        // These are the DLLs we can search for well-known types
        let sysCcus =
             [| for ccu in frameworkTcImports.GetCcusInDeclOrder() do
                   //printfn "found sys ccu %s" ccu.AssemblyName
                   yield ccu |]

        //for ccu in nonFrameworkDLLs do
        //    printfn "found non-sys ccu %s" ccu.resolvedPath

        let tryFindSysTypeCcu path typeName =
            sysCcus |> Array.tryFind (fun ccu -> ccuHasType ccu path typeName) 

        let fslibCcu = 
            if tcConfig.compilingFslib then 
                // When compiling FSharp.Core.dll, the fslibCcu reference to FSharp.Core.dll is a delayed ccu thunk fixed up during type checking
                CcuThunk.CreateDelayed getFSharpCoreLibraryName
            else
                let fslibCcuInfo =
                    let coreLibraryReference = tcConfig.CoreLibraryDllReference()
                    
                    let resolvedAssemblyRef = 
                        match tcResolutions.TryFindByOriginalReference coreLibraryReference with
                        | Some resolution -> Some resolution
                        | _ -> 
                            // Are we using a "non-canonical" FSharp.Core?
                            match tcAltResolutions.TryFindByOriginalReference coreLibraryReference with
                            | Some resolution -> Some resolution
                            | _ -> tcResolutions.TryFindByOriginalReferenceText (getFSharpCoreLibraryName)  // was the ".dll" elided?
                    
                    match resolvedAssemblyRef with 
                    | Some coreLibraryResolution -> 
                        match frameworkTcImports.RegisterAndImportReferencedAssemblies(ctok, [coreLibraryResolution]) |> Cancellable.runWithoutCancellation with
                        | (_, [ResolvedImportedAssembly fslibCcuInfo ]) -> fslibCcuInfo
                        | _ -> 
                            error(InternalError("BuildFrameworkTcImports: no successful import of "+coreLibraryResolution.resolvedPath, coreLibraryResolution.originalReference.Range))
                    | None -> 
                        error(InternalError(sprintf "BuildFrameworkTcImports: no resolution of '%s'" coreLibraryReference.Text, rangeStartup))
                IlxSettings.ilxFsharpCoreLibAssemRef := 
                    (let scoref = fslibCcuInfo.ILScopeRef
                     match scoref with
                     | ILScopeRef.Assembly aref -> Some aref
                     | ILScopeRef.Local | ILScopeRef.Module _ -> error(InternalError("not ILScopeRef.Assembly", rangeStartup)))
                fslibCcuInfo.FSharpViewOfMetadata

        // OK, now we have both mscorlib.dll and FSharp.Core.dll we can create TcGlobals
        let tcGlobals = TcGlobals(tcConfig.compilingFslib, ilGlobals, fslibCcu,
                                  tcConfig.implicitIncludeDir, tcConfig.mlCompatibility,
                                  tcConfig.isInteractive, tryFindSysTypeCcu, tcConfig.emitDebugInfoInQuotations,
                                  tcConfig.noDebugData, tcConfig.pathMap, tcConfig.langVersion)

#if DEBUG
        // the global_g reference cell is used only for debug printing
        global_g := Some tcGlobals
#endif
        // do this prior to parsing, since parsing IL assembly code may refer to mscorlib
#if !NO_INLINE_IL_PARSER
        FSharp.Compiler.AbstractIL.Internal.AsciiConstants.parseILGlobals := tcGlobals.ilg 
#endif
        frameworkTcImports.SetTcGlobals tcGlobals
        return tcGlobals, frameworkTcImports
      }

    member tcImports.ReportUnresolvedAssemblyReferences knownUnresolved =
        // Report that an assembly was not resolved.
        let reportAssemblyNotResolved(file, originalReferences: AssemblyReference list) = 
            originalReferences |> List.iter(fun originalReference -> errorR(AssemblyNotResolved(file, originalReference.Range)))
        knownUnresolved
        |> List.map (function UnresolvedAssemblyReference(file, originalReferences) -> file, originalReferences)
        |> List.iter reportAssemblyNotResolved

    override tcImports.Finalize () =
        dispose ()
        
    static member BuildNonFrameworkTcImports (ctok, tcConfigP: TcConfigProvider, tcGlobals: TcGlobals, baseTcImports, nonFrameworkReferences, knownUnresolved) = 
      cancellable {
        let tcConfig = tcConfigP.Get ctok
        let tcResolutions = TcAssemblyResolutions.BuildFromPriorResolutions(ctok, tcConfig, nonFrameworkReferences, knownUnresolved)
        let references = tcResolutions.GetAssemblyResolutions()
        let tcImports = new TcImports(tcConfigP, tcResolutions, Some baseTcImports, Some tcGlobals.ilg, tcConfig.compilationThread)
        let! _assemblies = tcImports.RegisterAndImportReferencedAssemblies(ctok, references)
        tcImports.ReportUnresolvedAssemblyReferences knownUnresolved
        return tcImports
      }
      
    static member BuildTcImports(ctok, tcConfigP: TcConfigProvider) = 
      cancellable {
        let tcConfig = tcConfigP.Get ctok
        //let foundationalTcImports, tcGlobals = TcImports.BuildFoundationalTcImports tcConfigP
        let frameworkDLLs, nonFrameworkReferences, knownUnresolved = TcAssemblyResolutions.SplitNonFoundationalResolutions(ctok, tcConfig)
        let! tcGlobals, frameworkTcImports = TcImports.BuildFrameworkTcImports (ctok, tcConfigP, frameworkDLLs, nonFrameworkReferences)
        let! tcImports = TcImports.BuildNonFrameworkTcImports(ctok, tcConfigP, tcGlobals, frameworkTcImports, nonFrameworkReferences, knownUnresolved)
        return tcGlobals, tcImports
      }
        
    interface System.IDisposable with 
        member tcImports.Dispose() = 
            dispose ()
            GC.SuppressFinalize tcImports

    override tcImports.ToString() = "TcImports(...)"
        
/// Process #r in F# Interactive.
/// Adds the reference to the tcImports and add the ccu to the type checking environment.
let RequireDLL (ctok, tcImports: TcImports, tcEnv, thisAssemblyName, m, file, assemblyReferenceAdded: string -> unit) =
    let resolutions = CommitOperationResult(tcImports.TryResolveAssemblyReference(ctok, AssemblyReference(m, file, None), ResolveAssemblyReferenceMode.ReportErrors))
    let dllinfos, ccuinfos = tcImports.RegisterAndImportReferencedAssemblies(ctok, resolutions) |> Cancellable.runWithoutCancellation
   
    let asms = 
        ccuinfos |> List.map (function
            | ResolvedImportedAssembly asm -> asm
            | UnresolvedImportedAssembly assemblyName -> error(Error(FSComp.SR.buildCouldNotResolveAssemblyRequiredByFile(assemblyName, file), m)))

    let g = tcImports.GetTcGlobals()
    let amap = tcImports.GetImportMap()
    let buildTcEnv tcEnv asm =
        let tcEnv = AddCcuToTcEnv(g, amap, m, tcEnv, thisAssemblyName, asm.FSharpViewOfMetadata, asm.AssemblyAutoOpenAttributes, asm.AssemblyInternalsVisibleToAttributes)
        match asm.FSharpViewOfMetadata.FileName with
        | Some asmPath -> assemblyReferenceAdded asmPath
        | None -> ()
        tcEnv
    let tcEnv = (tcEnv, asms) ||> List.fold buildTcEnv
    tcEnv, (dllinfos, asms)

let ProcessMetaCommandsFromInput
     (nowarnF: 'state -> range * string -> 'state,
      dllRequireF: 'state -> range * string -> 'state,
      packageRequireF: 'state -> DependencyManagerIntegration.IDependencyManagerProvider * range * string -> 'state,
      loadSourceF: 'state -> range * string -> unit)
     (tcConfig:TcConfigBuilder, inp, pathOfMetaCommandSource, state0) =

    use unwindBuildPhase = PushThreadBuildPhaseUntilUnwind BuildPhase.Parse

    let canHaveScriptMetaCommands = 
        match inp with 
        | ParsedInput.SigFile (_) -> false
        | ParsedInput.ImplFile (ParsedImplFileInput (isScript = isScript)) -> isScript

    let ProcessMetaCommand state hash =
        let mutable matchedm = range0
        try 
            match hash with 
            | ParsedHashDirective("I", args, m) ->
               if not canHaveScriptMetaCommands then 
                   errorR(HashIncludeNotAllowedInNonScript m)
               match args with 
               | [path] -> 
                   matchedm<-m
                   tcConfig.AddIncludePath(m, path, pathOfMetaCommandSource)
                   state
               | _ -> 
                   errorR(Error(FSComp.SR.buildInvalidHashIDirective(), m))
                   state
            | ParsedHashDirective("nowarn",numbers,m) ->
               List.fold (fun state d -> nowarnF state (m,d)) state numbers

            | ParsedHashDirective(("reference" | "r"),args,m) -> 
               if not canHaveScriptMetaCommands then
                   errorR(HashReferenceNotAllowedInNonScript m)

               match args with
               | [path] ->
                   matchedm <- m
                   match DependencyManagerIntegration.tryFindDependencyManagerInPath tcConfig.compilerToolPaths tcConfig.outputDir m (path:string) with
                   | DependencyManagerIntegration.ReferenceType.RegisteredDependencyManager packageManager ->
                       if tcConfig.langVersion.SupportsFeature(LanguageFeature.PackageManagement) then
                           packageRequireF state (packageManager,m,path)
                       else
                           errorR(Error(FSComp.SR.packageManagementRequiresVFive(), m))
                           state

                   // #r "Assembly"
                   | DependencyManagerIntegration.ReferenceType.Library path ->
                       dllRequireF state (m,path)

                   | DependencyManagerIntegration.ReferenceType.UnknownType ->
                       state // error already reported
               | _ ->
                   errorR(Error(FSComp.SR.buildInvalidHashrDirective(), m))
                   state

            | ParsedHashDirective("load", args, m) -> 
               if not canHaveScriptMetaCommands then 
                   errorR(HashDirectiveNotAllowedInNonScript m)
               match args with 
               | _ :: _ -> 
                  matchedm<-m
                  args |> List.iter (fun path -> loadSourceF state (m, path))
               | _ -> 
                  errorR(Error(FSComp.SR.buildInvalidHashloadDirective(), m))
               state
            | ParsedHashDirective("time", args, m) -> 
               if not canHaveScriptMetaCommands then 
                   errorR(HashDirectiveNotAllowedInNonScript m)
               match args with 
               | [] -> 
                   ()
               | ["on" | "off"] -> 
                   ()
               | _ -> 
                   errorR(Error(FSComp.SR.buildInvalidHashtimeDirective(), m))
               state
               
            | _ -> 
               
            (* warning(Error("This meta-command has been ignored", m)) *) 
               state
        with e -> errorRecovery e matchedm; state

    let rec WarnOnIgnoredSpecDecls decls = 
        decls |> List.iter (fun d -> 
            match d with 
            | SynModuleSigDecl.HashDirective (_, m) -> warning(Error(FSComp.SR.buildDirectivesInModulesAreIgnored(), m)) 
            | SynModuleSigDecl.NestedModule (_, _, subDecls, _) -> WarnOnIgnoredSpecDecls subDecls
            | _ -> ())

    let rec WarnOnIgnoredImplDecls decls = 
        decls |> List.iter (fun d -> 
            match d with 
            | SynModuleDecl.HashDirective (_, m) -> warning(Error(FSComp.SR.buildDirectivesInModulesAreIgnored(), m)) 
            | SynModuleDecl.NestedModule (_, _, subDecls, _, _) -> WarnOnIgnoredImplDecls subDecls
            | _ -> ())

    let ProcessMetaCommandsFromModuleSpec state (SynModuleOrNamespaceSig(_, _, _, decls, _, _, _, _)) =
        List.fold (fun s d -> 
            match d with 
            | SynModuleSigDecl.HashDirective (h, _) -> ProcessMetaCommand s h
            | SynModuleSigDecl.NestedModule (_, _, subDecls, _) -> WarnOnIgnoredSpecDecls subDecls; s
            | _ -> s)
         state
         decls 

    let ProcessMetaCommandsFromModuleImpl state (SynModuleOrNamespace(_, _, _, decls, _, _, _, _)) =
        List.fold (fun s d -> 
            match d with 
            | SynModuleDecl.HashDirective (h, _) -> ProcessMetaCommand s h
            | SynModuleDecl.NestedModule (_, _, subDecls, _, _) -> WarnOnIgnoredImplDecls subDecls; s
            | _ -> s)
         state
         decls

    match inp with 
    | ParsedInput.SigFile (ParsedSigFileInput (_, _, _, hashDirectives, specs)) -> 
        let state = List.fold ProcessMetaCommand state0 hashDirectives
        let state = List.fold ProcessMetaCommandsFromModuleSpec state specs
        state
    | ParsedInput.ImplFile (ParsedImplFileInput (_, _, _, _, hashDirectives, impls, _)) -> 
        let state = List.fold ProcessMetaCommand state0 hashDirectives
        let state = List.fold ProcessMetaCommandsFromModuleImpl state impls
        state

let ApplyNoWarnsToTcConfig (tcConfig: TcConfig, inp: ParsedInput, pathOfMetaCommandSource) = 
    // Clone
    let tcConfigB = tcConfig.CloneOfOriginalBuilder 
    let addNoWarn = fun () (m,s) -> tcConfigB.TurnWarningOff(m, s)
    let addReferencedAssemblyByPath = fun () (_m,_s) -> ()
    let addDependencyManagerText = fun () (_prefix,_m,_s) -> ()
    let addLoadedSource = fun () (_m,_s) -> ()
    ProcessMetaCommandsFromInput (addNoWarn, addReferencedAssemblyByPath, addDependencyManagerText, addLoadedSource) (tcConfigB, inp, pathOfMetaCommandSource, ())
    TcConfig.Create(tcConfigB, validate=false)

let ApplyMetaCommandsFromInputToTcConfig (tcConfig: TcConfig, inp: ParsedInput, pathOfMetaCommandSource) = 
    // Clone
    let tcConfigB = tcConfig.CloneOfOriginalBuilder 
    let getWarningNumber = fun () _ -> () 
    let addReferencedAssemblyByPath = fun () (m,s) -> tcConfigB.AddReferencedAssemblyByPath(m,s)
    let addDependencyManagerText = fun () (packageManager, m,s) -> tcConfigB.AddDependencyManagerText(packageManager,m,s)
    let addLoadedSource = fun () (m,s) -> tcConfigB.AddLoadedSource(m,s,pathOfMetaCommandSource)
    ProcessMetaCommandsFromInput (getWarningNumber, addReferencedAssemblyByPath, addDependencyManagerText, addLoadedSource) (tcConfigB, inp, pathOfMetaCommandSource, ())
    TcConfig.Create(tcConfigB, validate=false)

//----------------------------------------------------------------------------
// Compute the load closure of a set of script files
//--------------------------------------------------------------------------

let GetAssemblyResolutionInformation(ctok, tcConfig: TcConfig) =
    use unwindBuildPhase = PushThreadBuildPhaseUntilUnwind BuildPhase.Parameter
    let assemblyList = TcAssemblyResolutions.GetAllDllReferences tcConfig
    let resolutions = TcAssemblyResolutions.ResolveAssemblyReferences (ctok, tcConfig, assemblyList, [])
    resolutions.GetAssemblyResolutions(), resolutions.GetUnresolvedReferences()

[<RequireQualifiedAccess>]
type LoadClosureInput = 
    { FileName: string
      SyntaxTree: ParsedInput option
      ParseDiagnostics: (PhasedDiagnostic * bool) list 
      MetaCommandDiagnostics: (PhasedDiagnostic * bool) list }

[<RequireQualifiedAccess>]
type LoadClosure = 
    { /// The source files along with the ranges of the #load positions in each file.
      SourceFiles: (string * range list) list
      /// The resolved references along with the ranges of the #r positions in each file.
      References: (string * AssemblyResolution list) list
      /// The list of references that were not resolved during load closure. These may still be extension references.
      UnresolvedReferences: UnresolvedAssemblyReference list
      /// The list of all sources in the closure with inputs when available
      Inputs: LoadClosureInput list
      /// The #load, including those that didn't resolve
      OriginalLoadReferences: (range * string * string) list
      /// The #nowarns
      NoWarns: (string * range list) list
      /// Diagnostics seen while processing resolutions
      ResolutionDiagnostics: (PhasedDiagnostic * bool) list
      /// Diagnostics seen while parsing root of closure
      AllRootFileDiagnostics: (PhasedDiagnostic * bool) list
      /// Diagnostics seen while processing the compiler options implied root of closure
      LoadClosureRootFileDiagnostics: (PhasedDiagnostic * bool) list }   


[<RequireQualifiedAccess>]
type CodeContext =
    | CompilationAndEvaluation // in fsi.exe
    | Compilation  // in fsc.exe
    | Editing // in VS

module ScriptPreprocessClosure = 
    open Internal.Utilities.Text.Lexing
    
    /// Represents an input to the closure finding process
    type ClosureSource = ClosureSource of filename: string * referenceRange: range * sourceText: ISourceText * parseRequired: bool 
        
    /// Represents an output of the closure finding process
    type ClosureFile = ClosureFile of string * range * ParsedInput option * (PhasedDiagnostic * bool) list * (PhasedDiagnostic * bool) list * (string * range) list // filename, range, errors, warnings, nowarns

    type Observed() =
        let seen = System.Collections.Generic.Dictionary<_, bool>()
        member ob.SetSeen check = 
            if not(seen.ContainsKey check) then 
                seen.Add(check, true)
        
        member ob.HaveSeen check =
            seen.ContainsKey check
    
    /// Parse a script from source.
    let ParseScriptText
           (filename: string, sourceText: ISourceText, tcConfig: TcConfig, codeContext,
            lexResourceManager: Lexhelp.LexResourceManager, errorLogger: ErrorLogger) =

        // fsc.exe -- COMPILED\!INTERACTIVE
        // fsi.exe -- !COMPILED\INTERACTIVE
        // Language service
        //     .fs -- EDITING + COMPILED\!INTERACTIVE
        //     .fsx -- EDITING + !COMPILED\INTERACTIVE    
        let defines =
            match codeContext with 
            | CodeContext.CompilationAndEvaluation -> ["INTERACTIVE"]
            | CodeContext.Compilation -> ["COMPILED"]
            | CodeContext.Editing -> "EDITING" :: (if IsScript filename then ["INTERACTIVE"] else ["COMPILED"])

        let isFeatureSupported featureId = tcConfig.langVersion.SupportsFeature featureId
        let lexbuf = UnicodeLexing.SourceTextAsLexbuf(isFeatureSupported, sourceText) 

        let isLastCompiland = (IsScript filename), tcConfig.target.IsExe        // The root compiland is last in the list of compilands.
        ParseOneInputLexbuf (tcConfig, lexResourceManager, defines, lexbuf, filename, isLastCompiland, errorLogger) 

    /// Create a TcConfig for load closure starting from a single .fsx file
    let CreateScriptTextTcConfig 
           (legacyReferenceResolver, defaultFSharpBinariesDir, 
            filename: string, codeContext, 
            useSimpleResolution, useFsiAuxLib, 
            basicReferences, applyCommandLineArgs, 
            assumeDotNetFramework, useSdkRefs,
            tryGetMetadataSnapshot, reduceMemoryUsage) =  

        let projectDir = Path.GetDirectoryName filename
        let isInteractive = (codeContext = CodeContext.CompilationAndEvaluation)
        let isInvalidationSupported = (codeContext = CodeContext.Editing)

        let tcConfigB = 
            TcConfigBuilder.CreateNew
                (legacyReferenceResolver, defaultFSharpBinariesDir, reduceMemoryUsage, projectDir, 
                 isInteractive, isInvalidationSupported, defaultCopyFSharpCore=CopyFSharpCoreFlag.No, 
                 tryGetMetadataSnapshot=tryGetMetadataSnapshot) 

        applyCommandLineArgs tcConfigB

        match basicReferences with 
        | None -> (basicReferencesForScriptLoadClosure useFsiAuxLib useSdkRefs assumeDotNetFramework) |> List.iter(fun f->tcConfigB.AddReferencedAssemblyByPath(range0, f)) // Add script references
        | Some rs -> for m, r in rs do tcConfigB.AddReferencedAssemblyByPath(m, r)

        tcConfigB.resolutionEnvironment <-
            match codeContext with 
            | CodeContext.Editing -> ResolutionEnvironment.EditingOrCompilation true
            | CodeContext.Compilation -> ResolutionEnvironment.EditingOrCompilation false
            | CodeContext.CompilationAndEvaluation -> ResolutionEnvironment.CompilationAndEvaluation
        tcConfigB.framework <- false 
        tcConfigB.useSimpleResolution <- useSimpleResolution
        // Indicates that there are some references not in basicReferencesForScriptLoadClosure which should
        // be added conditionally once the relevant version of mscorlib.dll has been detected.
        tcConfigB.implicitlyResolveAssemblies <- false
        tcConfigB.useSdkRefs <- useSdkRefs

        TcConfig.Create(tcConfigB, validate=true)

    let ClosureSourceOfFilename(filename, m, inputCodePage, parseRequired) = 
        try
            let filename = FileSystem.GetFullPathShim filename
            use stream = FileSystem.FileStreamReadShim filename
            use reader = 
                match inputCodePage with 
                | None -> new StreamReader(stream, true)
                | Some (n: int) -> new StreamReader(stream, Encoding.GetEncoding n) 
            let source = reader.ReadToEnd()
            [ClosureSource(filename, m, SourceText.ofString source, parseRequired)]
        with e -> 
            errorRecovery e m 
            []
            
    let ApplyMetaCommandsFromInputToTcConfigAndGatherNoWarn
           (tcConfig: TcConfig, inp: ParsedInput, pathOfMetaCommandSource) = 

        let tcConfigB = tcConfig.CloneOfOriginalBuilder 
        let nowarns = ref [] 
        let getWarningNumber = fun () (m,s) -> nowarns := (s,m) :: !nowarns
        let addReferencedAssemblyByPath = fun () (m,s) -> tcConfigB.AddReferencedAssemblyByPath(m,s)
        let addDependencyManagerText = fun () (packageManagerPrefix,m,s) -> tcConfigB.AddDependencyManagerText(packageManagerPrefix,m,s)
        let addLoadedSource = fun () (m,s) -> tcConfigB.AddLoadedSource(m,s,pathOfMetaCommandSource)
        try 
            ProcessMetaCommandsFromInput (getWarningNumber, addReferencedAssemblyByPath, addDependencyManagerText, addLoadedSource) (tcConfigB, inp, pathOfMetaCommandSource, ())
        with ReportedError _ ->
            // Recover by using whatever did end up in the tcConfig
            ()
            
        try
            TcConfig.Create(tcConfigB, validate=false), nowarns
        with ReportedError _ ->
            // Recover by using a default TcConfig.
            let tcConfigB = tcConfig.CloneOfOriginalBuilder 
            TcConfig.Create(tcConfigB, validate=false), nowarns
    
    let FindClosureFiles(mainFile, _m, closureSources, origTcConfig:TcConfig, codeContext, lexResourceManager: Lexhelp.LexResourceManager) =
        let tcConfig = ref origTcConfig
        
        let observedSources = Observed()
        let loadScripts = HashSet<_>()

        // Resolve the packages
        let rec resolveDependencyManagerSources scriptName =
            if not (loadScripts.Contains scriptName) then
                [ for kv in tcConfig.Value.packageManagerLines do
                    let packageManagerKey, packageManagerLines = kv.Key, kv.Value
                    match packageManagerLines with
                    | [] -> ()
                    | (_, _, m)::_ ->
                        match origTcConfig.packageManagerLines |> Map.tryFind packageManagerKey with
                        | Some oldDependencyManagerLines when oldDependencyManagerLines = packageManagerLines -> ()
                        | _ ->
                            match DependencyManagerIntegration.tryFindDependencyManagerByKey tcConfig.Value.compilerToolPaths tcConfig.Value.outputDir m packageManagerKey with
                            | None ->
                                errorR(DependencyManagerIntegration.createPackageManagerUnknownError tcConfig.Value.compilerToolPaths tcConfig.Value.outputDir packageManagerKey m)
                            | Some packageManager ->
                                let inline snd3 (_, b, _) = b
                                let packageManagerTextLines = packageManagerLines |> List.map snd3

                                match DependencyManagerIntegration.resolve packageManager tcConfig.Value.implicitIncludeDir mainFile scriptName m packageManagerTextLines with
                                | None -> () // error already reported
                                | Some (succeeded, generatedScripts, additionalIncludeFolders) ->  //@@@@@@@@@@@@@@@@@@@@@@@@@@@@@@@@
                                    // This may incrementally update tcConfig too with new #r references
                                    // New package text is ignored on this second phase
                                    match succeeded with
                                    | true ->
                                        // Resolution produced no errors
                                        if not (isNil additionalIncludeFolders) then
                                            let tcConfigB = tcConfig.Value.CloneOfOriginalBuilder
                                            for folder in additionalIncludeFolders do 
                                                tcConfigB.AddIncludePath(m, folder, "")
                                            tcConfigB.packageManagerLines <- tcConfigB.packageManagerLines |> Map.map(fun _ l -> l |> List.map(fun (_, p, m) -> true, p, m))
                                            tcConfig := TcConfig.Create(tcConfigB, validate=false)
                                        for script in generatedScripts do
                                            let scriptText = File.ReadAllText script
                                            loadScripts.Add script |> ignore
                                            let iSourceText = SourceText.ofString scriptText
                                            yield! loop (ClosureSource(script, m, iSourceText, true))
                                    | false ->
                                        // Resolution produced errors update packagerManagerLines entries to note these failure
                                        // failed resolutions will no longer be considered
                                        let tcConfigB = tcConfig.Value.CloneOfOriginalBuilder
                                        tcConfigB.packageManagerLines <- tcConfigB.packageManagerLines |> Map.map(fun _ l -> l |> List.filter(fun (tried, _, _) -> tried))
                                        tcConfig := TcConfig.Create(tcConfigB, validate=false)]
            else []

        and loop (ClosureSource(filename, m, sourceText, parseRequired)) = 
            [   if not (observedSources.HaveSeen(filename)) then
                    observedSources.SetSeen(filename)
                    //printfn "visiting %s" filename
                    if IsScript filename || parseRequired then 
                        let parseResult, parseDiagnostics =
                            let errorLogger = CapturingErrorLogger("FindClosureParse")
                            use _unwindEL = PushErrorLoggerPhaseUntilUnwind (fun _ -> errorLogger)
                            let result = ParseScriptText (filename, sourceText, !tcConfig, codeContext, lexResourceManager, errorLogger) 
                            result, errorLogger.Diagnostics

                        match parseResult with 
                        | Some parsedScriptAst ->
                            let errorLogger = CapturingErrorLogger("FindClosureMetaCommands")
                            use _unwindEL = PushErrorLoggerPhaseUntilUnwind (fun _ -> errorLogger)
                            let pathOfMetaCommandSource = Path.GetDirectoryName(filename)

                            let preSources = (!tcConfig).GetAvailableLoadedSources()

                            let tcConfigResult, noWarns = ApplyMetaCommandsFromInputToTcConfigAndGatherNoWarn (!tcConfig, parsedScriptAst, pathOfMetaCommandSource)
                            tcConfig := tcConfigResult // We accumulate the tcConfig in order to collect assembly references

                            yield! resolveDependencyManagerSources filename

                            let postSources = (!tcConfig).GetAvailableLoadedSources()
                            let sources = if preSources.Length < postSources.Length then postSources.[preSources.Length..] else []

                            yield! resolveDependencyManagerSources filename
#if DEBUG
                            for (_,subFile) in sources do
                               printfn "visiting %s - has subsource of %s " filename subFile
#endif
                            for (m, subFile) in sources do
                                if IsScript subFile then 
                                    for subSource in ClosureSourceOfFilename(subFile, m, tcConfigResult.inputCodePage, false) do
                                        yield! loop subSource
                                else
                                    yield ClosureFile(subFile, m, None, [], [], []) 

#if DEBUG
                            printfn "yielding source %s" filename
#endif
                            yield ClosureFile(filename, m, Some parsedScriptAst, parseDiagnostics, errorLogger.Diagnostics, !noWarns)

                        | None -> 
                            printfn "yielding source %s (failed parse)" filename
                            yield ClosureFile(filename, m, None, parseDiagnostics, [], [])
                    else 
                        // Don't traverse into .fs leafs.
                        printfn "yielding non-script source %s" filename
                        yield ClosureFile(filename, m, None, [], [], []) ]

        let sources = closureSources |> List.collect loop

        sources, !tcConfig
        
    /// Reduce the full directive closure into LoadClosure
    let GetLoadClosure(ctok, rootFilename, closureFiles, tcConfig: TcConfig, codeContext) = 
    
        // Mark the last file as isLastCompiland. 
        let closureFiles =
            if isNil closureFiles then  
                closureFiles 
            else 
                match List.frontAndBack closureFiles with
                | rest, ClosureFile
                           (filename, m, 
                            Some(ParsedInput.ImplFile (ParsedImplFileInput (name, isScript, qualNameOfFile, scopedPragmas, hashDirectives, implFileFlags, _))), 
                            parseDiagnostics, metaDiagnostics, nowarns) -> 

                    let isLastCompiland = (true, tcConfig.target.IsExe)
                    rest @ [ClosureFile
                                (filename, m, 
                                 Some(ParsedInput.ImplFile (ParsedImplFileInput (name, isScript, qualNameOfFile, scopedPragmas, hashDirectives, implFileFlags, isLastCompiland))), 
                                 parseDiagnostics, metaDiagnostics, nowarns)]

                | _ -> closureFiles

        // Get all source files.
        let sourceFiles = [ for (ClosureFile(filename, m, _, _, _, _)) in closureFiles -> (filename, m) ]

        let sourceInputs = 
            [  for (ClosureFile(filename, _, input, parseDiagnostics, metaDiagnostics, _nowarns)) in closureFiles ->
                   ({ FileName=filename
                      SyntaxTree=input
                      ParseDiagnostics=parseDiagnostics
                      MetaCommandDiagnostics=metaDiagnostics } : LoadClosureInput) ]

        let globalNoWarns = closureFiles |> List.collect (fun (ClosureFile(_, _, _, _, _, noWarns)) -> noWarns)

        // Resolve all references.
        let references, unresolvedReferences, resolutionDiagnostics = 
            let errorLogger = CapturingErrorLogger("GetLoadClosure") 
        
            use unwindEL = PushErrorLoggerPhaseUntilUnwind (fun _ -> errorLogger)
            let references, unresolvedReferences = GetAssemblyResolutionInformation(ctok, tcConfig)
            let references = references |> List.map (fun ar -> ar.resolvedPath, ar)
            references, unresolvedReferences, errorLogger.Diagnostics

        // Root errors and warnings - look at the last item in the closureFiles list
        let loadClosureRootDiagnostics, allRootDiagnostics = 
            match List.rev closureFiles with
            | ClosureFile(_, _, _, parseDiagnostics, metaDiagnostics, _) :: _ -> 
                (metaDiagnostics @ resolutionDiagnostics), 
                (parseDiagnostics @ metaDiagnostics @ resolutionDiagnostics)
            | _ -> [], [] // When no file existed.
        
        let isRootRange exn =
            match GetRangeOfDiagnostic exn with
            | Some m -> 
                // Return true if the error was *not* from a #load-ed file.
                let isArgParameterWhileNotEditing = (codeContext <> CodeContext.Editing) && (Range.equals m range0 || Range.equals m rangeStartup || Range.equals m rangeCmdArgs)
                let isThisFileName = (0 = String.Compare(rootFilename, m.FileName, StringComparison.OrdinalIgnoreCase))
                isArgParameterWhileNotEditing || isThisFileName
            | None -> true

        // Filter out non-root errors and warnings
        let allRootDiagnostics = allRootDiagnostics |> List.filter (fst >> isRootRange)
        
        let result: LoadClosure =
            { SourceFiles = List.groupBy fst sourceFiles |> List.map (map2Of2 (List.map snd))
              References = List.groupBy fst references |> List.map (map2Of2 (List.map snd))
              UnresolvedReferences = unresolvedReferences
              Inputs = sourceInputs
              NoWarns = List.groupBy fst globalNoWarns |> List.map (map2Of2 (List.map snd))
              OriginalLoadReferences = tcConfig.loadedSources
              ResolutionDiagnostics = resolutionDiagnostics
              AllRootFileDiagnostics = allRootDiagnostics
              LoadClosureRootFileDiagnostics = loadClosureRootDiagnostics }

        result

    /// Given source text, find the full load closure. Used from service.fs, when editing a script file
    let GetFullClosureOfScriptText
           (ctok, legacyReferenceResolver, defaultFSharpBinariesDir, 
            filename, sourceText, codeContext, 
            useSimpleResolution, useFsiAuxLib, useSdkRefs,
            lexResourceManager: Lexhelp.LexResourceManager, 
            applyCommandLineArgs, assumeDotNetFramework,
            tryGetMetadataSnapshot, reduceMemoryUsage) =

        // Resolve the basic references such as FSharp.Core.dll first, before processing any #I directives in the script
        //
        // This is tries to mimic the action of running the script in F# Interactive - the initial context for scripting is created
        // first, then #I and other directives are processed.
        let references0 = 
            let tcConfig = 
                CreateScriptTextTcConfig(legacyReferenceResolver, defaultFSharpBinariesDir, 
                    filename, codeContext, useSimpleResolution, 
                    useFsiAuxLib, None, applyCommandLineArgs, assumeDotNetFramework, 
                    useSdkRefs, tryGetMetadataSnapshot, reduceMemoryUsage)

            let resolutions0, _unresolvedReferences = GetAssemblyResolutionInformation(ctok, tcConfig)
            let references0 = resolutions0 |> List.map (fun r->r.originalReference.Range, r.resolvedPath) |> Seq.distinct |> List.ofSeq
            references0

        let tcConfig = 
            CreateScriptTextTcConfig(legacyReferenceResolver, defaultFSharpBinariesDir, filename, 
                 codeContext, useSimpleResolution, useFsiAuxLib, Some references0, 
                 applyCommandLineArgs, assumeDotNetFramework, useSdkRefs,
                 tryGetMetadataSnapshot, reduceMemoryUsage)

        let closureSources = [ClosureSource(filename, range0, sourceText, true)]
        let closureFiles, tcConfig = FindClosureFiles(filename, range0, closureSources, tcConfig, codeContext, lexResourceManager)
        GetLoadClosure(ctok, filename, closureFiles, tcConfig, codeContext)

    /// Given source filename, find the full load closure
    /// Used from fsi.fs and fsc.fs, for #load and command line
    let GetFullClosureOfScriptFiles(ctok, tcConfig:TcConfig, files:(string*range) list,codeContext,lexResourceManager: Lexhelp.LexResourceManager) = 
        let mainFile, mainFileRange = List.last files
        let closureSources = files |> List.collect (fun (filename, m) -> ClosureSourceOfFilename(filename, m,tcConfig.inputCodePage,true))
        let closureFiles,tcConfig = FindClosureFiles(mainFile, mainFileRange, closureSources, tcConfig, codeContext, lexResourceManager)
        GetLoadClosure(ctok, mainFile, closureFiles, tcConfig, codeContext)        

type LoadClosure with
    /// Analyze a script text and find the closure of its references. 
    /// Used from FCS, when editing a script file.  
    //
    /// A temporary TcConfig is created along the way, is why this routine takes so many arguments. We want to be sure to use exactly the
    /// same arguments as the rest of the application.
    static member ComputeClosureOfScriptText
                     (ctok, legacyReferenceResolver, defaultFSharpBinariesDir, 
                      filename: string, sourceText: ISourceText, codeContext, useSimpleResolution: bool, 
                      useFsiAuxLib, useSdkRefs, lexResourceManager: Lexhelp.LexResourceManager, 
                      applyCommandLineArgs, assumeDotNetFramework, tryGetMetadataSnapshot, reduceMemoryUsage) = 

        use unwindBuildPhase = PushThreadBuildPhaseUntilUnwind BuildPhase.Parse
        ScriptPreprocessClosure.GetFullClosureOfScriptText
            (ctok, legacyReferenceResolver, defaultFSharpBinariesDir, filename, sourceText, 
             codeContext, useSimpleResolution, useFsiAuxLib, useSdkRefs, lexResourceManager, 
             applyCommandLineArgs, assumeDotNetFramework, tryGetMetadataSnapshot, reduceMemoryUsage)

    /// Analyze a set of script files and find the closure of their references.
    static member ComputeClosureOfScriptFiles
                     (ctok, tcConfig: TcConfig, files:(string*range) list, codeContext,
                      lexResourceManager: Lexhelp.LexResourceManager) =
        use unwindBuildPhase = PushThreadBuildPhaseUntilUnwind BuildPhase.Parse
        ScriptPreprocessClosure.GetFullClosureOfScriptFiles (ctok, tcConfig, files, codeContext, lexResourceManager)

//----------------------------------------------------------------------------
// Initial type checking environment
//--------------------------------------------------------------------------

/// Build the initial type checking environment
let GetInitialTcEnv (thisAssemblyName: string, initm: range, tcConfig: TcConfig, tcImports: TcImports, tcGlobals) =    
    let initm = initm.StartRange

    let ccus = 
        tcImports.GetImportedAssemblies() 
        |> List.map (fun asm -> asm.FSharpViewOfMetadata, asm.AssemblyAutoOpenAttributes, asm.AssemblyInternalsVisibleToAttributes)    

    let amap = tcImports.GetImportMap()

    let tcEnv = CreateInitialTcEnv(tcGlobals, amap, initm, thisAssemblyName, ccus)

    if tcConfig.checkOverflow then
        try TcOpenDecl TcResultsSink.NoSink tcGlobals amap initm initm tcEnv (pathToSynLid initm (splitNamespace FSharpLib.CoreOperatorsCheckedName))
        with e -> errorRecovery e initm; tcEnv
    else
        tcEnv

//----------------------------------------------------------------------------
// Fault injection

/// Inject faults into checking
let CheckSimulateException(tcConfig: TcConfig) = 
    match tcConfig.simulateException with
    | Some("tc-oom") -> raise(System.OutOfMemoryException())
    | Some("tc-an") -> raise(System.ArgumentNullException("simulated"))
    | Some("tc-invop") -> raise(System.InvalidOperationException())
    | Some("tc-av") -> raise(System.AccessViolationException())
    | Some("tc-nfn") -> raise(System.NotFiniteNumberException())
    | Some("tc-aor") -> raise(System.ArgumentOutOfRangeException())
    | Some("tc-dv0") -> raise(System.DivideByZeroException())
    | Some("tc-oe") -> raise(System.OverflowException())
    | Some("tc-atmm") -> raise(System.ArrayTypeMismatchException())
    | Some("tc-bif") -> raise(System.BadImageFormatException())
    | Some("tc-knf") -> raise(System.Collections.Generic.KeyNotFoundException())
    | Some("tc-ior") -> raise(System.IndexOutOfRangeException())
    | Some("tc-ic") -> raise(System.InvalidCastException())
    | Some("tc-ip") -> raise(System.InvalidProgramException())
    | Some("tc-ma") -> raise(System.MemberAccessException())
    | Some("tc-ni") -> raise(System.NotImplementedException())
    | Some("tc-nr") -> raise(System.NullReferenceException())
    | Some("tc-oc") -> raise(System.OperationCanceledException())
    | Some("tc-fail") -> failwith "simulated"
    | _ -> ()

//----------------------------------------------------------------------------
// Type-check sets of files
//--------------------------------------------------------------------------

type RootSigs = Zmap<QualifiedNameOfFile, ModuleOrNamespaceType>
type RootImpls = Zset<QualifiedNameOfFile >

let qnameOrder = Order.orderBy (fun (q: QualifiedNameOfFile) -> q.Text)

type TcState = 
    { tcsCcu: CcuThunk
      tcsCcuType: ModuleOrNamespace
      tcsNiceNameGen: NiceNameGenerator
      tcsTcSigEnv: TcEnv
      tcsTcImplEnv: TcEnv
      tcsCreatesGeneratedProvidedTypes: bool
      tcsRootSigs: RootSigs 
      tcsRootImpls: RootImpls 
      tcsCcuSig: ModuleOrNamespaceType }

    member x.NiceNameGenerator = x.tcsNiceNameGen

    member x.TcEnvFromSignatures = x.tcsTcSigEnv

    member x.TcEnvFromImpls = x.tcsTcImplEnv

    member x.Ccu = x.tcsCcu

    member x.CreatesGeneratedProvidedTypes = x.tcsCreatesGeneratedProvidedTypes

    // Assem(a.fsi + b.fsi + c.fsi) (after checking implementation file )
    member x.CcuType = x.tcsCcuType
 
    // a.fsi + b.fsi + c.fsi (after checking implementation file for c.fs)
    member x.CcuSig = x.tcsCcuSig
 
    member x.NextStateAfterIncrementalFragment tcEnvAtEndOfLastInput = 
        { x with tcsTcSigEnv = tcEnvAtEndOfLastInput
                 tcsTcImplEnv = tcEnvAtEndOfLastInput } 

 
/// Create the initial type checking state for compiling an assembly
let GetInitialTcState(m, ccuName, tcConfig: TcConfig, tcGlobals, tcImports: TcImports, niceNameGen, tcEnv0) =
    ignore tcImports

    // Create a ccu to hold all the results of compilation 
    let ccuType = NewCcuContents ILScopeRef.Local m ccuName (NewEmptyModuleOrNamespaceType Namespace)

    let ccuData: CcuData = 
        { IsFSharp=true
          UsesFSharp20PlusQuotations=false
#if !NO_EXTENSIONTYPING
          InvalidateEvent=(new Event<_>()).Publish
          IsProviderGenerated = false
          ImportProvidedType = (fun ty -> Import.ImportProvidedType (tcImports.GetImportMap()) m ty)
#endif
          TryGetILModuleDef = (fun () -> None)
          FileName=None 
          Stamp = newStamp()
          QualifiedName= None
          SourceCodeDirectory = tcConfig.implicitIncludeDir 
          ILScopeRef=ILScopeRef.Local
          Contents=ccuType
          MemberSignatureEquality= (Tastops.typeEquivAux EraseAll tcGlobals)
          TypeForwarders=Map.empty }

    let ccu = CcuThunk.Create(ccuName, ccuData)

    // OK, is this is the FSharp.Core CCU then fix it up. 
    if tcConfig.compilingFslib then 
        tcGlobals.fslibCcu.Fixup ccu

    { tcsCcu= ccu
      tcsCcuType=ccuType
      tcsNiceNameGen=niceNameGen
      tcsTcSigEnv=tcEnv0
      tcsTcImplEnv=tcEnv0
      tcsCreatesGeneratedProvidedTypes=false
      tcsRootSigs = Zmap.empty qnameOrder
      tcsRootImpls = Zset.empty qnameOrder
      tcsCcuSig = NewEmptyModuleOrNamespaceType Namespace }



/// Typecheck a single file (or interactive entry into F# Interactive)
let TypeCheckOneInputEventually (checkForErrors, tcConfig: TcConfig, tcImports: TcImports, tcGlobals, prefixPathOpt, tcSink, tcState: TcState, inp: ParsedInput) =

    eventually {
        try 
          let! ctok = Eventually.token
          RequireCompilationThread ctok // Everything here requires the compilation thread since it works on the TAST

          CheckSimulateException tcConfig

          let m = inp.Range
          let amap = tcImports.GetImportMap()
          match inp with 
          | ParsedInput.SigFile (ParsedSigFileInput (_, qualNameOfFile, _, _, _) as file) ->
                
              // Check if we've seen this top module signature before. 
              if Zmap.mem qualNameOfFile tcState.tcsRootSigs then 
                  errorR(Error(FSComp.SR.buildSignatureAlreadySpecified(qualNameOfFile.Text), m.StartRange))

              // Check if the implementation came first in compilation order 
              if Zset.contains qualNameOfFile tcState.tcsRootImpls then 
                  errorR(Error(FSComp.SR.buildImplementationAlreadyGivenDetail(qualNameOfFile.Text), m))

              let conditionalDefines =
                  if tcConfig.noConditionalErasure then None else Some (tcConfig.conditionalCompilationDefines)

              // Typecheck the signature file 
              let! (tcEnv, sigFileType, createsGeneratedProvidedTypes) = 
                  TypeCheckOneSigFile (tcGlobals, tcState.tcsNiceNameGen, amap, tcState.tcsCcu, checkForErrors, conditionalDefines, tcSink, tcConfig.internalTestSpanStackReferring) tcState.tcsTcSigEnv file

              let rootSigs = Zmap.add qualNameOfFile sigFileType tcState.tcsRootSigs

              // Add the signature to the signature env (unless it had an explicit signature)
              let ccuSigForFile = CombineCcuContentFragments m [sigFileType; tcState.tcsCcuSig]
                
              // Open the prefixPath for fsi.exe 
              let tcEnv = 
                  match prefixPathOpt with 
                  | None -> tcEnv 
                  | Some prefixPath -> 
                      let m = qualNameOfFile.Range
                      TcOpenDecl tcSink tcGlobals amap m m tcEnv prefixPath

              let tcState = 
                   { tcState with 
                        tcsTcSigEnv=tcEnv
                        tcsTcImplEnv=tcState.tcsTcImplEnv
                        tcsRootSigs=rootSigs
                        tcsCreatesGeneratedProvidedTypes=tcState.tcsCreatesGeneratedProvidedTypes || createsGeneratedProvidedTypes}

              return (tcEnv, EmptyTopAttrs, None, ccuSigForFile), tcState

          | ParsedInput.ImplFile (ParsedImplFileInput (_, _, qualNameOfFile, _, _, _, _) as file) ->
            
              // Check if we've got an interface for this fragment 
              let rootSigOpt = tcState.tcsRootSigs.TryFind qualNameOfFile

              // Check if we've already seen an implementation for this fragment 
              if Zset.contains qualNameOfFile tcState.tcsRootImpls then 
                  errorR(Error(FSComp.SR.buildImplementationAlreadyGiven(qualNameOfFile.Text), m))

              let tcImplEnv = tcState.tcsTcImplEnv

              let conditionalDefines =
                  if tcConfig.noConditionalErasure then None else Some (tcConfig.conditionalCompilationDefines)

              // Typecheck the implementation file 
              let! topAttrs, implFile, _implFileHiddenType, tcEnvAtEnd, createsGeneratedProvidedTypes = 
                  TypeCheckOneImplFile (tcGlobals, tcState.tcsNiceNameGen, amap, tcState.tcsCcu, checkForErrors, conditionalDefines, tcSink, tcConfig.internalTestSpanStackReferring) tcImplEnv rootSigOpt file

              let hadSig = rootSigOpt.IsSome
              let implFileSigType = SigTypeOfImplFile implFile

              let rootImpls = Zset.add qualNameOfFile tcState.tcsRootImpls
        
              // Only add it to the environment if it didn't have a signature 
              let m = qualNameOfFile.Range

              // Add the implementation as to the implementation env
              let tcImplEnv = AddLocalRootModuleOrNamespace TcResultsSink.NoSink tcGlobals amap m tcImplEnv implFileSigType

              // Add the implementation as to the signature env (unless it had an explicit signature)
              let tcSigEnv = 
                  if hadSig then tcState.tcsTcSigEnv 
                  else AddLocalRootModuleOrNamespace TcResultsSink.NoSink tcGlobals amap m tcState.tcsTcSigEnv implFileSigType
                
              // Open the prefixPath for fsi.exe (tcImplEnv)
              let tcImplEnv = 
                  match prefixPathOpt with 
                  | Some prefixPath -> TcOpenDecl tcSink tcGlobals amap m m tcImplEnv prefixPath
                  | _ -> tcImplEnv 

              // Open the prefixPath for fsi.exe (tcSigEnv)
              let tcSigEnv = 
                  match prefixPathOpt with 
                  | Some prefixPath when not hadSig -> TcOpenDecl tcSink tcGlobals amap m m tcSigEnv prefixPath
                  | _ -> tcSigEnv 

              let ccuSig = CombineCcuContentFragments m [implFileSigType; tcState.tcsCcuSig ]

              let ccuSigForFile = CombineCcuContentFragments m [implFileSigType; tcState.tcsCcuSig]

              let tcState = 
                   { tcState with 
                        tcsTcSigEnv=tcSigEnv
                        tcsTcImplEnv=tcImplEnv
                        tcsRootImpls=rootImpls
                        tcsCcuSig=ccuSig
                        tcsCreatesGeneratedProvidedTypes=tcState.tcsCreatesGeneratedProvidedTypes || createsGeneratedProvidedTypes }
              return (tcEnvAtEnd, topAttrs, Some implFile, ccuSigForFile), tcState
     
        with e -> 
            errorRecovery e range0 
            return (tcState.TcEnvFromSignatures, EmptyTopAttrs, None, tcState.tcsCcuSig), tcState
    }

/// Typecheck a single file (or interactive entry into F# Interactive)
let TypeCheckOneInput (ctok, checkForErrors, tcConfig, tcImports, tcGlobals, prefixPathOpt) tcState inp =
    // 'use' ensures that the warning handler is restored at the end
    use unwindEL = PushErrorLoggerPhaseUntilUnwind(fun oldLogger -> GetErrorLoggerFilteringByScopedPragmas(false, GetScopedPragmasForInput inp, oldLogger) )
    use unwindBP = PushThreadBuildPhaseUntilUnwind BuildPhase.TypeCheck
    TypeCheckOneInputEventually (checkForErrors, tcConfig, tcImports, tcGlobals, prefixPathOpt, TcResultsSink.NoSink, tcState, inp) 
        |> Eventually.force ctok

/// Finish checking multiple files (or one interactive entry into F# Interactive)
let TypeCheckMultipleInputsFinish(results, tcState: TcState) =
    let tcEnvsAtEndFile, topAttrs, implFiles, ccuSigsForFiles = List.unzip4 results
    let topAttrs = List.foldBack CombineTopAttrs topAttrs EmptyTopAttrs
    let implFiles = List.choose id implFiles
    // This is the environment required by fsi.exe when incrementally adding definitions 
    let tcEnvAtEndOfLastFile = (match tcEnvsAtEndFile with h :: _ -> h | _ -> tcState.TcEnvFromSignatures)
    (tcEnvAtEndOfLastFile, topAttrs, implFiles, ccuSigsForFiles), tcState

let TypeCheckOneInputAndFinishEventually(checkForErrors, tcConfig: TcConfig, tcImports, tcGlobals, prefixPathOpt, tcSink, tcState, input) =
    eventually {
        Logger.LogBlockStart LogCompilerFunctionId.CompileOps_TypeCheckOneInputAndFinishEventually
        let! results, tcState = TypeCheckOneInputEventually(checkForErrors, tcConfig, tcImports, tcGlobals, prefixPathOpt, tcSink, tcState, input)
        let result = TypeCheckMultipleInputsFinish([results], tcState)
        Logger.LogBlockStop LogCompilerFunctionId.CompileOps_TypeCheckOneInputAndFinishEventually
        return result
    }

let TypeCheckClosedInputSetFinish (declaredImpls: TypedImplFile list, tcState) =
    // Publish the latest contents to the CCU 
    tcState.tcsCcu.Deref.Contents <- NewCcuContents ILScopeRef.Local range0 tcState.tcsCcu.AssemblyName tcState.tcsCcuSig

    // Check all interfaces have implementations 
    tcState.tcsRootSigs |> Zmap.iter (fun qualNameOfFile _ ->  
      if not (Zset.contains qualNameOfFile tcState.tcsRootImpls) then 
        errorR(Error(FSComp.SR.buildSignatureWithoutImplementation(qualNameOfFile.Text), qualNameOfFile.Range)))

    tcState, declaredImpls
    
let TypeCheckClosedInputSet (ctok, checkForErrors, tcConfig, tcImports, tcGlobals, prefixPathOpt, tcState, inputs) =
    // tcEnvAtEndOfLastFile is the environment required by fsi.exe when incrementally adding definitions 
    let results, tcState = (tcState, inputs) ||> List.mapFold (TypeCheckOneInput (ctok, checkForErrors, tcConfig, tcImports, tcGlobals, prefixPathOpt)) 
    let (tcEnvAtEndOfLastFile, topAttrs, implFiles, _), tcState = TypeCheckMultipleInputsFinish(results, tcState)
    let tcState, declaredImpls = TypeCheckClosedInputSetFinish (implFiles, tcState)
    tcState, topAttrs, declaredImpls, tcEnvAtEndOfLastFile

// Existing public APIs delegate to newer implementations
let GetFSharpCoreLibraryName () = getFSharpCoreLibraryName
let DefaultReferencesForScriptsAndOutOfProjectSources assumeDotNetFramework = defaultReferencesForScriptsAndOutOfProjectSources (*useFsiAuxLib*)false assumeDotNetFramework (*useSdkRefs*)false<|MERGE_RESOLUTION|>--- conflicted
+++ resolved
@@ -2331,11 +2331,8 @@
             isInvalidationSupported = isInvalidationSupported
             copyFSharpCore = defaultCopyFSharpCore
             tryGetMetadataSnapshot = tryGetMetadataSnapshot
-<<<<<<< HEAD
             includePathAdded = includePathAdded
-=======
             useFsiAuxLib = isInteractive
->>>>>>> 8a9cf988
         }
 
     member tcConfigB.ResolveSourceFile(m, nm, pathLoadedFrom) = 
