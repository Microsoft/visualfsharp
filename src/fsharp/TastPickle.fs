--- conflicted
+++ resolved
@@ -1556,7 +1556,6 @@
     | TType_var r                         -> p_byte 4 st; p_tpref r st
     | TType_forall (tps,r)                -> p_byte 5 st; p_tup2 p_typar_specs p_typ (tps,r) st
     | TType_measure unt                   -> p_byte 6 st; p_measure_expr unt st
-<<<<<<< HEAD
     | TType_ucase (uc,tinst)              -> p_byte 7 st; p_tup2 p_ucref p_typs (uc,tinst) st
     // p_byte 8 taken by TType_tuple above
     | TType_anon (anonInfo,l) -> 
@@ -1564,10 +1563,6 @@
          p_anonInfo anonInfo st
          p_typs l st
   )
-#endif
-=======
-    | TType_ucase (uc,tinst)              -> p_byte 7 st; p_tup2 p_ucref p_typs (uc,tinst) st)
->>>>>>> a490bbe5
 
 let _ = fill_u_typ (fun st ->
     let tag = u_byte st
@@ -2307,11 +2302,6 @@
     | TOp.AnonRecd info   -> p_byte 31 st; p_anonInfo info st
     | TOp.AnonRecdGet (info, n)   -> p_byte 32 st; p_anonInfo info st; p_int n st
     | TOp.Goto _ | TOp.Label _ | TOp.Return -> failwith "unexpected backend construct in pickled TAST"
-<<<<<<< HEAD
-
-#endif
-=======
->>>>>>> a490bbe5
 
 and u_op st = 
     let tag = u_byte st
@@ -2535,12 +2525,7 @@
 // Pickle/unpickle F# interface data 
 //---------------------------------------------------------------------------
 
-<<<<<<< HEAD
-#if INCLUDE_METADATA_WRITER
 let pickleModuleOrNamespace mspec st = p_entity_spec mspec st
-=======
-let pickleModuleOrNamespace mspec st = p_tycon_spec mspec st
->>>>>>> a490bbe5
 let pickleCcuInfo minfo st = 
     p_tup4 pickleModuleOrNamespace p_string p_bool (p_space 3) (minfo.mspec, minfo.compileTimeWorkingDir, minfo.usesQuotations,()) st
 
