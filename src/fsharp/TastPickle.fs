// Copyright (c) Microsoft Corporation.  All Rights Reserved.  See License.txt in the project root for license information.

module internal Microsoft.FSharp.Compiler.TastPickle 

open System.Collections.Generic
open System.Text
open Internal.Utilities
open Microsoft.FSharp.Compiler 
open Microsoft.FSharp.Compiler.AbstractIL 
open Microsoft.FSharp.Compiler.AbstractIL.IL
open Microsoft.FSharp.Compiler.AbstractIL.Internal 
open Microsoft.FSharp.Compiler.AbstractIL.Internal.Library
open Microsoft.FSharp.Compiler.AbstractIL.Diagnostics
open Microsoft.FSharp.Compiler.Tastops
open Microsoft.FSharp.Compiler.Lib
open Microsoft.FSharp.Compiler.Lib.Bits
open Microsoft.FSharp.Compiler.Range
open Microsoft.FSharp.Compiler.Rational
open Microsoft.FSharp.Compiler.Ast
open Microsoft.FSharp.Compiler.Tast
open Microsoft.FSharp.Compiler.TcGlobals
open Microsoft.FSharp.Compiler.ErrorLogger


let verbose = false

let ffailwith fileName str = 
    let msg = FSComp.SR.pickleErrorReadingWritingMetadata(fileName, str)
    System.Diagnostics.Debug.Assert(false, msg)
    failwith msg
    

// Fixup pickled data w.r.t. a set of CCU thunks indexed by name
[<NoEquality; NoComparison>]
type PickledDataWithReferences<'rawData> = 
    { /// The data that uses a collection of CcuThunks internally
      RawData: 'rawData
      /// The assumptions that need to be fixed up
      FixupThunks: list<CcuThunk> } 

    member x.Fixup loader =
        x.FixupThunks |> List.iter (fun reqd -> reqd.Fixup(loader reqd.AssemblyName))
        x.RawData

    /// Like Fixup but loader may return None, in which case there is no fixup.
    member x.OptionalFixup loader =
        x.FixupThunks 
        |> List.iter(fun reqd->
            match loader reqd.AssemblyName with 
            | Some(loaded) -> reqd.Fixup(loaded)
            | None -> reqd.FixupOrphaned() )
        x.RawData
    

//---------------------------------------------------------------------------
// Basic pickle/unpickle state
//---------------------------------------------------------------------------

[<NoEquality; NoComparison>]
type Table<'T> = 
    { name: string;
      tbl: Dictionary<'T, int>
      mutable rows: ResizeArray<'T>
      mutable count: int }
    member tbl.AsArray = Seq.toArray tbl.rows
    member tbl.Size = tbl.rows.Count
    member tbl.Add x =
        let n = tbl.count
        tbl.count <- tbl.count + 1
        tbl.tbl.[x] <- n
        tbl.rows.Add(x)
        n
    member tbl.FindOrAdd x = 
        let mutable res = Unchecked.defaultof<_>
        let ok = tbl.tbl.TryGetValue(x,&res)
        if ok then res else tbl.Add x


    static member Create n = 
      { name = n
        tbl = new System.Collections.Generic.Dictionary<_,_>(1000, HashIdentity.Structural)
        rows= new ResizeArray<_>(1000)
        count=0 }

[<NoEquality; NoComparison>]
type InputTable<'T> = 
    { itbl_name: string
      itbl_rows: 'T array }

let new_itbl n r = { itbl_name=n; itbl_rows=r }

[<NoEquality; NoComparison>]
type NodeOutTable<'Data,'Node> = 
    { NodeStamp : ('Node -> Stamp)
      NodeName : ('Node -> string)
      GetRange : ('Node -> range)
      Deref: ('Node -> 'Data)
      Name: string
      Table: Table<Stamp> }
    member x.Size = x.Table.Size

    // inline this to get known-type-information through to the HashMultiMap constructor
    static member inline Create (stampF,nameF,rangeF,derefF,nm) = 
        { NodeStamp = stampF
          NodeName = nameF
          GetRange = rangeF
          Deref = derefF
          Name = nm
          Table = Table<_>.Create nm }

[<NoEquality; NoComparison>]
type WriterState = 
  { os: ByteBuffer 
    oscope: CcuThunk
    occus: Table<CcuReference> 
    oentities: NodeOutTable<EntityData,Entity> 
    otypars: NodeOutTable<TyparData,Typar> 
    ovals: NodeOutTable<ValData,Val>
    oanoninfos: NodeOutTable<AnonRecdTypeInfo,AnonRecdTypeInfo>
    ostrings: Table<string> 
    opubpaths: Table<int[]> 
    onlerefs: Table<int * int[]> 
    osimpletys: Table<int>
    oglobals : TcGlobals
    mutable isStructThisArgPos : bool
    ofile : string
    /// Indicates if we are using in-memory format, where we store XML docs as well
    oInMem : bool
  }
let pfailwith st str = ffailwith st.ofile str
    
[<NoEquality; NoComparison>]
type NodeInTable<'Data,'Node> = 
    { LinkNode : ('Node -> 'Data -> unit)
      IsLinked : ('Node -> bool)
      Name : string 
      Nodes : 'Node[] }
    member x.Get n = x.Nodes.[n]
    member x.Count = x.Nodes.Length

    static member Create (mkEmpty, lnk, isLinked, nm, n) = 
        { LinkNode = lnk; IsLinked = isLinked; Name = nm; Nodes = Array.init n (fun _i -> mkEmpty() ) }

[<NoEquality; NoComparison>]
type ReaderState = 
  { is: ByteStream 
    iilscope: ILScopeRef
    iccus: InputTable<CcuThunk> 
    ientities: NodeInTable<EntityData,Tycon>  
    itypars: NodeInTable<TyparData,Typar> 
    ivals: NodeInTable<ValData,Val>
    ianoninfos: NodeInTable<AnonRecdTypeInfo,AnonRecdTypeInfo>
    istrings: InputTable<string>
    ipubpaths: InputTable<PublicPath> 
    inlerefs: InputTable<NonLocalEntityRef> 
    isimpletys: InputTable<TType>
    ifile: string
    iILModule : ILModuleDef option // the Abstract IL metadata for the DLL being read
  }

let ufailwith st str = ffailwith st.ifile str

//---------------------------------------------------------------------------
// Basic pickle/unpickle operations
//---------------------------------------------------------------------------
 
type 'T pickler = 'T -> WriterState -> unit

let p_byte b st = st.os.EmitIntAsByte b
let p_bool b st = p_byte (if b then 1 else 0) st
let prim_p_int32 i st = 
    p_byte (b0 i) st
    p_byte (b1 i) st
    p_byte (b2 i) st
    p_byte (b3 i) st

/// Compress integers according to the same scheme used by CLR metadata 
/// This halves the size of pickled data 
let p_int32 n st = 
    if n >= 0 && n <= 0x7F then 
        p_byte (b0 n) st
    else if n >= 0x80 && n <= 0x3FFF then  
        p_byte ( (0x80 ||| (n >>> 8))) st 
        p_byte ( (n &&& 0xFF)) st 
    else 
        p_byte 0xFF st
        prim_p_int32 n st

let space = ()
let p_space n () st = 
    for i = 0 to n - 1 do 
        p_byte 0 st

/// Represents space that was reserved but is now possibly used
let p_used_space1 f st = 
    p_byte 1 st
    f st
    // leave more space
    p_space 1 space st

let p_bytes (s:byte[]) st = 
    let len = s.Length
    p_int32 (len) st
    st.os.EmitBytes s

let p_prim_string (s:string) st = 
    let bytes = Encoding.UTF8.GetBytes s
    let len = bytes.Length
    p_int32 (len) st
    st.os.EmitBytes bytes

let p_int c st = p_int32 c st
let p_int8 (i:sbyte) st = p_int32 (int32 i) st
let p_uint8 (i:byte) st = p_byte (int i) st
let p_int16 (i:int16) st = p_int32 (int32 i) st
let p_uint16 (x:uint16) st = p_int32 (int32 x) st
let p_uint32 (x:uint32) st = p_int32 (int32 x) st
let p_int64 (i:int64) st = 
    p_int32 (int32 (i &&& 0xFFFFFFFFL)) st
    p_int32 (int32 (i >>> 32)) st

let p_uint64 (x:uint64) st = p_int64 (int64 x) st

let bits_of_float32 (x:float32) = System.BitConverter.ToInt32(System.BitConverter.GetBytes(x),0)
let bits_of_float (x:float) = System.BitConverter.DoubleToInt64Bits(x)

let p_single i st = p_int32 (bits_of_float32 i) st
let p_double i st = p_int64 (bits_of_float i) st
let p_ieee64 i st = p_int64 (bits_of_float i) st
let p_char i st = p_uint16 (uint16 (int32 i)) st
let inline p_tup2 p1 p2 (a,b) (st:WriterState) = (p1 a st : unit); (p2 b st : unit)
let inline p_tup3 p1 p2 p3 (a,b,c) (st:WriterState) = (p1 a st : unit); (p2 b st : unit); (p3 c st : unit)
let inline  p_tup4 p1 p2 p3 p4 (a,b,c,d) (st:WriterState) = (p1 a st : unit); (p2 b st : unit); (p3 c st : unit); (p4 d st : unit)
let inline  p_tup5 p1 p2 p3 p4 p5 (a,b,c,d,e) (st:WriterState) = (p1 a st : unit); (p2 b st : unit); (p3 c st : unit); (p4 d st : unit); (p5 e st : unit)
let inline  p_tup6 p1 p2 p3 p4 p5 p6 (a,b,c,d,e,f) (st:WriterState) = (p1 a st : unit); (p2 b st : unit); (p3 c st : unit); (p4 d st : unit); (p5 e st : unit); (p6 f st : unit)
let inline  p_tup7 p1 p2 p3 p4 p5 p6 p7 (a,b,c,d,e,f,x7) (st:WriterState) = (p1 a st : unit); (p2 b st : unit); (p3 c st : unit); (p4 d st : unit); (p5 e st : unit); (p6 f st : unit); (p7 x7 st : unit)
let inline  p_tup8 p1 p2 p3 p4 p5 p6 p7 p8 (a,b,c,d,e,f,x7,x8) (st:WriterState) = (p1 a st : unit); (p2 b st : unit); (p3 c st : unit); (p4 d st : unit); (p5 e st : unit); (p6 f st : unit); (p7 x7 st : unit); (p8 x8 st : unit)
let inline  p_tup9 p1 p2 p3 p4 p5 p6 p7 p8 p9 (a,b,c,d,e,f,x7,x8,x9) (st:WriterState) = (p1 a st : unit); (p2 b st : unit); (p3 c st : unit); (p4 d st : unit); (p5 e st : unit); (p6 f st : unit); (p7 x7 st : unit); (p8 x8 st : unit); (p9 x9 st : unit)
let inline  p_tup10 p1 p2 p3 p4 p5 p6 p7 p8 p9 p10 (a,b,c,d,e,f,x7,x8,x9,x10) (st:WriterState) = (p1 a st : unit); (p2 b st : unit); (p3 c st : unit); (p4 d st : unit); (p5 e st : unit); (p6 f st : unit); (p7 x7 st : unit); (p8 x8 st : unit); (p9 x9 st : unit); (p10 x10 st : unit)
let inline  p_tup11 p1 p2 p3 p4 p5 p6 p7 p8 p9 p10 p11 (a,b,c,d,e,f,x7,x8,x9,x10,x11) (st:WriterState) = (p1 a st : unit); (p2 b st : unit); (p3 c st : unit); (p4 d st : unit); (p5 e st : unit); (p6 f st : unit); (p7 x7 st : unit); (p8 x8 st : unit); (p9 x9 st : unit); (p10 x10 st : unit); (p11 x11 st : unit)
let inline  p_tup12 p1 p2 p3 p4 p5 p6 p7 p8 p9 p10 p11 p12 (a,b,c,d,e,f,x7,x8,x9,x10,x11,x12) (st:WriterState) = (p1 a st : unit); (p2 b st : unit); (p3 c st : unit); (p4 d st : unit); (p5 e st : unit); (p6 f st : unit); (p7 x7 st : unit); (p8 x8 st : unit); (p9 x9 st : unit); (p10 x10 st : unit); (p11 x11 st : unit); (p12 x12 st : unit)
let inline  p_tup13 p1 p2 p3 p4 p5 p6 p7 p8 p9 p10 p11 p12 p13 (a,b,c,d,e,f,x7,x8,x9,x10,x11,x12,x13) (st:WriterState) = (p1 a st : unit); (p2 b st : unit); (p3 c st : unit); (p4 d st : unit); (p5 e st : unit); (p6 f st : unit); (p7 x7 st : unit); (p8 x8 st : unit); (p9 x9 st : unit); (p10 x10 st : unit); (p11 x11 st : unit); (p12 x12 st : unit); (p13 x13 st : unit)
let inline  p_tup14 p1 p2 p3 p4 p5 p6 p7 p8 p9 p10 p11 p12 p13 p14 (a,b,c,d,e,f,x7,x8,x9,x10,x11,x12,x13,x14) (st:WriterState) = (p1 a st : unit); (p2 b st : unit); (p3 c st : unit); (p4 d st : unit); (p5 e st : unit); (p6 f st : unit); (p7 x7 st : unit); (p8 x8 st : unit); (p9 x9 st : unit); (p10 x10 st : unit); (p11 x11 st : unit); (p12 x12 st : unit); (p13 x13 st : unit) ; (p14 x14 st : unit)
let inline  p_tup15 p1 p2 p3 p4 p5 p6 p7 p8 p9 p10 p11 p12 p13 p14 p15 (a,b,c,d,e,f,x7,x8,x9,x10,x11,x12,x13,x14,x15) (st:WriterState) = (p1 a st : unit); (p2 b st : unit); (p3 c st : unit); (p4 d st : unit); (p5 e st : unit); (p6 f st : unit); (p7 x7 st : unit); (p8 x8 st : unit); (p9 x9 st : unit); (p10 x10 st : unit); (p11 x11 st : unit); (p12 x12 st : unit); (p13 x13 st : unit) ; (p14 x14 st : unit); (p15 x15 st : unit)
let inline  p_tup16 p1 p2 p3 p4 p5 p6 p7 p8 p9 p10 p11 p12 p13 p14 p15 p16 (a,b,c,d,e,f,x7,x8,x9,x10,x11,x12,x13,x14,x15,x16) (st:WriterState) = (p1 a st : unit); (p2 b st : unit); (p3 c st : unit); (p4 d st : unit); (p5 e st : unit); (p6 f st : unit); (p7 x7 st : unit); (p8 x8 st : unit); (p9 x9 st : unit); (p10 x10 st : unit); (p11 x11 st : unit); (p12 x12 st : unit); (p13 x13 st : unit) ; (p14 x14 st : unit); (p15 x15 st : unit); (p16 x16 st : unit)
let inline  p_tup17 p1 p2 p3 p4 p5 p6 p7 p8 p9 p10 p11 p12 p13 p14 p15 p16 p17 (a,b,c,d,e,f,x7,x8,x9,x10,x11,x12,x13,x14,x15,x16,x17) (st:WriterState) = (p1 a st : unit); (p2 b st : unit); (p3 c st : unit); (p4 d st : unit); (p5 e st : unit); (p6 f st : unit); (p7 x7 st : unit); (p8 x8 st : unit); (p9 x9 st : unit); (p10 x10 st : unit); (p11 x11 st : unit); (p12 x12 st : unit); (p13 x13 st : unit) ; (p14 x14 st : unit); (p15 x15 st : unit); (p16 x16 st : unit); (p17 x17 st : unit)

let u_byte st = int (st.is.ReadByte())

type unpickler<'T> = ReaderState -> 'T

let u_bool st = let b = u_byte st in (b = 1) 



let prim_u_int32 st = 
    let b0 =  (u_byte st)
    let b1 =  (u_byte st)
    let b2 =  (u_byte st)
    let b3 =  (u_byte st)
    b0 ||| (b1 <<< 8) ||| (b2 <<< 16) ||| (b3 <<< 24)

let u_int32 st = 
    let b0 = u_byte st
    if b0 <= 0x7F then b0 
    else if b0 <= 0xbf then 
        let b0 = b0 &&& 0x7F
        let b1 = (u_byte st)
        (b0 <<< 8) ||| b1
    else  
        assert(b0 = 0xFF)
        prim_u_int32 st

let u_bytes st = 
    let n =  (u_int32 st)
    st.is.ReadBytes n

let u_prim_string st = 
    let len =  (u_int32 st)
    st.is.ReadUtf8String len

let u_int st = u_int32 st
let u_int8 st = sbyte (u_int32 st)
let u_uint8 st = byte (u_byte st)
let u_int16 st = int16 (u_int32 st)
let u_uint16 st = uint16 (u_int32 st)
let u_uint32 st = uint32 (u_int32 st)
let u_int64 st = 
    let b1 = (int64 (u_int32 st)) &&& 0xFFFFFFFFL
    let b2 = int64 (u_int32 st)
    b1 ||| (b2 <<< 32)

let u_uint64 st = uint64 (u_int64 st)
let float32_of_bits (x:int32) = System.BitConverter.ToSingle(System.BitConverter.GetBytes(x),0)
let float_of_bits (x:int64) = System.BitConverter.Int64BitsToDouble(x)

let u_single st = float32_of_bits (u_int32 st)
let u_double st = float_of_bits (u_int64 st)

let u_ieee64 st = float_of_bits (u_int64 st)

let u_char st = char (int32 (u_uint16 st))
let u_space n st = 
    for i = 0 to n - 1 do 
        let b = u_byte st
        if b <> 0 then 
            warning(Error(FSComp.SR.pickleUnexpectedNonZero st.ifile, range0))
        
/// Represents space that was reserved but is now possibly used
let u_used_space1 f st = 
    let b = u_byte st
    match b with 
    | 0 -> None
    | 1 -> 
        let x = f st 
        u_space 1 st
        Some x
    | _ -> 
        warning(Error(FSComp.SR.pickleUnexpectedNonZero st.ifile, range0)); None


let inline  u_tup2 p1 p2 (st:ReaderState) = let a = p1 st in let b = p2 st in (a,b)

let inline  u_tup3 p1 p2 p3 (st:ReaderState) =
  let a = p1 st in let b = p2 st in let c = p3 st in (a,b,c)

let inline u_tup4 p1 p2 p3 p4 (st:ReaderState) =
  let a = p1 st in let b = p2 st in let c = p3 st in let d = p4 st in (a,b,c,d)

let inline u_tup5 p1 p2 p3 p4 p5 (st:ReaderState) =
  let a = p1 st 
  let b = p2 st 
  let c = p3 st 
  let d = p4 st 
  let e = p5 st 
  (a,b,c,d,e)

let inline u_tup6 p1 p2 p3 p4 p5 p6 (st:ReaderState) =
  let a = p1 st in let b = p2 st in let c = p3 st in let d = p4 st in let e = p5 st in let f = p6 st in (a,b,c,d,e,f)

let inline u_tup7 p1 p2 p3 p4 p5 p6 p7 (st:ReaderState) =
  let a = p1 st in let b = p2 st in let c = p3 st in let d = p4 st in let e = p5 st in let f = p6 st in let x7 = p7 st in (a,b,c,d,e,f,x7)

let inline u_tup8 p1 p2 p3 p4 p5 p6 p7 p8 (st:ReaderState) =
  let a = p1 st in let b = p2 st in let c = p3 st in let d = p4 st in let e = p5 st in let f = p6 st in let x7 = p7 st in let x8 = p8 st in  (a,b,c,d,e,f,x7,x8)

let inline u_tup9 p1 p2 p3 p4 p5 p6 p7 p8 p9 (st:ReaderState) =
  let a = p1 st in let b = p2 st in let c = p3 st in let d = p4 st in let e = p5 st in let f = p6 st in let x7 = p7 st in let x8 = p8 st in let x9 = p9 st in (a,b,c,d,e,f,x7,x8,x9)

let inline u_tup10 p1 p2 p3 p4 p5 p6 p7 p8 p9 p10 (st:ReaderState) =
  let a = p1 st in let b = p2 st in let c = p3 st in let d = p4 st in
  let e = p5 st in let f = p6 st in let x7 = p7 st in let x8 = p8 st in
  let x9 = p9 st in let x10 = p10 st in (a,b,c,d,e,f,x7,x8,x9,x10)

let inline u_tup11 p1 p2 p3 p4 p5 p6 p7 p8 p9 p10 p11 (st:ReaderState) =
  let a = p1 st in let b = p2 st in let c = p3 st in let d = p4 st in
  let e = p5 st in let f = p6 st in let x7 = p7 st in let x8 = p8 st in
  let x9 = p9 st in let x10 = p10 st in let x11 = p11 st in (a,b,c,d,e,f,x7,x8,x9,x10,x11)

let inline u_tup12 p1 p2 p3 p4 p5 p6 p7 p8 p9 p10 p11 p12 (st:ReaderState) =
  let a = p1 st in let b = p2 st in let c = p3 st in let d = p4 st in
  let e = p5 st in let f = p6 st in let x7 = p7 st in let x8 = p8 st in
  let x9 = p9 st in let x10 = p10 st in let x11 = p11 st in let x12 = p12 st in
  (a,b,c,d,e,f,x7,x8,x9,x10,x11,x12)

let inline u_tup13 p1 p2 p3 p4 p5 p6 p7 p8 p9 p10 p11 p12 p13 (st:ReaderState) =
  let a = p1 st in let b = p2 st in let c = p3 st in let d = p4 st in
  let e = p5 st in let f = p6 st in let x7 = p7 st in let x8 = p8 st in
  let x9 = p9 st in let x10 = p10 st in let x11 = p11 st in let x12 = p12 st in let x13 = p13 st in
  (a,b,c,d,e,f,x7,x8,x9,x10,x11,x12,x13)

let inline u_tup14 p1 p2 p3 p4 p5 p6 p7 p8 p9 p10 p11 p12 p13 p14 (st:ReaderState) =
  let a = p1 st in let b = p2 st in let c = p3 st in let d = p4 st in
  let e = p5 st in let f = p6 st in let x7 = p7 st in let x8 = p8 st in
  let x9 = p9 st in let x10 = p10 st in let x11 = p11 st in let x12 = p12 st in let x13 = p13 st in
  let x14 = p14 st in
  (a,b,c,d,e,f,x7,x8,x9,x10,x11,x12,x13,x14)
let inline u_tup15 p1 p2 p3 p4 p5 p6 p7 p8 p9 p10 p11 p12 p13 p14 p15 (st:ReaderState) =
  let a = p1 st in let b = p2 st in let c = p3 st in let d = p4 st in
  let e = p5 st in let f = p6 st in let x7 = p7 st in let x8 = p8 st in
  let x9 = p9 st in let x10 = p10 st in let x11 = p11 st in let x12 = p12 st in let x13 = p13 st in
  let x14 = p14 st in let x15 = p15 st in
  (a,b,c,d,e,f,x7,x8,x9,x10,x11,x12,x13,x14,x15)

let inline u_tup16 p1 p2 p3 p4 p5 p6 p7 p8 p9 p10 p11 p12 p13 p14 p15 p16 (st:ReaderState) =
  let a = p1 st in let b = p2 st in let c = p3 st in let d = p4 st in
  let e = p5 st in let f = p6 st in let x7 = p7 st in let x8 = p8 st in
  let x9 = p9 st in let x10 = p10 st in let x11 = p11 st in let x12 = p12 st in let x13 = p13 st in
  let x14 = p14 st in let x15 = p15 st in let x16 = p16 st in
  (a,b,c,d,e,f,x7,x8,x9,x10,x11,x12,x13,x14,x15,x16)

let inline u_tup17 p1 p2 p3 p4 p5 p6 p7 p8 p9 p10 p11 p12 p13 p14 p15 p16 p17 (st:ReaderState) =
  let a = p1 st in let b = p2 st in let c = p3 st in let d = p4 st in
  let e = p5 st in let f = p6 st in let x7 = p7 st in let x8 = p8 st in
  let x9 = p9 st in let x10 = p10 st in let x11 = p11 st in let x12 = p12 st in let x13 = p13 st in
  let x14 = p14 st in let x15 = p15 st in let x16 = p16 st in let x17 = p17 st in
  (a,b,c,d,e,f,x7,x8,x9,x10,x11,x12,x13,x14,x15,x16,x17)


//---------------------------------------------------------------------------
// Pickle/unpickle operations for observably shared graph nodes
//---------------------------------------------------------------------------

// exception Nope

// ctxt is for debugging
let p_osgn_ref (_ctxt:string) (outMap : NodeOutTable<_,_>) x st = 
    let idx = outMap.Table.FindOrAdd (outMap.NodeStamp x)
    //if ((idx = 0) && outMap.Name = "oentities") then 
    //    System.Diagnostics.Debug.Assert(false, sprintf "idx %d#%d in table %s has name '%s', was defined at '%s' and is referenced from context %s\n" idx (outMap.NodeStamp x) outMap.Name (outMap.NodeName x) (stringOfRange (outMap.GetRange x)) _ctxt)
    p_int idx st

let p_osgn_decl (outMap : NodeOutTable<_,_>) p x st = 
    let stamp = outMap.NodeStamp x
    let idx = outMap.Table.FindOrAdd stamp
    //dprintf "decl %d#%d in table %s has name %s\n" idx (outMap.NodeStamp x) outMap.Name (outMap.NodeName x)
    p_tup2 p_int p (idx,outMap.Deref x) st

let u_osgn_ref (inMap: NodeInTable<_,_>) st = 
    let n = u_int st
    if n < 0 || n >= inMap.Count then ufailwith st ("u_osgn_ref: out of range, table = "+inMap.Name+", n = "+string n) 
    inMap.Get n

let u_osgn_decl (inMap: NodeInTable<_,_>) u st = 
    let idx,data = u_tup2 u_int u st
    //   dprintf "unpickling osgn %d in table %s\n" idx nm 
    let res = inMap.Get idx
    inMap.LinkNode res data
    res

//---------------------------------------------------------------------------
// Pickle/unpickle operations for interned nodes 
//---------------------------------------------------------------------------

let encode_uniq (tbl: Table<_>) key = tbl.FindOrAdd key
let lookup_uniq st tbl n = 
    let arr = tbl.itbl_rows
    if n < 0 || n >= arr.Length then ufailwith st ("lookup_uniq in table "+tbl.itbl_name+" out of range, n = "+string n+ ", sizeof(tab) = " + string (Array.length arr)) 
    arr.[n]

//---------------------------------------------------------------------------
// Pickle/unpickle arrays and lists. For lists use the same binary format as arrays so we can switch
// between internal representations relatively easily
//------------------------------------------------------------------------- 
 
let p_array_core f (x: 'T[]) st =
    for i = 0 to x.Length-1 do
        f x.[i] st

let p_array f (x: 'T[]) st =
    p_int x.Length st
    p_array_core f x st

// Optionally encode an extra item using a marker bit.
// When extraf is None, the marker bit is not set, and this is identical to p_array.
let p_array_ext extraf f (x: 'T[]) st =
    let n = x.Length
    let n = if Option.isSome extraf then n ||| 0x80000000 else n
    p_int n st
    match extraf with 
    | None -> ()
    | Some f -> f st
    p_array_core f x st

 
let p_list f x st = p_array f (Array.ofList x) st
let p_list_ext extraf f x st = p_array_ext extraf f (Array.ofList x) st

let p_List f (x: 'T list) st = p_list f x st 

let p_wrap (f: 'T -> 'U) (p : 'U pickler) : 'T pickler = (fun x st -> p (f x) st)
let p_option f x st =
    match x with 
    | None -> p_byte 0 st
    | Some h -> p_byte 1 st; f h st

// Pickle lazy values in such a way that they can, in some future F# compiler version, be read back
// lazily. However, a lazy reader is not used in this version because the value may contain the definitions of some
// OSGN nodes. 
let private p_lazy_impl p v st = 
    let fixupPos1 = st.os.Position
    // We fix these up after
    prim_p_int32 0 st
    let fixupPos2 = st.os.Position
    prim_p_int32 0 st
    let fixupPos3 = st.os.Position
    prim_p_int32 0 st
    let fixupPos4 = st.os.Position
    prim_p_int32 0 st
    let fixupPos5 = st.os.Position
    prim_p_int32 0 st
    let fixupPos6 = st.os.Position
    prim_p_int32 0 st
    let fixupPos7 = st.os.Position
    prim_p_int32 0 st
    let idx1 = st.os.Position
    let otyconsIdx1 = st.oentities.Size
    let otyparsIdx1 = st.otypars.Size
    let ovalsIdx1 = st.ovals.Size
    // Run the pickler
    p v st
    // Determine and fixup the length of the pickled data
    let idx2 = st.os.Position
    st.os.FixupInt32 fixupPos1 (idx2-idx1)
    // Determine and fixup the ranges of OSGN nodes defined within the lazy portion
    let otyconsIdx2 = st.oentities.Size
    let otyparsIdx2 = st.otypars.Size
    let ovalsIdx2 = st.ovals.Size
    st.os.FixupInt32 fixupPos2 otyconsIdx1
    st.os.FixupInt32 fixupPos3 otyconsIdx2
    st.os.FixupInt32 fixupPos4 otyparsIdx1
    st.os.FixupInt32 fixupPos5 otyparsIdx2
    st.os.FixupInt32 fixupPos6 ovalsIdx1
    st.os.FixupInt32 fixupPos7 ovalsIdx2

let p_lazy p x st = 
    p_lazy_impl p (Lazy.force x) st

let p_maybe_lazy p (x: MaybeLazy<_>) st = 
    p_lazy_impl p x.Value st

let p_hole () = 
    let h = ref (None : ('T -> WriterState -> unit) option)
    (fun f -> h := Some f),(fun x st -> match !h with Some f -> f x st | None -> pfailwith st "p_hole: unfilled hole")

let p_hole2 () = 
    let h = ref (None : ('Arg -> 'T -> WriterState -> unit) option)
    (fun f -> h := Some f),(fun arg x st -> match !h with Some f -> f arg x st | None -> pfailwith st "p_hole2: unfilled hole")

let u_array_core f n st =
    let res = Array.zeroCreate n
    for i = 0 to n-1 do
        res.[i] <- f st
    res

let u_array f st =
    let n = u_int st
    u_array_core f n st

// Optionally decode an extra item if a marker bit is present.
// When the marker bit is not set this is identical to u_array, and extraf is not called
let u_array_ext extraf f st =
    let n = u_int st
    let extraItem = 
        if n &&& 0x80000000 = 0x80000000 then 
            Some (extraf st)
        else
            None
    let arr = u_array_core f (n &&& 0x7FFFFFFF) st
    extraItem, arr

let u_list f st = Array.toList (u_array f st)
let u_list_ext extra f st = let v, res = u_array_ext extra f st in v, Array.toList res

#if FLAT_LIST_AS_LIST
#else
let u_List f st = u_list f st // new List<_> (u_array f st)
#endif
#if FLAT_LIST_AS_ARRAY_STRUCT
//#else
let u_List f st = List(u_array f st)
#endif
#if FLAT_LIST_AS_ARRAY
//#else
let u_List f st = u_array f st
#endif

let u_array_revi f st =
    let n = u_int st
    let res = Array.zeroCreate n
    for i = 0 to n-1 do
        res.[i] <- f st (n-1-i) 
    res

// Mark up default constraints with a priority in reverse order: last gets 0 etc. See comment on TyparConstraint.DefaultsTo 
let u_list_revi f st = Array.toList (u_array_revi f st)
 
 
let u_wrap (f: 'U -> 'T) (u : 'U unpickler) : 'T unpickler = (fun st -> f (u st))

let u_option f st = 
    let tag = u_byte st
    match tag with
    | 0 -> None
    | 1 -> Some (f st)
    | n -> ufailwith st ("u_option: found number " + string n)

// Boobytrap an OSGN node with a force of a lazy load of a bunch of pickled data
#if LAZY_UNPICKLE
let wire (x:osgn<_>) (res:Lazy<_>) = 
    x.osgnTripWire <- Some(fun () -> res.Force() |> ignore)
#endif

let u_lazy u st = 

    // Read the number of bytes in the record
    let len         = prim_u_int32 st // fixupPos1
    // These are the ranges of OSGN nodes defined within the lazily read portion of the graph
    let otyconsIdx1 = prim_u_int32 st // fixupPos2
    let otyconsIdx2 = prim_u_int32 st // fixupPos3
    let otyparsIdx1 = prim_u_int32 st // fixupPos4
    let otyparsIdx2 = prim_u_int32 st // fixupPos5
    let ovalsIdx1   = prim_u_int32 st // fixupPos6
    let ovalsIdx2   = prim_u_int32 st // fixupPos7

#if LAZY_UNPICKLE
    // Record the position in the bytestream to use when forcing the read of the data
    let idx1 = st.is.Position
    // Skip the length of data
    st.is.Skip len
    // This is the lazy computation that wil force the unpickling of the term.
    // This term must contain OSGN definitions of the given nodes.
    let res = 
        lazy (let st = { st with is = st.is.CloneAndSeek idx1 }
              u st)
    /// Force the reading of the data as a "tripwire" for each of the OSGN thunks 
    for i = otyconsIdx1 to otyconsIdx2-1 do wire (st.ientities.Get(i)) res done
    for i = ovalsIdx1   to ovalsIdx2-1   do wire (st.ivals.Get(i))   res done
    for i = otyparsIdx1 to otyparsIdx2-1 do wire (st.itypars.Get(i)) res done
    res
#else
    ignore (len, otyconsIdx1, otyconsIdx2, otyparsIdx1, otyparsIdx2, ovalsIdx1, ovalsIdx2)
    Lazy.CreateFromValue(u st)
#endif    


let u_hole () = 
    let h = ref (None : 'T unpickler option)
    (fun f -> h := Some f),(fun st -> match !h with Some f -> f st | None -> ufailwith st "u_hole: unfilled hole")

//---------------------------------------------------------------------------
// Pickle/unpickle F# interface data 
//---------------------------------------------------------------------------

// Strings 
// A huge number of these occur in pickled F# data, so make them unique 
let encode_string stringTab x = encode_uniq stringTab x
let decode_string x = x
let lookup_string st stringTab x = lookup_uniq st stringTab x
let u_encoded_string = u_prim_string
let u_string st   = lookup_uniq st st.istrings (u_int st)
let u_strings = u_list u_string
let u_ints = u_list u_int


let p_encoded_string = p_prim_string
let p_string s st = p_int (encode_string st.ostrings s) st
let p_strings = p_list p_string
let p_ints = p_list p_int

// CCU References 
// A huge number of these occur in pickled F# data, so make them unique 
let encode_ccuref ccuTab (x:CcuThunk) = encode_uniq ccuTab x.AssemblyName 
let decode_ccuref x = x
let lookup_ccuref st ccuTab x = lookup_uniq st ccuTab x
let u_encoded_ccuref st = 
    match u_byte st with 
    | 0 -> u_prim_string st
    | n -> ufailwith st ("u_encoded_ccuref: found number " + string n)
let u_ccuref st   = lookup_uniq st st.iccus (u_int st)

let p_encoded_ccuref x st = 
    p_byte 0 st // leave a dummy tag to make room for future encodings of ccurefs
    p_prim_string x st

let p_ccuref s st = p_int (encode_ccuref st.occus s) st

// References to public items in this module 
// A huge number of these occur in pickled F# data, so make them unique 
let decode_pubpath st stringTab a = PubPath(Array.map (lookup_string st stringTab) a)
let lookup_pubpath st pubpathTab x = lookup_uniq st pubpathTab x
let u_encoded_pubpath = u_array u_int
let u_pubpath st = lookup_uniq st st.ipubpaths (u_int st)

let encode_pubpath stringTab pubpathTab (PubPath(a)) = encode_uniq pubpathTab (Array.map (encode_string stringTab) a)
let p_encoded_pubpath = p_array p_int
let p_pubpath x st = p_int (encode_pubpath st.ostrings st.opubpaths x) st

// References to other modules 
// A huge number of these occur in pickled F# data, so make them unique 
let decode_nleref st ccuTab stringTab (a,b) = mkNonLocalEntityRef (lookup_ccuref st ccuTab a) (Array.map (lookup_string st stringTab) b)
let lookup_nleref st nlerefTab x = lookup_uniq st nlerefTab x
let u_encoded_nleref = u_tup2 u_int (u_array u_int)
let u_nleref st = lookup_uniq st st.inlerefs (u_int st)

let encode_nleref ccuTab stringTab nlerefTab thisCcu (nleref: NonLocalEntityRef) = 
#if !NO_EXTENSIONTYPING
    // Remap references to statically-linked Entity nodes in provider-generated entities to point to the current assembly.
    // References to these nodes _do_ appear in F# assembly metadata, because they may be public.
    let nleref = 
        match nleref.Deref.PublicPath with 
        | Some pubpath when nleref.Deref.IsProvidedGeneratedTycon -> 
            if verbose then dprintfn "remapping pickled reference to provider-generated type %s"  nleref.Deref.DisplayNameWithStaticParameters
            rescopePubPath thisCcu pubpath
        | _ -> nleref
#else
    ignore thisCcu
#endif

    let (NonLocalEntityRef(a,b)) = nleref 
    encode_uniq nlerefTab (encode_ccuref ccuTab a, Array.map (encode_string stringTab) b)
let p_encoded_nleref = p_tup2 p_int (p_array p_int)
let p_nleref x st = p_int (encode_nleref st.occus st.ostrings st.onlerefs st.oscope x) st

// Simple types are types like "int", represented as TType(Ref_nonlocal(...,"int"),[]). 
// A huge number of these occur in pickled F# data, so make them unique. 
let decode_simpletyp st _ccuTab _stringTab nlerefTab a = TType_app(ERefNonLocal (lookup_nleref st nlerefTab a),[])
let lookup_simpletyp st simpleTyTab x = lookup_uniq st simpleTyTab x
let u_encoded_simpletyp st = u_int  st
let u_encoded_anoninfo st = u_int  st
let u_simpletyp st = lookup_uniq st st.isimpletys (u_int st)
let encode_simpletyp ccuTab stringTab nlerefTab simpleTyTab thisCcu a = encode_uniq simpleTyTab (encode_nleref ccuTab stringTab nlerefTab thisCcu a)
let p_encoded_simpletyp x st = p_int x st
let p_encoded_anoninfo x st = p_int x st
let p_simpletyp x st = p_int (encode_simpletyp st.occus st.ostrings st.onlerefs st.osimpletys st.oscope x) st

let pickleObjWithDanglingCcus inMem file g scope p x =
  let ccuNameTab,(ntycons, ntypars, nvals, nanoninfos),stringTab,pubpathTab,nlerefTab,simpleTyTab,phase1bytes =
    let st1 = 
      { os = ByteBuffer.Create 100000 
        oscope=scope
        occus= Table<_>.Create "occus" 
        oentities=NodeOutTable<_,_>.Create((fun (tc:Tycon) -> tc.Stamp),(fun tc -> tc.LogicalName),(fun tc -> tc.Range),(fun osgn -> osgn),"otycons") 
        otypars=NodeOutTable<_,_>.Create((fun (tp:Typar) -> tp.Stamp),(fun tp -> tp.DisplayName),(fun tp -> tp.Range),(fun osgn -> osgn),"otypars") 
        ovals=NodeOutTable<_,_>.Create((fun (v:Val) -> v.Stamp),(fun v -> v.LogicalName),(fun v -> v.Range),(fun osgn -> osgn),"ovals")
        oanoninfos=NodeOutTable<_,_>.Create((fun (v:AnonRecdTypeInfo) -> v.Stamp),(fun v -> string v.Stamp),(fun _ -> range0),id,"oanoninfos")
        ostrings=Table<_>.Create "ostrings"
        onlerefs=Table<_>.Create "onlerefs"  
        opubpaths=Table<_>.Create "opubpaths"  
        osimpletys=Table<_>.Create "osimpletys"  
        oglobals=g
        ofile=file
        oInMem=inMem
        isStructThisArgPos = false}
    p x st1
    let sizes = 
      st1.oentities.Size,
      st1.otypars.Size,
      st1.ovals.Size,
      st1.oanoninfos.Size 
    st1.occus, sizes, st1.ostrings, st1.opubpaths,st1.onlerefs, st1.osimpletys, st1.os.Close()

  let phase2bytes = 
    let st2 = 
     { os = ByteBuffer.Create 100000 
       oscope=scope
       occus= Table<_>.Create "occus (fake)" 
       oentities=NodeOutTable<_,_>.Create((fun (tc:Tycon) -> tc.Stamp),(fun tc -> tc.LogicalName),(fun tc -> tc.Range),(fun osgn -> osgn),"otycons") 
       otypars=NodeOutTable<_,_>.Create((fun (tp:Typar) -> tp.Stamp),(fun tp -> tp.DisplayName),(fun tp -> tp.Range),(fun osgn -> osgn),"otypars") 
       ovals=NodeOutTable<_,_>.Create((fun (v:Val) -> v.Stamp),(fun v -> v.LogicalName),(fun v -> v.Range),(fun osgn -> osgn),"ovals")
       oanoninfos=NodeOutTable<_,_>.Create((fun (v:AnonRecdTypeInfo) -> v.Stamp),(fun v -> string v.Stamp),(fun _ -> range0),id,"oanoninfos")
       ostrings=Table<_>.Create "ostrings (fake)"
       opubpaths=Table<_>.Create "opubpaths (fake)"
       onlerefs=Table<_>.Create "onlerefs (fake)"
       osimpletys=Table<_>.Create "osimpletys (fake)"
       oglobals=g
       ofile=file
<<<<<<< HEAD
       oInMem=inMem }
    p_array p_encoded_ccuref ccuNameTab.AsArray st2
    // Add a 4th integer indicated by a negative 1st integer
    let z1 = if nanoninfos > 0 then  -ntycons-1 else ntycons
    p_int z1 st2
    p_tup2 p_int p_int (ntypars, nvals) st2
    if nanoninfos > 0 then 
        p_int nanoninfos st2
    p_tup5
        (p_array p_encoded_string) 
        (p_array p_encoded_pubpath) 
        (p_array p_encoded_nleref) 
        (p_array p_encoded_simpletyp) 
        p_bytes 
        (stringTab.AsArray,pubpathTab.AsArray,nlerefTab.AsArray,simpleTyTab.AsArray,phase1bytes)
        st2
=======
       oInMem=inMem
       isStructThisArgPos = false }
    p_tup7
      (p_array p_encoded_ccuref) 
      (p_tup3 p_int p_int p_int) 
      (p_array p_encoded_string) 
      (p_array p_encoded_pubpath) 
      (p_array p_encoded_nleref) 
      (p_array p_encoded_simpletyp) 
      p_bytes 
      phase2data st2
>>>>>>> f332ad0d
    st2.os.Close()
  phase2bytes
  
let check (ilscope:ILScopeRef) (inMap : NodeInTable<_,_>) =
    for i = 0 to inMap.Count - 1 do
      let n = inMap.Get i
      if not (inMap.IsLinked n) then 
        warning(Error(FSComp.SR.pickleMissingDefinition (i, inMap.Name, ilscope.QualifiedName), range0))
        // Note for compiler developers: to get information about which item this index relates to, enable the conditional in Pickle.p_osgn_ref to refer to the given index number and recompile an identical copy of the source for the DLL containing the data being unpickled.  A message will then be printed indicating the name of the item.\n" 

let unpickleObjWithDanglingCcus file ilscope (iILModule:ILModuleDef option) u (phase2bytes:byte[]) =
    let st2 = 
       { is = ByteStream.FromBytes (phase2bytes,0,phase2bytes.Length) 
         iilscope= ilscope
         iccus= new_itbl "iccus (fake)" [| |] 
         ientities= NodeInTable<_,_>.Create (Tycon.NewUnlinked, (fun osgn tg -> osgn.Link tg),(fun osgn -> osgn.IsLinked),"itycons",0) 
         itypars= NodeInTable<_,_>.Create (Typar.NewUnlinked, (fun osgn tg -> osgn.Link tg),(fun osgn -> osgn.IsLinked),"itypars",0) 
         ivals  = NodeInTable<_,_>.Create (Val.NewUnlinked , (fun osgn tg -> osgn.Link tg),(fun osgn -> osgn.IsLinked),"ivals",0)
         ianoninfos=NodeInTable<_,_>.Create(AnonRecdTypeInfo.NewUnlinked, (fun osgn tg -> osgn.Link tg),(fun osgn -> osgn.IsLinked),"ianoninfos",0);
         istrings = new_itbl "istrings (fake)" [| |] 
         inlerefs = new_itbl "inlerefs (fake)" [| |] 
         ipubpaths = new_itbl "ipubpaths (fake)" [| |] 
         isimpletys = new_itbl "isimpletys (fake)" [| |] 
         ifile=file
         iILModule = iILModule }
    let ccuNameTab = u_array u_encoded_ccuref st2
    let z1 = u_int st2
    let ntycons = if z1 < 0 then -z1-1 else z1
    let ntypars, nvals = u_tup2 u_int u_int st2
    let nanoninfos = if z1 < 0 then u_int st2 else 0
    let stringTab,pubpathTab,nlerefTab,simpleTyTab,phase1bytes = 
        u_tup5
            (u_array u_encoded_string) 
            (u_array u_encoded_pubpath) 
            (u_array u_encoded_nleref) 
            (u_array u_encoded_simpletyp) 
            u_bytes 
            st2
    let ccuTab       = new_itbl "iccus"       (Array.map (CcuThunk.CreateDelayed) ccuNameTab)
    let stringTab    = new_itbl "istrings"    (Array.map decode_string stringTab)
    let pubpathTab   = new_itbl "ipubpaths"   (Array.map (decode_pubpath st2 stringTab) pubpathTab)
    let nlerefTab    = new_itbl "inlerefs"    (Array.map (decode_nleref st2 ccuTab stringTab) nlerefTab)
    let simpletypTab = new_itbl "simpleTyTab" (Array.map (decode_simpletyp st2 ccuTab stringTab nlerefTab) simpleTyTab)
    let data = 
        let st1 = 
           { is = ByteStream.FromBytes (phase1bytes,0,phase1bytes.Length) 
             iccus=  ccuTab 
             iilscope= ilscope
             ientities= NodeInTable<_,_>.Create(Tycon.NewUnlinked,(fun osgn tg -> osgn.Link tg),(fun osgn -> osgn.IsLinked),"itycons",ntycons) 
             itypars= NodeInTable<_,_>.Create(Typar.NewUnlinked,(fun osgn tg -> osgn.Link tg),(fun osgn -> osgn.IsLinked),"itypars",ntypars) 
             ivals=   NodeInTable<_,_>.Create(Val.NewUnlinked  ,(fun osgn tg -> osgn.Link tg),(fun osgn -> osgn.IsLinked),"ivals",nvals)
             ianoninfos=NodeInTable<_,_>.Create(AnonRecdTypeInfo.NewUnlinked, (fun osgn tg -> osgn.Link tg),(fun osgn -> osgn.IsLinked),"ianoninfos",nanoninfos);
             istrings = stringTab
             ipubpaths = pubpathTab
             inlerefs = nlerefTab
             isimpletys = simpletypTab
             ifile=file 
             iILModule = iILModule }
        let res = u st1
#if !LAZY_UNPICKLE
        check ilscope st1.ientities
        check ilscope st1.ivals
        check ilscope st1.itypars
#endif
        res

    {RawData=data; FixupThunks=Array.toList ccuTab.itbl_rows }
    

//=========================================================================
// PART II
//=========================================================================

//---------------------------------------------------------------------------
// Pickle/unpickle for Abstract IL data, up to IL instructions 
//---------------------------------------------------------------------------

let p_ILPublicKey x st = 
    match x with 
    | PublicKey b      -> p_byte 0 st; p_bytes b st
    | PublicKeyToken b -> p_byte 1 st; p_bytes b st

let p_ILVersion x st = p_tup4 p_uint16 p_uint16 p_uint16 p_uint16 x st

let p_ILModuleRef (x:ILModuleRef) st = 
    p_tup3 p_string p_bool (p_option p_bytes) (x.Name,x.HasMetadata,x.Hash) st

let p_ILAssemblyRef (x:ILAssemblyRef) st =
    p_byte 0 st // leave a dummy tag to make room for future encodings of assembly refs
    p_tup6 p_string (p_option p_bytes) (p_option p_ILPublicKey) p_bool (p_option p_ILVersion) (p_option p_string)
      ( x.Name,x.Hash,x.PublicKey,x.Retargetable,x.Version,x.Locale) st

let p_ILScopeRef x st = 
    match x with 
    | ILScopeRef.Local         -> p_byte 0 st
    | ILScopeRef.Module mref   -> p_byte 1 st; p_ILModuleRef mref st
    | ILScopeRef.Assembly aref -> p_byte 2 st; p_ILAssemblyRef aref st

let u_ILPublicKey st = 
    let tag = u_byte st
    match tag with
    | 0 -> u_bytes st |> PublicKey 
    | 1 -> u_bytes st |> PublicKeyToken 
    | _ -> ufailwith st "u_ILPublicKey"

let u_ILVersion st = u_tup4 u_uint16 u_uint16 u_uint16 u_uint16 st

let u_ILModuleRef st = 
    let (a,b,c) = u_tup3 u_string u_bool (u_option u_bytes) st
    ILModuleRef.Create(a, b, c)

let u_ILAssemblyRef st =
    let tag = u_byte st
    match tag with
    | 0 -> 
        let a,b,c,d,e,f = u_tup6 u_string (u_option u_bytes) (u_option u_ILPublicKey) u_bool (u_option u_ILVersion) (u_option u_string) st
        ILAssemblyRef.Create(a, b, c, d, e, f)
    | _ -> ufailwith st "u_ILAssemblyRef"

// IL scope references are rescoped as they are unpickled.  This means 
// the pickler accepts IL fragments containing ILScopeRef.Local and adjusts them 
// to be absolute scope references.
let u_ILScopeRef st = 
    let res = 
        let tag = u_byte st
        match tag with
        | 0 -> ILScopeRef.Local
        | 1 -> u_ILModuleRef st |> ILScopeRef.Module 
        | 2 -> u_ILAssemblyRef st |> ILScopeRef.Assembly 
        | _ -> ufailwith st "u_ILScopeRef"  
    let res = rescopeILScopeRef st.iilscope res 
    res

let p_ILHasThis x st = 
    p_byte (match x with 
            | ILThisConvention.Instance -> 0
            | ILThisConvention.InstanceExplicit -> 1
            | ILThisConvention.Static -> 2) st

let p_ILArrayShape = p_wrap (fun (ILArrayShape x) -> x) (p_list (p_tup2 (p_option p_int32) (p_option p_int32)))

let rec p_ILType ty st = 
    match ty with 
    | ILType.Void                   -> p_byte 0 st
    | ILType.Array (shape,ty)       -> p_byte 1 st; p_tup2 p_ILArrayShape p_ILType (shape,ty) st
    | ILType.Value tspec            -> p_byte 2 st; p_ILTypeSpec tspec st
    | ILType.Boxed tspec            -> p_byte 3 st; p_ILTypeSpec tspec st
    | ILType.Ptr ty                 -> p_byte 4 st; p_ILType ty st
    | ILType.Byref ty               -> p_byte 5 st; p_ILType ty st
    | ILType.FunctionPointer csig   -> p_byte 6 st; p_ILCallSig csig st
    | ILType.TypeVar n              -> p_byte 7 st; p_uint16 n st
    | ILType.Modified (req,tref,ty) -> p_byte 8 st; p_tup3 p_bool p_ILTypeRef p_ILType (req,tref,ty) st

and p_ILTypes tys = p_list p_ILType tys

and p_ILBasicCallConv x st = 
    p_byte (match x with 
            | ILArgConvention.Default -> 0
            | ILArgConvention.CDecl  -> 1
            | ILArgConvention.StdCall -> 2
            | ILArgConvention.ThisCall -> 3
            | ILArgConvention.FastCall -> 4
            | ILArgConvention.VarArg -> 5) st

and p_ILCallConv (Callconv(x,y)) st = p_tup2 p_ILHasThis p_ILBasicCallConv (x,y) st

and p_ILCallSig x st = p_tup3 p_ILCallConv p_ILTypes p_ILType (x.CallingConv,x.ArgTypes,x.ReturnType) st

and p_ILTypeRef (x:ILTypeRef) st = p_tup3 p_ILScopeRef p_strings p_string (x.Scope,x.Enclosing,x.Name) st

and p_ILTypeSpec (a:ILTypeSpec) st = p_tup2 p_ILTypeRef p_ILTypes (a.TypeRef,a.GenericArgs) st

let u_ILBasicCallConv st = 
    match u_byte st with 
    | 0 -> ILArgConvention.Default 
    | 1 -> ILArgConvention.CDecl  
    | 2 -> ILArgConvention.StdCall 
    | 3 -> ILArgConvention.ThisCall 
    | 4 -> ILArgConvention.FastCall 
    | 5 -> ILArgConvention.VarArg
    | _ -> ufailwith st "u_ILBasicCallConv"

let u_ILHasThis st = 
    match u_byte st with 
    | 0 -> ILThisConvention.Instance 
    | 1 -> ILThisConvention.InstanceExplicit 
    | 2 -> ILThisConvention.Static 
    | _ -> ufailwith st "u_ILHasThis"

let u_ILCallConv st = let a,b = u_tup2 u_ILHasThis u_ILBasicCallConv st in Callconv(a,b)
let u_ILTypeRef st = let a,b,c = u_tup3 u_ILScopeRef u_strings u_string st in ILTypeRef.Create(a, b, c) 
let u_ILArrayShape = u_wrap (fun x -> ILArrayShape x) (u_list (u_tup2 (u_option u_int32) (u_option u_int32)))


let rec u_ILType st = 
    let tag = u_byte st
    match tag with
    | 0 -> ILType.Void
    | 1 -> u_tup2 u_ILArrayShape u_ILType  st     |> ILType.Array 
    | 2 -> u_ILTypeSpec st                        |> ILType.Value 
    | 3 -> u_ILTypeSpec st                        |> mkILBoxedType
    | 4 -> u_ILType st                            |> ILType.Ptr 
    | 5 -> u_ILType st                            |> ILType.Byref
    | 6 -> u_ILCallSig st                         |> ILType.FunctionPointer 
    | 7 -> u_uint16 st                            |> mkILTyvarTy
    | 8 -> u_tup3 u_bool u_ILTypeRef u_ILType  st |> ILType.Modified 
    | _ -> ufailwith st "u_ILType"

and u_ILTypes st = u_list u_ILType st

and u_ILCallSig = u_wrap (fun (a,b,c) -> {CallingConv=a; ArgTypes=b; ReturnType=c}) (u_tup3 u_ILCallConv u_ILTypes u_ILType)

and u_ILTypeSpec st = let a,b = u_tup2 u_ILTypeRef u_ILTypes st in ILTypeSpec.Create(a,b)


let p_ILMethodRef (x: ILMethodRef) st = p_tup6 p_ILTypeRef p_ILCallConv p_int p_string p_ILTypes p_ILType (x.DeclaringTypeRef,x.CallingConv,x.GenericArity,x.Name,x.ArgTypes,x.ReturnType) st

let p_ILFieldRef (x: ILFieldRef) st = p_tup3 p_ILTypeRef p_string p_ILType (x.DeclaringTypeRef, x.Name, x.Type) st

let p_ILMethodSpec (x: ILMethodSpec) st = p_tup3 p_ILMethodRef p_ILType p_ILTypes (x.MethodRef, x.DeclaringType, x.GenericArgs) st

let p_ILFieldSpec (x : ILFieldSpec) st = p_tup2 p_ILFieldRef p_ILType (x.FieldRef, x.DeclaringType) st

let p_ILBasicType x st = 
    p_int (match x with 
           | DT_R   -> 0 
           | DT_I1  -> 1 
           | DT_U1  -> 2 
           | DT_I2  -> 3 
           | DT_U2  -> 4 
           | DT_I4  -> 5 
           | DT_U4  -> 6 
           | DT_I8  -> 7 
           | DT_U8  -> 8 
           | DT_R4  -> 9 
           | DT_R8  -> 10 
           | DT_I   -> 11 
           | DT_U   -> 12 
           | DT_REF -> 13) st

let p_ILVolatility x st = p_int (match x with Volatile -> 0 | Nonvolatile -> 1) st
let p_ILReadonly   x st = p_int (match x with ReadonlyAddress -> 0 | NormalAddress -> 1) st

let u_ILMethodRef st = 
    let x1,x2,x3,x4,x5,x6 = u_tup6 u_ILTypeRef u_ILCallConv u_int u_string u_ILTypes u_ILType st
    ILMethodRef.Create(x1,x2,x4,x3,x5,x6)

let u_ILFieldRef st = 
    let x1,x2,x3 = u_tup3 u_ILTypeRef u_string u_ILType st 
    {DeclaringTypeRef=x1;Name=x2;Type=x3}

let u_ILMethodSpec st = 
    let x1,x2,x3 = u_tup3 u_ILMethodRef u_ILType u_ILTypes st 
    ILMethodSpec.Create(x2,x1,x3)

let u_ILFieldSpec st = 
    let x1,x2 = u_tup2 u_ILFieldRef u_ILType st 
    {FieldRef=x1;DeclaringType=x2}

let u_ILBasicType st = 
    match u_int st with  
    | 0 -> DT_R 
    | 1 -> DT_I1 
    | 2 -> DT_U1 
    | 3 -> DT_I2 
    | 4 -> DT_U2 
    | 5 -> DT_I4 
    | 6 -> DT_U4 
    | 7 -> DT_I8 
    | 8 -> DT_U8 
    | 9 -> DT_R4 
    | 10 -> DT_R8 
    | 11 -> DT_I 
    | 12 -> DT_U 
    | 13 -> DT_REF 
    | _ -> ufailwith st "u_ILBasicType"
    
let u_ILVolatility st = (match u_int st with  0 -> Volatile | 1 -> Nonvolatile | _ -> ufailwith st "u_ILVolatility" )
let u_ILReadonly   st = (match u_int st with  0 -> ReadonlyAddress | 1 -> NormalAddress | _ -> ufailwith st "u_ILReadonly" )
  
let [<Literal>] itag_nop           = 0 
let [<Literal>] itag_ldarg         = 1
let [<Literal>] itag_ldnull        = 2 
let [<Literal>] itag_ilzero        = 3
let [<Literal>] itag_call          = 4 
let [<Literal>] itag_add           = 5
let [<Literal>] itag_sub           = 6 
let [<Literal>] itag_mul           = 7
let [<Literal>] itag_div           = 8 
let [<Literal>] itag_div_un        = 9 
let [<Literal>] itag_rem           = 10 
let [<Literal>] itag_rem_un        = 11 
let [<Literal>] itag_and           = 12 
let [<Literal>] itag_or            = 13 
let [<Literal>] itag_xor           = 14 
let [<Literal>] itag_shl           = 15 
let [<Literal>] itag_shr           = 16 
let [<Literal>] itag_shr_un        = 17 
let [<Literal>] itag_neg           = 18 
let [<Literal>] itag_not           = 19 
let [<Literal>] itag_conv          = 20
let [<Literal>] itag_conv_un       = 21 
let [<Literal>] itag_conv_ovf      = 22
let [<Literal>] itag_conv_ovf_un   = 23
let [<Literal>] itag_callvirt      = 24 
let [<Literal>] itag_ldobj         = 25 
let [<Literal>] itag_ldstr         = 26 
let [<Literal>] itag_castclass     = 27 
let [<Literal>] itag_isinst        = 28 
let [<Literal>] itag_unbox         = 29 
let [<Literal>] itag_throw         = 30 
let [<Literal>] itag_ldfld         = 31 
let [<Literal>] itag_ldflda        = 32 
let [<Literal>] itag_stfld         = 33 
let [<Literal>] itag_ldsfld        = 34 
let [<Literal>] itag_ldsflda       = 35 
let [<Literal>] itag_stsfld        = 36 
let [<Literal>] itag_stobj         = 37 
let [<Literal>] itag_box           = 38 
let [<Literal>] itag_newarr        = 39 
let [<Literal>] itag_ldlen         = 40 
let [<Literal>] itag_ldelema       = 41 
let [<Literal>] itag_ckfinite      = 42 
let [<Literal>] itag_ldtoken       = 43 
let [<Literal>] itag_add_ovf       = 44 
let [<Literal>] itag_add_ovf_un    = 45 
let [<Literal>] itag_mul_ovf       = 46 
let [<Literal>] itag_mul_ovf_un    = 47 
let [<Literal>] itag_sub_ovf       = 48 
let [<Literal>] itag_sub_ovf_un    = 49 
let [<Literal>] itag_ceq           = 50
let [<Literal>] itag_cgt           = 51
let [<Literal>] itag_cgt_un        = 52
let [<Literal>] itag_clt           = 53
let [<Literal>] itag_clt_un        = 54
let [<Literal>] itag_ldvirtftn     = 55 
let [<Literal>] itag_localloc      = 56 
let [<Literal>] itag_rethrow       = 57 
let [<Literal>] itag_sizeof        = 58
let [<Literal>] itag_ldelem_any    = 59
let [<Literal>] itag_stelem_any    = 60
let [<Literal>] itag_unbox_any     = 61
let [<Literal>] itag_ldlen_multi   = 62
let [<Literal>] itag_initobj       = 63   // currently unused, added for forward compat, see https://visualfsharp.codeplex.com/SourceControl/network/forks/jackpappas/fsharpcontrib/contribution/7134
let [<Literal>] itag_initblk       = 64   // currently unused, added for forward compat   
let [<Literal>] itag_cpobj         = 65   // currently unused, added for forward compat   
let [<Literal>] itag_cpblk         = 66   // currently unused, added for forward compat  

let simple_instrs = 
    [ itag_add,        AI_add
      itag_add_ovf,    AI_add_ovf
      itag_add_ovf_un, AI_add_ovf_un
      itag_and,        AI_and  
      itag_div,        AI_div 
      itag_div_un,     AI_div_un
      itag_ceq,        AI_ceq  
      itag_cgt,        AI_cgt 
      itag_cgt_un,     AI_cgt_un
      itag_clt,        AI_clt
      itag_clt_un,     AI_clt_un
      itag_mul,        AI_mul  
      itag_mul_ovf,    AI_mul_ovf
      itag_mul_ovf_un, AI_mul_ovf_un
      itag_rem,        AI_rem  
      itag_rem_un,     AI_rem_un  
      itag_shl,        AI_shl  
      itag_shr,        AI_shr  
      itag_shr_un,     AI_shr_un
      itag_sub,        AI_sub  
      itag_sub_ovf,    AI_sub_ovf
      itag_sub_ovf_un, AI_sub_ovf_un 
      itag_xor,        AI_xor  
      itag_or,         AI_or     
      itag_neg,        AI_neg     
      itag_not,        AI_not     
      itag_ldnull,     AI_ldnull   
      itag_ckfinite,   AI_ckfinite
      itag_nop,        AI_nop
      itag_localloc,   I_localloc
      itag_throw,      I_throw
      itag_ldlen,      I_ldlen
      itag_rethrow,    I_rethrow    
      itag_rethrow,    I_rethrow   
      itag_initblk,    I_initblk (Aligned,Nonvolatile)   
      itag_cpblk,      I_cpblk (Aligned,Nonvolatile)  
    ]

let encode_table = Dictionary<_,_>(300, HashIdentity.Structural)
let _ = List.iter (fun (icode,i) -> encode_table.[i] <- icode) simple_instrs
let encode_instr si = encode_table.[si]
let isNoArgInstr s = encode_table.ContainsKey s

let decoders = 
   [ itag_ldarg,       u_uint16                            >> mkLdarg
     itag_call,        u_ILMethodSpec                      >> (fun a -> I_call (Normalcall,a,None))
     itag_callvirt,    u_ILMethodSpec                      >> (fun a -> I_callvirt (Normalcall,a,None))
     itag_ldvirtftn,   u_ILMethodSpec                      >> I_ldvirtftn
     itag_conv,        u_ILBasicType                       >> (fun a -> (AI_conv a))
     itag_conv_ovf,    u_ILBasicType                       >> (fun a -> (AI_conv_ovf a))
     itag_conv_ovf_un, u_ILBasicType                       >> (fun a -> (AI_conv_ovf_un a))
     itag_ldfld,       u_tup2 u_ILVolatility u_ILFieldSpec >> (fun (b,c) -> I_ldfld (Aligned,b,c))
     itag_ldflda,      u_ILFieldSpec                       >> I_ldflda
     itag_ldsfld,      u_tup2 u_ILVolatility u_ILFieldSpec >> (fun (a,b) -> I_ldsfld (a,b))
     itag_ldsflda,     u_ILFieldSpec                       >> I_ldsflda
     itag_stfld,       u_tup2 u_ILVolatility u_ILFieldSpec >> (fun (b,c) -> I_stfld (Aligned,b,c))
     itag_stsfld,      u_tup2 u_ILVolatility u_ILFieldSpec >> (fun (a,b) -> I_stsfld (a,b))
     itag_ldtoken,     u_ILType                            >> (fun a -> I_ldtoken (ILToken.ILType a))
     itag_ldstr,       u_string                            >> I_ldstr
     itag_box,         u_ILType                            >> I_box
     itag_unbox,       u_ILType                            >> I_unbox
     itag_unbox_any,   u_ILType                            >> I_unbox_any
     itag_newarr,      u_tup2 u_ILArrayShape u_ILType      >> (fun (a,b) -> I_newarr(a,b))
     itag_stelem_any,  u_tup2 u_ILArrayShape u_ILType      >> (fun (a,b) -> I_stelem_any(a,b))
     itag_ldelem_any,  u_tup2 u_ILArrayShape u_ILType      >> (fun (a,b) -> I_ldelem_any(a,b))
     itag_ldelema,     u_tup3 u_ILReadonly u_ILArrayShape u_ILType >> (fun (a,b,c) -> I_ldelema(a,false,b,c))
     itag_castclass,   u_ILType                            >> I_castclass
     itag_isinst,      u_ILType                            >> I_isinst
     itag_ldobj,       u_ILType                            >> (fun c -> I_ldobj (Aligned,Nonvolatile,c))
     itag_stobj,       u_ILType                            >> (fun c -> I_stobj (Aligned,Nonvolatile,c))
     itag_sizeof,      u_ILType                            >> I_sizeof
     itag_ldlen_multi, u_tup2 u_int32 u_int32              >> (fun (a,b) -> EI_ldlen_multi (a,b))
     itag_ilzero,      u_ILType                            >> EI_ilzero 
     itag_ilzero,      u_ILType                            >> EI_ilzero   
     itag_initobj,     u_ILType                            >> I_initobj   
     itag_cpobj,       u_ILType                            >> I_cpobj 
   ]   

let decode_tab = 
    let tab = Array.init 256 (fun n -> (fun st -> ufailwith st ("no decoder for instruction "+string n)))
    let add_instr (icode,f) =  tab.[icode] <- f
    List.iter add_instr decoders
    List.iter (fun (icode,mk) -> add_instr (icode,(fun _ -> mk))) simple_instrs
    tab

let p_ILInstr x st =
    match x with
    | si when isNoArgInstr si         -> p_byte (encode_instr si) st
    | I_call(Normalcall,mspec,None)   -> p_byte itag_call st; p_ILMethodSpec mspec st
    | I_callvirt(Normalcall,mspec,None) -> p_byte itag_callvirt st;    p_ILMethodSpec mspec st
    | I_ldvirtftn mspec               -> p_byte itag_ldvirtftn st;   p_ILMethodSpec mspec st
    | I_ldarg x                       -> p_byte itag_ldarg st;       p_uint16 x st
    | AI_conv a                       -> p_byte itag_conv st;        p_ILBasicType a st
    | AI_conv_ovf a                   -> p_byte itag_conv_ovf st;    p_ILBasicType a st
    | AI_conv_ovf_un a                -> p_byte itag_conv_ovf_un st; p_ILBasicType a st
    | I_ldfld (Aligned,b,c)           -> p_byte itag_ldfld st;       p_tup2 p_ILVolatility p_ILFieldSpec (b,c) st
    | I_ldsfld (a,b)                  -> p_byte itag_ldsfld st;      p_tup2 p_ILVolatility p_ILFieldSpec (a,b) st
    | I_stfld (Aligned,b,c)           -> p_byte itag_stfld st;       p_tup2 p_ILVolatility p_ILFieldSpec (b,c) st
    | I_stsfld (a,b)                  -> p_byte itag_stsfld st;      p_tup2 p_ILVolatility p_ILFieldSpec (a,b) st
    | I_ldflda c                      -> p_byte itag_ldflda st;      p_ILFieldSpec c st
    | I_ldsflda a                     -> p_byte itag_ldsflda st;     p_ILFieldSpec a st
    | I_ldtoken (ILToken.ILType ty)   -> p_byte itag_ldtoken st;     p_ILType ty st
    | I_ldstr     s                   -> p_byte itag_ldstr st;       p_string s st
    | I_box  ty                       -> p_byte itag_box st;         p_ILType ty st
    | I_unbox  ty                     -> p_byte itag_unbox st;       p_ILType ty st
    | I_unbox_any  ty                 -> p_byte itag_unbox_any st;   p_ILType ty st
    | I_newarr (a,b)                  -> p_byte itag_newarr st;      p_tup2 p_ILArrayShape p_ILType (a,b) st
    | I_stelem_any (a,b)              -> p_byte itag_stelem_any st;  p_tup2 p_ILArrayShape p_ILType (a,b) st
    | I_ldelem_any (a,b)              -> p_byte itag_ldelem_any st;  p_tup2 p_ILArrayShape p_ILType (a,b) st
    | I_ldelema (a,_,b,c)             -> p_byte itag_ldelema st;     p_tup3 p_ILReadonly p_ILArrayShape p_ILType (a,b,c) st
    | I_castclass ty                  -> p_byte itag_castclass st;   p_ILType ty st
    | I_isinst  ty                    -> p_byte itag_isinst st;      p_ILType ty st
    | I_ldobj (Aligned,Nonvolatile,c) -> p_byte itag_ldobj st;       p_ILType c st
    | I_stobj (Aligned,Nonvolatile,c) -> p_byte itag_stobj st;       p_ILType c st
    | I_sizeof  ty                    -> p_byte itag_sizeof st;      p_ILType ty st
    | EI_ldlen_multi (n,m)            -> p_byte itag_ldlen_multi st; p_tup2 p_int32 p_int32 (n,m) st
    | EI_ilzero a                     -> p_byte itag_ilzero st;      p_ILType a st
    | I_initobj c                     -> p_byte itag_initobj st;     p_ILType c st   
    | I_cpobj c                       -> p_byte itag_cpobj st;       p_ILType c st  
    | i -> pfailwith st (sprintf "the IL instruction '%+A' cannot be emitted" i) 

let u_ILInstr st = 
    let n = u_byte st
    decode_tab.[n] st

  

//---------------------------------------------------------------------------
// Pickle/unpickle for F# types and module signatures
//---------------------------------------------------------------------------

let p_Map pk pv = p_wrap Map.toList (p_list (p_tup2 pk pv))
let p_qlist pv = p_wrap QueueList.toList (p_list pv)
let p_namemap p = p_Map p_string p

let u_Map uk uv = u_wrap Map.ofList (u_list (u_tup2 uk uv))
let u_qlist uv = u_wrap QueueList.ofList (u_list uv)
let u_namemap u = u_Map u_string u

let p_pos (x: pos) st = p_tup2 p_int p_int (x.Line,x.Column) st
let p_range (x: range) st = p_tup3 p_string p_pos p_pos (x.FileName, x.Start, x.End) st
let p_dummy_range : range pickler   = fun _x _st -> ()
let p_ident (x: Ident) st = p_tup2 p_string p_range (x.idText,x.idRange) st
let p_xmldoc (XmlDoc x) st = p_array p_string x st

let u_pos st = let a = u_int st in let b = u_int st in mkPos a b
let u_range st = let a = u_string st in let b = u_pos st in let c = u_pos st in mkRange a b c

// Most ranges (e.g. on optimization expressions) can be elided from stored data 
let u_dummy_range : range unpickler = fun _st -> range0
let u_ident st = let a = u_string st in let b = u_range st in ident(a,b)
let u_xmldoc st = XmlDoc (u_array u_string st)


let p_local_item_ref ctxt tab st = p_osgn_ref ctxt tab st

let p_tcref ctxt (x:EntityRef) st = 
    match x with 
    | ERefLocal x -> p_byte 0 st; p_local_item_ref ctxt st.oentities x st
    | ERefNonLocal x -> p_byte 1 st; p_nleref x st

let p_ucref (UCRef(a,b)) st = p_tup2 (p_tcref "ucref") p_string (a,b) st
let p_rfref (RFRef(a,b)) st = p_tup2 (p_tcref "rfref") p_string (a,b) st
let p_tpref x st = p_local_item_ref "typar" st.otypars  x st

let u_local_item_ref tab st = u_osgn_ref tab st

let u_tcref st = 
    let tag = u_byte st
    match tag with
    | 0 -> u_local_item_ref st.ientities  st |> ERefLocal 
    | 1 -> u_nleref                     st |> ERefNonLocal 
    | _ -> ufailwith st "u_item_ref"
    
let u_ucref st  = let a,b = u_tup2 u_tcref u_string st in UCRef(a,b)

let u_rfref st = let a,b = u_tup2 u_tcref u_string st in RFRef(a,b)

let u_tpref st = u_local_item_ref st.itypars st

// forward reference
let fill_p_ty2,p_ty2 = p_hole2()

let p_ty = p_ty2 false
let p_tys = (p_list p_ty)

let fill_p_attribs,p_attribs = p_hole()

// In F# 4.5, the type of the "this" pointer for structs is considered to be inref for the purposes of checking the implementation
// of the struct.  However for backwards compat reaons we can't serialize this as the type.
let checkForInRefStructThisArg st ty = 
    let g = st.oglobals
    let _, tauTy = tryDestForallTy g ty
    isFunTy g tauTy && isFunTy g (rangeOfFunTy g tauTy) && isInByrefTy g (domainOfFunTy g tauTy)

let p_nonlocal_val_ref (nlv:NonLocalValOrMemberRef) st =
    let a = nlv.EnclosingEntity
    let key = nlv.ItemKey
    let pkey = key.PartialKey
    p_tcref "nlvref" a st
    p_option p_string pkey.MemberParentMangledName st
    p_bool pkey.MemberIsOverride st 
    p_string pkey.LogicalName st 
    p_int pkey.TotalArgCount st 
    let isStructThisArgPos = 
        match key.TypeForLinkage with 
        | None -> false
        | Some ty -> checkForInRefStructThisArg st ty
    p_option (p_ty2 isStructThisArgPos) key.TypeForLinkage st

let rec p_vref ctxt x st = 
    match x with 
    | VRefLocal x    -> p_byte 0 st; p_local_item_ref ctxt st.ovals x st
    | VRefNonLocal x -> p_byte 1 st; p_nonlocal_val_ref x st

let p_vrefs ctxt = p_list (p_vref ctxt) 

let fill_u_ty,u_ty = u_hole()
let u_tys = (u_list u_ty)
let fill_u_attribs,u_attribs = u_hole()

let u_nonlocal_val_ref st : NonLocalValOrMemberRef = 
    let a = u_tcref st 
    let b1 = u_option u_string st
    let b2 = u_bool st
    let b3 = u_string st
    let c = u_int st
    let d = u_option u_ty st
    { EnclosingEntity = a
      ItemKey=ValLinkageFullKey({ MemberParentMangledName=b1; MemberIsOverride=b2;LogicalName=b3; TotalArgCount=c }, d) }
  
let u_vref st = 
    let tag = u_byte st
    match tag with
    | 0 -> u_local_item_ref st.ivals st |> (fun x -> VRefLocal x)
    | 1 -> u_nonlocal_val_ref st |> (fun x -> VRefNonLocal x)
    | _ -> ufailwith st "u_item_ref"
    
let u_vrefs = u_list u_vref 

let p_kind x st =
    p_byte (match x with
            | TyparKind.Type -> 0
            | TyparKind.Measure -> 1) st

let p_member_kind x st = 
    p_byte (match x with 
            | MemberKind.Member -> 0
            | MemberKind.PropertyGet  -> 1
            | MemberKind.PropertySet -> 2
            | MemberKind.Constructor -> 3
            | MemberKind.ClassConstructor -> 4
            | MemberKind.PropertyGetSet -> pfailwith st "pickling: MemberKind.PropertyGetSet only expected in parse trees") st

let u_kind st =
    match u_byte st with
    | 0 -> TyparKind.Type
    | 1 -> TyparKind.Measure
    | _ -> ufailwith st "u_kind"

let u_member_kind st = 
    match u_byte st with 
    | 0 -> MemberKind.Member 
    | 1 -> MemberKind.PropertyGet  
    | 2 -> MemberKind.PropertySet 
    | 3 -> MemberKind.Constructor
    | 4 -> MemberKind.ClassConstructor
    | _ -> ufailwith st "u_member_kind"

let p_MemberFlags x st = 
    p_tup6 p_bool p_bool p_bool p_bool p_bool p_member_kind 
        (x.IsInstance, 
         false (* _x3UnusedBoolInFormat *), 
         x.IsDispatchSlot, 
         x.IsOverrideOrExplicitImpl, 
         x.IsFinal, 
         x.MemberKind) st
let u_MemberFlags st = 
    let x2,_x3UnusedBoolInFormat,x4,x5,x6,x7 = u_tup6 u_bool u_bool u_bool u_bool u_bool u_member_kind st
    { IsInstance=x2
      IsDispatchSlot=x4
      IsOverrideOrExplicitImpl=x5
      IsFinal=x6
      MemberKind=x7}

let fill_u_Expr_hole,u_expr_fwd = u_hole()
let fill_p_Expr_hole,p_expr_fwd = p_hole()

let p_anonInfo_data (anonInfo: AnonRecdTypeInfo) st = 
    p_tup3 p_ccuref p_bool (p_array p_ident) (anonInfo.Assembly, evalTupInfoIsStruct anonInfo.TupInfo, anonInfo.SortedIds) st

let p_anonInfo x st = 
    p_osgn_decl st.oanoninfos p_anonInfo_data x st

let p_trait_sln sln st = 
    match sln with 
    | ILMethSln(a,b,c,d) ->
         p_byte 0 st; p_tup4 p_ty (p_option p_ILTypeRef) p_ILMethodRef p_tys (a,b,c,d) st
    | FSMethSln(a,b,c) ->
         p_byte 1 st; p_tup3 p_ty (p_vref "trait") p_tys (a,b,c) st
    | BuiltInSln -> 
         p_byte 2 st
    | ClosedExprSln expr -> 
         p_byte 3 st; p_expr_fwd expr st
    | FSRecdFieldSln(a,b,c) ->
         p_byte 4 st; p_tup3 p_tys p_rfref p_bool (a,b,c) st
    | FSAnonRecdFieldSln(a, b, c) ->
         p_byte 5 st; p_tup3 p_anonInfo p_tys p_int (a,b,c) st


let p_trait (TTrait(a,b,c,d,e,f)) st  = 
    p_tup6 p_tys p_string p_MemberFlags p_tys (p_option p_ty) (p_option p_trait_sln) (a,b,c,d,e,!f) st

let u_anonInfo_data st = 
    let (ccu, info, nms) = u_tup3 u_ccuref u_bool (u_array u_ident) st 
    AnonRecdTypeInfo.Create (ccu, mkTupInfo info, nms)

let u_anonInfo st = 
    u_osgn_decl st.ianoninfos u_anonInfo_data st 

// We have to store trait solutions since they can occur in optimization data
let u_trait_sln st = 
    let tag = u_byte st
    match tag with 
    | 0 -> 
        let (a,b,c,d) = u_tup4 u_ty (u_option u_ILTypeRef) u_ILMethodRef u_tys st
        ILMethSln(a,b,c,d) 
    | 1 -> 
        let (a,b,c) = u_tup3 u_ty u_vref u_tys st
        FSMethSln(a,b,c)
    | 2 -> 
        BuiltInSln
    | 3 -> 
        ClosedExprSln (u_expr_fwd st)
    | 4 -> 
        let (a,b,c) = u_tup3 u_tys u_rfref u_bool st
        FSRecdFieldSln(a,b,c) 
    | 5 -> 
         let (a,b,c) = u_tup3 u_anonInfo u_tys u_int st
         FSAnonRecdFieldSln(a, b, c)
    | _ -> ufailwith st "u_trait_sln" 

let u_trait st = 
    let a,b,c,d,e,f = u_tup6 u_tys u_string u_MemberFlags u_tys (u_option u_ty) (u_option u_trait_sln) st
    TTrait (a,b,c,d,e,ref f)


let p_rational q st = p_int32 (GetNumerator q) st; p_int32 (GetDenominator q) st

let p_measure_con tcref st = p_byte 0 st; p_tcref "measure" tcref st

let p_measure_var v st = p_byte 3 st; p_tpref v st

let p_measure_one = p_byte 4

// Pickle a unit-of-measure variable or constructor
let p_measure_varcon unt st =
     match unt with 
     | Measure.Con tcref   -> p_measure_con tcref st
     | Measure.Var v       -> p_measure_var v st
     | _                  -> pfailwith st ("p_measure_varcon: expected measure variable or constructor")

// Pickle a positive integer power of a unit-of-measure variable or constructor
let rec p_measure_pospower unt n st =
  if n = 1 
  then p_measure_varcon unt st
  else p_byte 2 st; p_measure_varcon unt st; p_measure_pospower unt (n-1) st

// Pickle a non-zero integer power of a unit-of-measure variable or constructor
let p_measure_intpower unt n st =
  if n < 0
  then p_byte 1 st; p_measure_pospower unt (-n) st
  else p_measure_pospower unt n st

// Pickle a rational power of a unit-of-measure variable or constructor
let rec p_measure_power unt q st =
  if q = ZeroRational then p_measure_one st
  elif GetDenominator q = 1 
  then p_measure_intpower unt (GetNumerator q) st 
  else p_byte 5 st; p_measure_varcon unt st; p_rational q st

// Pickle a normalized unit-of-measure expression
// Normalized means of the form cv1 ^ q1 * ... * cvn ^ qn 
// where q1, ..., qn are non-zero, and cv1, ..., cvn are distinct unit-of-measure variables or constructors
let rec p_normalized_measure unt st =
     let unt = stripUnitEqnsAux false unt 
     match unt with 
     | Measure.Con tcref   -> p_measure_con tcref st
     | Measure.Inv x       -> p_byte 1 st; p_normalized_measure x st
     | Measure.Prod(x1,x2) -> p_byte 2 st; p_normalized_measure x1 st; p_normalized_measure x2 st
     | Measure.Var v       -> p_measure_var v st
     | Measure.One         -> p_measure_one st
     | Measure.RationalPower(x,q) -> p_measure_power x q st

// By normalizing the unit-of-measure and treating integer powers as a special case, 
// we ensure that the pickle format for rational powers of units (byte 5 followed by 
// numerator and denominator) is used only when absolutely necessary, maintaining 
// compatibility of formats with versions prior to F# 4.0.
//
// See https://github.com/Microsoft/visualfsharp/issues/69
let p_measure_expr unt st = p_normalized_measure (normalizeMeasure st.oglobals unt) st

let u_rational st =
  let a,b = u_tup2 u_int32 u_int32 st in DivRational (intToRational a) (intToRational b)

let rec u_measure_expr st =
    let tag = u_byte st
    match tag with
    | 0 -> let a = u_tcref st in Measure.Con a
    | 1 -> let a = u_measure_expr st in Measure.Inv a
    | 2 -> let a,b = u_tup2 u_measure_expr u_measure_expr st in Measure.Prod (a,b)
    | 3 -> let a = u_tpref st in Measure.Var a
    | 4 -> Measure.One
    | 5 -> let a = u_measure_expr st in let b = u_rational st in Measure.RationalPower (a,b)
    | _ -> ufailwith st "u_measure_expr"

let p_tyar_constraint x st = 
    match x with 
    | TyparConstraint.CoercesTo (a,_)               -> p_byte 0 st; p_ty a st
    | TyparConstraint.MayResolveMember(traitInfo,_) -> p_byte 1 st; p_trait traitInfo st
    | TyparConstraint.DefaultsTo(_,rty,_)           -> p_byte 2 st; p_ty rty st
    | TyparConstraint.SupportsNull _                -> p_byte 3 st
    | TyparConstraint.IsNonNullableStruct _         -> p_byte 4 st
    | TyparConstraint.IsReferenceType _             -> p_byte 5 st
    | TyparConstraint.RequiresDefaultConstructor _  -> p_byte 6 st
    | TyparConstraint.SimpleChoice(tys,_)           -> p_byte 7 st; p_tys tys st
    | TyparConstraint.IsEnum(ty,_)                  -> p_byte 8 st; p_ty ty st
    | TyparConstraint.IsDelegate(aty,bty,_)         -> p_byte 9 st; p_ty aty st; p_ty bty st
    | TyparConstraint.SupportsComparison _          -> p_byte 10 st
    | TyparConstraint.SupportsEquality _            -> p_byte 11 st
    | TyparConstraint.IsUnmanaged _                 -> p_byte 12 st
let p_tyar_constraints = (p_list p_tyar_constraint)

let u_tyar_constraint st = 
    let tag = u_byte st
    match tag with
    | 0 -> u_ty  st             |> (fun a     _ -> TyparConstraint.CoercesTo (a,range0) )
    | 1 -> u_trait st            |> (fun a     _ -> TyparConstraint.MayResolveMember(a,range0))
    | 2 -> u_ty st              |> (fun a  ridx -> TyparConstraint.DefaultsTo(ridx,a,range0))
    | 3 ->                          (fun       _ -> TyparConstraint.SupportsNull range0)
    | 4 ->                          (fun       _ -> TyparConstraint.IsNonNullableStruct range0)
    | 5 ->                          (fun       _ -> TyparConstraint.IsReferenceType range0)
    | 6 ->                          (fun       _ -> TyparConstraint.RequiresDefaultConstructor range0)
    | 7 -> u_tys st             |> (fun a     _ -> TyparConstraint.SimpleChoice(a,range0))
    | 8 -> u_ty  st             |> (fun a     _ -> TyparConstraint.IsEnum(a,range0))
    | 9 -> u_tup2 u_ty u_ty st |> (fun (a,b) _ -> TyparConstraint.IsDelegate(a,b,range0))
    | 10 ->                         (fun       _ -> TyparConstraint.SupportsComparison range0)
    | 11 ->                         (fun       _ -> TyparConstraint.SupportsEquality range0)
    | 12 ->                         (fun       _ -> TyparConstraint.IsUnmanaged range0)
    | _ -> ufailwith st "u_tyar_constraint" 


let u_tyar_constraints = (u_list_revi u_tyar_constraint)


let p_tyar_spec_data (x:Typar) st = 
    p_tup5
      p_ident 
      p_attribs
      p_int64
      p_tyar_constraints
      p_xmldoc
      (x.typar_id,x.Attribs,int64 x.typar_flags.PickledBits,x.Constraints,x.XmlDoc) st

let p_tyar_spec (x:Typar) st = 
    //Disabled, workaround for bug 2721: if x.Rigidity <> TyparRigidity.Rigid then warning(Error(sprintf "p_tyar_spec: typar#%d is not rigid" x.Stamp, x.Range))
    if x.IsFromError then warning(Error((0,"p_tyar_spec: from error"), x.Range))
    p_osgn_decl st.otypars p_tyar_spec_data x st

let p_tyar_specs = (p_list p_tyar_spec)

let u_tyar_spec_data st = 
    let a,c,d,e,g = u_tup5 u_ident u_attribs u_int64 u_tyar_constraints u_xmldoc st
    { typar_id=a 
      typar_stamp=newStamp()
      typar_flags=TyparFlags(int32 d)
      typar_solution=None
      typar_astype= Unchecked.defaultof<_>
      typar_opt_data=
        match g, e, c with
        | XmlDoc [||], [], [] -> None
        | _ -> Some { typar_il_name = None; typar_xmldoc = g; typar_constraints = e; typar_attribs = c } }

let u_tyar_spec st = 
    u_osgn_decl st.itypars u_tyar_spec_data st 

let u_tyar_specs = (u_list u_tyar_spec)

let _ = fill_p_ty2 (fun isStructThisArgPos ty st ->
    let ty = stripTyparEqns ty

    // See comment on 'checkForInRefStructThisArg'
    let ty = 
        if isInByrefTy st.oglobals ty && isStructThisArgPos then 
            // Convert the inref to a byref 
            mkByrefTy st.oglobals (destByrefTy st.oglobals ty) 
        else
            ty

    match ty with 
    | TType_tuple (tupInfo,l) -> 
          if evalTupInfoIsStruct tupInfo then 
              p_byte 8 st; p_tys l st
          else
              p_byte 0 st; p_tys l st
    | TType_app(ERefNonLocal nleref,[]) -> p_byte 1 st; p_simpletyp nleref st
    | TType_app (tc,tinst)              -> p_byte 2 st; p_tup2 (p_tcref "typ") p_tys (tc,tinst) st
    | TType_fun (d,r)                   -> 
        p_byte 3 st
        // Note, the "this" argument may be found in the domain position of a function type, so propagate the isStructThisArgPos value
        p_ty2 isStructThisArgPos d st
        p_ty r st
    | TType_var r                       -> p_byte 4 st; p_tpref r st
    | TType_forall (tps,r)              -> 
        p_byte 5 st
        p_tyar_specs tps st
        // Note, the "this" argument may be found in the body of a generic forall type, so propagate the isStructThisArgPos value
        p_ty2 isStructThisArgPos r st
    | TType_measure unt                 -> p_byte 6 st; p_measure_expr unt st
    | TType_ucase (uc,tinst)            -> p_byte 7 st; p_tup2 p_ucref p_tys (uc,tinst) st
    // p_byte 8 taken by TType_tuple above
    | TType_anon (anonInfo, l) -> 
         p_byte 9 st
         p_anonInfo anonInfo st
         p_tys l st)

let _ = fill_u_ty (fun st ->
    let tag = u_byte st
    match tag with
    | 0 -> let l = u_tys st                               in TType_tuple (tupInfoRef, l)
    | 1 -> u_simpletyp st 
    | 2 -> let tc = u_tcref st in let tinst = u_tys st    in TType_app (tc,tinst)
    | 3 -> let d = u_ty st    in let r = u_ty st         in TType_fun (d,r)
    | 4 -> let r = u_tpref st                              in r.AsType
    | 5 -> let tps = u_tyar_specs st in let r = u_ty st  in TType_forall (tps,r)
    | 6 -> let unt = u_measure_expr st                     in TType_measure unt
    | 7 -> let uc = u_ucref st in let tinst = u_tys st    in TType_ucase (uc,tinst)
    | 8 -> let l = u_tys st                               in TType_tuple (tupInfoStruct, l)
    | 9 -> let anonInfo = u_anonInfo st in let l = u_tys st  in TType_anon (anonInfo, l)
    | _ -> ufailwith st "u_typ")
  

let fill_p_binds,p_binds = p_hole()
let fill_p_targets,p_targets = p_hole()
let fill_p_Exprs,p_Exprs = p_hole()
let fill_p_constraints,p_constraints = p_hole()
let fill_p_Vals,p_Vals = p_hole()

let fill_u_binds,u_binds = u_hole()
let fill_u_targets,u_targets = u_hole()
let fill_u_Exprs,u_Exprs = u_hole()
let fill_u_constraints,u_constraints = u_hole()
let fill_u_Vals,u_Vals = u_hole()

let p_ArgReprInfo (x:ArgReprInfo) st = 
    p_attribs x.Attribs st 
    p_option p_ident x.Name st

let p_TyparReprInfo (TyparReprInfo(a,b)) st = 
    p_ident a st 
    p_kind b st

let p_ValReprInfo (ValReprInfo (a,args,ret)) st = 
    p_list p_TyparReprInfo a st 
    p_list (p_list p_ArgReprInfo) args st 
    p_ArgReprInfo ret st

let u_ArgReprInfo st = 
    let a = u_attribs st 
    let b = u_option u_ident st 
    match a,b with 
    | [],None -> ValReprInfo.unnamedTopArg1 
    | _ -> { Attribs = a; Name = b } 

let u_TyparReprInfo st = 
    let a = u_ident st
    let b = u_kind st 
    TyparReprInfo(a,b)

let u_ValReprInfo st = 
    let a = u_list u_TyparReprInfo st
    let b = u_list (u_list u_ArgReprInfo) st
    let c = u_ArgReprInfo st
    ValReprInfo (a,b,c)

let p_ranges x st = 
    p_option (p_tup2 p_range p_range) x st

let p_istype x st = 
    match x with 
    | FSharpModuleWithSuffix -> p_byte 0 st
    | ModuleOrType           -> p_byte 1 st
    | Namespace              -> p_byte 2 st

let p_cpath (CompPath(a,b)) st = 
    p_tup2 p_ILScopeRef (p_list (p_tup2 p_string p_istype)) (a,b) st

let u_ranges st = u_option (u_tup2 u_range u_range) st

let u_istype st = 
    let tag = u_byte st
    match tag with
    | 0 -> FSharpModuleWithSuffix 
    | 1 -> ModuleOrType  
    | 2 -> Namespace 
    | _ -> ufailwith st "u_istype"

let u_cpath  st = let a,b = u_tup2 u_ILScopeRef (u_list (u_tup2 u_string u_istype)) st in (CompPath(a,b))


let rec dummy x = x
and p_tycon_repr x st = 
    // The leading "p_byte 1" and "p_byte 0" come from the F# 2.0 format, which used an option value at this point.
    match x with 
    | TRecdRepr fs         -> p_byte 1 st; p_byte 0 st; p_rfield_table fs st; false
    | TUnionRepr x         -> p_byte 1 st; p_byte 1 st; p_list p_unioncase_spec (Array.toList x.CasesTable.CasesByIndex) st; false
    | TAsmRepr ilty        -> p_byte 1 st; p_byte 2 st; p_ILType ilty st; false
    | TFSharpObjectRepr r  -> p_byte 1 st; p_byte 3 st; p_tycon_objmodel_data r st; false
    | TMeasureableRepr ty  -> p_byte 1 st; p_byte 4 st; p_ty ty st; false
    | TNoRepr              -> p_byte 0 st; false
#if !NO_EXTENSIONTYPING
    | TProvidedTypeExtensionPoint info -> 
        if info.IsErased then 
            // Pickle erased type definitions as a NoRepr
            p_byte 0 st; false
        else
            // Pickle generated type definitions as a TAsmRepr
            p_byte 1 st; p_byte 2 st; p_ILType (mkILBoxedType(ILTypeSpec.Create(ExtensionTyping.GetILTypeRefOfProvidedType(info.ProvidedType ,range0),[]))) st; true
    | TProvidedNamespaceExtensionPoint _ -> p_byte 0 st; false
#endif
    | TILObjectRepr (TILObjectReprData (_,_,td)) -> error (Failure("Unexpected IL type definition"+td.Name))

and p_tycon_objmodel_data x st = 
  p_tup3 p_tycon_objmodel_kind (p_vrefs "vslots") p_rfield_table 
    (x.fsobjmodel_kind, x.fsobjmodel_vslots, x.fsobjmodel_rfields) st

and p_attribs_ext f x st = p_list_ext f p_attrib x st

and p_unioncase_spec x st =                     
    p_rfield_table x.FieldTable st
    p_ty x.ReturnType st
    p_string x.CompiledName st
    p_ident x.Id st
    // The XmlDoc are only written for the extended in-memory format. We encode their presence using a marker bit here
    p_attribs_ext (if st.oInMem then Some (p_xmldoc x.XmlDoc) else None)  x.Attribs st
    p_string x.XmlDocSig st
    p_access x.Accessibility st

and p_exnc_spec_data x st = p_entity_spec_data x st

and p_exnc_repr x st =
    match x with 
    | TExnAbbrevRepr x -> p_byte 0 st; (p_tcref "exn abbrev") x st
    | TExnAsmRepr x    -> p_byte 1 st; p_ILTypeRef x st
    | TExnFresh x      -> p_byte 2 st; p_rfield_table x st
    | TExnNone         -> p_byte 3 st

and p_exnc_spec x st = p_entity_spec x st

and p_access (TAccess n) st = p_list p_cpath n st

and p_recdfield_spec x st = 
    p_bool x.rfield_mutable st
    p_bool x.rfield_volatile st
    p_ty x.rfield_type st
    p_bool x.rfield_static st
    p_bool x.rfield_secret st
    p_option p_const x.rfield_const st
    p_ident x.rfield_id st 
    p_attribs_ext (if st.oInMem then Some (p_xmldoc x.XmlDoc) else None) x.rfield_pattribs st
    p_attribs x.rfield_fattribs st
    p_string x.rfield_xmldocsig st
    p_access x.rfield_access st

and p_rfield_table x st = 
    p_list p_recdfield_spec (Array.toList x.FieldsByIndex) st

and p_entity_spec_data (x:Entity) st = 
    p_tyar_specs (x.entity_typars.Force(x.entity_range)) st 
    p_string x.entity_logical_name st
    p_option p_string x.EntityCompiledName st
    p_range  x.entity_range st
    p_option p_pubpath x.entity_pubpath st
    p_access x.Accessibility st
    p_access  x.TypeReprAccessibility st
    p_attribs x.entity_attribs st
    let flagBit = p_tycon_repr x.entity_tycon_repr st
    p_option p_ty x.TypeAbbrev st
    p_tcaug x.entity_tycon_tcaug st
    p_string System.String.Empty st
    p_kind x.TypeOrMeasureKind st
    p_int64 (x.entity_flags.PickledBits ||| (if flagBit then EntityFlags.ReservedBitForPickleFormatTyconReprFlag else 0L)) st
    p_option p_cpath x.entity_cpath st
    p_maybe_lazy p_modul_typ x.entity_modul_contents st
    p_exnc_repr x.ExceptionInfo st
    if st.oInMem then
        p_used_space1 (p_xmldoc x.XmlDoc) st
    else
        p_space 1 () st


and p_tcaug p st = 
    p_tup9
      (p_option (p_tup2 (p_vref "compare_obj") (p_vref "compare")))
      (p_option (p_vref "compare_withc"))
      (p_option (p_tup3 (p_vref "hash_obj") (p_vref "hash_withc") (p_vref "equals_withc")))
      (p_option (p_tup2 (p_vref "hash") (p_vref "equals")))
      (p_list (p_tup2 p_string (p_vref "adhoc"))) 
      (p_list (p_tup3 p_ty p_bool p_dummy_range))
      (p_option p_ty)
      p_bool
      (p_space 1)
      (p.tcaug_compare, 
       p.tcaug_compare_withc, 
       p.tcaug_hash_and_equals_withc, 
       p.tcaug_equals, 
       (p.tcaug_adhoc_list 
           |> ResizeArray.toList 
           // Explicit impls of interfaces only get kept in the adhoc list
           // in order to get check the well-formedness of an interface.
           // Keeping them across assembly boundaries is not valid, because relinking their ValRefs 
           // does not work correctly (they may get incorrectly relinked to a default member) 
           |> List.filter (fun (isExplicitImpl,_) -> not isExplicitImpl)
           |> List.map (fun (_,vref) -> vref.LogicalName, vref)), 
       p.tcaug_interfaces,
       p.tcaug_super,
       p.tcaug_abstract,
       space) st

and p_entity_spec x st = p_osgn_decl st.oentities p_entity_spec_data x st

and p_parentref x st = 
    match x with 
    | ParentNone -> p_byte 0 st
    | Parent x -> p_byte 1 st; p_tcref "parent tycon" x st

and p_attribkind x st = 
    match x with 
    | ILAttrib x -> p_byte 0 st; p_ILMethodRef x st
    | FSAttrib x -> p_byte 1 st; p_vref "attrib" x st

and p_attrib (Attrib (a,b,c,d,e,_targets,f)) st = // AttributeTargets are not preserved
    p_tup6 (p_tcref "attrib") p_attribkind (p_list p_attrib_expr) (p_list p_attrib_arg) p_bool p_dummy_range (a,b,c,d,e,f) st

and p_attrib_expr (AttribExpr(e1,e2)) st = 
    p_tup2 p_expr p_expr (e1,e2) st

and p_attrib_arg (AttribNamedArg(a,b,c,d)) st = 
    p_tup4 p_string p_ty p_bool p_attrib_expr (a,b,c,d) st

and p_member_info (x:ValMemberInfo) st = 
    p_tup4 (p_tcref "member_info")  p_MemberFlags (p_list p_slotsig) p_bool 
        (x.ApparentEnclosingEntity,x.MemberFlags,x.ImplementedSlotSigs,x.IsImplemented) st

and p_tycon_objmodel_kind x st = 
    match x with 
    | TTyconClass       -> p_byte 0 st
    | TTyconInterface   -> p_byte 1 st
    | TTyconStruct      -> p_byte 2 st
    | TTyconDelegate ss -> p_byte 3 st; p_slotsig ss st
    | TTyconEnum        -> p_byte 4 st

and p_mustinline x st = 
    p_byte (match x with 
            | ValInline.PseudoVal -> 0
            | ValInline.Always  -> 1
            | ValInline.Optional -> 2
            | ValInline.Never -> 3) st

and p_basethis x st = 
    p_byte (match x with 
            | BaseVal -> 0
            | CtorThisVal  -> 1
            | NormalVal -> 2
            | MemberThisVal -> 3) st

and p_vrefFlags x st = 
    match x with 
    | NormalValUse -> p_byte 0 st
    | CtorValUsedAsSuperInit  -> p_byte 1 st
    | CtorValUsedAsSelfInit  -> p_byte 2 st
    | PossibleConstrainedCall ty  -> p_byte 3 st; p_ty ty st
    | VSlotDirectCall -> p_byte 4 st

and p_ValData x st =
    p_string x.val_logical_name st
    p_option p_string x.ValCompiledName st
    // only keep range information on published values, not on optimization data
    p_ranges (x.ValReprInfo |> Option.map (fun _ -> x.val_range, x.DefinitionRange)) st
    
    let isStructThisArgPos = x.IsMember && checkForInRefStructThisArg st x.Type
    p_ty2 isStructThisArgPos x.val_type st

    p_int64 x.val_flags.PickledBits st
    p_option p_member_info x.MemberInfo st
    p_attribs x.Attribs st
    p_option p_ValReprInfo x.ValReprInfo st
    p_string x.XmlDocSig st
    p_access x.Accessibility st
    p_parentref x.DeclaringEntity st
    p_option p_const x.LiteralValue st
    if st.oInMem then
        p_used_space1 (p_xmldoc x.XmlDoc) st
    else
        p_space 1 () st
      
and p_Val x st = 
    p_osgn_decl st.ovals p_ValData x st

and p_modul_typ (x: ModuleOrNamespaceType) st = 
    p_tup3
      p_istype
      (p_qlist p_Val)
      (p_qlist p_entity_spec)
      (x.ModuleOrNamespaceKind,x.AllValsAndMembers,x.AllEntities)
      st

and u_tycon_repr st = 
    let tag1 = u_byte st
    match tag1 with
    | 0 -> (fun _flagBit -> TNoRepr)
    | 1 -> 
        let tag2 = u_byte st
        match tag2 with
        | 0 -> 
            let v = u_rfield_table st 
            (fun _flagBit -> TRecdRepr v)
        | 1 -> 
            let v = u_list u_unioncase_spec  st 
            (fun _flagBit -> MakeUnionRepr v)
        | 2 -> 
            let v = u_ILType st 
            // This is the F# 3.0 extension to the format used for F# provider-generated types, which record an ILTypeRef in the format
            // You can think of an F# 2.0 reader as always taking the path where 'flagBit' is false. Thus the F# 2.0 reader will 
            // interpret provider-generated types as TAsmRepr.
            (fun flagBit -> 
                if flagBit then 
                    let iltref = v.TypeRef
                    match st.iILModule with 
                    | None -> TNoRepr
                    | Some iILModule -> 
                    try 
                        let rec find acc enclosingTypeNames (tdefs:ILTypeDefs) = 
                            match enclosingTypeNames with 
                            | [] -> List.rev acc, tdefs.FindByName iltref.Name
                            | h::t -> let nestedTypeDef = tdefs.FindByName h
                                      find (tdefs.FindByName h :: acc) t nestedTypeDef.NestedTypes
                        let nestedILTypeDefs,ilTypeDef = find [] iltref.Enclosing iILModule.TypeDefs
                        TILObjectRepr(TILObjectReprData(st.iilscope,nestedILTypeDefs,ilTypeDef))
                    with _ -> 
                        System.Diagnostics.Debug.Assert(false, sprintf "failed to find IL backing metadata for cross-assembly generated type %s" iltref.FullName)
                        TNoRepr
                else 
                    TAsmRepr v)
        | 3 -> 
            let v = u_tycon_objmodel_data  st 
            (fun _flagBit -> TFSharpObjectRepr v)
        | 4 -> 
            let v = u_ty st 
            (fun _flagBit -> TMeasureableRepr v)
        | _ -> ufailwith st "u_tycon_repr"
    | _ -> ufailwith st "u_tycon_repr"
  
and u_tycon_objmodel_data st = 
    let x1,x2,x3 = u_tup3 u_tycon_objmodel_kind u_vrefs u_rfield_table st
    {fsobjmodel_kind=x1; fsobjmodel_vslots=x2; fsobjmodel_rfields=x3 }
  
and u_attribs_ext extraf st = u_list_ext extraf u_attrib st
and u_unioncase_spec st = 
    let a = u_rfield_table  st
    let b = u_ty st
    let c = u_string st
    let d = u_ident  st
    // The XmlDoc is only present in the extended in-memory format. We detect its presence using a marker bit here
    let xmldoc, e = u_attribs_ext u_xmldoc st
    let f = u_string st
    let i = u_access st
    { FieldTable=a 
      ReturnType=b 
      CompiledName=c 
      Id=d 
      Attribs=e
      XmlDoc= defaultArg xmldoc XmlDoc.Empty
      XmlDocSig=f
      Accessibility=i 
      OtherRangeOpt=None }
    
and u_exnc_spec_data st = u_entity_spec_data st 

and u_exnc_repr st =
    let tag = u_byte st
    match tag with
    | 0 -> u_tcref        st |> TExnAbbrevRepr
    | 1 -> u_ILTypeRef    st |> TExnAsmRepr
    | 2 -> u_rfield_table st |> TExnFresh
    | 3 -> TExnNone
    | _ -> ufailwith st "u_exnc_repr"
  
and u_exnc_spec st = u_entity_spec st

and u_access st = 
    match u_list u_cpath st with 
    | [] -> taccessPublic // save unnecessary allocations 
    | res -> TAccess res

and u_recdfield_spec st = 
    let a = u_bool st
    let b = u_bool st
    let c1 = u_ty st
    let c2 = u_bool st
    let c2b = u_bool st
    let c3 = u_option u_const st
    let d = u_ident st
    // The XmlDoc is only present in the extended in-memory format. We detect its presence using a marker bit here
    let xmldoc, e1 = u_attribs_ext u_xmldoc st
    let e2 = u_attribs st
    let f = u_string st
    let g = u_access st
    { rfield_mutable=a  
      rfield_volatile=b  
      rfield_type=c1 
      rfield_static=c2 
      rfield_secret=c2b 
      rfield_const=c3 
      rfield_id=d 
      rfield_pattribs=e1
      rfield_fattribs=e2
      rfield_xmldoc= defaultArg xmldoc XmlDoc.Empty
      rfield_xmldocsig=f 
      rfield_access=g
      rfield_name_generated = false
      rfield_other_range = None }

and u_rfield_table st = MakeRecdFieldsTable (u_list u_recdfield_spec st)

and u_entity_spec_data st : Entity = 
    let x1,x2a,x2b,x2c,x3,(x4a,x4b),x6,x7f,x8,x9,_x10,x10b,x11,x12,x13,x14,x15 = 
       u_tup17
          u_tyar_specs
          u_string
          (u_option u_string)
          u_range
          (u_option u_pubpath)
          (u_tup2 u_access u_access)
          u_attribs
          u_tycon_repr
          (u_option u_ty) 
          u_tcaug 
          u_string 
          u_kind
          u_int64
          (u_option u_cpath )
          (u_lazy u_modul_typ) 
          u_exnc_repr 
          (u_used_space1 u_xmldoc)
          st
    // We use a bit that was unused in the F# 2.0 format to indicate two possible representations in the F# 3.0 tycon_repr format
    let x7 = x7f (x11 &&& EntityFlags.ReservedBitForPickleFormatTyconReprFlag <> 0L)
    let x11 = x11 &&& ~~~EntityFlags.ReservedBitForPickleFormatTyconReprFlag

    { entity_typars=LazyWithContext.NotLazy x1
      entity_stamp=newStamp()
      entity_logical_name=x2a
      entity_range=x2c
      entity_pubpath=x3
      entity_attribs=x6
      entity_tycon_repr=x7
      entity_tycon_tcaug=x9
      entity_flags=EntityFlags(x11)
      entity_cpath=x12
      entity_modul_contents=MaybeLazy.Lazy x13
      entity_il_repr_cache=newCache()  
      entity_opt_data=
        match x2b, x10b, x15, x8, x4a, x4b, x14 with
        | None, TyparKind.Type, None, None, TAccess [], TAccess [], TExnNone -> None
        | _ -> Some { Entity.EmptyEntityOptData with entity_compiled_name = x2b; entity_kind = x10b; entity_xmldoc= defaultArg x15 XmlDoc.Empty; entity_xmldocsig = System.String.Empty; entity_tycon_abbrev = x8; entity_accessiblity = x4a; entity_tycon_repr_accessibility = x4b; entity_exn_info = x14 }
    } 

and u_tcaug st = 
    let a1,a2,a3,b2,c,d,e,g,_space = 
      u_tup9
        (u_option (u_tup2 u_vref u_vref))
        (u_option u_vref)
        (u_option (u_tup3 u_vref u_vref u_vref))
        (u_option (u_tup2 u_vref u_vref))
        (u_list (u_tup2 u_string u_vref))
        (u_list (u_tup3 u_ty u_bool u_dummy_range)) 
        (u_option u_ty)
        u_bool 
        (u_space 1)
        st 
    {tcaug_compare=a1 
     tcaug_compare_withc=a2 
     tcaug_hash_and_equals_withc=a3 
     tcaug_equals=b2 
     // only used for code generation and checking - hence don't care about the values when reading back in
     tcaug_hasObjectGetHashCode=false 
     tcaug_adhoc_list= new ResizeArray<_> (c |> List.map (fun (_,vref) -> (false, vref))) 
     tcaug_adhoc=NameMultiMap.ofList c 
     tcaug_interfaces=d
     tcaug_super=e
     // pickled type definitions are always closed (i.e. no more intrinsic members allowed)
     tcaug_closed=true 
     tcaug_abstract=g}
 
and u_entity_spec st = 
    u_osgn_decl st.ientities u_entity_spec_data st 

and u_parentref st = 
    let tag = u_byte st
    match tag with
    | 0 -> ParentNone
    | 1 -> u_tcref st |> Parent 
    | _ -> ufailwith st "u_attribkind" 

and u_attribkind st = 
    let tag = u_byte st
    match tag with
    | 0 -> u_ILMethodRef st |> ILAttrib 
    | 1 -> u_vref        st |> FSAttrib 
    | _ -> ufailwith st "u_attribkind" 

and u_attrib st : Attrib = 
    let a,b,c,d,e,f = u_tup6 u_tcref u_attribkind (u_list u_attrib_expr) (u_list u_attrib_arg) u_bool u_dummy_range st
    Attrib(a,b,c,d,e,None,f)  // AttributeTargets are not preserved

and u_attrib_expr st = 
    let a,b = u_tup2 u_expr u_expr st 
    AttribExpr(a,b)

and u_attrib_arg st  = 
    let a,b,c,d = u_tup4 u_string u_ty u_bool u_attrib_expr st 
    AttribNamedArg(a,b,c,d)

and u_member_info st : ValMemberInfo = 
    let x2,x3,x4,x5 = u_tup4 u_tcref u_MemberFlags (u_list u_slotsig) u_bool st
    { ApparentEnclosingEntity=x2
      MemberFlags=x3
      ImplementedSlotSigs=x4
      IsImplemented=x5  }

and u_tycon_objmodel_kind st = 
    let tag = u_byte st
    match tag with
    | 0 -> TTyconClass 
    | 1 -> TTyconInterface  
    | 2 -> TTyconStruct 
    | 3 -> u_slotsig st |> TTyconDelegate
    | 4 -> TTyconEnum 
    | _ -> ufailwith st "u_tycon_objmodel_kind"

and u_mustinline st = 
    match u_byte st with 
    | 0 -> ValInline.PseudoVal 
    | 1 -> ValInline.Always  
    | 2 -> ValInline.Optional 
    | 3 -> ValInline.Never 
    | _ -> ufailwith st "u_mustinline"

and u_basethis st = 
    match u_byte st with 
    | 0 -> BaseVal 
    | 1 -> CtorThisVal  
    | 2 -> NormalVal 
    | 3 -> MemberThisVal
    | _ -> ufailwith st "u_basethis"

and u_vrefFlags st = 
    match u_byte st with 
    | 0 -> NormalValUse 
    | 1 -> CtorValUsedAsSuperInit
    | 2 -> CtorValUsedAsSelfInit
    | 3 -> PossibleConstrainedCall (u_ty st)
    | 4 -> VSlotDirectCall
    | _ -> ufailwith st "u_vrefFlags"

and u_ValData st =
    let x1,x1z,x1a,x2,x4,x8,x9,x10,x12,x13,x13b,x14,x15 = 
      u_tup13
        u_string
        (u_option u_string)
        u_ranges
        u_ty 
        u_int64
        (u_option u_member_info) 
        u_attribs 
        (u_option u_ValReprInfo)
        u_string
        u_access
        u_parentref
        (u_option u_const) 
        (u_used_space1 u_xmldoc)
        st

    { val_logical_name = x1
      val_range        = (match x1a with None -> range0 | Some(a,_) -> a)
      val_type         = x2
      val_stamp        = newStamp()
      val_flags        = ValFlags(x4)
      val_opt_data     =
          match x1z, x1a, x10, x14, x13, x15, x8, x13b, x12, x9 with
          | None, None, None, None, TAccess [], None, None, ParentNone, "", [] -> None
          | _ -> 
              Some { val_compiled_name    = x1z
                     val_other_range      = (match x1a with None -> None | Some(_,b) -> Some(b,true))
                     val_defn             = None
                     val_repr_info        = x10
                     val_const            = x14
                     val_access           = x13
                     val_xmldoc           = defaultArg x15 XmlDoc.Empty
                     val_member_info      = x8
                     val_declaring_entity = x13b
                     val_xmldocsig        = x12
                     val_attribs          = x9 }
    }

and u_Val st = u_osgn_decl st.ivals u_ValData st 


and u_modul_typ st = 
    let x1,x3,x5 = 
        u_tup3
          u_istype
          (u_qlist u_Val)
          (u_qlist u_entity_spec) st
    ModuleOrNamespaceType(x1,x3,x5)


//---------------------------------------------------------------------------
// Pickle/unpickle for F# expressions (for optimization data)
//---------------------------------------------------------------------------

and p_const x st = 
    match x with 
    | Const.Bool x    -> p_byte 0  st; p_bool x st
    | Const.SByte x   -> p_byte 1  st; p_int8 x st
    | Const.Byte x    -> p_byte 2  st; p_uint8 x st
    | Const.Int16 x   -> p_byte 3  st; p_int16 x st
    | Const.UInt16 x  -> p_byte 4  st; p_uint16 x st
    | Const.Int32 x   -> p_byte 5  st; p_int32 x st
    | Const.UInt32 x  -> p_byte 6  st; p_uint32 x st
    | Const.Int64 x   -> p_byte 7  st; p_int64 x st
    | Const.UInt64 x  -> p_byte 8  st; p_uint64 x st
    | Const.IntPtr x  -> p_byte 9  st; p_int64 x st
    | Const.UIntPtr x -> p_byte 10 st; p_uint64 x st
    | Const.Single x  -> p_byte 11 st; p_single x st
    | Const.Double x  -> p_byte 12 st; p_int64 (bits_of_float x) st
    | Const.Char c    -> p_byte 13 st; p_char c st
    | Const.String s  -> p_byte 14 st; p_string s st
    | Const.Unit      -> p_byte 15 st
    | Const.Zero      -> p_byte 16 st
    | Const.Decimal s -> p_byte 17 st; p_array p_int32 (System.Decimal.GetBits(s)) st

and u_const st = 
    let tag = u_byte st
    match tag with
    | 0 -> u_bool st           |> Const.Bool  
    | 1 -> u_int8 st           |> Const.SByte 
    | 2 -> u_uint8 st          |> Const.Byte 
    | 3 -> u_int16 st          |> Const.Int16 
    | 4 -> u_uint16 st         |> Const.UInt16 
    | 5 -> u_int32 st          |> Const.Int32 
    | 6 -> u_uint32 st         |> Const.UInt32 
    | 7 -> u_int64 st          |> Const.Int64
    | 8 -> u_uint64 st         |> Const.UInt64
    | 9 -> u_int64 st          |> Const.IntPtr
    | 10 -> u_uint64 st        |> Const.UIntPtr
    | 11 -> u_single st        |> Const.Single
    | 12 -> u_int64 st         |> float_of_bits |> Const.Double
    | 13 -> u_char st          |> Const.Char 
    | 14 -> u_string st        |> Const.String
    | 15 -> Const.Unit
    | 16 -> Const.Zero
    | 17 -> u_array u_int32 st |> (fun bits -> Const.Decimal (new System.Decimal(bits)))
    | _ -> ufailwith st "u_const" 


and p_dtree x st = 
    match x with 
    | TDSwitch (a,b,c,d) -> p_byte 0 st; p_tup4 p_expr (p_list p_dtree_case) (p_option p_dtree) p_dummy_range (a,b,c,d) st
    | TDSuccess (a,b)    -> p_byte 1 st; p_tup2 p_Exprs p_int (a,b) st
    | TDBind (a,b)       -> p_byte 2 st; p_tup2 p_bind p_dtree (a,b) st

and p_dtree_case (TCase(a,b)) st = p_tup2 p_dtree_discrim p_dtree (a,b) st

and p_dtree_discrim x st = 
    match x with 
    | DecisionTreeTest.UnionCase (ucref,tinst) -> p_byte 0 st; p_tup2 p_ucref p_tys (ucref,tinst) st
    | DecisionTreeTest.Const c                   -> p_byte 1 st; p_const c st
    | DecisionTreeTest.IsNull                    -> p_byte 2 st
    | DecisionTreeTest.IsInst (srcty,tgty)       -> p_byte 3 st; p_ty srcty st; p_ty tgty st
    | DecisionTreeTest.ArrayLength (n,ty)       -> p_byte 4 st; p_tup2 p_int p_ty (n,ty) st
    | DecisionTreeTest.ActivePatternCase _                   -> pfailwith st "DecisionTreeTest.ActivePatternCase: only used during pattern match compilation"

and p_target (TTarget(a,b,_)) st = p_tup2 p_Vals p_expr (a,b) st
and p_bind (TBind(a,b,_)) st = p_tup2 p_Val p_expr (a,b) st

and p_lval_op_kind x st =
    p_byte (match x with LAddrOf _ -> 0 | LByrefGet -> 1 | LSet -> 2 | LByrefSet -> 3) st

and p_recdInfo x st = 
    match x with 
    | RecdExpr -> ()
    | RecdExprIsObjInit -> pfailwith st "explicit object constructors can't be inlined and should not have optimization information"

and u_dtree st = 
    let tag = u_byte st
    match tag with
    | 0 -> u_tup4 u_expr (u_list u_dtree_case) (u_option u_dtree) u_dummy_range st |> TDSwitch 
    | 1 -> u_tup2 u_Exprs u_int                                             st |> TDSuccess
    | 2 -> u_tup2 u_bind u_dtree                                                st |> TDBind
    | _ -> ufailwith st "u_dtree" 

and u_dtree_case st = let a,b = u_tup2 u_dtree_discrim u_dtree st in (TCase(a,b)) 

and u_dtree_discrim st = 
    let tag = u_byte st
    match tag with
    | 0 -> u_tup2 u_ucref u_tys st |> DecisionTreeTest.UnionCase 
    | 1 -> u_const st               |> DecisionTreeTest.Const 
    | 2 ->                             DecisionTreeTest.IsNull 
    | 3 -> u_tup2 u_ty u_ty st    |> DecisionTreeTest.IsInst
    | 4 -> u_tup2 u_int u_ty st    |> DecisionTreeTest.ArrayLength
    | _ -> ufailwith st "u_dtree_discrim" 

and u_target st = let a,b = u_tup2 u_Vals u_expr st in (TTarget(a,b,SuppressSequencePointAtTarget)) 

and u_bind st = let a = u_Val st in let b = u_expr st in TBind(a,b,NoSequencePointAtStickyBinding)

and u_lval_op_kind st =
    match u_byte st with 
    | 0 -> LAddrOf false
    | 1 -> LByrefGet 
    | 2 -> LSet 
    | 3 -> LByrefSet 
    | _ -> ufailwith st "uval_op_kind"

  
and p_op x st = 
    match x with 
    | TOp.UnionCase c               -> p_byte 0 st; p_ucref c st
    | TOp.ExnConstr c               -> p_byte 1 st; p_tcref "op"  c st
    | TOp.Tuple tupInfo             -> 
         if evalTupInfoIsStruct tupInfo then 
              p_byte 29 st
         else 
              p_byte 2 st
    | TOp.Recd (a,b)                 -> p_byte 3 st; p_tup2 p_recdInfo (p_tcref "recd op") (a,b) st
    | TOp.ValFieldSet (a)            -> p_byte 4 st; p_rfref a st
    | TOp.ValFieldGet (a)            -> p_byte 5 st; p_rfref a st
    | TOp.UnionCaseTagGet (a)        -> p_byte 6 st; p_tcref "cnstr op" a st
    | TOp.UnionCaseFieldGet (a,b)    -> p_byte 7 st; p_tup2 p_ucref p_int (a,b) st
    | TOp.UnionCaseFieldSet (a,b)    -> p_byte 8 st; p_tup2 p_ucref p_int (a,b) st
    | TOp.ExnFieldGet (a,b)          -> p_byte 9 st; p_tup2 (p_tcref "exn op") p_int (a,b) st
    | TOp.ExnFieldSet (a,b)          -> p_byte 10 st; p_tup2 (p_tcref "exn op")  p_int (a,b) st
    | TOp.TupleFieldGet (tupInfo,a)       -> 
         if evalTupInfoIsStruct tupInfo then 
              p_byte 30 st; p_int a st
         else 
              p_byte 11 st; p_int a st
    | TOp.ILAsm (a,b)      -> p_byte 12 st; p_tup2 (p_list p_ILInstr) p_tys (a,b) st
    | TOp.RefAddrGet _               -> p_byte 13 st
    | TOp.UnionCaseProof (a)         -> p_byte 14 st; p_ucref a st
    | TOp.Coerce                     -> p_byte 15 st
    | TOp.TraitCall (b)              -> p_byte 16 st; p_trait b st
    | TOp.LValueOp (a,b)             -> p_byte 17 st; p_tup2 p_lval_op_kind (p_vref "lval") (a,b) st
    | TOp.ILCall (a1,a2,a3,a4,a5,a7,a8,a9,b,c,d)          
                                     -> p_byte 18 st; p_tup11 p_bool p_bool p_bool p_bool p_vrefFlags p_bool p_bool p_ILMethodRef p_tys p_tys p_tys (a1,a2,a3,a4,a5,a7,a8,a9,b,c,d) st
    | TOp.Array                      -> p_byte 19 st
    | TOp.While _                    -> p_byte 20 st
    | TOp.For(_,dir)                 -> p_byte 21 st; p_int (match dir with FSharpForLoopUp -> 0 | CSharpForLoopUp -> 1 | FSharpForLoopDown -> 2) st
    | TOp.Bytes bytes                -> p_byte 22 st; p_bytes bytes st
    | TOp.TryCatch _                 -> p_byte 23 st
    | TOp.TryFinally _               -> p_byte 24 st
    | TOp.ValFieldGetAddr (a, _)     -> p_byte 25 st; p_rfref a st
    | TOp.UInt16s arr                -> p_byte 26 st; p_array p_uint16 arr st
    | TOp.Reraise                    -> p_byte 27 st
    | TOp.UnionCaseFieldGetAddr (a,b, _) -> p_byte 28 st; p_tup2 p_ucref p_int (a,b) st
       // Note tag byte 29 is taken for struct tuples, see above
       // Note tag byte 30 is taken for struct tuples, see above
    (* 29: TOp.Tuple when evalTupInfoIsStruct tupInfo = true *)
    (* 30: TOp.TupleFieldGet  when evalTupInfoIsStruct tupInfo = true *)
    | TOp.AnonRecd info   -> p_byte 31 st; p_anonInfo info st
    | TOp.AnonRecdGet (info, n)   -> p_byte 32 st; p_anonInfo info st; p_int n st
    | TOp.Goto _ | TOp.Label _ | TOp.Return -> failwith "unexpected backend construct in pickled TAST"

and u_op st = 
    let tag = u_byte st
    match tag with
    | 0 -> let a = u_ucref st
           TOp.UnionCase a
    | 1 -> let a = u_tcref st
           TOp.ExnConstr a
    | 2 -> TOp.Tuple tupInfoRef
    | 3 -> let b = u_tcref st
           TOp.Recd (RecdExpr,b) 
    | 4 -> let a = u_rfref st
           TOp.ValFieldSet a 
    | 5 -> let a = u_rfref st
           TOp.ValFieldGet a 
    | 6 -> let a = u_tcref st
           TOp.UnionCaseTagGet a 
    | 7 -> let a = u_ucref st
           let b = u_int st
           TOp.UnionCaseFieldGet (a,b) 
    | 8 -> let a = u_ucref st
           let b = u_int st
           TOp.UnionCaseFieldSet (a,b) 
    | 9 -> let a = u_tcref st
           let b = u_int st
           TOp.ExnFieldGet (a,b) 
    | 10 -> let a = u_tcref st
            let b = u_int st
            TOp.ExnFieldSet (a,b) 
    | 11 -> let a = u_int st
            TOp.TupleFieldGet (tupInfoRef, a) 
    | 12 -> let a = (u_list u_ILInstr) st
            let b = u_tys st
            TOp.ILAsm (a,b) 
    | 13 -> TOp.RefAddrGet false // ok to set the 'readonly' flag on these operands to false on re-read since the flag is only used for typechecking purposes
    | 14 -> let a = u_ucref st
            TOp.UnionCaseProof a 
    | 15 -> TOp.Coerce
    | 16 -> let a = u_trait st
            TOp.TraitCall a
    | 17 -> let a = u_lval_op_kind st
            let b = u_vref st
            TOp.LValueOp (a,b) 
    | 18 -> let (a1,a2,a3,a4,a5,a7,a8,a9) = (u_tup8 u_bool u_bool u_bool u_bool u_vrefFlags u_bool u_bool  u_ILMethodRef) st
            let b = u_tys st
            let c = u_tys st
            let d = u_tys st
            TOp.ILCall (a1,a2,a3,a4,a5,a7,a8,a9,b,c,d) 
    | 19 -> TOp.Array
    | 20 -> TOp.While (NoSequencePointAtWhileLoop, NoSpecialWhileLoopMarker)
    | 21 -> let dir = match u_int st with 0 -> FSharpForLoopUp | 1 -> CSharpForLoopUp | 2 -> FSharpForLoopDown | _ -> failwith "unknown for loop"
            TOp.For (NoSequencePointAtForLoop, dir)
    | 22 -> TOp.Bytes (u_bytes st)
    | 23 -> TOp.TryCatch(NoSequencePointAtTry,NoSequencePointAtWith)
    | 24 -> TOp.TryFinally(NoSequencePointAtTry,NoSequencePointAtFinally)
    | 25 -> let a = u_rfref st
            TOp.ValFieldGetAddr (a, false)
    | 26 -> TOp.UInt16s (u_array u_uint16 st)
    | 27 -> TOp.Reraise
    | 28 -> let a = u_ucref st
            let b = u_int st
            TOp.UnionCaseFieldGetAddr (a,b, false) 
    | 29 -> TOp.Tuple tupInfoStruct
    | 30 -> let a = u_int st
            TOp.TupleFieldGet (tupInfoStruct, a) 
    | 31 -> let info = u_anonInfo st 
            TOp.AnonRecd (info)   
    | 32 -> let info = u_anonInfo st 
            let n = u_int st 
            TOp.AnonRecdGet (info, n)   
    | _ -> ufailwith st "u_op" 

and p_expr expr st = 
    match expr with 
    | Expr.Link e -> p_expr !e st
    | Expr.Const (x,m,ty)              -> p_byte 0 st; p_tup3 p_const p_dummy_range p_ty (x,m,ty) st
    | Expr.Val (a,b,m)                 -> p_byte 1 st; p_tup3 (p_vref "val") p_vrefFlags p_dummy_range (a,b,m) st
    | Expr.Op(a,b,c,d)                 -> p_byte 2 st; p_tup4 p_op  p_tys p_Exprs p_dummy_range (a,b,c,d) st
    | Expr.Sequential (a,b,c,_,d)      -> p_byte 3 st; p_tup4 p_expr p_expr p_int p_dummy_range (a,b,(match c with NormalSeq -> 0 | ThenDoSeq -> 1),d) st
    | Expr.Lambda (_,a1,b0,b1,c,d,e)   -> p_byte 4 st; p_tup6 (p_option p_Val) (p_option p_Val) p_Vals p_expr p_dummy_range p_ty (a1,b0,b1,c,d,e) st
    | Expr.TyLambda (_,b,c,d,e)        -> p_byte 5 st; p_tup4 p_tyar_specs p_expr p_dummy_range p_ty (b,c,d,e) st
    | Expr.App (a1,a2,b,c,d)           -> p_byte 6 st; p_tup5 p_expr p_ty p_tys p_Exprs p_dummy_range (a1,a2,b,c,d) st
    | Expr.LetRec (a,b,c,_)            -> p_byte 7 st; p_tup3 p_binds p_expr p_dummy_range (a,b,c) st
    | Expr.Let (a,b,c,_)               -> p_byte 8 st; p_tup3 p_bind p_expr p_dummy_range (a,b,c) st
    | Expr.Match (_,a,b,c,d,e)         -> p_byte 9 st; p_tup5 p_dummy_range p_dtree p_targets p_dummy_range p_ty (a,b,c,d,e) st
    | Expr.Obj(_,b,c,d,e,f,g)          -> p_byte 10 st; p_tup6 p_ty (p_option p_Val) p_expr p_methods p_intfs p_dummy_range (b,c,d,e,f,g) st
    | Expr.StaticOptimization(a,b,c,d) -> p_byte 11 st; p_tup4 p_constraints p_expr p_expr p_dummy_range (a,b,c,d) st
    | Expr.TyChoose (a,b,c)            -> p_byte 12 st; p_tup3 p_tyar_specs p_expr p_dummy_range (a,b,c) st
    | Expr.Quote(ast,_,_,m,ty)         -> p_byte 13 st; p_tup3 p_expr p_dummy_range p_ty (ast,m,ty) st

and u_expr st = 
    let tag = u_byte st
    match tag with
    | 0 -> let a = u_const st
           let b = u_dummy_range st
           let c = u_ty st
           Expr.Const (a,b,c) 
    | 1 -> let a = u_vref st
           let b = u_vrefFlags st
           let c = u_dummy_range st
           Expr.Val (a,b,c) 
    | 2 -> let a = u_op st
           let b = u_tys st
           let c = u_Exprs st
           let d = u_dummy_range st
           Expr.Op (a,b,c,d)
    | 3 -> let a = u_expr st
           let b = u_expr st
           let c = u_int st
           let d = u_dummy_range  st
           Expr.Sequential (a,b,(match c with 0 -> NormalSeq | 1 -> ThenDoSeq | _ -> ufailwith st "specialSeqFlag"),SuppressSequencePointOnExprOfSequential,d) 
    | 4 -> let a0 = u_option u_Val st
           let b0 = u_option u_Val st
           let b1 = u_Vals st
           let c = u_expr st
           let d = u_dummy_range st
           let e = u_ty st
           Expr.Lambda (newUnique(),a0,b0,b1,c,d,e) 
    | 5  -> let b = u_tyar_specs st
            let c = u_expr st
            let d = u_dummy_range st
            let e = u_ty st
            Expr.TyLambda (newUnique(),b,c,d,e) 
    | 6 ->  let a1 = u_expr st
            let a2 = u_ty st
            let b = u_tys st
            let c = u_Exprs st
            let d = u_dummy_range st
            Expr.App (a1,a2,b,c,d) 
    | 7 ->  let a = u_binds st
            let b = u_expr st
            let c = u_dummy_range st
            Expr.LetRec (a,b,c,NewFreeVarsCache()) 
    | 8 ->  let a = u_bind st
            let b = u_expr st
            let c = u_dummy_range st
            Expr.Let (a,b,c,NewFreeVarsCache()) 
    | 9 ->  let a = u_dummy_range st
            let b = u_dtree st
            let c = u_targets st
            let d = u_dummy_range st
            let e = u_ty st
            Expr.Match (NoSequencePointAtStickyBinding,a,b,c,d,e) 
    | 10 -> let b = u_ty st
            let c = (u_option u_Val) st
            let d = u_expr st
            let e = u_methods st
            let f = u_intfs st
            let g = u_dummy_range st
            Expr.Obj (newUnique(),b,c,d,e,f,g)
    | 11 -> let a = u_constraints st
            let b = u_expr st
            let c = u_expr st
            let d = u_dummy_range st
            Expr.StaticOptimization (a,b,c,d)
    | 12 -> let a = u_tyar_specs st
            let b = u_expr st
            let c = u_dummy_range st
            Expr.TyChoose (a,b,c)
    | 13 -> let b = u_expr st
            let c = u_dummy_range st
            let d = u_ty st
            Expr.Quote (b,ref None,false,c,d) // isFromQueryExpression=false
    | _ -> ufailwith st "u_expr" 

and p_static_optimization_constraint x st = 
    match x with
    | TTyconEqualsTycon (a,b) -> p_byte 0 st; p_tup2 p_ty p_ty (a,b) st
    | TTyconIsStruct(a) -> p_byte 1 st; p_ty a st

and p_slotparam (TSlotParam (a,b,c,d,e,f)) st = p_tup6 (p_option p_string) p_ty p_bool p_bool p_bool p_attribs (a,b,c,d,e,f) st
and p_slotsig (TSlotSig (a,b,c,d,e,f)) st = p_tup6 p_string p_ty p_tyar_specs p_tyar_specs (p_list (p_list p_slotparam)) (p_option p_ty) (a,b,c,d,e,f) st
and p_method (TObjExprMethod (a,b,c,d,e,f)) st = p_tup6 p_slotsig p_attribs p_tyar_specs (p_list p_Vals) p_expr p_dummy_range (a,b,c,d,e,f) st 
and p_methods x st = p_list p_method x st
and p_intf x st = p_tup2 p_ty p_methods x st
and p_intfs x st = p_list p_intf x st

and u_static_optimization_constraint st = 
    let tag = u_byte st
    match tag with
    | 0 -> u_tup2 u_ty u_ty st |> TTyconEqualsTycon
    | 1 -> u_ty              st |> TTyconIsStruct
    | _ -> ufailwith st "u_static_optimization_constraint" 

and u_slotparam st = 
    let a,b,c,d,e,f = u_tup6 (u_option u_string) u_ty u_bool u_bool u_bool u_attribs st 
    TSlotParam(a,b,c,d,e,f)

and u_slotsig st = 
    let a,b,c,d,e,f = u_tup6 u_string u_ty u_tyar_specs u_tyar_specs (u_list (u_list u_slotparam)) (u_option u_ty) st
    TSlotSig(a,b,c,d,e,f)

and u_method st = 
    let a,b,c,d,e,f = u_tup6 u_slotsig u_attribs u_tyar_specs (u_list u_Vals) u_expr u_dummy_range st 
    TObjExprMethod(a,b,c,d,e,f)

and u_methods st = u_list u_method st

and u_intf st = u_tup2 u_ty u_methods st

and u_intfs st = u_list u_intf st

let _ = fill_p_binds (p_List p_bind)
let _ = fill_p_targets (p_array p_target)
let _ = fill_p_constraints (p_list p_static_optimization_constraint)
let _ = fill_p_Exprs (p_list p_expr)
let _ = fill_p_Expr_hole p_expr
let _ = fill_p_Exprs (p_List p_expr)
let _ = fill_p_attribs (p_list p_attrib)
let _ = fill_p_Vals (p_list p_Val)

let _ = fill_u_binds (u_List u_bind)
let _ = fill_u_targets (u_array u_target)
let _ = fill_u_constraints (u_list u_static_optimization_constraint)
let _ = fill_u_Exprs (u_list u_expr)
let _ = fill_u_Expr_hole u_expr
let _ = fill_u_attribs (u_list u_attrib)
let _ = fill_u_Vals (u_list u_Val)

//---------------------------------------------------------------------------
// Pickle/unpickle F# interface data 
//---------------------------------------------------------------------------

let pickleModuleOrNamespace mspec st = p_entity_spec mspec st

let pickleCcuInfo (minfo: PickledCcuInfo) st = 
    p_tup4 pickleModuleOrNamespace p_string p_bool (p_space 3) (minfo.mspec, minfo.compileTimeWorkingDir, minfo.usesQuotations,()) st

let unpickleModuleOrNamespace st = u_entity_spec st 
  
let unpickleCcuInfo st = 
    let a,b,c,_space = u_tup4 unpickleModuleOrNamespace u_string u_bool (u_space 3) st 
    { mspec=a; compileTimeWorkingDir=b; usesQuotations=c }<|MERGE_RESOLUTION|>--- conflicted
+++ resolved
@@ -755,8 +755,8 @@
        osimpletys=Table<_>.Create "osimpletys (fake)"
        oglobals=g
        ofile=file
-<<<<<<< HEAD
-       oInMem=inMem }
+       oInMem=inMem
+       isStructThisArgPos = false }
     p_array p_encoded_ccuref ccuNameTab.AsArray st2
     // Add a 4th integer indicated by a negative 1st integer
     let z1 = if nanoninfos > 0 then  -ntycons-1 else ntycons
@@ -772,19 +772,6 @@
         p_bytes 
         (stringTab.AsArray,pubpathTab.AsArray,nlerefTab.AsArray,simpleTyTab.AsArray,phase1bytes)
         st2
-=======
-       oInMem=inMem
-       isStructThisArgPos = false }
-    p_tup7
-      (p_array p_encoded_ccuref) 
-      (p_tup3 p_int p_int p_int) 
-      (p_array p_encoded_string) 
-      (p_array p_encoded_pubpath) 
-      (p_array p_encoded_nleref) 
-      (p_array p_encoded_simpletyp) 
-      p_bytes 
-      phase2data st2
->>>>>>> f332ad0d
     st2.os.Close()
   phase2bytes
   
