--- conflicted
+++ resolved
@@ -857,7 +857,6 @@
        { is = ByteStream.FromBytes (phase2bytes,0,phase2bytes.Length) 
          isB = ByteStream.FromBytes ([| |],0,0) 
          iilscope= ilscope
-<<<<<<< HEAD
          iccus= new_itbl "iccus (fake)" [| |] 
          ientities= NodeInTable<_,_>.Create (Tycon.NewUnlinked, (fun osgn tg -> osgn.Link tg),(fun osgn -> osgn.IsLinked),"ientities",0) 
          itypars= NodeInTable<_,_>.Create (Typar.NewUnlinked, (fun osgn tg -> osgn.Link tg),(fun osgn -> osgn.IsLinked),"itypars",0) 
@@ -867,17 +866,6 @@
          inlerefs = new_itbl "inlerefs (fake)" [| |] 
          ipubpaths = new_itbl "ipubpaths (fake)" [| |] 
          isimpletys = new_itbl "isimpletys (fake)" [| |] 
-=======
-         iccus= new_itbl "iccus (fake)" [| |]
-         ientities= NodeInTable<_, _>.Create (Tycon.NewUnlinked, (fun osgn tg -> osgn.Link tg), (fun osgn -> osgn.IsLinked), "itycons", 0)
-         itypars= NodeInTable<_, _>.Create (Typar.NewUnlinked, (fun osgn tg -> osgn.Link tg), (fun osgn -> osgn.IsLinked), "itypars", 0)
-         ivals  = NodeInTable<_, _>.Create (Val.NewUnlinked, (fun osgn tg -> osgn.Link tg), (fun osgn -> osgn.IsLinked), "ivals", 0)
-         ianoninfos=NodeInTable<_, _>.Create(AnonRecdTypeInfo.NewUnlinked, (fun osgn tg -> osgn.Link tg), (fun osgn -> osgn.IsLinked), "ianoninfos", 0)
-         istrings = new_itbl "istrings (fake)" [| |]
-         inlerefs = new_itbl "inlerefs (fake)" [| |]
-         ipubpaths = new_itbl "ipubpaths (fake)" [| |]
-         isimpletys = new_itbl "isimpletys (fake)" [| |]
->>>>>>> 87cbf6f2
          ifile=file
          iILModule = iILModule }
     let ccuNameTab = u_array u_encoded_ccuref st2
@@ -898,7 +886,6 @@
     let pubpathTab   = new_itbl "ipubpaths"   (Array.map (decode_pubpath st2 stringTab) pubpathTab)
     let nlerefTab    = new_itbl "inlerefs"    (Array.map (decode_nleref st2 ccuTab stringTab) nlerefTab)
     let simpletypTab = new_itbl "simpleTyTab" (Array.map (decode_simpletyp st2 ccuTab stringTab nlerefTab) simpleTyTab)
-<<<<<<< HEAD
     let data = 
         let st1 = 
            { is = ByteStream.FromBytes (phase1bytes,0,phase1bytes.Length) 
@@ -909,17 +896,6 @@
              itypars = NodeInTable<_, _>.Create(Typar.NewUnlinked,(fun osgn tg -> osgn.Link tg), (fun osgn -> osgn.IsLinked),"itypars", ntypars) 
              ivals =  NodeInTable<_, _>.Create(Val.NewUnlinked  ,(fun osgn tg -> osgn.Link tg), (fun osgn -> osgn.IsLinked),"ivals", nvals)
              ianoninfos = NodeInTable<_, _>.Create(AnonRecdTypeInfo.NewUnlinked, (fun osgn tg -> osgn.Link tg), (fun osgn -> osgn.IsLinked),"ianoninfos", nanoninfos)
-=======
-    let data =
-        let st1 =
-           { is = ByteStream.FromBytes (phase1bytes, 0, phase1bytes.Length)
-             iccus=  ccuTab
-             iilscope= ilscope
-             ientities= NodeInTable<_, _>.Create(Tycon.NewUnlinked, (fun osgn tg -> osgn.Link tg), (fun osgn -> osgn.IsLinked), "itycons", ntycons)
-             itypars= NodeInTable<_, _>.Create(Typar.NewUnlinked, (fun osgn tg -> osgn.Link tg), (fun osgn -> osgn.IsLinked), "itypars", ntypars)
-             ivals=   NodeInTable<_, _>.Create(Val.NewUnlinked, (fun osgn tg -> osgn.Link tg), (fun osgn -> osgn.IsLinked), "ivals", nvals)
-             ianoninfos=NodeInTable<_, _>.Create(AnonRecdTypeInfo.NewUnlinked, (fun osgn tg -> osgn.Link tg), (fun osgn -> osgn.IsLinked), "ianoninfos", nanoninfos)
->>>>>>> 87cbf6f2
              istrings = stringTab
              ipubpaths = pubpathTab
              inlerefs = nlerefTab
