--- conflicted
+++ resolved
@@ -3720,12 +3720,8 @@
                     resources |> List.map (function
                         | ILNativeResource.Out bytes -> bytes
                         | ILNativeResource.In (fileName, linkedResourceBase, start, len) ->
-<<<<<<< HEAD
-                             let linkedResource = FileSystem.OpenFileForReadShim(fileName).AsByteMemory().ReadBytes(start, len)
-=======
                              use stream = FileSystem.OpenFileForReadShim(fileName)
                              let linkedResource = stream.ReadBytes(start, len)
->>>>>>> 98e11ae6
                              unlinkResource linkedResourceBase linkedResource)
 
                 begin
