// Copyright (c) Microsoft Corporation.  All Rights Reserved.  See License.txt in the project root for license information.

module public rec FSharp.Compiler.SyntaxTree

open System.Diagnostics

open FSharp.Compiler.AbstractIL.IL
open FSharp.Compiler.AbstractIL.Internal.Library
open FSharp.Compiler.Range
open FSharp.Compiler.XmlDoc

/// Represents an identifier in F# code
[<Struct; NoEquality; NoComparison; DebuggerDisplay("{idText}")>]
type Ident (text: string, range: range) =
     member x.idText = text
     member x.idRange = range
     override x.ToString() = text

/// Represents a long identifier e.g. 'A.B.C'
type LongIdent = Ident list

/// Represents a long identifier with possible '.' at end.
///
/// Typically dotms.Length = lid.Length-1, but they may be same if (incomplete) code ends in a dot, e.g. "Foo.Bar."
/// The dots mostly matter for parsing, and are typically ignored by the typechecker, but
/// if dotms.Length = lid.Length, then the parser must have reported an error, so the typechecker is allowed
/// more freedom about typechecking these expressions.
/// LongIdent can be empty list - it is used to denote that name of some AST element is absent (i.e. empty type name in inherit)
type LongIdentWithDots =
    | LongIdentWithDots of id: LongIdent * dotms: range list

    /// Gets the syntax range of this construct
    member this.Range =
       match this with
       | LongIdentWithDots([], _) -> failwith "rangeOfLidwd"
       | LongIdentWithDots([id], []) -> id.idRange
       | LongIdentWithDots([id], [m]) -> unionRanges id.idRange m
       | LongIdentWithDots(h :: t, []) -> unionRanges h.idRange (List.last t).idRange
       | LongIdentWithDots(h :: t, dotms) -> unionRanges h.idRange (List.last t).idRange |> unionRanges (List.last dotms)

    /// Get the long ident for this construct
    member this.Lid = match this with LongIdentWithDots(lid, _) -> lid

    /// Indicates if the construct ends in '.' due to error recovery
    member this.ThereIsAnExtraDotAtTheEnd = match this with LongIdentWithDots(lid, dots) -> lid.Length = dots.Length

    /// Gets the syntax range for part of this construct
    member this.RangeSansAnyExtraDot =
       match this with
       | LongIdentWithDots([], _) -> failwith "rangeOfLidwd"
       | LongIdentWithDots([id], _) -> id.idRange
       | LongIdentWithDots(h :: t, dotms) ->
           let nonExtraDots = if dotms.Length = t.Length then dotms else List.truncate t.Length dotms
           unionRanges h.idRange (List.last t).idRange |> unionRanges (List.last nonExtraDots)

/// Indicates if the construct arises from error recovery
[<RequireQualifiedAccess>]
type ParserDetail =
    /// The construct arises normally
    | Ok

    /// The construct arises from error recovery
    | ErrorRecovery

/// Represents whether a type parameter has a static requirement or not (^T or 'T)
type TyparStaticReq =
    /// The construct is a normal type inference variable
    | NoStaticReq

    /// The construct is a statically inferred type inference variable '^T'
    | HeadTypeStaticReq

/// Represents a syntactic type parameter
[<NoEquality; NoComparison>]
type SynTypar =
    | Typar of ident: Ident * staticReq: TyparStaticReq * isCompGen: bool

    /// Gets the syntax range of this construct
    member this.Range =
        match this with
        | Typar(id, _, _) ->
            id.idRange

/// The unchecked abstract syntax tree of constants in F# types and expressions.
[<NoEquality; NoComparison; RequireQualifiedAccess>]
type SynConst =

    /// F# syntax: ()
    | Unit

    /// F# syntax: true, false
    | Bool of bool

    /// F# syntax: 13y, 0xFFy, 0o077y, 0b0111101y
    | SByte of sbyte

    /// F# syntax: 13uy, 0x40uy, 0oFFuy, 0b0111101uy
    | Byte of byte

    /// F# syntax: 13s, 0x4000s, 0o0777s, 0b0111101s
    | Int16 of int16

    /// F# syntax: 13us, 0x4000us, 0o0777us, 0b0111101us
    | UInt16 of uint16

    /// F# syntax: 13, 0x4000, 0o0777
    | Int32 of int32

    /// F# syntax: 13u, 0x4000u, 0o0777u
    | UInt32 of uint32

    /// F# syntax: 13L
    | Int64 of int64

    /// F# syntax: 13UL
    | UInt64 of uint64

    /// F# syntax: 13n
    | IntPtr of int64

    /// F# syntax: 13un
    | UIntPtr of uint64

    /// F# syntax: 1.30f, 1.40e10f etc.
    | Single of single

    /// F# syntax: 1.30, 1.40e10 etc.
    | Double of double

    /// F# syntax: 'a'
    | Char of char

    /// F# syntax: 23.4M
    | Decimal of System.Decimal

    /// UserNum(value, suffix)
    ///
    /// F# syntax: 1Q, 1Z, 1R, 1N, 1G
    | UserNum of value: string * suffix: string

    /// F# syntax: verbatim or regular string, e.g. "abc"
    | String of text: string * range: range

    /// F# syntax: verbatim or regular byte string, e.g. "abc"B.
    ///
    /// Also used internally in the typechecker once an array of unit16 constants
    /// is detected, to allow more efficient processing of large arrays of uint16 constants.
    | Bytes of bytes: byte[] * range: range

    /// Used internally in the typechecker once an array of unit16 constants
    /// is detected, to allow more efficient processing of large arrays of uint16 constants.
    | UInt16s of uint16[]

    /// Old comment: "we never iterate, so the const here is not another SynConst.Measure"
    | Measure of constant: SynConst * SynMeasure

    /// Gets the syntax range of this construct
    member c.Range dflt =
        match c with
        | SynConst.String (_, m0) | SynConst.Bytes (_, m0) -> m0
        | _ -> dflt

/// Represents an unchecked syntax tree of F# unit of measure annotations.
[<NoEquality; NoComparison; RequireQualifiedAccess>]
type SynMeasure =

    /// A named unit of measure
    | Named of longId: LongIdent * range: range

    /// A product of two units of measure, e.g. 'kg * m'
    | Product of SynMeasure * SynMeasure * range: range

    /// A sequence of several units of measure, e.g. 'kg m m'
    | Seq of SynMeasure list * range: range

    /// A division of two units of measure, e.g. 'kg / m'
    | Divide of SynMeasure * SynMeasure * range: range

    /// A power of a unit of measure, e.g. 'kg ^ 2'
    | Power of SynMeasure * SynRationalConst * range: range

    /// The '1' unit of measure
    | One

    /// An anonymous (inferred) unit of measure
    | Anon of range: range

    /// A variable unit of measure
    | Var of SynTypar * range: range

/// Represents an unchecked syntax tree of F# unit of measure exponents.
[<NoEquality; NoComparison; RequireQualifiedAccess>]
type SynRationalConst =
   
    | Integer of int32

    | Rational of int32 * int32 * range: range

    | Negate of SynRationalConst

/// Represents an accessibility modifier in F# syntax
[<RequireQualifiedAccess>]
type SynAccess =
    /// A construct marked or assumed 'public'
    | Public

    /// A construct marked or assumed 'internal'
    | Internal

    /// A construct marked or assumed 'private'
    | Private

    override this.ToString () =
        match this with
        | Public -> "Public"
        | Internal -> "Internal"
        | Private -> "Private"

/// Represents whether a debug point should be present for the target
/// of a decision tree, that is whether the construct corresponds to a debug
/// point in the original source.
[<RequireQualifiedAccess>]
type DebugPointForTarget =
    | Yes
    | No

/// Represents whether a debug point should be present for either the
/// first or second part of a sequential execution, that is whether the
/// construct corresponds to a debug point in the original source.
[<RequireQualifiedAccess>]
type DebugPointAtSequential =
    | Both

    // This means "suppress a in 'a;b'" and "suppress b in 'a before b'"
    | StmtOnly

    // This means "suppress b in 'a;b'" and "suppress a in 'a before b'"
    | ExprOnly

/// Represents whether a debug point should be present for a 'try', that is whether
/// the construct corresponds to a debug point in the original source.
[<RequireQualifiedAccess>]
type DebugPointAtTry =
    | Yes of range: range
    // Used for "use" and "for"
    | Body
    | No

/// Represents whether a debug point should be present for the 'with' in a 'try .. with',
/// that is whether the construct corresponds to a debug point in the original source.
[<RequireQualifiedAccess>]
type DebugPointAtWith =
    | Yes of range: range
    | No

/// Represents whether a debug point should be present for the 'finally' in a 'try .. finally',
/// that is whether the construct corresponds to a debug point in the original source.
[<RequireQualifiedAccess>]
type DebugPointAtFinally =
    | Yes of range: range
    | No

/// Represents whether a debug point should be present for the 'for' in a 'for...' loop,
/// that is whether the construct corresponds to a debug point in the original source.
[<RequireQualifiedAccess>]
type DebugPointAtFor =
    | Yes of range: range
    | No

/// Represents whether a debug point should be present for the 'while' in a 'while...' loop,
/// that is whether the construct corresponds to a debug point in the original source.
[<RequireQualifiedAccess>]
type DebugPointAtWhile =
    | Yes of range: range
    | No

/// Represents whether a debug point should be present for a 'let' binding,
/// that is whether the construct corresponds to a debug point in the original source.
type DebugPointForBinding =
    | DebugPointAtBinding of range: range

    // Indicates the omission of a sequence point for a binding for a 'do expr'
    | NoDebugPointAtDoBinding

    // Indicates the omission of a sequence point for a binding for a 'let e = expr' where
    // 'expr' has immediate control flow
    | NoDebugPointAtLetBinding

    // Indicates the omission of a sequence point for a compiler generated binding
    // where we've done a local expansion of some construct into something that involves
    // a 'let'. e.g. we've inlined a function and bound its arguments using 'let'
    // The let bindings are 'sticky' in that the inversion of the inlining would involve
    // replacing the entire expression with the original and not just the let bindings alone.
    | NoDebugPointAtStickyBinding

    // Given 'let v = e1 in e2', where this is a compiler generated binding,
    // we are sometimes forced to generate a sequence point for the expression anyway based on its
    // overall range. If the let binding is given the flag below then it is asserting that
    // the binding has no interesting side effects and can be totally ignored and the range
    // of the inner expression is used instead
    | NoDebugPointAtInvisibleBinding

    // Don't drop sequence points when combining sequence points
    member x.Combine(y: DebugPointForBinding) =
        match x, y with
        | DebugPointAtBinding _ as g, _  -> g
        | _, (DebugPointAtBinding _ as g)  -> g
        | _ -> x

/// Indicates if a for loop is 'for x in e1 -> e2', only valid in sequence expressions
type SeqExprOnly =
    /// Indicates if a for loop is 'for x in e1 -> e2', only valid in sequence expressions
    | SeqExprOnly of bool

/// Represents the location of the separator block + optional position
/// of the semicolon (used for tooling support)
type BlockSeparator = range * pos option

/// Represents a record field name plus a flag indicating if given record field name is syntactically
/// correct and can be used in name resolution.
type RecordFieldName = LongIdentWithDots * bool

/// Indicates if an expression is an atomic expression.
///
/// An atomic expression has no whitespace unless enclosed in parentheses, e.g.
/// 1, "3", ident, ident.[expr] and (expr). If an atomic expression has type T,
/// then the largest expression ending at the same range as the atomic expression
/// also has type T.
type ExprAtomicFlag =
    | Atomic = 0
    | NonAtomic = 1

/// The kind associated with a binding - "let", "do" or a standalone expression
type SynBindingKind =

    /// A standalone expression in a module
    | StandaloneExpression

    /// A normal 'let' binding in a module
    | NormalBinding

    /// A 'do' binding in a module. Must have type 'unit'
    | DoBinding

/// Represents the explicit declaration of a type parameter
[<NoEquality; NoComparison>]
type SynTyparDecl =
    | TyparDecl of attributes: SynAttributes * SynTypar

/// The unchecked abstract syntax tree of F# type constraints
[<NoEquality; NoComparison>]
type SynTypeConstraint =

    /// F# syntax: is 'typar: struct
    | WhereTyparIsValueType of
        typar: SynTypar *
        range: range

    /// F# syntax: is 'typar: not struct
    | WhereTyparIsReferenceType of
        typar: SynTypar *
        range: range

    /// F# syntax is 'typar: unmanaged
    | WhereTyparIsUnmanaged of
        typar: SynTypar *
        range: range

    /// F# syntax is 'typar: null
    | WhereTyparSupportsNull of
        typar: SynTypar *
        range: range

    /// F# syntax is 'typar: comparison
    | WhereTyparIsComparable of
        typar: SynTypar *
        range: range

    /// F# syntax is 'typar: equality
    | WhereTyparIsEquatable of
        typar: SynTypar *
        range: range

    /// F# syntax is default ^T: type
    | WhereTyparDefaultsToType of
        typar: SynTypar *
        typeName: SynType *
        range: range

    /// F# syntax is 'typar :> type
    | WhereTyparSubtypeOfType of
        typar: SynTypar *
        typeName: SynType *
        range: range

    /// F# syntax is ^T: (static member MemberName: ^T * int -> ^T)
    | WhereTyparSupportsMember of
        typars: SynType list *
        memberSig: SynMemberSig *
        range: range

    /// F# syntax is 'typar: enum<'UnderlyingType>
    | WhereTyparIsEnum of
        typar: SynTypar *
        typeArgs: SynType list *
        range: range

    /// F# syntax is 'typar: delegate<'Args, unit>
    | WhereTyparIsDelegate of
       typar: SynTypar *
       typeArgs: SynType list *
       range: range

/// Represents a syntax tree for F# types
[<NoEquality; NoComparison;RequireQualifiedAccess>]
type SynType = 
    
    /// F# syntax: A.B.C
    | LongIdent of
        longDotId: LongIdentWithDots

    /// F# syntax: type<type, ..., type> or type type or (type, ..., type) type
    ///   isPostfix: indicates a postfix type application e.g. "int list" or "(int, string) dict"
    | App of
        typeName: SynType *
        lessRange: range option *
        typeArgs: SynType list *
        commaRanges: range list * // interstitial commas
        greaterRange: range option *
        isPostfix: bool *
        range: range

    /// F# syntax: type.A.B.C<type, ..., type>
    | LongIdentApp of
        typeName: SynType *
        longDotId: LongIdentWithDots *
        lessRange: range option *
        typeArgs: SynType list *
        commaRanges: range list * // interstitial commas
        greaterRange: range option *
        range: range

    /// F# syntax: type * ... * type
    /// F# syntax: struct (type * ... * type)
    // the bool is true if / rather than * follows the type
    | Tuple of
        isStruct: bool *
        elementTypes:(bool*SynType) list *
        range: range

    /// F# syntax: {| id: type; ...; id: type |}
    /// F# syntax: struct {| id: type; ...; id: type |}
    | AnonRecd of
        isStruct: bool *
        fields:(Ident * SynType) list *
        range: range

    /// F# syntax: type[]
    | Array of
        rank: int *
        elementType: SynType *
        range: range

    /// F# syntax: type -> type
    | Fun of
        argType: SynType *
        returnType: SynType *
        range: range

    /// F# syntax: 'Var
    | Var of
        typar: SynTypar *
        range: range

    /// F# syntax: _
    | Anon of range: range

    /// F# syntax: typ with constraints
    | WithGlobalConstraints of
        typeName: SynType *
        constraints: SynTypeConstraint list *
        range: range

    /// F# syntax: #type
    | HashConstraint of
        innerType: SynType *
        range: range

    /// F# syntax: for units of measure e.g. m / s
    | MeasureDivide of
        dividend: SynType *
        divisor: SynType *
        range: range

    /// F# syntax: for units of measure e.g. m^3, kg^1/2
    | MeasurePower of
        baseMeasure: SynType *
        exponent: SynRationalConst *
        range: range

    /// F# syntax: 1, "abc" etc, used in parameters to type providers
    /// For the dimensionless units i.e. 1, and static parameters to provided types
    | StaticConstant of
        constant: SynConst *
        range: range

    /// F# syntax: const expr, used in static parameters to type providers
    | StaticConstantExpr of
        expr: SynExpr *
        range: range

    /// F# syntax: ident=1 etc., used in static parameters to type providers
    | StaticConstantNamed of
       ident: SynType *
       value: SynType *
       range: range

    | Paren of
      innerType: SynType *
      range: range

    /// Gets the syntax range of this construct
    member x.Range =
        match x with
        | SynType.App (range=m)
        | SynType.LongIdentApp (range=m)
        | SynType.Tuple (range=m)
        | SynType.Array (range=m)
        | SynType.AnonRecd (range=m)
        | SynType.Fun (range=m)
        | SynType.Var (range=m)
        | SynType.Anon (range=m)
        | SynType.WithGlobalConstraints (range=m)
        | SynType.StaticConstant (range=m)
        | SynType.StaticConstantExpr (range=m)
        | SynType.StaticConstantNamed (range=m)
        | SynType.HashConstraint (range=m)
        | SynType.MeasureDivide (range=m)
        | SynType.MeasurePower (range=m)
        | SynType.Paren (range=m) -> m
        | SynType.LongIdent lidwd -> lidwd.Range

/// Represents a syntax tree for F# expressions
[<NoEquality; NoComparison;RequireQualifiedAccess>]
type SynExpr =

    /// F# syntax: (expr)
    ///
    /// Parenthesized expressions. Kept in AST to distinguish A.M((x, y))
    /// from A.M(x, y), among other things.
    | Paren of
        expr: SynExpr *
        leftParenRange: range *
        rightParenRange: range option *
        range: range

    /// F# syntax: <@ expr @>, <@@ expr @@>
    ///
    /// Quote(operator, isRaw, quotedSynExpr, isFromQueryExpression, m)
    | Quote of
        operator: SynExpr *
        isRaw: bool *
        quotedExpr: SynExpr *
        isFromQueryExpression: bool *
        range: range

    /// F# syntax: 1, 1.3, () etc.
    | Const of
        constant: SynConst *
        range: range

    /// F# syntax: expr: type
    | Typed of
        expr: SynExpr *
        targetType: SynType *
        range: range

    /// F# syntax: e1, ..., eN
    | Tuple of
        isStruct: bool *
        exprs: SynExpr list *
        commaRanges: range list * // interstitial commas
        range: range 

    /// F# syntax: {| id1=e1; ...; idN=eN |}
    /// F# syntax: struct {| id1=e1; ...; idN=eN |}
    | AnonRecd of
        isStruct: bool *
        copyInfo:(SynExpr * BlockSeparator) option *
        recordFields:(Ident * SynExpr) list *
        range: range

    /// F# syntax: [ e1; ...; en ], [| e1; ...; en |]
    | ArrayOrList of
        isList: bool *
        exprs: SynExpr list *
        range: range

    /// F# syntax: { f1=e1; ...; fn=en }
    /// inherit includes location of separator (for tooling)
    /// copyOpt contains range of the following WITH part (for tooling)
    /// every field includes range of separator after the field (for tooling)
    | Record of
        baseInfo:(SynType * SynExpr * range * BlockSeparator option * range) option *
        copyInfo:(SynExpr * BlockSeparator) option *
        recordFields:(RecordFieldName * (SynExpr option) * BlockSeparator option) list *
        range: range

    /// F# syntax: new C(...)
    /// The flag is true if known to be 'family' ('protected') scope
    | New of
        isProtected: bool *
        targetType: SynType *
        expr: SynExpr *
        range: range

    /// F# syntax: { new ... with ... }
    | ObjExpr of
        objType: SynType *
        argOptions:(SynExpr * Ident option) option *
        bindings: SynBinding list *
        extraImpls: SynInterfaceImpl list *
        newExprRange: range *
        range: range

    /// F# syntax: 'while ... do ...'
    | While of
        whileSeqPoint: DebugPointAtWhile *
        whileExpr: SynExpr *
        doExpr: SynExpr *
        range: range

    /// F# syntax: 'for i = ... to ... do ...'
    | For of
        forSeqPoint: DebugPointAtFor *
        ident: Ident *
        identBody: SynExpr *
        direction: bool *
        toBody: SynExpr *
        doBody: SynExpr *
        range: range

    /// F# syntax: 'for ... in ... do ...'
    | ForEach of
        forSeqPoint: DebugPointAtFor *
        seqExprOnly: SeqExprOnly *
        isFromSource: bool *
        pat: SynPat *
        enumExpr: SynExpr *
        bodyExpr: SynExpr *
        range: range

    /// F# syntax: [ expr ], [| expr |]
    | ArrayOrListOfSeqExpr of
        isArray: bool *
        expr: SynExpr *
        range: range

    /// F# syntax: { expr }
    | CompExpr of
        isArrayOrList: bool *
        isNotNakedRefCell: bool ref *
        expr: SynExpr *
        range: range

    /// First bool indicates if lambda originates from a method. Patterns here are always "simple"
    /// Second bool indicates if this is a "later" part of an iterated sequence of lambdas
    ///
    /// F# syntax: fun pat -> expr
    | Lambda of
        fromMethod: bool *
        inLambdaSeq: bool *
        args: SynSimplePats *
        body: SynExpr *
        range: range

    /// F# syntax: function pat1 -> expr | ... | patN -> exprN
    | MatchLambda of
        isExnMatch: bool *
        keywordRange: range *
        matchClauses: SynMatchClause list *
        matchSeqPoint: DebugPointForBinding *
        range: range

    /// F# syntax: match expr with pat1 -> expr | ... | patN -> exprN
    | Match of
        matchSeqPoint: DebugPointForBinding *
        expr: SynExpr *
        clauses: SynMatchClause list *
        range: range 

    /// F# syntax: do expr
    | Do of
        expr: SynExpr *
        range: range

    /// F# syntax: assert expr
    | Assert of
        expr: SynExpr *
        range: range

    /// F# syntax: f x
    ///
    /// flag: indicates if the application is syntactically atomic, e.g. f.[1] is atomic, but 'f x' is not
    /// isInfix is true for the first app of an infix operator, e.g. 1+2
    /// becomes App(App(+, 1), 2), where the inner node is marked isInfix
    | App of
        flag: ExprAtomicFlag *
        isInfix: bool *
        funcExpr: SynExpr *
        argExpr: SynExpr *
        range: range

    /// F# syntax: expr<type1, ..., typeN>
    | TypeApp of
        expr: SynExpr *
        lessRange: range *
        typeArgs: SynType list *
        commaRanges: range list *
        greaterRange: range option *
        typeArgsRange: range *
        range: range

    /// F# syntax: let pat = expr in expr
    /// F# syntax: let f pat1 .. patN = expr in expr
    /// F# syntax: let rec f pat1 .. patN = expr in expr
    /// F# syntax: use pat = expr in expr
    | LetOrUse of
        isRecursive: bool *
        isUse: bool *
        bindings: SynBinding list *
        body: SynExpr *
        range: range

    /// F# syntax: try expr with pat -> expr
    | TryWith of
        tryExpr: SynExpr *
        tryRange: range *
        withCases: SynMatchClause list *
        withRange: range *
        range: range *
        trySeqPoint: DebugPointAtTry *
        withSeqPoint: DebugPointAtWith

    /// F# syntax: try expr finally expr
    | TryFinally of
        tryExpr: SynExpr *
        finallyExpr: SynExpr *
        range: range *
        trySeqPoint: DebugPointAtTry *
        finallySeqPoint: DebugPointAtFinally

    /// F# syntax: lazy expr
    | Lazy of
        expr: SynExpr *
        range: range

    /// F# syntax: expr; expr
    ///
    ///  isTrueSeq: false indicates "let v = a in b; v"
    | Sequential of
        seqPoint: DebugPointAtSequential *
        isTrueSeq: bool *
        expr1: SynExpr *
        expr2: SynExpr *
        range: range

    /// F# syntax: if expr then expr
    /// F# syntax: if expr then expr else expr
    | IfThenElse of
        ifExpr: SynExpr *
        thenExpr: SynExpr *
        elseExpr: SynExpr option *
        spIfToThen: DebugPointForBinding *
        isFromErrorRecovery: bool *
        ifToThenRange: range *
        range: range

    /// F# syntax: ident
    /// Optimized representation for SynExpr.LongIdent (false, [id], id.idRange)
    | Ident of
        ident: Ident

    /// F# syntax: ident.ident...ident
    ///
    /// isOptional: true if preceded by a '?' for an optional named parameter
    /// altNameRefCell: Normally 'None' except for some compiler-generated
    /// variables in desugaring pattern matching. See SynSimplePat.Id
    | LongIdent of
        isOptional: bool *
        longDotId: LongIdentWithDots *
        altNameRefCell: SynSimplePatAlternativeIdInfo ref option *
        range: range

    /// F# syntax: ident.ident...ident <- expr
    | LongIdentSet of
        longDotId: LongIdentWithDots *
        expr: SynExpr *
        range: range

    /// F# syntax: expr.ident.ident
    | DotGet of
        expr: SynExpr *
        rangeOfDot: range *
        longDotId: LongIdentWithDots *
        range: range

    /// F# syntax: expr.ident...ident <- expr
    | DotSet of
        targetExpr: SynExpr *
        longDotId: LongIdentWithDots *
        rhsExpr: SynExpr *
        range: range

    /// F# syntax: expr <- expr
    | Set of
        targetExpr: SynExpr *
        rhsExpr: SynExpr *
        range: range

    /// F# syntax: expr.[expr, ..., expr]
    | DotIndexedGet of
        objectExpr: SynExpr *
        indexExprs: SynIndexerArg list *
        dotRange: range *
        range: range

    /// F# syntax: expr.[expr, ..., expr] <- expr
    | DotIndexedSet of
        objectExpr: SynExpr *
        indexExprs: SynIndexerArg list *
        valueExpr: SynExpr *
        leftOfSetRange: range *
        dotRange: range *
        range: range

    /// F# syntax: Type.Items(e1) <- e2, rarely used named-property-setter notation, e.g. Foo.Bar.Chars(3) <- 'a'
    | NamedIndexedPropertySet of
        longDotId: LongIdentWithDots *
        expr1: SynExpr *
        expr2: SynExpr *
        range: range

    /// F# syntax: expr.Items (e1) <- e2, rarely used named-property-setter notation, e.g. (stringExpr).Chars(3) <- 'a'
    | DotNamedIndexedPropertySet of
        targetExpr: SynExpr *
        longDotId: LongIdentWithDots *
        argExpr: SynExpr *
        rhsExpr: SynExpr *
        range: range

    /// F# syntax: expr :? type
    | TypeTest of
        expr: SynExpr *
        targetType: SynType *
        range: range

    /// F# syntax: expr :> type
    | Upcast of
        expr: SynExpr *
        targetType: SynType *
        range: range

    /// F# syntax: expr :?> type
    | Downcast of
        expr: SynExpr *
        targetType: SynType *
        range: range

    /// F# syntax: upcast expr
    | InferredUpcast of
        expr: SynExpr *
        range: range

    /// F# syntax: downcast expr
    | InferredDowncast of
        expr: SynExpr *
        range: range

    /// F# syntax: null
    | Null of
        range: range

    /// F# syntax: &expr, &&expr
    | AddressOf of
        isByref: bool *
        expr: SynExpr *
        opRange: range *
        range: range

    /// F# syntax: ((typar1 or ... or typarN): (member-dig) expr)
    | TraitCall of
        supportTys: SynTypar list *
        traitSig: SynMemberSig *
        argExpr: SynExpr *
        range: range

    /// F# syntax: ... in ...
    /// Computation expressions only, based on JOIN_IN token from lex filter
    | JoinIn of
        lhsExpr: SynExpr *
        lhsRange: range *
        rhsExpr: SynExpr *
        range: range

    /// Used in parser error recovery and internally during type checking for translating computation expressions.
    | ImplicitZero of
        range: range

    /// Used internally during type checking for translating computation expressions.
    | SequentialOrImplicitYield of
        seqPoint:DebugPointAtSequential *
        expr1:SynExpr *
        expr2:SynExpr *
        ifNotStmt:SynExpr *
        range:range

    /// F# syntax: yield expr
    /// F# syntax: return expr
    /// Computation expressions only
    | YieldOrReturn of
        flags: (bool * bool) *
        expr: SynExpr *
        range: range

    /// F# syntax: yield! expr
    /// F# syntax: return! expr
    /// Computation expressions only
    | YieldOrReturnFrom of
        flags: (bool * bool) *
        expr: SynExpr *
        range: range

    /// F# syntax: let! pat = expr in expr
    /// F# syntax: use! pat = expr in expr
    /// F# syntax: let! pat = expr and! ... and! ... and! pat = expr in expr
    /// Computation expressions only
    | LetOrUseBang of
        bindSeqPoint: DebugPointForBinding *
        isUse: bool *
        isFromSource: bool *
        pat: SynPat *
        rhs: SynExpr *
        andBangs:(DebugPointForBinding * bool * bool * SynPat * SynExpr * range) list *
        body:SynExpr *
        range: range 

    /// F# syntax: match! expr with pat1 -> expr | ... | patN -> exprN
    | MatchBang of
        matchSeqPoint: DebugPointForBinding *
        expr: SynExpr *
        clauses: SynMatchClause list *
        range: range

    /// F# syntax: do! expr
    /// Computation expressions only
    | DoBang of
        expr: SynExpr *
        range: range

    /// Only used in FSharp.Core
    | LibraryOnlyILAssembly of
        ilCode: ILInstr array *
        typeArgs: SynType list *
        args: SynExpr list *
        retTy: SynType list *
        range: range

    /// Only used in FSharp.Core
    | LibraryOnlyStaticOptimization of
        constraints: SynStaticOptimizationConstraint list *
        expr: SynExpr *
        optimizedExpr: SynExpr *
        range: range

    /// Only used in FSharp.Core
    | LibraryOnlyUnionCaseFieldGet of
        expr: SynExpr *
        longId: LongIdent *
        fieldNum: int *
        range: range

    /// Only used in FSharp.Core
    | LibraryOnlyUnionCaseFieldSet of
        expr: SynExpr *
        longId: LongIdent *
        fieldNum: int *
        rhsExpr: SynExpr *
        range: range

    /// Inserted for error recovery
    | ArbitraryAfterError of
        debugStr: string *
        range: range

    /// Inserted for error recovery
    | FromParseError of
        expr: SynExpr *
        range: range

    /// Inserted for error recovery when there is "expr." and missing tokens or error recovery after the dot
    | DiscardAfterMissingQualificationAfterDot of
        expr: SynExpr *
        range: range

    /// 'use x = fixed expr'
    | Fixed of
        expr: SynExpr *
        range: range

    /// Gets the syntax range of this construct
    member e.Range =
        match e with
        | SynExpr.Paren (_, leftParenRange, rightParenRange, r) ->
            match rightParenRange with
            | Some rightParenRange when leftParenRange.FileIndex <> rightParenRange.FileIndex -> leftParenRange
            | _ -> r
        | SynExpr.Quote (range=m)
        | SynExpr.Const (range=m)
        | SynExpr.Typed (range=m)
        | SynExpr.Tuple (range=m)
        | SynExpr.AnonRecd (range=m)
        | SynExpr.ArrayOrList (range=m)
        | SynExpr.Record (range=m)
        | SynExpr.New (range=m)
        | SynExpr.ObjExpr (range=m)
        | SynExpr.While (range=m)
        | SynExpr.For (range=m)
        | SynExpr.ForEach (range=m)
        | SynExpr.CompExpr (range=m)
        | SynExpr.ArrayOrListOfSeqExpr (range=m)
        | SynExpr.Lambda (range=m)
        | SynExpr.Match (range=m)
        | SynExpr.MatchLambda (range=m)
        | SynExpr.Do (range=m)
        | SynExpr.Assert (range=m)
        | SynExpr.App (range=m)
        | SynExpr.TypeApp (range=m)
        | SynExpr.LetOrUse (range=m)
        | SynExpr.TryWith (range=m)
        | SynExpr.TryFinally (range=m)
        | SynExpr.Sequential (range=m)
        | SynExpr.SequentialOrImplicitYield (range=m)
        | SynExpr.ArbitraryAfterError (range=m)
        | SynExpr.FromParseError (range=m)
        | SynExpr.DiscardAfterMissingQualificationAfterDot (range=m)
        | SynExpr.IfThenElse (range=m)
        | SynExpr.LongIdent (range=m)
        | SynExpr.LongIdentSet (range=m)
        | SynExpr.NamedIndexedPropertySet (range=m)
        | SynExpr.DotIndexedGet (range=m)
        | SynExpr.DotIndexedSet (range=m)
        | SynExpr.DotGet (range=m)
        | SynExpr.DotSet (range=m)
        | SynExpr.Set (range=m)
        | SynExpr.DotNamedIndexedPropertySet (range=m)
        | SynExpr.LibraryOnlyUnionCaseFieldGet (range=m)
        | SynExpr.LibraryOnlyUnionCaseFieldSet (range=m)
        | SynExpr.LibraryOnlyILAssembly (range=m)
        | SynExpr.LibraryOnlyStaticOptimization (range=m)
        | SynExpr.TypeTest (range=m)
        | SynExpr.Upcast (range=m)
        | SynExpr.AddressOf (range=m)
        | SynExpr.Downcast (range=m)
        | SynExpr.JoinIn (range=m)
        | SynExpr.InferredUpcast (range=m)
        | SynExpr.InferredDowncast (range=m)
        | SynExpr.Null (range=m)
        | SynExpr.Lazy (range=m)
        | SynExpr.TraitCall (range=m)
        | SynExpr.ImplicitZero (range=m)
        | SynExpr.YieldOrReturn (range=m)
        | SynExpr.YieldOrReturnFrom (range=m)
        | SynExpr.LetOrUseBang (range=m)
        | SynExpr.MatchBang (range=m)
        | SynExpr.DoBang (range=m)
        | SynExpr.Fixed (range=m) -> m
        | SynExpr.Ident id -> id.idRange

    /// Get the Range ignoring any (parse error) extra trailing dots
    member e.RangeSansAnyExtraDot =
        match e with
        | SynExpr.DotGet (expr, _, lidwd, m) ->
            if lidwd.ThereIsAnExtraDotAtTheEnd then
                unionRanges expr.Range lidwd.RangeSansAnyExtraDot
            else
                m
        | SynExpr.LongIdent (_, lidwd, _, _) -> lidwd.RangeSansAnyExtraDot
        | SynExpr.DiscardAfterMissingQualificationAfterDot (expr, _) -> expr.Range
        | _ -> e.Range

    /// Attempt to get the range of the first token or initial portion only - this
    /// is ad-hoc, just a cheap way to improve a certain 'query custom operation' error range
    member e.RangeOfFirstPortion =
        match e with
        // these are better than just .Range, and also commonly applicable inside queries
        | SynExpr.Paren (_, m, _, _) -> m
        | SynExpr.Sequential (_, _, e1, _, _)
        | SynExpr.SequentialOrImplicitYield (_, e1, _, _, _)
        | SynExpr.App (_, _, e1, _, _) ->
            e1.RangeOfFirstPortion
        | SynExpr.ForEach (_, _, _, pat, _, _, r) ->
            let start = r.Start
            let e = (pat.Range: range).Start
            mkRange r.FileName start e
        | _ -> e.Range

    /// Indicates if this expression arises from error recovery
    member this.IsArbExprAndThusAlreadyReportedError =
        match this with
        | SynExpr.ArbitraryAfterError _ -> true
        | _ -> false

/// Represents a syntax tree for an F# indexer expression argument
[<NoEquality; NoComparison; RequireQualifiedAccess>]
type SynIndexerArg =
    /// A two-element range indexer argument
    | Two of
        expr1: SynExpr *
        fromEnd1: bool *
        expr2: SynExpr *
        fromEnd2: bool *
        range1: range *
        range2: range

    /// A one-element item indexer argument
    | One of
        expr: SynExpr *
        fromEnd: bool * range

    /// Gets the syntax range of this construct
    member x.Range = match x with Two (e1, _, e2, _, _, _) -> unionRanges e1.Range e2.Range | One (e, _, _) -> e.Range

    /// Get the one or two expressions as a list
    member x.Exprs = match x with Two (e1, _, e2, _, _, _) -> [e1;e2] | One (e, _, _) -> [e]

/// Represents a syntax tree for simple F# patterns
[<NoEquality; NoComparison; RequireQualifiedAccess>]
type SynSimplePat =

    /// Indicates a simple pattern variable.
    ///
    /// altNameRefCell:
    ///   Normally 'None' except for some compiler-generated variables in desugaring pattern matching.
    ///   Pattern processing sets this reference for hidden variable introduced
    ///   by desugaring pattern matching in arguments. The info indicates an
    ///   alternative (compiler generated) identifier to be used because the
    ///   name of the identifier is already bound.
    ///
    /// isCompilerGenerated: true if a compiler generated name
    /// isThisVar: true if 'this' variable in member
    /// isOptArg: true if a '?' is in front of the name
    | Id of
        ident: Ident *
        altNameRefCell: SynSimplePatAlternativeIdInfo ref option *
        isCompilerGenerated: bool *
        isThisVar: bool *
        isOptArg: bool *
        range: range

    /// A type annotated simple pattern
    | Typed of
        pat: SynSimplePat *
        targetType: SynType *
        range: range

    /// An attributed simple pattern
    | Attrib of
        pat: SynSimplePat *
        attributes: SynAttributes *
        range: range

/// Represents the alternative identifier for a simple pattern
type SynSimplePatAlternativeIdInfo =

    /// We have not decided to use an alternative name in the pattern and related expression
    | Undecided of Ident

    /// We have decided to use an alternative name in the pattern and related expression
    | Decided of Ident

/// Represents a syntax tree for a static optimization constraint in the F# core library
[<NoEquality; NoComparison>]
type SynStaticOptimizationConstraint =

    /// A static optimization conditional that activates for a particular type instantiation
    | WhenTyparTyconEqualsTycon of
        typar: SynTypar *
        rhsType: SynType *
        range: range

    /// A static optimization conditional that activates for a struct
    | WhenTyparIsStruct of
        typar: SynTypar *
        range: range

/// Represents a simple set of variable bindings a, (a, b) or (a: Type, b: Type) at a lambda,
/// function definition or other binding point, after the elimination of pattern matching
/// from the construct, e.g. after changing a "function pat1 -> rule1 | ..." to a
/// "fun v -> match v with ..."
[<NoEquality; NoComparison;RequireQualifiedAccess>]
type SynSimplePats =

    | SimplePats of
        pats: SynSimplePat list *
        range: range

    | Typed of
        pats: SynSimplePats *
        targetType: SynType *
        range: range

/// Represents a syntax tree for arguments patterns 
type SynArgPats =
    | Pats of
        pats: SynPat list

    | NamePatPairs of
        pats: (Ident * SynPat) list *
        range: range

/// Represents a syntax tree for an F# pattern
[<NoEquality; NoComparison;RequireQualifiedAccess>]
type SynPat =

    /// A constant in a pattern
    | Const of
        constant: SynConst *
        range: range

    /// A wildcard '_' in a pattern
    | Wild of
        range: range

    /// A named pattern 'pat as ident'
    | Named of
        pat: SynPat *
        ident: Ident *
        isSelfIdentifier: bool *
        accessibility: SynAccess option *
        range: range

    /// A typed pattern 'pat : type'
    | Typed of
        pat: SynPat *
        targetType: SynType *
        range: range

    /// An attributed pattern, used in argument or declaration position
    | Attrib of
        pat: SynPat *
        attributes: SynAttributes *
        range: range

    /// A disjunctive pattern 'pat1 | pat2'
    | Or of
        lhsPat: SynPat *
        rhsPat: SynPat *
        range: range

    /// A conjunctive pattern 'pat1 & pat2'
    | Ands of
        pats: SynPat list *
        range: range

    /// A long identifier pattern possibly with argument patterns
    | LongIdent of
        longDotId: LongIdentWithDots *
        extraId: Ident option * // holds additional ident for tooling
        typarDecls: SynValTyparDecls option * // usually None: temporary used to parse "f<'a> x = x"
        argPats: SynArgPats *
        accessibility: SynAccess option *
        range: range

    /// A tuple pattern
    | Tuple of
        isStruct: bool *
        elementPats: SynPat list *
        range: range

    /// A parenthesized pattern
    | Paren of
        pat: SynPat *
        range: range

    /// An array or a list as a pattern
    | ArrayOrList of
        isArray: bool *
        elementPats: SynPat list *
        range: range

    /// A record pattern
    | Record of
        fieldPats: ((LongIdent * Ident) * SynPat) list *
        range: range

    /// The 'null' pattern
    | Null of
        range: range

    /// '?id' -- for optional argument names
    | OptionalVal of
        ident: Ident *
        range: range

    /// A type test pattern ':? type '
    | IsInst of
        pat: SynType *
        range: range

    /// &lt;@ expr @&gt;, used for active pattern arguments
    | QuoteExpr of
        expr: SynExpr *
        range: range

    /// Deprecated character range: ranges
    | DeprecatedCharRange of
        startChar: char *
        endChar: char *
        range: range

    /// Used internally in the type checker
    | InstanceMember of
        thisId: Ident *
        memberId: Ident *
        toolingId: Ident option * // holds additional ident for tooling
        accessibility: SynAccess option *
        range: range

    /// A pattern arising from a parse error
    | FromParseError of
        pat: SynPat *
        range: range

    /// Gets the syntax range of this construct
    member p.Range =
      match p with
      | SynPat.Const (range=m)
      | SynPat.Wild (range=m)
      | SynPat.Named (range=m)
      | SynPat.Or (range=m)
      | SynPat.Ands (range=m)
      | SynPat.LongIdent (range=m)
      | SynPat.ArrayOrList (range=m)
      | SynPat.Tuple (range=m)
      | SynPat.Typed (range=m)
      | SynPat.Attrib (range=m)
      | SynPat.Record (range=m)
      | SynPat.DeprecatedCharRange (range=m)
      | SynPat.Null (range=m)
      | SynPat.IsInst (range=m)
      | SynPat.QuoteExpr (range=m)
      | SynPat.InstanceMember (range=m)
      | SynPat.OptionalVal (range=m)
      | SynPat.Paren (range=m)
      | SynPat.FromParseError (range=m) -> m

/// Represents a set of bindings that implement an interface
[<NoEquality; NoComparison>]
type SynInterfaceImpl =
    | InterfaceImpl of SynType * SynBinding list * range: range

/// Represents a clause in a 'match' expression
[<NoEquality; NoComparison>]
type SynMatchClause =
    | Clause of
        pat: SynPat *
        whenExpr: SynExpr option *
        resultExpr: SynExpr *
        range: range *
        spInfo: DebugPointForTarget

    /// Gets the syntax range of part of this construct
    member this.RangeOfGuardAndRhs =
        match this with
        | Clause(_, eo, e, _, _) ->
            match eo with
            | None -> e.Range
            | Some x -> unionRanges e.Range x.Range

    /// Gets the syntax range of this construct
    member this.Range =
        match this with
        | Clause(_, eo, e, m, _) ->
            match eo with
            | None -> unionRanges e.Range m
            | Some x -> unionRanges (unionRanges e.Range m) x.Range

/// Represents an attribute
[<NoEquality; NoComparison; RequireQualifiedAccess>]
type SynAttribute =
    { /// The name of the type for the attribute
      TypeName: LongIdentWithDots

      /// The argument of the attribute, perhaps a tuple
      ArgExpr: SynExpr

      /// Target specifier, e.g. "assembly", "module", etc.
      Target: Ident option

      /// Is this attribute being applied to a property getter or setter?
      AppliesToGetterAndSetter: bool

      /// The syntax range of the attribute
      Range: range
    }

/// List of attributes enclosed in [< ... >].
type SynAttributeList =
    { 
      /// The list of attributes
      Attributes: SynAttribute list
      
      /// The syntax range of the list of attributes
      Range: range
    }

type SynAttributes = SynAttributeList list

/// Represents extra information about the declaration of a value
[<NoEquality; NoComparison>]
type SynValData =
    | SynValData of MemberFlags option * SynValInfo * Ident option

/// Represents a binding for a 'let' or 'member' declaration
[<NoEquality; NoComparison>]
type SynBinding =
    | Binding of
        accessibility: SynAccess option *
        kind: SynBindingKind *
        mustInline: bool *
        isMutable: bool *
        attributes: SynAttributes *
        xmlDoc: PreXmlDoc *
        valData: SynValData *
        headPat: SynPat *
        returnInfo: SynBindingReturnInfo option *
        expr: SynExpr  *
        range: range *
        seqPoint: DebugPointForBinding

    // no member just named "Range", as that would be confusing:
    //  - for everything else, the 'range' member that appears last/second-to-last is the 'full range' of the whole tree construct
    //  - but for Binding, the 'range' is only the range of the left-hand-side, the right-hand-side range is in the SynExpr
    //  - so we use explicit names to avoid confusion
    member x.RangeOfBindingSansRhs = let (Binding(range=m)) = x in m

    member x.RangeOfBindingAndRhs = let (Binding(expr=e; range=m)) = x in unionRanges e.Range m

    member x.RangeOfHeadPat = let (Binding(headPat=headPat)) = x in headPat.Range

/// Represents the return information in a binding for a 'let' or 'member' declaration
[<NoEquality; NoComparison>]
type SynBindingReturnInfo =
    SynBindingReturnInfo of
        typeName: SynType *
        range: range *
        attributes: SynAttributes

/// Represents the flags for a 'member' declaration
[<NoComparison>]
type MemberFlags =
    { 
      /// The member is an instance member (non-static)
      IsInstance: bool

      /// The member is a dispatch slot
      IsDispatchSlot: bool

      /// The member is an 'override' or explicit interface implementation 
      IsOverrideOrExplicitImpl: bool

      /// The member is 'final'
      IsFinal: bool

      /// The kind of the member
      MemberKind: MemberKind
    }

/// Note the member kind is actually computed partially by a syntax tree transformation in tc.fs
[<StructuralEquality; NoComparison; RequireQualifiedAccess>]
type MemberKind =

    /// The member is a class initializer
    | ClassConstructor

    /// The member is a object model constructor
    | Constructor

    /// The member kind is not yet determined
    | Member

    /// The member kind is property getter
    | PropertyGet

    /// The member kind is property setter
    | PropertySet

    /// An artificial member kind used prior to the point where a
    /// get/set property is split into two distinct members.
    | PropertyGetSet

/// Represents the syntax tree for a member signature (used in signature files, abstract member declarations
/// and member constraints)
[<NoEquality; NoComparison; RequireQualifiedAccess>]
type SynMemberSig =

    /// A member definition in a type in a signature file
    | Member of
        memberSig: SynValSig *
        flags: MemberFlags *
        range: range

    /// An interface definition in a type in a signature file
    | Interface of
        interfaceType: SynType *
        range: range

    /// An 'inherit' definition in a type in a signature file
    | Inherit of
        inheritedType: SynType *
        range: range

    /// A 'val' definition in a type in a signature file
    | ValField of
        field: SynField *
        range: range

    /// A nested type definition in a signature file (an unimplemented feature)
    | NestedType of
        nestedType: SynTypeDefnSig *
        range: range

/// Represents the kind of a type definition whether explicit or inferred
[<NoEquality; NoComparison>]
type SynTypeDefnKind =
    | TyconUnspecified
    | TyconClass
    | TyconInterface
    | TyconStruct
    | TyconRecord
    | TyconUnion
    | TyconAbbrev
    | TyconHiddenRepr
    | TyconAugmentation
    | TyconILAssemblyCode
    | TyconDelegate of SynType * SynValInfo

/// Represents the syntax tree for the core of a simple type definition, in either signature
/// or implementation.
[<NoEquality; NoComparison; RequireQualifiedAccess>]
type SynTypeDefnSimpleRepr =

    /// A union type definition, type X = A | B
    | Union of
        accessibility: SynAccess option *
        unionCases: SynUnionCase list *
        range: range

    /// An enum type definition, type X = A = 1 | B = 2
    | Enum of
        cases: SynEnumCase list *
        range: range

    /// A record type definition, type X = { A: int; B: int }
    | Record of
        accessibility: SynAccess option *
        recordFields: SynField list *
        range: range

    /// An object oriented type definition. This is not a parse-tree form, but represents the core
    /// type representation which the type checker splits out from the "ObjectModel" cases of type definitions.
    | General of
        kind: SynTypeDefnKind *
        inherits: (SynType * range * Ident option) list *
        slotsigs: (SynValSig * MemberFlags) list *
        fields: SynField list *
        isConcrete: bool *
        isIncrClass: bool *
        implicitCtorSynPats: SynSimplePats option *
        range: range

    /// A type defined by using an IL assembly representation. Only used in FSharp.Core.
    ///
    /// F# syntax: "type X = (# "..."#)
    | LibraryOnlyILAssembly of
        ilType: ILType *
        range: range

    /// A type abbreviation, "type X = A.B.C"
    | TypeAbbrev of
        detail: ParserDetail *
        rhsType: SynType *
        range: range

    /// An abstract definition, "type X"
    | None of
        range: range

    /// An exception definition, "exception E = ..."
    | Exception of
        exnRepr: SynExceptionDefnRepr

    /// Gets the syntax range of this construct
    member this.Range =
        match this with
        | Union (range=m)
        | Enum (range=m)
        | Record (range=m)
        | General (range=m)
        | LibraryOnlyILAssembly (range=m)
        | TypeAbbrev (range=m)
        | None (range=m) -> m
        | Exception t -> t.Range

/// Represents the syntax tree for one case in an enum definition.
[<NoEquality; NoComparison>]
type SynEnumCase =

    | EnumCase of
        attributes: SynAttributes *
        ident: Ident * SynConst *
        xmldoc: PreXmlDoc *
        range: range

    /// Gets the syntax range of this construct
    member this.Range =
        match this with
        | EnumCase (range=m) -> m

/// Represents the syntax tree for one case in a union definition.
[<NoEquality; NoComparison>]
type SynUnionCase =

    | UnionCase of
        attributes: SynAttributes *
        ident: Ident *
        caseType: SynUnionCaseType *
        xmlDoc: PreXmlDoc *
        accessibility: SynAccess option *
        range: range

    /// Gets the syntax range of this construct
    member this.Range =
        match this with
        | UnionCase (range=m) -> m

/// Represents the syntax tree for the right-hand-side of union definition, excluding members,
/// in either a signature or implementation.
[<NoEquality; NoComparison>]
type SynUnionCaseType =

    /// Normal style declaration
    | UnionCaseFields of cases: SynField list

    /// Full type spec given by 'UnionCase: ty1 * tyN -> rty'. Only used in FSharp.Core, otherwise a warning.
    | UnionCaseFullType of SynType * SynValInfo

/// Represents the syntax tree for the right-hand-side of a type definition in a signature.
/// Note: in practice, using a discriminated union to make a distinction between
/// "simple" types and "object oriented" types is not particularly useful.
[<NoEquality; NoComparison; RequireQualifiedAccess>]
type SynTypeDefnSigRepr =

    /// Indicates the right right-hand-side is a class, struct, interface or other object-model type
    | ObjectModel of
        kind: SynTypeDefnKind *
        memberSigs: SynMemberSig list *
        range: range

    /// Indicates the right right-hand-side is a record, union or other simple type.
    | Simple of
       repr: SynTypeDefnSimpleRepr *
       range: range

    | Exception of SynExceptionDefnRepr

    /// Gets the syntax range of this construct
    member this.Range =
        match this with
        | ObjectModel (range=m)
        | Simple (range=m) -> m
        | Exception e -> e.Range

/// Represents the syntax tree for a type definition in a signature
[<NoEquality; NoComparison>]
type SynTypeDefnSig =

    /// The information for a type definition in a signature
    | TypeDefnSig of SynComponentInfo * SynTypeDefnSigRepr * SynMemberSig list * range: range

/// Represents the syntax tree for a field declaration in a record or class
[<NoEquality; NoComparison>]
type SynField =
    | Field of
        attributes: SynAttributes *
        isStatic: bool *
        idOpt: Ident option *
        fieldType: SynType *
        isMutable: bool *
        xmlDoc: PreXmlDoc *
        accessibility: SynAccess option *
        range: range

/// Represents the syntax tree associated with the name of a type definition or module
/// in signature or implementation.
///
/// This includes the name, attributes, type parameters, constraints, documentation and accessibility
/// for a type definition or module. For modules, entries such as the type parameters are
/// always empty.
[<NoEquality; NoComparison>]
type SynComponentInfo =
    | ComponentInfo of
        attributes: SynAttributes *
        typeParams: SynTyparDecl list *
        constraints: SynTypeConstraint list *
        longId: LongIdent *
        xmlDoc: PreXmlDoc *
        preferPostfix: bool *
        accessibility: SynAccess option *
        range: range

    /// Gets the syntax range of this construct
    member this.Range =
        match this with
        | ComponentInfo (range=m) -> m

/// Represents the syntax tree for a 'val' definition in an abstract slot or a signature file
[<NoEquality; NoComparison>]
type SynValSig =
    | ValSpfn of
        attributes: SynAttributes *
        ident: Ident *
        explicitValDecls: SynValTyparDecls *
        synType: SynType *
        arity: SynValInfo *
        isInline: bool *
        isMutable: bool *
        xmlDoc: PreXmlDoc *
        accessibility: SynAccess option *
        synExpr: SynExpr option *
        range: range

    member x.RangeOfId  = let (ValSpfn(ident=id)) = x in id.idRange

    member x.SynInfo = let (ValSpfn(arity=v)) = x in v

    member x.SynType = let (ValSpfn(synType=ty)) = x in ty

/// The argument names and other metadata for a member or function
[<NoEquality; NoComparison>]
type SynValInfo =

    /// SynValInfo(curriedArgInfos, returnInfo)
    | SynValInfo of SynArgInfo list list * SynArgInfo

    member x.ArgInfos = (let (SynValInfo(args, _)) = x in args)

/// Represents the argument names and other metadata for a parameter for a member or function
[<NoEquality; NoComparison>]
type SynArgInfo =

    | SynArgInfo of
        attributes: SynAttributes *
        optional: bool *
        ident: Ident option

/// Represents the names and other metadata for the type parameters for a member or function
[<NoEquality; NoComparison>]
type SynValTyparDecls =

    | SynValTyparDecls of
        typars: SynTyparDecl list *
        canInfer: bool *
        constraints: SynTypeConstraint list

/// Represents the syntactic elements associated with the "return" of a function or method. 
type SynReturnInfo =
    | SynReturnInfo of returnType: (SynType * SynArgInfo) * range: range

/// Represents the right hand side of an exception declaration 'exception E = ... '
[<NoEquality; NoComparison>]
type SynExceptionDefnRepr =

    | SynExceptionDefnRepr of
        attributes: SynAttributes *
        caseName: SynUnionCase *
        longId: LongIdent option *
        xmlDoc: PreXmlDoc *
        accessibility: SynAccess option *
        range: range

    /// Gets the syntax range of this construct
    member this.Range = match this with SynExceptionDefnRepr (range=m) -> m

/// Represents the right hand side of an exception declaration 'exception E = ... ' plus
/// any member definitions for the exception
[<NoEquality; NoComparison>]
type SynExceptionDefn =

    | SynExceptionDefn of
        exnRepr: SynExceptionDefnRepr *
        members: SynMemberDefns *
        range: range

    /// Gets the syntax range of this construct
    member this.Range =
        match this with
        | SynExceptionDefn (range=m) -> m

/// Represents the right hand side of a type or exception declaration 'type C = ... ' plus
/// any additional member definitions for the type
[<NoEquality; NoComparison; RequireQualifiedAccess>]
type SynTypeDefnRepr =

    /// An object model type definition (class or interface)
    | ObjectModel of
        kind: SynTypeDefnKind *
        members: SynMemberDefns *
        range: range

    /// A simple type definition (record, union, abbreviation)
    | Simple of
        simpleRepr: SynTypeDefnSimpleRepr *
        range: range

    /// An exception definition
    | Exception of
        exnRepr: SynExceptionDefnRepr

    /// Gets the syntax range of this construct
    member this.Range =
        match this with
        | ObjectModel (range=m)
        | Simple (range=m) -> m
        | Exception t -> t.Range

/// Represents a type or exception declaration 'type C = ... ' plus
/// any additional member definitions for the type
[<NoEquality; NoComparison>]
type SynTypeDefn =
    | TypeDefn of
        typeInfo: SynComponentInfo *
        typeRepr: SynTypeDefnRepr *
        members: SynMemberDefns *
        range: range

    /// Gets the syntax range of this construct
    member this.Range =
        match this with
        | TypeDefn (range=m) -> m

/// Represents a definition element within a type definition, e.g. 'member ... ' 
[<NoEquality; NoComparison; RequireQualifiedAccess>]
type SynMemberDefn =

    /// An 'open' definition within a type
    | Open of
<<<<<<< HEAD
        longId: LongIdent *
        isOpenType: bool *
=======
        target: SynOpenDeclTarget *
>>>>>>> 23a9d3a1
        range: range

    /// A 'member' definition within a type
    | Member of
        memberDefn: SynBinding *
        range: range

    /// An implicit constructor definition
    | ImplicitCtor of
        accessibility: SynAccess option *
        attributes: SynAttributes *
        ctorArgs: SynSimplePats *
        selfIdentifier: Ident option *
        range: range

    /// An implicit inherit definition, 'inherit <typ>(args...) as base'
    | ImplicitInherit of
        inheritType: SynType *
        inheritArgs: SynExpr *
        inheritAlias: Ident option *
        range: range

    /// A 'let' definition within a class
    | LetBindings of
        bindings: SynBinding list *
        isStatic: bool *
        isRecursive: bool *
        range: range

    /// An abstract slot definition within a class or interface
    | AbstractSlot of
        slotSig: SynValSig *
        flags: MemberFlags *
        range: range

    /// An interface implementation definition within a class
    | Interface of
        interfaceType: SynType *
        members: SynMemberDefns option *
        range: range

    /// An 'inherit' definition within a class
    | Inherit of
        baseType: SynType *
        asIdent: Ident option *
        range: range

    /// A 'val' definition within a class
    | ValField of
        fieldInfo: SynField *
        range: range

    /// A nested type definition, a feature that is not implemented
    | NestedType of
        typeDefn: SynTypeDefn *
        accessibility: SynAccess option *
        range: range

    /// An auto-property definition, F# syntax: 'member val X = expr'
    | AutoProperty of
        attributes: SynAttributes *
        isStatic: bool *
        ident: Ident *
        typeOpt: SynType option *
        propKind: MemberKind *
        memberFlags:(MemberKind -> MemberFlags) *
        xmlDoc: PreXmlDoc *
        accessibility: SynAccess option *
        synExpr: SynExpr *
        getSetRange: range option *
        range: range

    /// Gets the syntax range of this construct
    member d.Range =
        match d with
        | SynMemberDefn.Member (range=m)
        | SynMemberDefn.Interface (range=m)
        | SynMemberDefn.Open (range=m)
        | SynMemberDefn.LetBindings (range=m)
        | SynMemberDefn.ImplicitCtor (range=m)
        | SynMemberDefn.ImplicitInherit (range=m)
        | SynMemberDefn.AbstractSlot (range=m)
        | SynMemberDefn.Inherit (range=m)
        | SynMemberDefn.ValField (range=m)
        | SynMemberDefn.AutoProperty (range=m)
        | SynMemberDefn.NestedType (range=m) -> m

type SynMemberDefns = SynMemberDefn list

/// Represents a definition within a module
[<NoEquality; NoComparison;RequireQualifiedAccess>]
type SynModuleDecl =

    /// A module abbreviation definition 'module X = A.B.C'
    | ModuleAbbrev of
        ident: Ident *
        longId: LongIdent *
        range: range

    /// A nested module definition 'module X = ...'
    | NestedModule of
        moduleInfo: SynComponentInfo *
        isRecursive: bool *
        decls: SynModuleDecl list *
        isContinuing: bool *
        range: range

    /// A 'let' definition within a module
    | Let of
        isRecursive: bool *
        bindings: SynBinding list *
        range: range

    /// A 'do expr' within a module
    | DoExpr of
       spInfo: DebugPointForBinding *
       expr: SynExpr *
       range: range

    /// One or more 'type' definitions within a module
    | Types of
        typeDefns: SynTypeDefn list *
        range: range

    /// An 'exception' definition within a module
    | Exception of
        exnDefn: SynExceptionDefn *
        range: range

    /// An 'open' definition within a module
    | Open of
<<<<<<< HEAD
        longDotId: LongIdentWithDots *
        isOpenType: bool *
=======
        target: SynOpenDeclTarget *
>>>>>>> 23a9d3a1
        range: range

    /// An attribute definition within a module, for assembly and .NET module attributes
    | Attributes of
        attributes: SynAttributes *
        range: range

    /// A hash directive within a module
    | HashDirective of
        hashDirective: ParsedHashDirective *
        range: range

    /// A namespace fragment within a module
    | NamespaceFragment of
        fragment: SynModuleOrNamespace

    /// Gets the syntax range of this construct
    member d.Range =
        match d with
        | SynModuleDecl.ModuleAbbrev (range=m)
        | SynModuleDecl.NestedModule (range=m)
        | SynModuleDecl.Let (range=m)
        | SynModuleDecl.DoExpr (range=m)
        | SynModuleDecl.Types (range=m)
        | SynModuleDecl.Exception (range=m)
        | SynModuleDecl.Open (range=m)
        | SynModuleDecl.HashDirective (range=m)
        | SynModuleDecl.NamespaceFragment (SynModuleOrNamespace (range=m))
        | SynModuleDecl.Attributes (range=m) -> m

[<NoEquality; NoComparison; RequireQualifiedAccess>]
type SynOpenDeclTarget = 
    | ModuleOrNamespace of Ident list
    | Type of SynType

/// Represents the right hand side of an exception definition in a signature file
[<NoEquality; NoComparison>]
type SynExceptionSig =
    | SynExceptionSig of
        exnRepr: SynExceptionDefnRepr *
        members: SynMemberSig list *
        range: range

/// Represents a definition within a module or namespace in a signature file
[<NoEquality; NoComparison; RequireQualifiedAccess>]
type SynModuleSigDecl =

    /// A module abbreviation definition within a module or namespace in a signature file
    | ModuleAbbrev of
        ident: Ident *
        longId: LongIdent *
        range: range

    /// A nested module definition within a module or namespace in a signature file
    | NestedModule of
        moduleInfo: SynComponentInfo *
        isRecursive: bool *
        moduleDecls: SynModuleSigDecl list *
        range: range

    /// A 'val' definition within a module or namespace in a signature file, corresponding
    /// to a 'let' definition in the implementation
    | Val of
        valSig: SynValSig * range: range

    /// A set of one or more type definitions within a module or namespace in a signature file
    | Types of
        types: SynTypeDefnSig list *
        range: range

    /// An exception definition within a module or namespace in a signature file
    | Exception of
        exnSig: SynExceptionSig *
        range: range

    /// An 'open' definition within a module or namespace in a signature file
    | Open of
<<<<<<< HEAD
        longId: LongIdent *
        isOpenType: bool *
=======
        target: SynOpenDeclTarget *
>>>>>>> 23a9d3a1
        range: range

    /// A hash directive within a module or namespace in a signature file
    | HashDirective of
        hashDirective: ParsedHashDirective *
        range: range

    /// A namespace fragment within a namespace in a signature file
    | NamespaceFragment of
        SynModuleOrNamespaceSig

    /// Gets the syntax range of this construct
    member d.Range =
        match d with
        | SynModuleSigDecl.ModuleAbbrev (range=m)
        | SynModuleSigDecl.NestedModule (range=m)
        | SynModuleSigDecl.Val (range=m)
        | SynModuleSigDecl.Types (range=m)
        | SynModuleSigDecl.Exception (range=m)
        | SynModuleSigDecl.Open (range=m)
        | SynModuleSigDecl.NamespaceFragment (SynModuleOrNamespaceSig(range=m))
        | SynModuleSigDecl.HashDirective (range=m) -> m

/// Represents the kind of a module or namespace definition
[<Struct>]
type SynModuleOrNamespaceKind =
    /// A module is explicitly named 'module N'
    | NamedModule

    /// A module is anonymously named, e.g. a script
    | AnonModule

    /// A namespace is explicitly declared
    | DeclaredNamespace

    /// A namespace is declared 'global'
    | GlobalNamespace

    /// Indicates if this is a module definition
    member x.IsModule =
        match x with
        | NamedModule | AnonModule -> true
        | _ -> false

/// Represents the definition of a module or namespace
[<NoEquality; NoComparison>]
type SynModuleOrNamespace =
    | SynModuleOrNamespace of
        longId: LongIdent *
        isRecursive: bool *
        kind: SynModuleOrNamespaceKind *
        decls: SynModuleDecl list *
        xmlDoc: PreXmlDoc *
        attribs: SynAttributes *
        accessibility: SynAccess option *
        range: range

    /// Gets the syntax range of this construct
    member this.Range =
        match this with
        | SynModuleOrNamespace (range=m) -> m

/// Represents the definition of a module or namespace in a signature file
[<NoEquality; NoComparison>]
type SynModuleOrNamespaceSig =
    | SynModuleOrNamespaceSig of
        longId: LongIdent *
        isRecursive: bool *
        kind: SynModuleOrNamespaceKind *
        decls: SynModuleSigDecl list *
        xmlDoc: PreXmlDoc *
        attribs: SynAttributes *
        accessibility: SynAccess option *
        range: range

/// Represents a parsed hash directive
[<NoEquality; NoComparison>]
type ParsedHashDirective =
    | ParsedHashDirective of
        ident: string *
        args: string list *
        range: range

/// Represents the syntax tree for the contents of a parsed implementation file
[<NoEquality; NoComparison; RequireQualifiedAccess>]
type ParsedImplFileFragment =

    /// An implementation file which is an anonymous module definition, e.g. a script
    | AnonModule of
        decls: SynModuleDecl list *
        range: range

    /// An implementation file is a named module definition, 'module N'
    | NamedModule of
        namedModule: SynModuleOrNamespace

    /// An implementation file fragment which declares a namespace fragment
    | NamespaceFragment of
        longId: LongIdent *
        isRecursive: bool *
        kind: SynModuleOrNamespaceKind *
        decls: SynModuleDecl list *
        xmlDoc: PreXmlDoc *
        attributes: SynAttributes *
        range: range

/// Represents the syntax tree for the contents of a parsed signature file
[<NoEquality; NoComparison; RequireQualifiedAccess>]
type ParsedSigFileFragment =

    /// A signature file which is an anonymous module, e.g. the signature file for the final file in an application
    | AnonModule of
        decls: SynModuleSigDecl list *
        range: range

    /// A signature file which is a module, 'module N'
    | NamedModule of
        namedModule: SynModuleOrNamespaceSig

    /// A signature file namespace fragment
    | NamespaceFragment of
        longId: LongIdent *
        isRecursive: bool *
        kind: SynModuleOrNamespaceKind *
        decls: SynModuleSigDecl list *
        xmlDoc: PreXmlDoc *
        attributes: SynAttributes *
        range: range

/// Represents a parsed syntax tree for an F# Interactive interaction
[<NoEquality; NoComparison>]
type ParsedFsiInteraction =
    | IDefns of
        defns: SynModuleDecl list *
        range: range

    | IHash of
        hashDirective: ParsedHashDirective *
        range: range

/// Represents a parsed implementation file made up of fragments 
[<NoEquality; NoComparison>]
type ParsedImplFile =
    | ParsedImplFile of
        hashDirectives: ParsedHashDirective list *
        fragments: ParsedImplFileFragment list

/// Represents a parsed signature file made up of fragments 
[<NoEquality; NoComparison>]
type ParsedSigFile =
    | ParsedSigFile of
        hashDirectives: ParsedHashDirective list *
        fragments: ParsedSigFileFragment list

/// Represents a scoped pragma 
[<RequireQualifiedAccess>]
type ScopedPragma =
    /// A pragma to turn a warning off
    | WarningOff of range: range * warningNumber: int

/// Represents a qualifying name for anonymous module specifications and implementations,
[<NoEquality; NoComparison>]
type QualifiedNameOfFile =
    | QualifiedNameOfFile of Ident

    /// The name of the file 
    member x.Text = (let (QualifiedNameOfFile t) = x in t.idText)

    /// The identifier for the name of the file 
    member x.Id = (let (QualifiedNameOfFile t) = x in t)

    /// Gets the syntax range of this construct
    member x.Range = (let (QualifiedNameOfFile t) = x in t.idRange)

/// Represents the full syntax tree, file name and other parsing information for an implementation file
[<NoEquality; NoComparison>]
type ParsedImplFileInput =
    | ParsedImplFileInput of
        fileName: string *
        isScript: bool *
        qualifiedNameOfFile: QualifiedNameOfFile *
        scopedPragmas: ScopedPragma list *
        hashDirectives: ParsedHashDirective list *
        modules: SynModuleOrNamespace list *
        isLastCompiland: (bool * bool)

/// Represents the full syntax tree, file name and other parsing information for a signature file
[<NoEquality; NoComparison>]
type ParsedSigFileInput =
    | ParsedSigFileInput of
        fileName: string *
        qualifiedNameOfFile: QualifiedNameOfFile *
        scopedPragmas: ScopedPragma list *
        hashDirectives: ParsedHashDirective list *
        modules: SynModuleOrNamespaceSig list

/// Represents the syntax tree for a parsed implementation or signature file
[<NoEquality; NoComparison; RequireQualifiedAccess>]
type ParsedInput =
    /// A parsed implementation file
    | ImplFile of ParsedImplFileInput

    /// A parsed signature file
    | SigFile of ParsedSigFileInput

    /// Gets the syntax range of this construct
    member inp.Range =
        match inp with
        | ParsedInput.ImplFile (ParsedImplFileInput (modules=SynModuleOrNamespace(range=m) :: _))
        | ParsedInput.SigFile (ParsedSigFileInput (modules=SynModuleOrNamespaceSig(range=m) :: _)) -> m
        | ParsedInput.ImplFile (ParsedImplFileInput (fileName=filename))
        | ParsedInput.SigFile (ParsedSigFileInput (fileName=filename)) -> rangeN filename 0<|MERGE_RESOLUTION|>--- conflicted
+++ resolved
@@ -1856,12 +1856,7 @@
 
     /// An 'open' definition within a type
     | Open of
-<<<<<<< HEAD
-        longId: LongIdent *
-        isOpenType: bool *
-=======
         target: SynOpenDeclTarget *
->>>>>>> 23a9d3a1
         range: range
 
     /// A 'member' definition within a type
@@ -1993,12 +1988,7 @@
 
     /// An 'open' definition within a module
     | Open of
-<<<<<<< HEAD
-        longDotId: LongIdentWithDots *
-        isOpenType: bool *
-=======
         target: SynOpenDeclTarget *
->>>>>>> 23a9d3a1
         range: range
 
     /// An attribute definition within a module, for assembly and .NET module attributes
@@ -2076,12 +2066,7 @@
 
     /// An 'open' definition within a module or namespace in a signature file
     | Open of
-<<<<<<< HEAD
-        longId: LongIdent *
-        isOpenType: bool *
-=======
         target: SynOpenDeclTarget *
->>>>>>> 23a9d3a1
         range: range
 
     /// A hash directive within a module or namespace in a signature file
