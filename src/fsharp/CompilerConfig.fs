// Copyright (c) Microsoft Corporation. All Rights Reserved. See License.txt in the project root for license information.

/// The configuration of the compiler (TcConfig and TcConfigBuilder)
module internal FSharp.Compiler.CompilerConfig

open System
open System.Collections.Concurrent
open System.IO
open Internal.Utilities
open Internal.Utilities.FSharpEnvironment
open Internal.Utilities.Library
open Internal.Utilities.Library.Extras
open FSharp.Compiler
open FSharp.Compiler.AbstractIL
open FSharp.Compiler.AbstractIL.IL
open FSharp.Compiler.AbstractIL.ILBinaryReader
open FSharp.Compiler.AbstractIL.ILPdbWriter
open FSharp.Compiler.DependencyManager
open FSharp.Compiler.Diagnostics
open FSharp.Compiler.ErrorLogger
open FSharp.Compiler.Features
open FSharp.Compiler.IO
open FSharp.Compiler.CodeAnalysis
open FSharp.Compiler.Text
open FSharp.Compiler.Text.Range
open FSharp.Compiler.Xml
open FSharp.Compiler.TypedTree

#if !NO_EXTENSIONTYPING
open FSharp.Compiler.ExtensionTyping
open FSharp.Core.CompilerServices
#endif

let (++) x s = x @ [s]

//----------------------------------------------------------------------------
// Some Globals
//--------------------------------------------------------------------------

let FSharpSigFileSuffixes = [".mli";".fsi"]

let mlCompatSuffixes = [".mli";".ml"]

let FSharpImplFileSuffixes = [".ml";".fs";".fsscript";".fsx"]

let FSharpScriptFileSuffixes = [".fsscript";".fsx"]

let doNotRequireNamespaceOrModuleSuffixes = [".mli";".ml"] @ FSharpScriptFileSuffixes

let FSharpLightSyntaxFileSuffixes: string list = [ ".fs";".fsscript";".fsx";".fsi" ]

//--------------------------------------------------------------------------
// General file name resolver
//--------------------------------------------------------------------------

exception FileNameNotResolved of (*filename*) string * (*description of searched locations*) string * range
exception LoadedSourceNotFoundIgnoring of (*filename*) string * range

/// Will return None if the filename is not found.
let TryResolveFileUsingPaths(paths, m, name) =
    let () =
        try FileSystem.IsPathRootedShim name |> ignore
        with :? ArgumentException as e -> error(Error(FSComp.SR.buildProblemWithFilename(name, e.Message), m))
    if FileSystem.IsPathRootedShim name && FileSystem.FileExistsShim name
    then Some name
    else
        let res = paths |> List.tryPick (fun path ->
                    let n = Path.Combine (path, name)
                    if FileSystem.FileExistsShim n then Some n
                    else None)
        res

/// Will raise FileNameNotResolved if the filename was not found
let ResolveFileUsingPaths(paths, m, name) =
    match TryResolveFileUsingPaths(paths, m, name) with
    | Some res -> res
    | None ->
        let searchMessage = String.concat "\n " paths
        raise (FileNameNotResolved(name, searchMessage, m))

let GetWarningNumber(m, warningNumber: string) =
    try
        // Okay so ...
        //      #pragma strips FS of the #pragma "FS0004" and validates the warning number
        //      therefore if we have warning id that starts with a numeric digit we convert it to Some (int32)
        //      anything else is ignored None
        if Char.IsDigit(warningNumber.[0]) then Some (int32 warningNumber)
        elif warningNumber.StartsWithOrdinal("FS") = true then raise (new ArgumentException())
        else None
    with _ ->
        warning(Error(FSComp.SR.buildInvalidWarningNumber warningNumber, m))
        None

let ComputeMakePathAbsolute implicitIncludeDir (path: string) =
    try
        // remove any quotation marks from the path first
        let path = path.Replace("\"", "")
        if not (FileSystem.IsPathRootedShim path)
        then Path.Combine (implicitIncludeDir, path)
        else path
    with
        :? System.ArgumentException -> path

//----------------------------------------------------------------------------
// Configuration
//----------------------------------------------------------------------------

[<RequireQualifiedAccess>]
type CompilerTarget =
    | WinExe
    | ConsoleExe
    | Dll
    | Module
    member x.IsExe = (match x with ConsoleExe | WinExe -> true | _ -> false)

[<RequireQualifiedAccess>]
type ResolveAssemblyReferenceMode = Speculative | ReportErrors

[<RequireQualifiedAccess>]
type CopyFSharpCoreFlag = Yes | No

/// Represents the file or string used for the --version flag
type VersionFlag =
    | VersionString of string
    | VersionFile of string
    | VersionNone
    member x.GetVersionInfo implicitIncludeDir =
        let vstr = x.GetVersionString implicitIncludeDir
        try
            IL.parseILVersion vstr
        with _ -> errorR(Error(FSComp.SR.buildInvalidVersionString vstr, rangeStartup)); IL.parseILVersion "0.0.0.0"

    member x.GetVersionString implicitIncludeDir =
         match x with
         | VersionString s -> s
         | VersionFile s ->
             let s = if FileSystem.IsPathRootedShim s then s else Path.Combine(implicitIncludeDir, s)
             if not(FileSystem.FileExistsShim s) then
                 errorR(Error(FSComp.SR.buildInvalidVersionFile s, rangeStartup)); "0.0.0.0"
             else
                 use fs = FileSystem.OpenFileForReadShim(s).AsReadOnlyStream()
                 use is = new StreamReader(fs)
                 is.ReadLine()
         | VersionNone -> "0.0.0.0"


/// Represents a reference to an assembly. May be backed by a real assembly on disk, or a cross-project
/// reference backed by information generated by the the compiler service.
type IRawFSharpAssemblyData =
    ///  The raw list AutoOpenAttribute attributes in the assembly
    abstract GetAutoOpenAttributes: ILGlobals -> string list

    ///  The raw list InternalsVisibleToAttribute attributes in the assembly
    abstract GetInternalsVisibleToAttributes: ILGlobals -> string list

    ///  The raw IL module definition in the assembly, if any. This is not present for cross-project references
    /// in the language service
    abstract TryGetILModuleDef: unit -> ILModuleDef option

    ///  The raw F# signature data in the assembly, if any
    abstract GetRawFSharpSignatureData: range * ilShortAssemName: string * fileName: string -> (string * (unit -> ReadOnlyByteMemory)) list

    ///  The raw F# optimization data in the assembly, if any
    abstract GetRawFSharpOptimizationData: range * ilShortAssemName: string * fileName: string -> (string * (unit -> ReadOnlyByteMemory)) list

    ///  The table of type forwarders in the assembly
    abstract GetRawTypeForwarders: unit -> ILExportedTypesAndForwarders

    /// The identity of the module
    abstract ILScopeRef: ILScopeRef

    abstract ILAssemblyRefs: ILAssemblyRef list

    abstract ShortAssemblyName: string

    abstract HasAnyFSharpSignatureDataAttribute: bool

    abstract HasMatchingFSharpSignatureDataAttribute: ILGlobals -> bool

/// Cache of time stamps as we traverse a project description
type TimeStampCache(defaultTimeStamp: DateTime) =
    let files = ConcurrentDictionary<string, DateTime>()
    let projects = ConcurrentDictionary<IProjectReference, DateTime>(HashIdentity.Reference)
    member cache.GetFileTimeStamp fileName =
        let ok, v = files.TryGetValue fileName
        if ok then v else
        let v =
            try
                FileSystem.GetLastWriteTimeShim fileName
            with
            | :? FileNotFoundException ->
                defaultTimeStamp
        files.[fileName] <- v
        v

    member cache.GetProjectReferenceTimeStamp (pr: IProjectReference) =
        let ok, v = projects.TryGetValue pr
        if ok then v else
        let v = defaultArg (pr.TryGetLogicalTimeStamp (cache)) defaultTimeStamp
        projects.[pr] <- v
        v

and IProjectReference =
    /// The name of the assembly file generated by the project
    abstract FileName: string

    /// Evaluate raw contents of the assembly file generated by the project
    abstract EvaluateRawContents: CompilationThreadToken -> Cancellable<IRawFSharpAssemblyData option>

    /// Get the logical timestamp that would be the timestamp of the assembly file generated by the project
    ///
    /// For project references this is maximum of the timestamps of all dependent files.
    /// The project is not actually built, nor are any assemblies read, but the timestamps for each dependent file
    /// are read via the FileSystem. If the files don't exist, then a default timestamp is used.
    ///
    /// The operation returns None only if it is not possible to create an IncrementalBuilder for the project at all, e.g. if there
    /// are fatal errors in the options for the project.
    abstract TryGetLogicalTimeStamp: TimeStampCache -> System.DateTime option

type AssemblyReference =
    | AssemblyReference of range * string * IProjectReference option

    member x.Range = (let (AssemblyReference(m, _, _)) = x in m)

    member x.Text = (let (AssemblyReference(_, text, _)) = x in text)

    member x.ProjectReference = (let (AssemblyReference(_, _, contents)) = x in contents)

    member x.SimpleAssemblyNameIs name =
        (String.Compare(FileSystemUtils.fileNameWithoutExtensionWithValidate false x.Text, name, StringComparison.OrdinalIgnoreCase) = 0) ||
        not (x.Text.Contains "/") &&
        not (x.Text.Contains "\\") &&
        not (x.Text.EndsWith(".dll", StringComparison.InvariantCultureIgnoreCase)) &&
        not (x.Text.EndsWith(".exe", StringComparison.InvariantCultureIgnoreCase)) &&
        (try let aname = System.Reflection.AssemblyName x.Text in aname.Name = name
         with _ -> false)

    override x.ToString() = sprintf "AssemblyReference(%s)" x.Text

type UnresolvedAssemblyReference = UnresolvedAssemblyReference of string * AssemblyReference list
#if !NO_EXTENSIONTYPING
type ResolvedExtensionReference = ResolvedExtensionReference of string * AssemblyReference list * Tainted<ITypeProvider> list
#endif

type ImportedAssembly =
    { ILScopeRef: ILScopeRef
      FSharpViewOfMetadata: CcuThunk
      AssemblyAutoOpenAttributes: string list
      AssemblyInternalsVisibleToAttributes: string list
#if !NO_EXTENSIONTYPING
      IsProviderGenerated: bool
      mutable TypeProviders: Tainted<Microsoft.FSharp.Core.CompilerServices.ITypeProvider> list
#endif
      FSharpOptimizationData: Microsoft.FSharp.Control.Lazy<Option<Optimizer.LazyModuleInfo>> }

type AvailableImportedAssembly =
    | ResolvedImportedAssembly of ImportedAssembly
    | UnresolvedImportedAssembly of string

type CcuLoadFailureAction =
    | RaiseError
    | ReturnNone

type Directive =
    | Resolution
    | Include

type LStatus =
    | Unprocessed
    | Processed

type PackageManagerLine =
    { Directive: Directive
      LineStatus: LStatus
      Line: string
      Range: range }

    static member AddLineWithKey (packageKey: string) (directive:Directive) (line: string) (m: range) (packageManagerLines: Map<string, PackageManagerLine list>): Map<string, PackageManagerLine list>  =
        let path = PackageManagerLine.StripDependencyManagerKey packageKey line
        let map =
            let mutable found = false
            let result =
                packageManagerLines
                |> Map.map(fun key lines ->
                    if key = packageKey then
                        found <- true
                        lines |> List.append [{Directive=directive; LineStatus=LStatus.Unprocessed; Line=path; Range=m}]
                    else
                        lines)
            if found then
                result
            else
                result.Add(packageKey, [{Directive=directive; LineStatus=LStatus.Unprocessed; Line=path; Range=m}])
        map

    static member RemoveUnprocessedLines (packageKey: string) (packageManagerLines: Map<string, PackageManagerLine list>): Map<string, PackageManagerLine list> =
        let map =
            packageManagerLines
            |> Map.map(fun key lines ->
                if key = packageKey then
                    lines |> List.filter(fun line -> line.LineStatus=LStatus.Processed)
                else
                    lines)
        map

    static member SetLinesAsProcessed (packageKey:string) (packageManagerLines: Map<string, PackageManagerLine list>): Map<string, PackageManagerLine list> =
        let map =
            packageManagerLines
            |> Map.map(fun key lines ->
                if key = packageKey then
                    lines |> List.map(fun line -> {line with LineStatus = LStatus.Processed;})
                else
                    lines)
        map

    static member StripDependencyManagerKey (packageKey: string) (line: string): string =
        line.Substring(packageKey.Length + 1).Trim()

[<NoEquality; NoComparison>]
type TcConfigBuilder =
    {
      mutable primaryAssembly: PrimaryAssembly
      mutable noFeedback: bool
      mutable stackReserveSize: int32 option
      mutable implicitIncludeDir: string (* normally "." *)
      mutable openDebugInformationForLaterStaticLinking: bool (* only for --standalone *)
      defaultFSharpBinariesDir: string
      mutable compilingFslib: bool
      mutable useIncrementalBuilder: bool
      mutable includes: string list
      mutable implicitOpens: string list
      mutable useFsiAuxLib: bool
      mutable framework: bool
      mutable resolutionEnvironment: LegacyResolutionEnvironment
      mutable implicitlyResolveAssemblies: bool
      mutable light: bool option
      mutable conditionalCompilationDefines: string list
      mutable loadedSources: (range * string * string) list
      mutable compilerToolPaths: (range * string) list
      mutable referencedDLLs: AssemblyReference list
      mutable packageManagerLines: Map<string, PackageManagerLine list>
      mutable projectReferences: IProjectReference list
      mutable knownUnresolvedReferences: UnresolvedAssemblyReference list
      reduceMemoryUsage: ReduceMemoryFlag
      mutable subsystemVersion: int * int
      mutable useHighEntropyVA: bool
      mutable inputCodePage: int option
      mutable embedResources: string list
      mutable errorSeverityOptions: FSharpDiagnosticOptions
      mutable mlCompatibility: bool
      mutable checkOverflow: bool
      mutable showReferenceResolutions: bool
      mutable outputDir : string option
      mutable outputFile: string option
      mutable platform: ILPlatform option
      mutable prefer32Bit: bool
      mutable useSimpleResolution: bool
      mutable target: CompilerTarget
      mutable debuginfo: bool
      mutable testFlagEmitFeeFeeAs100001: bool
      mutable dumpDebugInfo: bool
      mutable debugSymbolFile: string option
      (* Backend configuration *)
      mutable typeCheckOnly: bool
      mutable parseOnly: bool
      mutable importAllReferencesOnly: bool
      mutable simulateException: string option
      mutable printAst: bool
      mutable tokenizeOnly: bool
      mutable testInteractionParser: bool
      mutable reportNumDecls: bool
      mutable printSignature: bool
      mutable printSignatureFile: string
      mutable printAllSignatureFiles: bool
      mutable xmlDocOutputFile: string option
      mutable stats: bool
      mutable generateFilterBlocks: bool (* don't generate filter blocks due to bugs on Mono *)

      mutable signer: string option
      mutable container: string option

      mutable delaysign: bool
      mutable publicsign: bool
      mutable version: VersionFlag
      mutable metadataVersion: string option
      mutable standalone: bool
      mutable extraStaticLinkRoots: string list
      mutable noSignatureData: bool
      mutable onlyEssentialOptimizationData: bool
      mutable useOptimizationDataFile: bool
      mutable jitTracking: bool
      mutable portablePDB: bool
      mutable embeddedPDB: bool
      mutable embedAllSource: bool
      mutable embedSourceList: string list
      mutable sourceLink: string

      mutable ignoreSymbolStoreSequencePoints: bool
      mutable internConstantStrings: bool
      mutable extraOptimizationIterations: int

      mutable win32icon: string
      mutable win32res: string
      mutable win32manifest: string
      mutable includewin32manifest: bool
      mutable linkResources: string list
      mutable legacyReferenceResolver: LegacyReferenceResolver

      mutable showFullPaths: bool
      mutable errorStyle: ErrorStyle
      mutable utf8output: bool
      mutable flatErrors: bool

      mutable maxErrors: int
      mutable abortOnError: bool (* intended for fsi scripts that should exit on first error *)
      mutable baseAddress: int32 option
      mutable checksumAlgorithm: HashAlgorithm
#if DEBUG
      mutable showOptimizationData: bool
#endif
      mutable showTerms: bool (* show terms between passes? *)
      mutable writeTermsToFiles: bool (* show terms to files? *)
      mutable doDetuple: bool (* run detuple pass? *)
      mutable doTLR: bool (* run TLR pass? *)
      mutable doFinalSimplify: bool (* do final simplification pass *)
      mutable optsOn: bool (* optimizations are turned on *)
      mutable optSettings: Optimizer.OptimizationSettings
      mutable emitTailcalls: bool
      mutable deterministic: bool
      mutable concurrentBuild: bool
      mutable preferredUiLang: string option
      mutable lcid: int option
      mutable productNameForBannerText: string
      /// show the MS (c) notice, e.g. with help or fsi?
      mutable showBanner: bool

      /// show times between passes?
      mutable showTimes: bool
      mutable showLoadedAssemblies: bool
      mutable continueAfterParseFailure: bool
#if !NO_EXTENSIONTYPING
      /// show messages about extension type resolution?
      mutable showExtensionTypeMessages: bool
#endif

      /// pause between passes?
      mutable pause: bool
      /// whenever possible, emit callvirt instead of call
      mutable alwaysCallVirt: bool

      /// if true, strip away data that would not be of use to end users, but is useful to us for debugging
      // REVIEW: "stripDebugData"?
      mutable noDebugData: bool

      /// if true, indicates all type checking and code generation is in the context of fsi.exe
      isInteractive: bool
      isInvalidationSupported: bool

      /// used to log sqm data

      /// if true - every expression in quotations will be augmented with full debug info (filename, location in file)
      mutable emitDebugInfoInQuotations: bool

      mutable exename: string option

      // If true - the compiler will copy FSharp.Core.dll along the produced binaries
      mutable copyFSharpCore: CopyFSharpCoreFlag

      /// When false FSI will lock referenced assemblies requiring process restart, false = disable Shadow Copy false (*default*)
      mutable shadowCopyReferences: bool
      mutable useSdkRefs: bool
      mutable fxResolver: FxResolver option

      /// specify the error range for FxResolver
      rangeForErrors: range

      /// Override the SDK directory used by FxResolver, used for FCS only
      sdkDirOverride: string option

      /// A function to call to try to get an object that acts as a snapshot of the metadata section of a .NET binary,
      /// and from which we can read the metadata. Only used when metadataOnly=true.
      mutable tryGetMetadataSnapshot: ILReaderTryGetMetadataSnapshot

      mutable internalTestSpanStackReferring: bool

      mutable noConditionalErasure: bool

      mutable pathMap: PathMap

      mutable langVersion: LanguageVersion

      mutable xmlDocInfoLoader: IXmlDocumentationInfoLoader option
      }


    // Directories to start probing in
    // Algorithm:
    //  Search for native libraries using:
    //  1. Include directories
    //  2. compilerToolPath directories
    //  3. reference dll's
    //  4. The implicit include directory
    //
    // NOTE: it is important this is a delayed IEnumerable sequence. It is recomputed
    // each time a resolution happens and additional paths may be added as a result.
    member tcConfigB.GetNativeProbingRoots () =
        seq {
            yield! tcConfigB.includes
            yield! List.map snd tcConfigB.compilerToolPaths
            yield! (tcConfigB.referencedDLLs |> Seq.map(fun ref -> Path.GetDirectoryName(ref.Text)))
            yield tcConfigB.implicitIncludeDir
        }
        |> Seq.distinct

    static member CreateNew(legacyReferenceResolver,
                            defaultFSharpBinariesDir,
                            reduceMemoryUsage,
                            implicitIncludeDir,
                            isInteractive,
                            isInvalidationSupported,
                            defaultCopyFSharpCore,
                            tryGetMetadataSnapshot,
                            sdkDirOverride,
                            rangeForErrors) =

        if (String.IsNullOrEmpty defaultFSharpBinariesDir) then
            failwith "Expected a valid defaultFSharpBinariesDir"

        // These are all default values, many can be overridden using the command line switch
        {
          primaryAssembly = PrimaryAssembly.Mscorlib
          light = None
          noFeedback = false
          stackReserveSize = None
          conditionalCompilationDefines = []
          openDebugInformationForLaterStaticLinking = false
          compilingFslib = false
          useIncrementalBuilder = false
          implicitOpens = []
          includes = []
          resolutionEnvironment = LegacyResolutionEnvironment.EditingOrCompilation false
          framework = true
          implicitlyResolveAssemblies = true
          compilerToolPaths = []
          referencedDLLs = []
          packageManagerLines = Map.empty
          projectReferences = []
          knownUnresolvedReferences = []
          loadedSources = []
          errorSeverityOptions = FSharpDiagnosticOptions.Default
          embedResources = []
          inputCodePage = None
          subsystemVersion = 4, 0 // per spec for 357994
          useHighEntropyVA = false
          mlCompatibility = false
          checkOverflow = false
          showReferenceResolutions = false
          outputDir = None
          outputFile = None
          platform = None
          prefer32Bit = false
          useSimpleResolution = runningOnMono
          target = CompilerTarget.ConsoleExe
          debuginfo = false
          testFlagEmitFeeFeeAs100001 = false
          dumpDebugInfo = false
          debugSymbolFile = None

          (* Backend configuration *)
          typeCheckOnly = false
          parseOnly = false
          importAllReferencesOnly = false
          simulateException = None
          printAst = false
          tokenizeOnly = false
          testInteractionParser = false
          reportNumDecls = false
          printSignature = false
          printSignatureFile = ""
          printAllSignatureFiles = false
          xmlDocOutputFile = None
          stats = false
          generateFilterBlocks = false (* don't generate filter blocks *)

          signer = None
          container = None
          maxErrors = 100
          abortOnError = false
          baseAddress = None
          checksumAlgorithm = HashAlgorithm.Sha256

          delaysign = false
          publicsign = false
          version = VersionNone
          metadataVersion = None
          standalone = false
          extraStaticLinkRoots = []
          noSignatureData = false
          onlyEssentialOptimizationData = false
          useOptimizationDataFile = false
          jitTracking = true
          portablePDB = true
          embeddedPDB = false
          embedAllSource = false
          embedSourceList = []
          sourceLink = ""
          ignoreSymbolStoreSequencePoints = false
          internConstantStrings = true
          extraOptimizationIterations = 0

          win32icon = ""
          win32res = ""
          win32manifest = ""
          includewin32manifest = true
          linkResources = []
          showFullPaths = false
          errorStyle = ErrorStyle.DefaultErrors

          utf8output = false
          flatErrors = false

 #if DEBUG
          showOptimizationData = false
 #endif
          showTerms = false
          writeTermsToFiles = false

          doDetuple = false
          doTLR = false
          doFinalSimplify = false
          optsOn = false
          optSettings = Optimizer.OptimizationSettings.Defaults
          emitTailcalls = true
          deterministic = false
          concurrentBuild = true
          preferredUiLang = None
          lcid = None
          productNameForBannerText = FSharpProductName
          showBanner = true
          showTimes = false
          showLoadedAssemblies = false
          continueAfterParseFailure = false
#if !NO_EXTENSIONTYPING
          showExtensionTypeMessages = false
#endif
          pause = false
          alwaysCallVirt = true
          noDebugData = false
          emitDebugInfoInQuotations = false
          exename = None
          shadowCopyReferences = false
          useSdkRefs = true
          fxResolver = None
          internalTestSpanStackReferring = false
          noConditionalErasure = false
          pathMap = PathMap.empty
          langVersion = LanguageVersion("default")
          implicitIncludeDir = implicitIncludeDir
          defaultFSharpBinariesDir = defaultFSharpBinariesDir
          reduceMemoryUsage = reduceMemoryUsage
          legacyReferenceResolver = legacyReferenceResolver
          isInteractive = isInteractive
          isInvalidationSupported = isInvalidationSupported
          copyFSharpCore = defaultCopyFSharpCore
          tryGetMetadataSnapshot = tryGetMetadataSnapshot
          useFsiAuxLib = isInteractive
          rangeForErrors = rangeForErrors
          sdkDirOverride = sdkDirOverride
          xmlDocInfoLoader = None
        }

    member tcConfigB.FxResolver =
        // We compute the FxResolver on-demand.  It depends on some configuration parameters
        // which may be later adjusted.
        match tcConfigB.fxResolver with
        | None ->
            let useDotNetFramework = (tcConfigB.primaryAssembly = PrimaryAssembly.Mscorlib)
            let fxResolver = FxResolver(useDotNetFramework, tcConfigB.implicitIncludeDir, rangeForErrors=tcConfigB.rangeForErrors, useSdkRefs=tcConfigB.useSdkRefs, isInteractive=tcConfigB.isInteractive, sdkDirOverride=tcConfigB.sdkDirOverride)
            tcConfigB.fxResolver <- Some fxResolver
            fxResolver
        | Some fxResolver -> fxResolver

    member tcConfigB.SetPrimaryAssembly primaryAssembly =
        tcConfigB.primaryAssembly <- primaryAssembly
        tcConfigB.fxResolver <- None // this needs to be recreated when the primary assembly changes

    member tcConfigB.SetUseSdkRefs useSdkRefs =
        tcConfigB.useSdkRefs <- useSdkRefs
        tcConfigB.fxResolver <- None // this needs to be recreated when the primary assembly changes

    member tcConfigB.ResolveSourceFile(m, nm, pathLoadedFrom) =
        use unwindBuildPhase = PushThreadBuildPhaseUntilUnwind BuildPhase.Parameter
        ResolveFileUsingPaths(tcConfigB.includes @ [pathLoadedFrom], m, nm)

    /// Decide names of output file, pdb and assembly
    member tcConfigB.DecideNames (sourceFiles) =
        use unwindBuildPhase = PushThreadBuildPhaseUntilUnwind BuildPhase.Parameter
        if sourceFiles = [] then errorR(Error(FSComp.SR.buildNoInputsSpecified(), rangeCmdArgs))
        let ext() = match tcConfigB.target with CompilerTarget.Dll -> ".dll" | CompilerTarget.Module -> ".netmodule" | CompilerTarget.ConsoleExe | CompilerTarget.WinExe -> ".exe"
        let implFiles = sourceFiles |> List.filter (fun lower -> List.exists (FileSystemUtils.checkSuffix (String.lowercase lower)) FSharpImplFileSuffixes)
        let outfile =
            match tcConfigB.outputFile, List.rev implFiles with
            | None, [] -> "out" + ext()
            | None, h :: _ ->
                let basic = FileSystemUtils.fileNameOfPath h
                let modname = try FileSystemUtils.chopExtension basic with _ -> basic
                modname+(ext())
            | Some f, _ -> f
        let assemblyName =
            let baseName = FileSystemUtils.fileNameOfPath outfile
            (FileSystemUtils.fileNameWithoutExtension baseName)

        let pdbfile =
            if tcConfigB.debuginfo then
              Some (match tcConfigB.debugSymbolFile with
                    | None -> FSharp.Compiler.AbstractIL.ILPdbWriter.getDebugFileName outfile tcConfigB.portablePDB
#if ENABLE_MONO_SUPPORT
                    | Some _ when runningOnMono ->
                        // On Mono, the name of the debug file has to be "<assemblyname>.mdb" so specifying it explicitly is an error
                        warning(Error(FSComp.SR.ilwriteMDBFileNameCannotBeChangedWarning(), rangeCmdArgs))
                        FSharp.Compiler.AbstractIL.ILPdbWriter.getDebugFileName outfile tcConfigB.portablePDB
#endif
                    | Some f -> f)
            elif (tcConfigB.debugSymbolFile <> None) && (not (tcConfigB.debuginfo)) then
                error(Error(FSComp.SR.buildPdbRequiresDebug(), rangeStartup))
            else
                None
        tcConfigB.outputFile <- Some outfile
        outfile, pdbfile, assemblyName

    member tcConfigB.TurnWarningOff(m, s: string) =
        use unwindBuildPhase = PushThreadBuildPhaseUntilUnwind BuildPhase.Parameter
        match GetWarningNumber(m, s) with
        | None -> ()
        | Some n ->
            // nowarn:62 turns on mlCompatibility, e.g. shows ML compat items in intellisense menus
            if n = 62 then tcConfigB.mlCompatibility <- true
            tcConfigB.errorSeverityOptions <-
                { tcConfigB.errorSeverityOptions with WarnOff = ListSet.insert (=) n tcConfigB.errorSeverityOptions.WarnOff }

    member tcConfigB.TurnWarningOn(m, s: string) =
        use unwindBuildPhase = PushThreadBuildPhaseUntilUnwind BuildPhase.Parameter
        match GetWarningNumber(m, s) with
        | None -> ()
        | Some n ->
            // warnon 62 turns on mlCompatibility, e.g. shows ML compat items in intellisense menus
            if n = 62 then tcConfigB.mlCompatibility <- false
            tcConfigB.errorSeverityOptions <-
                { tcConfigB.errorSeverityOptions with WarnOn = ListSet.insert (=) n tcConfigB.errorSeverityOptions.WarnOn }

    member tcConfigB.AddIncludePath (m, path, pathIncludedFrom) =
        let absolutePath = ComputeMakePathAbsolute pathIncludedFrom path
        let ok =
            let existsOpt =
                try Some(Directory.Exists absolutePath)
                with e -> warning(Error(FSComp.SR.buildInvalidSearchDirectory path, m)); None
            match existsOpt with
            | Some exists ->
                if not exists then warning(Error(FSComp.SR.buildSearchDirectoryNotFound absolutePath, m))
                exists
            | None -> false
        if ok && not (List.contains absolutePath tcConfigB.includes) then
           tcConfigB.includes <- tcConfigB.includes ++ absolutePath

    member tcConfigB.AddLoadedSource(m, originalPath, pathLoadedFrom) =
        if FileSystem.IsInvalidPathShim originalPath then
            warning(Error(FSComp.SR.buildInvalidFilename originalPath, m))
        else
            let path =
                match TryResolveFileUsingPaths(tcConfigB.includes @ [pathLoadedFrom], m, originalPath) with
                | Some path -> path
                | None ->
                        // File doesn't exist in the paths. Assume it will be in the load-ed from directory.
                        ComputeMakePathAbsolute pathLoadedFrom originalPath
            if not (List.contains path (List.map (fun (_, _, path) -> path) tcConfigB.loadedSources)) then
                tcConfigB.loadedSources <- tcConfigB.loadedSources ++ (m, originalPath, path)

    member tcConfigB.AddEmbeddedSourceFile (file) =
        tcConfigB.embedSourceList <- tcConfigB.embedSourceList ++ file

    member tcConfigB.AddEmbeddedResource filename =
        tcConfigB.embedResources <- tcConfigB.embedResources ++ filename

<<<<<<< HEAD
    member tcConfigB.AddCompilerToolsByPath (m, path) = 
        if FileSystem.IsInvalidPathShim path then
            warning(Error(FSComp.SR.etCompilerToolPathDidntExist(path), m))
        // TODO: check this is the right place to resolve paths
        else
         let rootedPath = if Path.IsPathRooted(path) then path else Path.Combine(tcConfigB.implicitIncludeDir, path)
         if not (Directory.Exists rootedPath) then
           warning(Error(FSComp.SR.etCompilerToolPathDidntExist(rootedPath), m))
         elif not (tcConfigB.compilerToolPaths  |> List.exists (fun (_m, text) -> rootedPath = text)) then
             tcConfigB.compilerToolPaths <- tcConfigB.compilerToolPaths ++ (m, rootedPath)
=======
    member tcConfigB.AddCompilerToolsByPath (path) =
        if not (tcConfigB.compilerToolPaths  |> List.exists (fun text -> path = text)) then // NOTE: We keep same paths if range is different.
            let compilerToolPath = tcConfigB.compilerToolPaths |> List.tryPick (fun text -> if text = path then Some text else None)
            if compilerToolPath.IsNone then
                tcConfigB.compilerToolPaths <- tcConfigB.compilerToolPaths ++ path
>>>>>>> a70f3bea

    member tcConfigB.AddReferencedAssemblyByPath (m, path) =
        if FileSystem.IsInvalidPathShim path then
            warning(Error(FSComp.SR.buildInvalidAssemblyName(path), m))
        elif not (tcConfigB.referencedDLLs |> List.exists (fun ar2 -> Range.equals m ar2.Range && path=ar2.Text)) then // NOTE: We keep same paths if range is different.
             let projectReference = tcConfigB.projectReferences |> List.tryPick (fun pr -> if pr.FileName = path then Some pr else None)
             tcConfigB.referencedDLLs <- tcConfigB.referencedDLLs ++ AssemblyReference(m, path, projectReference)

    member tcConfigB.AddDependencyManagerText (packageManager: IDependencyManagerProvider, lt, m, path: string) =
        tcConfigB.packageManagerLines <- PackageManagerLine.AddLineWithKey packageManager.Key lt path m tcConfigB.packageManagerLines

    member tcConfigB.AddReferenceDirective (dependencyProvider: DependencyProvider, m, path: string, directive) =
        let output = tcConfigB.outputDir |> Option.defaultValue ""

        let reportError =
            ResolvingErrorReport (fun errorType err msg ->
                let error = err, msg
                match errorType with
                | ErrorReportType.Warning -> warning(Error(error, m))
                | ErrorReportType.Error -> errorR(Error(error, m)))

        let dm = dependencyProvider.TryFindDependencyManagerInPath(List.map snd tcConfigB.compilerToolPaths, output , reportError, path)

        match dm with
        | _, dependencyManager when not(isNull dependencyManager) ->
            if tcConfigB.langVersion.SupportsFeature(LanguageFeature.PackageManagement) then
                tcConfigB.AddDependencyManagerText (dependencyManager, directive, m, path)
            else
                errorR(Error(FSComp.SR.packageManagementRequiresVFive(), m))

        | _, _ when directive = Directive.Include ->
            errorR(Error(FSComp.SR.poundiNotSupportedByRegisteredDependencyManagers(), m))

        // #r "Assembly"
        | path, _ ->
            tcConfigB.AddReferencedAssemblyByPath (m, path)

    member tcConfigB.RemoveReferencedAssemblyByPath (m, path) =
        tcConfigB.referencedDLLs <- tcConfigB.referencedDLLs |> List.filter (fun ar -> not (Range.equals ar.Range m) || ar.Text <> path)

    member tcConfigB.AddPathMapping (oldPrefix, newPrefix) =
        tcConfigB.pathMap <- tcConfigB.pathMap |> PathMap.addMapping oldPrefix newPrefix

    static member SplitCommandLineResourceInfo (ri: string) =
        let p = ri.IndexOf ','
        if p <> -1 then
            let file = String.sub ri 0 p
            let rest = String.sub ri (p+1) (String.length ri - p - 1)
            let p = rest.IndexOf ','
            if p <> -1 then
                let name = String.sub rest 0 p+".resources"
                let pubpri = String.sub rest (p+1) (rest.Length - p - 1)
                if pubpri = "public" then file, name, ILResourceAccess.Public
                elif pubpri = "private" then file, name, ILResourceAccess.Private
                else error(Error(FSComp.SR.buildInvalidPrivacy pubpri, rangeStartup))
            else
                file, rest, ILResourceAccess.Public
        else
            ri, FileSystemUtils.fileNameOfPath ri, ILResourceAccess.Public


//----------------------------------------------------------------------------
// TcConfig
//--------------------------------------------------------------------------

[<Sealed>]
/// This type is immutable and must be kept as such. Do not extract or mutate the underlying data except by cloning it.
type TcConfig private (data: TcConfigBuilder, validate: bool) =

    // Validate the inputs - this helps ensure errors in options are shown in visual studio rather than only when built
    // However we only validate a minimal number of options at the moment
    do if validate then try data.version.GetVersionInfo(data.implicitIncludeDir) |> ignore with e -> errorR e

    // clone the input builder to ensure nobody messes with it.
    let data = { data with pause = data.pause }

    let computeKnownDllReference libraryName =
        let defaultCoreLibraryReference = AssemblyReference(range0, libraryName+".dll", None)
        let nameOfDll(r: AssemblyReference) =
            let filename = ComputeMakePathAbsolute data.implicitIncludeDir r.Text
            if FileSystem.FileExistsShim filename then
                r, Some filename
            else
                // If the file doesn't exist, let reference resolution logic report the error later...
                defaultCoreLibraryReference, if Range.equals r.Range rangeStartup then Some(filename) else None
        match data.referencedDLLs |> List.filter (fun assemblyReference -> assemblyReference.SimpleAssemblyNameIs libraryName) with
        | [] -> defaultCoreLibraryReference, None
        | [r]
        | r :: _ -> nameOfDll r

    // Look for an explicit reference to mscorlib/netstandard.dll or System.Runtime.dll and use that to compute clrRoot and targetFrameworkVersion
    let primaryAssemblyReference, primaryAssemblyExplicitFilenameOpt = computeKnownDllReference(data.primaryAssembly.Name)
    let fslibReference =
        // Look for explicit FSharp.Core reference otherwise use version that was referenced by compiler
        let dllReference, fileNameOpt = computeKnownDllReference getFSharpCoreLibraryName
        match fileNameOpt with
        | Some _ -> dllReference
        | None -> AssemblyReference(range0, getDefaultFSharpCoreLocation(), None)

    // clrRoot: the location of the primary assembly (mscorlib.dll or netstandard.dll or System.Runtime.dll)
    //
    // targetFrameworkVersionValue: Normally just HighestInstalledNetFrameworkVersion()
    //
    // Note, when mscorlib.dll has been given explicitly the actual value of
    // targetFrameworkVersion shouldn't matter since resolution has already happened.
    // In those cases where it does matter (e.g. --noframework is not being used or we are processing further
    // resolutions for a script) then it is correct to just use HighestInstalledNetFrameworkVersion().
    let clrRootValue, targetFrameworkVersionValue =
        match primaryAssemblyExplicitFilenameOpt with
        | Some primaryAssemblyFilename ->
            let filename = ComputeMakePathAbsolute data.implicitIncludeDir primaryAssemblyFilename
            try
                let clrRoot = Some(Path.GetDirectoryName(FileSystem.GetFullPathShim filename))
                clrRoot, data.legacyReferenceResolver.Impl.HighestInstalledNetFrameworkVersion()
            with e ->
                // We no longer expect the above to fail but leaving this just in case
                error(Error(FSComp.SR.buildErrorOpeningBinaryFile(filename, e.Message), rangeStartup))
        | None ->
#if !ENABLE_MONO_SUPPORT
            // TODO: we have to get msbuild out of this
            if data.useSimpleResolution then
                None, ""
            else
#endif
                None, data.legacyReferenceResolver.Impl.HighestInstalledNetFrameworkVersion()

    member x.FxResolver = data.FxResolver
    member x.primaryAssembly = data.primaryAssembly
    member x.noFeedback = data.noFeedback
    member x.stackReserveSize = data.stackReserveSize
    member x.implicitIncludeDir = data.implicitIncludeDir
    member x.openDebugInformationForLaterStaticLinking = data.openDebugInformationForLaterStaticLinking
    member x.fsharpBinariesDir = data.defaultFSharpBinariesDir
    member x.compilingFslib = data.compilingFslib
    member x.useIncrementalBuilder = data.useIncrementalBuilder
    member x.includes = data.includes
    member x.implicitOpens = data.implicitOpens
    member x.useFsiAuxLib = data.useFsiAuxLib
    member x.framework = data.framework
    member x.implicitlyResolveAssemblies = data.implicitlyResolveAssemblies
    member x.resolutionEnvironment = data.resolutionEnvironment
    member x.light = data.light
    member x.conditionalCompilationDefines = data.conditionalCompilationDefines
    member x.loadedSources = data.loadedSources
    member x.compilerToolPaths = data.compilerToolPaths
    member x.referencedDLLs = data.referencedDLLs
    member x.knownUnresolvedReferences = data.knownUnresolvedReferences
    member x.clrRoot = clrRootValue
    member x.reduceMemoryUsage = data.reduceMemoryUsage
    member x.subsystemVersion = data.subsystemVersion
    member x.useHighEntropyVA = data.useHighEntropyVA
    member x.inputCodePage = data.inputCodePage
    member x.embedResources = data.embedResources
    member x.errorSeverityOptions = data.errorSeverityOptions
    member x.mlCompatibility = data.mlCompatibility
    member x.checkOverflow = data.checkOverflow
    member x.showReferenceResolutions = data.showReferenceResolutions
    member x.outputDir = data.outputDir
    member x.outputFile = data.outputFile
    member x.platform = data.platform
    member x.prefer32Bit = data.prefer32Bit
    member x.useSimpleResolution = data.useSimpleResolution
    member x.target = data.target
    member x.debuginfo = data.debuginfo
    member x.testFlagEmitFeeFeeAs100001 = data.testFlagEmitFeeFeeAs100001
    member x.dumpDebugInfo = data.dumpDebugInfo
    member x.debugSymbolFile = data.debugSymbolFile
    member x.typeCheckOnly = data.typeCheckOnly
    member x.parseOnly = data.parseOnly
    member x.importAllReferencesOnly = data.importAllReferencesOnly
    member x.simulateException = data.simulateException
    member x.printAst = data.printAst
    member x.targetFrameworkVersion = targetFrameworkVersionValue
    member x.tokenizeOnly = data.tokenizeOnly
    member x.testInteractionParser = data.testInteractionParser
    member x.reportNumDecls = data.reportNumDecls
    member x.printSignature = data.printSignature
    member x.printSignatureFile = data.printSignatureFile
    member x.printAllSignatureFiles = data.printAllSignatureFiles
    member x.xmlDocOutputFile = data.xmlDocOutputFile
    member x.stats = data.stats
    member x.generateFilterBlocks = data.generateFilterBlocks
    member x.signer = data.signer
    member x.container = data.container
    member x.delaysign = data.delaysign
    member x.publicsign = data.publicsign
    member x.version = data.version
    member x.metadataVersion = data.metadataVersion
    member x.standalone = data.standalone
    member x.extraStaticLinkRoots = data.extraStaticLinkRoots
    member x.noSignatureData = data.noSignatureData
    member x.onlyEssentialOptimizationData = data.onlyEssentialOptimizationData
    member x.useOptimizationDataFile = data.useOptimizationDataFile
    member x.jitTracking = data.jitTracking
    member x.portablePDB = data.portablePDB
    member x.embeddedPDB = data.embeddedPDB
    member x.embedAllSource = data.embedAllSource
    member x.embedSourceList = data.embedSourceList
    member x.sourceLink = data.sourceLink
    member x.packageManagerLines  = data.packageManagerLines
    member x.ignoreSymbolStoreSequencePoints = data.ignoreSymbolStoreSequencePoints
    member x.internConstantStrings = data.internConstantStrings
    member x.extraOptimizationIterations = data.extraOptimizationIterations
    member x.win32icon = data.win32icon
    member x.win32res = data.win32res
    member x.win32manifest = data.win32manifest
    member x.includewin32manifest = data.includewin32manifest
    member x.linkResources = data.linkResources
    member x.showFullPaths = data.showFullPaths
    member x.errorStyle = data.errorStyle
    member x.utf8output = data.utf8output
    member x.flatErrors = data.flatErrors
    member x.maxErrors = data.maxErrors
    member x.baseAddress = data.baseAddress
    member x.checksumAlgorithm = data.checksumAlgorithm
 #if DEBUG
    member x.showOptimizationData = data.showOptimizationData
#endif
    member x.showTerms = data.showTerms
    member x.writeTermsToFiles = data.writeTermsToFiles
    member x.doDetuple = data.doDetuple
    member x.doTLR = data.doTLR
    member x.doFinalSimplify = data.doFinalSimplify
    member x.optSettings = data.optSettings
    member x.emitTailcalls = data.emitTailcalls
    member x.deterministic = data.deterministic
    member x.concurrentBuild = data.concurrentBuild
    member x.pathMap = data.pathMap
    member x.langVersion = data.langVersion
    member x.preferredUiLang = data.preferredUiLang
    member x.lcid = data.lcid
    member x.optsOn = data.optsOn
    member x.productNameForBannerText = data.productNameForBannerText
    member x.showBanner = data.showBanner
    member x.showTimes = data.showTimes
    member x.showLoadedAssemblies = data.showLoadedAssemblies
    member x.continueAfterParseFailure = data.continueAfterParseFailure
#if !NO_EXTENSIONTYPING
    member x.showExtensionTypeMessages = data.showExtensionTypeMessages
#endif
    member x.pause = data.pause
    member x.alwaysCallVirt = data.alwaysCallVirt
    member x.noDebugData = data.noDebugData
    member x.isInteractive = data.isInteractive
    member x.isInvalidationSupported = data.isInvalidationSupported
    member x.emitDebugInfoInQuotations = data.emitDebugInfoInQuotations
    member x.copyFSharpCore = data.copyFSharpCore
    member x.shadowCopyReferences = data.shadowCopyReferences
    member x.useSdkRefs = data.useSdkRefs
    member x.sdkDirOverride = data.sdkDirOverride
    member x.tryGetMetadataSnapshot = data.tryGetMetadataSnapshot
    member x.internalTestSpanStackReferring = data.internalTestSpanStackReferring
    member x.noConditionalErasure = data.noConditionalErasure
    member x.xmlDocInfoLoader = data.xmlDocInfoLoader

    static member Create(builder, validate) =
        use unwindBuildPhase = PushThreadBuildPhaseUntilUnwind BuildPhase.Parameter
        TcConfig(builder, validate)

    member x.legacyReferenceResolver = data.legacyReferenceResolver

    member tcConfig.CloneToBuilder() =
        { data with conditionalCompilationDefines=data.conditionalCompilationDefines }

    member tcConfig.ComputeCanContainEntryPoint(sourceFiles: string list) =
        let n = sourceFiles.Length in
        (sourceFiles |> List.mapi (fun i _ -> (i = n-1)), tcConfig.target.IsExe)

    // This call can fail if no CLR is found (this is the path to mscorlib)
    member tcConfig.GetTargetFrameworkDirectories() =
        use unwindBuildPhase = PushThreadBuildPhaseUntilUnwind BuildPhase.Parameter
        try
          [
            // Check if we are given an explicit framework root - if so, use that
            match tcConfig.clrRoot with
            | Some x ->
                let clrRoot = tcConfig.MakePathAbsolute x
                yield clrRoot
                let clrFacades = Path.Combine(clrRoot, "Facades")
                if Directory.Exists(clrFacades) then yield clrFacades

            | None ->
// "there is no really good notion of runtime directory on .NETCore"
#if NETSTANDARD
                let runtimeRoot = Path.GetDirectoryName(typeof<System.Object>.Assembly.Location)
#else
                let runtimeRoot = System.Runtime.InteropServices.RuntimeEnvironment.GetRuntimeDirectory()
#endif
                let runtimeRootWithoutSlash = runtimeRoot.TrimEnd('/', '\\')
                let runtimeRootFacades = Path.Combine(runtimeRootWithoutSlash, "Facades")
                let runtimeRootWPF = Path.Combine(runtimeRootWithoutSlash, "WPF")

                match tcConfig.resolutionEnvironment with
                | LegacyResolutionEnvironment.CompilationAndEvaluation ->
                    // Default compilation-and-execution-time references on .NET Framework and Mono, e.g. for F# Interactive
                    //
                    // In the current way of doing things, F# Interactive refers to implementation assemblies.
                    yield runtimeRoot
                    if Directory.Exists runtimeRootFacades then
                        yield runtimeRootFacades // System.Runtime.dll is in /usr/lib/mono/4.5/Facades
                    if Directory.Exists runtimeRootWPF then
                        yield runtimeRootWPF // PresentationCore.dll is in C:\Windows\Microsoft.NET\Framework\v4.0.30319\WPF

                    match tcConfig.FxResolver.GetFrameworkRefsPackDirectory() with
                    | Some path when Directory.Exists(path) ->
                        yield path
                    | _ -> ()

                | LegacyResolutionEnvironment.EditingOrCompilation _ ->
#if ENABLE_MONO_SUPPORT
                    if runningOnMono then
                        // Default compilation-time references on Mono
                        //
                        // On Mono, the default references come from the implementation assemblies.
                        // This is because we have had trouble reliably using MSBuild APIs to compute DotNetFrameworkReferenceAssembliesRootDirectory on Mono.
                        yield runtimeRoot
                        if Directory.Exists runtimeRootFacades then
                            yield runtimeRootFacades // System.Runtime.dll is in /usr/lib/mono/4.5/Facades
                        if Directory.Exists runtimeRootWPF then
                            yield runtimeRootWPF // PresentationCore.dll is in C:\Windows\Microsoft.NET\Framework\v4.0.30319\WPF
                        // On Mono we also add a default reference to the 4.5-api and 4.5-api/Facades directories.
                        let runtimeRootApi = runtimeRootWithoutSlash + "-api"
                        let runtimeRootApiFacades = Path.Combine(runtimeRootApi, "Facades")
                        if Directory.Exists runtimeRootApi then
                            yield runtimeRootApi
                        if Directory.Exists runtimeRootApiFacades then
                             yield runtimeRootApiFacades
                    else
#endif
                        // Default compilation-time references on .NET Framework
                        //
                        // This is the normal case for "fsc.exe a.fs". We refer to the reference assemblies folder.
                        let frameworkRoot = tcConfig.legacyReferenceResolver.Impl.DotNetFrameworkReferenceAssembliesRootDirectory
                        let frameworkRootVersion = Path.Combine(frameworkRoot, tcConfig.targetFrameworkVersion)
                        yield frameworkRootVersion
                        let facades = Path.Combine(frameworkRootVersion, "Facades")
                        if Directory.Exists facades then
                            yield facades
                        match tcConfig.FxResolver.GetFrameworkRefsPackDirectory() with
                        | Some path when Directory.Exists(path) ->
                            yield path
                        | _ -> ()
                  ]
        with e ->
            errorRecovery e range0; []

    member tcConfig.ComputeLightSyntaxInitialStatus filename =
        use unwindBuildPhase = PushThreadBuildPhaseUntilUnwind BuildPhase.Parameter
        let lower = String.lowercase filename
        let lightOnByDefault = List.exists (FileSystemUtils.checkSuffix lower) FSharpLightSyntaxFileSuffixes
        if lightOnByDefault then (tcConfig.light <> Some false) else (tcConfig.light = Some true )

    member tcConfig.GetAvailableLoadedSources() =
        use unwindBuildPhase = PushThreadBuildPhaseUntilUnwind BuildPhase.Parameter
        let resolveLoadedSource (m, originalPath, path) =
            try
                if not(FileSystem.FileExistsShim(path)) then
                    let secondTrial =
                        tcConfig.includes
                        |> List.tryPick (fun root ->
                            let path = ComputeMakePathAbsolute root originalPath
                            if FileSystem.FileExistsShim(path) then Some path else None)

                    match secondTrial with
                    | Some path -> Some(m,path)
                    | None ->
                        error(LoadedSourceNotFoundIgnoring(path,m))
                        None
                else Some(m,path)
            with e -> errorRecovery e m; None

        tcConfig.loadedSources
        |> List.choose resolveLoadedSource
        |> List.distinct

    // This is not the complete set of search paths, it is just the set
    // that is special to F# (as compared to MSBuild resolution)
    member tcConfig.GetSearchPathsForLibraryFiles() =
        [ yield! tcConfig.GetTargetFrameworkDirectories()
          yield! List.map (tcConfig.MakePathAbsolute) tcConfig.includes
          yield tcConfig.implicitIncludeDir
          yield tcConfig.fsharpBinariesDir ]

    member tcConfig.MakePathAbsolute path =
        let result = ComputeMakePathAbsolute tcConfig.implicitIncludeDir path
        result

    member _.ResolveSourceFile(m, filename, pathLoadedFrom) =
        data.ResolveSourceFile(m, filename, pathLoadedFrom)

    member _.PrimaryAssemblyDllReference() = primaryAssemblyReference

    member _.CoreLibraryDllReference() = fslibReference

    member _.GetNativeProbingRoots() = data.GetNativeProbingRoots()

    /// A closed set of assemblies where, for any subset S:
    ///    - the TcImports object built for S (and thus the F# Compiler CCUs for the assemblies in S)
    ///       is a resource that can be shared between any two IncrementalBuild objects that reference
    ///       precisely S
    ///
    /// Determined by looking at the set of assemblies referenced by f# .
    ///
    /// Returning true may mean that the file is locked and/or placed into the
    /// 'framework' reference set that is potentially shared across multiple compilations.
    member tcConfig.IsSystemAssembly (filename: string) =
        try
            FileSystem.FileExistsShim filename &&
            ((tcConfig.GetTargetFrameworkDirectories() |> List.exists (fun clrRoot -> clrRoot = Path.GetDirectoryName filename)) ||
             (tcConfig.FxResolver.GetSystemAssemblies().Contains (FileSystemUtils.fileNameWithoutExtension filename)) ||
             tcConfig.FxResolver.IsInReferenceAssemblyPackDirectory filename)
        with _ ->
            false

    member tcConfig.GenerateSignatureData =
        not tcConfig.standalone && not tcConfig.noSignatureData

    member tcConfig.GenerateOptimizationData =
        tcConfig.GenerateSignatureData

    member tcConfig.assumeDotNetFramework =
        tcConfig.primaryAssembly = PrimaryAssembly.Mscorlib

/// Represents a computation to return a TcConfig. Normally this is just a constant immutable TcConfig,
/// but for F# Interactive it may be based on an underlying mutable TcConfigBuilder.
type TcConfigProvider =
    | TcConfigProvider of (CompilationThreadToken -> TcConfig)
    member x.Get ctok = (let (TcConfigProvider f) = x in f ctok)

    /// Get a TcConfigProvider which will return only the exact TcConfig.
    static member Constant tcConfig = TcConfigProvider(fun _ctok -> tcConfig)

    /// Get a TcConfigProvider which will continue to respect changes in the underlying
    /// TcConfigBuilder rather than delivering snapshots.
    static member BasedOnMutableBuilder tcConfigB = TcConfigProvider(fun _ctok -> TcConfig.Create(tcConfigB, validate=false))

let GetFSharpCoreLibraryName () = getFSharpCoreLibraryName<|MERGE_RESOLUTION|>--- conflicted
+++ resolved
@@ -781,8 +781,7 @@
     member tcConfigB.AddEmbeddedResource filename =
         tcConfigB.embedResources <- tcConfigB.embedResources ++ filename
 
-<<<<<<< HEAD
-    member tcConfigB.AddCompilerToolsByPath (m, path) = 
+    member tcConfigB.AddCompilerToolsByPath (m, path) =
         if FileSystem.IsInvalidPathShim path then
             warning(Error(FSComp.SR.etCompilerToolPathDidntExist(path), m))
         // TODO: check this is the right place to resolve paths
@@ -792,13 +791,6 @@
            warning(Error(FSComp.SR.etCompilerToolPathDidntExist(rootedPath), m))
          elif not (tcConfigB.compilerToolPaths  |> List.exists (fun (_m, text) -> rootedPath = text)) then
              tcConfigB.compilerToolPaths <- tcConfigB.compilerToolPaths ++ (m, rootedPath)
-=======
-    member tcConfigB.AddCompilerToolsByPath (path) =
-        if not (tcConfigB.compilerToolPaths  |> List.exists (fun text -> path = text)) then // NOTE: We keep same paths if range is different.
-            let compilerToolPath = tcConfigB.compilerToolPaths |> List.tryPick (fun text -> if text = path then Some text else None)
-            if compilerToolPath.IsNone then
-                tcConfigB.compilerToolPaths <- tcConfigB.compilerToolPaths ++ path
->>>>>>> a70f3bea
 
     member tcConfigB.AddReferencedAssemblyByPath (m, path) =
         if FileSystem.IsInvalidPathShim path then
