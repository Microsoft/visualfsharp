--- conflicted
+++ resolved
@@ -816,13 +816,6 @@
         override __.Equals y = assert false; match y with :? ProvidedConstructorInfo as y -> x.Equals y.Handle | _ -> false
         override __.GetHashCode() = assert false; x.GetHashCode()
 
-<<<<<<< HEAD
-    [<RequireQualifiedAccess; Class; Sealed>]
-#if BUILDING_WITH_LKG || BUILD_FROM_SOURCE
-    [<AllowNullLiteral>]
-#endif
-    type ProvidedExpr (x: Quotations.Expr, ctxt) =
-=======
     type ProvidedExprType =
         | ProvidedNewArrayExpr of ProvidedType * ProvidedExpr[]
 #if PROVIDED_ADDRESS_OF
@@ -848,33 +841,17 @@
         | ProvidedIfThenElseExpr of ProvidedExpr * ProvidedExpr * ProvidedExpr
         | ProvidedVarExpr of ProvidedVar
 
+    [<RequireQualifiedAccess; Class; Sealed>]
+#if BUILDING_WITH_LKG || BUILD_FROM_SOURCE
     and [<RequireQualifiedAccess; Class; AllowNullLiteral; Sealed>]
+#else
+    and [<RequireQualifiedAccess; Class; Sealed>]
+#endif
         ProvidedExpr (x: Quotations.Expr, ctxt) =
->>>>>>> b10400bd
         member __.Type = x.Type |> ProvidedType.Create ctxt
         member __.Handle = x
         member __.Context = ctxt
         member __.UnderlyingExpressionString = x.ToString()
-<<<<<<< HEAD
-
-#if BUILDING_WITH_LKG || BUILD_FROM_SOURCE
-        static member Create ctxt t : ProvidedExpr = 
-#else
-        static member Create ctxt t : ProvidedExpr? = 
-#endif
-            match box t with 
-            | null -> null 
-            | _ -> ProvidedExpr (t, ctxt)
-
-        static member CreateNonNull ctxt t : ProvidedExpr = 
-            ProvidedExpr (t, ctxt)
-
-        static member CreateArray ctxt xs : ProvidedExpr[] = 
-            match box xs with 
-            | null -> [| |]
-            | _ -> xs |> Array.map (ProvidedExpr.CreateNonNull ctxt)
-
-=======
         member __.GetExprType() =
             match x with
             | Quotations.Patterns.NewObject(ctor, args) ->
@@ -922,29 +899,38 @@
             | Quotations.Patterns.Var v ->
                 Some (ProvidedVarExpr (ProvidedVar.Create ctxt v))
             | _ -> None
-        static member Create ctxt t = match box t with null -> null | _ -> ProvidedExpr (t, ctxt)
-        static member CreateArray ctxt xs = match xs with null -> null | _ -> xs |> Array.map (ProvidedExpr.Create ctxt)
->>>>>>> b10400bd
+#if BUILDING_WITH_LKG || BUILD_FROM_SOURCE
+        static member Create ctxt t : ProvidedExpr = 
+#else
+        static member Create ctxt t : ProvidedExpr? = 
+#endif
+            match box t with 
+            | null -> null 
+            | _ -> ProvidedExpr (t, ctxt)
+
+        static member CreateNonNull ctxt t : ProvidedExpr = 
+            ProvidedExpr (t, ctxt)
+
+        static member CreateArray ctxt xs : ProvidedExpr[] = 
+            match box xs with 
+            | null -> [| |]
+            | _ -> xs |> Array.map (ProvidedExpr.CreateNonNull ctxt)
+
         override __.Equals y = match y with :? ProvidedExpr as y -> x.Equals y.Handle | _ -> false
 
         override __.GetHashCode() = x.GetHashCode()
 
-<<<<<<< HEAD
-    [<RequireQualifiedAccess; Class; Sealed>]
-#if BUILDING_WITH_LKG || BUILD_FROM_SOURCE
-    [<AllowNullLiteral>]
-#endif
-    type ProvidedVar (x: Quotations.Var, ctxt) =
-=======
+#if BUILDING_WITH_LKG || BUILD_FROM_SOURCE
     and [<RequireQualifiedAccess; Class; AllowNullLiteral; Sealed>]
+#else
+    and [<RequireQualifiedAccess; Class; Sealed>]
+#endif
         ProvidedVar (x: Quotations.Var, ctxt) =
->>>>>>> b10400bd
         member __.Type = x.Type |> ProvidedType.Create ctxt
         member __.Name = x.Name
         member __.IsMutable = x.IsMutable
         member __.Handle = x
         member __.Context = ctxt
-<<<<<<< HEAD
 
         static member CreateNonNull ctxt t = 
             ProvidedVar (t, ctxt)
@@ -957,168 +943,11 @@
             | null -> [| |]
             | _ -> xs |> Array.map (ProvidedVar.CreateNonNull ctxt)
 
-=======
-        static member Create ctxt t = match box t with null -> null | _ -> ProvidedVar (t, ctxt)
-        static member Fresh (nm, ty: ProvidedType) = ProvidedVar.Create ty.Context (Quotations.Var(nm, ty.Handle))
-        static member CreateArray ctxt xs = match xs with null -> null | _ -> xs |> Array.map (ProvidedVar.Create ctxt)
->>>>>>> b10400bd
+
         override __.Equals y = match y with :? ProvidedVar as y -> x.Equals y.Handle | _ -> false
 
         override __.GetHashCode() = x.GetHashCode()
 
-<<<<<<< HEAD
-
-    /// Detect a provided new-object expression 
-    let (|ProvidedNewObjectExpr|_|) (x: ProvidedExpr) = 
-        match x.Handle with 
-        | Quotations.Patterns.NewObject(ctor, args)  -> 
-            Some (ProvidedConstructorInfo.Create x.Context ctor, [| for a in args -> ProvidedExpr.Create x.Context a |])
-        | _ -> None
-
-    /// Detect a provided while-loop expression 
-    let (|ProvidedWhileLoopExpr|_|) (x: ProvidedExpr) = 
-        match x.Handle with 
-        | Quotations.Patterns.WhileLoop(guardExpr, bodyExpr)  -> 
-            Some (ProvidedExpr.Create x.Context guardExpr, ProvidedExpr.Create x.Context bodyExpr)
-        | _ -> None
-
-    /// Detect a provided new-delegate expression 
-    let (|ProvidedNewDelegateExpr|_|) (x: ProvidedExpr) = 
-        match x.Handle with 
-        | Quotations.Patterns.NewDelegate(ty, vs, expr)  -> 
-            Some (ProvidedType.Create x.Context ty, ProvidedVar.CreateArray x.Context (List.toArray vs), ProvidedExpr.Create x.Context expr)
-        | _ -> None
-
-    /// Detect a provided call expression 
-    let (|ProvidedCallExpr|_|) (x: ProvidedExpr) = 
-        match x.Handle with 
-        | Quotations.Patterns.Call(objOpt, meth, args) -> 
-            Some ((match objOpt with None -> None | Some obj -> Some (ProvidedExpr.Create  x.Context obj)), 
-                  ProvidedMethodInfo.Create x.Context meth, 
-                  [| for a in args -> ProvidedExpr.Create  x.Context a |])
-        | _ -> None
-
-    /// Detect a provided default-value expression 
-    let (|ProvidedDefaultExpr|_|) (x: ProvidedExpr) = 
-        match x.Handle with 
-        | Quotations.Patterns.DefaultValue ty   -> Some (ProvidedType.Create x.Context ty)
-        | _ -> None
-
-    /// Detect a provided constant expression 
-    let (|ProvidedConstantExpr|_|) (x: ProvidedExpr) = 
-        match x.Handle with 
-        | Quotations.Patterns.Value(obj, ty)   -> Some (obj, ProvidedType.Create x.Context ty)
-        | _ -> None
-
-    /// Detect a provided type-as expression 
-    let (|ProvidedTypeAsExpr|_|) (x: ProvidedExpr) = 
-        match x.Handle with 
-        | Quotations.Patterns.Coerce(arg, ty) ->
-            Some (ProvidedExpr.Create x.Context arg, ProvidedType.Create  x.Context ty)
-        | _ -> None
-
-    /// Detect a provided new-tuple expression 
-    let (|ProvidedNewTupleExpr|_|) (x: ProvidedExpr) = 
-        match x.Handle with 
-        | Quotations.Patterns.NewTuple args -> Some (ProvidedExpr.CreateArray x.Context (Array.ofList args))
-        | _ -> None
-
-    /// Detect a provided tuple-get expression 
-    let (|ProvidedTupleGetExpr|_|) (x: ProvidedExpr) = 
-        match x.Handle with 
-        | Quotations.Patterns.TupleGet(arg, n) -> Some (ProvidedExpr.Create x.Context arg, n)
-        | _ -> None
-
-    /// Detect a provided new-array expression 
-    let (|ProvidedNewArrayExpr|_|) (x: ProvidedExpr) = 
-        match x.Handle with 
-        | Quotations.Patterns.NewArray(ty, args) ->
-            Some (ProvidedType.Create  x.Context ty, ProvidedExpr.CreateArray x.Context (Array.ofList args))
-        | _ -> None
-
-    /// Detect a provided sequential expression 
-    let (|ProvidedSequentialExpr|_|) (x: ProvidedExpr) = 
-        match x.Handle with 
-        | Quotations.Patterns.Sequential(e1, e2) ->
-            Some (ProvidedExpr.Create x.Context e1, ProvidedExpr.Create x.Context e2)
-        | _ -> None
-
-    /// Detect a provided lambda expression 
-    let (|ProvidedLambdaExpr|_|) (x: ProvidedExpr) = 
-        match x.Handle with 
-        |  Quotations.Patterns.Lambda(v, body) ->
-            Some (ProvidedVar.CreateNonNull x.Context v,  ProvidedExpr.Create x.Context body)
-        | _ -> None
-
-    /// Detect a provided try/finally expression 
-    let (|ProvidedTryFinallyExpr|_|) (x: ProvidedExpr) = 
-        match x.Handle with 
-        | Quotations.Patterns.TryFinally(b1, b2) ->
-            Some (ProvidedExpr.Create x.Context b1, ProvidedExpr.Create x.Context b2)
-        | _ -> None
-
-    /// Detect a provided try/with expression 
-    let (|ProvidedTryWithExpr|_|) (x: ProvidedExpr) = 
-        match x.Handle with 
-        |  Quotations.Patterns.TryWith(b, v1, e1, v2, e2) ->
-            Some (ProvidedExpr.Create x.Context b, ProvidedVar.CreateNonNull x.Context v1, ProvidedExpr.Create x.Context e1,
-                  ProvidedVar.CreateNonNull x.Context v2, ProvidedExpr.Create x.Context e2)
-        | _ -> None
-
-#if PROVIDED_ADDRESS_OF
-    let (|ProvidedAddressOfExpr|_|) (x: ProvidedExpr) = 
-        match x.Handle with 
-        | Quotations.Patterns.AddressOf e -> Some (ProvidedExpr.Create x.Context e)
-        | _ -> None
-#endif
-
-    /// Detect a provided type-test expression 
-    let (|ProvidedTypeTestExpr|_|) (x: ProvidedExpr) = 
-        match x.Handle with 
-        | Quotations.Patterns.TypeTest(e, ty) ->
-            Some (ProvidedExpr.Create x.Context e, ProvidedType.Create x.Context ty)
-        | _ -> None
-
-    /// Detect a provided 'let' expression 
-    let (|ProvidedLetExpr|_|) (x: ProvidedExpr) = 
-        match x.Handle with 
-        |  Quotations.Patterns.Let(v, e, b) ->
-            Some (ProvidedVar.CreateNonNull x.Context v, ProvidedExpr.Create x.Context e, ProvidedExpr.Create x.Context b)
-        | _ -> None
-
-
-    /// Detect a provided expression which is a for-loop over integers
-    let (|ProvidedForIntegerRangeLoopExpr|_|) (x: ProvidedExpr) = 
-        match x.Handle with 
-        | Quotations.Patterns.ForIntegerRangeLoop (v, e1, e2, e3) -> 
-            Some (ProvidedVar.CreateNonNull x.Context v, 
-                  ProvidedExpr.Create x.Context e1, 
-                  ProvidedExpr.Create x.Context e2, 
-                  ProvidedExpr.Create x.Context e3)
-        | _ -> None
-
-    /// Detect a provided 'set variable' expression 
-    let (|ProvidedVarSetExpr|_|) (x: ProvidedExpr) = 
-        match x.Handle with 
-        | Quotations.Patterns.VarSet(v, e) ->
-            Some (ProvidedVar.CreateNonNull x.Context v, ProvidedExpr.Create x.Context e)
-        | _ -> None
-
-    /// Detect a provided 'IfThenElse' expression 
-    let (|ProvidedIfThenElseExpr|_|) (x: ProvidedExpr) = 
-        match x.Handle with 
-        | Quotations.Patterns.IfThenElse(g, t, e) ->
-            Some (ProvidedExpr.Create x.Context g, ProvidedExpr.Create x.Context t, ProvidedExpr.Create x.Context e)
-        | _ -> None
-
-    /// Detect a provided 'Var' expression 
-    let (|ProvidedVarExpr|_|) (x: ProvidedExpr) = 
-        match x.Handle with 
-        | Quotations.Patterns.Var v  -> Some (ProvidedVar.CreateNonNull x.Context v)
-        | _ -> None
-
-=======
->>>>>>> b10400bd
     /// Get the provided invoker expression for a particular use of a method.
     let GetInvokerExpression (provider: ITypeProvider, methodBase: ProvidedMethodBase, paramExprs: ProvidedVar[]) = 
         provider.GetInvokerExpression(methodBase.Handle, [| for p in paramExprs -> Quotations.Expr.Var (p.Handle) |]) |> ProvidedExpr.Create methodBase.Context
