--- conflicted
+++ resolved
@@ -345,41 +345,21 @@
         // Alternatively we could use assertions to enforce this.
 
         // Suppress relocation of generated types
-<<<<<<< HEAD
-        member __.IsSuppressRelocate = (x.Attributes &&& enum (int32 TypeProviderTypeAttributes.SuppressRelocate)) <> enum 0  
-        member __.IsErased = (x.Attributes &&& enum (int32 TypeProviderTypeAttributes.IsErased)) <> enum 0  
-        member __.IsGenericType = x.IsGenericType
-#if BUILDING_WITH_LKG || BUILD_FROM_SOURCE
-        member __.Namespace : string = x.Namespace
-#else
-        member __.Namespace : string? = x.Namespace
-#endif
-        member __.FullName = x.FullName
-        member __.IsArray = x.IsArray
-#if BUILDING_WITH_LKG || BUILD_FROM_SOURCE
-        member __.Assembly: ProvidedAssembly = x.Assembly |> ProvidedAssembly.Create
-#else
-        member __.Assembly: ProvidedAssembly? = x.Assembly |> ProvidedAssembly.Create
-#endif
-        member __.GetInterfaces() = x.GetInterfaces() |> ProvidedType.CreateArray ctxt
-        member __.GetMethods() = x.GetMethods bindingFlags |> ProvidedMethodInfo.CreateArray ctxt
-        member __.GetEvents() = x.GetEvents bindingFlags |> ProvidedEventInfo.CreateArray ctxt
-        member __.GetEvent nm = x.GetEvent(nm, bindingFlags) |> ProvidedEventInfo.Create ctxt
-        member __.GetProperties() = x.GetProperties bindingFlags |> ProvidedPropertyInfo.CreateArray ctxt
-        member __.GetProperty nm = x.GetProperty(nm, bindingFlags) |> ProvidedPropertyInfo.Create ctxt
-        member __.GetConstructors() = x.GetConstructors bindingFlags |> ProvidedConstructorInfo.CreateArray ctxt
-        member __.GetFields() = x.GetFields bindingFlags |> ProvidedFieldInfo.CreateArray ctxt
-        member __.GetField nm = x.GetField(nm, bindingFlags) |> ProvidedFieldInfo.Create ctxt
-        member __.GetAllNestedTypes() = x.GetNestedTypes(bindingFlags ||| BindingFlags.NonPublic) |> ProvidedType.CreateArray ctxt
-        member __.GetNestedTypes() = x.GetNestedTypes bindingFlags |> ProvidedType.CreateArray ctxt
-=======
         member _.IsSuppressRelocate = (x.Attributes &&& enum (int32 TypeProviderTypeAttributes.SuppressRelocate)) <> enum 0  
         member _.IsErased = (x.Attributes &&& enum (int32 TypeProviderTypeAttributes.IsErased)) <> enum 0  
         member _.IsGenericType = x.IsGenericType
-        member _.Namespace = x.Namespace
+#if BUILDING_WITH_LKG || BUILD_FROM_SOURCE
+        member _.Namespace : string = x.Namespace
+#else
+        member _.Namespace : string? = x.Namespace
+#endif
         member _.FullName = x.FullName
         member _.IsArray = x.IsArray
+#if BUILDING_WITH_LKG || BUILD_FROM_SOURCE
         member _.Assembly: ProvidedAssembly = x.Assembly |> ProvidedAssembly.Create
+#else
+        member _.Assembly: ProvidedAssembly? = x.Assembly |> ProvidedAssembly.Create
+#endif
         member _.GetInterfaces() = x.GetInterfaces() |> ProvidedType.CreateArray ctxt
         member _.GetMethods() = x.GetMethods bindingFlags |> ProvidedMethodInfo.CreateArray ctxt
         member _.GetEvents() = x.GetEvents bindingFlags |> ProvidedEventInfo.CreateArray ctxt
@@ -391,47 +371,22 @@
         member _.GetField nm = x.GetField(nm, bindingFlags) |> ProvidedFieldInfo.Create ctxt
         member _.GetAllNestedTypes() = x.GetNestedTypes(bindingFlags ||| BindingFlags.NonPublic) |> ProvidedType.CreateArray ctxt
         member _.GetNestedTypes() = x.GetNestedTypes bindingFlags |> ProvidedType.CreateArray ctxt
->>>>>>> 341121b1
         /// Type.GetNestedType(string) can return null if there is no nested type with given name
         member _.GetNestedType nm = x.GetNestedType (nm, bindingFlags) |> ProvidedType.Create ctxt
         /// Type.GetGenericTypeDefinition() either returns type or throws exception, null is not permitted
         member _.GetGenericTypeDefinition() = x.GetGenericTypeDefinition() |> ProvidedType.CreateWithNullCheck ctxt "GenericTypeDefinition"
         /// Type.BaseType can be null when Type is interface or object
-<<<<<<< HEAD
-        member __.BaseType = x.BaseType |> ProvidedType.Create ctxt
-#if BUILDING_WITH_LKG || BUILD_FROM_SOURCE
-        member __.GetStaticParameters(provider: ITypeProvider) : ProvidedParameterInfo[] = provider.GetStaticParameters x |> ProvidedParameterInfo.CreateArray ctxt
-#else
-        member __.GetStaticParameters(provider: ITypeProvider) : ProvidedParameterInfo[]? = provider.GetStaticParameters x |> ProvidedParameterInfo.CreateArray ctxt
-#endif
-=======
         member _.BaseType = x.BaseType |> ProvidedType.Create ctxt
-        member _.GetStaticParameters(provider: ITypeProvider) = provider.GetStaticParameters x |> ProvidedParameterInfo.CreateArray ctxt
->>>>>>> 341121b1
+#if BUILDING_WITH_LKG || BUILD_FROM_SOURCE
+        member _.GetStaticParameters(provider: ITypeProvider) : ProvidedParameterInfo[] = provider.GetStaticParameters x |> ProvidedParameterInfo.CreateArray ctxt
+#else
+        member _.GetStaticParameters(provider: ITypeProvider) : ProvidedParameterInfo[]? = provider.GetStaticParameters x |> ProvidedParameterInfo.CreateArray ctxt
+#endif
         /// Type.GetElementType can be null if i.e. Type is not array\pointer\byref type
         member _.GetElementType() = x.GetElementType() |> ProvidedType.Create ctxt
         member _.GetGenericArguments() = x.GetGenericArguments() |> ProvidedType.CreateArray ctxt
         member _.ApplyStaticArguments(provider: ITypeProvider, fullTypePathAfterArguments, staticArgs: obj[]) = 
             provider.ApplyStaticArguments(x, fullTypePathAfterArguments,  staticArgs) |> ProvidedType.Create ctxt
-<<<<<<< HEAD
-        member __.IsVoid = (typeof<System.Void>.Equals x || (x.Namespace = "System" && x.Name = "Void"))
-        member __.IsGenericParameter = x.IsGenericParameter
-        member __.IsValueType = x.IsValueType
-        member __.IsByRef = x.IsByRef
-        member __.IsPointer = x.IsPointer
-        member __.IsPublic = x.IsPublic
-        member __.IsNestedPublic = x.IsNestedPublic
-        member __.IsEnum = x.IsEnum
-        member __.IsClass = x.IsClass
-        member __.IsMeasure = isMeasure.Value
-        member __.IsSealed = x.IsSealed
-        member __.IsAbstract = x.IsAbstract
-        member __.IsInterface = x.IsInterface
-        member __.GetArrayRank() = x.GetArrayRank()
-        member __.GenericParameterPosition = x.GenericParameterPosition
-        member __.RawSystemType = x
-
-=======
         member _.IsVoid = (typeof<System.Void>.Equals x || (x.Namespace = "System" && x.Name = "Void"))
         member _.IsGenericParameter = x.IsGenericParameter
         member _.IsValueType = x.IsValueType
@@ -448,7 +403,7 @@
         member _.GetArrayRank() = x.GetArrayRank()
         member _.GenericParameterPosition = x.GenericParameterPosition
         member _.RawSystemType = x
->>>>>>> 341121b1
+
         /// Type.GetEnumUnderlyingType either returns type or raises exception, null is not permitted
         member _.GetEnumUnderlyingType() = 
             x.GetEnumUnderlyingType() 
@@ -460,9 +415,8 @@
         member _.MakeGenericType (args: ProvidedType[]) =
             let argTypes = args |> Array.map (fun arg -> arg.RawSystemType)
             ProvidedType.CreateNoContext(x.MakeGenericType(argTypes))
-<<<<<<< HEAD
-
-        member __.AsProvidedVar name = ProvidedVar.CreateNonNull ctxt (Quotations.Var(name, x))
+
+        member _.AsProvidedVar name = ProvidedVar.CreateNonNull ctxt (Quotations.Var(name, x))
 
 #if BUILDING_WITH_LKG || BUILD_FROM_SOURCE
         static member Create ctxt x : ProvidedType = 
@@ -493,23 +447,11 @@
 
         static member Void = ProvidedType.CreateNoContext typeof<System.Void>
 
-        member __.Handle = x
-
-        override __.Equals y = assert false; match y with :? ProvidedType as y -> x.Equals y.Handle | _ -> false
-        override __.GetHashCode() = assert false; x.GetHashCode()
-        member __.Context = ctxt
-=======
-        member _.AsProvidedVar name = ProvidedVar.Create ctxt (Quotations.Var(name, x))
-        static member Create ctxt x = match x with null -> null | t -> ProvidedType (t, ctxt)
-        static member CreateWithNullCheck ctxt name x = match x with null -> nullArg name | t -> ProvidedType (t, ctxt)
-        static member CreateArray ctxt xs = match xs with null -> null | _ -> xs |> Array.map (ProvidedType.Create ctxt)
-        static member CreateNoContext (x: Type) = ProvidedType.Create ProvidedTypeContext.Empty x
-        static member Void = ProvidedType.CreateNoContext typeof<System.Void>
         member _.Handle = x
+
         override _.Equals y = assert false; match y with :? ProvidedType as y -> x.Equals y.Handle | _ -> false
         override _.GetHashCode() = assert false; x.GetHashCode()
         member _.Context = ctxt
->>>>>>> 341121b1
         member this.TryGetILTypeRef() = this.Context.TryGetILTypeRef this
         member this.TryGetTyconRef() = this.Context.TryGetTyconRef this
         static member ApplyContext (pt: ProvidedType, ctxt) = ProvidedType(pt.Handle, ctxt)
@@ -521,7 +463,6 @@
         [<AllowNullLiteral>]
 #endif
         IProvidedCustomAttributeProvider =
-<<<<<<< HEAD
 #if BUILDING_WITH_LKG || BUILD_FROM_SOURCE
         abstract GetDefinitionLocationAttribute : provider: ITypeProvider -> (string * int * int) option 
 #else
@@ -533,12 +474,6 @@
         abstract GetHasTypeProviderEditorHideMethodsAttribute : provider:ITypeProvider -> bool
 
         abstract GetAttributeConstructorArgs: provider:ITypeProvider * attribName:string -> (obj option list * (string * obj option) list) option
-=======
-        abstract GetDefinitionLocationAttribute: provider: ITypeProvider -> (string * int * int) option 
-        abstract GetXmlDocAttributes: provider: ITypeProvider -> string[]
-        abstract GetHasTypeProviderEditorHideMethodsAttribute: provider: ITypeProvider -> bool
-        abstract GetAttributeConstructorArgs: provider: ITypeProvider * attribName: string -> (obj option list * (string * obj option) list) option
->>>>>>> 341121b1
 
     and ProvidedCustomAttributeProvider =
         static member Create (attributes :(ITypeProvider -> seq<CustomAttributeData>)): IProvidedCustomAttributeProvider = 
@@ -605,15 +540,14 @@
 #endif
         ProvidedParameterInfo (x: System.Reflection.ParameterInfo, ctxt) = 
         let provide () = ProvidedCustomAttributeProvider.Create (fun _provider -> x.CustomAttributes)
-<<<<<<< HEAD
-        member __.Name = let nm = x.Name in match box nm with null -> "" | _ -> nm
-        member __.IsOut = x.IsOut
-        member __.IsIn = x.IsIn
-        member __.IsOptional = x.IsOptional
-        member __.RawDefaultValue = x.RawDefaultValue
-        member __.HasDefaultValue = x.Attributes.HasFlag(System.Reflection.ParameterAttributes.HasDefault)
+        member _.Name = let nm = x.Name in match box nm with null -> "" | _ -> nm
+        member _.IsOut = x.IsOut
+        member _.IsIn = x.IsIn
+        member _.IsOptional = x.IsOptional
+        member _.RawDefaultValue = x.RawDefaultValue
+        member _.HasDefaultValue = x.Attributes.HasFlag(System.Reflection.ParameterAttributes.HasDefault)
         /// ParameterInfo.ParameterType cannot be null
-        member __.ParameterType = ProvidedType.CreateWithNullCheck ctxt "ParameterType" x.ParameterType
+        member _.ParameterType = ProvidedType.CreateWithNullCheck ctxt "ParameterType" x.ParameterType
         
 #if BUILDING_WITH_LKG || BUILD_FROM_SOURCE
         static member Create ctxt (x: ParameterInfo) : ProvidedParameterInfo = 
@@ -641,65 +575,35 @@
             | _  -> xs |> Array.map (ProvidedParameterInfo.CreateNonNull ctxt)
         
         interface IProvidedCustomAttributeProvider with 
-            member __.GetHasTypeProviderEditorHideMethodsAttribute provider = provide().GetHasTypeProviderEditorHideMethodsAttribute provider
-            member __.GetDefinitionLocationAttribute provider = provide().GetDefinitionLocationAttribute provider
-            member __.GetXmlDocAttributes provider = provide().GetXmlDocAttributes provider
-            member __.GetAttributeConstructorArgs (provider, attribName) = provide().GetAttributeConstructorArgs (provider, attribName)
-        
-        member __.Handle = x
-        override __.Equals y = assert false; match y with :? ProvidedParameterInfo as y -> x.Equals y.Handle | _ -> false
-        override __.GetHashCode() = assert false; x.GetHashCode()
-=======
-        member _.Name = x.Name
-        member _.IsOut = x.IsOut
-        member _.IsIn = x.IsIn
-        member _.IsOptional = x.IsOptional
-        member _.RawDefaultValue = x.RawDefaultValue
-        member _.HasDefaultValue = x.Attributes.HasFlag(System.Reflection.ParameterAttributes.HasDefault)
-        /// ParameterInfo.ParameterType cannot be null
-        member _.ParameterType = ProvidedType.CreateWithNullCheck ctxt "ParameterType" x.ParameterType 
-        static member Create ctxt x = match x with null -> null | t -> ProvidedParameterInfo (t, ctxt)
-        static member CreateArray ctxt xs = match xs with null -> null | _ -> xs |> Array.map (ProvidedParameterInfo.Create ctxt)  // TODO null wrong?
-        interface IProvidedCustomAttributeProvider with 
             member _.GetHasTypeProviderEditorHideMethodsAttribute provider = provide().GetHasTypeProviderEditorHideMethodsAttribute provider
             member _.GetDefinitionLocationAttribute provider = provide().GetDefinitionLocationAttribute provider
             member _.GetXmlDocAttributes provider = provide().GetXmlDocAttributes provider
             member _.GetAttributeConstructorArgs (provider, attribName) = provide().GetAttributeConstructorArgs (provider, attribName)
+        
         member _.Handle = x
         override _.Equals y = assert false; match y with :? ProvidedParameterInfo as y -> x.Equals y.Handle | _ -> false
         override _.GetHashCode() = assert false; x.GetHashCode()
->>>>>>> 341121b1
 
     and [<Sealed>] 
 #if BUILDING_WITH_LKG || BUILD_FROM_SOURCE
         [<AllowNullLiteral>]
 #endif
         ProvidedAssembly (x: System.Reflection.Assembly) = 
-<<<<<<< HEAD
-        member __.GetName() = x.GetName()
-        member __.FullName = x.FullName
-        member __.GetManifestModuleContents(provider: ITypeProvider) = provider.GetGeneratedAssemblyContents x
-
-#if BUILDING_WITH_LKG || BUILD_FROM_SOURCE
-        static member Create x : ProvidedAssembly = match x with null -> null | t -> ProvidedAssembly (t)
-#else
-        static member Create x : ProvidedAssembly? = match x with null -> null | t -> ProvidedAssembly (t)
-#endif
-
-        member __.Handle = x
-
-        override __.Equals y = assert false; match y with :? ProvidedAssembly as y -> x.Equals y.Handle | _ -> false
-
-        override __.GetHashCode() = assert false; x.GetHashCode()
-=======
         member _.GetName() = x.GetName()
         member _.FullName = x.FullName
         member _.GetManifestModuleContents(provider: ITypeProvider) = provider.GetGeneratedAssemblyContents x
-        static member Create (x: System.Reflection.Assembly) = match x with null -> null | t -> ProvidedAssembly (t)
+
+#if BUILDING_WITH_LKG || BUILD_FROM_SOURCE
+        static member Create x : ProvidedAssembly = match x with null -> null | t -> ProvidedAssembly (t)
+#else
+        static member Create x : ProvidedAssembly? = match x with null -> null | t -> ProvidedAssembly (t)
+#endif
+
         member _.Handle = x
+
         override _.Equals y = assert false; match y with :? ProvidedAssembly as y -> x.Equals y.Handle | _ -> false
+
         override _.GetHashCode() = assert false; x.GetHashCode()
->>>>>>> 341121b1
 
     and [<AbstractClass>] 
 #if BUILDING_WITH_LKG || BUILD_FROM_SOURCE
@@ -707,24 +611,6 @@
 #endif
         ProvidedMethodBase (x: System.Reflection.MethodBase, ctxt) = 
         inherit ProvidedMemberInfo(x, ctxt)
-<<<<<<< HEAD
-        member __.Context = ctxt
-        member __.IsGenericMethod = x.IsGenericMethod
-        member __.IsStatic  = x.IsStatic
-        member __.IsFamily  = x.IsFamily
-        member __.IsFamilyOrAssembly = x.IsFamilyOrAssembly
-        member __.IsFamilyAndAssembly = x.IsFamilyAndAssembly
-        member __.IsVirtual  = x.IsVirtual
-        member __.IsFinal = x.IsFinal
-        member __.IsPublic = x.IsPublic
-        member __.IsAbstract  = x.IsAbstract
-        member __.IsHideBySig = x.IsHideBySig
-        member __.IsConstructor  = x.IsConstructor
-        member __.GetParameters() = x.GetParameters() |> ProvidedParameterInfo.CreateArray ctxt 
-        member __.GetGenericArguments() = x.GetGenericArguments() |> ProvidedType.CreateArray ctxt
-        member __.Handle = x
-
-=======
         member _.Context = ctxt
         member _.IsGenericMethod = x.IsGenericMethod
         member _.IsStatic  = x.IsStatic
@@ -740,7 +626,7 @@
         member _.GetParameters() = x.GetParameters() |> ProvidedParameterInfo.CreateArray ctxt 
         member _.GetGenericArguments() = x.GetGenericArguments() |> ProvidedType.CreateArray ctxt
         member _.Handle = x
->>>>>>> 341121b1
+
         static member TaintedGetHashCode (x: Tainted<ProvidedMethodBase>) =            
            Tainted.GetHashCodeTainted 
                (x.PApplyNoFailure(fun st -> (st.Name, (nonNull<ProvidedAssembly> (nonNull<ProvidedType> st.DeclaringType).Assembly).FullName, 
@@ -749,11 +635,7 @@
         static member TaintedEquals (pt1: Tainted<ProvidedMethodBase>, pt2: Tainted<ProvidedMethodBase>) = 
            Tainted.EqTainted (pt1.PApplyNoFailure(fun st -> st.Handle)) (pt2.PApplyNoFailure(fun st -> st.Handle))
 
-<<<<<<< HEAD
-        member __.GetStaticParametersForMethod(provider: ITypeProvider) : ProvidedParameterInfo[] = 
-=======
-        member _.GetStaticParametersForMethod(provider: ITypeProvider) = 
->>>>>>> 341121b1
+        member _.GetStaticParametersForMethod(provider: ITypeProvider) : ProvidedParameterInfo[] = 
             let bindingFlags = BindingFlags.Instance ||| BindingFlags.NonPublic ||| BindingFlags.Public 
 
             let staticParams = 
@@ -799,13 +681,8 @@
                     | :? System.Reflection.MethodBase as mb -> mb
                     | _ -> failwith (FSComp.SR.estApplyStaticArgumentsForMethodNotImplemented())
             match mb with 
-<<<<<<< HEAD
             | :? System.Reflection.MethodInfo as mi -> (mi |> ProvidedMethodInfo.CreateNonNull ctxt : ProvidedMethodInfo) :> ProvidedMethodBase
             | :? System.Reflection.ConstructorInfo as ci -> (ci |> ProvidedConstructorInfo.CreateNonNull ctxt : ProvidedConstructorInfo) :> ProvidedMethodBase
-=======
-            | :? System.Reflection.MethodInfo as mi -> (mi |> ProvidedMethodInfo.Create ctxt: ProvidedMethodInfo) :> ProvidedMethodBase
-            | :? System.Reflection.ConstructorInfo as ci -> (ci |> ProvidedConstructorInfo.Create ctxt: ProvidedConstructorInfo) :> ProvidedMethodBase
->>>>>>> 341121b1
             | _ -> failwith (FSComp.SR.estApplyStaticArgumentsForMethodNotImplemented())
 
 
@@ -815,7 +692,6 @@
 #endif
         ProvidedFieldInfo (x: System.Reflection.FieldInfo, ctxt) = 
         inherit ProvidedMemberInfo(x, ctxt)
-<<<<<<< HEAD
 
         static member CreateNonNull ctxt x = ProvidedFieldInfo (x, ctxt)
 
@@ -837,20 +713,11 @@
             | Null -> null
             | NonNull xs -> xs |> Array.map (ProvidedFieldInfo.CreateNonNull ctxt)
 
-        member __.IsInitOnly = x.IsInitOnly
-        member __.IsStatic = x.IsStatic
-        member __.IsSpecialName = x.IsSpecialName
-        member __.IsLiteral = x.IsLiteral
-        member __.GetRawConstantValue() = x.GetRawConstantValue()
-=======
-        static member Create ctxt x = match x with null -> null | t -> ProvidedFieldInfo (t, ctxt)
-        static member CreateArray ctxt xs = match xs with null -> null | _ -> xs |> Array.map (ProvidedFieldInfo.Create ctxt)
         member _.IsInitOnly = x.IsInitOnly
         member _.IsStatic = x.IsStatic
         member _.IsSpecialName = x.IsSpecialName
         member _.IsLiteral = x.IsLiteral
         member _.GetRawConstantValue() = x.GetRawConstantValue()
->>>>>>> 341121b1
         /// FieldInfo.FieldType cannot be null
         member _.FieldType = x.FieldType |> ProvidedType.CreateWithNullCheck ctxt "FieldType" 
         member _.Handle = x
@@ -896,18 +763,10 @@
             | Null -> null
             | NonNull xs -> xs |> Array.map (ProvidedMethodInfo.CreateNonNull ctxt)
 
-<<<<<<< HEAD
-        member __.Handle = x
-        member __.MetadataToken = x.MetadataToken
-        override __.Equals y = assert false; match y with :? ProvidedMethodInfo as y -> x.Equals y.Handle | _ -> false
-        override __.GetHashCode() = assert false; x.GetHashCode()
-=======
-        static member CreateArray ctxt xs = match xs with null -> null | _ -> xs |> Array.map (ProvidedMethodInfo.Create ctxt)
         member _.Handle = x
         member _.MetadataToken = x.MetadataToken
         override _.Equals y = assert false; match y with :? ProvidedMethodInfo as y -> x.Equals y.Handle | _ -> false
         override _.GetHashCode() = assert false; x.GetHashCode()
->>>>>>> 341121b1
 
     and [<Sealed>] 
 #if BUILDING_WITH_LKG || BUILD_FROM_SOURCE
@@ -921,8 +780,7 @@
         member _.CanWrite = x.CanWrite
         member _.GetIndexParameters() = x.GetIndexParameters() |> ProvidedParameterInfo.CreateArray ctxt
         /// PropertyInfo.PropertyType cannot be null
-<<<<<<< HEAD
-        member __.PropertyType = x.PropertyType |> ProvidedType.CreateWithNullCheck ctxt "PropertyType"
+        member _.PropertyType = x.PropertyType |> ProvidedType.CreateWithNullCheck ctxt "PropertyType"
 
         static member CreateNonNull ctxt x = ProvidedPropertyInfo (x, ctxt)
 
@@ -944,20 +802,12 @@
             | Null -> null
             | NonNull xs -> xs |> Array.map (ProvidedPropertyInfo.CreateNonNull ctxt)
 
-        member __.Handle = x
-
-        override __.Equals y = assert false; match y with :? ProvidedPropertyInfo as y -> x.Equals y.Handle | _ -> false
-
-        override __.GetHashCode() = assert false; x.GetHashCode()
-
-=======
-        member _.PropertyType = x.PropertyType |> ProvidedType.CreateWithNullCheck ctxt "PropertyType"
-        static member Create ctxt x = match x with null -> null | t -> ProvidedPropertyInfo (t, ctxt)
-        static member CreateArray ctxt xs = match xs with null -> null | _ -> xs |> Array.map (ProvidedPropertyInfo.Create ctxt)
         member _.Handle = x
+
         override _.Equals y = assert false; match y with :? ProvidedPropertyInfo as y -> x.Equals y.Handle | _ -> false
+
         override _.GetHashCode() = assert false; x.GetHashCode()
->>>>>>> 341121b1
+
         static member TaintedGetHashCode (x: Tainted<ProvidedPropertyInfo>) = 
            Tainted.GetHashCodeTainted
                (x.PApplyNoFailure(fun st -> (st.Name, (nonNull<ProvidedAssembly> (nonNull<ProvidedType> st.DeclaringType).Assembly).FullName, 
@@ -975,8 +825,7 @@
         member _.GetAddMethod() = x.GetAddMethod() |> ProvidedMethodInfo.Create  ctxt
         member _.GetRemoveMethod() = x.GetRemoveMethod() |> ProvidedMethodInfo.Create ctxt
         /// EventInfo.EventHandlerType cannot be null
-<<<<<<< HEAD
-        member __.EventHandlerType = x.EventHandlerType |> ProvidedType.CreateWithNullCheck ctxt "EventHandlerType"
+        member _.EventHandlerType = x.EventHandlerType |> ProvidedType.CreateWithNullCheck ctxt "EventHandlerType"
         
         static member CreateNonNull ctxt x = ProvidedEventInfo (x, ctxt)
         
@@ -998,20 +847,12 @@
             | Null -> null
             | NonNull xs -> xs |> Array.map (ProvidedEventInfo.CreateNonNull ctxt)
         
-        member __.Handle = x
-
-        override __.Equals y = assert false; match y with :? ProvidedEventInfo as y -> x.Equals y.Handle | _ -> false
-
-        override __.GetHashCode() = assert false; x.GetHashCode()
-
-=======
-        member _.EventHandlerType = x.EventHandlerType |> ProvidedType.CreateWithNullCheck ctxt "EventHandlerType"
-        static member Create ctxt x = match x with null -> null | t -> ProvidedEventInfo (t, ctxt)
-        static member CreateArray ctxt xs = match xs with null -> null | _ -> xs |> Array.map (ProvidedEventInfo.Create ctxt)
         member _.Handle = x
+
         override _.Equals y = assert false; match y with :? ProvidedEventInfo as y -> x.Equals y.Handle | _ -> false
+
         override _.GetHashCode() = assert false; x.GetHashCode()
->>>>>>> 341121b1
+
         static member TaintedGetHashCode (x: Tainted<ProvidedEventInfo>) = 
            Tainted.GetHashCodeTainted 
                (x.PApplyNoFailure(fun st -> (st.Name, (nonNull<ProvidedAssembly> (nonNull<ProvidedType> st.DeclaringType).Assembly).FullName, 
@@ -1026,7 +867,6 @@
 #endif
         ProvidedConstructorInfo (x: System.Reflection.ConstructorInfo, ctxt) = 
         inherit ProvidedMethodBase(x, ctxt)
-<<<<<<< HEAD
 
         static member CreateNonNull ctxt x = ProvidedConstructorInfo (x, ctxt)
 
@@ -1048,16 +888,9 @@
             | Null -> null
             | NonNull xs -> xs |> Array.map (ProvidedConstructorInfo.CreateNonNull ctxt)
 
-        member __.Handle = x
-        override __.Equals y = assert false; match y with :? ProvidedConstructorInfo as y -> x.Equals y.Handle | _ -> false
-        override __.GetHashCode() = assert false; x.GetHashCode()
-=======
-        static member Create ctxt x = match x with null -> null | t -> ProvidedConstructorInfo (t, ctxt)
-        static member CreateArray ctxt xs = match xs with null -> null | _ -> xs |> Array.map (ProvidedConstructorInfo.Create ctxt)
         member _.Handle = x
         override _.Equals y = assert false; match y with :? ProvidedConstructorInfo as y -> x.Equals y.Handle | _ -> false
         override _.GetHashCode() = assert false; x.GetHashCode()
->>>>>>> 341121b1
 
     and ProvidedExprType =
         | ProvidedNewArrayExpr of ProvidedType * ProvidedExpr[]
@@ -1141,7 +974,6 @@
             | Quotations.Patterns.Var v ->
                 Some (ProvidedVarExpr (ProvidedVar.CreateNonNull ctxt v))
             | _ -> None
-<<<<<<< HEAD
 #if BUILDING_WITH_LKG || BUILD_FROM_SOURCE
         static member Create ctxt t : ProvidedExpr = 
 #else
@@ -1159,15 +991,9 @@
             | Null -> [| |]
             | _ -> xs |> Array.map (ProvidedExpr.CreateNonNull ctxt)
 
-        override __.Equals y = match y with :? ProvidedExpr as y -> x.Equals y.Handle | _ -> false
-
-        override __.GetHashCode() = x.GetHashCode()
-=======
-        static member Create ctxt t = match box t with null -> null | _ -> ProvidedExpr (t, ctxt)
-        static member CreateArray ctxt xs = match xs with null -> null | _ -> xs |> Array.map (ProvidedExpr.Create ctxt)
         override _.Equals y = match y with :? ProvidedExpr as y -> x.Equals y.Handle | _ -> false
+
         override _.GetHashCode() = x.GetHashCode()
->>>>>>> 341121b1
 
 #if BUILDING_WITH_LKG || BUILD_FROM_SOURCE
     and [<RequireQualifiedAccess; Class; AllowNullLiteral; Sealed>]
@@ -1175,35 +1001,23 @@
     and [<RequireQualifiedAccess; Class; Sealed>]
 #endif
         ProvidedVar (x: Quotations.Var, ctxt) =
-<<<<<<< HEAD
-        member __.Type = x.Type |> ProvidedType.Create ctxt
-        member __.Name = x.Name
-        member __.IsMutable = x.IsMutable
-        member __.Handle = x
-        member __.Context = ctxt
-
-        static member CreateNonNull ctxt t = 
-            ProvidedVar (t, ctxt)
-
-        static member CreateArray ctxt xs : ProvidedVar[] = 
-            match box xs with 
-            | Null -> [| |]
-            | _ -> xs |> Array.map (ProvidedVar.CreateNonNull ctxt)
-
-        override __.Equals y = match y with :? ProvidedVar as y -> x.Equals y.Handle | _ -> false
-
-        override __.GetHashCode() = x.GetHashCode()
-=======
         member _.Type = x.Type |> ProvidedType.Create ctxt
         member _.Name = x.Name
         member _.IsMutable = x.IsMutable
         member _.Handle = x
         member _.Context = ctxt
-        static member Create ctxt t = match box t with null -> null | _ -> ProvidedVar (t, ctxt)
-        static member CreateArray ctxt xs = match xs with null -> null | _ -> xs |> Array.map (ProvidedVar.Create ctxt)
+
+        static member CreateNonNull ctxt t = 
+            ProvidedVar (t, ctxt)
+
+        static member CreateArray ctxt xs : ProvidedVar[] = 
+            match box xs with 
+            | Null -> [| |]
+            | _ -> xs |> Array.map (ProvidedVar.CreateNonNull ctxt)
+
         override _.Equals y = match y with :? ProvidedVar as y -> x.Equals y.Handle | _ -> false
+
         override _.GetHashCode() = x.GetHashCode()
->>>>>>> 341121b1
 
     /// Get the provided invoker expression for a particular use of a method.
     let GetInvokerExpression (provider: ITypeProvider, methodBase: ProvidedMethodBase, paramExprs: ProvidedVar[]) = 
