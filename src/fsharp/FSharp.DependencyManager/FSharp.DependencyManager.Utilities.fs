--- conflicted
+++ resolved
@@ -155,12 +155,8 @@
         else
             None
 #endif
-<<<<<<< HEAD
-
-    let executeBuild pathToExe arguments =
-=======
+
     let executeBuild pathToExe arguments workingDir =
->>>>>>> 4894db52
         match pathToExe with
         | Some path ->
             let psi = ProcessStartInfo()
