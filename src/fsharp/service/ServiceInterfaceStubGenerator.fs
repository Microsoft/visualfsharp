﻿// Copyright (c) Microsoft Corporation.  All Rights Reserved.  See License.txt in the project root for license information.

namespace FSharp.Compiler.SourceCodeServices

open System
open System.Diagnostics
open FSharp.Compiler
open FSharp.Compiler.Ast
open FSharp.Compiler.Range
open FSharp.Compiler.SourceCodeServices
open FSharp.Compiler.AbstractIL.Internal.Library 
        
#if !FX_NO_INDENTED_TEXT_WRITER
[<AutoOpen>]
module internal CodeGenerationUtils =
    open System.IO
    open System.CodeDom.Compiler


    type ColumnIndentedTextWriter() =
        let stringWriter = new StringWriter()
        let indentWriter = new IndentedTextWriter(stringWriter, " ")

        member __.Write(s: string) =
            indentWriter.Write("{0}", s)

        member __.Write(s: string, [<ParamArray>] objs: obj []) =
            indentWriter.Write(s, objs)

        member __.WriteLine(s: string) =
            indentWriter.WriteLine("{0}", s)

        member __.WriteLine(s: string, [<ParamArray>] objs: obj []) =
            indentWriter.WriteLine(s, objs)

        member x.WriteBlankLines count =
            for _ in 0 .. count - 1 do
                x.WriteLine ""

        member __.Indent i = 
            indentWriter.Indent <- indentWriter.Indent + i

        member __.Unindent i = 
            indentWriter.Indent <- max 0 (indentWriter.Indent - i)

        member __.Dump() =
            indentWriter.InnerWriter.ToString()

        interface IDisposable with
            member __.Dispose() =
                stringWriter.Dispose()
                indentWriter.Dispose()

    let (|IndexerArg|) = function
        | SynIndexerArg.Two(e1, e2) -> [e1; e2]
        | SynIndexerArg.One e -> [e]

    let (|IndexerArgList|) xs =
        List.collect (|IndexerArg|) xs
        
    /// An recursive pattern that collect all sequential expressions to avoid StackOverflowException
    let rec (|Sequentials|_|) = function
        | SynExpr.Sequential (_, _, e, Sequentials es, _) ->
            Some(e :: es)
        | SynExpr.Sequential (_, _, e1, e2, _) ->
            Some [e1; e2]
        | _ -> None

    /// Represent environment where a captured identifier should be renamed
    type NamesWithIndices = Map<string, Set<int>>

    let keywordSet = set PrettyNaming.KeywordNames

    /// Rename a given argument if the identifier has been used
    let normalizeArgName (namesWithIndices: NamesWithIndices) nm =
        match nm with
        | "()" -> nm, namesWithIndices
        | _ ->
            let nm = String.lowerCaseFirstChar nm
            let nm, index = String.extractTrailingIndex nm
                
            let index, namesWithIndices =
                match namesWithIndices |> Map.tryFind nm, index with
                | Some indexes, index ->
                    let rec getAvailableIndex idx =
                        if indexes |> Set.contains idx then 
                            getAvailableIndex (idx + 1)
                        else idx
                    let index = index |> Option.defaultValue 1 |> getAvailableIndex
                    Some index, namesWithIndices |> Map.add nm (indexes |> Set.add index)
                | None, Some index -> Some index, namesWithIndices |> Map.add nm (Set.ofList [index])
                | None, None -> None, namesWithIndices |> Map.add nm Set.empty

            let nm = 
                match index with
                | Some index -> sprintf "%s%d" nm index
                | None -> nm
                
            let nm = if Set.contains nm keywordSet then sprintf "``%s``" nm else nm
            nm, namesWithIndices

/// Capture information about an interface in ASTs
[<RequireQualifiedAccess; NoEquality; NoComparison>]
type InterfaceData =
    | Interface of SynType * SynMemberDefns option
    | ObjExpr of SynType * SynBinding list
    member x.Range =
        match x with
        | InterfaceData.Interface(ty, _) -> 
            ty.Range
        | InterfaceData.ObjExpr(ty, _) -> 
            ty.Range
    member x.TypeParameters = 
        match x with
        | InterfaceData.Interface(ty, _)
        | InterfaceData.ObjExpr(ty, _) ->
            let rec (|RationalConst|) = function
                | SynRationalConst.Integer i ->
                    string i
                | SynRationalConst.Rational(numerator, denominator, _) ->
                    sprintf "(%i/%i)" numerator denominator
                | SynRationalConst.Negate (RationalConst s) ->
                    sprintf "- %s" s

            let rec (|TypeIdent|_|) = function
                | SynType.Var(SynTypar.Typar(s, req, _), _) ->
                    match req with
                    | NoStaticReq -> 
                        Some ("'" + s.idText)
                    | HeadTypeStaticReq -> 
                        Some ("^" + s.idText)
                | SynType.LongIdent(LongIdentWithDots(xs, _)) ->
                    xs |> Seq.map (fun x -> x.idText) |> String.concat "." |> Some
                | SynType.App(t, _, ts, _, _, isPostfix, _) ->
                    match t, ts with
                    | TypeIdent typeName, [] -> Some typeName
                    | TypeIdent typeName, [TypeIdent typeArg] -> 
                        if isPostfix then 
                            Some (sprintf "%s %s" typeArg typeName)
                        else
                            Some (sprintf "%s<%s>" typeName typeArg)
                    | TypeIdent typeName, _ -> 
                        let typeArgs = ts |> Seq.choose (|TypeIdent|_|) |> String.concat ", "
                        if isPostfix then 
                            Some (sprintf "(%s) %s" typeArgs typeName)
                        else
                            Some(sprintf "%s<%s>" typeName typeArgs)
                    | _ ->
                        //debug "Unsupported case with %A and %A" t ts
                        None
                | SynType.Anon _ -> 
                    Some "_"
                | SynType.AnonRecd (_, ts, _)  -> 
                    Some (ts |> Seq.choose (snd >> (|TypeIdent|_|)) |> String.concat "; ")
                | SynType.Array(dimension, TypeIdent typeName, _) ->
                    Some (sprintf "%s [%s]" typeName (new String(',', dimension-1)))
                | SynType.MeasurePower(TypeIdent typeName, RationalConst power, _) ->
                    Some (sprintf "%s^%s" typeName power)
                | SynType.MeasureDivide(TypeIdent numerator, TypeIdent denominator, _) ->
                    Some (sprintf "%s/%s" numerator denominator)
                | _ -> 
                    None
            match ty with
            | SynType.App(_, _, ts, _, _, _, _)
            | SynType.LongIdentApp(_, _, _, ts, _, _, _) ->
                ts |> Seq.choose (|TypeIdent|_|) |> Seq.toArray
            | _ ->
                [||]

module InterfaceStubGenerator =
    [<NoComparison>]
    type internal Context =
        {
            Writer: ColumnIndentedTextWriter
            /// Map generic types to specific instances for specialized interface implementation
            TypeInstantations: Map<string, string>
            /// Data for interface instantiation
            ArgInstantiations: (FSharpGenericParameter * FSharpType) seq
            /// Indentation inside method bodies
            Indentation: int
            /// Object identifier of the interface e.g. 'x', 'this', '__', etc.
            ObjectIdent: string
            /// A list of lines represents skeleton of each member
            MethodBody: string []
            /// Context in order to display types in the short form
            DisplayContext: FSharpDisplayContext
        }

    // Adapt from MetadataFormat module in FSharp.Formatting 

    let internal (|AllAndLast|_|) (xs: 'T list) = 
        match xs with
        | [] -> 
            None
        | _ -> 
            let revd = List.rev xs
            Some (List.rev revd.Tail, revd.Head)

    let internal getTypeParameterName (typar: FSharpGenericParameter) =
        (if typar.IsSolveAtCompileTime then "^" else "'") + typar.Name

    let internal bracket (str: string) = 
        if str.Contains(" ") then "(" + str + ")" else str

    let internal formatType ctx (ty: FSharpType) =
        let genericDefinition = ty.Instantiate(Seq.toList ctx.ArgInstantiations).Format(ctx.DisplayContext)
        (genericDefinition, ctx.TypeInstantations)
        ||> Map.fold (fun s k v -> s.Replace(k, v))

    // Format each argument, including its name and type 
    let internal formatArgUsage ctx hasTypeAnnotation (namesWithIndices: Map<string, Set<int>>) (arg: FSharpParameter) = 
        let nm = 
            match arg.Name with 
            | None ->
                if arg.Type.HasTypeDefinition && arg.Type.TypeDefinition.CompiledName = "unit" && arg.Type.TypeDefinition.Namespace = Some "Microsoft.FSharp.Core" then "()" 
                else sprintf "arg%d" (namesWithIndices |> Map.toSeq |> Seq.map snd |> Seq.sumBy Set.count |> max 1)
            | Some x -> x
        
        let nm, namesWithIndices = normalizeArgName namesWithIndices nm
        
        // Detect an optional argument
        let isOptionalArg = Symbol.hasAttribute<OptionalArgumentAttribute> arg.Attributes
        let argName = if isOptionalArg then "?" + nm else nm
        (if hasTypeAnnotation && argName <> "()" then 
            argName + ": " + formatType ctx arg.Type
        else argName),
        namesWithIndices

    let internal formatArgsUsage ctx hasTypeAnnotation (v: FSharpMemberOrFunctionOrValue) args =
        let isItemIndexer = (v.IsInstanceMember && v.DisplayName = "Item")
        let unit, argSep, tupSep = "()", " ", ", "
        let args, namesWithIndices =
            args
            |> List.fold (fun (argsSoFar: string list list, namesWithIndices) args ->
                let argsSoFar', namesWithIndices =
                    args 
                    |> List.fold (fun (acc: string list, allNames) arg -> 
                        let name, allNames = formatArgUsage ctx hasTypeAnnotation allNames arg
                        name :: acc, allNames) ([], namesWithIndices)
                List.rev argsSoFar' :: argsSoFar, namesWithIndices) 
                ([], Map.ofList [ ctx.ObjectIdent, Set.empty ])
        let argText =
            args
            |> List.rev
            |> List.map (function 
                | [] -> unit 
                | [arg] when arg = unit -> unit
                | [arg] when not v.IsMember || isItemIndexer -> arg 
                | args when isItemIndexer -> String.concat tupSep args
                | args -> bracket (String.concat tupSep args))
            |> String.concat argSep

        argText, namesWithIndices

    [<RequireQualifiedAccess; NoComparison>]
    type internal MemberInfo =
        | PropertyGetSet of FSharpMemberOrFunctionOrValue * FSharpMemberOrFunctionOrValue
        | Member of FSharpMemberOrFunctionOrValue

    let internal getArgTypes (ctx: Context) (v: FSharpMemberOrFunctionOrValue) =
        let argInfos = v.CurriedParameterGroups |> Seq.map Seq.toList |> Seq.toList 
            
        let retType = v.ReturnParameter.Type

        let argInfos, retType = 
            match argInfos, v.IsPropertyGetterMethod, v.IsPropertySetterMethod with
            | [ AllAndLast(args, last) ], _, true -> [ args ], Some last.Type
            | [[]], true, _ -> [], Some retType
            | _, _, _ -> argInfos, Some retType

        let retType = 
            match retType with
            | Some ty ->
                let coreType = formatType ctx ty
                if v.IsEvent then
                    let isEventHandler = 
                        ty.BaseType 
                        |> Option.bind (fun t -> 
                            if t.HasTypeDefinition then
                                t.TypeDefinition.TryGetFullName()
                             else None)
                        |> Option.exists ((=) "System.MulticastDelegate")
                    if isEventHandler then sprintf "IEvent<%s, _>" coreType else coreType
                else coreType
            | None -> 
                "unit"
            
        argInfos, retType

    /// Convert a getter/setter to its canonical form
    let internal normalizePropertyName (v: FSharpMemberOrFunctionOrValue) =
        let displayName = v.DisplayName
        if (v.IsPropertyGetterMethod && displayName.StartsWithOrdinal("get_")) || 
            (v.IsPropertySetterMethod && displayName.StartsWithOrdinal("set_")) then
            displayName.[4..]
        else displayName

    let internal isEventMember (m: FSharpMemberOrFunctionOrValue) =
        m.IsEvent || Symbol.hasAttribute<CLIEventAttribute> m.Attributes
    
    let internal formatMember (ctx: Context) m verboseMode = 
        let getParamArgs (argInfos: FSharpParameter list list) (ctx: Context) (v: FSharpMemberOrFunctionOrValue) = 
            let args, namesWithIndices =
                match argInfos with
                | [[x]] when v.IsPropertyGetterMethod && x.Name.IsNone 
                                && x.Type.TypeDefinition.CompiledName = "unit"
                                && x.Type.TypeDefinition.Namespace = Some "Microsoft.FSharp.Core" -> 
                    "", Map.ofList [ctx.ObjectIdent, Set.empty]
                | _  -> formatArgsUsage ctx verboseMode v argInfos
             
            let argText = 
                if String.IsNullOrWhiteSpace(args) then "" 
                elif args.StartsWithOrdinal("(") then args
                elif v.CurriedParameterGroups.Count > 1 && (not verboseMode) then " " + args
                else sprintf "(%s)" args
            argText, namesWithIndices

        let preprocess (ctx: Context) (v: FSharpMemberOrFunctionOrValue) = 
            let buildUsage argInfos = 
                let parArgs, _ = getParamArgs argInfos ctx v
                match v.IsMember, v.IsInstanceMember, v.LogicalName, v.DisplayName with
                // Constructors
                | _, _, ".ctor", _ -> "new" + parArgs
                // Properties (skipping arguments)
                | _, true, _, name when v.IsPropertyGetterMethod || v.IsPropertySetterMethod -> 
                    if name.StartsWithOrdinal("get_") || name.StartsWithOrdinal("set_") then name.[4..] else name
                // Ordinary instance members
                | _, true, _, name -> name + parArgs
                // Ordinary functions or values
                | false, _, _, name when
                    not (Symbol.hasAttribute<RequireQualifiedAccessAttribute> v.ApparentEnclosingEntity.Attributes) -> 
                    name + " " + parArgs
                // Ordinary static members or things (?) that require fully qualified access
                | _, _, _, name -> name + parArgs

            let modifiers =
                [ if v.InlineAnnotation = FSharpInlineAnnotation.AlwaysInline then yield "inline"
                  if v.Accessibility.IsInternal then yield "internal" ]

            let argInfos, retType = getArgTypes ctx v
            let usage = buildUsage argInfos
            usage, modifiers, argInfos, retType

        // A couple of helper methods for emitting close declarations of members and stub method bodies.
        let closeDeclaration (returnType:string) (writer:ColumnIndentedTextWriter) =
            if verboseMode then writer.Write(": {0}", returnType)
            writer.Write(" = ", returnType)
            if verboseMode then writer.WriteLine("")
        let writeImplementation (ctx:Context) (writer:ColumnIndentedTextWriter) =
            match verboseMode, ctx.MethodBody with
            | false, [| singleLine |] -> writer.WriteLine(singleLine)
            | _, lines ->
                writer.Indent ctx.Indentation
                for line in lines do
                    writer.WriteLine(line)
                writer.Unindent ctx.Indentation

        match m with
        | MemberInfo.PropertyGetSet(getter, setter) ->
            let (usage, modifiers, getterArgInfos, retType) = preprocess ctx getter
            let closeDeclaration = closeDeclaration retType
            let writeImplementation = writeImplementation ctx
            let (_, _, setterArgInfos, _) = preprocess ctx setter
            let writer = ctx.Writer
            writer.Write("member ")
            for modifier in modifiers do
                writer.Write("{0} ", modifier)
            writer.Write("{0}.", ctx.ObjectIdent)

            // Try to print getters and setters on the same identifier
            writer.WriteLine(usage)
            writer.Indent ctx.Indentation
            match getParamArgs getterArgInfos ctx getter with
            | "", _ | "()", _ -> writer.Write("with get ()")
            | args, _ -> writer.Write("with get {0}", args)
            writer |> closeDeclaration
            writer |> writeImplementation
            match getParamArgs setterArgInfos ctx setter with
            | "", _ | "()", _ ->
                if verboseMode then writer.WriteLine("and set (v: {0}): unit = ", retType)
                else writer.Write("and set v = ")
            | args, namesWithIndices ->
                let valueArgName, _ = normalizeArgName namesWithIndices "v"
                if verboseMode then writer.WriteLine("and set {0} ({1}: {2}): unit = ", args, valueArgName, retType)
                else writer.Write("and set {0} {1} = ", args, valueArgName)
            writer |> writeImplementation
            writer.Unindent ctx.Indentation

        | MemberInfo.Member v ->
            let (usage, modifiers, argInfos, retType) = preprocess ctx v
            let closeDeclaration = closeDeclaration retType
            let writeImplementation = writeImplementation ctx
            let writer = ctx.Writer
            if isEventMember v then
                writer.WriteLine("[<CLIEvent>]")
            writer.Write("member ")
            for modifier in modifiers do
                writer.Write("{0} ", modifier)
            writer.Write("{0}.", ctx.ObjectIdent)
        
            if v.IsEvent then
                writer.Write(usage)
                writer |> closeDeclaration
                writer |> writeImplementation
            elif v.IsPropertySetterMethod then
                writer.WriteLine(usage)
                writer.Indent ctx.Indentation
                match getParamArgs argInfos ctx v with
                | "", _ | "()", _ ->
                    writer.WriteLine("with set (v: {0}): unit = ", retType)
                | args, namesWithIndices ->
                    let valueArgName, _ = normalizeArgName namesWithIndices "v"
                    writer.Write("with set {0} ({1}", args, valueArgName)
                    if verboseMode then writer.Write(": {0}): unit", retType)
                    else writer.Write(")")
                    writer.Write(" = ")
                    if verboseMode then writer.WriteLine("")

                writer |> writeImplementation
                writer.Unindent ctx.Indentation
            elif v.IsPropertyGetterMethod then
                writer.Write(usage)
                match getParamArgs argInfos ctx v with
                | "", _ | "()", _ ->
                    // Use the short-hand notation for getters without arguments
                    writer |> closeDeclaration
                    writer |> writeImplementation
                | args, _ ->
                    writer.WriteLine("")
                    writer.Indent ctx.Indentation
                    writer.Write("with get {0}", args)
                    writer |> closeDeclaration
                    writer |> writeImplementation
                    writer.Unindent ctx.Indentation
            else
                writer.Write(usage)
                writer |> closeDeclaration
                writer |> writeImplementation

    let rec internal getNonAbbreviatedType (ty: FSharpType) =
        if ty.HasTypeDefinition && ty.TypeDefinition.IsFSharpAbbreviation then
            getNonAbbreviatedType ty.AbbreviatedType
        else ty

    // Sometimes interface members are stored in the form of `IInterface<'T> -> ...`,
    // so we need to get the 2nd generic argument
    let internal (|MemberFunctionType|_|) (ty: FSharpType) =
        if ty.IsFunctionType && ty.GenericArguments.Count = 2 then
            Some ty.GenericArguments.[1]
        else None

    let internal (|TypeOfMember|_|) (m: FSharpMemberOrFunctionOrValue) =
        match m.FullTypeSafe with
        | Some (MemberFunctionType ty) when m.IsProperty && m.DeclaringEntity.IsSome && m.DeclaringEntity.Value.IsFSharp ->
            Some ty
        | Some ty -> Some ty
        | None -> None

    let internal (|EventFunctionType|_|) (ty: FSharpType) =
        match ty with
        | MemberFunctionType ty ->
            if ty.IsFunctionType && ty.GenericArguments.Count = 2 then
                let retType = ty.GenericArguments.[0]
                let argType = ty.GenericArguments.[1]
                if argType.GenericArguments.Count = 2 then
                    Some (argType.GenericArguments.[0], retType)
                else None
            else None
        | _ ->
            None

    let internal removeWhitespace (str: string) = 
        str.Replace(" ", "")

    /// Filter out duplicated interfaces in inheritance chain
    let rec internal getInterfaces (e: FSharpEntity) = 
        seq { for iface in e.AllInterfaces ->
                let ty = getNonAbbreviatedType iface
                // Argument should be kept lazy so that it is only evaluated when instantiating a new type
                ty.TypeDefinition, Seq.zip ty.TypeDefinition.GenericParameters ty.GenericArguments
        }
        |> Seq.distinct

    /// Get members in the decreasing order of inheritance chain
    let getInterfaceMembers (e: FSharpEntity) = 
        seq {
            for (iface, instantiations) in getInterfaces e do
                yield! iface.TryGetMembersFunctionsAndValues
                       |> Seq.choose (fun m -> 
                           // Use this hack when FCS doesn't return enough information on .NET properties and events
                           if m.IsProperty || m.IsEventAddMethod || m.IsEventRemoveMethod then 
                               None 
                           else Some (m, instantiations))
         }

    /// Check whether an interface is empty
    let hasNoInterfaceMember e =
        getInterfaceMembers e |> Seq.isEmpty

    let internal (|LongIdentPattern|_|) = function
        | SynPat.LongIdent(LongIdentWithDots(xs, _), _, _, _, _, _) ->
//            let (name, range) = xs |> List.map (fun x -> x.idText, x.idRange) |> List.last
            let last = List.last xs
            Some(last.idText, last.idRange)
        | _ -> 
            None

    // Get name and associated range of a member
    // On merged properties (consisting both getters and setters), they have the same range values,
    // so we use 'get_' and 'set_' prefix to ensure corresponding symbols are retrieved correctly.
    let internal (|MemberNameAndRange|_|) = function
        | Binding(_access, _bindingKind, _isInline, _isMutable, _attrs, _xmldoc, SynValData(Some mf, _, _), LongIdentPattern(name, range), 
                    _retTy, _expr, _bindingRange, _seqPoint) when mf.MemberKind = MemberKind.PropertyGet ->
            if name.StartsWithOrdinal("get_") then Some(name, range) else Some("get_" + name, range)
        | Binding(_access, _bindingKind, _isInline, _isMutable, _attrs, _xmldoc, SynValData(Some mf, _, _), LongIdentPattern(name, range), 
                    _retTy, _expr, _bindingRange, _seqPoint) when mf.MemberKind = MemberKind.PropertySet ->
            if name.StartsWithOrdinal("set_") then Some(name, range) else Some("set_" + name, range)
        | Binding(_access, _bindingKind, _isInline, _isMutable, _attrs, _xmldoc, _valData, LongIdentPattern(name, range), 
                    _retTy, _expr, _bindingRange, _seqPoint) ->
            Some(name, range)
        | _ ->
            None

    /// Get associated member names and ranges
    /// In case of properties, intrinsic ranges might not be correct for the purpose of getting
    /// positions of 'member', which indicate the indentation for generating new members
    let getMemberNameAndRanges = function
        | InterfaceData.Interface(_, None) -> 
            []
        | InterfaceData.Interface(_, Some memberDefns) -> 
            memberDefns
            |> Seq.choose (function (SynMemberDefn.Member(binding, _)) -> Some binding | _ -> None)
            |> Seq.choose (|MemberNameAndRange|_|)
            |> Seq.toList
        | InterfaceData.ObjExpr(_, bindings) -> 
            List.choose (|MemberNameAndRange|_|) bindings

    let internal normalizeEventName (m: FSharpMemberOrFunctionOrValue) =
        let name = m.DisplayName
        if name.StartsWithOrdinal("add_") then name.[4..]
        elif name.StartsWithOrdinal("remove_")  then name.[7..]
        else name

    /// Ideally this info should be returned in error symbols from FCS. 
    /// Because it isn't, we implement a crude way of getting member signatures:
    ///  (1) Crack ASTs to get member names and their associated ranges
    ///  (2) Check symbols of those members based on ranges
    ///  (3) If any symbol found, capture its member signature 
    let getImplementedMemberSignatures (getMemberByLocation: string * range -> Async<FSharpSymbolUse option>) displayContext interfaceData = 
        let formatMemberSignature (symbolUse: FSharpSymbolUse) =            
            match symbolUse.Symbol with
            | :? FSharpMemberOrFunctionOrValue as m ->
                match m.FullTypeSafe with
                | Some _ when isEventMember m ->
                    // Events don't have overloads so we use only display names for comparison
                    let signature = normalizeEventName m
                    Some [signature]
                | Some ty ->
                    let signature = removeWhitespace (sprintf "%s:%s" m.DisplayName (ty.Format(displayContext)))
                    Some [signature]
                | None ->
                    None
            | _ ->
                //fail "Should only accept symbol uses of members."
                None
        async {
            let! symbolUses = 
                getMemberNameAndRanges interfaceData
                |> List.toArray
                |> Array.mapAsync getMemberByLocation
            return symbolUses |> Array.choose (Option.bind formatMemberSignature >> Option.map String.Concat)
                              |> Set.ofArray
        }

    /// Check whether an entity is an interface or type abbreviation of an interface
    let rec isInterface (e: FSharpEntity) =
        e.IsInterface || (e.IsFSharpAbbreviation && isInterface e.AbbreviatedType.TypeDefinition)

    /// Generate stub implementation of an interface at a start column
    let formatInterface startColumn indentation (typeInstances: string []) objectIdent
            (methodBody: string) (displayContext: FSharpDisplayContext) excludedMemberSignatures
            (e: FSharpEntity) verboseMode =
        Debug.Assert(isInterface e, "The entity should be an interface.")
        let lines = String.getLines methodBody
        use writer = new ColumnIndentedTextWriter()
        let typeParams = Seq.map getTypeParameterName e.GenericParameters
        let instantiations = 
            let insts =
                Seq.zip typeParams typeInstances
                // Filter out useless instances (when it is replaced by the same name or by wildcard)
                |> Seq.filter(fun (t1, t2) -> t1 <> t2 && t2 <> "_") 
                |> Map.ofSeq
            // A simple hack to handle instantiation of type alias 
            if e.IsFSharpAbbreviation then
                let ty = getNonAbbreviatedType e.AbbreviatedType
                (ty.TypeDefinition.GenericParameters |> Seq.map getTypeParameterName, 
                    ty.GenericArguments |> Seq.map (fun ty -> ty.Format(displayContext)))
                ||> Seq.zip
                |> Seq.fold (fun acc (x, y) -> Map.add x y acc) insts
            else insts
        let ctx = { Writer = writer; TypeInstantations = instantiations; ArgInstantiations = Seq.empty;
                    Indentation = indentation; ObjectIdent = objectIdent; MethodBody = lines; DisplayContext = displayContext }
        let missingMembers =
            getInterfaceMembers e
            |> Seq.groupBy (fun (m, insts) ->               
                match m with
                | _ when isEventMember m  ->
                    Some (normalizeEventName m)
                | TypeOfMember ty ->
                    let signature = removeWhitespace (sprintf "%s:%s" m.DisplayName (formatType { ctx with ArgInstantiations = insts } ty))
                    Some signature 
                | _ -> 
                    //debug "FullType throws exceptions due to bugs in FCS."
                    None)
            |> Seq.collect (fun (signature, members) ->               
                match signature with
                | None ->
                    members
                | Some signature when not (Set.contains signature excludedMemberSignatures) ->
                    // Return the first member from a group of members for a particular signature
                    Seq.truncate 1 members
                | _ -> Seq.empty)

        // All members have already been implemented
        if Seq.isEmpty missingMembers then
            String.Empty
        else
            writer.Indent startColumn
            writer.WriteLine("")
            let duplicatedMembers =
                missingMembers
                |> Seq.countBy(fun (m, insts) -> m.DisplayName, insts |> Seq.length)
                |> Seq.filter (snd >> (<) 1)
                |> Seq.map (fst >> fst)
                |> Set.ofSeq

            let getReturnType v = snd (getArgTypes ctx v)
            let rec formatMembers (members : (FSharpMemberOrFunctionOrValue * _) list) =
                match members with
                // Since there is no unified source of information for properties,
                // we try to merge getters and setters when they seem to match.
                // Assume that getter and setter come right after each other.
                // They belong to the same property if names and return types are the same
                | (getter as first, insts) :: (setter, _) :: otherMembers
                | (setter as first, _) :: (getter, insts) :: otherMembers when
                    getter.IsPropertyGetterMethod && setter.IsPropertySetterMethod &&
                    normalizePropertyName getter = normalizePropertyName setter &&
                    getReturnType getter = getReturnType setter ->
                    let useVerboseMode = verboseMode || duplicatedMembers.Contains first.DisplayName
                    formatMember { ctx with ArgInstantiations = insts } (MemberInfo.PropertyGetSet(getter, setter)) useVerboseMode
                    formatMembers otherMembers
                | (m, insts) :: otherMembers ->
                    let useVerboseMode = verboseMode || duplicatedMembers.Contains m.DisplayName
                    formatMember { ctx with ArgInstantiations = insts } (MemberInfo.Member m) useVerboseMode
                    formatMembers otherMembers
                | [] -> ()

            missingMembers
            |> Seq.sortBy (fun (m, _) -> 
                // Sort by normalized name and return type so that getters and setters of the same properties
                // are guaranteed to be neighboring.
                normalizePropertyName m, getReturnType m)
            |> Seq.toList
            |> formatMembers
            writer.Dump()

    /// Find corresponding interface declaration at a given position
    let tryFindInterfaceDeclaration (pos: pos) (parsedInput: ParsedInput) =
        let rec walkImplFileInput (ParsedImplFileInput (modules = moduleOrNamespaceList)) = 
            List.tryPick walkSynModuleOrNamespace moduleOrNamespaceList

        and walkSynModuleOrNamespace(SynModuleOrNamespace(decls = decls; range = range)) =
            if not <| rangeContainsPos range pos then
                None
            else
                List.tryPick walkSynModuleDecl decls

        and walkSynModuleDecl(decl: SynModuleDecl) =
            if not <| rangeContainsPos decl.Range pos then
                None
            else
                match decl with
                | SynModuleDecl.Exception(SynExceptionDefn(_, synMembers, _), _) -> 
                    List.tryPick walkSynMemberDefn synMembers
                | SynModuleDecl.Let(_isRecursive, bindings, _range) ->
                    List.tryPick walkBinding bindings
                | SynModuleDecl.ModuleAbbrev(_lhs, _rhs, _range) ->
                    None
                | SynModuleDecl.NamespaceFragment(fragment) ->
                    walkSynModuleOrNamespace fragment
                | SynModuleDecl.NestedModule(_, _, modules, _, _) ->
                    List.tryPick walkSynModuleDecl modules
                | SynModuleDecl.Types(typeDefs, _range) ->
                    List.tryPick walkSynTypeDefn typeDefs
                | SynModuleDecl.DoExpr (_, expr, _) ->
                    walkExpr expr
                | SynModuleDecl.Attributes _
                | SynModuleDecl.HashDirective _
                | SynModuleDecl.Open _ -> 
                    None

        and walkSynTypeDefn(TypeDefn(_componentInfo, representation, members, range)) = 
            if not <| rangeContainsPos range pos then
                None
            else
                walkSynTypeDefnRepr representation
                |> Option.orElse (List.tryPick walkSynMemberDefn members)        

        and walkSynTypeDefnRepr(typeDefnRepr: SynTypeDefnRepr) = 
            if not <| rangeContainsPos typeDefnRepr.Range pos then
                None
            else
                match typeDefnRepr with
                | SynTypeDefnRepr.ObjectModel(_kind, members, _range) ->
                    List.tryPick walkSynMemberDefn members
                | SynTypeDefnRepr.Simple(_repr, _range) -> 
                    None
                | SynTypeDefnRepr.Exception _ -> None

        and walkSynMemberDefn (memberDefn: SynMemberDefn) =
            if not <| rangeContainsPos memberDefn.Range pos then
                None
            else
                match memberDefn with
                | SynMemberDefn.AbstractSlot(_synValSig, _memberFlags, _range) ->
                    None
                | SynMemberDefn.AutoProperty(_attributes, _isStatic, _id, _type, _memberKind, _memberFlags, _xmlDoc, _access, expr, _r1, _r2) ->
                    walkExpr expr
                | SynMemberDefn.Interface(interfaceType, members, _range) ->
                    if rangeContainsPos interfaceType.Range pos then
                        Some(InterfaceData.Interface(interfaceType, members))
                    else
                        Option.bind (List.tryPick walkSynMemberDefn) members
                | SynMemberDefn.Member(binding, _range) ->
                    walkBinding binding
                | SynMemberDefn.NestedType(typeDef, _access, _range) -> 
                    walkSynTypeDefn typeDef
                | SynMemberDefn.ValField(_field, _range) ->
                    None
                | SynMemberDefn.LetBindings(bindings, _isStatic, _isRec, _range) ->
                    List.tryPick walkBinding bindings
                | SynMemberDefn.Open _
                | SynMemberDefn.ImplicitCtor _
                | SynMemberDefn.Inherit _ -> None
                | SynMemberDefn.ImplicitInherit (_, expr, _, _) -> walkExpr expr

        and walkBinding (Binding(_access, _bindingKind, _isInline, _isMutable, _attrs, _xmldoc, _valData, _headPat, _retTy, expr, _bindingRange, _seqPoint)) =
            walkExpr expr

        and walkExpr expr =
            if not <| rangeContainsPos expr.Range pos then 
                None
            else
                match expr with
                | SynExpr.Quote (synExpr1, _, synExpr2, _, _range) ->
                    List.tryPick walkExpr [synExpr1; synExpr2]

                | SynExpr.Const (_synConst, _range) -> 
                    None

                | SynExpr.Paren (synExpr, _, _, _parenRange) ->
                    walkExpr synExpr
                | SynExpr.Typed (synExpr, _synType, _range) -> 
                    walkExpr synExpr

                | SynExpr.Tuple (_, synExprList, _, _range)
                | SynExpr.ArrayOrList (_, synExprList, _range) ->
                    List.tryPick walkExpr synExprList

                | SynExpr.Record (_inheritOpt, _copyOpt, fields, _range) -> 
                    List.tryPick (fun (_, e, _) -> Option.bind walkExpr e) fields

                | SynExpr.New (_, _synType, synExpr, _range) -> 
                    walkExpr synExpr

                | SynExpr.ObjExpr (ty, baseCallOpt, binds, ifaces, _range1, _range2) -> 
                    match baseCallOpt with
                    | None -> 
                        if rangeContainsPos ty.Range pos then
                            Some (InterfaceData.ObjExpr(ty, binds))
                        else
                            ifaces |> List.tryPick (fun (InterfaceImpl(ty, binds, range)) ->
                                if rangeContainsPos range pos then 
                                    Some (InterfaceData.ObjExpr(ty, binds))
                                else None)
                    | Some _ -> 
                        // Ignore object expressions of normal objects
                        None

                | SynExpr.While (_sequencePointInfoForWhileLoop, synExpr1, synExpr2, _range) ->
                    List.tryPick walkExpr [synExpr1; synExpr2]
                | SynExpr.ForEach (_sequencePointInfoForForLoop, _seqExprOnly, _isFromSource, _synPat, synExpr1, synExpr2, _range) -> 
                    List.tryPick walkExpr [synExpr1; synExpr2]

                | SynExpr.For (_sequencePointInfoForForLoop, _ident, synExpr1, _, synExpr2, synExpr3, _range) -> 
                    List.tryPick walkExpr [synExpr1; synExpr2; synExpr3]

                | SynExpr.ArrayOrListOfSeqExpr (_, synExpr, _range) ->
                    walkExpr synExpr
                | SynExpr.CompExpr (_, _, synExpr, _range) ->
                    walkExpr synExpr
                | SynExpr.Lambda (_, _, _synSimplePats, synExpr, _range) ->
                     walkExpr synExpr

                | SynExpr.MatchLambda (_isExnMatch, _argm, synMatchClauseList, _spBind, _wholem) -> 
                    synMatchClauseList |> List.tryPick (fun (Clause(_, _, e, _, _)) -> walkExpr e)
                | SynExpr.Match (_sequencePointInfoForBinding, synExpr, synMatchClauseList, _range) ->
                    walkExpr synExpr
                    |> Option.orElse (synMatchClauseList |> List.tryPick (fun (Clause(_, _, e, _, _)) -> walkExpr e))

                | SynExpr.Lazy (synExpr, _range) ->
                    walkExpr synExpr
                | SynExpr.Do (synExpr, _range) ->
                    walkExpr synExpr
                | SynExpr.Assert (synExpr, _range) -> 
                    walkExpr synExpr

                | SynExpr.App (_exprAtomicFlag, _isInfix, synExpr1, synExpr2, _range) ->
                    List.tryPick walkExpr [synExpr1; synExpr2]

                | SynExpr.TypeApp (synExpr, _, _synTypeList, _commas, _, _, _range) -> 
                    walkExpr synExpr

                | SynExpr.LetOrUse (_, _, synBindingList, synExpr, _range) -> 
                    Option.orElse (List.tryPick walkBinding synBindingList) (walkExpr synExpr)

                | SynExpr.TryWith (synExpr, _range, _synMatchClauseList, _range2, _range3, _sequencePointInfoForTry, _sequencePointInfoForWith) -> 
                    walkExpr synExpr

                | SynExpr.TryFinally (synExpr1, synExpr2, _range, _sequencePointInfoForTry, _sequencePointInfoForFinally) -> 
                    List.tryPick walkExpr [synExpr1; synExpr2]

                | Sequentials exprs  -> 
                    List.tryPick walkExpr exprs

                | SynExpr.IfThenElse (synExpr1, synExpr2, synExprOpt, _sequencePointInfoForBinding, _isRecovery, _range, _range2) -> 
                    match synExprOpt with
                    | Some synExpr3 ->
                        List.tryPick walkExpr [synExpr1; synExpr2; synExpr3]
                    | None ->
                        List.tryPick walkExpr [synExpr1; synExpr2]

                | SynExpr.Ident (_ident) ->
                    None

                | SynExpr.LongIdent (_, _longIdent, _altNameRefCell, _range) -> 
                    None

                | SynExpr.LongIdentSet (_longIdent, synExpr, _range) ->
                    walkExpr synExpr

                | SynExpr.DotGet (synExpr, _dotm, _longIdent, _range) -> 
                    walkExpr synExpr

                | SynExpr.DotSet (synExpr1, _longIdent, synExpr2, _range) ->
                    List.tryPick walkExpr [synExpr1; synExpr2]

                | SynExpr.Set (synExpr1, synExpr2, _range) ->
                    List.tryPick walkExpr [synExpr1; synExpr2]

                | SynExpr.DotIndexedGet (synExpr, IndexerArgList synExprList, _range, _range2) -> 
                    Option.orElse (walkExpr synExpr) (List.tryPick walkExpr synExprList) 

                | SynExpr.DotIndexedSet (synExpr1, IndexerArgList synExprList, synExpr2, _, _range, _range2) -> 
                    [ yield synExpr1
                      yield! synExprList
                      yield synExpr2 ]
                    |> List.tryPick walkExpr

                | SynExpr.JoinIn (synExpr1, _range, synExpr2, _range2) ->
                    List.tryPick walkExpr [synExpr1; synExpr2]
                | SynExpr.NamedIndexedPropertySet (_longIdent, synExpr1, synExpr2, _range) ->
                    List.tryPick walkExpr [synExpr1; synExpr2]

                | SynExpr.DotNamedIndexedPropertySet (synExpr1, _longIdent, synExpr2, synExpr3, _range) ->  
                    List.tryPick walkExpr [synExpr1; synExpr2; synExpr3]

                | SynExpr.TypeTest (synExpr, _synType, _range)
                | SynExpr.Upcast (synExpr, _synType, _range)
                | SynExpr.Downcast (synExpr, _synType, _range) ->
                    walkExpr synExpr
                | SynExpr.InferredUpcast (synExpr, _range)
                | SynExpr.InferredDowncast (synExpr, _range) ->
                    walkExpr synExpr
                | SynExpr.AddressOf (_, synExpr, _range, _range2) ->
                    walkExpr synExpr
                | SynExpr.TraitCall (_synTyparList, _synMemberSig, synExpr, _range) ->
                    walkExpr synExpr

                | SynExpr.Null (_range)
                | SynExpr.ImplicitZero (_range) -> 
                    None

                | SynExpr.YieldOrReturn (_, synExpr, _range)
                | SynExpr.YieldOrReturnFrom (_, synExpr, _range) 
                | SynExpr.DoBang (synExpr, _range) -> 
                    walkExpr synExpr

<<<<<<< HEAD
                | SynExpr.LetOrUseOrAndBang(_sequencePointInfoForBinding, _, _, _synPat, synExpr1, _range, synExprAndBangs, synExpr2) -> 
                    [
                        yield synExpr1
                        for (_,_,_,_,eAndBang,_) in synExprAndBangs do
                            yield eAndBang
                        yield synExpr2
                    ]
                    |> List.tryPick walkExpr
=======
                | SynExpr.LetOrUseBang (_sequencePointInfoForBinding, _, _, _synPat, synExpr1, synExpr2, _range) -> 
                    List.tryPick walkExpr [synExpr1; synExpr2]
>>>>>>> e6309b0b

                | SynExpr.LibraryOnlyILAssembly _
                | SynExpr.LibraryOnlyStaticOptimization _ 
                | SynExpr.LibraryOnlyUnionCaseFieldGet _
                | SynExpr.LibraryOnlyUnionCaseFieldSet _ ->
                    None
                | SynExpr.ArbitraryAfterError (_debugStr, _range) -> 
                    None

                | SynExpr.FromParseError (synExpr, _range)
                | SynExpr.DiscardAfterMissingQualificationAfterDot (synExpr, _range) -> 
                    walkExpr synExpr 

                | _ -> None

        match parsedInput with
        | ParsedInput.SigFile _input ->
            None
        | ParsedInput.ImplFile input -> 
            walkImplFileInput input
#endif<|MERGE_RESOLUTION|>--- conflicted
+++ resolved
@@ -896,8 +896,7 @@
                 | SynExpr.DoBang (synExpr, _range) -> 
                     walkExpr synExpr
 
-<<<<<<< HEAD
-                | SynExpr.LetOrUseOrAndBang(_sequencePointInfoForBinding, _, _, _synPat, synExpr1, _range, synExprAndBangs, synExpr2) -> 
+                | SynExpr.LetOrUseBang (_sequencePointInfoForBinding, _, _, _synPat, synExpr1, _range, synExprAndBangs, synExpr2) -> 
                     [
                         yield synExpr1
                         for (_,_,_,_,eAndBang,_) in synExprAndBangs do
@@ -905,10 +904,6 @@
                         yield synExpr2
                     ]
                     |> List.tryPick walkExpr
-=======
-                | SynExpr.LetOrUseBang (_sequencePointInfoForBinding, _, _, _synPat, synExpr1, synExpr2, _range) -> 
-                    List.tryPick walkExpr [synExpr1; synExpr2]
->>>>>>> e6309b0b
 
                 | SynExpr.LibraryOnlyILAssembly _
                 | SynExpr.LibraryOnlyStaticOptimization _ 
