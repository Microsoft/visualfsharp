--- conflicted
+++ resolved
@@ -465,16 +465,15 @@
                     [dive synExpr synExpr.Range traverseSynExpr
                      dive synType synType.Range traverseSynType]
                     |> pick expr
-<<<<<<< HEAD
-                | SynExpr.InferredUpcast(synExpr, _range) -> traverseSynExpr synExpr
-                | SynExpr.InferredDowncast(synExpr, _range) -> traverseSynExpr synExpr
-                | SynExpr.Null(_range) -> None
-                | SynExpr.AddressOf(_, synExpr, _range, _range2) -> traverseSynExpr synExpr
-                | SynExpr.TraitCall(_synTyparList, _synMemberSig, synExpr, _range) -> traverseSynExpr synExpr
-                | SynExpr.ImplicitZero(_range) -> None
-                | SynExpr.YieldOrReturn(_, synExpr, _range) -> traverseSynExpr synExpr
-                | SynExpr.YieldOrReturnFrom(_, synExpr, _range) -> traverseSynExpr synExpr
-                | SynExpr.LetOrUseOrAndBang(_sequencePointInfoForBinding, _, _, synPat, synExpr, _range, andBangSynExprs, synExpr2) -> 
+                | SynExpr.InferredUpcast (synExpr, _range) -> traverseSynExpr synExpr
+                | SynExpr.InferredDowncast (synExpr, _range) -> traverseSynExpr synExpr
+                | SynExpr.Null (_range) -> None
+                | SynExpr.AddressOf (_, synExpr, _range, _range2) -> traverseSynExpr synExpr
+                | SynExpr.TraitCall (_synTyparList, _synMemberSig, synExpr, _range) -> traverseSynExpr synExpr
+                | SynExpr.ImplicitZero (_range) -> None
+                | SynExpr.YieldOrReturn (_, synExpr, _range) -> traverseSynExpr synExpr
+                | SynExpr.YieldOrReturnFrom (_, synExpr, _range) -> traverseSynExpr synExpr
+                | SynExpr.LetOrUseBang(_sequencePointInfoForBinding, _, _, synPat, synExpr, _range, andBangSynExprs, synExpr2) -> 
                     [
                         yield dive synPat synPat.Range traversePat
                         yield dive synExpr synExpr.Range traverseSynExpr
@@ -484,20 +483,6 @@
                                 yield (dive andBangSynExpr andBangSynExpr.Range traverseSynExpr)]
                         yield dive synExpr2 synExpr2.Range traverseSynExpr
                     ]
-=======
-                | SynExpr.InferredUpcast (synExpr, _range) -> traverseSynExpr synExpr
-                | SynExpr.InferredDowncast (synExpr, _range) -> traverseSynExpr synExpr
-                | SynExpr.Null (_range) -> None
-                | SynExpr.AddressOf (_, synExpr, _range, _range2) -> traverseSynExpr synExpr
-                | SynExpr.TraitCall (_synTyparList, _synMemberSig, synExpr, _range) -> traverseSynExpr synExpr
-                | SynExpr.ImplicitZero (_range) -> None
-                | SynExpr.YieldOrReturn (_, synExpr, _range) -> traverseSynExpr synExpr
-                | SynExpr.YieldOrReturnFrom (_, synExpr, _range) -> traverseSynExpr synExpr
-                | SynExpr.LetOrUseBang (_sequencePointInfoForBinding, _, _, synPat, synExpr, synExpr2, _range) -> 
-                    [dive synPat synPat.Range traversePat
-                     dive synExpr synExpr.Range traverseSynExpr
-                     dive synExpr2 synExpr2.Range traverseSynExpr]
->>>>>>> e6309b0b
                     |> pick expr
                 | SynExpr.MatchBang (_sequencePointInfoForBinding, synExpr, synMatchClauseList, _range) -> 
                     [yield dive synExpr synExpr.Range traverseSynExpr
