--- conflicted
+++ resolved
@@ -55,13 +55,9 @@
         /// VisitTypeAbbrev(ty,m), defaults to ignoring this leaf of the AST
         abstract VisitTypeAbbrev : SynType * range -> 'T option
         default this.VisitTypeAbbrev(_ty,_m) = None
-<<<<<<< HEAD
         /// VisitProviderAlias(ty,m), defaults to ignoring this leaf of the AST
         abstract VisitProviderAlias : SynType * range -> 'T option
         default this.VisitProviderAlias(_ty,_m) = None
-=======
-
->>>>>>> 47072af3
         /// VisitImplicitInherit(defaultTraverse,ty,expr,m), defaults to just visiting expr
         abstract VisitImplicitInherit : (SynExpr -> 'T option) * SynType * SynExpr * range -> 'T option
         default this.VisitImplicitInherit(defaultTraverse, _ty, expr, _m) = defaultTraverse expr
