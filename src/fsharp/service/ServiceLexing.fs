// Copyright (c) Microsoft Corporation.  All Rights Reserved.  See License.txt in the project root for license information.

//----------------------------------------------------------------------------
// Open up the compiler as an incremental service for lexing.
//--------------------------------------------------------------------------

namespace Microsoft.FSharp.Compiler.SourceCodeServices

open System
open System.Collections.Generic
open Microsoft.FSharp.Compiler.AbstractIL.Internal  
open Microsoft.FSharp.Compiler.AbstractIL.Internal.Library  
open Microsoft.FSharp.Compiler 
open Microsoft.FSharp.Compiler.Parser
open Microsoft.FSharp.Compiler.Range
open Microsoft.FSharp.Compiler.Ast
open Microsoft.FSharp.Compiler.ErrorLogger
open Microsoft.FSharp.Compiler.Lexhelp
open Microsoft.FSharp.Compiler.Lib

type Position = int * int
type Range = Position * Position

module FSharpTokenTag = 
    let Identifier = tagOfToken (IDENT "a")
    let String = tagOfToken (STRING "a")

    let IDENT = tagOfToken (IDENT "a")
    let STRING = tagOfToken (STRING "a")
    let LPAREN = tagOfToken LPAREN
    let RPAREN = tagOfToken RPAREN
    let LBRACK = tagOfToken LBRACK
    let RBRACK = tagOfToken RBRACK
    let LBRACE = tagOfToken LBRACE
    let RBRACE = tagOfToken RBRACE
    let LBRACK_LESS = tagOfToken LBRACK_LESS
    let GREATER_RBRACK = tagOfToken GREATER_RBRACK
    let LESS = tagOfToken (LESS true)
    let GREATER = tagOfToken (GREATER true)
    let LBRACK_BAR = tagOfToken LBRACK_BAR
    let BAR_RBRACK = tagOfToken BAR_RBRACK
    let PLUS_MINUS_OP = tagOfToken (PLUS_MINUS_OP "a")
    let MINUS = tagOfToken MINUS
    let STAR = tagOfToken STAR
    let INFIX_STAR_DIV_MOD_OP = tagOfToken (INFIX_STAR_DIV_MOD_OP "a")
    let PERCENT_OP = tagOfToken (PERCENT_OP "a")
    let INFIX_AT_HAT_OP = tagOfToken (INFIX_AT_HAT_OP "a")
    let QMARK = tagOfToken QMARK
    let COLON = tagOfToken COLON
    let EQUALS = tagOfToken EQUALS
    let SEMICOLON = tagOfToken SEMICOLON
    let COMMA = tagOfToken COMMA
    let DOT = tagOfToken DOT
    let DOT_DOT = tagOfToken DOT_DOT
    let INT32_DOT_DOT = tagOfToken (INT32_DOT_DOT(0, true))
    let UNDERSCORE = tagOfToken UNDERSCORE
    let BAR = tagOfToken BAR
    let COLON_GREATER = tagOfToken COLON_GREATER
    let COLON_QMARK_GREATER = tagOfToken COLON_QMARK_GREATER
    let COLON_QMARK = tagOfToken COLON_QMARK
    let INFIX_BAR_OP = tagOfToken (INFIX_BAR_OP "a")
    let INFIX_COMPARE_OP = tagOfToken (INFIX_COMPARE_OP "a")
    let COLON_COLON = tagOfToken COLON_COLON
    let AMP_AMP = tagOfToken AMP_AMP
    let PREFIX_OP = tagOfToken (PREFIX_OP "a")
    let COLON_EQUALS = tagOfToken COLON_EQUALS
    let BAR_BAR = tagOfToken BAR_BAR
    let RARROW = tagOfToken RARROW
    let LARROW = tagOfToken LARROW
    let QUOTE = tagOfToken QUOTE
    let WHITESPACE = tagOfToken (WHITESPACE Unchecked.defaultof<_>)
    let COMMENT = tagOfToken (COMMENT Unchecked.defaultof<_>)
    let LINE_COMMENT = tagOfToken (LINE_COMMENT Unchecked.defaultof<_>)
    let BEGIN = tagOfToken BEGIN
    let DO = tagOfToken DO
    let FUNCTION = tagOfToken FUNCTION
    let THEN = tagOfToken THEN
    let ELSE = tagOfToken ELSE
    let STRUCT = tagOfToken STRUCT
    let CLASS = tagOfToken CLASS
    let TRY = tagOfToken TRY
    let NEW = tagOfToken NEW
    let WITH = tagOfToken WITH
    let OWITH = tagOfToken OWITH

           
/// This corresponds to a token categorization originally used in Visual Studio 2003.
/// 
/// NOTE: This corresponds to a token categorization originally used in Visual Studio 2003 and the original Babel source code.
/// It is not clear it is a primary logical classification that should be being used in the 
/// more recent language service work.
type FSharpTokenColorKind =
    | Default = 0
    | Text = 0
    | Keyword = 1
    | Comment = 2
    | Identifier = 3
    | String = 4
    | UpperIdentifier = 5
    | InactiveCode = 7
    | PreprocessorKeyword = 8
    | Number = 9
    | Operator = 10
    | Punctuation = 11

/// Categorize an action the editor should take in response to a token, e.g. brace matching
/// 
/// NOTE: This corresponds to a token categorization originally used in Visual Studio 2003 and the original Babel source code.
/// It is not clear it is a primary logical classification that should be being used in the 
/// more recent language service work.
type FSharpTokenTriggerClass =
    | None         = 0x00000000
    | MemberSelect = 0x00000001
    | MatchBraces  = 0x00000002 
    | ChoiceSelect = 0x00000004
    | MethodTip    = 0x000000F0
    | ParamStart   = 0x00000010
    | ParamNext    = 0x00000020
    | ParamEnd     = 0x00000040
    
    
/// This corresponds to a token categorization originally used in Visual Studio 2003.
/// 
/// NOTE: This corresponds to a token categorization originally used in Visual Studio 2003 and the original Babel source code.
/// It is not clear it is a primary logical classification that should be being used in the 
/// more recent language service work.
type FSharpTokenCharKind = 
    | Default     = 0x00000000
    | Text        = 0x00000000
    | Keyword     = 0x00000001
    | Identifier  = 0x00000002
    | String      = 0x00000003
    | Literal     = 0x00000004
    | Operator    = 0x00000005
    | Delimiter   = 0x00000006
    | WhiteSpace  = 0x00000008
    | LineComment = 0x00000009
    | Comment     = 0x0000000A    


/// Information about a particular token from the tokenizer
type FSharpTokenInfo = {
    LeftColumn:int
    RightColumn:int
    ColorClass:FSharpTokenColorKind
    CharClass:FSharpTokenCharKind
    FSharpTokenTriggerClass:FSharpTokenTriggerClass
    Tag:int
    TokenName:string
    FullMatchedLength: int }

//----------------------------------------------------------------------------
// Babel flags
//--------------------------------------------------------------------------

module internal TokenClassifications = 

    //----------------------------------------------------------------------------
    //From tokens to flags  
    //--------------------------------------------------------------------------

    let tokenInfo token = 
        match token with 
        | IDENT s
          -> 
            if s.Length <= 0 then 
                System.Diagnostics.Debug.Assert(false, "BUG:Received zero length IDENT token.")
                // This is related to 4783. Recover by treating as lower case identifier.
                (FSharpTokenColorKind.Identifier,FSharpTokenCharKind.Identifier,FSharpTokenTriggerClass.None)  
            else 
                if System.Char.ToUpperInvariant s.[0] = s.[0] then
                    (FSharpTokenColorKind.UpperIdentifier,FSharpTokenCharKind.Identifier,FSharpTokenTriggerClass.None)
                else
                    (FSharpTokenColorKind.Identifier,FSharpTokenCharKind.Identifier,FSharpTokenTriggerClass.None)  

        // 'in' when used in a 'join' in a query expression
        | JOIN_IN ->
             (FSharpTokenColorKind.Identifier,FSharpTokenCharKind.Identifier,FSharpTokenTriggerClass.None)  
        | DECIMAL _
        | BIGNUM _ | INT8 _  | UINT8 _ | INT16 _  | UINT16 _ | INT32 _ | UINT32 _ | INT64 _ | UINT64 _ 
        | UNATIVEINT _ | NATIVEINT _ | IEEE32 _ |  IEEE64 _
          -> (FSharpTokenColorKind.Number,FSharpTokenCharKind.Literal,FSharpTokenTriggerClass.None)

        | INT32_DOT_DOT _ 
          // This will color the whole "1.." expression in a 'number' color 
          // (this isn't entirely correct, but it'll work for now - see bug 3727)
          -> (FSharpTokenColorKind.Number,FSharpTokenCharKind.Operator,FSharpTokenTriggerClass.None)
        
        | INFIX_STAR_DIV_MOD_OP ("mod"  | "land" |  "lor" | "lxor")
        | INFIX_STAR_STAR_OP ("lsl" | "lsr" | "asr")
          -> (FSharpTokenColorKind.Keyword,FSharpTokenCharKind.Keyword,FSharpTokenTriggerClass.None)

        | LPAREN_STAR_RPAREN
        | DOLLAR | COLON_GREATER  | COLON_COLON  
        | PERCENT_OP _ | PLUS_MINUS_OP _ | PREFIX_OP _ | COLON_QMARK_GREATER   
        | AMP   | AMP_AMP  | BAR_BAR  | QMARK | QMARK_QMARK | COLON_QMARK
        | HIGH_PRECEDENCE_TYAPP 
        | COLON_EQUALS   | EQUALS | RQUOTE_DOT _
        | MINUS | ADJACENT_PREFIX_OP _  
          -> (FSharpTokenColorKind.Operator,FSharpTokenCharKind.Operator,FSharpTokenTriggerClass.None)
          
        | INFIX_COMPARE_OP _ // This is a whole family: .< .> .= .!= .$
        | FUNKY_OPERATOR_NAME _ // This is another whole family, including: .[] and .()
        //| INFIX_AT_HAT_OP _
        | INFIX_STAR_STAR_OP _
        | INFIX_AMP_OP _
        | INFIX_BAR_OP _
        | INFIX_STAR_DIV_MOD_OP _
        | INFIX_AMP_OP _ ->
                (FSharpTokenColorKind.Operator,FSharpTokenCharKind.Operator,FSharpTokenTriggerClass.None)

        | DOT_DOT
          -> 
            (FSharpTokenColorKind.Operator,FSharpTokenCharKind.Operator,FSharpTokenTriggerClass.MemberSelect)

        | COMMA
          -> (FSharpTokenColorKind.Punctuation,FSharpTokenCharKind.Delimiter,FSharpTokenTriggerClass.ParamNext)
              
        | DOT 
          -> (FSharpTokenColorKind.Punctuation,FSharpTokenCharKind.Delimiter,FSharpTokenTriggerClass.MemberSelect)
              
        | BAR
          -> (FSharpTokenColorKind.Punctuation,FSharpTokenCharKind.Delimiter,FSharpTokenTriggerClass.None (* FSharpTokenTriggerClass.ChoiceSelect *))              

        | HASH | STAR | SEMICOLON  | SEMICOLON_SEMICOLON | COLON  
          -> (FSharpTokenColorKind.Punctuation,FSharpTokenCharKind.Delimiter,FSharpTokenTriggerClass.None)

        | QUOTE | UNDERSCORE 
        | INFIX_AT_HAT_OP _        
          -> (FSharpTokenColorKind.Identifier ,FSharpTokenCharKind.Identifier,FSharpTokenTriggerClass.None)

        | LESS  _
          -> (FSharpTokenColorKind.Punctuation,FSharpTokenCharKind.Operator,FSharpTokenTriggerClass.ParamStart)  // for type provider static arguments
        | GREATER _ 
          -> (FSharpTokenColorKind.Punctuation,FSharpTokenCharKind.Operator,FSharpTokenTriggerClass.ParamEnd)    // for type provider static arguments
              
        | LPAREN
          // We need 'ParamStart' to trigger the 'GetDeclarations' method to show param info automatically
          // this is needed even if we don't use MPF for determining information about params
          -> (FSharpTokenColorKind.Punctuation,FSharpTokenCharKind.Delimiter, FSharpTokenTriggerClass.ParamStart ||| FSharpTokenTriggerClass.MatchBraces)
              
        | RPAREN | RPAREN_COMING_SOON | RPAREN_IS_HERE
          -> (FSharpTokenColorKind.Punctuation,FSharpTokenCharKind.Delimiter, FSharpTokenTriggerClass.ParamEnd ||| FSharpTokenTriggerClass.MatchBraces)
              
        | LBRACK_LESS  | LBRACE_LESS
          -> (FSharpTokenColorKind.Punctuation,FSharpTokenCharKind.Delimiter,FSharpTokenTriggerClass.None )
          
        | LQUOTE _  | LBRACK  | LBRACE | LBRACK_BAR 
          -> (FSharpTokenColorKind.Punctuation,FSharpTokenCharKind.Delimiter,FSharpTokenTriggerClass.MatchBraces )
          
        | GREATER_RBRACE   | GREATER_RBRACK  | GREATER_BAR_RBRACK
          -> (FSharpTokenColorKind.Punctuation,FSharpTokenCharKind.Delimiter,FSharpTokenTriggerClass.None )

        | RQUOTE _  | RBRACK  | RBRACE | RBRACE_COMING_SOON | RBRACE_IS_HERE | BAR_RBRACK   
          -> (FSharpTokenColorKind.Punctuation,FSharpTokenCharKind.Delimiter,FSharpTokenTriggerClass.MatchBraces )
              
        | PUBLIC | PRIVATE | INTERNAL | BASE | GLOBAL
        | CONSTRAINT | INSTANCE | DELEGATE | INHERIT|CONSTRUCTOR|DEFAULT|OVERRIDE|ABSTRACT|CLASS
        | MEMBER | STATIC | NAMESPACE
        | OASSERT | OLAZY | ODECLEND | OBLOCKSEP | OEND | OBLOCKBEGIN | ORIGHT_BLOCK_END | OBLOCKEND | OBLOCKEND_COMING_SOON | OBLOCKEND_IS_HERE | OTHEN | OELSE | OLET(_) | OBINDER _ | BINDER _ | ODO | OWITH | OFUNCTION | OFUN | ORESET | ODUMMY _ | DO_BANG | ODO_BANG | YIELD _ | YIELD_BANG  _ | OINTERFACE_MEMBER
        | ELIF | RARROW | LARROW | SIG | STRUCT 
        | UPCAST   | DOWNCAST   | NULL   | RESERVED    | MODULE    | AND    | AS   | ASSERT   | ASR
        | DOWNTO   | EXCEPTION   | FALSE   | FOR   | FUN   | FUNCTION
        | FINALLY   | LAZY   | MATCH  | MATCH_BANG  | MUTABLE   | NEW   | OF    | OPEN   | OR | VOID | EXTERN
        | INTERFACE | REC   | TO   | TRUE   | TRY   | TYPE   |  VAL   | INLINE   | WHEN  | WHILE   | WITH
        | IF | THEN  | ELSE | DO | DONE | LET(_) | IN (*| NAMESPACE*) | CONST
        | HIGH_PRECEDENCE_PAREN_APP | FIXED
        | HIGH_PRECEDENCE_BRACK_APP
        | TYPE_COMING_SOON | TYPE_IS_HERE | MODULE_COMING_SOON | MODULE_IS_HERE
          -> (FSharpTokenColorKind.Keyword,FSharpTokenCharKind.Keyword,FSharpTokenTriggerClass.None)
              
        | BEGIN  
          -> (FSharpTokenColorKind.Keyword,FSharpTokenCharKind.Keyword,FSharpTokenTriggerClass.None)

        | END 
          -> (FSharpTokenColorKind.Keyword,FSharpTokenCharKind.Keyword,FSharpTokenTriggerClass.None)
        | HASH_LIGHT _
        | HASH_LINE _
        | HASH_IF _
        | HASH_ELSE _
        | HASH_ENDIF _ -> 
            (FSharpTokenColorKind.PreprocessorKeyword,FSharpTokenCharKind.WhiteSpace,FSharpTokenTriggerClass.None)
        | INACTIVECODE _ -> 
            (FSharpTokenColorKind.InactiveCode,FSharpTokenCharKind.WhiteSpace,FSharpTokenTriggerClass.None)
          

        | LEX_FAILURE _
        | WHITESPACE _ -> 
            (FSharpTokenColorKind.Default,FSharpTokenCharKind.WhiteSpace,FSharpTokenTriggerClass.None)

        | COMMENT _ -> 
            (FSharpTokenColorKind.Comment,FSharpTokenCharKind.Comment,FSharpTokenTriggerClass.None)
        | LINE_COMMENT _ -> 
            (FSharpTokenColorKind.Comment,FSharpTokenCharKind.LineComment,FSharpTokenTriggerClass.None)
        | STRING_TEXT _ -> 
            (FSharpTokenColorKind.String,FSharpTokenCharKind.String,FSharpTokenTriggerClass.None)
        | KEYWORD_STRING _ -> 
           (FSharpTokenColorKind.Keyword,FSharpTokenCharKind.Keyword,FSharpTokenTriggerClass.None)
        | BYTEARRAY _ | STRING  _
        | CHAR _ (* bug://2863 asks to color 'char' as "string" *)
          -> (FSharpTokenColorKind.String,FSharpTokenCharKind.String,FSharpTokenTriggerClass.None)
        | EOF _ -> failwith "tokenInfo"

module internal TestExpose = 
  let TokenInfo tok = TokenClassifications.tokenInfo tok
  
    //----------------------------------------------------------------------------
    // Lexer states encoded to/from integers
    //--------------------------------------------------------------------------
[<Struct; CustomEquality; NoComparison>]
type FSharpTokenizerLexState = 
    { PosBits: int64
      OtherBits: int64 }
    static member Initial = { PosBits = 0L; OtherBits = 0L }
    member this.Equals (other: FSharpTokenizerLexState) = (this.PosBits = other.PosBits) && (this.OtherBits = other.OtherBits)
    override this.Equals (obj: obj) = match obj with :? FSharpTokenizerLexState as other -> this.Equals(other) | _ -> false
    override this.GetHashCode () = hash this.PosBits + hash this.OtherBits

type FSharpTokenizerColorState =
    | Token = 1
    | IfDefSkip = 3
    | String = 4
    | Comment = 5
    | StringInComment = 6
    | VerbatimStringInComment = 7
    | CamlOnly = 8
    | VerbatimString = 9
    | SingleLineComment = 10
    | EndLineThenSkip = 11
    | EndLineThenToken = 12
    | TripleQuoteString = 13
    | TripleQuoteStringInComment = 14
    | InitialState = 0 
    

module internal LexerStateEncoding = 

    let computeNextLexState token (prevLexcont:LexerWhitespaceContinuation) = 
      match token with 
      | HASH_LINE s
      | HASH_LIGHT s
      | HASH_IF(_, _, s)
      | HASH_ELSE(_, _, s)
      | HASH_ENDIF(_, _, s)
      | INACTIVECODE s
      | WHITESPACE s  
      | COMMENT s 
      | LINE_COMMENT s 
      | STRING_TEXT s 
      | EOF s -> s
      | BYTEARRAY _ | STRING _ -> LexCont.Token(prevLexcont.LexerIfdefStack)
      | _ -> prevLexcont

    // Note that this will discard all lexcont state, including the ifdefStack.
    let revertToDefaultLexCont = LexCont.Token []

    let lexstateNumBits = 4
    let ncommentsNumBits = 4
    let hardwhiteNumBits = 1
    let ifdefstackCountNumBits = 8
    let ifdefstackNumBits = 24           // 0 means if, 1 means else
    let _ = assert (lexstateNumBits 
                    + ncommentsNumBits 
                    + hardwhiteNumBits 
                    + ifdefstackCountNumBits 
                    + ifdefstackNumBits <= 64)

    let lexstateStart         = 0
    let ncommentsStart        = lexstateNumBits
    let hardwhitePosStart     = lexstateNumBits+ncommentsNumBits
    let ifdefstackCountStart  = lexstateNumBits+ncommentsNumBits+hardwhiteNumBits
    let ifdefstackStart       = lexstateNumBits+ncommentsNumBits+hardwhiteNumBits+ifdefstackCountNumBits
    
    let lexstateMask          = Bits.mask64 lexstateStart lexstateNumBits
    let ncommentsMask         = Bits.mask64 ncommentsStart ncommentsNumBits
    let hardwhitePosMask      = Bits.mask64 hardwhitePosStart hardwhiteNumBits
    let ifdefstackCountMask   = Bits.mask64 ifdefstackCountStart ifdefstackCountNumBits
    let ifdefstackMask        = Bits.mask64 ifdefstackStart ifdefstackNumBits

    let bitOfBool b = if b then 1 else 0
    let boolOfBit n = (n = 1L)

    let inline colorStateOfLexState (state: FSharpTokenizerLexState) =
        enum<FSharpTokenizerColorState> (int32 ((state &&& lexstateMask) >>> lexstateStart))

    let inline lexStateOfColorState (state: FSharpTokenizerColorState) =
        (int64 state <<< lexstateStart) &&& lexstateMask

    let encodeLexCont (colorState:FSharpTokenizerColorState) ncomments (b:pos) ifdefStack light = 
        let mutable ifdefStackCount = 0
        let mutable ifdefStackBits = 0
        for ifOrElse in ifdefStack do
            match ifOrElse with 
                | (IfDefIf,_) -> ()
                | (IfDefElse,_) -> 
                    ifdefStackBits <- (ifdefStackBits ||| (1 <<< ifdefStackCount))
            ifdefStackCount <- ifdefStackCount + 1

<<<<<<< HEAD
        let lexstate = int64 colorState
        let bits = 
            ((lexstate <<< lexstateStart)  &&& lexstateMask)
            ||| ((ncomments <<< ncommentsStart) &&& ncommentsMask)
            ||| ((int64 (bitOfBool light) <<< hardwhitePosStart) &&& hardwhitePosMask)
            ||| ((int64 ifdefStackCount <<< ifdefstackCountStart) &&& ifdefstackCountMask)
            ||| ((int64 ifdefStackBits <<< ifdefstackStart) &&& ifdefstackMask)
        { PosBits = b.Encoding
          OtherBits = bits }
=======
        lexStateOfColorState colorState
        ||| ((ncomments <<< ncommentsStart) &&& ncommentsMask)
        ||| ((resize32 b.Encoding <<< startPosStart) &&& startPosMask)
        ||| ((resize32 (bitOfBool light) <<< hardwhitePosStart) &&& hardwhitePosMask)
        ||| ((resize32 ifdefStackCount <<< ifdefstackCountStart) &&& ifdefstackCountMask)
        ||| ((resize32 ifdefStackBits <<< ifdefstackStart) &&& ifdefstackMask)
>>>>>>> 11055119
    

    let decodeLexCont (state:FSharpTokenizerLexState) = 
        let mutable ifDefs = []
        let bits = state.OtherBits
        let ifdefStackCount = (int32) ((bits &&& ifdefstackCountMask) >>> ifdefstackCountStart)
        if ifdefStackCount>0 then 
            let ifdefStack = (int32) ((bits &&& ifdefstackMask) >>> ifdefstackStart)
            for i in 1..ifdefStackCount do
                let bit = ifdefStackCount-i
                let mask = 1 <<< bit
                let ifDef = (if ifdefStack &&& mask = 0 then IfDefIf else IfDefElse)
                ifDefs<-(ifDef,range0)::ifDefs
<<<<<<< HEAD
        enum<FSharpTokenizerColorState> (int32 ((bits &&& lexstateMask)  >>> lexstateStart)),
        int32 ((bits &&& ncommentsMask) >>> ncommentsStart),
        pos.Decode state.PosBits,
=======
        colorStateOfLexState state,
        (int32) ((state &&& ncommentsMask) >>> ncommentsStart),
        pos.Decode (int32 ((state &&& startPosMask) >>> startPosStart)),
>>>>>>> 11055119
        ifDefs,
        boolOfBit ((bits &&& hardwhitePosMask) >>> hardwhitePosStart)

    let encodeLexInt lightSyntaxStatus (lexcont:LexerWhitespaceContinuation) = 
        let tag,n1,p1,ifd = 
            match lexcont with 
            | LexCont.Token ifd                                       -> FSharpTokenizerColorState.Token,                     0L,         pos0,    ifd
            | LexCont.IfDefSkip (ifd,n,m)                             -> FSharpTokenizerColorState.IfDefSkip,                 int64 n, m.Start, ifd
            | LexCont.EndLine(LexerEndlineContinuation.Skip(ifd,n,m)) -> FSharpTokenizerColorState.EndLineThenSkip,           int64 n, m.Start, ifd
            | LexCont.EndLine(LexerEndlineContinuation.Token(ifd))    -> FSharpTokenizerColorState.EndLineThenToken,          0L,         pos0,    ifd
            | LexCont.String (ifd,m)                                  -> FSharpTokenizerColorState.String,                    0L,         m.Start, ifd
            | LexCont.Comment (ifd,n,m)                               -> FSharpTokenizerColorState.Comment,                   int64 n, m.Start, ifd
            | LexCont.SingleLineComment (ifd,n,m)                     -> FSharpTokenizerColorState.SingleLineComment,         int64 n, m.Start, ifd
            | LexCont.StringInComment (ifd,n,m)                       -> FSharpTokenizerColorState.StringInComment,           int64 n, m.Start, ifd
            | LexCont.VerbatimStringInComment (ifd,n,m)               -> FSharpTokenizerColorState.VerbatimStringInComment,   int64 n, m.Start, ifd
            | LexCont.TripleQuoteStringInComment (ifd,n,m)            -> FSharpTokenizerColorState.TripleQuoteStringInComment,int64 n, m.Start, ifd
            | LexCont.MLOnly (ifd,m)                                  -> FSharpTokenizerColorState.CamlOnly,                  0L,         m.Start, ifd
            | LexCont.VerbatimString (ifd,m)                          -> FSharpTokenizerColorState.VerbatimString,            0L,         m.Start, ifd
            | LexCont.TripleQuoteString (ifd,m)                       -> FSharpTokenizerColorState.TripleQuoteString,         0L,         m.Start, ifd
        encodeLexCont tag n1 p1 ifd lightSyntaxStatus
        

    let decodeLexInt (state:FSharpTokenizerLexState) = 
        let tag,n1,p1,ifd,lightSyntaxStatusInital = decodeLexCont state 
        let lexcont = 
            match tag with 
            |  FSharpTokenizerColorState.Token                      -> LexCont.Token ifd
            |  FSharpTokenizerColorState.IfDefSkip                  -> LexCont.IfDefSkip (ifd,n1,mkRange "file" p1 p1)
            |  FSharpTokenizerColorState.String                     -> LexCont.String (ifd,mkRange "file" p1 p1)
            |  FSharpTokenizerColorState.Comment                    -> LexCont.Comment (ifd,n1,mkRange "file" p1 p1)
            |  FSharpTokenizerColorState.SingleLineComment          -> LexCont.SingleLineComment (ifd,n1,mkRange "file" p1 p1)
            |  FSharpTokenizerColorState.StringInComment            -> LexCont.StringInComment (ifd,n1,mkRange "file" p1 p1)
            |  FSharpTokenizerColorState.VerbatimStringInComment    -> LexCont.VerbatimStringInComment (ifd,n1,mkRange "file" p1 p1)
            |  FSharpTokenizerColorState.TripleQuoteStringInComment -> LexCont.TripleQuoteStringInComment (ifd,n1,mkRange "file" p1 p1)
            |  FSharpTokenizerColorState.CamlOnly                   -> LexCont.MLOnly (ifd,mkRange "file" p1 p1)
            |  FSharpTokenizerColorState.VerbatimString             -> LexCont.VerbatimString (ifd,mkRange "file" p1 p1)
            |  FSharpTokenizerColorState.TripleQuoteString          -> LexCont.TripleQuoteString (ifd,mkRange "file" p1 p1)
            |  FSharpTokenizerColorState.EndLineThenSkip            -> LexCont.EndLine(LexerEndlineContinuation.Skip(ifd,n1,mkRange "file" p1 p1))
            |  FSharpTokenizerColorState.EndLineThenToken           -> LexCont.EndLine(LexerEndlineContinuation.Token(ifd))
            | _ -> LexCont.Token [] 
        lightSyntaxStatusInital,lexcont

    let callLexCont lexcont args skip lexbuf = 
        let argsWithIfDefs ifd = 
            if !args.ifdefStack = ifd then 
                args
            else 
                {args with ifdefStack = ref ifd}
        match lexcont with 
        | LexCont.EndLine cont                         -> Lexer.endline cont args skip lexbuf
        | LexCont.Token ifd                            -> Lexer.token (argsWithIfDefs ifd) skip lexbuf 
        | LexCont.IfDefSkip (ifd,n,m)                  -> Lexer.ifdefSkip n m (argsWithIfDefs ifd) skip lexbuf 
        // Q: What's this magic 100 number for? Q: it's just an initial buffer size. 
        | LexCont.String (ifd,m)                       -> Lexer.string (ByteBuffer.Create 100,defaultStringFinisher,m,(argsWithIfDefs ifd)) skip lexbuf
        | LexCont.Comment (ifd,n,m)                    -> Lexer.comment (n,m,(argsWithIfDefs ifd)) skip lexbuf
        // The first argument is 'None' because we don't need XML comments when called from VS
        | LexCont.SingleLineComment (ifd,n,m)          -> Lexer.singleLineComment (None,n,m,(argsWithIfDefs ifd)) skip lexbuf
        | LexCont.StringInComment (ifd,n,m)            -> Lexer.stringInComment n m (argsWithIfDefs ifd) skip lexbuf
        | LexCont.VerbatimStringInComment (ifd,n,m)    -> Lexer.verbatimStringInComment n m (argsWithIfDefs ifd) skip lexbuf
        | LexCont.TripleQuoteStringInComment (ifd,n,m) -> Lexer.tripleQuoteStringInComment n m (argsWithIfDefs ifd) skip lexbuf
        | LexCont.MLOnly (ifd,m)                       -> Lexer.mlOnly m (argsWithIfDefs ifd) skip lexbuf
        | LexCont.VerbatimString (ifd,m)               -> Lexer.verbatimString (ByteBuffer.Create 100,defaultStringFinisher,m,(argsWithIfDefs ifd)) skip lexbuf
        | LexCont.TripleQuoteString (ifd,m)            -> Lexer.tripleQuoteString (ByteBuffer.Create 100,defaultStringFinisher,m,(argsWithIfDefs ifd)) skip lexbuf

//----------------------------------------------------------------------------
// Colorization
//----------------------------------------------------------------------------

// Information beyond just tokens that can be derived by looking at just a single line.
// For example metacommands like #load.
type SingleLineTokenState =
    | BeforeHash = 0
    | NoFurtherMatchPossible = 1
    

/// Split a line into tokens and attach information about the tokens. This information is used by Visual Studio.
[<Sealed>]
type FSharpLineTokenizer(lexbuf: UnicodeLexing.Lexbuf, 
                            maxLength: int option,
                            filename : Option<string>, 
                            lexArgsLightOn : lexargs,
                            lexArgsLightOff : lexargs
                            ) = 

    let skip = false   // don't skip whitespace in the lexer 
    
    let mutable singleLineTokenState = SingleLineTokenState.BeforeHash
    let fsx = match filename with
              | None -> false
              | Some(value) -> CompileOps.IsScript(value)

    // ----------------------------------------------------------------------------------
    // This implements post-processing of #directive tokens - not very elegant, but it works...
    // We get the whole "   #if IDENT // .. .. " thing as a single token from the lexer,
    // so we need to split it into tokens that are used by VS for colorization
    
    // Stack for tokens that are split during postprocessing    
    let mutable tokenStack = new Stack<_>()
    let delayToken tok = tokenStack.Push(tok)

    // Process: anywhite* #<directive>
    let processDirective (str:string) directiveLength delay cont =
        let hashIdx = str.IndexOf("#", StringComparison.Ordinal)
        if (hashIdx <> 0) then delay(WHITESPACE cont, 0, hashIdx - 1)
        delay(HASH_IF(range0, "", cont), hashIdx, hashIdx + directiveLength)
        hashIdx + directiveLength + 1
    
    // Process: anywhite* ("//" [^'\n''\r']*)?
    let processWhiteAndComment (str:string) offset delay cont = 
        let rest = str.Substring(offset, str.Length - offset)
        let comment = rest.IndexOf('/')
        let spaceLength = if comment = -1 then rest.Length else comment
        if (spaceLength > 0) then delay(WHITESPACE cont, offset, offset + spaceLength - 1)
        if (comment <> -1) then delay(COMMENT(cont), offset + comment, offset + rest.Length - 1) 
    
    // Split a directive line from lexer into tokens usable in VS
    let processDirectiveLine ofs f =
        let delayed = new ResizeArray<_>()
        f (fun (tok, s, e) -> delayed.Add (tok, s + ofs, e + ofs) )
        // delay all the tokens and return the remaining one
        for i = delayed.Count - 1 downto 1 do delayToken delayed.[i]
        delayed.[0]
      
    // Split the following line:
    //  anywhite* ("#else"|"#endif") anywhite* ("//" [^'\n''\r']*)?
    let processHashEndElse ofs (str:string) length cont = 
        processDirectiveLine ofs (fun delay ->
            // Process: anywhite* "#else"   /   anywhite* "#endif"
            let offset = processDirective str length delay cont
            // Process: anywhite* ("//" [^'\n''\r']*)?
            processWhiteAndComment str offset delay cont )            
          
    // Split the following line:
    //  anywhite* "#if" anywhite+ ident anywhite* ("//" [^'\n''\r']*)?
    let processHashIfLine ofs (str:string) cont =
        let With n m = if (n < 0) then m else n
        processDirectiveLine ofs (fun delay ->
            // Process: anywhite* "#if"
            let offset = processDirective str 2 delay cont      
            // Process: anywhite+ ident
            let rest, spaces = 
                let w = str.Substring(offset) 
                let r = w.TrimStart [| ' '; '\t' |]
                r, w.Length - r.Length      
            let beforeIdent = offset + spaces      
            let identLength = With (rest.IndexOfAny([| '/'; '\t'; ' ' |])) rest.Length 
            delay(WHITESPACE cont, offset, beforeIdent - 1)            
            delay(IDENT(rest.Substring(0, identLength)), beforeIdent, beforeIdent + identLength - 1)           
            // Process: anywhite* ("//" [^'\n''\r']*)?
            let offset = beforeIdent + identLength
            processWhiteAndComment str offset delay cont )
      
    // ----------------------------------------------------------------------------------
          


    do match filename with 
        | None -> lexbuf.EndPos <- Internal.Utilities.Text.Lexing.Position.Empty
        | Some(value) -> resetLexbufPos value lexbuf
     
    member x.ScanToken(lexintInitial) : FSharpTokenInfo option * FSharpTokenizerLexState = 

        use unwindBP = PushThreadBuildPhaseUntilUnwind BuildPhase.Parse
        use unwindEL = PushErrorLoggerPhaseUntilUnwind (fun _ -> DiscardErrorsLogger)

        let lightSyntaxStatusInital, lexcontInitial = LexerStateEncoding.decodeLexInt lexintInitial 
        let lightSyntaxStatus = LightSyntaxStatus(lightSyntaxStatusInital,false)  

        // Build the arguments to the lexer function
        let lexargs = if lightSyntaxStatusInital then lexArgsLightOn else lexArgsLightOff

        let GetTokenWithPosition(lexcontInitial) = 
            // Column of token
            let ColumnsOfCurrentToken() = 
                let leftp = lexbuf.StartPos 
                let rightp = lexbuf.EndPos 
                let leftc = leftp.Column 
                let rightc = 
                    match maxLength with 
                    | Some mx when rightp.Line > leftp.Line -> mx
                    | _ -> rightp.Column 
                let rightc = rightc - 1   
                leftc,rightc

            // Get the token & position - either from a stack or from the lexer        
            try 
                if (tokenStack.Count > 0) then true, tokenStack.Pop()
                else                    
                  // Choose which lexer entrypoint to call and call it
                  let token = LexerStateEncoding.callLexCont lexcontInitial lexargs skip lexbuf 
                  let leftc, rightc = ColumnsOfCurrentToken()
                  
                  // Splits tokens like ">." into multiple tokens - this duplicates behavior from the 'lexfilter'
                  // which cannot be (easily) used from the language service. The rules here are not always valid,
                  // because sometimes token shouldn't be split. However it is just for colorization & 
                  // for VS (which needs to recognize when user types ".").
                  match token with
                  | HASH_IF(m, lineStr, cont) when lineStr <> "" ->
                      false, processHashIfLine m.StartColumn lineStr cont
                  | HASH_ELSE(m, lineStr, cont) when lineStr <> "" ->
                      false, processHashEndElse m.StartColumn lineStr 4 cont                  
                  | HASH_ENDIF(m, lineStr, cont) when lineStr <> "" ->
                      false, processHashEndElse m.StartColumn lineStr 5 cont
                  | RQUOTE_DOT (s,raw) -> 
                      delayToken(DOT, rightc, rightc)
                      false, (RQUOTE (s,raw), leftc, rightc - 1)
                  | INFIX_COMPARE_OP (LexFilter.TyparsCloseOp(greaters,afterOp) as opstr) -> 
                      match afterOp with
                      | None -> ()
                      | Some tok -> delayToken(tok, leftc + greaters.Length, rightc)
                      for i = greaters.Length - 1 downto 1 do
                          delayToken(greaters.[i] false, leftc + i, rightc - opstr.Length + i + 1)
                      false, (greaters.[0] false, leftc, rightc - opstr.Length + 1)
                  // break up any operators that start with '.' so that we can get auto-popup-completion for e.g. "x.+1"  when typing the dot
                  | INFIX_STAR_STAR_OP opstr when opstr.StartsWithOrdinal(".") ->
                      delayToken(INFIX_STAR_STAR_OP(opstr.Substring(1)), leftc+1, rightc)
                      false, (DOT, leftc, leftc)
                  | PLUS_MINUS_OP opstr when opstr.StartsWithOrdinal(".") ->
                      delayToken(PLUS_MINUS_OP(opstr.Substring(1)), leftc+1, rightc)
                      false, (DOT, leftc, leftc)
                  | INFIX_COMPARE_OP opstr when opstr.StartsWithOrdinal(".") ->
                      delayToken(INFIX_COMPARE_OP(opstr.Substring(1)), leftc+1, rightc)
                      false, (DOT, leftc, leftc)
                  | INFIX_AT_HAT_OP opstr when opstr.StartsWithOrdinal(".") ->
                      delayToken(INFIX_AT_HAT_OP(opstr.Substring(1)), leftc+1, rightc)
                      false, (DOT, leftc, leftc)
                  | INFIX_BAR_OP opstr when opstr.StartsWithOrdinal(".") ->
                      delayToken(INFIX_BAR_OP(opstr.Substring(1)), leftc+1, rightc)
                      false, (DOT, leftc, leftc)
                  | PREFIX_OP opstr when opstr.StartsWithOrdinal(".") ->
                      delayToken(PREFIX_OP(opstr.Substring(1)), leftc+1, rightc)
                      false, (DOT, leftc, leftc)
                  | INFIX_STAR_DIV_MOD_OP opstr when opstr.StartsWithOrdinal(".") ->
                      delayToken(INFIX_STAR_DIV_MOD_OP(opstr.Substring(1)), leftc+1, rightc)
                      false, (DOT, leftc, leftc)
                  | INFIX_AMP_OP opstr when opstr.StartsWithOrdinal(".") ->
                      delayToken(INFIX_AMP_OP(opstr.Substring(1)), leftc+1, rightc)
                      false, (DOT, leftc, leftc)
                  | ADJACENT_PREFIX_OP opstr when opstr.StartsWithOrdinal(".") ->
                      delayToken(ADJACENT_PREFIX_OP(opstr.Substring(1)), leftc+1, rightc)
                      false, (DOT, leftc, leftc)
                  | FUNKY_OPERATOR_NAME opstr when opstr.StartsWithOrdinal(".") ->
                      delayToken(FUNKY_OPERATOR_NAME(opstr.Substring(1)), leftc+1, rightc)
                      false, (DOT, leftc, leftc)
                  | _ -> false, (token, leftc, rightc)
            with
            | e -> false, (EOF LexerStateEncoding.revertToDefaultLexCont, 0, 0) // REVIEW: report lex failure here        
        
        // Grab a token
        let isCached, (token, leftc, rightc) = GetTokenWithPosition(lexcontInitial)
                 
        // Check for end-of-string and failure
        let tokenDataOption, lexcontFinal, tokenTag = 
            match token with 
            | EOF lexcont -> 
                // End of text! No more tokens.
                None,lexcont,0 
            | LEX_FAILURE _ -> 
                None, LexerStateEncoding.revertToDefaultLexCont, 0
            | _ ->
                // Get the information about the token
                let (colorClass,charClass,triggerClass) = TokenClassifications.tokenInfo token 
                let lexcontFinal = 
                    // If we're using token from cache, we don't move forward with lexing
                    if isCached then lexcontInitial else LexerStateEncoding.computeNextLexState token lexcontInitial 
                let tokenTag = tagOfToken token 
                let fullMatchedLength = lexbuf.EndPos.AbsoluteOffset - lexbuf.StartPos.AbsoluteOffset 
                let tokenData = { TokenName = token_to_string token; 
                                  LeftColumn=leftc; 
                                  RightColumn=rightc;
                                  ColorClass=colorClass;
                                  CharClass=charClass;
                                  FSharpTokenTriggerClass=triggerClass;
                                  Tag=tokenTag;
                                  FullMatchedLength=fullMatchedLength} 
                Some(tokenData), lexcontFinal, tokenTag
                
        // Get the final lex int and color state                
        let FinalState(lexcontFinal) = 
            LexerStateEncoding.encodeLexInt lightSyntaxStatus.Status lexcontFinal 
                
        // Check for patterns like #-IDENT and see if they look like meta commands for .fsx files. If they do then merge them into a single token.
        let tokenDataOption,lexintFinal = 
            let lexintFinal = FinalState(lexcontFinal)
            match tokenDataOption, singleLineTokenState, tokenTagToTokenId tokenTag with 
            | Some(tokenData), SingleLineTokenState.BeforeHash, TOKEN_HASH ->
                // Don't allow further matches.
                singleLineTokenState <- SingleLineTokenState.NoFurtherMatchPossible
                // Peek at the next token
                let isCached, (nextToken, _, rightc) = GetTokenWithPosition(lexcontInitial)
                match nextToken with 
                | IDENT possibleMetacommand -> 
                    match fsx,possibleMetacommand with
                    // These are for script (.fsx and .fsscript) files.
                    | true,"r" 
                    | true,"reference" 
                    | true,"I" 
                    | true,"load" 
                    | true,"time" 
                    | true,"dbgbreak" 
                    | true,"cd" 
#if DEBUG
                    | true,"terms" 
                    | true,"types" 
                    | true,"savedll" 
                    | true,"nosavedll" 
#endif
                    | true,"silentCd" 
                    | true,"q" 
                    | true,"quit" 
                    | true,"help" 
                    // These are for script and non-script
                    | _,"nowarn" -> 
                        // Merge both tokens into one.
                        let lexcontFinal = if (isCached) then lexcontInitial else LexerStateEncoding.computeNextLexState token lexcontInitial 
                        let tokenData = {tokenData with RightColumn=rightc;ColorClass=FSharpTokenColorKind.PreprocessorKeyword;CharClass=FSharpTokenCharKind.Keyword;FSharpTokenTriggerClass=FSharpTokenTriggerClass.None} 
                        let lexintFinal = FinalState(lexcontFinal)
                        Some(tokenData),lexintFinal
                    | _ -> tokenDataOption,lexintFinal
                | _ -> tokenDataOption,lexintFinal
            | _, SingleLineTokenState.BeforeHash, TOKEN_WHITESPACE -> 
                // Allow leading whitespace.
                tokenDataOption,lexintFinal
            | _ -> 
                singleLineTokenState <- SingleLineTokenState.NoFurtherMatchPossible
                tokenDataOption,lexintFinal
            
        tokenDataOption, lexintFinal

    static member ColorStateOfLexState(lexState: FSharpTokenizerLexState) = 
        LexerStateEncoding.colorStateOfLexState lexState

    static member LexStateOfColorState(colorState: FSharpTokenizerColorState) = 
        LexerStateEncoding.lexStateOfColorState colorState

[<Sealed>]
type FSharpSourceTokenizer(defineConstants : string list, filename : string option) =     
    let lexResourceManager = new Lexhelp.LexResourceManager() 

    let lexArgsLightOn = mkLexargs(filename,defineConstants,LightSyntaxStatus(true,false),lexResourceManager, ref [],DiscardErrorsLogger) 
    let lexArgsLightOff = mkLexargs(filename,defineConstants,LightSyntaxStatus(false,false),lexResourceManager, ref [],DiscardErrorsLogger) 
    
    member this.CreateLineTokenizer(lineText: string) = 
        let lexbuf = UnicodeLexing.StringAsLexbuf lineText
        FSharpLineTokenizer(lexbuf, Some lineText.Length, filename, lexArgsLightOn, lexArgsLightOff)

    
    member this.CreateBufferTokenizer(bufferFiller) = 
        let lexbuf = UnicodeLexing.FunctionAsLexbuf bufferFiller
        FSharpLineTokenizer(lexbuf, None, filename, lexArgsLightOn, lexArgsLightOff)

module Keywords =
    open Microsoft.FSharp.Compiler.Lexhelp.Keywords

    let QuoteIdentifierIfNeeded s = QuoteIdentifierIfNeeded s
    let NormalizeIdentifierBackticks s = NormalizeIdentifierBackticks s
    let KeywordsWithDescription = keywordsWithDescription
<|MERGE_RESOLUTION|>--- conflicted
+++ resolved
@@ -381,7 +381,7 @@
     let boolOfBit n = (n = 1L)
 
     let inline colorStateOfLexState (state: FSharpTokenizerLexState) =
-        enum<FSharpTokenizerColorState> (int32 ((state &&& lexstateMask) >>> lexstateStart))
+        enum<FSharpTokenizerColorState> (int32 ((state.OtherBits &&& lexstateMask) >>> lexstateStart))
 
     let inline lexStateOfColorState (state: FSharpTokenizerColorState) =
         (int64 state <<< lexstateStart) &&& lexstateMask
@@ -396,24 +396,14 @@
                     ifdefStackBits <- (ifdefStackBits ||| (1 <<< ifdefStackCount))
             ifdefStackCount <- ifdefStackCount + 1
 
-<<<<<<< HEAD
-        let lexstate = int64 colorState
         let bits = 
-            ((lexstate <<< lexstateStart)  &&& lexstateMask)
+            lexStateOfColorState colorState
             ||| ((ncomments <<< ncommentsStart) &&& ncommentsMask)
             ||| ((int64 (bitOfBool light) <<< hardwhitePosStart) &&& hardwhitePosMask)
             ||| ((int64 ifdefStackCount <<< ifdefstackCountStart) &&& ifdefstackCountMask)
             ||| ((int64 ifdefStackBits <<< ifdefstackStart) &&& ifdefstackMask)
         { PosBits = b.Encoding
           OtherBits = bits }
-=======
-        lexStateOfColorState colorState
-        ||| ((ncomments <<< ncommentsStart) &&& ncommentsMask)
-        ||| ((resize32 b.Encoding <<< startPosStart) &&& startPosMask)
-        ||| ((resize32 (bitOfBool light) <<< hardwhitePosStart) &&& hardwhitePosMask)
-        ||| ((resize32 ifdefStackCount <<< ifdefstackCountStart) &&& ifdefstackCountMask)
-        ||| ((resize32 ifdefStackBits <<< ifdefstackStart) &&& ifdefstackMask)
->>>>>>> 11055119
     
 
     let decodeLexCont (state:FSharpTokenizerLexState) = 
@@ -427,15 +417,9 @@
                 let mask = 1 <<< bit
                 let ifDef = (if ifdefStack &&& mask = 0 then IfDefIf else IfDefElse)
                 ifDefs<-(ifDef,range0)::ifDefs
-<<<<<<< HEAD
-        enum<FSharpTokenizerColorState> (int32 ((bits &&& lexstateMask)  >>> lexstateStart)),
+        colorStateOfLexState state,
         int32 ((bits &&& ncommentsMask) >>> ncommentsStart),
         pos.Decode state.PosBits,
-=======
-        colorStateOfLexState state,
-        (int32) ((state &&& ncommentsMask) >>> ncommentsStart),
-        pos.Decode (int32 ((state &&& startPosMask) >>> startPosStart)),
->>>>>>> 11055119
         ifDefs,
         boolOfBit ((bits &&& hardwhitePosMask) >>> hardwhitePosStart)
 
@@ -769,7 +753,7 @@
         LexerStateEncoding.colorStateOfLexState lexState
 
     static member LexStateOfColorState(colorState: FSharpTokenizerColorState) = 
-        LexerStateEncoding.lexStateOfColorState colorState
+        { PosBits = 0L; OtherBits = LexerStateEncoding.lexStateOfColorState colorState }
 
 [<Sealed>]
 type FSharpSourceTokenizer(defineConstants : string list, filename : string option) =     
