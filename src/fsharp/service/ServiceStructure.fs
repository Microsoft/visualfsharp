--- conflicted
+++ resolved
@@ -245,18 +245,6 @@
             | SynExpr.DoBang (e, r) ->
                 rcheck Scope.Do Collapse.Below r <| Range.modStart 3 r
                 parseExpr e
-<<<<<<< HEAD
-            | SynExpr.LetOrUseBang (_, _, _, pat, e1, e2, _) ->
-                // for `let!` or `use!` the pattern begins at the end of the keyword so that
-                // this scope can be used without adjustment if there is no `=` on the same line
-                // if there is an `=` the range will be adjusted during the tooltip creation
-                let r = Range.endToEnd pat.Range e1.Range
-                rcheck Scope.LetOrUseBang Collapse.Below r r
-                parseExpr e1
-                parseExpr e2
-            | SynExpr.For (_, _, _, _, _, e, r)
-            | SynExpr.ForEach (_, _, _, _, _, e, r) ->
-=======
             | SynExpr.LetOrUseOrAndBang (_,_,_,pat,eLet,_,es,eBody) ->
                 [
                     yield eLet
@@ -272,9 +260,8 @@
                     parseExpr e
                 )
                 parseExpr eBody
-            | SynExpr.For (_,_,_,_,_,e,r)
-            | SynExpr.ForEach (_,_,_,_,_,e,r) ->
->>>>>>> 63a898d5
+            | SynExpr.For (_, _, _, _, _, e, r)
+            | SynExpr.ForEach (_, _, _, _, _, e, r) ->
                 rcheck Scope.For Collapse.Below r r
                 parseExpr e
             | SynExpr.LetOrUse (_, _, bindings, body, _) ->
