// Copyright (c) Microsoft Corporation.  All Rights Reserved.  See License.txt in the project root for license information.

// Open up the compiler as an incremental service for parsing,
// type checking and intellisense-like environment-reporting.

namespace FSharp.Compiler.CodeAnalysis

open System
open System.Diagnostics
open System.IO
open System.Reflection
open System.Threading
open FSharp.Compiler.IO
open Internal.Utilities.Library
open Internal.Utilities.Library.Extras
open FSharp.Core.Printf
open FSharp.Compiler
open FSharp.Compiler.AbstractIL
open FSharp.Compiler.AbstractIL.IL
open FSharp.Compiler.AccessibilityLogic
open FSharp.Compiler.CheckExpressions
open FSharp.Compiler.CheckDeclarations
open FSharp.Compiler.CompilerConfig
open FSharp.Compiler.CompilerDiagnostics
open FSharp.Compiler.CompilerImports
open FSharp.Compiler.Diagnostics
open FSharp.Compiler.EditorServices
open FSharp.Compiler.EditorServices.DeclarationListHelpers
open FSharp.Compiler.ErrorLogger
open FSharp.Compiler.Features
open FSharp.Compiler.Infos
open FSharp.Compiler.InfoReader
open FSharp.Compiler.Lexhelp
open FSharp.Compiler.NameResolution
open FSharp.Compiler.OptimizeInputs
open FSharp.Compiler.Parser
open FSharp.Compiler.ParseAndCheckInputs
open FSharp.Compiler.ParseHelpers
open FSharp.Compiler.ScriptClosure
open FSharp.Compiler.Symbols
open FSharp.Compiler.Symbols.SymbolHelpers
open FSharp.Compiler.Syntax
open FSharp.Compiler.Syntax.PrettyNaming
open FSharp.Compiler.TcGlobals
open FSharp.Compiler.Text
open FSharp.Compiler.Text
open FSharp.Compiler.Text.Layout
open FSharp.Compiler.Text.Position
open FSharp.Compiler.Text.Range
open FSharp.Compiler.TypedTree
open FSharp.Compiler.TypedTreeOps
open FSharp.Compiler.AbstractIL
open System.Reflection.PortableExecutable

open Internal.Utilities
open Internal.Utilities.Collections
open Internal.Utilities.Library
open FSharp.Compiler.AbstractIL.ILBinaryReader

type FSharpUnresolvedReferencesSet = FSharpUnresolvedReferencesSet of UnresolvedAssemblyReference list

[<Sealed>]
type internal DelayedILModuleReader =

    val private name : string
    val private gate : obj
    val mutable private getStream : (CancellationToken -> Stream option)
    val mutable private result : ILModuleReader

    new (name, getStream) = { name = name; gate = obj(); getStream = getStream; result = Unchecked.defaultof<_> }

    member this.TryGetILModuleReader() =
        // fast path
        match box this.result with
        | null ->
            cancellable {
                let! ct = Cancellable.token()
                return
                    lock this.gate (fun () ->
                        // see if we have a result or not after the lock so we do not evaluate the stream more than once
                        match box this.result with
                        | null ->
                            try
                                let streamOpt = this.getStream ct
                                match streamOpt with
                                | Some stream ->
                                    let ilReaderOptions: ILReaderOptions =
                                        {
                                            pdbDirPath = None
                                            reduceMemoryUsage = ReduceMemoryFlag.Yes
                                            metadataOnly = MetadataOnlyFlag.Yes
                                            tryGetMetadataSnapshot = fun _ -> None
                                        }
                                    let ilReader = ILBinaryReader.OpenILModuleReaderFromStream this.name stream ilReaderOptions
                                    this.result <- ilReader
                                    this.getStream <- Unchecked.defaultof<_> // clear out the function so we do not hold onto anything
                                    Some ilReader
                                | _ ->
                                    None
                            with
                            | ex ->
                                Trace.TraceInformation("FCS: Unable to get an ILModuleReader: {0}", ex)
                                None
                        | _ ->
                            Some this.result
                    )
            }
        | _ ->
            Cancellable.ret (Some this.result)


[<RequireQualifiedAccess;NoComparison;CustomEquality>]
type FSharpReferencedProject =
    | FSharpReference of projectFileName: string * options: FSharpProjectOptions
    | PEReference of projectFileName: string * stamp: DateTime * delayedReader: DelayedILModuleReader
    | ILModuleReference of projectFileName: string * getStamp: (unit -> DateTime) * getReader: (unit -> ILModuleReader)

    member this.FileName =
        match this with
        | FSharpReference(projectFileName=projectFileName)
        | PEReference(projectFileName=projectFileName)
        | ILModuleReference(projectFileName=projectFileName) -> projectFileName

    static member CreateFSharp(projectFileName, options) =
        FSharpReference(projectFileName, options)

    static member CreatePortableExecutable(projectFileName, stamp, getStream) =
        PEReference(projectFileName, stamp, DelayedILModuleReader(projectFileName, getStream))

    static member CreateFromILModuleReader(projectFileName, getStamp, getReader) =
        ILModuleReference(projectFileName, getStamp, getReader)

    override this.Equals(o) =
        match o with
        | :? FSharpReferencedProject as o ->
            match this, o with
            | FSharpReference(projectFileName1, options1), FSharpReference(projectFileName2, options2) ->
                projectFileName1 = projectFileName2 && options1 = options2
            | PEReference(projectFileName1, stamp1, _), PEReference(projectFileName2, stamp2, _) ->
                projectFileName1 = projectFileName2 && stamp1 = stamp2
            | ILModuleReference(projectFileName1, getStamp1, _), ILModuleReference(projectFileName2, getStamp2, _) ->
                projectFileName1 = projectFileName2 && (getStamp1()) = (getStamp2())
            | _ ->
                false
        | _ ->
            false

    override this.GetHashCode() = this.FileName.GetHashCode()

// NOTE: may be better just to move to optional arguments here
and FSharpProjectOptions =
    {
      ProjectFileName: string
      ProjectId: string option
      SourceFiles: string[]
      OtherOptions: string[]
      ReferencedProjects: FSharpReferencedProject[]
      IsIncompleteTypeCheckEnvironment : bool
      UseScriptResolutionRules : bool
      LoadTime : System.DateTime
      UnresolvedReferences : FSharpUnresolvedReferencesSet option
      OriginalLoadReferences: (range * string * string) list
      Stamp : int64 option
    }

    static member UseSameProject(options1,options2) =
        match options1.ProjectId, options2.ProjectId with
        | Some(projectId1), Some(projectId2) when not (String.IsNullOrWhiteSpace(projectId1)) && not (String.IsNullOrWhiteSpace(projectId2)) ->
            projectId1 = projectId2
        | Some(_), Some(_)
        | None, None -> options1.ProjectFileName = options2.ProjectFileName
        | _ -> false

    static member AreSameForChecking(options1,options2) =
        match options1.Stamp, options2.Stamp with
        | Some x, Some y -> (x = y)
        | _ ->
        FSharpProjectOptions.UseSameProject(options1, options2) &&
        options1.SourceFiles = options2.SourceFiles &&
        options1.OtherOptions = options2.OtherOptions &&
        options1.UnresolvedReferences = options2.UnresolvedReferences &&
        options1.OriginalLoadReferences = options2.OriginalLoadReferences &&
        options1.ReferencedProjects.Length = options2.ReferencedProjects.Length &&
        (options1.ReferencedProjects, options2.ReferencedProjects)
        ||> Array.forall2 (fun r1 r2 ->
            match r1, r2 with
            | FSharpReferencedProject.FSharpReference(n1,a), FSharpReferencedProject.FSharpReference(n2,b) ->
                n1 = n2 && FSharpProjectOptions.AreSameForChecking(a,b)
            | FSharpReferencedProject.PEReference(n1, stamp1, _), FSharpReferencedProject.PEReference(n2, stamp2, _) ->
                n1 = n2 && stamp1 = stamp2
            | _ ->
                false) &&
        options1.LoadTime = options2.LoadTime

    member po.ProjectDirectory = System.IO.Path.GetDirectoryName(po.ProjectFileName)

    override this.ToString() = "FSharpProjectOptions(" + this.ProjectFileName + ")"

[<AutoOpen>]
module internal FSharpCheckerResultsSettings =

    let getToolTipTextSize = GetEnvInteger "FCS_GetToolTipTextCacheSize" 5

    let maxTypeCheckErrorsOutOfProjectContext = GetEnvInteger "FCS_MaxErrorsOutOfProjectContext" 3

    // Look for DLLs in the location of the service DLL first.
    let defaultFSharpBinariesDir = FSharpEnvironment.BinFolderOfDefaultFSharpCompiler(Some(Path.GetDirectoryName(typeof<IncrementalBuilder>.Assembly.Location))).Value

[<Sealed>]
type FSharpSymbolUse(g:TcGlobals, denv: DisplayEnv, symbol:FSharpSymbol, itemOcc, range: range) =

    member _.Symbol  = symbol

    member _.DisplayContext  = FSharpDisplayContext(fun _ -> denv)

    member x.IsDefinition = x.IsFromDefinition

    member _.IsFromDefinition = itemOcc = ItemOccurence.Binding

    member _.IsFromPattern = itemOcc = ItemOccurence.Pattern

    member _.IsFromType = itemOcc = ItemOccurence.UseInType

    member _.IsFromAttribute = itemOcc = ItemOccurence.UseInAttribute

    member _.IsFromDispatchSlotImplementation = itemOcc = ItemOccurence.Implemented

    member _.IsFromComputationExpression =
        match symbol.Item, itemOcc with
        // 'seq' in 'seq { ... }' gets colored as keywords
        | (Item.Value vref), ItemOccurence.Use when valRefEq g g.seq_vref vref ->  true
        // custom builders, custom operations get colored as keywords
        | (Item.CustomBuilder _ | Item.CustomOperation _), ItemOccurence.Use ->  true
        | _ -> false

    member _.IsFromOpenStatement = itemOcc = ItemOccurence.Open

    member _.FileName = range.FileName

    member _.Range = range

    member this.IsPrivateToFile =
        let isPrivate =
            match this.Symbol with
            | :? FSharpMemberOrFunctionOrValue as m -> not m.IsModuleValueOrMember || m.Accessibility.IsPrivate
            | :? FSharpEntity as m -> m.Accessibility.IsPrivate
            | :? FSharpGenericParameter -> true
            | :? FSharpUnionCase as m -> m.Accessibility.IsPrivate
            | :? FSharpField as m -> m.Accessibility.IsPrivate
            | _ -> false

        let declarationLocation =
            match this.Symbol.SignatureLocation with
            | Some x -> Some x
            | _ ->
                match this.Symbol.DeclarationLocation with
                | Some x -> Some x
                | _ -> this.Symbol.ImplementationLocation

        let declaredInTheFile =
            match declarationLocation with
            | Some declRange -> declRange.FileName = this.Range.FileName
            | _ -> false

        isPrivate && declaredInTheFile

    override _.ToString() = sprintf "%O, %O, %O" symbol itemOcc range

/// This type is used to describe what was found during the name resolution.
/// (Depending on the kind of the items, we may stop processing or continue to find better items)
[<RequireQualifiedAccess; NoEquality; NoComparison>]
type NameResResult =
    | Members of (ItemWithInst list * DisplayEnv * range)
    | Cancel of DisplayEnv * range
    | Empty

[<RequireQualifiedAccess>]
type ResolveOverloads =
|   Yes
|   No

[<RequireQualifiedAccess>]
type GetPreciseCompletionListFromExprTypingsResult =
    | NoneBecauseTypecheckIsStaleAndTextChanged
    | NoneBecauseThereWereTypeErrors
    | None
    | Some of (ItemWithInst list * DisplayEnv * range) * TType

type Names = string list

/// A TypeCheckInfo represents everything we get back from the typecheck of a file.
/// It acts like an in-memory database about the file.
/// It is effectively immutable and not updated: when we re-typecheck we just drop the previous
/// scope object on the floor and make a new one.
[<Sealed>]
type internal TypeCheckInfo
          (// Information corresponding to miscellaneous command-line options (--define, etc).
           _sTcConfig: TcConfig,
           g: TcGlobals,
           // The signature of the assembly being checked, up to and including the current file
           ccuSigForFile: ModuleOrNamespaceType,
           thisCcu: CcuThunk,
           tcImports: TcImports,
           tcAccessRights: AccessorDomain,
           projectFileName: string,
           mainInputFileName: string,
           projectOptions: FSharpProjectOptions,
           sResolutions: TcResolutions,
           sSymbolUses: TcSymbolUses,
           // This is a name resolution environment to use if no better match can be found.
           sFallback: NameResolutionEnv,
           loadClosure : LoadClosure option,
           implFileOpt: TypedImplFile option,
           openDeclarations: OpenDeclaration[]) =

    // These strings are potentially large and the editor may choose to hold them for a while.
    // Use this cache to fold together data tip text results that are the same.
    // Is not keyed on 'Names' collection because this is invariant for the current position in
    // this unchanged file. Keyed on lineStr though to prevent a change to the currently line
    // being available against a stale scope.
    let getToolTipTextCache = AgedLookup<AnyCallerThreadToken, int*int*string, ToolTipText>(getToolTipTextSize,areSimilar=(fun (x,y) -> x = y))

    let amap = tcImports.GetImportMap()
    let infoReader = InfoReader(g,amap)
    let ncenv = NameResolver(g,amap,infoReader,NameResolution.FakeInstantiationGenerator)
    let cenv = SymbolEnv(g, thisCcu, Some ccuSigForFile, tcImports, amap, infoReader)

    /// Find the most precise naming environment for the given line and column
    let GetBestEnvForPos cursorPos  =

        let mutable bestSoFar = None

        // Find the most deeply nested enclosing scope that contains given position
        sResolutions.CapturedEnvs |> ResizeArray.iter (fun (possm,env,ad) ->
            if rangeContainsPos possm cursorPos then
                match bestSoFar with
                | Some (bestm,_,_) ->
                    if rangeContainsRange bestm possm then
                      bestSoFar <- Some (possm,env,ad)
                | None ->
                    bestSoFar <- Some (possm,env,ad))

        let mostDeeplyNestedEnclosingScope = bestSoFar

        // Look for better subtrees on the r.h.s. of the subtree to the left of where we are
        // Should really go all the way down the r.h.s. of the subtree to the left of where we are
        // This is all needed when the index is floating free in the area just after the environment we really want to capture
        // We guarantee to only refine to a more nested environment.  It may not be strictly
        // the right environment, but will always be at least as rich

        let mutable bestAlmostIncludedSoFar = None

        sResolutions.CapturedEnvs |> ResizeArray.iter (fun (possm,env,ad) ->
            // take only ranges that strictly do not include cursorPos (all ranges that touch cursorPos were processed during 'Strict Inclusion' part)
            if rangeBeforePos possm cursorPos && not (posEq possm.End cursorPos) then
                let contained =
                    match mostDeeplyNestedEnclosingScope with
                    | Some (bestm,_,_) -> rangeContainsRange bestm possm
                    | None -> true

                if contained then
                    match bestAlmostIncludedSoFar with
                    | Some (rightm:range,_,_) ->
                        if posGt possm.End rightm.End ||
                          (posEq possm.End rightm.End && posGt possm.Start rightm.Start) then
                            bestAlmostIncludedSoFar <- Some (possm,env,ad)
                    | _ -> bestAlmostIncludedSoFar <- Some (possm,env,ad))

        let resEnv =
            match bestAlmostIncludedSoFar, mostDeeplyNestedEnclosingScope with
            | Some (_,env,ad), None -> env, ad
            | Some (_,almostIncludedEnv,ad), Some (_,mostDeeplyNestedEnv,_)
                when almostIncludedEnv.eFieldLabels.Count >= mostDeeplyNestedEnv.eFieldLabels.Count ->
                almostIncludedEnv,ad
            | _ ->
                match mostDeeplyNestedEnclosingScope with
                | Some (_,env,ad) ->
                    env,ad
                | None ->
                    sFallback,AccessibleFromSomeFSharpCode
        let pm = mkRange mainInputFileName cursorPos cursorPos

        resEnv,pm

    /// The items that come back from ResolveCompletionsInType are a bit
    /// noisy. Filter a few things out.
    ///
    /// e.g. prefer types to constructors for ToolTipText
    let FilterItemsForCtors filterCtors (items: ItemWithInst list) =
        let items = items |> List.filter (fun item -> match item.Item with (Item.CtorGroup _) when filterCtors = ResolveTypeNamesToTypeRefs -> false | _ -> true)
        items

    // Filter items to show only valid & return Some if there are any
    let ReturnItemsOfType (items: ItemWithInst list) g denv (m:range) filterCtors =
        let items =
            items
            |> RemoveDuplicateItems g
            |> RemoveExplicitlySuppressed g
            |> FilterItemsForCtors filterCtors

        if not (isNil items) then
            NameResResult.Members (items, denv, m)
        else
            NameResResult.Empty

    let GetCapturedNameResolutions (endOfNamesPos: pos) resolveOverloads =
        let filter (endPos: pos) items =
            items |> ResizeArray.filter (fun (cnr: CapturedNameResolution) ->
                let range = cnr.Range
                range.EndLine = endPos.Line && range.EndColumn = endPos.Column)

        match resolveOverloads with
        | ResolveOverloads.Yes ->
            filter endOfNamesPos sResolutions.CapturedNameResolutions

        | ResolveOverloads.No ->
            let items = filter endOfNamesPos sResolutions.CapturedMethodGroupResolutions
            if items.Count <> 0 then
                items
            else
                filter endOfNamesPos sResolutions.CapturedNameResolutions

    /// Looks at the exact name resolutions that occurred during type checking
    /// If 'membersByResidue' is specified, we look for members of the item obtained
    /// from the name resolution and filter them by the specified residue (?)
    let GetPreciseItemsFromNameResolution(line, colAtEndOfNames, membersByResidue, filterCtors, resolveOverloads) =
        let endOfNamesPos = mkPos line colAtEndOfNames

        // Logic below expects the list to be in reverse order of resolution
        let cnrs = GetCapturedNameResolutions endOfNamesPos resolveOverloads |> ResizeArray.toList |> List.rev

        match cnrs, membersByResidue with

        // If we're looking for members using a residue, we'd expect only
        // a single item (pick the first one) and we need the residue (which may be "")
        | CNR(Item.Types(_,(ty::_)), _, denv, nenv, ad, m)::_, Some _ ->
            let items = ResolveCompletionsInType ncenv nenv (ResolveCompletionTargets.All(ConstraintSolver.IsApplicableMethApprox g amap m)) m ad true ty
            let items = List.map ItemWithNoInst items
            ReturnItemsOfType items g denv m filterCtors

        // Value reference from the name resolution. Primarily to disallow "let x.$ = 1"
        // In most of the cases, value references can be obtained from expression typings or from environment,
        // so we wouldn't have to handle values here. However, if we have something like:
        //   let varA = "string"
        //   let varA = if b then 0 else varA.
        // then the expression typings get confused (thinking 'varA:int'), so we use name resolution even for usual values.

        | CNR(Item.Value(vref), occurence, denv, nenv, ad, m)::_, Some _ ->
            if occurence = ItemOccurence.Binding || occurence = ItemOccurence.Pattern then
              // Return empty list to stop further lookup - for value declarations
              NameResResult.Cancel(denv, m)
            else
              // If we have any valid items for the value, then return completions for its type now.
              // Adjust the type in case this is the 'this' pointer stored in a reference cell.
              let ty = StripSelfRefCell(g, vref.BaseOrThisInfo, vref.TauType)
              // patch accessibility domain to remove protected members if accessing NormalVal
              let ad =
                match vref.BaseOrThisInfo, ad with
                | ValBaseOrThisInfo.NormalVal, AccessibleFrom(paths, Some tcref) ->
                    let thisTy = generalizedTyconRef g tcref
                    // check that type of value is the same or subtype of tcref
                    // yes - allow access to protected members
                    // no - strip ability to access protected members
                    if FSharp.Compiler.TypeRelations.TypeFeasiblySubsumesType 0 g amap m thisTy FSharp.Compiler.TypeRelations.CanCoerce ty then
                        ad
                    else
                        AccessibleFrom(paths, None)
                | _ -> ad

              let items = ResolveCompletionsInType ncenv nenv (ResolveCompletionTargets.All(ConstraintSolver.IsApplicableMethApprox g amap m)) m ad false ty
              let items = List.map ItemWithNoInst items
              ReturnItemsOfType items g denv m filterCtors

        // No residue, so the items are the full resolution of the name
        | CNR(_, _, denv, _, _, m) :: _, None ->
            let items =
                cnrs
                |> List.map (fun cnr -> cnr.ItemWithInst)
                // "into" is special magic syntax, not an identifier or a library call.  It is part of capturedNameResolutions as an
                // implementation detail of syntax coloring, but we should not report name resolution results for it, to prevent spurious QuickInfo.
                |> List.filter (fun item -> match item.Item with Item.CustomOperation(CustomOperations.Into,_,_) -> false | _ -> true)
            ReturnItemsOfType items g denv m filterCtors
        | _, _ -> NameResResult.Empty

    let TryGetTypeFromNameResolution(line, colAtEndOfNames, membersByResidue, resolveOverloads) =
        let endOfNamesPos = mkPos line colAtEndOfNames
        let items = GetCapturedNameResolutions endOfNamesPos resolveOverloads |> ResizeArray.toList |> List.rev

        match items, membersByResidue with
        | CNR(Item.Types(_,(ty::_)),_,_,_,_,_)::_, Some _ -> Some ty
        | CNR(Item.Value(vref), occurence,_,_,_,_)::_, Some _ ->
            if (occurence = ItemOccurence.Binding || occurence = ItemOccurence.Pattern) then None
            else Some (StripSelfRefCell(g, vref.BaseOrThisInfo, vref.TauType))
        | _, _ -> None

    let CollectParameters (methods: MethInfo list) amap m: Item list =
        methods
        |> List.collect (fun meth ->
            match meth.GetParamDatas(amap, m, meth.FormalMethodInst) with
            | x::_ -> x |> List.choose(fun (ParamData(_isParamArray, _isInArg, _isOutArg, _optArgInfo, _callerInfo, name, _, ty)) ->
                match name with
                | Some n -> Some (Item.ArgName(n, ty, Some (ArgumentContainer.Method meth)))
                | None -> None
                )
            | _ -> []
        )

    let GetNamedParametersAndSettableFields endOfExprPos =
        let cnrs = GetCapturedNameResolutions endOfExprPos ResolveOverloads.No |> ResizeArray.toList |> List.rev
        let result =
            match cnrs with
            | CNR(Item.CtorGroup(_, ((ctor::_) as ctors)), _, denv, nenv, ad, m) ::_ ->
                let props = ResolveCompletionsInType ncenv nenv ResolveCompletionTargets.SettablePropertiesAndFields m ad false ctor.ApparentEnclosingType
                let parameters = CollectParameters ctors amap m
                let items = props @ parameters
                Some (denv, m, items)
            | CNR(Item.MethodGroup(_, methods, _), _, denv, nenv, ad, m) ::_ ->
                let props =
                    methods
                    |> List.collect (fun meth ->
                        let retTy = meth.GetFSharpReturnTy(amap, m, meth.FormalMethodInst)
                        ResolveCompletionsInType ncenv nenv ResolveCompletionTargets.SettablePropertiesAndFields m ad false retTy
                    )
                let parameters = CollectParameters methods amap m
                let items = props @ parameters
                Some (denv, m, items)
            | _ ->
                None
        match result with
        | None ->
            NameResResult.Empty
        | Some (denv, m, items) ->
            let items = List.map ItemWithNoInst items
            ReturnItemsOfType items g denv m TypeNameResolutionFlag.ResolveTypeNamesToTypeRefs

    /// finds captured typing for the given position
    let GetExprTypingForPosition(endOfExprPos) =
        let quals =
            sResolutions.CapturedExpressionTypings
            |> Seq.filter (fun (ty,nenv,_,m) ->
                    // We only want expression types that end at the particular position in the file we are looking at.
                    posEq m.End endOfExprPos &&

                    // Get rid of function types.  True, given a 2-arg curried function "f x y", it is legal to do "(f x).GetType()",
                    // but you almost never want to do this in practice, and we choose not to offer up any intellisense for
                    // F# function types.
                    not (isFunTy nenv.DisplayEnv.g ty))
            |> Seq.toArray

        let thereWereSomeQuals = not (Array.isEmpty quals)
        // filter out errors

        let quals = quals
                    |> Array.filter (fun (ty,nenv,_,_) ->
                        let denv = nenv.DisplayEnv
                        not (isTyparTy denv.g ty && (destTyparTy denv.g ty).IsFromError))
        thereWereSomeQuals, quals

    /// obtains captured typing for the given position
    /// if type of captured typing is record - returns list of record fields
    let GetRecdFieldsForExpr(r : range) =
        let _, quals = GetExprTypingForPosition(r.End)
        let bestQual =
            match quals with
            | [||] -> None
            | quals ->
                quals |> Array.tryFind (fun (_,_,_,rq) ->
                                            ignore(r)  // for breakpoint
                                            posEq r.Start rq.Start)
        match bestQual with
        | Some (ty,nenv,ad,m) when isRecdTy nenv.DisplayEnv.g ty ->
            let items = NameResolution.ResolveRecordOrClassFieldsOfType ncenv m ad ty false
            Some (items, nenv.DisplayEnv, m)
        | _ -> None

    /// Looks at the exact expression types at the position to the left of the
    /// residue then the source when it was typechecked.
    let GetPreciseCompletionListFromExprTypings(parseResults:FSharpParseFileResults, endOfExprPos, filterCtors) =

        let thereWereSomeQuals, quals = GetExprTypingForPosition(endOfExprPos)

        match quals with
        | [| |] ->
            if thereWereSomeQuals then
                GetPreciseCompletionListFromExprTypingsResult.NoneBecauseThereWereTypeErrors
            else
                GetPreciseCompletionListFromExprTypingsResult.None
        | _ ->
            let bestQual, textChanged =
                let input = parseResults.ParseTree
                match ParsedInput.GetRangeOfExprLeftOfDot(endOfExprPos,input) with   // TODO we say "colAtEndOfNames" everywhere, but that's not really a good name ("foo  .  $" hit Ctrl-Space at $)
                | Some( exprRange) ->
                    // We have an up-to-date sync parse, and know the exact range of the prior expression.
                    // The quals all already have the same ending position, so find one with a matching starting position, if it exists.
                    // If not, then the stale typecheck info does not have a capturedExpressionTyping for this exact expression, and the
                    // user can wait for typechecking to catch up and second-chance intellisense to give the right result.
                    let qual =
                        quals |> Array.tryFind (fun (_,_,_,r) ->
                                                    ignore(r)  // for breakpoint
                                                    posEq exprRange.Start r.Start)
                    qual, false
                | None ->
                    // TODO In theory I think we should never get to this code path; it would be nice to add an assert.
                    // In practice, we do get here in some weird cases like "2.0 .. 3.0" and hitting Ctrl-Space in between the two dots of the range operator.
                    // I wasn't able to track down what was happening in those weird cases, not worth worrying about, it doesn't manifest as a product bug or anything.
                    None, false

            match bestQual with
            | Some bestQual ->
                let (ty,nenv,ad,m) = bestQual
                let items = ResolveCompletionsInType ncenv nenv (ResolveCompletionTargets.All(ConstraintSolver.IsApplicableMethApprox g amap m)) m ad false ty
                let items = items |> List.map ItemWithNoInst
                let items = items |> RemoveDuplicateItems g
                let items = items |> RemoveExplicitlySuppressed g
                let items = items |> FilterItemsForCtors filterCtors
                GetPreciseCompletionListFromExprTypingsResult.Some((items,nenv.DisplayEnv,m), ty)
            | None ->
                if textChanged then GetPreciseCompletionListFromExprTypingsResult.NoneBecauseTypecheckIsStaleAndTextChanged
                else GetPreciseCompletionListFromExprTypingsResult.None

    /// Find items in the best naming environment.
    let GetEnvironmentLookupResolutions(nenv, ad, m, plid, filterCtors, showObsolete) =
        let items = NameResolution.ResolvePartialLongIdent ncenv nenv (ConstraintSolver.IsApplicableMethApprox g amap m) m ad plid showObsolete
        let items = items |> List.map ItemWithNoInst
        let items = items |> RemoveDuplicateItems g
        let items = items |> RemoveExplicitlySuppressed g
        let items = items |> FilterItemsForCtors filterCtors
        (items, nenv.DisplayEnv, m)

    /// Find items in the best naming environment.
    let GetEnvironmentLookupResolutionsAtPosition(cursorPos, plid, filterCtors, showObsolete) =
        let (nenv,ad),m = GetBestEnvForPos cursorPos
        GetEnvironmentLookupResolutions(nenv, ad, m, plid, filterCtors, showObsolete)

    /// Find record fields in the best naming environment.
    let GetClassOrRecordFieldsEnvironmentLookupResolutions(cursorPos, plid) =
        let (nenv, ad),m = GetBestEnvForPos cursorPos
        let items = NameResolution.ResolvePartialLongIdentToClassOrRecdFields ncenv nenv m ad plid false
        let items = items |> List.map ItemWithNoInst
        let items = items |> RemoveDuplicateItems g
        let items = items |> RemoveExplicitlySuppressed g
        items, nenv.DisplayEnv, m

    /// Resolve a location and/or text to items.
    //   Three techniques are used
    //        - look for an exact known name resolution from type checking
    //        - use the known type of an expression, e.g. (expr).Name, to generate an item list
    //        - lookup an entire name in the name resolution environment, e.g. A.B.Name, to generate an item list
    //
    // The overall aim is to resolve as accurately as possible based on what we know from type inference

    let GetBaseClassCandidates = function
        | Item.ModuleOrNamespaces _ -> true
        | Item.Types(_, ty::_) when (isClassTy g ty) && not (isSealedTy g ty) -> true
        | _ -> false

    let GetInterfaceCandidates = function
        | Item.ModuleOrNamespaces _ -> true
        | Item.Types(_, ty::_) when (isInterfaceTy g ty) -> true
        | _ -> false


    // Return only items with the specified name
    let FilterDeclItemsByResidue (getItem: 'a -> Item) residue (items: 'a list) =
        let attributedResidue = residue + "Attribute"
        let nameMatchesResidue name = (residue = name) || (attributedResidue = name)

        items |> List.filter (fun x ->
            let item = getItem x
            let n1 =  item.DisplayName
            match item with
            | Item.Types _ -> nameMatchesResidue n1
            | Item.CtorGroup (_, meths) ->
                nameMatchesResidue n1 ||
                meths |> List.exists (fun meth ->
                    let tcref = meth.ApparentEnclosingTyconRef
#if !NO_EXTENSIONTYPING
                    tcref.IsProvided ||
#endif
                    nameMatchesResidue tcref.DisplayName)
            | _ -> residue = n1)

    /// Post-filter items to make sure they have precisely the right name
    /// This also checks that there are some remaining results
    /// exactMatchResidueOpt = Some _ -- means that we are looking for exact matches
    let FilterRelevantItemsBy (getItem: 'a -> Item) (exactMatchResidueOpt : _ option) check (items: 'a list, denv, m) =
        // can throw if type is in located in non-resolved CCU: i.e. bigint if reference to System.Numerics is absent
        let inline safeCheck item = try check item with _ -> false

        // Are we looking for items with precisely the given name?
        if isNil items then
            // When (items = []) we must returns Some([],..) and not None
            // because this value is used if we want to stop further processing (e.g. let x.$ = ...)
            Some(items, denv, m)
        else
            match exactMatchResidueOpt with
            | Some exactMatchResidue ->
                let items =
                    items
                    |> FilterDeclItemsByResidue getItem exactMatchResidue
                    |> List.filter safeCheck
                if not (isNil items) then Some(items, denv, m) else None
            | _ ->
                let items = items |> List.filter safeCheck
                Some(items, denv, m)

    /// Post-filter items to make sure they have precisely the right name
    /// This also checks that there are some remaining results
    let (|FilterRelevantItems|_|) getItem exactMatchResidueOpt orig =
        FilterRelevantItemsBy getItem exactMatchResidueOpt (fun _ -> true) orig

    /// Find the first non-whitespace position in a line prior to the given character
    let FindFirstNonWhitespacePosition (lineStr: string) i =
        if i >= lineStr.Length then None
        else
        let mutable p = i
        while p >= 0 && System.Char.IsWhiteSpace(lineStr.[p]) do
            p <- p - 1
        if p >= 0 then Some p else None

    let CompletionItem (ty: ValueOption<TyconRef>) (assemblySymbol: ValueOption<AssemblySymbol>) (item: ItemWithInst) =
        let kind =
            match item.Item with
            | Item.MethodGroup (_, minfo :: _, _) -> CompletionItemKind.Method minfo.IsExtensionMember
            | Item.RecdField _
            | Item.Property _ -> CompletionItemKind.Property
            | Item.Event _ -> CompletionItemKind.Event
            | Item.ILField _
            | Item.Value _ -> CompletionItemKind.Field
            | Item.CustomOperation _ -> CompletionItemKind.CustomOperation
            | _ -> CompletionItemKind.Other

        { ItemWithInst = item
          MinorPriority = 0
          Kind = kind
          IsOwnMember = false
          Type = match ty with ValueSome x -> Some x | _ -> None
          Unresolved = match assemblySymbol with ValueSome x -> Some x.UnresolvedSymbol | _ -> None }

    let DefaultCompletionItem item = CompletionItem ValueNone ValueNone item

    let getItem (x: ItemWithInst) = x.Item
    let GetDeclaredItems (parseResultsOpt: FSharpParseFileResults option, lineStr: string, origLongIdentOpt, colAtEndOfNamesAndResidue, residueOpt, lastDotPos, line, loc,
                          filterCtors, resolveOverloads, isInRangeOperator, allSymbols: unit -> AssemblySymbol list) =

            // Are the last two chars (except whitespaces) = ".."
            let isLikeRangeOp =
                match FindFirstNonWhitespacePosition lineStr (colAtEndOfNamesAndResidue - 1) with
                | Some x when x >= 1 && lineStr.[x] = '.' && lineStr.[x - 1] = '.' -> true
                | _ -> false

            // if last two chars are .. and we are not in range operator context - no completion
            if isLikeRangeOp && not isInRangeOperator then None else

            // Try to use the exact results of name resolution during type checking to generate the results
            // This is based on position (i.e. colAtEndOfNamesAndResidue). This is not used if a residueOpt is given.
            let nameResItems =
                match residueOpt with
                | None -> GetPreciseItemsFromNameResolution(line, colAtEndOfNamesAndResidue, None, filterCtors,resolveOverloads)
                | Some residue ->
                    // deals with cases when we have spaces between dot and\or identifier, like A  . $
                    // if this is our case - then we need to locate end position of the name skipping whitespaces
                    // this allows us to handle cases like: let x . $ = 1
                    match lastDotPos |> Option.orElseWith (fun _ -> FindFirstNonWhitespacePosition lineStr (colAtEndOfNamesAndResidue - 1)) with
                    | Some p when lineStr.[p] = '.' ->
                        match FindFirstNonWhitespacePosition lineStr (p - 1) with
                        | Some colAtEndOfNames ->
                           let colAtEndOfNames = colAtEndOfNames + 1 // convert 0-based to 1-based
                           GetPreciseItemsFromNameResolution(line, colAtEndOfNames, Some(residue), filterCtors,resolveOverloads)
                        | None -> NameResResult.Empty
                    | _ -> NameResResult.Empty

            // Normalize to form A.B.C.D where D is the residue. It may be empty for "A.B.C."
            // residueOpt = Some when we are looking for the exact match
            let plid, exactMatchResidueOpt =
                match origLongIdentOpt, residueOpt with
                | None, _ -> [], None
                | Some(origLongIdent), Some _ -> origLongIdent, None
                | Some(origLongIdent), None ->
                    System.Diagnostics.Debug.Assert(not (isNil origLongIdent), "origLongIdent is empty")
                    // note: as above, this happens when we are called for "precise" resolution - (F1 keyword, data tip etc..)
                    let plid, residue = List.frontAndBack origLongIdent
                    plid, Some residue

            let pos = mkPos line loc
            let (nenv, ad), m = GetBestEnvForPos pos

            let getType() =
                match NameResolution.TryToResolveLongIdentAsType ncenv nenv m plid with
                | Some x -> tryTcrefOfAppTy g x
                | None ->
                    match lastDotPos |> Option.orElseWith (fun _ -> FindFirstNonWhitespacePosition lineStr (colAtEndOfNamesAndResidue - 1)) with
                    | Some p when lineStr.[p] = '.' ->
                        match FindFirstNonWhitespacePosition lineStr (p - 1) with
                        | Some colAtEndOfNames ->
                            let colAtEndOfNames = colAtEndOfNames + 1 // convert 0-based to 1-based
                            match TryGetTypeFromNameResolution(line, colAtEndOfNames, residueOpt, resolveOverloads) with
                            | Some x -> tryTcrefOfAppTy g x
                            | _ -> ValueNone
                        | None -> ValueNone
                    | _ -> ValueNone

            match nameResItems with
            | NameResResult.Cancel(denv,m) -> Some([], denv, m)
            | NameResResult.Members(FilterRelevantItems getItem exactMatchResidueOpt (items, denv, m)) ->
                // lookup based on name resolution results successful
                Some (items |> List.map (CompletionItem (getType()) ValueNone), denv, m)
            | _ ->
                match origLongIdentOpt with
                | None -> None
                | Some _ ->

                    // Try to use the type of the expression on the left to help generate a completion list
                    let qualItems, thereIsADotInvolved =
                        match parseResultsOpt with
                        | None ->
                            // Note, you will get here if the 'reason' is not CompleteWord/MemberSelect/DisplayMemberList, as those are currently the
                            // only reasons we do a sync parse to have the most precise and likely-to-be-correct-and-up-to-date info.  So for example,
                            // if you do QuickInfo hovering over A in "f(x).A()", you will only get a tip if typechecking has a name-resolution recorded
                            // for A, not if merely we know the capturedExpressionTyping of f(x) and you very recently typed ".A()" - in that case,
                            // you won't won't get a tip until the typechecking catches back up.
                            GetPreciseCompletionListFromExprTypingsResult.None, false
                        | Some parseResults ->

                        match ParsedInput.TryFindExpressionASTLeftOfDotLeftOfCursor(mkPos line colAtEndOfNamesAndResidue,parseResults.ParseTree) with
                        | Some(pos,_) ->
                            GetPreciseCompletionListFromExprTypings(parseResults, pos, filterCtors), true
                        | None ->
                            // Can get here in a case like: if "f xxx yyy" is legal, and we do "f xxx y"
                            // We have no interest in expression typings, those are only useful for dot-completion.  We want to fallback
                            // to "Use an environment lookup as the last resort" below
                            GetPreciseCompletionListFromExprTypingsResult.None, false

                    match qualItems,thereIsADotInvolved with
                    | GetPreciseCompletionListFromExprTypingsResult.Some(FilterRelevantItems getItem exactMatchResidueOpt (items, denv, m), ty), _
                            // Initially we only use the expression typings when looking up, e.g. (expr).Nam or (expr).Name1.Nam
                            // These come through as an empty plid and residue "". Otherwise we try an environment lookup
                            // and then return to the qualItems. This is because the expression typings are a little inaccurate, primarily because
                            // it appears we're getting some typings recorded for non-atomic expressions like "f x"
                            when isNil plid ->
                        // lookup based on expression typings successful
                        Some (items |> List.map (CompletionItem (tryTcrefOfAppTy g ty) ValueNone), denv, m)
                    | GetPreciseCompletionListFromExprTypingsResult.NoneBecauseThereWereTypeErrors, _ ->
                        // There was an error, e.g. we have "<expr>." and there is an error determining the type of <expr>
                        // In this case, we don't want any of the fallback logic, rather, we want to produce zero results.
                        None
                    | GetPreciseCompletionListFromExprTypingsResult.NoneBecauseTypecheckIsStaleAndTextChanged, _ ->
                        // we want to report no result and let second-chance intellisense kick in
                        None
                    | _, true when isNil plid ->
                        // If the user just pressed '.' after an _expression_ (not a plid), it is never right to show environment-lookup top-level completions.
                        // The user might by typing quickly, and the LS didn't have an expression type right before the dot yet.
                        // Second-chance intellisense will bring up the correct list in a moment.
                        None
                    | _ ->
                       // Use an environment lookup as the last resort
                       let envItems, denv, m = GetEnvironmentLookupResolutions(nenv, ad, m, plid, filterCtors, residueOpt.IsSome)

                       let envResult =
                           match nameResItems, (envItems, denv, m), qualItems with

                           // First, use unfiltered name resolution items, if they're not empty
                           | NameResResult.Members(items, denv, m), _, _ when not (isNil items) ->
                               // lookup based on name resolution results successful
                               ValueSome(items |> List.map (CompletionItem (getType()) ValueNone), denv, m)

                           // If we have nonempty items from environment that were resolved from a type, then use them...
                           // (that's better than the next case - here we'd return 'int' as a type)
                           | _, FilterRelevantItems getItem exactMatchResidueOpt (items, denv, m), _ when not (isNil items) ->
                               // lookup based on name and environment successful
                               ValueSome(items |> List.map (CompletionItem (getType()) ValueNone), denv, m)

                           // Try again with the qualItems
                           | _, _, GetPreciseCompletionListFromExprTypingsResult.Some(FilterRelevantItems getItem exactMatchResidueOpt (items, denv, m), ty) ->
                               ValueSome(items |> List.map (CompletionItem (tryTcrefOfAppTy g ty) ValueNone), denv, m)

                           | _ -> ValueNone

                       let globalResult =
                           match origLongIdentOpt with
                           | None | Some [] ->
                               let globalItems =
                                   allSymbols()
                                   |> List.filter (fun x ->
                                        not x.Symbol.IsExplicitlySuppressed &&

                                        match x.Symbol with
                                        | :? FSharpMemberOrFunctionOrValue as m when m.IsConstructor && filterCtors = ResolveTypeNamesToTypeRefs -> false
                                        | _ -> true)

                               let getItem (x: AssemblySymbol) = x.Symbol.Item

                               match globalItems, denv, m with
                               | FilterRelevantItems getItem exactMatchResidueOpt (globalItemsFiltered, denv, m) when not (isNil globalItemsFiltered) ->
                                   globalItemsFiltered
                                   |> List.map(fun globalItem -> CompletionItem (getType()) (ValueSome globalItem) (ItemWithNoInst globalItem.Symbol.Item))
                                   |> fun r -> ValueSome(r, denv, m)
                               | _ -> ValueNone
                           | _ -> ValueNone // do not return unresolved items after dot

                       match envResult, globalResult with
                       | ValueSome (items, denv, m), ValueSome (gItems,_,_) -> Some (items @ gItems, denv, m)
                       | ValueSome x, ValueNone -> Some x
                       | ValueNone, ValueSome y -> Some y
                       | ValueNone, ValueNone -> None


    let toCompletionItems (items: ItemWithInst list, denv: DisplayEnv, m: range ) =
        items |> List.map DefaultCompletionItem, denv, m

    /// Get the auto-complete items at a particular location.
    let GetDeclItemsForNamesAtPosition(parseResultsOpt: FSharpParseFileResults option, origLongIdentOpt: string list option,
                                       residueOpt:string option, lastDotPos: int option, line:int, lineStr:string, colAtEndOfNamesAndResidue, filterCtors, resolveOverloads,
                                       getAllSymbols: unit -> AssemblySymbol list)
                                       : (CompletionItem list * DisplayEnv * CompletionContext option * range) option =

        let loc =
            match colAtEndOfNamesAndResidue with
            | pastEndOfLine when pastEndOfLine >= lineStr.Length -> lineStr.Length
            | atDot when lineStr.[atDot] = '.' -> atDot + 1
            | atStart when atStart = 0 -> 0
            | otherwise -> otherwise - 1

        // Look for a "special" completion context
        let completionContext =
            parseResultsOpt
            |> Option.map (fun x -> x.ParseTree)
            |> Option.bind (fun parseTree -> ParsedInput.TryGetCompletionContext(mkPos line colAtEndOfNamesAndResidue, parseTree, lineStr))

        let res =
            match completionContext with
            // Invalid completion locations
            | Some CompletionContext.Invalid -> None

            // Completion at 'inherit C(...)"
            | Some (CompletionContext.Inherit(InheritanceContext.Class, (plid, _))) ->
                GetEnvironmentLookupResolutionsAtPosition(mkPos line loc, plid, filterCtors, false)
                |> FilterRelevantItemsBy getItem None (getItem >> GetBaseClassCandidates)
                |> Option.map toCompletionItems

            // Completion at 'interface ..."
            | Some (CompletionContext.Inherit(InheritanceContext.Interface, (plid, _))) ->
                GetEnvironmentLookupResolutionsAtPosition(mkPos line loc, plid, filterCtors, false)
                |> FilterRelevantItemsBy getItem None (getItem >> GetInterfaceCandidates)
                |> Option.map toCompletionItems

            // Completion at 'implement ..."
            | Some (CompletionContext.Inherit(InheritanceContext.Unknown, (plid, _))) ->
                GetEnvironmentLookupResolutionsAtPosition(mkPos line loc, plid, filterCtors, false)
                |> FilterRelevantItemsBy getItem None (getItem >> (fun t -> GetBaseClassCandidates t || GetInterfaceCandidates t))
                |> Option.map toCompletionItems

            // Completion at ' { XXX = ... } "
            | Some(CompletionContext.RecordField(RecordContext.New(plid, _))) ->
                // { x. } can be either record construction or computation expression. Try to get all visible record fields first
                match GetClassOrRecordFieldsEnvironmentLookupResolutions(mkPos line loc, plid) |> toCompletionItems with
                | [],_,_ ->
                    // no record fields found, return completion list as if we were outside any computation expression
                    GetDeclaredItems (parseResultsOpt, lineStr, origLongIdentOpt, colAtEndOfNamesAndResidue, residueOpt, lastDotPos, line, loc, filterCtors,resolveOverloads, false, fun() -> [])
                | result -> Some(result)

            // Completion at ' { XXX = ... with ... } "
            | Some(CompletionContext.RecordField(RecordContext.CopyOnUpdate(r, (plid, _)))) ->
                match GetRecdFieldsForExpr(r) with
                | None ->
                    Some (GetClassOrRecordFieldsEnvironmentLookupResolutions(mkPos line loc, plid))
                    |> Option.map toCompletionItems
                | Some (items, denv, m) ->
                    Some (List.map ItemWithNoInst items, denv, m)
                    |> Option.map toCompletionItems

            // Completion at ' { XXX = ... with ... } "
            | Some(CompletionContext.RecordField(RecordContext.Constructor(typeName))) ->
                Some(GetClassOrRecordFieldsEnvironmentLookupResolutions(mkPos line loc, [typeName]))
                |> Option.map toCompletionItems

            // Completion at ' SomeMethod( ... ) ' with named arguments
            | Some(CompletionContext.ParameterList (endPos, fields)) ->
                let results = GetNamedParametersAndSettableFields endPos

                let declaredItems =
                    GetDeclaredItems (parseResultsOpt, lineStr, origLongIdentOpt, colAtEndOfNamesAndResidue, residueOpt, lastDotPos, line, loc, filterCtors, resolveOverloads,
                                      false, getAllSymbols)

                match results with
                | NameResResult.Members(items, denv, m) ->
                    let filtered =
                        items
                        |> RemoveDuplicateItems g
                        |> RemoveExplicitlySuppressed g
                        |> List.filter (fun item -> not (fields.Contains item.Item.DisplayName))
                        |> List.map (fun item ->
                            { ItemWithInst = item
                              Kind = CompletionItemKind.Argument
                              MinorPriority = 0
                              IsOwnMember = false
                              Type = None
                              Unresolved = None })
                    match declaredItems with
                    | None -> Some (toCompletionItems (items, denv, m))
                    | Some (declItems, declaredDisplayEnv, declaredRange) -> Some (filtered @ declItems, declaredDisplayEnv, declaredRange)
                | _ -> declaredItems

            | Some(CompletionContext.AttributeApplication) ->
                GetDeclaredItems (parseResultsOpt, lineStr, origLongIdentOpt, colAtEndOfNamesAndResidue, residueOpt, lastDotPos, line, loc, filterCtors, resolveOverloads, false, getAllSymbols)
                |> Option.map (fun (items, denv, m) ->
                     items
                     |> List.filter (fun cItem ->
                         match cItem.Item with
                         | Item.ModuleOrNamespaces _ -> true
                         | _ when IsAttribute infoReader cItem.Item -> true
                         | _ -> false), denv, m)

            | Some(CompletionContext.OpenDeclaration isOpenType) ->
                GetDeclaredItems (parseResultsOpt, lineStr, origLongIdentOpt, colAtEndOfNamesAndResidue, residueOpt, lastDotPos, line, loc, filterCtors, resolveOverloads, false, getAllSymbols)
                |> Option.map (fun (items, denv, m) ->
                    items
                    |> List.filter (fun x ->
                        match x.Item with
                        | Item.ModuleOrNamespaces _ -> true
                        | Item.Types _ when isOpenType -> true
                        | _ -> false), denv, m)

            // Completion at '(x: ...)"
            | Some (CompletionContext.PatternType) ->
                GetDeclaredItems (parseResultsOpt, lineStr, origLongIdentOpt, colAtEndOfNamesAndResidue, residueOpt, lastDotPos, line, loc, filterCtors, resolveOverloads, false, getAllSymbols)
                |> Option.map (fun (items, denv, m) ->
                     items
                     |> List.filter (fun cItem ->
                         match cItem.Item with
                         | Item.ModuleOrNamespaces _
                         | Item.Types _
                         | Item.UnqualifiedType _
                         | Item.ExnCase _ -> true
                         | _ -> false), denv, m)

            // Other completions
            | cc ->
                match residueOpt |> Option.bind Seq.tryHead with
                | Some ''' ->
                    // The last token in
                    //    let x = 'E
                    // is Ident with text "'E", however it's either unfinished char literal or generic parameter.
                    // We should not provide any completion in the former case, and we don't provide it for the latter one for now
                    // because providing generic parameters list is context aware, which we don't have here (yet).
                    None
                | _ ->
                    let isInRangeOperator = (match cc with Some (CompletionContext.RangeOperator) -> true | _ -> false)
                    GetDeclaredItems (parseResultsOpt, lineStr, origLongIdentOpt, colAtEndOfNamesAndResidue,
                        residueOpt, lastDotPos, line, loc, filterCtors, resolveOverloads,
                        isInRangeOperator, getAllSymbols)

        res |> Option.map (fun (items, denv, m) -> items, denv, completionContext, m)

    /// Return 'false' if this is not a completion item valid in an interface file.
    let IsValidSignatureFileItem item =
        match item with
        | Item.Types _ | Item.ModuleOrNamespaces _ -> true
        | _ -> false

    /// Find the most precise display context for the given line and column.
    member _.GetBestDisplayEnvForPos cursorPos  = GetBestEnvForPos cursorPos

    member _.GetVisibleNamespacesAndModulesAtPosition(cursorPos: pos) : ModuleOrNamespaceRef list =
        let (nenv, ad), m = GetBestEnvForPos cursorPos
        NameResolution.GetVisibleNamespacesAndModulesAtPoint ncenv nenv m ad

    /// Determines if a long ident is resolvable at a specific point.
    member _.IsRelativeNameResolvable(cursorPos: pos, plid: string list, item: Item) : bool =
        ErrorScope.Protect
            Range.range0
            (fun () ->
                /// Find items in the best naming environment.
                let (nenv, ad), m = GetBestEnvForPos cursorPos
                NameResolution.IsItemResolvable ncenv nenv m ad plid item)
            (fun msg ->
                Trace.TraceInformation(sprintf "FCS: recovering from error in IsRelativeNameResolvable: '%s'" msg)
                false)

    /// Determines if a long ident is resolvable at a specific point.
    member scope.IsRelativeNameResolvableFromSymbol(cursorPos: pos, plid: string list, symbol: FSharpSymbol) : bool =
        scope.IsRelativeNameResolvable(cursorPos, plid, symbol.Item)

    /// Get the auto-complete items at a location
    member _.GetDeclarations (parseResultsOpt, line, lineStr, partialName, getAllEntities) =
        let isInterfaceFile = SourceFileImpl.IsInterfaceFile mainInputFileName
        ErrorScope.Protect Range.range0
            (fun () ->

                let declItemsOpt =
                    GetDeclItemsForNamesAtPosition(parseResultsOpt, Some partialName.QualifyingIdents,
                        Some partialName.PartialIdent, partialName.LastDotPos, line,
                        lineStr, partialName.EndColumn + 1, ResolveTypeNamesToCtors, ResolveOverloads.Yes,
                        getAllEntities)

                match declItemsOpt with
                | None -> DeclarationListInfo.Empty
                | Some (items, denv, ctx, m) ->
                    let items = if isInterfaceFile then items |> List.filter (fun x -> IsValidSignatureFileItem x.Item) else items
                    let getAccessibility item = FSharpSymbol.Create(cenv, item).Accessibility
                    let currentNamespaceOrModule =
                        parseResultsOpt
                        |> Option.map (fun x -> x.ParseTree)
                        |> Option.map (fun parsedInput -> ParsedInput.GetFullNameOfSmallestModuleOrNamespaceAtPoint(mkPos line 0, parsedInput))
                    let isAttributeApplication = ctx = Some CompletionContext.AttributeApplication
                    DeclarationListInfo.Create(infoReader,m,denv,getAccessibility,items,currentNamespaceOrModule,isAttributeApplication))
            (fun msg ->
                Trace.TraceInformation(sprintf "FCS: recovering from error in GetDeclarations: '%s'" msg)
                DeclarationListInfo.Error msg)

    /// Get the symbols for auto-complete items at a location
    member _.GetDeclarationListSymbols (parseResultsOpt, line, lineStr, partialName, getAllEntities) =
        let isInterfaceFile = SourceFileImpl.IsInterfaceFile mainInputFileName
        ErrorScope.Protect Range.range0
            (fun () ->

                let declItemsOpt =
                    GetDeclItemsForNamesAtPosition(parseResultsOpt, Some partialName.QualifyingIdents,
                        Some partialName.PartialIdent, partialName.LastDotPos, line, lineStr,
                        partialName.EndColumn + 1, ResolveTypeNamesToCtors, ResolveOverloads.Yes,
                        getAllEntities)

                match declItemsOpt with
                | None -> List.Empty
                | Some (items, denv, _, m) ->
                    let items = if isInterfaceFile then items |> List.filter (fun x -> IsValidSignatureFileItem x.Item) else items

                    //do filtering like Declarationset
                    let items = items |> RemoveExplicitlySuppressedCompletionItems g

                    // Sort by name. For things with the same name,
                    //     - show types with fewer generic parameters first
                    //     - show types before over other related items - they usually have very useful XmlDocs
                    let items =
                        items |> List.sortBy (fun d ->
<<<<<<< HEAD
                            let n = 
                                match d.Item with  
                                | Item.Types (_,(TType_app(tcref, _, _) :: _)) -> 1 + tcref.TyparsNoRange.Length
                                // Put delegate ctors after types, sorted by #typars. RemoveDuplicateItems will remove FakeInterfaceCtor and DelegateCtor if an earlier type is also reported with this name
                                | Item.FakeInterfaceCtor (TType_app(tcref, _, _)) 
                                | Item.DelegateCtor (TType_app(tcref, _, _)) -> 1000 + tcref.TyparsNoRange.Length
=======
                            let n =
                                match d.Item with
                                | Item.Types (_,(TType_app(tcref,_) :: _)) -> 1 + tcref.TyparsNoRange.Length
                                // Put delegate ctors after types, sorted by #typars. RemoveDuplicateItems will remove FakeInterfaceCtor and DelegateCtor if an earlier type is also reported with this name
                                | Item.FakeInterfaceCtor (TType_app(tcref,_))
                                | Item.DelegateCtor (TType_app(tcref,_)) -> 1000 + tcref.TyparsNoRange.Length
>>>>>>> a70f3bea
                                // Put type ctors after types, sorted by #typars. RemoveDuplicateItems will remove DefaultStructCtors if a type is also reported with this name
                                | Item.CtorGroup (_, (cinfo :: _)) -> 1000 + 10 * cinfo.DeclaringTyconRef.TyparsNoRange.Length
                                | _ -> 0
                            (d.Item.DisplayName, n))

                    // Remove all duplicates. We've put the types first, so this removes the DelegateCtor and DefaultStructCtor's.
                    let items = items |> RemoveDuplicateCompletionItems g

                    // Group by compiled name for types, display name for functions
                    // (We don't want types with the same display name to be grouped as overloads)
                    let items =
                        items |> List.groupBy (fun d ->
<<<<<<< HEAD
                            match d.Item with  
                            | Item.Types (_,(TType_app(tcref, _, _) :: _))
                            | Item.ExnCase tcref -> tcref.LogicalName
                            | Item.UnqualifiedType(tcref :: _)
                            | Item.FakeInterfaceCtor (TType_app(tcref, _, _)) 
                            | Item.DelegateCtor (TType_app(tcref, _, _)) -> tcref.CompiledName
=======
                            match d.Item with
                            | Item.Types (_,(TType_app(tcref,_) :: _))
                            | Item.ExnCase tcref -> tcref.LogicalName
                            | Item.UnqualifiedType(tcref :: _)
                            | Item.FakeInterfaceCtor (TType_app(tcref,_))
                            | Item.DelegateCtor (TType_app(tcref,_)) -> tcref.CompiledName
>>>>>>> a70f3bea
                            | Item.CtorGroup (_, (cinfo :: _)) ->
                                cinfo.ApparentEnclosingTyconRef.CompiledName
                            | _ -> d.Item.DisplayName)

                    // Filter out operators (and list)
                    let items =
                        // Check whether this item looks like an operator.
                        let isOpItem(nm, item: CompletionItem list) =
                            match item |> List.map (fun x -> x.Item) with
                            | [Item.Value _]
                            | [Item.MethodGroup(_,[_],_)] -> IsOperatorName nm
                            | [Item.UnionCase _] -> IsOperatorName nm
                            | _ -> false

                        let isFSharpList nm = (nm = "[]") // list shows up as a Type and a UnionCase, only such entity with a symbolic name, but want to filter out of intellisense

                        items |> List.filter (fun (nm,items) -> not (isOpItem(nm,items)) && not(isFSharpList nm))

                    let items =
                        // Filter out duplicate names
                        items |> List.map (fun (_nm,itemsWithSameName) ->
                            match itemsWithSameName with
                            | [] -> failwith "Unexpected empty bag"
                            | items ->
                                items
                                |> List.map (fun item -> let symbol = FSharpSymbol.Create(cenv, item.Item)
                                                         FSharpSymbolUse(g, denv, symbol, ItemOccurence.Use, m)))

                    //end filtering
                    items)
            (fun msg ->
                Trace.TraceInformation(sprintf "FCS: recovering from error in GetDeclarationListSymbols: '%s'" msg)
                [])

    /// Get the "reference resolution" tooltip for at a location
    member _.GetReferenceResolutionStructuredToolTipText(line,col) =

        let pos = mkPos line col
        let isPosMatch(pos, ar:AssemblyReference) : bool =
            let isRangeMatch = (Range.rangeContainsPos ar.Range pos)
            let isNotSpecialRange = not (Range.equals ar.Range rangeStartup) && not (Range.equals ar.Range range0) && not (Range.equals ar.Range rangeCmdArgs)
            let isMatch = isRangeMatch && isNotSpecialRange
            isMatch

        let dataTipOfReferences() =
            let matches =
                match loadClosure with
                | None -> []
                | Some(loadClosure) ->
                    loadClosure.References
                    |> List.collect snd
                    |> List.filter(fun ar -> isPosMatch(pos, ar.originalReference))

            match matches with
            | resolved::_ // Take the first seen
            | [resolved] ->
                let tip = wordL (TaggedText.tagStringLiteral((resolved.prepareToolTip ()).TrimEnd([|'\n'|])))
                let tip = LayoutRender.toArray tip
                ToolTipText.ToolTipText [ToolTipElement.Single(tip, FSharpXmlDoc.None)]

            | [] ->
                let matches =
                    match loadClosure with
                    | None -> None
                    | Some(loadClosure) ->
                        loadClosure.PackageReferences
                        |> Array.tryFind (fun (m, _) -> Range.rangeContainsPos m pos)
                match matches with
                | None -> ToolTipText.ToolTipText []
                | Some (_, lines) ->
                    let lines = lines |> List.filter (fun line -> not (line.StartsWith("//")) && not (String.IsNullOrEmpty line))
                    ToolTipText.ToolTipText
                       [ for line in lines ->
                            let tip = wordL (TaggedText.tagStringLiteral line)
                            let tip = LayoutRender.toArray tip
                            ToolTipElement.Single(tip, FSharpXmlDoc.None)]

        ErrorScope.Protect Range.range0
            dataTipOfReferences
            (fun err ->
                Trace.TraceInformation(sprintf "FCS: recovering from error in GetReferenceResolutionStructuredToolTipText: '%s'" err)
                ToolTipText [ToolTipElement.CompositionError err])

    // GetToolTipText: return the "pop up" (or "Quick Info") text given a certain context.
    member _.GetStructuredToolTipText(line, lineStr, colAtEndOfNames, names) =
        let Compute() =
            ErrorScope.Protect Range.range0
                (fun () ->
                    let declItemsOpt =
                        GetDeclItemsForNamesAtPosition(None, Some names, None, None,
                            line, lineStr, colAtEndOfNames, ResolveTypeNamesToCtors,
                            ResolveOverloads.Yes, (fun() -> []))

                    match declItemsOpt with
                    | None -> ToolTipText []
                    | Some(items, denv, _, m) ->
                         ToolTipText(items |> List.map (fun x -> FormatStructuredDescriptionOfItem false infoReader m denv x.ItemWithInst)))

                (fun err ->
                    Trace.TraceInformation(sprintf "FCS: recovering from error in GetStructuredToolTipText: '%s'" err)
                    ToolTipText [ToolTipElement.CompositionError err])

        // See devdiv bug 646520 for rationale behind truncating and caching these quick infos (they can be big!)
        let key = line,colAtEndOfNames,lineStr
        match getToolTipTextCache.TryGet (AnyCallerThread, key) with
        | Some res -> res
        | None ->
             let res = Compute()
             getToolTipTextCache.Put(AnyCallerThread, key,res)
             res

    member _.GetF1Keyword (line, lineStr, colAtEndOfNames, names) : string option =
        ErrorScope.Protect Range.range0
            (fun () ->

                let declItemsOpt =
                    GetDeclItemsForNamesAtPosition(None, Some names, None, None,
                        line, lineStr, colAtEndOfNames, ResolveTypeNamesToCtors,
                        ResolveOverloads.No, (fun() -> []))

                match declItemsOpt with
                | None -> None
                | Some (items: CompletionItem list, _,_, _) ->
                    match items with
                    | [] -> None
                    | [item] ->
                        GetF1Keyword g item.Item
                    | _ ->
                        // handle new Type()
                        let allTypes, constr, ty =
                            List.fold
                                (fun (allTypes,constr,ty) (item: CompletionItem) ->
                                    match item.Item, constr, ty with
                                    |   (Item.Types _) as t, _, None  -> allTypes, constr, Some t
                                    |   (Item.Types _), _, _ -> allTypes, constr, ty
                                    |   (Item.CtorGroup _), None, _ -> allTypes, Some item.Item, ty
                                    |   _ -> false, None, None)
                                (true,None,None) items
                        match allTypes, constr, ty with
                        |   true, Some (Item.CtorGroup(_, _) as item), _
                                -> GetF1Keyword g item
                        |   true, _, Some ty
                                -> GetF1Keyword g ty
                        |   _ -> None
            )
            (fun msg ->
                Trace.TraceInformation(sprintf "FCS: recovering from error in GetF1Keyword: '%s'" msg)
                None)

    member _.GetMethods (line, lineStr, colAtEndOfNames, namesOpt) =
        ErrorScope.Protect Range.range0
            (fun () ->

                let declItemsOpt =
                    GetDeclItemsForNamesAtPosition(None, namesOpt, None, None,
                        line, lineStr, colAtEndOfNames, ResolveTypeNamesToCtors,
                        ResolveOverloads.No, (fun() -> []))

                match declItemsOpt with
                | None -> MethodGroup("",[| |])
                | Some (items, denv, _, m) ->
                    // GetDeclItemsForNamesAtPosition returns Items.Types and Item.CtorGroup for `new T(|)`,
                    // the Item.Types is not needed here as it duplicates (at best) parameterless ctor.
                    let ctors = items |> List.filter (fun x -> match x.Item with Item.CtorGroup _ -> true | _ -> false)
                    let items =
                        match ctors with
                        | [] -> items
                        | ctors -> ctors
                    MethodGroup.Create(infoReader, m, denv, items |> List.map (fun x -> x.ItemWithInst)))
            (fun msg ->
                Trace.TraceInformation(sprintf "FCS: recovering from error in GetMethods: '%s'" msg)
                MethodGroup(msg,[| |]))

    member _.GetMethodsAsSymbols (line, lineStr, colAtEndOfNames, names) =
        ErrorScope.Protect Range.range0
            (fun () ->
                let declItemsOpt =
                    GetDeclItemsForNamesAtPosition (None, Some names, None,
                        None, line, lineStr, colAtEndOfNames,
                        ResolveTypeNamesToCtors, ResolveOverloads.No,
                        (fun() -> []))

                match declItemsOpt with
                | None | Some ([],_,_,_) -> None
                | Some (items, denv, _, m) ->
                    let allItems = items |> List.collect (fun item -> SymbolHelpers.FlattenItems g m item.Item)
                    let symbols = allItems |> List.map (fun item -> FSharpSymbol.Create(cenv, item))
                    Some (symbols, denv, m)
            )
            (fun msg ->
                Trace.TraceInformation(sprintf "FCS: recovering from error in GetMethodsAsSymbols: '%s'" msg)
                None)

    member _.GetDeclarationLocation (line, lineStr, colAtEndOfNames, names, preferFlag) =
        ErrorScope.Protect Range.range0
            (fun () ->

                let declItemsOpt =
                    GetDeclItemsForNamesAtPosition (None, Some names, None, None,
                        line, lineStr, colAtEndOfNames, ResolveTypeNamesToCtors,
                        ResolveOverloads.Yes, (fun() -> []))

                match declItemsOpt with
                | None
                | Some ([], _, _, _) -> FindDeclResult.DeclNotFound (FindDeclFailureReason.Unknown "")
                | Some (item :: _, _, _, _) ->
                let getTypeVarNames (ilinfo: ILMethInfo) =
                    let classTypeParams = ilinfo.DeclaringTyconRef.ILTyconRawMetadata.GenericParams |> List.map (fun paramDef -> paramDef.Name)
                    let methodTypeParams = ilinfo.FormalMethodTypars |> List.map (fun ty -> ty.Name)
                    classTypeParams @ methodTypeParams |> Array.ofList

                let result =
                    match item.Item with
                    | Item.CtorGroup (_, (ILMeth (_,ilinfo,_)) :: _) ->
                        match ilinfo.MetadataScope with
                        | ILScopeRef.Assembly assemblyRef ->
                            let typeVarNames = getTypeVarNames ilinfo
                            FindDeclExternalParam.tryOfILTypes typeVarNames ilinfo.ILMethodRef.ArgTypes
                            |> Option.map (fun args ->
                                let externalSym = FindDeclExternalSymbol.Constructor (ilinfo.ILMethodRef.DeclaringTypeRef.FullName, args)
                                FindDeclResult.ExternalDecl (assemblyRef.Name, externalSym))
                        | _ -> None

                    | Item.MethodGroup (name, (ILMeth (_,ilinfo,_)) :: _, _) ->
                        match ilinfo.MetadataScope with
                        | ILScopeRef.Assembly assemblyRef ->
                            let typeVarNames = getTypeVarNames ilinfo
                            FindDeclExternalParam.tryOfILTypes typeVarNames ilinfo.ILMethodRef.ArgTypes
                            |> Option.map (fun args ->
                                let externalSym = FindDeclExternalSymbol.Method (ilinfo.ILMethodRef.DeclaringTypeRef.FullName, name, args, ilinfo.ILMethodRef.GenericArity)
                                FindDeclResult.ExternalDecl (assemblyRef.Name, externalSym))
                        | _ -> None

                    | Item.Property (name, ILProp propInfo :: _) ->
                        let methInfo =
                            if propInfo.HasGetter then Some propInfo.GetterMethod
                            elif propInfo.HasSetter then Some propInfo.SetterMethod
                            else None

                        match methInfo with
                        | Some methInfo ->
                            match methInfo.MetadataScope with
                            | ILScopeRef.Assembly assemblyRef ->
                                let externalSym = FindDeclExternalSymbol.Property (methInfo.ILMethodRef.DeclaringTypeRef.FullName, name)
                                Some (FindDeclResult.ExternalDecl (assemblyRef.Name, externalSym))
                            | _ -> None
                        | None -> None

                    | Item.ILField (ILFieldInfo (typeInfo, fieldDef)) when not typeInfo.TyconRefOfRawMetadata.IsLocalRef ->
                        match typeInfo.ILScopeRef with
                        | ILScopeRef.Assembly assemblyRef ->
                            let externalSym = FindDeclExternalSymbol.Field (typeInfo.ILTypeRef.FullName, fieldDef.Name)
                            Some (FindDeclResult.ExternalDecl (assemblyRef.Name, externalSym))
                        | _ -> None

                    | Item.Event (ILEvent (ILEventInfo (typeInfo, eventDef))) when not typeInfo.TyconRefOfRawMetadata.IsLocalRef ->
                        match typeInfo.ILScopeRef with
                        | ILScopeRef.Assembly assemblyRef ->
                            let externalSym = FindDeclExternalSymbol.Event (typeInfo.ILTypeRef.FullName, eventDef.Name)
                            Some (FindDeclResult.ExternalDecl (assemblyRef.Name, externalSym))
                        | _ -> None

                    | Item.ImplicitOp(_, {contents = Some(TraitConstraintSln.FSMethSln(_, _vref, _))}) ->
                        //Item.Value(vref)
                        None

                    | Item.Types (_, TType_app (tr, _, _) :: _) when tr.IsLocalRef && tr.IsTypeAbbrev -> None

                    | Item.Types (_, [ AppTy g (tr, _) ]) when not tr.IsLocalRef ->
                        match tr.TypeReprInfo, tr.PublicPath with
                        | TILObjectRepr(TILObjectReprData (ILScopeRef.Assembly assemblyRef, _, _)), Some (PubPath parts) ->
                            let fullName = parts |> String.concat "."
                            Some (FindDeclResult.ExternalDecl (assemblyRef.Name, FindDeclExternalSymbol.Type fullName))
                        | _ -> None
                    | _ -> None
                match result with
                | Some x -> x
                | None   ->
                match rangeOfItem g preferFlag item.Item with
                | Some itemRange ->
                    let projectDir = FileSystem.GetDirectoryNameShim (if projectFileName = "" then mainInputFileName else projectFileName)
                    let range = fileNameOfItem g (Some projectDir) itemRange item.Item
                    mkRange range itemRange.Start itemRange.End
                    |> FindDeclResult.DeclFound
                | None ->
                    match item.Item with
#if !NO_EXTENSIONTYPING
// provided items may have TypeProviderDefinitionLocationAttribute that binds them to some location
                    | Item.CtorGroup  (name, ProvidedMeth (_)::_   )
                    | Item.MethodGroup(name, ProvidedMeth (_)::_, _)
                    | Item.Property   (name, ProvidedProp (_)::_   ) -> FindDeclFailureReason.ProvidedMember name
                    | Item.Event      (      ProvidedEvent(_) as e ) -> FindDeclFailureReason.ProvidedMember e.EventName
                    | Item.ILField    (      ProvidedField(_) as f ) -> FindDeclFailureReason.ProvidedMember f.FieldName
                    | SymbolHelpers.ItemIsProvidedType g (tcref)     -> FindDeclFailureReason.ProvidedType   tcref.DisplayName
#endif
                    | _                                              -> FindDeclFailureReason.Unknown ""
                    |> FindDeclResult.DeclNotFound
            )
            (fun msg ->
                Trace.TraceInformation(sprintf "FCS: recovering from error in GetDeclarationLocation: '%s'" msg)
                FindDeclResult.DeclNotFound (FindDeclFailureReason.Unknown msg))

    member _.GetSymbolUseAtLocation (line, lineStr, colAtEndOfNames, names) =
        ErrorScope.Protect Range.range0
            (fun () ->
                let declItemsOpt =
                    GetDeclItemsForNamesAtPosition (None, Some names, None, None,
                        line, lineStr, colAtEndOfNames, ResolveTypeNamesToCtors,
                        ResolveOverloads.Yes, (fun() -> []))

                match declItemsOpt with
                | None | Some ([], _, _, _) -> None
                | Some (item :: _, denv, _, m) ->
                    let symbol = FSharpSymbol.Create(cenv, item.Item)
                    Some (symbol, denv, m)
            )
            (fun msg ->
                Trace.TraceInformation(sprintf "FCS: recovering from error in GetSymbolUseAtLocation: '%s'" msg)
                None)

    member _.PartialAssemblySignatureForFile =
        FSharpAssemblySignature(g, thisCcu, ccuSigForFile, tcImports, None, ccuSigForFile)

    member _.AccessRights =  tcAccessRights

    member _.ProjectOptions =  projectOptions

    member _.GetReferencedAssemblies() =
        [ for x in tcImports.GetImportedAssemblies() do
                yield FSharpAssembly(g, tcImports, x.FSharpViewOfMetadata) ]

    member _.GetFormatSpecifierLocationsAndArity() =
         sSymbolUses.GetFormatSpecifierLocationsAndArity()

    member _.GetSemanticClassification(range: range option) : SemanticClassificationItem [] =
        sResolutions.GetSemanticClassification(g, amap, sSymbolUses.GetFormatSpecifierLocationsAndArity(), range)

    /// The resolutions in the file
    member _.ScopeResolutions = sResolutions

    /// The uses of symbols in the analyzed file
    member _.ScopeSymbolUses = sSymbolUses

    member _.TcGlobals = g

    member _.TcImports = tcImports

    /// The inferred signature of the file
    member _.CcuSigForFile = ccuSigForFile

    /// The assembly being analyzed
    member _.ThisCcu = thisCcu

    member _.ImplementationFile = implFileOpt

    /// All open declarations in the file, including auto open modules
    member _.OpenDeclarations = openDeclarations

    member _.SymbolEnv = cenv

    override _.ToString() = "TypeCheckInfo(" + mainInputFileName + ")"

type FSharpParsingOptions =
    { SourceFiles: string []
      ConditionalCompilationDefines: string list
      ErrorSeverityOptions: FSharpDiagnosticOptions
      IsInteractive: bool
      LightSyntax: bool option
      CompilingFsLib: bool
      IsExe: bool }

    member x.LastFileName =
        Debug.Assert(not (Array.isEmpty x.SourceFiles), "Parsing options don't contain any file")
        Array.last x.SourceFiles

    static member Default =
        { SourceFiles = Array.empty
          ConditionalCompilationDefines = []
          ErrorSeverityOptions = FSharpDiagnosticOptions.Default
          IsInteractive = false
          LightSyntax = None
          CompilingFsLib = false
          IsExe = false }

    static member FromTcConfig(tcConfig: TcConfig, sourceFiles, isInteractive: bool) =
        { SourceFiles = sourceFiles
          ConditionalCompilationDefines = tcConfig.conditionalCompilationDefines
          ErrorSeverityOptions = tcConfig.errorSeverityOptions
          IsInteractive = isInteractive
          LightSyntax = tcConfig.light
          CompilingFsLib = tcConfig.compilingFslib
          IsExe = tcConfig.target.IsExe }

    static member FromTcConfigBuilder(tcConfigB: TcConfigBuilder, sourceFiles, isInteractive: bool) =
        {
          SourceFiles = sourceFiles
          ConditionalCompilationDefines = tcConfigB.conditionalCompilationDefines
          ErrorSeverityOptions = tcConfigB.errorSeverityOptions
          IsInteractive = isInteractive
          LightSyntax = tcConfigB.light
          CompilingFsLib = tcConfigB.compilingFslib
          IsExe = tcConfigB.target.IsExe
        }

module internal ParseAndCheckFile =

    /// Error handler for parsing & type checking while processing a single file
    type ErrorHandler(reportErrors, mainInputFileName, errorSeverityOptions: FSharpDiagnosticOptions, sourceText: ISourceText, suggestNamesForErrors: bool) =
        let mutable options = errorSeverityOptions
        let errorsAndWarningsCollector = new ResizeArray<_>()
        let mutable errorCount = 0

        // We'll need number of lines for adjusting error messages at EOF
        let fileInfo = sourceText.GetLastCharacterPosition()

        // This function gets called whenever an error happens during parsing or checking
        let diagnosticSink sev (exn: PhasedDiagnostic) =
            // Sanity check here. The phase of an error should be in a phase known to the language service.
            let exn =
                if not(exn.IsPhaseInCompile()) then
                    // Reaching this point means that the error would be sticky if we let it prop up to the language service.
                    // Assert and recover by replacing phase with one known to the language service.
                    Trace.TraceInformation(sprintf "The subcategory '%s' seen in an error should not be seen by the language service" (exn.Subcategory()))
                    { exn with Phase = BuildPhase.TypeCheck }
                else exn
            if reportErrors then
                let report exn =
                    for ei in DiagnosticHelpers.ReportDiagnostic (options, false, mainInputFileName, fileInfo, (exn, sev), suggestNamesForErrors) do
                        errorsAndWarningsCollector.Add ei
                        if sev = FSharpDiagnosticSeverity.Error then
                            errorCount <- errorCount + 1

                match exn with
#if !NO_EXTENSIONTYPING
                | { Exception = (:? TypeProviderError as tpe) } -> tpe.Iter(fun e -> report { exn with Exception = e })
#endif
                | e -> report e

        let errorLogger =
            { new ErrorLogger("ErrorHandler") with
                member x.DiagnosticSink (exn, severity) = diagnosticSink severity exn
                member x.ErrorCount = errorCount }

        // Public members
        member _.ErrorLogger = errorLogger

        member _.CollectedDiagnostics = errorsAndWarningsCollector.ToArray()

        member _.ErrorCount = errorCount

        member _.ErrorSeverityOptions with set opts = options <- opts

        member _.AnyErrors = errorCount > 0

    let getLightSyntaxStatus fileName options =
        let lower = String.lowercase fileName
        let lightOnByDefault = List.exists (FileSystemUtils.checkSuffix lower) FSharpLightSyntaxFileSuffixes
        let lightStatus = if lightOnByDefault then (options.LightSyntax <> Some false) else (options.LightSyntax = Some true)
        LightSyntaxStatus(lightStatus, true)

    let createLexerFunction fileName options lexbuf (errHandler: ErrorHandler) =
        let lightStatus = getLightSyntaxStatus fileName options

        // If we're editing a script then we define INTERACTIVE otherwise COMPILED.
        // Since this parsing for intellisense we always define EDITING.
        let defines = (SourceFileImpl.AdditionalDefinesForUseInEditor options.IsInteractive) @ options.ConditionalCompilationDefines

        // Note: we don't really attempt to intern strings across a large scope.
        let lexResourceManager = new Lexhelp.LexResourceManager()

        // When analyzing files using ParseOneFile, i.e. for the use of editing clients, we do not apply line directives.
        // TODO(pathmap): expose PathMap on the service API, and thread it through here
        let lexargs = mkLexargs(defines, lightStatus, lexResourceManager, [], errHandler.ErrorLogger, PathMap.empty)
        let lexargs = { lexargs with applyLineDirectives = false }

        let tokenizer = LexFilter.LexFilter(lightStatus, options.CompilingFsLib, Lexer.token lexargs true, lexbuf)
        (fun _ -> tokenizer.GetToken())

    // Public callers are unable to answer LanguageVersion feature support questions.
    // External Tools including the VS IDE will enable the default LanguageVersion
    let isFeatureSupported (_featureId:LanguageFeature) = true

    let createLexbuf sourceText =
        UnicodeLexing.SourceTextAsLexbuf(true, isFeatureSupported, sourceText)

    let matchBraces(sourceText: ISourceText, fileName, options: FSharpParsingOptions, userOpName: string, suggestNamesForErrors: bool) =
        let delayedLogger = CapturingErrorLogger("matchBraces")
        use _unwindEL = PushErrorLoggerPhaseUntilUnwind (fun _ -> delayedLogger)
        use _unwindBP = PushThreadBuildPhaseUntilUnwind BuildPhase.Parse

        Trace.TraceInformation("FCS: {0}.{1} ({2})", userOpName, "matchBraces", fileName)

        // Make sure there is an ErrorLogger installed whenever we do stuff that might record errors, even if we ultimately ignore the errors
        let delayedLogger = CapturingErrorLogger("matchBraces")
        use _unwindEL = PushErrorLoggerPhaseUntilUnwind (fun _ -> delayedLogger)
        use _unwindBP = PushThreadBuildPhaseUntilUnwind BuildPhase.Parse

        let matchingBraces = new ResizeArray<_>()
        Lexhelp.usingLexbufForParsing(createLexbuf sourceText, fileName) (fun lexbuf ->
            let errHandler = ErrorHandler(false, fileName, options.ErrorSeverityOptions, sourceText, suggestNamesForErrors)
            let lexfun = createLexerFunction fileName options lexbuf errHandler
            let parenTokensBalance t1 t2 =
                match t1, t2 with
                | (LPAREN, RPAREN)
                | (LPAREN, RPAREN_IS_HERE)
                | (LBRACE _, RBRACE _)
                | (LBRACE_BAR, BAR_RBRACE)
                | (LBRACE _, RBRACE_IS_HERE)
                | (INTERP_STRING_BEGIN_PART _, INTERP_STRING_END _)
                | (INTERP_STRING_BEGIN_PART _, INTERP_STRING_PART _)
                | (INTERP_STRING_PART _, INTERP_STRING_PART _)
                | (INTERP_STRING_PART _, INTERP_STRING_END _)
                | (SIG, END)
                | (STRUCT, END)
                | (LBRACK_BAR, BAR_RBRACK)
                | (LBRACK, RBRACK)
                | (LBRACK_LESS, GREATER_RBRACK)
                | (BEGIN, END) -> true
                | (LQUOTE q1, RQUOTE q2) -> q1 = q2
                | _ -> false

            let rec matchBraces stack =
                match lexfun lexbuf, stack with
                | tok2, ((tok1, m1) :: stackAfterMatch) when parenTokensBalance tok1 tok2 ->
                    let m2 = lexbuf.LexemeRange

                    // For INTERP_STRING_PART and INTERP_STRING_END grab the one character
                    // range that corresponds to the "}" at the start of the token
                    let m2Start =
                        match tok2 with
                        | INTERP_STRING_PART _
                        | INTERP_STRING_END _ ->
                           Range.mkFileIndexRange m2.FileIndex m2.Start (mkPos m2.Start.Line (m2.Start.Column+1))
                        | _ -> m2

                    matchingBraces.Add(m1, m2Start)

                    // INTERP_STRING_PART corresponds to both "} ... {" i.e. both the completion
                    // of a match and the start of a potential new one.
                    let stackAfterMatch =
                        match tok2 with
                        | INTERP_STRING_PART _ ->
                           let m2End = Range.mkFileIndexRange m2.FileIndex (mkPos m2.End.Line (max (m2.End.Column-1) 0)) m2.End
                           (tok2, m2End) :: stackAfterMatch
                        | _ -> stackAfterMatch

                    matchBraces stackAfterMatch

                | ((LPAREN | LBRACE _ | LBRACK | LBRACE_BAR | LBRACK_BAR | LQUOTE _ | LBRACK_LESS) as tok), _ ->
                     matchBraces ((tok, lexbuf.LexemeRange) :: stack)

                // INTERP_STRING_BEGIN_PART corresponds to $"... {" at the start of an interpolated string
                //
                // INTERP_STRING_PART corresponds to "} ... {" in the middle of an interpolated string (in
                //   this case it msut not have matched something on the stack, e.g. an incomplete '[' in the
                //   interpolation expression)
                //
                // Either way we start a new potential match at the last character
                | ((INTERP_STRING_BEGIN_PART _ | INTERP_STRING_PART _) as tok), _ ->
                     let m = lexbuf.LexemeRange
                     let m2 = Range.mkFileIndexRange m.FileIndex (mkPos m.End.Line (max (m.End.Column-1) 0)) m.End
                     matchBraces ((tok, m2) :: stack)

                | (EOF _ | LEX_FAILURE _), _ -> ()
                | _ -> matchBraces stack
            matchBraces [])
        matchingBraces.ToArray()

    let parseFile(sourceText: ISourceText, fileName, options: FSharpParsingOptions, userOpName: string, suggestNamesForErrors: bool) =
        Trace.TraceInformation("FCS: {0}.{1} ({2})", userOpName, "parseFile", fileName)
        let errHandler = new ErrorHandler(true, fileName, options.ErrorSeverityOptions, sourceText, suggestNamesForErrors)
        use unwindEL = PushErrorLoggerPhaseUntilUnwind (fun _oldLogger -> errHandler.ErrorLogger)
        use unwindBP = PushThreadBuildPhaseUntilUnwind BuildPhase.Parse

        let parseResult =
            Lexhelp.usingLexbufForParsing(createLexbuf sourceText, fileName) (fun lexbuf ->

                let lexfun = createLexerFunction fileName options lexbuf errHandler
                let isLastCompiland =
                    fileName.Equals(options.LastFileName, StringComparison.CurrentCultureIgnoreCase) ||
                    ParseAndCheckInputs.IsScript(fileName)
                let isExe = options.IsExe

                try
                    ParseInput(lexfun, errHandler.ErrorLogger, lexbuf, None, fileName, (isLastCompiland, isExe))
                with e ->
                    errHandler.ErrorLogger.StopProcessingRecovery e Range.range0 // don't re-raise any exceptions, we must return None.
                    EmptyParsedInput(fileName, (isLastCompiland, isExe)))

        errHandler.CollectedDiagnostics, parseResult, errHandler.AnyErrors


    let ApplyLoadClosure(tcConfig, parsedMainInput, mainInputFileName, loadClosure: LoadClosure option, tcImports: TcImports, backgroundDiagnostics) =

        // If additional references were brought in by the preprocessor then we need to process them
        match loadClosure with
        | Some loadClosure ->
            // Play unresolved references for this file.
            tcImports.ReportUnresolvedAssemblyReferences(loadClosure.UnresolvedReferences)

            // If there was a loadClosure, replay the errors and warnings from resolution, excluding parsing
            loadClosure.LoadClosureRootFileDiagnostics |> List.iter diagnosticSink
<<<<<<< HEAD
            
            let fileOfBackgroundError err = match GetRangeOfDiagnostic (fst err) with Some m -> Some m.FileName | None -> None
            let sameFile file hashLoadInFile = 
                match file with 
                | None -> false
                | Some file -> (0 = String.Compare(hashLoadInFile, file, StringComparison.OrdinalIgnoreCase))
            
=======

            let fileOfBackgroundError err = (match GetRangeOfDiagnostic (fst err) with Some m-> m.FileName | None -> null)
            let sameFile file hashLoadInFile =
                (0 = String.Compare(hashLoadInFile, file, StringComparison.OrdinalIgnoreCase))

>>>>>>> a70f3bea
            //  walk the list of #loads and keep the ones for this file.
            let hashLoadsInFile =
                loadClosure.SourceFiles
                |> List.filter(fun (_,ms) -> ms<>[]) // #loaded file, ranges of #load

            let hashLoadBackgroundDiagnostics, otherBackgroundDiagnostics =
                backgroundDiagnostics
                |> Array.partition (fun backgroundError ->
                    hashLoadsInFile
                    |>  List.exists (fst >> sameFile (fileOfBackgroundError backgroundError)))

            // Create single errors for the #load-ed files.
            // Group errors and warnings by file name.
            let hashLoadBackgroundDiagnosticsGroupedByFileName =
                hashLoadBackgroundDiagnostics
                |> Array.map(fun err -> fileOfBackgroundError err,err)
                |> Array.groupBy fst  // fileWithErrors, error list

            //  Join the sets and report errors.
            //  It is by-design that these messages are only present in the language service. A true build would report the errors at their
            //  spots in the individual source files.
            for fileOfHashLoad, rangesOfHashLoad in hashLoadsInFile do
                for file, errorGroupedByFileName in hashLoadBackgroundDiagnosticsGroupedByFileName do
                    if sameFile file fileOfHashLoad then
                        for rangeOfHashLoad in rangesOfHashLoad do // Handle the case of two #loads of the same file
                            let diagnostics = errorGroupedByFileName |> Array.map(fun (_,(pe,f)) -> pe.Exception,f) // Strip the build phase here. It will be replaced, in total, with TypeCheck
                            let errors = [ for err, sev in diagnostics do if sev = FSharpDiagnosticSeverity.Error then yield err ]
                            let warnings = [ for err, sev in diagnostics do if sev = FSharpDiagnosticSeverity.Warning then yield err ]

                            let message = HashLoadedSourceHasIssues(warnings,errors,rangeOfHashLoad)
                            if isNil errors then
                                warning message
                            else
                                errorR message

            // Replay other background errors.
            for phasedError, sev in otherBackgroundDiagnostics do
                if sev = FSharpDiagnosticSeverity.Warning then
                    warning phasedError.Exception
                else
                    errorR phasedError.Exception

        | None ->
            // For non-scripts, check for disallow #r and #load.
            ApplyMetaCommandsFromInputToTcConfig (tcConfig, parsedMainInput, Path.GetDirectoryName mainInputFileName, tcImports.DependencyProvider) |> ignore

    // Type check a single file against an initial context, gleaning both errors and intellisense information.
    let CheckOneFile
          (parseResults: FSharpParseFileResults,
           sourceText: ISourceText,
           mainInputFileName: string,
           projectOptions: FSharpProjectOptions,
           projectFileName: string,
           tcConfig: TcConfig,
           tcGlobals: TcGlobals,
           tcImports: TcImports,
           tcState: TcState,
           moduleNamesDict: ModuleNamesDict,
           loadClosure: LoadClosure option,
           // These are the errors and warnings seen by the background compiler for the entire antecedent
           backgroundDiagnostics: (PhasedDiagnostic * FSharpDiagnosticSeverity)[],
           suggestNamesForErrors: bool) =

      cancellable {
        use _logBlock = Logger.LogBlock LogCompilerFunctionId.Service_CheckOneFile

        let parsedMainInput = parseResults.ParseTree

        // Initialize the error handler
        let errHandler = new ErrorHandler(true, mainInputFileName, tcConfig.errorSeverityOptions, sourceText, suggestNamesForErrors)

        use _unwindEL = PushErrorLoggerPhaseUntilUnwind (fun _oldLogger -> errHandler.ErrorLogger)
        use _unwindBP = PushThreadBuildPhaseUntilUnwind BuildPhase.TypeCheck

        // Apply nowarns to tcConfig (may generate errors, so ensure errorLogger is installed)
        let tcConfig = ApplyNoWarnsToTcConfig (tcConfig, parsedMainInput,Path.GetDirectoryName mainInputFileName)

        // update the error handler with the modified tcConfig
        errHandler.ErrorSeverityOptions <- tcConfig.errorSeverityOptions

        // Play background errors and warnings for this file.
        do for err, severity in backgroundDiagnostics do
            diagnosticSink (err, severity)

        // If additional references were brought in by the preprocessor then we need to process them
        ApplyLoadClosure(tcConfig, parsedMainInput, mainInputFileName, loadClosure, tcImports, backgroundDiagnostics)

        // A problem arises with nice name generation, which really should only
        // be done in the backend, but is also done in the typechecker for better or worse.
        // If we don't do this the NNG accumulates data and we get a memory leak.
        tcState.NiceNameGenerator.Reset()

        // Typecheck the real input.
        let sink = TcResultsSinkImpl(tcGlobals, sourceText = sourceText)

        let! resOpt =
           cancellable {
                try
                    let checkForErrors() = (parseResults.ParseHadErrors || errHandler.ErrorCount > 0)

                    let parsedMainInput, _moduleNamesDict = DeduplicateParsedInputModuleName moduleNamesDict parsedMainInput

                    // Typecheck is potentially a long running operation. We chop it up here with an Eventually continuation and, at each slice, give a chance
                    // for the client to claim the result as obsolete and have the typecheck abort.

                    use _unwind = new CompilationGlobalsScope (errHandler.ErrorLogger, BuildPhase.TypeCheck)
                    let! result =
                        TypeCheckOneInputAndFinishEventually(checkForErrors, tcConfig, tcImports, tcGlobals, None, TcResultsSink.WithSink sink, tcState, parsedMainInput)
                        |> Eventually.toCancellable

                    return result
                with e ->
                    errorR e
                    let mty = Construct.NewEmptyModuleOrNamespaceType ModuleOrNamespaceKind.Namespace
                    return ((tcState.TcEnvFromSignatures, EmptyTopAttrs, [], [ mty ]), tcState)
           }

        let errors = errHandler.CollectedDiagnostics

        let res =
            match resOpt with
            | ((tcEnvAtEnd, _, implFiles, ccuSigsForFiles), tcState) ->
                TypeCheckInfo(tcConfig, tcGlobals,
                              List.head ccuSigsForFiles,
                              tcState.Ccu,
                              tcImports,
                              tcEnvAtEnd.AccessRights,
                              projectFileName,
                              mainInputFileName,
                              projectOptions,
                              sink.GetResolutions(),
                              sink.GetSymbolUses(),
                              tcEnvAtEnd.NameEnv,
                              loadClosure,
                              List.tryHead implFiles,
                              sink.GetOpenDeclarations())
        return errors, res
      }

[<Sealed>]
type FSharpProjectContext(thisCcu: CcuThunk, assemblies: FSharpAssembly list, ad: AccessorDomain, projectOptions: FSharpProjectOptions) =

    member _.ProjectOptions =  projectOptions

    member _.GetReferencedAssemblies() = assemblies

    member _.AccessibilityRights = FSharpAccessibilityRights(thisCcu, ad)


[<Sealed>]
/// A live object of this type keeps the background corresponding background builder (and type providers) alive (through reference-counting).
//
// Note: objects returned by the methods of this type do not require the corresponding background builder to be alive.
type FSharpCheckFileResults
        (filename: string,
         errors: FSharpDiagnostic[],
         scopeOptX: TypeCheckInfo option,
         dependencyFiles: string[],
         builderX: IncrementalBuilder option,
         keepAssemblyContents: bool) =

    // Here 'details' keeps 'builder' alive
    let details = match scopeOptX with None -> None | Some scopeX -> Some (scopeX, builderX)

    // Run an operation that can be called from any thread
    let threadSafeOp dflt f =
        match details with
        | None -> dflt()
        | Some (scope, _builderOpt) -> f scope

    member _.Diagnostics = errors

    member _.HasFullTypeCheckInfo = details.IsSome

    member _.TryGetCurrentTcImports () =
        match details with
        | None -> None
        | Some (scope, _builderOpt) -> Some scope.TcImports

    /// Intellisense autocompletions
    member _.GetDeclarationListInfo(parsedFileResults, line, lineText, partialName, ?getAllEntities) =
        let getAllEntities = defaultArg getAllEntities (fun() -> [])
        threadSafeOp (fun () -> DeclarationListInfo.Empty) (fun scope ->
            scope.GetDeclarations(parsedFileResults, line, lineText, partialName, getAllEntities))

    member _.GetDeclarationListSymbols(parsedFileResults, line, lineText, partialName, ?getAllEntities) =
        let getAllEntities = defaultArg getAllEntities (fun() -> [])
        threadSafeOp (fun () -> []) (fun scope ->
            scope.GetDeclarationListSymbols(parsedFileResults, line, lineText, partialName, getAllEntities))

    /// Resolve the names at the given location to give a data tip
    member _.GetToolTip(line, colAtEndOfNames, lineText, names, tokenTag) =
        let dflt = ToolTipText []
        match tokenTagToTokenId tokenTag with
        | TOKEN_IDENT ->
            threadSafeOp (fun () -> dflt) (fun scope ->
                scope.GetStructuredToolTipText(line, lineText, colAtEndOfNames, names))
        | TOKEN_STRING | TOKEN_STRING_TEXT ->
            threadSafeOp (fun () -> dflt) (fun scope ->
                scope.GetReferenceResolutionStructuredToolTipText(line, colAtEndOfNames) )
        | _ ->
            dflt

    member _.GetF1Keyword (line, colAtEndOfNames, lineText, names) =
        threadSafeOp (fun () -> None) (fun scope ->
            scope.GetF1Keyword (line, lineText, colAtEndOfNames, names))

    // Resolve the names at the given location to a set of methods
    member _.GetMethods(line, colAtEndOfNames, lineText, names) =
        let dflt = MethodGroup("",[| |])
        threadSafeOp (fun () -> dflt) (fun scope ->
            scope.GetMethods (line, lineText, colAtEndOfNames, names))

    member _.GetDeclarationLocation (line, colAtEndOfNames, lineText, names, ?preferFlag) =
        let dflt = FindDeclResult.DeclNotFound (FindDeclFailureReason.Unknown "")
        threadSafeOp (fun () -> dflt) (fun scope ->
            scope.GetDeclarationLocation (line, lineText, colAtEndOfNames, names, preferFlag))

    member _.GetSymbolUseAtLocation (line, colAtEndOfNames, lineText, names) =
        threadSafeOp (fun () -> None) (fun scope ->
            scope.GetSymbolUseAtLocation (line, lineText, colAtEndOfNames, names)
            |> Option.map (fun (sym,denv,m) -> FSharpSymbolUse(scope.TcGlobals,denv,sym,ItemOccurence.Use,m)))

    member _.GetMethodsAsSymbols (line, colAtEndOfNames, lineText, names) =
        threadSafeOp (fun () -> None) (fun scope ->
            scope.GetMethodsAsSymbols (line, lineText, colAtEndOfNames, names)
            |> Option.map (fun (symbols,denv,m) ->
                symbols |> List.map (fun sym -> FSharpSymbolUse(scope.TcGlobals,denv,sym,ItemOccurence.Use,m))))

    member _.GetSymbolAtLocation (line, colAtEndOfNames, lineStr, names) =
        threadSafeOp (fun () -> None) (fun scope ->
            scope.GetSymbolUseAtLocation (line, lineStr, colAtEndOfNames, names)
            |> Option.map (fun (sym,_,_) -> sym))

    member info.GetFormatSpecifierLocations() =
        info.GetFormatSpecifierLocationsAndArity() |> Array.map fst

    member _.GetFormatSpecifierLocationsAndArity() =
        threadSafeOp
            (fun () -> [| |])
            (fun scope ->
                scope.GetFormatSpecifierLocationsAndArity())

    member _.GetSemanticClassification(range: range option) =
        threadSafeOp
            (fun () -> [| |])
            (fun scope ->
                scope.GetSemanticClassification(range))

    member _.PartialAssemblySignature =
        threadSafeOp
            (fun () -> failwith "not available")
            (fun scope ->
                scope.PartialAssemblySignatureForFile)

    member _.ProjectContext =
        threadSafeOp
            (fun () -> failwith "not available")
            (fun scope ->
                FSharpProjectContext(scope.ThisCcu, scope.GetReferencedAssemblies(), scope.AccessRights, scope.ProjectOptions))

    member _.DependencyFiles = dependencyFiles

    member _.GetAllUsesOfAllSymbolsInFile(?cancellationToken: CancellationToken ) =
        threadSafeOp
            (fun () -> Seq.empty)
            (fun scope ->
                let cenv = scope.SymbolEnv
                seq {
                    for symbolUseChunk in scope.ScopeSymbolUses.AllUsesOfSymbols do
                        for symbolUse in symbolUseChunk do
                            cancellationToken |> Option.iter (fun ct -> ct.ThrowIfCancellationRequested())
                            if symbolUse.ItemOccurence <> ItemOccurence.RelatedText then
                                let symbol = FSharpSymbol.Create(cenv, symbolUse.Item)
                                FSharpSymbolUse(scope.TcGlobals, symbolUse.DisplayEnv, symbol, symbolUse.ItemOccurence, symbolUse.Range)
                })

    member _.GetUsesOfSymbolInFile(symbol:FSharpSymbol, ?cancellationToken: CancellationToken) =
        threadSafeOp
            (fun () -> [| |])
            (fun scope ->
                [| for symbolUse in scope.ScopeSymbolUses.GetUsesOfSymbol(symbol.Item) |> Seq.distinctBy (fun symbolUse -> symbolUse.ItemOccurence, symbolUse.Range) do
                     cancellationToken |> Option.iter (fun ct -> ct.ThrowIfCancellationRequested())
                     if symbolUse.ItemOccurence <> ItemOccurence.RelatedText then
                        yield FSharpSymbolUse(scope.TcGlobals, symbolUse.DisplayEnv, symbol, symbolUse.ItemOccurence, symbolUse.Range) |])

    member _.GetVisibleNamespacesAndModulesAtPoint(pos: pos) =
        threadSafeOp
            (fun () -> [| |])
            (fun scope -> scope.GetVisibleNamespacesAndModulesAtPosition(pos) |> List.toArray)

    member _.IsRelativeNameResolvable(cursorPos: pos, plid: string list, item: Item) =
        threadSafeOp (fun () -> true) (fun scope ->
            scope.IsRelativeNameResolvable(cursorPos, plid, item))

    member _.IsRelativeNameResolvableFromSymbol(cursorPos: pos, plid: string list, symbol: FSharpSymbol) =
        threadSafeOp (fun () -> true) (fun scope ->
            scope.IsRelativeNameResolvableFromSymbol(cursorPos, plid, symbol))

    member _.GetDisplayContextForPos(cursorPos: pos) =
        threadSafeOp (fun () -> None) (fun scope ->
            let (nenv, _), _ = scope.GetBestDisplayEnvForPos cursorPos
            Some(FSharpDisplayContext(fun _ -> nenv.DisplayEnv)))

    member _.GenerateSignature () =
        threadSafeOp (fun () -> None) (fun scope ->
            scope.ImplementationFile
            |> Option.map (fun implFile ->
                let denv = DisplayEnv.InitialForSigFileGeneration scope.TcGlobals
                let infoReader = InfoReader(scope.TcGlobals, scope.TcImports.GetImportMap())
                let (TImplFile (_, _, mexpr, _, _, _)) = implFile
                let layout = NicePrint.layoutInferredSigOfModuleExpr true denv infoReader AccessibleFromSomewhere range0 mexpr
                layout |> LayoutRender.showL |> SourceText.ofString
            )
        )

    member _.ImplementationFile =
        if not keepAssemblyContents then invalidOp "The 'keepAssemblyContents' flag must be set to true on the FSharpChecker in order to access the checked contents of assemblies"
        scopeOptX
        |> Option.map (fun scope ->
            let cenv = SymbolEnv(scope.TcGlobals, scope.ThisCcu, Some scope.CcuSigForFile, scope.TcImports)
            scope.ImplementationFile |> Option.map (fun implFile -> FSharpImplementationFileContents(cenv, implFile)))
        |> Option.defaultValue None

    member _.OpenDeclarations =
        scopeOptX
        |> Option.map (fun scope ->
            let cenv = scope.SymbolEnv
            scope.OpenDeclarations |> Array.map (fun x ->
                let modules = x.Modules |> List.map (fun x -> FSharpEntity(cenv, x))
                let types = x.Types |> List.map (fun x -> FSharpType(cenv, x))
                FSharpOpenDeclaration(x.Target, x.Range, modules, types, x.AppliedScope, x.IsOwnNamespace)))
        |> Option.defaultValue [| |]

    override _.ToString() = "FSharpCheckFileResults(" + filename + ")"

    static member MakeEmpty(filename: string, creationErrors: FSharpDiagnostic[], keepAssemblyContents) =
        FSharpCheckFileResults (filename, creationErrors, None, [| |], None, keepAssemblyContents)

    static member JoinErrors(isIncompleteTypeCheckEnvironment,
                             creationErrors: FSharpDiagnostic[],
                             parseErrors: FSharpDiagnostic[],
                             tcErrors: FSharpDiagnostic[]) =
        [| yield! creationErrors
           yield! parseErrors
           if isIncompleteTypeCheckEnvironment then
               yield! Seq.truncate maxTypeCheckErrorsOutOfProjectContext tcErrors
           else
               yield! tcErrors |]

    static member Make
        (mainInputFileName: string,
         projectFileName,
         tcConfig, tcGlobals,
         isIncompleteTypeCheckEnvironment: bool,
         builder: IncrementalBuilder,
         projectOptions,
         dependencyFiles,
         creationErrors: FSharpDiagnostic[],
         parseErrors: FSharpDiagnostic[],
         tcErrors: FSharpDiagnostic[],
         keepAssemblyContents,
         ccuSigForFile,
         thisCcu, tcImports, tcAccessRights,
         sResolutions, sSymbolUses,
         sFallback, loadClosure,
         implFileOpt,
         openDeclarations) =

        let tcFileInfo =
            TypeCheckInfo(tcConfig, tcGlobals, ccuSigForFile, thisCcu, tcImports, tcAccessRights,
                          projectFileName, mainInputFileName,
                          projectOptions,
                          sResolutions, sSymbolUses,
                          sFallback, loadClosure,
                          implFileOpt, openDeclarations)

        let errors = FSharpCheckFileResults.JoinErrors(isIncompleteTypeCheckEnvironment, creationErrors, parseErrors, tcErrors)
        FSharpCheckFileResults (mainInputFileName, errors, Some tcFileInfo, dependencyFiles, Some builder, keepAssemblyContents)

    static member CheckOneFile
        (parseResults: FSharpParseFileResults,
         sourceText: ISourceText,
         mainInputFileName: string,
         projectFileName: string,
         tcConfig: TcConfig,
         tcGlobals: TcGlobals,
         tcImports: TcImports,
         tcState: TcState,
         moduleNamesDict: ModuleNamesDict,
         loadClosure: LoadClosure option,
         backgroundDiagnostics: (PhasedDiagnostic * FSharpDiagnosticSeverity)[],
         isIncompleteTypeCheckEnvironment: bool,
         projectOptions: FSharpProjectOptions,
         builder: IncrementalBuilder,
         dependencyFiles: string[],
         creationErrors: FSharpDiagnostic[],
         parseErrors: FSharpDiagnostic[],
         keepAssemblyContents: bool,
         suggestNamesForErrors: bool) =
        cancellable {
            let! tcErrors, tcFileInfo =
                ParseAndCheckFile.CheckOneFile
                    (parseResults, sourceText, mainInputFileName, projectOptions,
                     projectFileName, tcConfig, tcGlobals, tcImports,
                     tcState, moduleNamesDict, loadClosure, backgroundDiagnostics, suggestNamesForErrors)
            let errors = FSharpCheckFileResults.JoinErrors(isIncompleteTypeCheckEnvironment, creationErrors, parseErrors, tcErrors)
            let results = FSharpCheckFileResults (mainInputFileName, errors, Some tcFileInfo, dependencyFiles, Some builder, keepAssemblyContents)
            return results
        }

[<Sealed>]
// 'details' is an option because the creation of the tcGlobals etc. for the project may have failed.
type FSharpCheckProjectResults
         (projectFileName:string,
          tcConfigOption: TcConfig option,
          keepAssemblyContents: bool,
          diagnostics: FSharpDiagnostic[],
          details:(TcGlobals * TcImports * CcuThunk * ModuleOrNamespaceType * TcSymbolUses list *
                   TopAttribs option * IRawFSharpAssemblyData option * ILAssemblyRef *
                   AccessorDomain * TypedImplFile list option * string[] * FSharpProjectOptions) option) =

    let getDetails() =
        match details with
        | None -> invalidOp ("The project has no results due to critical errors in the project options. Check the HasCriticalErrors before accessing the detailed results. Errors: " + String.concat "\n" [ for e in diagnostics -> e.Message ])
        | Some d -> d

    let getTcConfig() =
        match tcConfigOption with
        | None -> invalidOp ("The project has no results due to critical errors in the project options. Check the HasCriticalErrors before accessing the detailed results. Errors: " + String.concat "\n" [ for e in diagnostics -> e.Message ])
        | Some d -> d

    member _.Diagnostics = diagnostics

    member _.HasCriticalErrors = details.IsNone

    member _.AssemblySignature =
        let (tcGlobals, tcImports, thisCcu, ccuSig, _tcSymbolUses, topAttribs, _tcAssemblyData, _ilAssemRef, _ad, _tcAssemblyExpr, _dependencyFiles, _projectOptions) = getDetails()
        FSharpAssemblySignature(tcGlobals, thisCcu, ccuSig, tcImports, topAttribs, ccuSig)

    member _.TypedImplementationFiles =
        if not keepAssemblyContents then invalidOp "The 'keepAssemblyContents' flag must be set to true on the FSharpChecker in order to access the checked contents of assemblies"
        let (tcGlobals, tcImports, thisCcu, _ccuSig, _tcSymbolUses, _topAttribs, _tcAssemblyData, _ilAssemRef, _ad, tcAssemblyExpr, _dependencyFiles, _projectOptions) = getDetails()
        let mimpls =
            match tcAssemblyExpr with
            | None -> []
            | Some mimpls -> mimpls
        tcGlobals, thisCcu, tcImports, mimpls

    member info.AssemblyContents =
        if not keepAssemblyContents then invalidOp "The 'keepAssemblyContents' flag must be set to true on the FSharpChecker in order to access the checked contents of assemblies"
        let (tcGlobals, tcImports, thisCcu, ccuSig, _tcSymbolUses, _topAttribs, _tcAssemblyData, _ilAssemRef, _ad, tcAssemblyExpr, _dependencyFiles, _projectOptions) = getDetails()
        let mimpls =
            match tcAssemblyExpr with
            | None -> []
            | Some mimpls -> mimpls
        FSharpAssemblyContents(tcGlobals, thisCcu, Some ccuSig, tcImports, mimpls)

    member _.GetOptimizedAssemblyContents() =
        if not keepAssemblyContents then invalidOp "The 'keepAssemblyContents' flag must be set to true on the FSharpChecker in order to access the checked contents of assemblies"
        let (tcGlobals, tcImports, thisCcu, ccuSig, _tcSymbolUses, _topAttribs, _tcAssemblyData, _ilAssemRef, _ad, tcAssemblyExpr, _dependencyFiles, _projectOptions) = getDetails()
        let mimpls =
            match tcAssemblyExpr with
            | None -> []
            | Some mimpls -> mimpls
        let outfile = "" // only used if tcConfig.writeTermsToFiles is true
        let importMap = tcImports.GetImportMap()
        let optEnv0 = GetInitialOptimizationEnv (tcImports, tcGlobals)
        let tcConfig = getTcConfig()
        let optimizedImpls, _optimizationData, _ = ApplyAllOptimizations (tcConfig, tcGlobals, (LightweightTcValForUsingInBuildMethodCall tcGlobals), outfile, importMap, false, optEnv0, thisCcu, mimpls)
        let mimpls =
            match optimizedImpls with
            | TypedAssemblyAfterOptimization files ->
                files |> List.map (fun implFile -> implFile.ImplFile)

        FSharpAssemblyContents(tcGlobals, thisCcu, Some ccuSig, tcImports, mimpls)

    // Not, this does not have to be a SyncOp, it can be called from any thread
    member _.GetUsesOfSymbol(symbol:FSharpSymbol, ?cancellationToken: CancellationToken) =
        let (tcGlobals, _tcImports, _thisCcu, _ccuSig, tcSymbolUses, _topAttribs, _tcAssemblyData, _ilAssemRef, _ad, _tcAssemblyExpr, _dependencyFiles, _projectOptions) = getDetails()

        tcSymbolUses
        |> Seq.collect (fun r -> r.GetUsesOfSymbol symbol.Item)
        |> Seq.filter (fun symbolUse -> symbolUse.ItemOccurence <> ItemOccurence.RelatedText)
        |> Seq.distinctBy (fun symbolUse -> symbolUse.ItemOccurence, symbolUse.Range)
        |> Seq.map (fun symbolUse ->
               cancellationToken |> Option.iter (fun ct -> ct.ThrowIfCancellationRequested())
               FSharpSymbolUse(tcGlobals, symbolUse.DisplayEnv, symbol, symbolUse.ItemOccurence, symbolUse.Range))
        |> Seq.toArray

    // Not, this does not have to be a SyncOp, it can be called from any thread
    member _.GetAllUsesOfAllSymbols(?cancellationToken: CancellationToken) =
        let (tcGlobals, tcImports, thisCcu, ccuSig, tcSymbolUses, _topAttribs, _tcAssemblyData, _ilAssemRef, _ad, _tcAssemblyExpr, _dependencyFiles, _projectOptions) = getDetails()
        let cenv = SymbolEnv(tcGlobals, thisCcu, Some ccuSig, tcImports)

        [| for r in tcSymbolUses do
            for symbolUseChunk in r.AllUsesOfSymbols do
                for symbolUse in symbolUseChunk do
                    cancellationToken |> Option.iter (fun ct -> ct.ThrowIfCancellationRequested())
                    if symbolUse.ItemOccurence <> ItemOccurence.RelatedText then
                      let symbol = FSharpSymbol.Create(cenv, symbolUse.Item)
                      yield FSharpSymbolUse(tcGlobals, symbolUse.DisplayEnv, symbol, symbolUse.ItemOccurence, symbolUse.Range) |]

    member _.ProjectContext =
        let (tcGlobals, tcImports, thisCcu, _ccuSig, _tcSymbolUses, _topAttribs, _tcAssemblyData, _ilAssemRef, ad, _tcAssemblyExpr, _dependencyFiles, projectOptions) = getDetails()
        let assemblies =
            tcImports.GetImportedAssemblies()
            |> List.map (fun x -> FSharpAssembly(tcGlobals, tcImports, x.FSharpViewOfMetadata))
        FSharpProjectContext(thisCcu, assemblies, ad, projectOptions)

    member _.RawFSharpAssemblyData =
        let (_tcGlobals, _tcImports, _thisCcu, _ccuSig, _tcSymbolUses, _topAttribs, tcAssemblyData, _ilAssemRef, _ad, _tcAssemblyExpr, _dependencyFiles, _projectOptions) = getDetails()
        tcAssemblyData

    member _.DependencyFiles =
        let (_tcGlobals, _tcImports, _thisCcu, _ccuSig, _tcSymbolUses, _topAttribs, _tcAssemblyData, _ilAssemRef, _ad, _tcAssemblyExpr, dependencyFiles, _projectOptions) = getDetails()
        dependencyFiles

    member _.AssemblyFullName =
        let (_tcGlobals, _tcImports, _thisCcu, _ccuSig, _tcSymbolUses, _topAttribs, _tcAssemblyData, ilAssemRef, _ad, _tcAssemblyExpr, _dependencyFiles, _projectOptions) = getDetails()
        ilAssemRef.QualifiedName

    override _.ToString() = "FSharpCheckProjectResults(" + projectFileName + ")"

type FsiInteractiveChecker(legacyReferenceResolver,
                           tcConfig: TcConfig,
                           tcGlobals: TcGlobals,
                           tcImports: TcImports,
                           tcState) =

    let keepAssemblyContents = false

    member _.ParseAndCheckInteraction (ctok, sourceText: ISourceText, ?userOpName: string) =
        cancellable {
            let userOpName = defaultArg userOpName "Unknown"
            let filename = Path.Combine(tcConfig.implicitIncludeDir, "stdin.fsx")
            let suggestNamesForErrors = true // Will always be true, this is just for readability
            // Note: projectSourceFiles is only used to compute isLastCompiland, and is ignored if Build.IsScript(mainInputFileName) is true (which it is in this case).
            let parsingOptions = FSharpParsingOptions.FromTcConfig(tcConfig, [| filename |], true)
            let parseErrors, parsedInput, anyErrors = ParseAndCheckFile.parseFile (sourceText, filename, parsingOptions, userOpName, suggestNamesForErrors)
            let dependencyFiles = [| |] // interactions have no dependencies
            let parseResults = FSharpParseFileResults(parseErrors, parsedInput, parseHadErrors = anyErrors, dependencyFiles = dependencyFiles)

            let backgroundDiagnostics = [| |]
            let reduceMemoryUsage = ReduceMemoryFlag.Yes
            let assumeDotNetFramework = (tcConfig.primaryAssembly = PrimaryAssembly.Mscorlib)

            let applyCompilerOptions tcConfigB  =
                let fsiCompilerOptions = CompilerOptions.GetCoreFsiCompilerOptions tcConfigB
                CompilerOptions.ParseCompilerOptions (ignore, fsiCompilerOptions, [ ])

            let loadClosure =
                LoadClosure.ComputeClosureOfScriptText(ctok, legacyReferenceResolver, defaultFSharpBinariesDir,
                    filename, sourceText, CodeContext.Editing,
                    tcConfig.useSimpleResolution, tcConfig.useFsiAuxLib,
                    tcConfig.useSdkRefs, tcConfig.sdkDirOverride, new Lexhelp.LexResourceManager(),
                    applyCompilerOptions, assumeDotNetFramework,
                    tryGetMetadataSnapshot=(fun _ -> None),
                    reduceMemoryUsage=reduceMemoryUsage,
                    dependencyProvider=tcImports.DependencyProvider)

            let projectOptions =
                {
                  ProjectFileName="script.fsproj"
                  ProjectId=None
                  SourceFiles=[||]
                  OtherOptions=[||]
                  ReferencedProjects=[||]
                  IsIncompleteTypeCheckEnvironment=false
                  UseScriptResolutionRules =false
                  LoadTime=System.DateTime.Now
                  UnresolvedReferences =None
                  OriginalLoadReferences = []
                  Stamp = None
                }

            let! tcErrors, tcFileInfo =
                ParseAndCheckFile.CheckOneFile
                    (parseResults, sourceText, filename, projectOptions, projectOptions.ProjectFileName,
                     tcConfig, tcGlobals, tcImports,  tcState,
                     Map.empty, Some loadClosure, backgroundDiagnostics,
                     suggestNamesForErrors)

            let errors = Array.append parseErrors tcErrors
            let typeCheckResults = FSharpCheckFileResults (filename, errors, Some tcFileInfo, dependencyFiles, None, false)
            let projectResults =
                FSharpCheckProjectResults (filename, Some tcConfig,
                    keepAssemblyContents, errors,
                    Some(tcGlobals, tcImports, tcFileInfo.ThisCcu, tcFileInfo.CcuSigForFile,
                            [tcFileInfo.ScopeSymbolUses], None, None, mkSimpleAssemblyRef "stdin",
                            tcState.TcEnvFromImpls.AccessRights, None, dependencyFiles,
                            projectOptions))

            return parseResults, typeCheckResults, projectResults
        }

/// The result of calling TypeCheckResult including the possibility of abort and background compiler not caught up.
type [<RequireQualifiedAccess>] public FSharpCheckFileAnswer =
    /// Aborted because cancellation caused an abandonment of the operation
    | Aborted

    /// Success
    | Succeeded of FSharpCheckFileResults<|MERGE_RESOLUTION|>--- conflicted
+++ resolved
@@ -1133,21 +1133,12 @@
                     //     - show types before over other related items - they usually have very useful XmlDocs
                     let items =
                         items |> List.sortBy (fun d ->
-<<<<<<< HEAD
-                            let n = 
-                                match d.Item with  
+                            let n =
+                                match d.Item with
                                 | Item.Types (_,(TType_app(tcref, _, _) :: _)) -> 1 + tcref.TyparsNoRange.Length
                                 // Put delegate ctors after types, sorted by #typars. RemoveDuplicateItems will remove FakeInterfaceCtor and DelegateCtor if an earlier type is also reported with this name
-                                | Item.FakeInterfaceCtor (TType_app(tcref, _, _)) 
+                                | Item.FakeInterfaceCtor (TType_app(tcref, _, _))
                                 | Item.DelegateCtor (TType_app(tcref, _, _)) -> 1000 + tcref.TyparsNoRange.Length
-=======
-                            let n =
-                                match d.Item with
-                                | Item.Types (_,(TType_app(tcref,_) :: _)) -> 1 + tcref.TyparsNoRange.Length
-                                // Put delegate ctors after types, sorted by #typars. RemoveDuplicateItems will remove FakeInterfaceCtor and DelegateCtor if an earlier type is also reported with this name
-                                | Item.FakeInterfaceCtor (TType_app(tcref,_))
-                                | Item.DelegateCtor (TType_app(tcref,_)) -> 1000 + tcref.TyparsNoRange.Length
->>>>>>> a70f3bea
                                 // Put type ctors after types, sorted by #typars. RemoveDuplicateItems will remove DefaultStructCtors if a type is also reported with this name
                                 | Item.CtorGroup (_, (cinfo :: _)) -> 1000 + 10 * cinfo.DeclaringTyconRef.TyparsNoRange.Length
                                 | _ -> 0
@@ -1160,21 +1151,12 @@
                     // (We don't want types with the same display name to be grouped as overloads)
                     let items =
                         items |> List.groupBy (fun d ->
-<<<<<<< HEAD
-                            match d.Item with  
+                            match d.Item with
                             | Item.Types (_,(TType_app(tcref, _, _) :: _))
                             | Item.ExnCase tcref -> tcref.LogicalName
                             | Item.UnqualifiedType(tcref :: _)
-                            | Item.FakeInterfaceCtor (TType_app(tcref, _, _)) 
+                            | Item.FakeInterfaceCtor (TType_app(tcref, _, _))
                             | Item.DelegateCtor (TType_app(tcref, _, _)) -> tcref.CompiledName
-=======
-                            match d.Item with
-                            | Item.Types (_,(TType_app(tcref,_) :: _))
-                            | Item.ExnCase tcref -> tcref.LogicalName
-                            | Item.UnqualifiedType(tcref :: _)
-                            | Item.FakeInterfaceCtor (TType_app(tcref,_))
-                            | Item.DelegateCtor (TType_app(tcref,_)) -> tcref.CompiledName
->>>>>>> a70f3bea
                             | Item.CtorGroup (_, (cinfo :: _)) ->
                                 cinfo.ApparentEnclosingTyconRef.CompiledName
                             | _ -> d.Item.DisplayName)
@@ -1777,21 +1759,13 @@
 
             // If there was a loadClosure, replay the errors and warnings from resolution, excluding parsing
             loadClosure.LoadClosureRootFileDiagnostics |> List.iter diagnosticSink
-<<<<<<< HEAD
-            
+
             let fileOfBackgroundError err = match GetRangeOfDiagnostic (fst err) with Some m -> Some m.FileName | None -> None
-            let sameFile file hashLoadInFile = 
-                match file with 
+            let sameFile file hashLoadInFile =
+                match file with
                 | None -> false
                 | Some file -> (0 = String.Compare(hashLoadInFile, file, StringComparison.OrdinalIgnoreCase))
-            
-=======
-
-            let fileOfBackgroundError err = (match GetRangeOfDiagnostic (fst err) with Some m-> m.FileName | None -> null)
-            let sameFile file hashLoadInFile =
-                (0 = String.Compare(hashLoadInFile, file, StringComparison.OrdinalIgnoreCase))
-
->>>>>>> a70f3bea
+
             //  walk the list of #loads and keep the ones for this file.
             let hashLoadsInFile =
                 loadClosure.SourceFiles
