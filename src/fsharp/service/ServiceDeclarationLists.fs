// Copyright (c) Microsoft Corporation.  All Rights Reserved.  See License.txt in the project root for license information.

//----------------------------------------------------------------------------
// Open up the compiler as an incremental service for parsing,
// type checking and intellisense-like environment-reporting.
//--------------------------------------------------------------------------

namespace Microsoft.FSharp.Compiler.SourceCodeServices

open Microsoft.FSharp.Compiler 
open Microsoft.FSharp.Compiler.AbstractIL.IL 
open Microsoft.FSharp.Compiler.AbstractIL.Internal.Library  
open Microsoft.FSharp.Compiler.AbstractIL.Diagnostics 
open Microsoft.FSharp.Compiler.AccessibilityLogic
open Microsoft.FSharp.Compiler.ErrorLogger
open Microsoft.FSharp.Compiler.Layout
open Microsoft.FSharp.Compiler.Layout.TaggedTextOps
open Microsoft.FSharp.Compiler.Lib
open Microsoft.FSharp.Compiler.PrettyNaming
open Microsoft.FSharp.Compiler.Range
open Microsoft.FSharp.Compiler.Tast
open Microsoft.FSharp.Compiler.Tastops
open Microsoft.FSharp.Compiler.Infos
open Microsoft.FSharp.Compiler.NameResolution
open Microsoft.FSharp.Compiler.InfoReader

[<AutoOpen>]
module EnvMisc3 =
    /// dataTipSpinWaitTime limits how long we block the UI thread while a tooltip pops up next to a selected item in an IntelliSense completion list.
    /// This time appears to be somewhat amortized by the time it takes the VS completion UI to actually bring up the tooltip after selecting an item in the first place.
    let dataTipSpinWaitTime = GetEnvInteger "FCS_ToolTipSpinWaitTime" 300


[<Sealed>]
/// Represents one parameter for one method (or other item) in a group. 
type FSharpMethodGroupItemParameter(name: string, canonicalTypeTextForSorting: string, display: layout, isOptional: bool) = 

    /// The name of the parameter.
    member __.ParameterName = name

    /// A key that can be used for sorting the parameters, used to help sort overloads.
    member __.CanonicalTypeTextForSorting = canonicalTypeTextForSorting

    /// The structured representation for the parameter including its name, its type and visual indicators of other
    /// information such as whether it is optional.
    member __.StructuredDisplay = display

    /// The text to display for the parameter including its name, its type and visual indicators of other
    /// information such as whether it is optional.
    member __.Display = showL display

    /// Is the parameter optional
    member __.IsOptional = isOptional

[<AutoOpen>]
module internal DescriptionListsImpl = 

    let isFunction g ty =
        let _,tau = tryDestForallTy g ty
        isFunTy g tau 
   
    let printCanonicalizedTypeName g (denv:DisplayEnv) tau =
        // get rid of F# abbreviations and such
        let strippedType = stripTyEqnsWrtErasure EraseAll g tau
        // pretend no namespaces are open
        let denv = denv.SetOpenPaths([])
        // now printing will see a .NET-like canonical representation, that is good for sorting overloads into a reasonable order (see bug 94520)
        NicePrint.stringOfTy denv strippedType

    let PrettyParamOfRecdField g denv (f: RecdField) =
        FSharpMethodGroupItemParameter(
          name = f.Name,
          canonicalTypeTextForSorting = printCanonicalizedTypeName g denv f.FormalType,
          // Note: the instantiation of any type parameters is currently incorporated directly into the type
          // rather than being returned separately.
          display = NicePrint.prettyLayoutOfType denv f.FormalType,
          isOptional=false)
    
    let PrettyParamOfUnionCaseField g denv isGenerated (i: int) (f: RecdField) = 
        let initial = PrettyParamOfRecdField g denv f
        let display = 
            if isGenerated i f then 
                initial.StructuredDisplay 
            else 
                // TODO: in this case ucinst is ignored - it gives the instantiation of the type parameters of
                // the union type containing this case.
                NicePrint.layoutOfParamData denv (ParamData(false, false, false, NotOptional, NoCallerInfo, Some f.Id, ReflectedArgInfo.None, f.FormalType)) 
        FSharpMethodGroupItemParameter(
          name=initial.ParameterName, 
          canonicalTypeTextForSorting=initial.CanonicalTypeTextForSorting, 
          display=display,
          isOptional=false)

    let ParamOfParamData g denv (ParamData(_isParamArrayArg, _isInArg, _isOutArg, optArgInfo, _callerInfo, nmOpt, _reflArgInfo, pty) as paramData) =
        FSharpMethodGroupItemParameter(
          name = (match nmOpt with None -> "" | Some pn -> pn.idText),
          canonicalTypeTextForSorting = printCanonicalizedTypeName g denv pty,
          display = NicePrint.layoutOfParamData denv paramData,
          isOptional=optArgInfo.IsOptional)

    // TODO this code is similar to NicePrint.fs:formatParamDataToBuffer, refactor or figure out why different?
    let PrettyParamsOfParamDatas g denv typarInst (paramDatas:ParamData list) rty = 
        let paramInfo,paramTypes = 
            paramDatas 
            |> List.map (fun (ParamData(isParamArrayArg, _isInArg, _isOutArg, optArgInfo, _callerInfo, nmOpt, _reflArgInfo, pty)) -> 
                let isOptArg = optArgInfo.IsOptional
                match nmOpt, isOptArg, tryDestOptionTy denv.g pty with 
                // Layout an optional argument 
                | Some id, true, ptyOpt -> 
                    let nm = id.idText
                    // detect parameter type, if ptyOpt is None - this is .NET style optional argument
                    let pty = defaultArg ptyOpt pty
                    (nm, isOptArg, SepL.questionMark ^^ (wordL (TaggedTextOps.tagParameter nm))),  pty
                // Layout an unnamed argument 
                | None, _,_ -> 
                    ("", isOptArg, emptyL), pty
                // Layout a named argument 
                | Some id,_,_ -> 
                    let nm = id.idText
                    let prefix = 
                        if isParamArrayArg then
                            NicePrint.PrintUtilities.layoutBuiltinAttribute denv denv.g.attrib_ParamArrayAttribute ^^
                            wordL (TaggedTextOps.tagParameter nm) ^^
                            RightL.colon
                            //sprintf "%s %s: " (NicePrint.PrintUtilities.layoutBuiltinAttribute denv denv.g.attrib_ParamArrayAttribute |> showL) nm 
                        else 
                            wordL (TaggedTextOps.tagParameter nm) ^^
                            RightL.colon
                            //sprintf "%s: " nm
                    (nm,isOptArg, prefix),pty)
            |> List.unzip

        // Prettify everything
        let prettyTyparInst, (prettyParamTys, _prettyRetTy), (prettyParamTysL, prettyRetTyL), prettyConstraintsL = 
            NicePrint.prettyLayoutOfInstAndSig denv (typarInst, paramTypes, rty)

        // Remake the params using the prettified versions
        let prettyParams = 
          (paramInfo,prettyParamTys,prettyParamTysL) |||> List.map3 (fun (nm,isOptArg,paramPrefix) tau tyL -> 
            FSharpMethodGroupItemParameter(
              name = nm,
              canonicalTypeTextForSorting = printCanonicalizedTypeName g denv tau,
              display = paramPrefix ^^ tyL,
              isOptional=isOptArg
            ))

        prettyTyparInst, prettyParams, prettyRetTyL, prettyConstraintsL

    let PrettyParamsOfTypes g denv typarInst paramTys retTy = 

        // Prettify everything
        let prettyTyparInst, (prettyParamTys, _prettyRetTy), (prettyParamTysL, prettyRetTyL), prettyConstraintsL = 
            NicePrint.prettyLayoutOfInstAndSig denv  (typarInst, paramTys, retTy) 

        // Remake the params using the prettified versions
        let parameters = 
            (prettyParamTys,prettyParamTysL) 
            ||> List.zip 
            |> List.map (fun (tau, tyL) -> 
                FSharpMethodGroupItemParameter(
                    name = "",
                    canonicalTypeTextForSorting = printCanonicalizedTypeName g denv tau,
                    display =  tyL,
                    isOptional=false
                ))

        // Return the results
        prettyTyparInst, parameters, prettyRetTyL, prettyConstraintsL
                          

#if !NO_EXTENSIONTYPING

    /// Get the set of static parameters associated with an item
    let StaticParamsOfItem (infoReader:InfoReader) m denv item = 
        let amap = infoReader.amap
        let g = infoReader.g
        match item with
        | SymbolHelpers.ItemIsWithStaticArguments m g staticParameters ->
            staticParameters 
                |> Array.map (fun sp -> 
                    let ty = Import.ImportProvidedType amap m (sp.PApply((fun x -> x.ParameterType),m))
                    let spKind = NicePrint.prettyLayoutOfType denv ty
                    let spName = sp.PUntaint((fun sp -> sp.Name), m)
                    let spOpt = sp.PUntaint((fun sp -> sp.IsOptional), m)
                    FSharpMethodGroupItemParameter(
                      name = spName,
                      canonicalTypeTextForSorting = showL spKind,
                      display = (if spOpt then SepL.questionMark else emptyL) ^^ wordL (TaggedTextOps.tagParameter spName) ^^ RightL.colon ^^ spKind,
                      //display = sprintf "%s%s: %s" (if spOpt then "?" else "") spName spKind,
                      isOptional=spOpt))
        | _ -> [| |]
#endif

    /// Get all the information about parameters and "prettify" the types by choosing nice type variable
    /// names.  This is similar to the other variations on "show me an item" code. This version is
    /// is used when presenting groups of methods (see FSharpMethodGroup).  It is possible these different
    /// versions could be better unified.
    let rec PrettyParamsAndReturnTypeOfItem (infoReader:InfoReader) m denv (item: ItemWithInst) = 
        let amap = infoReader.amap
        let g = infoReader.g
        let denv = { SymbolHelpers.SimplerDisplayEnv denv with useColonForReturnType=true}
        match item.Item with
        | Item.Value vref -> 
            let getPrettyParamsOfTypes() = 
                let tau = vref.TauType
                match tryDestFunTy denv.g tau with
                | Some(arg,rtau) ->
                    let args = tryDestRefTupleTy denv.g arg 
                    let _prettyTyparInst, prettyParams, prettyRetTyL, _prettyConstraintsL = PrettyParamsOfTypes g denv item.TyparInst args rtau
                    // FUTURE: prettyTyparInst is the pretty version of the known instantiations of type parameters in the output. It could be returned
                    // for display as part of the method group
                    prettyParams, prettyRetTyL
                | None -> 
                    let _prettyTyparInst, prettyTyL = NicePrint.prettyLayoutOfUncurriedSig denv item.TyparInst [] tau
                    [], prettyTyL

            match vref.ValReprInfo with
            | None -> 
                // ValReprInfo = None i.e. in let bindings defined in types or in local functions
                // in this case use old approach and return only information about types
                getPrettyParamsOfTypes ()

            | Some valRefInfo ->
                // ValReprInfo will exist for top-level syntactic functions
                // per spec: binding is considered to define a syntactic function if it is either a function or its immediate right-hand-side is a anonymous function
                let (_, argInfos,  lastRetTy, _) = GetTopValTypeInFSharpForm  g valRefInfo vref.Type m
                match argInfos with
                | [] -> 
                    // handles cases like 'let foo = List.map'
                    getPrettyParamsOfTypes() 
                | firstCurriedArgInfo::_ ->
                    // result 'paramDatas' collection corresponds to the first argument of curried function
                    // i.e. let func (a : int) (b : int) = a + b
                    // paramDatas will contain information about a and retTy will be: int -> int
                    // This is good enough as we don't provide ways to display info for the second curried argument
                    let firstCurriedParamDatas = 
                        firstCurriedArgInfo
                        |> List.map ParamNameAndType.FromArgInfo
                        |> List.map (fun (ParamNameAndType(nmOpt, pty)) -> ParamData(false, false, false, NotOptional, NoCallerInfo, nmOpt, ReflectedArgInfo.None, pty))

                    // Adjust the return type so it only strips the first argument
                    let curriedRetTy = 
                        match tryDestFunTy denv.g vref.TauType with
                        | Some(_,rtau) -> rtau
                        | None -> lastRetTy

                    let _prettyTyparInst, prettyFirstCurriedParams, prettyCurriedRetTyL, prettyConstraintsL = PrettyParamsOfParamDatas g denv item.TyparInst firstCurriedParamDatas curriedRetTy
                    
                    let prettyCurriedRetTyL = prettyCurriedRetTyL ^^ SepL.space ^^ prettyConstraintsL

                    prettyFirstCurriedParams, prettyCurriedRetTyL

        | Item.UnionCase(ucinfo,_)   -> 
            let prettyParams = 
                match ucinfo.UnionCase.RecdFields with
                | [f] -> [PrettyParamOfUnionCaseField g denv NicePrint.isGeneratedUnionCaseField -1 f]
                | fs -> fs |> List.mapi (PrettyParamOfUnionCaseField g denv NicePrint.isGeneratedUnionCaseField)
            let rty = generalizedTyconRef ucinfo.TyconRef
            let rtyL = NicePrint.layoutType denv rty
            prettyParams, rtyL

        | Item.ActivePatternCase(apref)   -> 
            let v = apref.ActivePatternVal 
            let tau = v.TauType
            let args, resTy = stripFunTy denv.g tau 

            let apinfo = Option.get (TryGetActivePatternInfo v)
            let aparity = apinfo.Names.Length
            
            let rty = if aparity <= 1 then resTy else (argsOfAppTy g resTy).[apref.CaseIndex]

            let _prettyTyparInst, prettyParams, prettyRetTyL, _prettyConstraintsL = PrettyParamsOfTypes g denv item.TyparInst args rty
            // FUTURE: prettyTyparInst is the pretty version of the known instantiations of type parameters in the output. It could be returned
            // for display as part of the method group
            prettyParams, prettyRetTyL

        | Item.ExnCase ecref -> 
            let prettyParams = ecref |> recdFieldsOfExnDefRef |> List.mapi (PrettyParamOfUnionCaseField g denv NicePrint.isGeneratedExceptionField) 
            let _prettyTyparInst, prettyRetTyL = NicePrint.prettyLayoutOfUncurriedSig denv item.TyparInst [] g.exn_ty
            prettyParams, prettyRetTyL

        | Item.RecdField rfinfo ->
            let _prettyTyparInst, prettyRetTyL = NicePrint.prettyLayoutOfUncurriedSig denv item.TyparInst [] rfinfo.FieldType
            [], prettyRetTyL

        | Item.ILField finfo ->
            let _prettyTyparInst, prettyRetTyL = NicePrint.prettyLayoutOfUncurriedSig denv item.TyparInst [] (finfo.FieldType(amap,m))
            [], prettyRetTyL

        | Item.Event einfo ->
            let _prettyTyparInst, prettyRetTyL = NicePrint.prettyLayoutOfUncurriedSig denv item.TyparInst [] (PropTypOfEventInfo infoReader m AccessibleFromSomewhere einfo)
            [], prettyRetTyL

        | Item.Property(_,pinfo :: _) -> 
            let paramDatas = pinfo.GetParamDatas(amap,m)
            let rty = pinfo.GetPropertyType(amap,m) 

            let _prettyTyparInst, prettyParams, prettyRetTyL, _prettyConstraintsL = PrettyParamsOfParamDatas g denv item.TyparInst paramDatas rty
            // FUTURE: prettyTyparInst is the pretty version of the known instantiations of type parameters in the output. It could be returned
            // for display as part of the method group
            prettyParams, prettyRetTyL

        | Item.CtorGroup(_,(minfo :: _)) 
        | Item.MethodGroup(_,(minfo :: _),_) -> 
            let paramDatas = minfo.GetParamDatas(amap, m, minfo.FormalMethodInst) |> List.head
            let rty = minfo.GetFSharpReturnTy(amap, m, minfo.FormalMethodInst)
            let _prettyTyparInst, prettyParams, prettyRetTyL, _prettyConstraintsL = PrettyParamsOfParamDatas g denv item.TyparInst paramDatas rty
            // FUTURE: prettyTyparInst is the pretty version of the known instantiations of type parameters in the output. It could be returned
            // for display as part of the method group
            prettyParams, prettyRetTyL

        | Item.CustomBuilder (_,vref) -> 
            PrettyParamsAndReturnTypeOfItem infoReader m denv { item with Item = Item.Value vref }

        | Item.TypeVar _ -> 
            [], emptyL

        | Item.CustomOperation (_,usageText, Some minfo) -> 
            match usageText() with 
            | None -> 
                let argNamesAndTys = SymbolHelpers.ParamNameAndTypesOfUnaryCustomOperation g minfo 
                let argTys, _ = PrettyTypes.PrettifyTypes g (argNamesAndTys |> List.map (fun (ParamNameAndType(_,ty)) -> ty))
                let paramDatas = (argNamesAndTys, argTys) ||> List.map2 (fun (ParamNameAndType(nmOpt, _)) argTy -> ParamData(false, false, false, NotOptional, NoCallerInfo, nmOpt, ReflectedArgInfo.None,argTy))
                let rty = minfo.GetFSharpReturnTy(amap, m, minfo.FormalMethodInst)
                let _prettyTyparInst, prettyParams, prettyRetTyL, _prettyConstraintsL = PrettyParamsOfParamDatas g denv item.TyparInst paramDatas rty

                // FUTURE: prettyTyparInst is the pretty version of the known instantiations of type parameters in the output. It could be returned
                // for display as part of the method group
                prettyParams, prettyRetTyL

            | Some _ -> 
                let rty = minfo.GetFSharpReturnTy(amap, m, minfo.FormalMethodInst)
                let _prettyTyparInst, prettyRetTyL = NicePrint.prettyLayoutOfUncurriedSig denv item.TyparInst [] rty
                [], prettyRetTyL  // no parameter data available for binary operators like 'zip', 'join' and 'groupJoin' since they use bespoke syntax 

        | Item.FakeInterfaceCtor ty -> 
            let _prettyTyparInst, prettyRetTyL = NicePrint.prettyLayoutOfUncurriedSig denv item.TyparInst [] ty
            [], prettyRetTyL

        | Item.DelegateCtor delty -> 
            let (SigOfFunctionForDelegate(_, _, _, fty)) = GetSigOfFunctionForDelegate infoReader delty m AccessibleFromSomewhere

            // No need to pass more generic type information in here since the instanitations have already been applied
            let _prettyTyparInst, prettyParams, prettyRetTyL, _prettyConstraintsL = PrettyParamsOfParamDatas g denv item.TyparInst [ParamData(false, false, false, NotOptional, NoCallerInfo, None, ReflectedArgInfo.None, fty)] delty

            // FUTURE: prettyTyparInst is the pretty version of the known instantiations of type parameters in the output. It could be returned
            // for display as part of the method group
            prettyParams, prettyRetTyL

        |  _ -> 
            [], emptyL


    /// Compute the index of the VS glyph shown with an item in the Intellisense menu
    let GlyphOfItem(denv, item) : FSharpGlyph = 
         /// Find the glyph for the given representation.    
         let reprToGlyph repr = 
            match repr with
            | TFSharpObjectRepr om -> 
                match om.fsobjmodel_kind with 
                | TTyconClass -> FSharpGlyph.Class
                | TTyconInterface -> FSharpGlyph.Interface
                | TTyconStruct -> FSharpGlyph.Struct
                | TTyconDelegate _ -> FSharpGlyph.Delegate
                | TTyconEnum _ -> FSharpGlyph.Enum
            | TRecdRepr _ -> FSharpGlyph.Type
            | TUnionRepr _ -> FSharpGlyph.Union
            | TILObjectRepr (TILObjectReprData (_,_,td)) -> 
                if td.IsClass        then FSharpGlyph.Class
                elif td.IsStruct     then FSharpGlyph.Struct
                elif td.IsInterface  then FSharpGlyph.Interface
                elif td.IsEnum       then FSharpGlyph.Enum
                else                      FSharpGlyph.Delegate
            | TAsmRepr _ -> FSharpGlyph.Typedef
            | TMeasureableRepr _-> FSharpGlyph.Typedef 
#if !NO_EXTENSIONTYPING
            | TProvidedTypeExtensionPoint _-> FSharpGlyph.Typedef 
            | TProvidedNamespaceExtensionPoint  _-> FSharpGlyph.Typedef  
#endif
            | TNoRepr -> FSharpGlyph.Class  
         
         /// Find the glyph for the given type representation.
         let typeToGlyph ty = 
            if isAppTy denv.g ty then 
                let tcref = tcrefOfAppTy denv.g ty
                tcref.TypeReprInfo |> reprToGlyph 
            elif isStructTupleTy denv.g ty then FSharpGlyph.Struct
            elif isRefTupleTy denv.g ty then FSharpGlyph.Class
            elif isFunction denv.g ty then FSharpGlyph.Delegate
            elif isTyparTy denv.g ty then FSharpGlyph.Struct
            else FSharpGlyph.Typedef
            
         // This may explore assemblies that are not in the reference set,
         // e.g. for type abbreviations to types not in the reference set. 
         // In this case just use GlyphMajor.Class.
         protectAssemblyExploration FSharpGlyph.Class (fun () ->
            match item with 
            | Item.Value(vref) | Item.CustomBuilder (_,vref) -> 
                  if isFunction denv.g vref.Type then FSharpGlyph.Method
                  elif vref.LiteralValue.IsSome then FSharpGlyph.Constant
                  else FSharpGlyph.Variable
            | Item.Types(_,ty::_) -> typeToGlyph (stripTyEqns denv.g ty)    
            | Item.UnionCase _
            | Item.ActivePatternCase _ -> FSharpGlyph.EnumMember   
            | Item.ExnCase _ -> FSharpGlyph.Exception   
            | Item.RecdField _ -> FSharpGlyph.Field
            | Item.ILField _ -> FSharpGlyph.Field
            | Item.Event _ -> FSharpGlyph.Event   
            | Item.Property _ -> FSharpGlyph.Property   
            | Item.CtorGroup _ 
            | Item.DelegateCtor _ 
            | Item.FakeInterfaceCtor _
            | Item.CustomOperation _ -> FSharpGlyph.Method
            | Item.MethodGroup (_, minfos, _) when minfos |> List.forall (fun minfo -> minfo.IsExtensionMember) -> FSharpGlyph.ExtensionMethod
            | Item.MethodGroup _ -> FSharpGlyph.Method
            | Item.TypeVar _ 
            | Item.Types _  -> FSharpGlyph.Class
            | Item.UnqualifiedType (tcref :: _) -> 
                if tcref.IsEnumTycon || tcref.IsILEnumTycon then FSharpGlyph.Enum
                elif tcref.IsExceptionDecl then FSharpGlyph.Exception
                elif tcref.IsFSharpDelegateTycon then FSharpGlyph.Delegate
                elif tcref.IsFSharpInterfaceTycon then FSharpGlyph.Interface
                elif tcref.IsFSharpStructOrEnumTycon then FSharpGlyph.Struct
                elif tcref.IsModule then FSharpGlyph.Module
                elif tcref.IsNamespace then FSharpGlyph.NameSpace
                elif tcref.IsUnionTycon then FSharpGlyph.Union
                elif tcref.IsILTycon then 
                    let (TILObjectReprData (_, _, tydef)) = tcref.ILTyconInfo
                    if tydef.IsInterface then FSharpGlyph.Interface
                    elif tydef.IsDelegate then FSharpGlyph.Delegate
                    elif tydef.IsEnum then FSharpGlyph.Enum
                    elif tydef.IsStruct then FSharpGlyph.Struct
                    else FSharpGlyph.Class
                else FSharpGlyph.Class
            | Item.ModuleOrNamespaces(modref::_) -> 
                  if modref.IsNamespace then FSharpGlyph.NameSpace else FSharpGlyph.Module
            | Item.ArgName _ -> FSharpGlyph.Variable
            | Item.SetterArg _ -> FSharpGlyph.Variable
            | _ -> FSharpGlyph.Error)


    /// Get rid of groups of overloads an replace them with single items.
    /// (This looks like it is doing the a similar thing as FlattenItems, this code 
    /// duplication could potentially be removed)
    let AnotherFlattenItems g m item =
        match item with 
        | Item.CtorGroup(nm,cinfos) -> List.map (fun minfo -> Item.CtorGroup(nm,[minfo])) cinfos 
        | Item.FakeInterfaceCtor _
        | Item.DelegateCtor _ -> [item]
        | Item.NewDef _ 
        | Item.ILField _ -> []
        | Item.Event _ -> []
        | Item.RecdField(rfinfo) -> 
            if isFunction g rfinfo.FieldType then [item] else []
        | Item.Value v -> 
            if isFunction g v.Type then [item] else []
        | Item.UnionCase(ucr,_) -> 
            if not ucr.UnionCase.IsNullary then [item] else []
        | Item.ExnCase(ecr) -> 
            if isNil (recdFieldsOfExnDefRef ecr) then [] else [item]
        | Item.Property(_,pinfos) -> 
            let pinfo = List.head pinfos 
            if pinfo.IsIndexer then [item] else []
#if !NO_EXTENSIONTYPING
        | SymbolHelpers.ItemIsWithStaticArguments m g _ -> 
            // we pretend that provided-types-with-static-args are method-like in order to get ParamInfo for them
            [item] 
#endif
        | Item.MethodGroup(nm,minfos,orig) -> minfos |> List.map (fun minfo -> Item.MethodGroup(nm,[minfo],orig)) 
        | Item.CustomOperation(_name, _helpText, _minfo) -> [item]
        | Item.TypeVar _ -> []
        | Item.CustomBuilder _ -> []
        | _ -> []


/// An intellisense declaration
[<Sealed>]
type FSharpDeclarationListItem(name: string, nameInCode: string, fullName: string, glyph: FSharpGlyph, info, accessibility: FSharpAccessibility option,
                               kind: CompletionItemKind, isOwnMember: bool, priority: int, isResolved: bool, namespaceToOpen: string option) =

    let mutable descriptionTextHolder: FSharpToolTipText<_> option = None
    let mutable task = null

    member __.Name = name
    member __.NameInCode = nameInCode

    member __.StructuredDescriptionTextAsync = 
        let userOpName = "ToolTip"
        match info with
        | Choice1Of2 (items: CompletionItem list, infoReader, m, denv, reactor:IReactorOperations, checkAlive) -> 
            // reactor causes the lambda to execute on the background compiler thread, through the Reactor
            reactor.EnqueueAndAwaitOpAsync (userOpName, "StructuredDescriptionTextAsync", name, fun ctok -> 
                RequireCompilationThread ctok
                // This is where we do some work which may touch TAST data structures owned by the IncrementalBuilder - infoReader, item etc. 
                // It is written to be robust to a disposal of an IncrementalBuilder, in which case it will just return the empty string. 
                // It is best to think of this as a "weak reference" to the IncrementalBuilder, i.e. this code is written to be robust to its
                // disposal. Yes, you are right to scratch your head here, but this is ok.
                cancellable.Return(
                    if checkAlive() then 
                        FSharpToolTipText(items |> List.map (fun x -> SymbolHelpers.FormatStructuredDescriptionOfItem true infoReader m denv x.ItemWithInst))
                    else 
                        FSharpToolTipText [ FSharpStructuredToolTipElement.Single(wordL (tagText (FSComp.SR.descriptionUnavailable())), FSharpXmlDoc.None) ]))
            | Choice2Of2 result -> 
                async.Return result

    member decl.DescriptionTextAsync = 
        decl.StructuredDescriptionTextAsync
        |> Tooltips.Map Tooltips.ToFSharpToolTipText

    member decl.StructuredDescriptionText = 
      ErrorScope.Protect Range.range0 
       (fun () -> 
        match descriptionTextHolder with
        | Some descriptionText -> descriptionText
        | None ->
            match info with
            | Choice1Of2 _ -> 
                // The dataTipSpinWaitTime limits how long we block the UI thread while a tooltip pops up next to a selected item in an IntelliSense completion list.
                // This time appears to be somewhat amortized by the time it takes the VS completion UI to actually bring up the tooltip after selecting an item in the first place.
                if isNull task then
                    // kick off the actual (non-cooperative) work
                    task <- System.Threading.Tasks.Task.Factory.StartNew(fun() -> 
                        let text = decl.StructuredDescriptionTextAsync |> Async.RunSynchronously
                        descriptionTextHolder <- Some text) 

                // The dataTipSpinWaitTime limits how long we block the UI thread while a tooltip pops up next to a selected item in an IntelliSense completion list.
                // This time appears to be somewhat amortized by the time it takes the VS completion UI to actually bring up the tooltip after selecting an item in the first place.
                task.Wait EnvMisc3.dataTipSpinWaitTime  |> ignore
                match descriptionTextHolder with 
                | Some text -> text
                | None -> FSharpToolTipText [ FSharpStructuredToolTipElement.Single(wordL (tagText (FSComp.SR.loadingDescription())), FSharpXmlDoc.None) ]

            | Choice2Of2 result -> 
                result
       )
       (fun err -> FSharpToolTipText [FSharpStructuredToolTipElement.CompositionError err])
    member decl.DescriptionText = decl.StructuredDescriptionText |> Tooltips.ToFSharpToolTipText
    member __.Glyph = glyph 
    member __.Accessibility = accessibility
    member __.Kind = kind
    member __.IsOwnMember = isOwnMember
    member __.MinorPriority = priority
    member __.FullName = fullName
    member __.IsResolved = isResolved
    member __.NamespaceToOpen = namespaceToOpen

/// A table of declarations for Intellisense completion 
[<Sealed>]
type FSharpDeclarationListInfo(declarations: FSharpDeclarationListItem[], isForType: bool, isError: bool) = 
    static let fsharpNamespace = [|"Microsoft"; "FSharp"|]

    member __.Items = declarations
    member __.IsForType = isForType
    member __.IsError = isError

    // Make a 'Declarations' object for a set of selected items
    static member Create(infoReader:InfoReader, m, denv, getAccessibility, items: CompletionItem list, reactor, currentNamespaceOrModule: string[] option, isAttributeApplicationContext: bool, checkAlive) = 
        let g = infoReader.g
        let isForType = items |> List.exists (fun x -> x.Type.IsSome)
        let items = items |> SymbolHelpers.RemoveExplicitlySuppressedCompletionItems g
        
        let tyconRefOptEq tref1 tref2 =
            match tref1, tref2 with
            | Some tref1, tref2 -> tyconRefEq g tref1 tref2
            | _ -> false

        // Adjust items priority. Sort by name. For things with the same name, 
        //     - show types with fewer generic parameters first
        //     - show types before over other related items - they usually have very useful XmlDocs 
        let _, _, items = 
            items 
            |> List.map (fun x ->
                match x.Item with
                | Item.Types (_,(TType_app(tcref,_) :: _)) -> { x with MinorPriority = 1 + tcref.TyparsNoRange.Length }
                // Put delegate ctors after types, sorted by #typars. RemoveDuplicateItems will remove FakeInterfaceCtor and DelegateCtor if an earlier type is also reported with this name
                | Item.FakeInterfaceCtor (TType_app(tcref,_)) 
                | Item.DelegateCtor (TType_app(tcref,_)) -> { x with MinorPriority = 1000 + tcref.TyparsNoRange.Length }
                // Put type ctors after types, sorted by #typars. RemoveDuplicateItems will remove DefaultStructCtors if a type is also reported with this name
                | Item.CtorGroup (_, (cinfo :: _)) -> { x with MinorPriority = 1000 + 10 * cinfo.DeclaringTyconRef.TyparsNoRange.Length }
                | Item.MethodGroup(_, minfo :: _, _) -> { x with IsOwnMember = tyconRefOptEq x.Type minfo.DeclaringTyconRef }
                | Item.Property(_, pinfo :: _) -> { x with IsOwnMember = tyconRefOptEq x.Type pinfo.DeclaringTyconRef }
                | Item.ILField finfo -> { x with IsOwnMember = tyconRefOptEq x.Type finfo.DeclaringTyconRef }
                | _ -> x)
            |> List.sortBy (fun x -> x.MinorPriority)
            |> List.fold (fun (prevRealPrior, prevNormalizedPrior, acc) x ->
                if x.MinorPriority = prevRealPrior then
                    prevRealPrior, prevNormalizedPrior, x :: acc
                else
                    let normalizedPrior = prevNormalizedPrior + 1
                    x.MinorPriority, normalizedPrior, { x with MinorPriority = normalizedPrior } :: acc
                ) (0, 0, [])

        if verbose then dprintf "service.ml: mkDecls: %d found groups after filtering\n" (List.length items); 

        // Group by full name for unresolved items and by display name for resolved ones.
        let items = 
            items
            |> List.rev
            // Prefer items from file check results to ones from referenced assemblies via GetAssemblyContent ("all entities")
            |> List.sortBy (fun x -> x.Unresolved.IsSome) 
            // Remove all duplicates. We've put the types first, so this removes the DelegateCtor and DefaultStructCtor's.
            |> SymbolHelpers.RemoveDuplicateCompletionItems g
            |> List.groupBy (fun x ->
                match x.Unresolved with
                | Some u -> 
                    match u.Namespace with
                    | [||] -> u.DisplayName
                    | ns -> (ns |> String.concat ".") + "." + u.DisplayName
                | None -> x.Item.DisplayName)
            |> List.map (fun (_, items) -> 
                let item = items.Head
                let name = 
                    match item.Unresolved with
                    | Some u -> u.DisplayName
                    | None -> item.Item.DisplayName
                name, items)

        // Filter out operators (and list)
        let items = 
            // Check whether this item looks like an operator.
            let isOperatorItem(name, items: CompletionItem list) = 
                match items |> List.map (fun x -> x.Item) with
                | [Item.Value _ | Item.MethodGroup _ | Item.UnionCase _] -> IsOperatorName name
                | _ -> false              
            let isFSharpList name = (name = "[]") // list shows up as a Type and a UnionCase, only such entity with a symbolic name, but want to filter out of intellisense
            items |> List.filter (fun (displayName, items) -> not (isOperatorItem(displayName, items)) && not (isFSharpList displayName)) 
                    
        let decls = 
            items 
            |> List.map (fun (displayName, itemsWithSameFullName) -> 
                match itemsWithSameFullName with
                | [] -> failwith "Unexpected empty bag"
                | _ ->
                    let items =
                        match itemsWithSameFullName |> List.partition (fun x -> x.Unresolved.IsNone) with
                        | [], unresolved -> unresolved
                        // if there are resolvable items, throw out unresolved to prevent duplicates like `Set` and `FSharp.Collections.Set`.
                        | resolved, _ -> resolved 
                    
                    let item = items.Head
                    let glyph = GlyphOfItem(denv, item.Item)

                    let name, nameInCode =
                        if displayName.StartsWithOrdinal("( ") && displayName.EndsWithOrdinal(" )") then
                            let cleanName = displayName.[2..displayName.Length - 3]
                            cleanName, 
                            if IsOperatorName displayName then cleanName else "``" + cleanName + "``"
                        else 
                            displayName,
                            match item.Unresolved with
                            | Some _ -> displayName
                            | None -> Lexhelp.Keywords.QuoteIdentifierIfNeeded displayName

                    let isAttributeItem = lazy (SymbolHelpers.IsAttribute infoReader item.Item)

                    let cutAttributeSuffix (name: string) =
<<<<<<< HEAD
                        if isAttributeApplicationContext && isAttribute && name <> "Attribute" && name.EndsWithOrdinal("Attribute") then
=======
                        if isAttributeApplicationContext && name <> "Attribute" && name.EndsWith "Attribute" && isAttributeItem.Value then
>>>>>>> 61a165e2
                            name.[0..name.Length - "Attribute".Length - 1]
                        else name

                    let name = cutAttributeSuffix name
                    let nameInCode = cutAttributeSuffix nameInCode
                    
                    let fullName = 
                        match item.Unresolved with
                        | Some x -> x.FullName
                        | None -> SymbolHelpers.FullNameOfItem g item.Item
                    
                    let namespaceToOpen = 
                        item.Unresolved 
                        |> Option.map (fun x -> x.Namespace)
                        |> Option.bind (fun ns ->
                            if ns |> Array.startsWith fsharpNamespace then None
                            else Some ns)
                        |> Option.map (fun ns ->
                            match currentNamespaceOrModule with
                            | Some currentNs ->
                               if ns |> Array.startsWith currentNs then
                                 ns.[currentNs.Length..]
                               else ns
                            | None -> ns)
                        |> Option.bind (function
                            | [||] -> None
                            | ns -> Some (System.String.Join(".", ns)))

                    FSharpDeclarationListItem(
                        name, nameInCode, fullName, glyph, Choice1Of2 (items, infoReader, m, denv, reactor, checkAlive), getAccessibility item.Item, 
                        item.Kind, item.IsOwnMember, item.MinorPriority, item.Unresolved.IsNone, namespaceToOpen))

        new FSharpDeclarationListInfo(Array.ofList decls, isForType, false)
    
    static member Error msg = 
        new FSharpDeclarationListInfo(
                [| FSharpDeclarationListItem("<Note>", "<Note>", "<Note>", FSharpGlyph.Error, Choice2Of2 (FSharpToolTipText [FSharpStructuredToolTipElement.CompositionError msg]), 
                                             None, CompletionItemKind.Other, false, 0, false, None) |], false, true)
    
    static member Empty = FSharpDeclarationListInfo([| |], false, false)



/// Represents one method (or other item) in a method group. The item may represent either a method or 
/// a single, non-overloaded item such as union case or a named function value.
// Note: instances of this type do not hold any references to any compiler resources.
[<Sealed; NoEquality; NoComparison>]
type FSharpMethodGroupItem(description: FSharpToolTipText<layout>, xmlDoc: FSharpXmlDoc, returnType: layout, parameters: FSharpMethodGroupItemParameter[], hasParameters: bool, hasParamArrayArg: bool, staticParameters: FSharpMethodGroupItemParameter[]) = 

    /// The structured description representation for the method (or other item)
    member __.StructuredDescription = description

    /// The formatted description text for the method (or other item)
    member __.Description = Tooltips.ToFSharpToolTipText description

    /// The documentation for the item
    member __.XmlDoc = xmlDoc

    /// The The structured description representation for the method (or other item)
    member __.StructuredReturnTypeText = returnType

    /// The formatted type text for the method (or other item)
    member __.ReturnTypeText = showL returnType

    /// The parameters of the method in the overload set
    member __.Parameters = parameters

    /// Does the method support an arguments list?  This is always true except for static type instantiations like TP<42,"foo">.
    member __.HasParameters = hasParameters

    /// Does the method support a params list arg?
    member __.HasParamArrayArg = hasParamArrayArg

    /// Does the type name or method support a static arguments list, like TP<42,"foo"> or conn.CreateCommand<42, "foo">(arg1, arg2)?
    member __.StaticParameters = staticParameters


/// A table of methods for Intellisense completion
//
// Note: this type does not hold any strong references to any compiler resources, nor does evaluating any of the properties execute any
// code on the compiler thread.  
[<Sealed>]
type FSharpMethodGroup( name: string, unsortedMethods: FSharpMethodGroupItem[] ) = 
    // BUG 413009 : [ParameterInfo] takes about 3 seconds to move from one overload parameter to another
    // cache allows to avoid recomputing parameterinfo for the same item
#if !FX_NO_WEAKTABLE
    static let methodOverloadsCache = System.Runtime.CompilerServices.ConditionalWeakTable<ItemWithInst, FSharpMethodGroupItem[]>()
#endif

    let methods = 
        unsortedMethods 
        // Methods with zero arguments show up here as taking a single argument of type 'unit'.  Patch them now to appear as having zero arguments.
        |> Array.map (fun meth -> 
            let parms = meth.Parameters
            if parms.Length = 1 && parms.[0].CanonicalTypeTextForSorting="Microsoft.FSharp.Core.Unit" then 
                FSharpMethodGroupItem(meth.StructuredDescription, meth.XmlDoc, meth.StructuredReturnTypeText, [||], true, meth.HasParamArrayArg, meth.StaticParameters) 
            else 
                meth)
        // Fix the order of methods, to be stable for unit testing.
        |> Array.sortBy (fun meth -> 
            let parms = meth.Parameters
            parms.Length, (parms |> Array.map (fun p -> p.CanonicalTypeTextForSorting)))

    member __.MethodName = name

    member __.Methods = methods

    static member Create (infoReader: InfoReader, m, denv, items:ItemWithInst list) = 
        let g = infoReader.g
        if isNil items then new FSharpMethodGroup("", [| |]) else
        let name = items.Head.Item.DisplayName 

        let methods = 
          [| for item in items do 
#if !FX_NO_WEAKTABLE
               match methodOverloadsCache.TryGetValue item with
               | true, res -> yield! res
               | false, _ ->
#endif
                let flatItems = AnotherFlattenItems g  m item.Item

                let methods = 
                    flatItems |> Array.ofList |> Array.map (fun flatItem -> 
                        let prettyParams, prettyRetTyL = 
                            ErrorScope.Protect m 
                                (fun () -> PrettyParamsAndReturnTypeOfItem infoReader m denv  { item with Item = flatItem })
                                (fun err -> [], wordL (tagText err))
                            
                        let description = FSharpToolTipText [SymbolHelpers.FormatStructuredDescriptionOfItem true infoReader m denv { item with Item = flatItem }]

                        let hasParamArrayArg = 
                            match flatItem with 
                            | Item.CtorGroup(_,[meth]) 
                            | Item.MethodGroup(_,[meth],_) -> meth.HasParamArrayArg(infoReader.amap, m, meth.FormalMethodInst) 
                            | _ -> false

                        let hasStaticParameters = 
                            match flatItem with 
#if !NO_EXTENSIONTYPING
                            | SymbolHelpers.ItemIsProvidedTypeWithStaticArguments m g _ -> false 
#endif
                            | _ -> true

                        FSharpMethodGroupItem(
                          description = description,
                          returnType = prettyRetTyL,
                          xmlDoc = SymbolHelpers.GetXmlCommentForItem infoReader m flatItem,
                          parameters = (prettyParams |> Array.ofList),
                          hasParameters = hasStaticParameters,
                          hasParamArrayArg = hasParamArrayArg,
#if !NO_EXTENSIONTYPING
                          staticParameters = StaticParamsOfItem infoReader m denv flatItem
#else
                          staticParameters = [| |]
#endif
                        ))
#if !FX_NO_WEAKTABLE
                methodOverloadsCache.Add(item, methods)
#endif
                yield! methods 
           |]

        new FSharpMethodGroup(name, methods)


<|MERGE_RESOLUTION|>--- conflicted
+++ resolved
@@ -654,11 +654,7 @@
                     let isAttributeItem = lazy (SymbolHelpers.IsAttribute infoReader item.Item)
 
                     let cutAttributeSuffix (name: string) =
-<<<<<<< HEAD
-                        if isAttributeApplicationContext && isAttribute && name <> "Attribute" && name.EndsWithOrdinal("Attribute") then
-=======
-                        if isAttributeApplicationContext && name <> "Attribute" && name.EndsWith "Attribute" && isAttributeItem.Value then
->>>>>>> 61a165e2
+                        if isAttributeApplicationContext && name <> "Attribute" && name.EndsWithOrdinal("Attribute") && isAttributeItem.Value then
                             name.[0..name.Length - "Attribute".Length - 1]
                         else name
 
