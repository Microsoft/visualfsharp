--- conflicted
+++ resolved
@@ -187,8 +187,7 @@
       tcSymbolUses: TcSymbolUses
       tcOpenDeclarations: OpenDeclaration[]
 
-      /// Contents of checking files, if any, last file first
-      tcImplFilesRev: TypedImplFile list
+      tcImplFile: TypedImplFile option
 
       /// If enabled, stores a linear list of ranges and strings that identify an Item(symbol) in a file. Used for background find all references.
       itemKeyStore: ItemKeyStore option
@@ -200,25 +199,18 @@
     member x.TcSymbolUses =
         x.tcSymbolUses
 
-    member x.TcImplFiles = 
-        List.rev x.tcImplFilesRev
+    member x.TcImplFile = 
+        x.tcImplFile
 
 [<AutoOpen>]
 module TcInfoHelpers =
 
     let emptyTcInfoExtras =
         {
-<<<<<<< HEAD
-            tcResolutionsRev = []
-            tcSymbolUsesRev = []
-            tcOpenDeclarationsRev = []
-            tcImplFilesRev = []
-=======
             tcResolutions = TcResolutions.Empty
             tcSymbolUses = TcSymbolUses.Empty
             tcOpenDeclarations = [||]
-            latestImplFile = None
->>>>>>> 48e06db0
+            tcImplFile = None
             itemKeyStore = None
             semanticClassificationKeyStore = None
         }
@@ -267,7 +259,7 @@
                          enablePartialTypeChecking,
                          beforeFileChecked: Event<string>,
                          fileChecked: Event<string>,
-                         prevTcInfo: TcInfo,
+                         prevModel: Choice<TcInfo, BoundModel>,
                          syntaxTreeOpt: SyntaxTree option,
                          tcInfoStateOpt: TcInfoState option) as this =
 
@@ -302,6 +294,15 @@
 
             TcInfoNode(partialGraphNode, fullGraphNode)
 
+    let prevTcInfo =
+        match prevModel with
+        | Choice1Of2 prevTcInfo -> 
+            prevTcInfo
+        | Choice2Of2 prevBoundModel -> 
+            let peek : TcInfo option = prevBoundModel.TryPeekTcInfo()
+            assert peek.IsSome
+            peek.Value
+
     let defaultTypeCheck () =
         node {
             return PartialState(prevTcInfo)
@@ -356,13 +357,13 @@
                 enablePartialTypeChecking,
                 beforeFileChecked,
                 fileChecked,
-                prevTcInfo,
+                prevModel,
                 newSyntaxTreeOpt,
                 newTcInfoStateOpt)
         else
             this
 
-    member this.Next(syntaxTree, tcInfo) =
+    member this.Next(syntaxTree) =
         BoundModel(
             tcConfig,
             tcGlobals,
@@ -374,11 +375,11 @@
             enablePartialTypeChecking,
             beforeFileChecked,
             fileChecked,
-            tcInfo,
+            Choice2Of2 this,
             Some syntaxTree,
             None)
 
-    member this.Finish(finalTcErrorsRev, finalTopAttribs) =
+    member _.Finish(finalTcErrorsRev, finalTopAttribs) =
         node {
             let createFinish tcInfo =
                 { tcInfo  with tcErrorsRev = finalTcErrorsRev; topAttribs = finalTopAttribs }
@@ -409,28 +410,20 @@
                     enablePartialTypeChecking,
                     beforeFileChecked,
                     fileChecked,
-                    prevTcInfo,
+                    prevModel,
                     syntaxTreeOpt,
                     Some finishState)
         }
 
-    member _.TryPeekTcInfoWithExtras() =
+    member _.TryPeekTcInfo() =
         match tcInfoNode with
-        | TcInfoNode(partialGraphNode, fullGraphNode) ->
+        | TcInfoNode(partialGraphNode, fullGraphNode) -> 
             match fullGraphNode.TryPeekValue() with
-            | ValueSome(tcInfo, extras) -> Some (tcInfo, extras)
+            | ValueSome (tcInfo, _) -> Some tcInfo
             | _ -> 
             match partialGraphNode.TryPeekValue() with
-<<<<<<< HEAD
-            | ValueSome tcInfo -> Some (tcInfo, emptyTcInfoExtras)
+            | ValueSome tcInfo -> Some tcInfo
             | _ -> None
-            
-=======
-            | ValueSome tcInfo -> Some tcInfo
-            | _ ->
-                match fullGraphNode.TryPeekValue() with
-                | ValueSome(tcInfo, _) -> Some tcInfo
-                | _ -> None
 
     member _.TryPeekTcInfoWithExtras() =
         match tcInfoNode with
@@ -439,7 +432,6 @@
             | ValueSome(tcInfo, tcInfoExtras) -> Some(tcInfo, tcInfoExtras)
             | _ -> None
 
->>>>>>> 48e06db0
     member _.GetOrComputeTcInfo() =
         match tcInfoNode with
         | TcInfoNode(partialGraphNode, _) -> 
@@ -453,10 +445,21 @@
                 return tcInfoExtras
             }
 
-    member this.GetOrComputeTcInfoWithExtras() =
+    member _.GetOrComputeTcInfoWithExtras() =
         match tcInfoNode with
         | TcInfoNode(_, fullGraphNode) ->
             fullGraphNode.GetOrComputeValue()
+
+    member this.GetOrComputeTcImplFilesRev () =
+        node {
+            match prevModel with
+            | Choice1Of2 _ -> 
+                return []
+            | Choice2Of2 prevBoundModel -> 
+                let! prevImplFilesRev = prevBoundModel.GetOrComputeTcImplFilesRev()
+                let! tcInfoExtras = this.GetOrComputeTcInfoExtras()
+                return match tcInfoExtras.tcImplFile with None -> prevImplFilesRev | Some f -> f :: prevImplFilesRev
+        }
 
     member private this.TypeCheck (partialCheck: bool) : NodeCode<TcInfoState> =
         match partialCheck, tcInfoStateOpt with
@@ -564,20 +567,10 @@
                         let tcInfoExtras =
                             {
                                 /// Only keep the typed interface files when doing a "full" build for fsc.exe, otherwise just throw them away
-<<<<<<< HEAD
-                                tcImplFilesRev =
-                                    match implFile with
-                                    | Some f when keepAssemblyContents -> f :: prevTcInfoOptional.tcImplFilesRev
-                                    | _ -> prevTcInfoOptional.tcImplFilesRev
-                                tcResolutionsRev = (if keepAllBackgroundResolutions then sink.GetResolutions() else TcResolutions.Empty) :: prevTcInfoOptional.tcResolutionsRev
-                                tcSymbolUsesRev = (if keepAllBackgroundSymbolUses then sink.GetSymbolUses() else TcSymbolUses.Empty) :: prevTcInfoOptional.tcSymbolUsesRev
-                                tcOpenDeclarationsRev = sink.GetOpenDeclarations() :: prevTcInfoOptional.tcOpenDeclarationsRev
-=======
-                                latestImplFile = if keepAssemblyContents then implFile else None
+                                tcImplFile = (if keepAssemblyContents then implFile else None)
                                 tcResolutions = (if keepAllBackgroundResolutions then sink.GetResolutions() else TcResolutions.Empty)
                                 tcSymbolUses = (if keepAllBackgroundSymbolUses then sink.GetSymbolUses() else TcSymbolUses.Empty)
                                 tcOpenDeclarations = sink.GetOpenDeclarations()
->>>>>>> 48e06db0
                                 itemKeyStore = itemKeyStore
                                 semanticClassificationKeyStore = semanticClassification
                             }
@@ -594,7 +587,7 @@
                          enablePartialTypeChecking,
                          beforeFileChecked: Event<string>,
                          fileChecked: Event<string>,
-                         prevTcInfo: TcInfo,
+                         prev: Choice<TcInfo, BoundModel>,
                          syntaxTreeOpt: SyntaxTree option) =
         BoundModel(tcConfig, tcGlobals, tcImports,
                       keepAssemblyContents, keepAllBackgroundResolutions,
@@ -603,7 +596,7 @@
                       enablePartialTypeChecking,
                       beforeFileChecked,
                       fileChecked,
-                      prevTcInfo,
+                      prev,
                       syntaxTreeOpt,
                       None)
 
@@ -678,13 +671,19 @@
 
     member _.TimeStamp = timeStamp
 
+    member _.TryPeekTcInfo() = boundModel.TryPeekTcInfo()
+
     member _.TryPeekTcInfoWithExtras() = boundModel.TryPeekTcInfoWithExtras()
 
-    member _.TryPeekTcInfoWithExtras() = boundModel.TryPeekTcInfoWithExtras()
-
     member _.GetOrComputeTcInfo() = boundModel.GetOrComputeTcInfo()
 
     member _.GetOrComputeTcInfoWithExtras() = boundModel.GetOrComputeTcInfoWithExtras()
+
+    member _.GetOrComputeTcImplFiles() = 
+        node {
+            let! tcImplFilesRev = boundModel.GetOrComputeTcImplFilesRev()
+            return List.rev tcImplFilesRev
+        }
 
     member _.GetOrComputeItemKeyStoreIfEnabled() =
         node {
@@ -882,14 +881,14 @@
                 defaultPartialTypeChecking,
                 beforeFileChecked,
                 fileChecked,
-                tcInfo,
+                Choice1Of2 tcInfo,
                 None) }
 
     /// Type check all files eagerly.
     let TypeCheckTask partialCheck (prevBoundModel: BoundModel) syntaxTree: NodeCode<BoundModel> =
         node {
-            let! tcInfo = prevBoundModel.GetOrComputeTcInfo()
-            let boundModel = prevBoundModel.Next(syntaxTree, tcInfo)
+            let! _ = prevBoundModel.GetOrComputeTcInfo()
+            let boundModel = prevBoundModel.Next(syntaxTree)
 
             // Eagerly type check
             // We need to do this to keep the expected behavior of events (namely fileChecked) when checking a file/project.
@@ -913,19 +912,19 @@
             boundModels 
             |> Seq.map (fun boundModel -> 
                 node { 
-                    let! tcInfo, tcImplFilesRev = node {
+                    let! tcInfo, tcImplFileOpt = node {
                         if enablePartialTypeChecking then
                             let! tcInfo = boundModel.GetOrComputeTcInfo()
-                            return tcInfo, []
+                            return tcInfo, None
                         else
                             let! tcInfo, tcInfoExtras = boundModel.GetOrComputeTcInfoWithExtras()
-                            return tcInfo, tcInfoExtras.tcImplFilesRev
+                            return tcInfo, tcInfoExtras.tcImplFile
                       }
                     assert tcInfo.latestCcuSigForFile.IsSome
                     assert boundModel.SyntaxTree.IsSome
                     let latestCcuSigForFile = tcInfo.latestCcuSigForFile.Value
                     let syntaxTree = boundModel.SyntaxTree.Value
-                    return (tcInfo.tcEnvAtEndOfFile, defaultArg tcInfo.topAttribs EmptyTopAttrs, (syntaxTree, List.tryHead tcImplFilesRev, latestCcuSigForFile))
+                    return (tcInfo.tcEnvAtEndOfFile, defaultArg tcInfo.topAttribs EmptyTopAttrs, (syntaxTree, tcImplFileOpt, latestCcuSigForFile))
                 }
             )
             |> NodeCode.Sequential
@@ -1227,9 +1226,6 @@
         | Some (boundModel, timestamp) -> Some (PartialCheckResults (boundModel, timestamp))
         | _ -> None
 
-<<<<<<< HEAD
-    member builder.AreCheckResultsBeforeFileInProjectReady filename =
-=======
     member builder.GetCheckResultsForFileInProjectEvenIfStale filename: PartialCheckResults option  =
         let slotOfFile = builder.GetSlotOfFileName filename
         let result = tryGetSlot currentState slotOfFile
@@ -1238,8 +1234,7 @@
         | Some (boundModel, timestamp) -> Some (PartialCheckResults (boundModel, timestamp))
         | _ -> None
 
-    member builder.TryGetCheckResultsBeforeFileInProject (filename) =
->>>>>>> 48e06db0
+    member builder.AreCheckResultsBeforeFileInProjectReady filename =
         let cache = TimeStampCache defaultTimeStamp
         let tmpState = computeStampedFileNames currentState cache
 
