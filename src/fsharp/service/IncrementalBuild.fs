// Copyright (c) Microsoft Corporation.  All Rights Reserved.  See License.txt in the project root for license information.

namespace FSharp.Compiler.CodeAnalysis

open System
open System.Collections.Generic
open System.Collections.Immutable
open System.IO
open System.Runtime.InteropServices
open System.Threading
open Internal.Utilities.Library 
open Internal.Utilities.Library.Extras 
open FSharp.Compiler
open FSharp.Compiler.AbstractIL
open FSharp.Compiler.AbstractIL.IL
open FSharp.Compiler.AbstractIL.ILBinaryReader
open FSharp.Compiler.CheckExpressions
open FSharp.Compiler.CheckDeclarations
open FSharp.Compiler.CompilerConfig
open FSharp.Compiler.CompilerDiagnostics
open FSharp.Compiler.CompilerGlobalState
open FSharp.Compiler.CompilerImports
open FSharp.Compiler.CompilerOptions
open FSharp.Compiler.CreateILModule
open FSharp.Compiler.DependencyManager
open FSharp.Compiler.Diagnostics
open FSharp.Compiler.EditorServices
open FSharp.Compiler.ErrorLogger
open FSharp.Compiler.IO
open FSharp.Compiler.CodeAnalysis
open FSharp.Compiler.NameResolution
open FSharp.Compiler.ParseAndCheckInputs
open FSharp.Compiler.ScriptClosure
open FSharp.Compiler.Syntax
open FSharp.Compiler.TcGlobals
open FSharp.Compiler.Text
open FSharp.Compiler.Text.Range
open FSharp.Compiler.TypedTree 
open FSharp.Compiler.TypedTreeOps

open Internal.Utilities
open Internal.Utilities.Collections

[<AutoOpen>]
module internal IncrementalBuild =

    let mutable injectCancellationFault = false
    let LocallyInjectCancellationFault() = 
        injectCancellationFault <- true
        { new IDisposable with member _.Dispose() =  injectCancellationFault <- false }

// Record the most recent IncrementalBuilder events, so we can more easily unit test/debug the 
// 'incremental' behavior of the product.
module IncrementalBuilderEventTesting = 

    type internal FixedLengthMRU<'T>() =
        let MAX = 400   // Length of the MRU.  For our current unit tests, 400 is enough.
        let data = Array.create MAX None
        let mutable curIndex = 0
        let mutable numAdds = 0
        // called by the product, to note when a parse/typecheck happens for a file
        member this.Add(filename:'T) =
            numAdds <- numAdds + 1
            data.[curIndex] <- Some filename
            curIndex <- (curIndex + 1) % MAX
        member this.CurrentEventNum = numAdds
        // called by unit tests, returns 'n' most recent additions.
        member this.MostRecentList(n: int) : list<'T> =
            if n < 0 || n > MAX then
                raise <| new System.ArgumentOutOfRangeException("n", sprintf "n must be between 0 and %d, inclusive, but got %d" MAX n)
            let mutable remaining = n
            let mutable s = []
            let mutable i = curIndex - 1
            while remaining <> 0 do
                if i < 0 then
                    i <- MAX - 1
                match data.[i] with
                | None -> ()
                | Some x -> s <- x :: s
                i <- i - 1
                remaining <- remaining - 1
            List.rev s

    type IBEvent =
        | IBEParsed of string // filename
        | IBETypechecked of string // filename
        | IBECreated

    // ++GLOBAL MUTABLE STATE FOR TESTING++
    let MRU = new FixedLengthMRU<IBEvent>()  
    let GetMostRecentIncrementalBuildEvents n = MRU.MostRecentList n
    let GetCurrentIncrementalBuildEventNum() = MRU.CurrentEventNum 

module Tc = FSharp.Compiler.CheckExpressions

// This module is only here to contain the SyntaxTree type as to avoid amiguity with the module FSharp.Compiler.Syntax.
[<AutoOpen>]
module IncrementalBuildSyntaxTree =

    /// Information needed to lazily parse a file to get a ParsedInput. Internally uses a weak cache.
    [<Sealed>]
    type SyntaxTree (tcConfig: TcConfig, fileParsed: Event<string>, lexResourceManager, sourceRange: range, filename: string, isLastCompiland) =

        let mutable weakCache: WeakReference<_> option = None

        let parse(sigNameOpt: QualifiedNameOfFile option) =
            let errorLogger = CompilationErrorLogger("Parse", tcConfig.errorSeverityOptions)
            // Return the disposable object that cleans up
            use _holder = new CompilationGlobalsScope(errorLogger, BuildPhase.Parse)

            try  
                IncrementalBuilderEventTesting.MRU.Add(IncrementalBuilderEventTesting.IBEParsed filename)
                let lower = String.lowercase filename
                let canSkip = sigNameOpt.IsSome && FSharpImplFileSuffixes |> List.exists (Filename.checkSuffix lower)
                let input = 
                    if canSkip then
<<<<<<< HEAD
                        ParsedInput.ImplFile(
                            ParsedImplFileInput(
                                filename, 
                                false, 
                                sigNameOpt.Value,
                                [],
                                [],
                                [],
                                isLastCompiland
                            )
                        ) 
=======
                        EmptyParsedInput(filename, isLastCompiland)
>>>>>>> 89ad3715
                    else
                        ParseOneInputFile(tcConfig, lexResourceManager, [], filename, isLastCompiland, errorLogger, (*retryLocked*)true)

                fileParsed.Trigger filename

                let res = input, sourceRange, filename, errorLogger.GetDiagnostics()
                // If we do not skip parsing the file, then we can cache the real result.
                if not canSkip then
                    weakCache <- Some(WeakReference<_>(res))
                res
            with exn -> 
                let msg = sprintf "unexpected failure in SyntaxTree.parse\nerror = %s" (exn.ToString())
                System.Diagnostics.Debug.Assert(false, msg)
                failwith msg

        /// Parse the given file and return the given input.
        member _.Parse sigNameOpt =
            match weakCache with
            | Some weakCache ->
                match weakCache.TryGetTarget() with
                | true, res -> res
                | _ -> parse sigNameOpt
            | _ -> parse sigNameOpt

        member _.Invalidate() =
            weakCache <- None

        member _.FileName = filename

/// Accumulated results of type checking. The minimum amount of state in order to continue type-checking following files.
[<NoEquality; NoComparison>]
type TcInfo =
    {
        tcState: TcState
        tcEnvAtEndOfFile: TcEnv

        /// Disambiguation table for module names
        moduleNamesDict: ModuleNamesDict

        topAttribs: TopAttribs option

        latestCcuSigForFile: ModuleOrNamespaceType option

        /// Accumulated errors, last file first
        tcErrorsRev:(PhasedDiagnostic * FSharpDiagnosticSeverity)[] list

        tcDependencyFiles: string list

        sigNameOpt: (string * QualifiedNameOfFile) option
    }

    member x.TcErrors = 
        Array.concat (List.rev x.tcErrorsRev)

/// Accumulated results of type checking. Optional data that isn't needed to type-check a file, but needed for more information for in tooling.
[<NoEquality; NoComparison>]
type TcInfoExtras =
    {
      /// Accumulated resolutions, last file first
      tcResolutionsRev: TcResolutions list

      /// Accumulated symbol uses, last file first
      tcSymbolUsesRev: TcSymbolUses list

      /// Accumulated 'open' declarations, last file first
      tcOpenDeclarationsRev: OpenDeclaration[] list

      /// Contents of checking files, if any, last file first
      tcImplFilesRev: TypedImplFile list
      
      /// If enabled, stores a linear list of ranges and strings that identify an Item(symbol) in a file. Used for background find all references.
      itemKeyStore: ItemKeyStore option
      
      /// If enabled, holds semantic classification information for Item(symbol)s in a file.
      semanticClassificationKeyStore: SemanticClassificationKeyStore option
    }

    member x.TcSymbolUses = 
        List.rev x.tcSymbolUsesRev

    member x.TcImplFiles = 
        List.rev x.tcImplFilesRev

/// Accumulated results of type checking.
[<NoEquality; NoComparison>]
type TcInfoState =
    | PartialState of TcInfo
    | FullState of TcInfo * TcInfoExtras
<<<<<<< HEAD

    member this.TcInfoWithOptionalExtras =
        match this with
        | PartialState tcInfo -> tcInfo, None
        | FullState(tcInfo, tcInfoExtras) -> tcInfo, Some tcInfoExtras
=======
>>>>>>> 89ad3715

    member this.TcInfo =
        match this with
        | PartialState tcInfo -> tcInfo
        | FullState(tcInfo, _) -> tcInfo

/// Bound model of an underlying syntax and typed tree.
[<Sealed>]
type BoundModel private (tcConfig: TcConfig,
                         tcGlobals: TcGlobals,
                         tcImports: TcImports,
                         keepAssemblyContents, keepAllBackgroundResolutions,
                         maxTimeShareMilliseconds, keepAllBackgroundSymbolUses,
                         enableBackgroundItemKeyStoreAndSemanticClassification,
                         enablePartialTypeChecking,
                         beforeFileChecked: Event<string>,
                         fileChecked: Event<string>,
                         prevTcInfo: TcInfo,
                         prevTcInfoExtras: (unit -> Eventually<TcInfoExtras option>),
                         syntaxTreeOpt: SyntaxTree option,
                         tcInfoStateOpt: TcInfoState option) =

    let mutable lazyTcInfoState = tcInfoStateOpt
    let gate = obj()

    let defaultTypeCheck () =
        eventually {
            match prevTcInfoExtras() with
            | Eventually.Done(Some prevTcInfoExtras) ->
                return FullState(prevTcInfo, prevTcInfoExtras)
            | _ ->
                return PartialState prevTcInfo
        }

    member _.TcConfig = tcConfig

    member _.TcGlobals = tcGlobals

    member _.TcImports = tcImports

    member _.SyntaxTree = syntaxTreeOpt

    member _.BackingSignature =
        match syntaxTreeOpt with
        | Some syntaxTree ->
            let sigFileName = Path.ChangeExtension(syntaxTree.FileName, ".fsi")
            match prevTcInfo.sigNameOpt with
            | Some (expectedSigFileName, sigName) when String.Equals(expectedSigFileName, sigFileName, StringComparison.OrdinalIgnoreCase) ->
                Some sigName
            | _ ->
                None
        | _ ->
            None

    member this.Invalidate() =
        lock gate (fun () ->
            let hasSig = this.BackingSignature.IsSome
            match lazyTcInfoState with
            // If partial checking is enabled and we have a backing sig file, then do nothing. The partial state contains the sig state.
            | Some(PartialState _) when enablePartialTypeChecking && hasSig -> ()
            // If partial checking is enabled and we have a backing sig file, then use the partial state. The partial state contains the sig state.
            | Some(FullState(tcInfo, _)) when enablePartialTypeChecking && hasSig -> lazyTcInfoState <- Some(PartialState tcInfo)
            | _ ->
                lazyTcInfoState <- None
<<<<<<< HEAD
                // Always invalidate the syntax tree cache.
                syntaxTreeOpt
                |> Option.iter (fun x -> x.Invalidate())
=======

            // Always invalidate the syntax tree cache.
            syntaxTreeOpt
            |> Option.iter (fun x -> x.Invalidate())
>>>>>>> 89ad3715
        )

    member this.GetState(partialCheck: bool) =
        let partialCheck =
            // Only partial check if we have enabled it.
            if enablePartialTypeChecking then partialCheck
            else false

        let mustCheck =
            match lazyTcInfoState, partialCheck with
            | None, _ -> true
            | Some(PartialState _), false -> true
            | _ -> false

        match lazyTcInfoState with
        | Some tcInfoState when not mustCheck -> tcInfoState |> Eventually.Done
        | _ -> 
            lazyTcInfoState <- None
            eventually {
                let! tcInfoState = this.TypeCheck(partialCheck)
                lazyTcInfoState <- Some tcInfoState
                return tcInfoState
            }

<<<<<<< HEAD
    member this.TryOptional() =
=======
    member this.TryOptionalExtras() =
>>>>>>> 89ad3715
        eventually {
            let! prevState = this.GetState(false)
            match prevState with
            | FullState(_, prevTcInfoExtras) -> return Some prevTcInfoExtras
            | _ -> return None
        }

    member this.Next(syntaxTree) =
        eventually {
            let! prevState = this.GetState(true)
            return
                BoundModel(
                    tcConfig,
                    tcGlobals,
                    tcImports,
                    keepAssemblyContents, 
                    keepAllBackgroundResolutions, 
                    maxTimeShareMilliseconds, 
                    keepAllBackgroundSymbolUses, 
                    enableBackgroundItemKeyStoreAndSemanticClassification,
                    enablePartialTypeChecking,
                    beforeFileChecked, 
                    fileChecked, 
                    prevState.TcInfo, 
<<<<<<< HEAD
                    (fun () -> this.TryOptional()), 
=======
                    (fun () -> this.TryOptionalExtras()), 
>>>>>>> 89ad3715
                    Some syntaxTree,
                    None)
        }

    member this.Finish(finalTcErrorsRev, finalTopAttribs) =
        eventually {
            let! state = this.GetState(true)

<<<<<<< HEAD
            let finishTcInfo = { state.TcInfo with tcErrorsRev = finalTcErrorsRev; topAttribs = finalTopAttribs }
=======
            let finishTcInfo = { state.TcInfo  with tcErrorsRev = finalTcErrorsRev; topAttribs = finalTopAttribs }
>>>>>>> 89ad3715
            let finishState =
                match state with
                | PartialState(_) -> PartialState(finishTcInfo)
                | FullState(_, tcInfoExtras) -> FullState(finishTcInfo, tcInfoExtras)

            return
                BoundModel(
                    tcConfig,
                    tcGlobals,
                    tcImports,
                    keepAssemblyContents, 
                    keepAllBackgroundResolutions, 
                    maxTimeShareMilliseconds, 
                    keepAllBackgroundSymbolUses, 
                    enableBackgroundItemKeyStoreAndSemanticClassification,
                    enablePartialTypeChecking,
                    beforeFileChecked, 
                    fileChecked, 
                    prevTcInfo, 
                    prevTcInfoExtras, 
                    syntaxTreeOpt,
                    Some finishState)
        }

    member this.TcInfo =
        eventually {
            let! state = this.GetState(true)
            return state.TcInfo
<<<<<<< HEAD
        }

    member this.TcInfoWithOptionalExtras =
        eventually {
            let! state = this.GetState(true)
            return state.TcInfoWithOptionalExtras
        }

    member this.TryTcInfoWithOptionalExtras = 
=======
        }

    member this.TryTcInfo = 
>>>>>>> 89ad3715
        match lazyTcInfoState with
        | Some(state) ->
            match state with
            | FullState(tcInfo, extras) -> Some (tcInfo, Some extras)
            | PartialState(tcInfo) -> Some (tcInfo, None)
        | _ -> None

    member this.TcInfoWithExtras =
        eventually {
            let! state = this.GetState(false)
            match state with
            | FullState(tcInfo, tcInfoExtras) -> return tcInfo, tcInfoExtras
            | PartialState tcInfo ->
                return
                    tcInfo,
                    {
                        tcResolutionsRev = []
                        tcSymbolUsesRev = []
                        tcOpenDeclarationsRev = []
                        tcImplFilesRev = []
                        itemKeyStore = None
                        semanticClassificationKeyStore = None
                    }
        }

    member private this.TypeCheck (partialCheck: bool) =  
        match partialCheck, lazyTcInfoState with
        | true, Some (PartialState _ as state)
        | true, Some (FullState _ as state) -> state |> Eventually.Done
        | false, Some (FullState _ as state) -> state |> Eventually.Done
        | _ ->

        eventually {
            match syntaxTreeOpt with 
            | None -> return! defaultTypeCheck ()
            | Some syntaxTree ->
                let sigNameOpt =
                    if partialCheck then
                        this.BackingSignature
                    else
                        None
                match syntaxTree.Parse sigNameOpt with
                | input, _sourceRange, filename, parseErrors ->
                    IncrementalBuilderEventTesting.MRU.Add(IncrementalBuilderEventTesting.IBETypechecked filename)
                    let capturingErrorLogger = CompilationErrorLogger("TypeCheck", tcConfig.errorSeverityOptions)
                    let errorLogger = GetErrorLoggerFilteringByScopedPragmas(false, GetScopedPragmasForInput input, capturingErrorLogger)
                    let fullComputation = 
                        eventually {
                            beforeFileChecked.Trigger filename
                            let prevModuleNamesDict = prevTcInfo.moduleNamesDict
                            let prevTcState = prevTcInfo.tcState
                            let prevTcErrorsRev = prevTcInfo.tcErrorsRev
                            let prevTcDependencyFiles = prevTcInfo.tcDependencyFiles

                            ApplyMetaCommandsFromInputToTcConfig (tcConfig, input, Path.GetDirectoryName filename, tcImports.DependencyProvider) |> ignore
                            let sink = TcResultsSinkImpl(tcGlobals)
                            let hadParseErrors = not (Array.isEmpty parseErrors)
                            let input, moduleNamesDict = DeduplicateParsedInputModuleName prevModuleNamesDict input

                            Logger.LogBlockMessageStart filename LogCompilerFunctionId.IncrementalBuild_TypeCheck
                            let! (tcEnvAtEndOfFile, topAttribs, (_inp, implFile, ccuSigForFile)), tcState = 
                                TypeCheckOneInputEventually 
                                    ((fun () -> hadParseErrors || errorLogger.ErrorCount > 0), 
                                        tcConfig, tcImports, 
                                        tcGlobals, 
                                        None, 
                                        (if partialCheck then TcResultsSink.NoSink else TcResultsSink.WithSink sink), 
                                        prevTcState, input,
                                        partialCheck)
                            Logger.LogBlockMessageStop filename LogCompilerFunctionId.IncrementalBuild_TypeCheck

                            fileChecked.Trigger filename
                            let newErrors = Array.append parseErrors (capturingErrorLogger.GetDiagnostics())

                            let tcEnvAtEndOfFile = if keepAllBackgroundResolutions then tcEnvAtEndOfFile else tcState.TcEnvFromImpls

                            let tcInfo =
                                {
                                    tcState = tcState
                                    tcEnvAtEndOfFile = tcEnvAtEndOfFile
                                    moduleNamesDict = moduleNamesDict
                                    latestCcuSigForFile = Some ccuSigForFile
                                    tcErrorsRev = newErrors :: prevTcErrorsRev
                                    topAttribs = Some topAttribs
                                    tcDependencyFiles = filename :: prevTcDependencyFiles
                                    sigNameOpt =
                                        match input with
                                        | ParsedInput.SigFile(ParsedSigFileInput(fileName=fileName;qualifiedNameOfFile=qualName)) ->
                                            Some(fileName, qualName)
                                        | _ ->
                                            None
                                }

                            if partialCheck then
                                return PartialState tcInfo
                            else
                                match! prevTcInfoExtras() with
                                | None -> return PartialState tcInfo
                                | Some prevTcInfoExtras ->
                                    // Build symbol keys
                                    let itemKeyStore, semanticClassification =
                                        if enableBackgroundItemKeyStoreAndSemanticClassification then
                                            Logger.LogBlockMessageStart filename LogCompilerFunctionId.IncrementalBuild_CreateItemKeyStoreAndSemanticClassification
                                            let sResolutions = sink.GetResolutions()
                                            let builder = ItemKeyStoreBuilder()
                                            let preventDuplicates = HashSet({ new IEqualityComparer<struct(pos * pos)> with 
                                                                                member _.Equals((s1, e1): struct(pos * pos), (s2, e2): struct(pos * pos)) = Position.posEq s1 s2 && Position.posEq e1 e2
                                                                                member _.GetHashCode o = o.GetHashCode() })
                                            sResolutions.CapturedNameResolutions
                                            |> Seq.iter (fun cnr ->
                                                let r = cnr.Range
                                                if preventDuplicates.Add struct(r.Start, r.End) then
                                                    builder.Write(cnr.Range, cnr.Item))
                                            
                                            let semanticClassification = sResolutions.GetSemanticClassification(tcGlobals, tcImports.GetImportMap(), sink.GetFormatSpecifierLocations(), None)

                                            let sckBuilder = SemanticClassificationKeyStoreBuilder()
                                            sckBuilder.WriteAll semanticClassification

                                            let res = builder.TryBuildAndReset(), sckBuilder.TryBuildAndReset()
                                            Logger.LogBlockMessageStop filename LogCompilerFunctionId.IncrementalBuild_CreateItemKeyStoreAndSemanticClassification
                                            res
                                        else
                                            None, None

                                    let tcInfoExtras =
                                        {
                                            /// Only keep the typed interface files when doing a "full" build for fsc.exe, otherwise just throw them away
                                            tcImplFilesRev = match implFile with Some f when keepAssemblyContents -> f :: prevTcInfoExtras.tcImplFilesRev | _ -> prevTcInfoExtras.tcImplFilesRev
                                            tcResolutionsRev = (if keepAllBackgroundResolutions then sink.GetResolutions() else TcResolutions.Empty) :: prevTcInfoExtras.tcResolutionsRev
                                            tcSymbolUsesRev = (if keepAllBackgroundSymbolUses then sink.GetSymbolUses() else TcSymbolUses.Empty) :: prevTcInfoExtras.tcSymbolUsesRev
                                            tcOpenDeclarationsRev = sink.GetOpenDeclarations() :: prevTcInfoExtras.tcOpenDeclarationsRev
                                            itemKeyStore = itemKeyStore
                                            semanticClassificationKeyStore = semanticClassification
                                        }

                                    return FullState(tcInfo, tcInfoExtras)
              
                        }
                            
                    // Run part of the Eventually<_> computation until a timeout is reached. If not complete, 
                    // return a new Eventually<_> computation which recursively runs more of the computation.
                    //   - When the whole thing is finished commit the error results sent through the errorLogger.
                    //   - Each time we do real work we reinstall the CompilationGlobalsScope
                    let timeSlicedComputation =
                        fullComputation |> 
                            Eventually.repeatedlyProgressUntilDoneOrTimeShareOverOrCanceled 
                                maxTimeShareMilliseconds
                                CancellationToken.None
                                (fun ctok f -> 
                                    // Reinstall the compilation globals each time we start or restart
                                    use unwind = new CompilationGlobalsScope (errorLogger, BuildPhase.TypeCheck) 
                                    f ctok)
                    return! timeSlicedComputation
        }

    static member Create(tcConfig: TcConfig,
                         tcGlobals: TcGlobals,
                         tcImports: TcImports,
                         keepAssemblyContents, keepAllBackgroundResolutions,
                         maxTimeShareMilliseconds, keepAllBackgroundSymbolUses,
                         enableBackgroundItemKeyStoreAndSemanticClassification,
                         enablePartialTypeChecking,
                         beforeFileChecked: Event<string>,
                         fileChecked: Event<string>,
                         prevTcInfo: TcInfo,
                         prevTcInfoExtras: (unit -> Eventually<TcInfoExtras option>),
                         syntaxTreeOpt: SyntaxTree option) =
        BoundModel(tcConfig, tcGlobals, tcImports, 
                      keepAssemblyContents, keepAllBackgroundResolutions, 
                      maxTimeShareMilliseconds, keepAllBackgroundSymbolUses,
                      enableBackgroundItemKeyStoreAndSemanticClassification,
                      enablePartialTypeChecking,
                      beforeFileChecked,
                      fileChecked,
                      prevTcInfo,
                      prevTcInfoExtras,
                      syntaxTreeOpt,
                      None)
      
/// Global service state
type FrameworkImportsCacheKey = (*resolvedpath*)string list * string * (*TargetFrameworkDirectories*)string list * (*fsharpBinaries*)string * (*langVersion*)decimal

/// Represents a cache of 'framework' references that can be shared between multiple incremental builds
type FrameworkImportsCache(size) = 

    // Mutable collection protected via CompilationThreadToken 
    let frameworkTcImportsCache = AgedLookup<CompilationThreadToken, FrameworkImportsCacheKey, (TcGlobals * TcImports)>(size, areSimilar=(fun (x, y) -> x = y)) 

    /// Reduce the size of the cache in low-memory scenarios
    member _.Downsize ctok = frameworkTcImportsCache.Resize(ctok, newKeepStrongly=0)

    /// Clear the cache
    member _.Clear ctok = frameworkTcImportsCache.Clear ctok

    /// This function strips the "System" assemblies from the tcConfig and returns a age-cached TcImports for them.
    member _.Get(ctok, tcConfig: TcConfig) =
      cancellable {
        // Split into installed and not installed.
        let frameworkDLLs, nonFrameworkResolutions, unresolved = TcAssemblyResolutions.SplitNonFoundationalResolutions(ctok, tcConfig)
        let frameworkDLLsKey = 
            frameworkDLLs 
            |> List.map (fun ar->ar.resolvedPath) // The cache key. Just the minimal data.
            |> List.sort  // Sort to promote cache hits.

        let! tcGlobals, frameworkTcImports = 
          cancellable {
            // Prepare the frameworkTcImportsCache
            //
            // The data elements in this key are very important. There should be nothing else in the TcConfig that logically affects
            // the import of a set of framework DLLs into F# CCUs. That is, the F# CCUs that result from a set of DLLs (including
            // FSharp.Core.dll and mscorlib.dll) must be logically invariant of all the other compiler configuration parameters.
            let key = (frameworkDLLsKey,
                        tcConfig.primaryAssembly.Name,
                        tcConfig.GetTargetFrameworkDirectories(),
                        tcConfig.fsharpBinariesDir,
                        tcConfig.langVersion.SpecifiedVersion)

            match frameworkTcImportsCache.TryGet (ctok, key) with
            | Some res -> return res
            | None -> 
                let tcConfigP = TcConfigProvider.Constant tcConfig
                let! ((tcGlobals, tcImports) as res) = TcImports.BuildFrameworkTcImports (ctok, tcConfigP, frameworkDLLs, nonFrameworkResolutions)
                frameworkTcImportsCache.Put(ctok, key, res)
                return tcGlobals, tcImports
          }
        return tcGlobals, frameworkTcImports, nonFrameworkResolutions, unresolved
      }

/// Represents the interim state of checking an assembly
[<Sealed>]
type PartialCheckResults (boundModel: BoundModel, timeStamp: DateTime) = 

    let eval ctok (work: Eventually<'T>) =
        match work with
        | Eventually.Done res -> res
        | _ -> Eventually.force ctok work

    member _.TcImports = boundModel.TcImports

    member _.TcGlobals = boundModel.TcGlobals

    member _.TcConfig = boundModel.TcConfig

    member _.TimeStamp = timeStamp

<<<<<<< HEAD
    member _.GetTcInfoWithOptionalExtras ctok = boundModel.TcInfoWithOptionalExtras |> eval ctok

    member _.GetTcInfoWithExtras ctok = boundModel.TcInfoWithExtras |> eval ctok

    member _.TcInfo ctok = boundModel.TcInfo |> eval ctok

    member _.TryTcInfoWithOptionalExtras = boundModel.TryTcInfoWithOptionalExtras
=======
    member _.TryTcInfo = boundModel.TryTcInfo

    member _.GetTcInfo ctok = boundModel.TcInfo |> eval ctok

    member _.GetTcInfoWithExtras ctok = boundModel.TcInfoWithExtras |> eval ctok
>>>>>>> 89ad3715

    member _.TryGetItemKeyStore ctok =
        let _, info = boundModel.TcInfoWithExtras |> eval ctok
        info.itemKeyStore

    member _.GetSemanticClassification ctok =
        let _, info = boundModel.TcInfoWithExtras |> eval ctok
        info.semanticClassificationKeyStore

[<AutoOpen>]
module Utilities = 
    let TryFindFSharpStringAttribute tcGlobals attribSpec attribs =
        match TryFindFSharpAttribute tcGlobals attribSpec attribs with
        | Some (Attrib(_, _, [ AttribStringArg s ], _, _, _, _))  -> Some s
        | _ -> None

/// The implementation of the information needed by TcImports in CompileOps.fs for an F# assembly reference.
//
/// Constructs the build data (IRawFSharpAssemblyData) representing the assembly when used 
/// as a cross-assembly reference.  Note the assembly has not been generated on disk, so this is
/// a virtualized view of the assembly contents as computed by background checking.
type RawFSharpAssemblyDataBackedByLanguageService (tcConfig, tcGlobals, tcState: TcState, outfile, topAttrs, assemblyName, ilAssemRef) = 

    let generatedCcu = tcState.Ccu
    let exportRemapping = MakeExportRemapping generatedCcu generatedCcu.Contents
                      
    let sigData = 
        let _sigDataAttributes, sigDataResources = EncodeSignatureData(tcConfig, tcGlobals, exportRemapping, generatedCcu, outfile, true)
        [ for r in sigDataResources  do
            let ccuName = GetSignatureDataResourceName r
            yield (ccuName, (fun () -> r.GetBytes())) ]

    let autoOpenAttrs = topAttrs.assemblyAttrs |> List.choose (List.singleton >> TryFindFSharpStringAttribute tcGlobals tcGlobals.attrib_AutoOpenAttribute)

    let ivtAttrs = topAttrs.assemblyAttrs |> List.choose (List.singleton >> TryFindFSharpStringAttribute tcGlobals tcGlobals.attrib_InternalsVisibleToAttribute)

    interface IRawFSharpAssemblyData with 
        member _.GetAutoOpenAttributes(_ilg) = autoOpenAttrs
        member _.GetInternalsVisibleToAttributes(_ilg) =  ivtAttrs
        member _.TryGetILModuleDef() = None
        member _.GetRawFSharpSignatureData(_m, _ilShortAssemName, _filename) = sigData
        member _.GetRawFSharpOptimizationData(_m, _ilShortAssemName, _filename) = [ ]
        member _.GetRawTypeForwarders() = mkILExportedTypes []  // TODO: cross-project references with type forwarders
        member _.ShortAssemblyName = assemblyName
        member _.ILScopeRef = IL.ILScopeRef.Assembly ilAssemRef
        member _.ILAssemblyRefs = [] // These are not significant for service scenarios
        member _.HasAnyFSharpSignatureDataAttribute =  true
        member _.HasMatchingFSharpSignatureDataAttribute _ilg = true

type IncrementalBuilderState =
    {
        // stampedFileNames represent the real stamps of the files.
        // logicalStampedFileNames represent the stamps of the files that are used to calculate the project's logical timestamp.
        stampedFileNames: ImmutableArray<DateTime>
        logicalStampedFileNames: ImmutableArray<DateTime>
        stampedReferencedAssemblies: ImmutableArray<DateTime>
        initialBoundModel: BoundModel option
        boundModels: ImmutableArray<BoundModel option>
        finalizedBoundModel: ((ILAssemblyRef * IRawFSharpAssemblyData option * TypedImplFile list option * BoundModel) * DateTime) option
        enablePartialTypeChecking: bool
    }

/// Manages an incremental build graph for the build of a single F# project
<<<<<<< HEAD
type IncrementalBuilder(tcGlobals, frameworkTcImports,
=======
type IncrementalBuilder(tcGlobals,
        frameworkTcImports,
>>>>>>> 89ad3715
        nonFrameworkAssemblyInputs,
        nonFrameworkResolutions,
        unresolvedReferences,
        tcConfig: TcConfig,
<<<<<<< HEAD
        projectDirectory, outfile, 
        assemblyName, niceNameGen: NiceNameGenerator,
        analyzers: FSharpAnalyzer list,
        lexResourceManager, 
        sourceFiles, loadClosureOpt: LoadClosure option, 
        keepAssemblyContents, keepAllBackgroundResolutions,
        maxTimeShareMilliseconds, keepAllBackgroundSymbolUses,
=======
        projectDirectory,
        outfile, 
        assemblyName,
        niceNameGen: NiceNameGenerator,
        lexResourceManager, 
        sourceFiles,
        loadClosureOpt: LoadClosure option, 
        keepAssemblyContents,
        keepAllBackgroundResolutions,
        maxTimeShareMilliseconds,
        keepAllBackgroundSymbolUses,
>>>>>>> 89ad3715
        enableBackgroundItemKeyStoreAndSemanticClassification,
        enablePartialTypeChecking,
        dependencyProviderOpt: DependencyProvider option) =

    let tcConfigP = TcConfigProvider.Constant tcConfig
    let fileParsed = new Event<string>()
    let beforeFileChecked = new Event<string>()
    let fileChecked = new Event<string>()
    let projectChecked = new Event<unit>()
#if !NO_EXTENSIONTYPING
    let importsInvalidatedByTypeProvider = new Event<string>()
#endif
    let defaultPartialTypeChecking = enablePartialTypeChecking

    // Check for the existence of loaded sources and prepend them to the sources list if present.
    let sourceFiles = tcConfig.GetAvailableLoadedSources() @ (sourceFiles |>List.map (fun s -> rangeStartup, s))

    // Mark up the source files with an indicator flag indicating if they are the last source file in the project
    let sourceFiles = 
        let flags, isExe = tcConfig.ComputeCanContainEntryPoint(sourceFiles |> List.map snd)
        ((sourceFiles, flags) ||> List.map2 (fun (m, nm) flag -> (m, nm, (flag, isExe))))

    let defaultTimeStamp = DateTime.UtcNow

    let basicDependencies = 
        [ for (UnresolvedAssemblyReference(referenceText, _))  in unresolvedReferences do
            // Exclude things that are definitely not a file name
            if not(FileSystem.IsInvalidPathShim referenceText) then 
                let file = if FileSystem.IsPathRootedShim referenceText then referenceText else Path.Combine(projectDirectory, referenceText) 
                yield file 

          for r in nonFrameworkResolutions do 
                yield  r.resolvedPath  ]

    let allDependencies =
        [| yield! basicDependencies
           for (_, f, _) in sourceFiles do
                yield f |]

    // For scripts, the dependency provider is already available.
    // For projects create a fresh one for the project.
    let dependencyProvider = 
        match dependencyProviderOpt with 
        | None -> new DependencyProvider()
        | Some dependencyProvider -> dependencyProvider

    //----------------------------------------------------
    // START OF BUILD TASK FUNCTIONS 
                
    /// Get the timestamp of the given file name.
    let StampFileNameTask (cache: TimeStampCache) (_m: range, filename: string, _isLastCompiland) =
        cache.GetFileTimeStamp filename

    /// Parse the given file and return the given input.
    let ParseTask (sourceRange: range, filename: string, isLastCompiland) =
        SyntaxTree(tcConfig, fileParsed, lexResourceManager, sourceRange, filename, isLastCompiland)
        
    /// Timestamps of referenced assemblies are taken from the file's timestamp.
    let StampReferencedAssemblyTask (cache: TimeStampCache) (_ref, timeStamper) =
        timeStamper cache
                
    // Link all the assemblies together and produce the input typecheck accumulator               
    let CombineImportedAssembliesTask ctok : Cancellable<BoundModel> =
      cancellable {
        let errorLogger = CompilationErrorLogger("CombineImportedAssembliesTask", tcConfig.errorSeverityOptions)
        // Return the disposable object that cleans up
        use _holder = new CompilationGlobalsScope(errorLogger, BuildPhase.Parameter)

        let! tcImports = 
          cancellable {
            try
                let! tcImports = TcImports.BuildNonFrameworkTcImports(ctok, tcConfigP, tcGlobals, frameworkTcImports, nonFrameworkResolutions, unresolvedReferences, dependencyProvider)  
#if !NO_EXTENSIONTYPING
                tcImports.GetCcusExcludingBase() |> Seq.iter (fun ccu -> 
                    // When a CCU reports an invalidation, merge them together and just report a 
                    // general "imports invalidated". This triggers a rebuild.
                    //
                    // We are explicit about what the handler closure captures to help reason about the
                    // lifetime of captured objects, especially in case the type provider instance gets leaked
                    // or keeps itself alive mistakenly, e.g. via some global state in the type provider instance.
                    //
                    // The handler only captures
                    //    1. a weak reference to the importsInvalidated event.  
                    //
                    // The IncrementalBuilder holds the strong reference the importsInvalidated event.
                    //
                    // In the invalidation handler we use a weak reference to allow the IncrementalBuilder to 
                    // be collected if, for some reason, a TP instance is not disposed or not GC'd.
                    let capturedImportsInvalidated = WeakReference<_>(importsInvalidatedByTypeProvider)
                    ccu.Deref.InvalidateEvent.Add(fun msg -> 
                        match capturedImportsInvalidated.TryGetTarget() with 
                        | true, tg -> tg.Trigger msg
                        | _ -> ()))  
#endif
                return tcImports
            with e -> 
                System.Diagnostics.Debug.Assert(false, sprintf "Could not BuildAllReferencedDllTcImports %A" e)
                errorLogger.Warning e
                return frameworkTcImports           
          }

        let tcInitial = GetInitialTcEnv (assemblyName, rangeStartup, tcConfig, tcImports, tcGlobals)
        let tcState = GetInitialTcState (rangeStartup, assemblyName, tcConfig, tcGlobals, tcImports, niceNameGen, tcInitial)
        let loadClosureErrors = 
           [ match loadClosureOpt with 
             | None -> ()
             | Some loadClosure -> 
                for inp in loadClosure.Inputs do
                    yield! inp.MetaCommandDiagnostics ]

        let initialErrors = Array.append (Array.ofList loadClosureErrors) (errorLogger.GetDiagnostics())
        let tcInfo = 
            {
              tcState=tcState
              tcEnvAtEndOfFile=tcInitial
              topAttribs=None
              latestCcuSigForFile=None
              tcErrorsRev = [ initialErrors ] 
              moduleNamesDict = Map.empty
              tcDependencyFiles = basicDependencies
              sigNameOpt = None
            }
        let tcInfoExtras =
            {
                tcResolutionsRev=[]
                tcSymbolUsesRev=[]
                tcOpenDeclarationsRev=[]
                tcImplFilesRev=[]
                itemKeyStore = None
                semanticClassificationKeyStore = None 
            }
        return 
            BoundModel.Create(
                tcConfig,
                tcGlobals,
                tcImports,
                keepAssemblyContents, 
                keepAllBackgroundResolutions, 
                maxTimeShareMilliseconds, 
                keepAllBackgroundSymbolUses, 
                enableBackgroundItemKeyStoreAndSemanticClassification,
                defaultPartialTypeChecking,
                beforeFileChecked,
                fileChecked,
                tcInfo,
                (fun () -> Eventually.Done (Some tcInfoExtras)),
                None) }
                
    /// Type check all files.     
    let TypeCheckTask ctok enablePartialTypeChecking (prevBoundModel: BoundModel) syntaxTree: Eventually<BoundModel> =
        eventually {
            RequireCompilationThread ctok
            let! boundModel = prevBoundModel.Next(syntaxTree)
            // Eagerly type check
            // We need to do this to keep the expected behavior of events (namely fileChecked) when checking a file/project.
            let! _ = boundModel.GetState(enablePartialTypeChecking)
            return boundModel
        }

    /// Finish up the typechecking to produce outputs for the rest of the compilation process
    let FinalizeTypeCheckTask ctok enablePartialTypeChecking (boundModels: ImmutableArray<BoundModel>) = 
      cancellable {
        DoesNotRequireCompilerThreadTokenAndCouldPossiblyBeMadeConcurrent  ctok

        let errorLogger = CompilationErrorLogger("CombineImportedAssembliesTask", tcConfig.errorSeverityOptions)
        use _holder = new CompilationGlobalsScope(errorLogger, BuildPhase.TypeCheck)

        // Get the state at the end of the type-checking of the last file
        let finalBoundModel = boundModels.[boundModels.Length-1]

        let finalInfo = finalBoundModel.TcInfo |> Eventually.force ctok

        // Finish the checking
        let (_tcEnvAtEndOfLastFile, topAttrs, tcFileResults), tcState = 
            let results = 
                boundModels 
                |> List.ofSeq
                |> List.map (fun boundModel -> 
                    let tcInfo, tcImplFilesRev =
                        if enablePartialTypeChecking then
                            let tcInfo = boundModel.TcInfo |> Eventually.force ctok
                            tcInfo, []
                        else
                            let tcInfo, tcInfoExtras = boundModel.TcInfoWithExtras |> Eventually.force ctok
<<<<<<< HEAD
                            tcInfo, tcInfoExtras.tcImplFilesRev

                    assert tcInfo.latestCcuSigForFile.IsSome
                    assert boundModel.SyntaxTree.IsSome
                    let latestCcuSigForFile = tcInfo.latestCcuSigForFile.Value
                    let syntaxTree = boundModel.SyntaxTree.Value
                    tcInfo.tcEnvAtEndOfFile, defaultArg tcInfo.topAttribs EmptyTopAttrs, (syntaxTree, List.tryHead tcImplFilesRev, latestCcuSigForFile))
=======
                            tcInfo, tcInfoExtras.latestImplFile
                    tcInfo.tcEnvAtEndOfFile, defaultArg tcInfo.topAttribs EmptyTopAttrs, latestImplFile, tcInfo.latestCcuSigForFile)
>>>>>>> 89ad3715
            TypeCheckMultipleInputsFinish (results, finalInfo.tcState)
  
        let ilAssemRef, tcAssemblyDataOpt, tcAssemblyExprOpt = 
            try
                // TypeCheckClosedInputSetFinish fills in tcState.Ccu but in incremental scenarios we don't want this, 
                // so we make this temporary here
                let oldContents = tcState.Ccu.Deref.Contents
                try
                    let tcState = TypeCheckClosedInputSetFinish (tcState)

                    // Compute the identity of the generated assembly based on attributes, options etc.
                    // Some of this is duplicated from fsc.fs
                    let ilAssemRef = 
                        let publicKey = 
                            try 
                                let signingInfo = ValidateKeySigningAttributes (tcConfig, tcGlobals, topAttrs)
                                match GetStrongNameSigner signingInfo with 
                                | None -> None
                                | Some s -> Some (PublicKey.KeyAsToken(s.PublicKey))
                            with e -> 
                                errorRecoveryNoRange e
                                None
                        let locale = TryFindFSharpStringAttribute tcGlobals (tcGlobals.FindSysAttrib  "System.Reflection.AssemblyCultureAttribute") topAttrs.assemblyAttrs
                        let assemVerFromAttrib = 
                            TryFindFSharpStringAttribute tcGlobals (tcGlobals.FindSysAttrib "System.Reflection.AssemblyVersionAttribute") topAttrs.assemblyAttrs 
                            |> Option.bind  (fun v -> try Some (parseILVersion v) with _ -> None)
                        let ver = 
                            match assemVerFromAttrib with 
                            | None -> tcConfig.version.GetVersionInfo(tcConfig.implicitIncludeDir)
                            | Some v -> v
                        ILAssemblyRef.Create(assemblyName, None, publicKey, false, Some ver, locale)
                
                    let tcAssemblyDataOpt = 
                        try

                          // Assemblies containing type provider components can not successfully be used via cross-assembly references.
                          // We return 'None' for the assembly portion of the cross-assembly reference 
                          let hasTypeProviderAssemblyAttrib = 
                              topAttrs.assemblyAttrs |> List.exists (fun (Attrib(tcref, _, _, _, _, _, _)) -> 
                                  let nm = tcref.CompiledRepresentationForNamedType.BasicQualifiedName 
                                  nm = typeof<Microsoft.FSharp.Core.CompilerServices.TypeProviderAssemblyAttribute>.FullName)

                          if tcState.CreatesGeneratedProvidedTypes || hasTypeProviderAssemblyAttrib then
                            None
                          else
                            Some  (RawFSharpAssemblyDataBackedByLanguageService (tcConfig, tcGlobals, tcState, outfile, topAttrs, assemblyName, ilAssemRef) :> IRawFSharpAssemblyData)

                        with e -> 
                            errorRecoveryNoRange e
                            None
                    let mimpls = List.choose p23 tcFileResults
                    ilAssemRef, tcAssemblyDataOpt, Some mimpls
                finally 
                    tcState.Ccu.Deref.Contents <- oldContents
            with e -> 
                errorRecoveryNoRange e
                mkSimpleAssemblyRef assemblyName, None, None

        let finalBoundModelWithErrors = finalBoundModel.Finish((errorLogger.GetDiagnostics() :: finalInfo.tcErrorsRev), Some topAttrs) |> Eventually.force ctok
        return ilAssemRef, tcAssemblyDataOpt, tcAssemblyExprOpt, finalBoundModelWithErrors
      }

    // END OF BUILD TASK FUNCTIONS
    // ---------------------------------------------------------------------------------------------            

    // ---------------------------------------------------------------------------------------------            
    // START OF BUILD DESCRIPTION

    // Inputs
    let fileNames = sourceFiles |> Array.ofList // TODO: This should be an immutable array.
    let referencedAssemblies =  nonFrameworkAssemblyInputs |> Array.ofList // TODO: This should be an immutable array.

    let computeStampedFileName (state: IncrementalBuilderState) (cache: TimeStampCache) slot fileInfo =
        let currentStamp = state.stampedFileNames.[slot]
        let stamp = StampFileNameTask cache fileInfo

        if currentStamp <> stamp then
            match state.boundModels.[slot] with
            // This prevents an implementation file that has a backing signature file from invalidating the rest of the build.
            | Some(boundModel) when state.enablePartialTypeChecking && boundModel.BackingSignature.IsSome ->
                boundModel.Invalidate()
                { state with 
                    stampedFileNames = state.stampedFileNames.SetItem(slot, StampFileNameTask cache fileInfo) 
                }
            | _ ->
                
                let stampedFileNames = state.stampedFileNames.ToBuilder()
                let logicalStampedFileNames = state.logicalStampedFileNames.ToBuilder()
                let boundModels = state.boundModels.ToBuilder()

                // Invalidate the file and all files below it.
                for j = 0 to stampedFileNames.Count - slot - 1 do
                    let stamp = StampFileNameTask cache fileNames.[slot + j]
                    stampedFileNames.[slot + j] <- stamp
                    logicalStampedFileNames.[slot + j] <- stamp
                    boundModels.[slot + j] <- None

                { state with
                    // Something changed, the finalized view of the project must be invalidated.
                    finalizedBoundModel = None

                    stampedFileNames = stampedFileNames.ToImmutable()
                    logicalStampedFileNames = logicalStampedFileNames.ToImmutable()
                    boundModels = boundModels.ToImmutable()
                }
        else
            state

    let computeStampedFileNames state (cache: TimeStampCache) =
        let mutable i = 0
        (state, fileNames)
        ||> Array.fold (fun state fileInfo ->
            let newState = computeStampedFileName state cache i fileInfo
            i <- i + 1
            newState
        )

    let computeStampedReferencedAssemblies state (cache: TimeStampCache) =
        let stampedReferencedAssemblies = state.stampedReferencedAssemblies.ToBuilder()

        let mutable referencesUpdated = false
        referencedAssemblies
        |> Array.iteri (fun i asmInfo ->

            let currentStamp = state.stampedReferencedAssemblies.[i]
            let stamp = StampReferencedAssemblyTask cache asmInfo

            if currentStamp <> stamp then
                referencesUpdated <- true
                stampedReferencedAssemblies.[i] <- stamp
        )
        
        if referencesUpdated then
            // Something changed, the finalized view of the project must be invalidated.
            // This is the only place where the initial bound model will be invalidated.
            let count = state.stampedFileNames.Length
            { state with
                stampedReferencedAssemblies = stampedReferencedAssemblies.ToImmutable()
                initialBoundModel = None
                finalizedBoundModel = None
                stampedFileNames = Array.init count (fun _ -> DateTime.MinValue) |> ImmutableArray.CreateRange
                logicalStampedFileNames = Array.init count (fun _ -> DateTime.MinValue) |> ImmutableArray.CreateRange
                boundModels = Array.init count (fun _ -> None) |> ImmutableArray.CreateRange
            }
        else
            { state with
                stampedReferencedAssemblies = stampedReferencedAssemblies.ToImmutable()
            }

    let computeInitialBoundModel (state: IncrementalBuilderState) (ctok: CompilationThreadToken) =
        cancellable {
            match state.initialBoundModel with
            | None ->
                let! result = CombineImportedAssembliesTask ctok
                return { state with initialBoundModel = Some result }, result
            | Some result ->
                return state, result
        }

    let computeBoundModel state (cache: TimeStampCache) (ctok: CompilationThreadToken) (slot: int) =
        if IncrementalBuild.injectCancellationFault then Cancellable.canceled ()
        else

        cancellable {         
            let! (state, initial) = computeInitialBoundModel state ctok

            let fileInfo = fileNames.[slot]

            let state = computeStampedFileName state cache slot fileInfo

            let state =
                if state.boundModels.[slot].IsNone then
                    let prevBoundModel =
                        match slot with
                        | 0 (* first file *) -> initial
                        | _ ->
                            match state.boundModels.[slot - 1] with
                            | Some(prevBoundModel) -> prevBoundModel
                            | _ -> 
                                // This shouldn't happen, but on the off-chance, just grab the initial bound model.
                                initial

                    let boundModel = TypeCheckTask ctok state.enablePartialTypeChecking prevBoundModel (ParseTask fileInfo) |> Eventually.force ctok
                
                    { state with
                        boundModels = state.boundModels.SetItem(slot, Some boundModel)
                    }
                else
                    state

            return state
        }

    let computeBoundModels state (cache: TimeStampCache) (ctok: CompilationThreadToken) =
        let mutable state = state
        let task =
            cancellable {
                for slot = 0 to fileNames.Length - 1 do
                    let! newState = computeBoundModel state cache ctok slot
                    state <- newState
            }
        cancellable {
            let! _ = task
            return state
        }

    let computeFinalizedBoundModel state (cache: TimeStampCache) (ctok: CompilationThreadToken) =
        cancellable {
            let! state = computeBoundModels state cache ctok

            match state.finalizedBoundModel with
            | Some result -> return state, result
            | _ ->
                let boundModels = state.boundModels |> Seq.choose id |> ImmutableArray.CreateRange
            
                let! result = FinalizeTypeCheckTask ctok state.enablePartialTypeChecking boundModels 
                let result = (result, DateTime.UtcNow)
                return { state with finalizedBoundModel = Some result }, result
        }

    let step state (cache: TimeStampCache) (ctok: CompilationThreadToken) =
        cancellable {
            let state = computeStampedReferencedAssemblies state cache
            let state = computeStampedFileNames state cache

            match state.boundModels |> Seq.tryFindIndex (fun x -> x.IsNone) with
            | Some slot ->
                let! state = computeBoundModel state cache ctok slot
                return state, true
            | _ ->
                return state, false
        }

    let tryGetBeforeSlot (state: IncrementalBuilderState) slot =
        match slot with
        | 0 (* first file *) ->
            match state.initialBoundModel with
            | Some initial ->
                (initial, DateTime.MinValue)
                |> Some
            | _ ->
                None
        | _ ->
            match state.boundModels.[slot - 1] with
            | Some boundModel ->
                (boundModel, state.stampedFileNames.[slot - 1])
                |> Some
            | _ ->
                None
                
    let eval state (cache: TimeStampCache) ctok targetSlot =
        if targetSlot < 0 then
            cancellable {
                let state = computeStampedReferencedAssemblies state cache

                let! state, result = computeInitialBoundModel state ctok
                return state, Some(result, DateTime.MinValue)
            }
        else         
            let mutable state = state
            let evalUpTo =
                cancellable {
                    for slot = 0 to targetSlot do
                        let! newState = computeBoundModel state cache ctok slot
                        state <- newState
                }
            cancellable {
                let newState = computeStampedReferencedAssemblies state cache
                state <- newState

                let! _ = evalUpTo

                let result =
                    state.boundModels.[targetSlot]
                    |> Option.map (fun boundModel ->
                        (boundModel, state.stampedFileNames.[targetSlot])
                    )

                return state, result
            }

    let tryGetFinalized state cache ctok =
        cancellable {
            let state = computeStampedReferencedAssemblies state cache

            let! state, res = computeFinalizedBoundModel state cache ctok
            return state, Some res
        }

    let MaxTimeStampInDependencies stamps = 
        if Seq.isEmpty stamps then
            DateTime.MinValue
        else
            stamps
            |> Seq.max

    // END OF BUILD DESCRIPTION
    // ---------------------------------------------------------------------------------------------
    
    (*
        The data below represents a dependency graph.
        
        ReferencedAssembliesStamps => FileStamps => BoundModels => FinalizedBoundModel
    *)

    let mutable currentState =
        {
            stampedFileNames = Array.init fileNames.Length (fun _ -> DateTime.MinValue) |> ImmutableArray.CreateRange
            logicalStampedFileNames = Array.init fileNames.Length (fun _ -> DateTime.MinValue) |> ImmutableArray.CreateRange
            stampedReferencedAssemblies = Array.init referencedAssemblies.Length (fun _ -> DateTime.MinValue) |> ImmutableArray.CreateRange
            initialBoundModel = None
            boundModels = Array.zeroCreate<BoundModel option> fileNames.Length |> ImmutableArray.CreateRange
            finalizedBoundModel = None
            enablePartialTypeChecking = enablePartialTypeChecking
        }

    let setCurrentState (_ctok: CompilationThreadToken) state =
        currentState <- state

    do IncrementalBuilderEventTesting.MRU.Add(IncrementalBuilderEventTesting.IBECreated)

    member _.TcConfig = tcConfig

    member _.FileParsed = fileParsed.Publish

    member _.BeforeFileChecked = beforeFileChecked.Publish

    member _.FileChecked = fileChecked.Publish

    member _.ProjectChecked = projectChecked.Publish

#if !NO_EXTENSIONTYPING
    member _.ImportsInvalidatedByTypeProvider = importsInvalidatedByTypeProvider.Publish
#endif

    member _.AllDependenciesDeprecated = allDependencies

    member _.Step (ctok: CompilationThreadToken) =  
      cancellable {
        let cache = TimeStampCache defaultTimeStamp // One per step
        let! state, res = step currentState cache ctok
        setCurrentState ctok state
        if not res then
            projectChecked.Trigger()
            return false
        else
            return true
      }
    
    member builder.GetCheckResultsBeforeFileInProjectEvenIfStale filename: PartialCheckResults option  = 
        let slotOfFile = builder.GetSlotOfFileName filename
        let result = tryGetBeforeSlot currentState slotOfFile
        
        match result with
        | Some (boundModel, timestamp) -> Some (PartialCheckResults (boundModel, timestamp))
        | _ -> None
        
    
    member builder.AreCheckResultsBeforeFileInProjectReady filename = 
        let slotOfFile = builder.GetSlotOfFileName filename
        match tryGetBeforeSlot currentState slotOfFile with
        | Some _ -> true
        | _ -> false

    member builder.TryGetCheckResultsBeforeFileInProject (filename) =
        let cache = TimeStampCache defaultTimeStamp
        let state = currentState
        let state = computeStampedFileNames state cache
        let state = computeStampedReferencedAssemblies state cache

        let slotOfFile = builder.GetSlotOfFileName filename
        match tryGetBeforeSlot state slotOfFile with
        | Some(boundModel, timestamp) -> PartialCheckResults(boundModel, timestamp) |> Some
        | _ -> None

    member private _.GetCheckResultsBeforeSlotInProject (ctok: CompilationThreadToken, slotOfFile, enablePartialTypeChecking) = 
      cancellable {
        let cache = TimeStampCache defaultTimeStamp
        let! state, result = eval { currentState with enablePartialTypeChecking = enablePartialTypeChecking } cache ctok (slotOfFile - 1)
        setCurrentState ctok { state with enablePartialTypeChecking = defaultPartialTypeChecking }
        match result with
<<<<<<< HEAD
        | Some (boundModel, timestamp) -> return PartialCheckResults (boundModel, timestamp)
=======
        | Some (boundModel, timestamp) -> return PartialCheckResults(boundModel, timestamp)
>>>>>>> 89ad3715
        | None -> return! failwith "Build was not evaluated, expected the results to be ready after 'Eval' (GetCheckResultsBeforeSlotInProject)."
      }
        
    member builder.GetCheckResultsBeforeSlotInProject (ctok: CompilationThreadToken, slotOfFile) = 
        builder.GetCheckResultsBeforeSlotInProject(ctok, slotOfFile, defaultPartialTypeChecking)

    member builder.GetCheckResultsBeforeFileInProject (ctok: CompilationThreadToken, filename) = 
        let slotOfFile = builder.GetSlotOfFileName filename
        builder.GetCheckResultsBeforeSlotInProject (ctok, slotOfFile)

    member builder.GetCheckResultsAfterFileInProject (ctok: CompilationThreadToken, filename) = 
        let slotOfFile = builder.GetSlotOfFileName filename + 1
        builder.GetCheckResultsBeforeSlotInProject (ctok, slotOfFile)

    member builder.GetFullCheckResultsAfterFileInProject (ctok: CompilationThreadToken, filename) = 
        cancellable {
            let slotOfFile = builder.GetSlotOfFileName filename + 1
            let! result = builder.GetCheckResultsBeforeSlotInProject(ctok, slotOfFile, false)
            result.GetTcInfoWithExtras ctok |> ignore // Make sure we forcefully evaluate the info
            return result
        }

    member builder.GetCheckResultsAfterLastFileInProject (ctok: CompilationThreadToken) = 
        builder.GetCheckResultsBeforeSlotInProject(ctok, builder.GetSlotsCount()) 

    member private _.GetCheckResultsAndImplementationsForProject(ctok: CompilationThreadToken, enablePartialTypeChecking) = 
      cancellable {
        let cache = TimeStampCache defaultTimeStamp

        let! state, result = tryGetFinalized { currentState with enablePartialTypeChecking = enablePartialTypeChecking } cache ctok
        setCurrentState ctok { state with enablePartialTypeChecking = defaultPartialTypeChecking }
        match result with
        | Some ((ilAssemRef, tcAssemblyDataOpt, tcAssemblyExprOpt, boundModel), timestamp) -> 
            return PartialCheckResults (boundModel, timestamp), ilAssemRef, tcAssemblyDataOpt, tcAssemblyExprOpt
        | None -> 
            let msg = "Build was not evaluated, expected the results to be ready after 'tryGetFinalized')."
            return! failwith msg
      }

    member builder.GetCheckResultsAndImplementationsForProject(ctok: CompilationThreadToken) =
        builder.GetCheckResultsAndImplementationsForProject(ctok, defaultPartialTypeChecking)

    member builder.GetFullCheckResultsAndImplementationsForProject(ctok: CompilationThreadToken) = 
        cancellable {
            let! result = builder.GetCheckResultsAndImplementationsForProject(ctok, false)
            let results, _, _, _ = result
            results.GetTcInfoWithExtras ctok |> ignore // Make sure we forcefully evaluate the info
            return result
        }
        
    member _.GetLogicalTimeStampForProject(cache) = 
        let state = currentState
        let state = computeStampedFileNames state cache
        let state = computeStampedReferencedAssemblies state cache
        let t1 = MaxTimeStampInDependencies state.stampedReferencedAssemblies
        let t2 = MaxTimeStampInDependencies state.stampedFileNames
        max t1 t2
        
    member _.TryGetSlotOfFileName(filename: string) =
        // Get the slot of the given file and force it to build.
        let CompareFileNames (_, f2, _) = 
            let result = 
                   String.Compare(filename, f2, StringComparison.CurrentCultureIgnoreCase)=0
                || String.Compare(FileSystem.GetFullPathShim filename, FileSystem.GetFullPathShim f2, StringComparison.CurrentCultureIgnoreCase)=0
            result
        match fileNames |> Array.tryFindIndex CompareFileNames with
        | Some slot -> Some slot
        | None -> None
        
    member this.GetSlotOfFileName(filename: string) =
        match this.TryGetSlotOfFileName(filename) with
        | Some slot -> slot
        | None -> failwith (sprintf "The file '%s' was not part of the project. Did you call InvalidateConfiguration when the list of files in the project changed?" filename)
        
    member _.GetSlotsCount () = fileNames.Length

    member _.Analyzers = analyzers

    member _.KeepAssemblyContents = keepAssemblyContents

    member this.ContainsFile(filename: string) =
        (this.TryGetSlotOfFileName filename).IsSome
      
    member builder.GetParseResultsForFile (filename) =
        let slotOfFile = builder.GetSlotOfFileName filename
        let results = fileNames.[slotOfFile]
        // re-parse on demand instead of retaining
        let syntaxTree = ParseTask results
        syntaxTree.Parse None

    member _.SourceFiles  = sourceFiles  |> List.map (fun (_, f, _) -> f)

    /// CreateIncrementalBuilder (for background type checking). Note that fsc.fs also
    /// creates an incremental builder used by the command line compiler.
    static member TryCreateIncrementalBuilderForProjectOptions
                      (ctok, legacyReferenceResolver, defaultFSharpBinariesDir,
                       frameworkTcImportsCache: FrameworkImportsCache,
                       loadClosureOpt: LoadClosure option,
                       sourceFiles: string list,
                       commandLineArgs: string list,
                       projectReferences, projectDirectory,
                       useScriptResolutionRules, keepAssemblyContentsRequestForChecker,
                       keepAllBackgroundResolutions, maxTimeShareMilliseconds,
                       tryGetMetadataSnapshot, suggestNamesForErrors,
                       keepAllBackgroundSymbolUses,
                       enableBackgroundItemKeyStoreAndSemanticClassification,
                       enablePartialTypeCheckingRequestForChecker: bool,
                       dependencyProvider) =

      let useSimpleResolutionSwitch = "--simpleresolution"

      cancellable {

        // Trap and report warnings and errors from creation.
        let delayedLogger = CapturingErrorLogger("IncrementalBuilderCreation")
        use _unwindEL = PushErrorLoggerPhaseUntilUnwind (fun _ -> delayedLogger)
        use _unwindBP = PushThreadBuildPhaseUntilUnwind BuildPhase.Parameter

        let! builderOpt =
         cancellable {
          try

            // Create the builder.         
            // Share intern'd strings across all lexing/parsing
            let resourceManager = new Lexhelp.LexResourceManager() 

            /// Create a type-check configuration
            let tcConfigB, sourceFilesNew = 

                let getSwitchValue switchString =
                    match commandLineArgs |> Seq.tryFindIndex(fun s -> s.StartsWithOrdinal switchString) with
                    | Some idx -> Some(commandLineArgs.[idx].Substring(switchString.Length))
                    | _ -> None

                let sdkDirOverride =
                    match loadClosureOpt with 
                    | None -> None
                    | Some loadClosure -> loadClosure.SdkDirOverride

                // see also fsc.fs: runFromCommandLineToImportingAssemblies(), as there are many similarities to where the PS creates a tcConfigB
                let tcConfigB =
                    TcConfigBuilder.CreateNew(legacyReferenceResolver,
                         defaultFSharpBinariesDir,
                         implicitIncludeDir=projectDirectory,
                         reduceMemoryUsage=ReduceMemoryFlag.Yes,
                         isInteractive=useScriptResolutionRules,
                         isInvalidationSupported=true,
                         defaultCopyFSharpCore=CopyFSharpCoreFlag.No,
                         tryGetMetadataSnapshot=tryGetMetadataSnapshot,
                         sdkDirOverride=sdkDirOverride,
                         rangeForErrors=range0)

                tcConfigB.primaryAssembly <-
                    match loadClosureOpt with
                    | None -> PrimaryAssembly.Mscorlib
                    | Some loadClosure ->
                        if loadClosure.UseDesktopFramework then
                            PrimaryAssembly.Mscorlib
                        else
                            PrimaryAssembly.System_Runtime

                tcConfigB.resolutionEnvironment <- (LegacyResolutionEnvironment.EditingOrCompilation true)

                tcConfigB.conditionalCompilationDefines <- 
                    let define = if useScriptResolutionRules then "INTERACTIVE" else "COMPILED"
                    define :: tcConfigB.conditionalCompilationDefines

                tcConfigB.projectReferences <- projectReferences

                tcConfigB.useSimpleResolution <- (getSwitchValue useSimpleResolutionSwitch) |> Option.isSome

                // Apply command-line arguments and collect more source files if they are in the arguments
                let sourceFilesNew = ApplyCommandLineArgs(tcConfigB, sourceFiles, commandLineArgs)

                // Never open PDB files for the language service, even if --standalone is specified
                tcConfigB.openDebugInformationForLaterStaticLinking <- false

                tcConfigB, sourceFilesNew

            // If this is a builder for a script, re-apply the settings inferred from the
            // script and its load closure to the configuration.
            //
            // NOTE: it would probably be cleaner and more accurate to re-run the load closure at this point.
            match loadClosureOpt with
            | Some loadClosure ->
                let dllReferences =
                    [for reference in tcConfigB.referencedDLLs do
                        // If there's (one or more) resolutions of closure references then yield them all
                        match loadClosure.References  |> List.tryFind (fun (resolved, _)->resolved=reference.Text) with
                        | Some (resolved, closureReferences) -> 
                            for closureReference in closureReferences do
                                yield AssemblyReference(closureReference.originalReference.Range, resolved, None)
                        | None -> yield reference]
                tcConfigB.referencedDLLs <- []
                tcConfigB.primaryAssembly <- (if loadClosure.UseDesktopFramework then PrimaryAssembly.Mscorlib else PrimaryAssembly.System_Runtime)
                // Add one by one to remove duplicates
                dllReferences |> List.iter (fun dllReference ->
                    tcConfigB.AddReferencedAssemblyByPath(dllReference.Range, dllReference.Text))
                tcConfigB.knownUnresolvedReferences <- loadClosure.UnresolvedReferences
                loadClosure.CompilerTools |> List.iter (fun (m, compilerTool) ->
                    tcConfigB.AddCompilerToolsByPath(m, compilerTool))
            | None -> ()

            let tcConfig = TcConfig.Create(tcConfigB, validate=true)
            let niceNameGen = NiceNameGenerator()
            let outfile, _, assemblyName = tcConfigB.DecideNames sourceFilesNew

            // Resolve assemblies and create the framework TcImports. This is done when constructing the
            // builder itself, rather than as an incremental task. This caches a level of "system" references. No type providers are 
            // included in these references. 
            let! (tcGlobals, frameworkTcImports, nonFrameworkResolutions, unresolvedReferences) = frameworkTcImportsCache.Get(ctok, tcConfig)

            // Note we are not calling errorLogger.GetDiagnostics() anywhere for this task. 
            // This is ok because not much can actually go wrong here.
            let errorOptions = tcConfig.errorSeverityOptions
            let errorLogger = CompilationErrorLogger("nonFrameworkAssemblyInputs", errorOptions)
            // Return the disposable object that cleans up
            use _holder = new CompilationGlobalsScope(errorLogger, BuildPhase.Parameter) 

            // Get the names and time stamps of all the non-framework referenced assemblies, which will act 
            // as inputs to one of the nodes in the build. 
            //
            // This operation is done when constructing the builder itself, rather than as an incremental task. 
            let nonFrameworkAssemblyInputs = 
                // Note we are not calling errorLogger.GetDiagnostics() anywhere for this task. 
                // This is ok because not much can actually go wrong here.
                let errorLogger = CompilationErrorLogger("nonFrameworkAssemblyInputs", errorOptions)
                // Return the disposable object that cleans up
                use _holder = new CompilationGlobalsScope(errorLogger, BuildPhase.Parameter) 

                [ for r in nonFrameworkResolutions do
                    let fileName = r.resolvedPath
                    yield (Choice1Of2 fileName, (fun (cache: TimeStampCache) -> cache.GetFileTimeStamp fileName))  

                  for pr in projectReferences  do
                    yield Choice2Of2 pr, (fun (cache: TimeStampCache) -> cache.GetProjectReferenceTimeStamp (pr)) ]
            
            let analyzers = FSharpAnalyzers.ImportAnalyzers(tcConfig, tcConfig.compilerToolPaths)
            let analyzersRequireAssemblyContents =
                analyzers |> List.exists (fun analyzer -> analyzer.RequiresAssemblyContents)
            
            // partial type checking based on signatures alone gets disabled if any 
            // analyzer requires assembly contents 
            let enablePartialTypeChecking = enablePartialTypeCheckingRequestForChecker && not analyzersRequireAssemblyContents
            let keepAssemblyContents = keepAssemblyContentsRequestForChecker || analyzersRequireAssemblyContents

            let builder = 
                new IncrementalBuilder(tcGlobals,
                    frameworkTcImports,
                    nonFrameworkAssemblyInputs,
                    nonFrameworkResolutions,
                    unresolvedReferences, 
                    tcConfig,
                    projectDirectory,
                    outfile,
                    assemblyName,
                    niceNameGen, 
<<<<<<< HEAD
                    analyzers,
                    resourceManager, sourceFilesNew, loadClosureOpt, 
=======
                    resourceManager,
                    sourceFilesNew,
                    loadClosureOpt, 
>>>>>>> 89ad3715
                    keepAssemblyContents, 
                    keepAllBackgroundResolutions, 
                    maxTimeShareMilliseconds,
                    keepAllBackgroundSymbolUses,
                    enableBackgroundItemKeyStoreAndSemanticClassification,
                    enablePartialTypeChecking,
                    dependencyProvider)
            return Some builder
          with e -> 
            errorRecoveryNoRange e
            return None
         }

        let diagnostics =
            match builderOpt with
            | Some builder ->
                let errorSeverityOptions = builder.TcConfig.errorSeverityOptions
                let errorLogger = CompilationErrorLogger("IncrementalBuilderCreation", errorSeverityOptions)
                delayedLogger.CommitDelayedDiagnostics errorLogger
                errorLogger.GetDiagnostics()
            | _ ->
                Array.ofList delayedLogger.Diagnostics
            |> Array.map (fun (d, severity) -> FSharpDiagnostic.CreateFromException(d, severity, range.Zero, suggestNamesForErrors))

        return builderOpt, diagnostics
      }<|MERGE_RESOLUTION|>--- conflicted
+++ resolved
@@ -114,21 +114,7 @@
                 let canSkip = sigNameOpt.IsSome && FSharpImplFileSuffixes |> List.exists (Filename.checkSuffix lower)
                 let input = 
                     if canSkip then
-<<<<<<< HEAD
-                        ParsedInput.ImplFile(
-                            ParsedImplFileInput(
-                                filename, 
-                                false, 
-                                sigNameOpt.Value,
-                                [],
-                                [],
-                                [],
-                                isLastCompiland
-                            )
-                        ) 
-=======
                         EmptyParsedInput(filename, isLastCompiland)
->>>>>>> 89ad3715
                     else
                         ParseOneInputFile(tcConfig, lexResourceManager, [], filename, isLastCompiland, errorLogger, (*retryLocked*)true)
 
@@ -217,14 +203,11 @@
 type TcInfoState =
     | PartialState of TcInfo
     | FullState of TcInfo * TcInfoExtras
-<<<<<<< HEAD
 
     member this.TcInfoWithOptionalExtras =
         match this with
         | PartialState tcInfo -> tcInfo, None
         | FullState(tcInfo, tcInfoExtras) -> tcInfo, Some tcInfoExtras
-=======
->>>>>>> 89ad3715
 
     member this.TcInfo =
         match this with
@@ -289,16 +272,10 @@
             | Some(FullState(tcInfo, _)) when enablePartialTypeChecking && hasSig -> lazyTcInfoState <- Some(PartialState tcInfo)
             | _ ->
                 lazyTcInfoState <- None
-<<<<<<< HEAD
-                // Always invalidate the syntax tree cache.
-                syntaxTreeOpt
-                |> Option.iter (fun x -> x.Invalidate())
-=======
 
             // Always invalidate the syntax tree cache.
             syntaxTreeOpt
             |> Option.iter (fun x -> x.Invalidate())
->>>>>>> 89ad3715
         )
 
     member this.GetState(partialCheck: bool) =
@@ -323,11 +300,7 @@
                 return tcInfoState
             }
 
-<<<<<<< HEAD
-    member this.TryOptional() =
-=======
     member this.TryOptionalExtras() =
->>>>>>> 89ad3715
         eventually {
             let! prevState = this.GetState(false)
             match prevState with
@@ -352,11 +325,7 @@
                     beforeFileChecked, 
                     fileChecked, 
                     prevState.TcInfo, 
-<<<<<<< HEAD
-                    (fun () -> this.TryOptional()), 
-=======
                     (fun () -> this.TryOptionalExtras()), 
->>>>>>> 89ad3715
                     Some syntaxTree,
                     None)
         }
@@ -365,11 +334,7 @@
         eventually {
             let! state = this.GetState(true)
 
-<<<<<<< HEAD
             let finishTcInfo = { state.TcInfo with tcErrorsRev = finalTcErrorsRev; topAttribs = finalTopAttribs }
-=======
-            let finishTcInfo = { state.TcInfo  with tcErrorsRev = finalTcErrorsRev; topAttribs = finalTopAttribs }
->>>>>>> 89ad3715
             let finishState =
                 match state with
                 | PartialState(_) -> PartialState(finishTcInfo)
@@ -398,7 +363,6 @@
         eventually {
             let! state = this.GetState(true)
             return state.TcInfo
-<<<<<<< HEAD
         }
 
     member this.TcInfoWithOptionalExtras =
@@ -408,11 +372,6 @@
         }
 
     member this.TryTcInfoWithOptionalExtras = 
-=======
-        }
-
-    member this.TryTcInfo = 
->>>>>>> 89ad3715
         match lazyTcInfoState with
         | Some(state) ->
             match state with
@@ -659,21 +618,13 @@
 
     member _.TimeStamp = timeStamp
 
-<<<<<<< HEAD
     member _.GetTcInfoWithOptionalExtras ctok = boundModel.TcInfoWithOptionalExtras |> eval ctok
 
     member _.GetTcInfoWithExtras ctok = boundModel.TcInfoWithExtras |> eval ctok
 
-    member _.TcInfo ctok = boundModel.TcInfo |> eval ctok
+    member _.GetTcInfo ctok = boundModel.TcInfo |> eval ctok
 
     member _.TryTcInfoWithOptionalExtras = boundModel.TryTcInfoWithOptionalExtras
-=======
-    member _.TryTcInfo = boundModel.TryTcInfo
-
-    member _.GetTcInfo ctok = boundModel.TcInfo |> eval ctok
-
-    member _.GetTcInfoWithExtras ctok = boundModel.TcInfoWithExtras |> eval ctok
->>>>>>> 89ad3715
 
     member _.TryGetItemKeyStore ctok =
         let _, info = boundModel.TcInfoWithExtras |> eval ctok
@@ -737,29 +688,17 @@
     }
 
 /// Manages an incremental build graph for the build of a single F# project
-<<<<<<< HEAD
-type IncrementalBuilder(tcGlobals, frameworkTcImports,
-=======
 type IncrementalBuilder(tcGlobals,
         frameworkTcImports,
->>>>>>> 89ad3715
         nonFrameworkAssemblyInputs,
         nonFrameworkResolutions,
         unresolvedReferences,
         tcConfig: TcConfig,
-<<<<<<< HEAD
-        projectDirectory, outfile, 
-        assemblyName, niceNameGen: NiceNameGenerator,
-        analyzers: FSharpAnalyzer list,
-        lexResourceManager, 
-        sourceFiles, loadClosureOpt: LoadClosure option, 
-        keepAssemblyContents, keepAllBackgroundResolutions,
-        maxTimeShareMilliseconds, keepAllBackgroundSymbolUses,
-=======
         projectDirectory,
         outfile, 
         assemblyName,
         niceNameGen: NiceNameGenerator,
+        analyzers: FSharpAnalyzer list,
         lexResourceManager, 
         sourceFiles,
         loadClosureOpt: LoadClosure option, 
@@ -767,7 +706,6 @@
         keepAllBackgroundResolutions,
         maxTimeShareMilliseconds,
         keepAllBackgroundSymbolUses,
->>>>>>> 89ad3715
         enableBackgroundItemKeyStoreAndSemanticClassification,
         enablePartialTypeChecking,
         dependencyProviderOpt: DependencyProvider option) =
@@ -952,7 +890,6 @@
                             tcInfo, []
                         else
                             let tcInfo, tcInfoExtras = boundModel.TcInfoWithExtras |> Eventually.force ctok
-<<<<<<< HEAD
                             tcInfo, tcInfoExtras.tcImplFilesRev
 
                     assert tcInfo.latestCcuSigForFile.IsSome
@@ -960,10 +897,6 @@
                     let latestCcuSigForFile = tcInfo.latestCcuSigForFile.Value
                     let syntaxTree = boundModel.SyntaxTree.Value
                     tcInfo.tcEnvAtEndOfFile, defaultArg tcInfo.topAttribs EmptyTopAttrs, (syntaxTree, List.tryHead tcImplFilesRev, latestCcuSigForFile))
-=======
-                            tcInfo, tcInfoExtras.latestImplFile
-                    tcInfo.tcEnvAtEndOfFile, defaultArg tcInfo.topAttribs EmptyTopAttrs, latestImplFile, tcInfo.latestCcuSigForFile)
->>>>>>> 89ad3715
             TypeCheckMultipleInputsFinish (results, finalInfo.tcState)
   
         let ilAssemRef, tcAssemblyDataOpt, tcAssemblyExprOpt = 
@@ -1345,11 +1278,7 @@
         let! state, result = eval { currentState with enablePartialTypeChecking = enablePartialTypeChecking } cache ctok (slotOfFile - 1)
         setCurrentState ctok { state with enablePartialTypeChecking = defaultPartialTypeChecking }
         match result with
-<<<<<<< HEAD
-        | Some (boundModel, timestamp) -> return PartialCheckResults (boundModel, timestamp)
-=======
         | Some (boundModel, timestamp) -> return PartialCheckResults(boundModel, timestamp)
->>>>>>> 89ad3715
         | None -> return! failwith "Build was not evaluated, expected the results to be ready after 'Eval' (GetCheckResultsBeforeSlotInProject)."
       }
         
@@ -1607,14 +1536,10 @@
                     outfile,
                     assemblyName,
                     niceNameGen, 
-<<<<<<< HEAD
                     analyzers,
-                    resourceManager, sourceFilesNew, loadClosureOpt, 
-=======
                     resourceManager,
                     sourceFilesNew,
                     loadClosureOpt, 
->>>>>>> 89ad3715
                     keepAssemblyContents, 
                     keepAllBackgroundResolutions, 
                     maxTimeShareMilliseconds,
