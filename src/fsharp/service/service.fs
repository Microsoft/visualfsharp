// Copyright (c) Microsoft Corporation.  All Rights Reserved.  See License.txt in the project root for license information.

namespace FSharp.Compiler.CodeAnalysis

open System
open System.Collections.Concurrent
open System.Diagnostics
open System.IO
open System.Reflection
open Internal.Utilities.Collections
open Internal.Utilities.Library
open Internal.Utilities.Library.Extras
open FSharp.Compiler 
open FSharp.Compiler.AbstractIL
open FSharp.Compiler.AbstractIL.IL
open FSharp.Compiler.AbstractIL.ILBinaryReader
open FSharp.Compiler.CodeAnalysis
open FSharp.Compiler.CompilerConfig
open FSharp.Compiler.CompilerDiagnostics
open FSharp.Compiler.CompilerImports
open FSharp.Compiler.CompilerOptions
open FSharp.Compiler.DependencyManager
open FSharp.Compiler.Diagnostics
open FSharp.Compiler.Driver
open FSharp.Compiler.EditorServices
open FSharp.Compiler.ErrorLogger
open FSharp.Compiler.CodeAnalysis
open FSharp.Compiler.IO
open FSharp.Compiler.ParseAndCheckInputs
open FSharp.Compiler.ScriptClosure
open FSharp.Compiler.Symbols
open FSharp.Compiler.Syntax
open FSharp.Compiler.Tokenization
open FSharp.Compiler.Text
open FSharp.Compiler.Text.Range
open FSharp.Compiler.TcGlobals 

[<AutoOpen>]
module EnvMisc =
    let braceMatchCacheSize = GetEnvInteger "FCS_BraceMatchCacheSize" 5
    let parseFileCacheSize = GetEnvInteger "FCS_ParseFileCacheSize" 2
    let checkFileInProjectCacheSize = GetEnvInteger "FCS_CheckFileInProjectCacheSize" 10

    let projectCacheSizeDefault   = GetEnvInteger "FCS_ProjectCacheSizeDefault" 3
    let frameworkTcImportsCacheStrongSize = GetEnvInteger "FCS_frameworkTcImportsCacheStrongSizeDefault" 8
    let maxMBDefault =  GetEnvInteger "FCS_MaxMB" 1000000 // a million MB = 1TB = disabled
    //let maxMBDefault = GetEnvInteger "FCS_maxMB" (if sizeof<int> = 4 then 1700 else 3400)

//----------------------------------------------------------------------------
// BackgroundCompiler
//

/// Callback that indicates whether a requested result has become obsolete.    
[<NoComparison;NoEquality>]
type IsResultObsolete = 
    | IsResultObsolete of (unit->bool)


[<AutoOpen>]
module Helpers = 

    /// Determine whether two (fileName,options) keys are identical w.r.t. affect on checking
    let AreSameForChecking2((fileName1: string, options1: FSharpProjectOptions), (fileName2, options2)) =
        (fileName1 = fileName2) 
        && FSharpProjectOptions.AreSameForChecking(options1,options2)
        
    /// Determine whether two (fileName,options) keys should be identical w.r.t. resource usage
    let AreSubsumable2((fileName1:string,o1:FSharpProjectOptions),(fileName2:string,o2:FSharpProjectOptions)) =
        (fileName1 = fileName2)
        && FSharpProjectOptions.UseSameProject(o1,o2)

    /// Determine whether two (fileName,sourceText,options) keys should be identical w.r.t. parsing
    let AreSameForParsing((fileName1: string, source1Hash: int64, options1), (fileName2, source2Hash, options2)) =
        fileName1 = fileName2 && options1 = options2 && source1Hash = source2Hash

    let AreSimilarForParsing((fileName1, _, _), (fileName2, _, _)) =
        fileName1 = fileName2
        
    /// Determine whether two (fileName,sourceText,options) keys should be identical w.r.t. checking
    let AreSameForChecking3((fileName1: string, source1Hash: int64, options1: FSharpProjectOptions), (fileName2, source2Hash, options2)) =
        (fileName1 = fileName2) 
        && FSharpProjectOptions.AreSameForChecking(options1,options2)
        && source1Hash = source2Hash

    /// Determine whether two (fileName,sourceText,options) keys should be identical w.r.t. resource usage
    let AreSubsumable3((fileName1:string,_,o1:FSharpProjectOptions),(fileName2:string,_,o2:FSharpProjectOptions)) =
        (fileName1 = fileName2)
        && FSharpProjectOptions.UseSameProject(o1,o2)

module CompileHelpers =
    let mkCompilationErrorHandlers() = 
        let errors = ResizeArray<_>()

        let errorSink isError exn = 
            let mainError, relatedErrors = SplitRelatedDiagnostics exn
            let oneError e = errors.Add(FSharpDiagnostic.CreateFromException (e, isError, Range.range0, true)) // Suggest names for errors
            oneError mainError
            List.iter oneError relatedErrors

        let errorLogger = 
            { new ErrorLogger("CompileAPI") with 
                member x.DiagnosticSink(exn, isError) = errorSink isError exn
                member x.ErrorCount = errors |> Seq.filter (fun e -> e.Severity = FSharpDiagnosticSeverity.Error) |> Seq.length }

        let loggerProvider = 
            { new ErrorLoggerProvider() with 
                member x.CreateErrorLoggerUpToMaxErrors(_tcConfigBuilder, _exiter) = errorLogger    }
        errors, errorLogger, loggerProvider

    let tryCompile errorLogger f = 
        use unwindParsePhase = PushThreadBuildPhaseUntilUnwind (BuildPhase.Parse)            
        use unwindEL_2 = PushErrorLoggerPhaseUntilUnwind (fun _ -> errorLogger)
        let exiter = { new Exiter with member x.Exit n = raise StopProcessing }
        try 
            f exiter
            0
        with e -> 
            stopProcessingRecovery e Range.range0
            1

    /// Compile using the given flags.  Source files names are resolved via the FileSystem API. The output file must be given by a -o flag. 
    let compileFromArgs (ctok, argv: string[], legacyReferenceResolver, tcImportsCapture, dynamicAssemblyCreator)  = 
    
        let errors, errorLogger, loggerProvider = mkCompilationErrorHandlers()
        let result = 
            tryCompile errorLogger (fun exiter -> 
                mainCompile (ctok, argv, legacyReferenceResolver, (*bannerAlreadyPrinted*)true, ReduceMemoryFlag.Yes, CopyFSharpCoreFlag.No, exiter, loggerProvider, tcImportsCapture, dynamicAssemblyCreator) )
    
        errors.ToArray(), result

    let compileFromAsts (ctok, legacyReferenceResolver, asts, assemblyName, outFile, dependencies, noframework, pdbFile, executable, tcImportsCapture, dynamicAssemblyCreator) =

        let errors, errorLogger, loggerProvider = mkCompilationErrorHandlers()
    
        let executable = defaultArg executable true
        let target = if executable then CompilerTarget.ConsoleExe else CompilerTarget.Dll
    
        let result = 
            tryCompile errorLogger (fun exiter -> 
                compileOfAst (ctok, legacyReferenceResolver, ReduceMemoryFlag.Yes, assemblyName, target, outFile, pdbFile, dependencies, noframework, exiter, loggerProvider, asts, tcImportsCapture, dynamicAssemblyCreator))

        errors.ToArray(), result

    let createDynamicAssembly (ctok, debugInfo: bool, tcImportsRef: TcImports option ref, execute: bool, assemblyBuilderRef: _ option ref) (tcConfig: TcConfig, tcGlobals:TcGlobals, outfile, ilxMainModule) =

        // Create an assembly builder
        let assemblyName = System.Reflection.AssemblyName(System.IO.Path.GetFileNameWithoutExtension outfile)
        let flags = System.Reflection.Emit.AssemblyBuilderAccess.Run
#if FX_NO_APP_DOMAINS
        let assemblyBuilder = System.Reflection.Emit.AssemblyBuilder.DefineDynamicAssembly(assemblyName, flags)
        let moduleBuilder = assemblyBuilder.DefineDynamicModule("IncrementalModule")
#else
        let assemblyBuilder = AppDomain.CurrentDomain.DefineDynamicAssembly(assemblyName, flags)
        let moduleBuilder = assemblyBuilder.DefineDynamicModule("IncrementalModule", debugInfo)
#endif            
        // Omit resources in dynamic assemblies, because the module builder is constructed without a filename the module 
        // is tagged as transient and as such DefineManifestResource will throw an invalid operation if resources are present.
        // 
        // Also, the dynamic assembly creator can't currently handle types called "<Module>" from statically linked assemblies.
        let ilxMainModule = 
            { ilxMainModule with 
                TypeDefs = ilxMainModule.TypeDefs.AsList |> List.filter (fun td -> not (isTypeNameForGlobalFunctions td.Name)) |> mkILTypeDefs
                Resources=mkILResources [] }

        // The function used to resolve types while emitting the code
        let assemblyResolver s = 
            match tcImportsRef.Value.Value.TryFindExistingFullyQualifiedPathByExactAssemblyRef (ctok, s) with 
            | Some res -> Some (Choice1Of2 res)
            | None -> None

        // Emit the code
        let _emEnv,execs = ILRuntimeWriter.emitModuleFragment(tcGlobals.ilg, tcConfig.emitTailcalls, ILRuntimeWriter.emEnv0, assemblyBuilder, moduleBuilder, ilxMainModule, debugInfo, assemblyResolver, tcGlobals.TryFindSysILTypeRef)

        // Execute the top-level initialization, if requested
        if execute then 
            for exec in execs do 
                match exec() with 
                | None -> ()
                | Some exn -> 
                    PreserveStackTrace(exn)
                    raise exn

        // Register the reflected definitions for the dynamically generated assembly
        for resource in ilxMainModule.Resources.AsList do 
            if IsReflectedDefinitionsResource resource then 
                Quotations.Expr.RegisterReflectedDefinitions (assemblyBuilder, moduleBuilder.Name, resource.GetBytes().ToArray())

        // Save the result
        assemblyBuilderRef := Some assemblyBuilder
        
    let setOutputStreams execute = 
        // Set the output streams, if requested
        match execute with
        | Some (writer,error) -> 
            System.Console.SetOut writer
            System.Console.SetError error
        | None -> ()

type SourceTextHash = int64
type CacheStamp = int64
type FileName = string      
type FilePath = string
type ProjectPath = string
type FileVersion = int

type ParseCacheLockToken() = interface LockToken
type ScriptClosureCacheToken() = interface LockToken


// There is only one instance of this type, held in FSharpChecker
type BackgroundCompiler(legacyReferenceResolver, projectCacheSize, keepAssemblyContentsRequestForChecker, keepAllBackgroundResolutions, tryGetMetadataSnapshot, suggestNamesForErrors, keepAllBackgroundSymbolUses, enableBackgroundItemKeyStoreAndSemanticClassification, enablePartialTypeChecking) as self =
    // STATIC ROOT: FSharpLanguageServiceTestable.FSharpChecker.backgroundCompiler.reactor: The one and only Reactor
    let reactor = Reactor.Singleton
    let beforeFileChecked = Event<string * FSharpProjectOptions>()
    let fileParsed = Event<string * FSharpProjectOptions>()
    let fileChecked = Event<string * FSharpProjectOptions>()
    let projectChecked = Event<FSharpProjectOptions>()


    let mutable implicitlyStartBackgroundWork = true
    let reactorOps = 
        { new IReactorOperations with 
                member _.EnqueueAndAwaitOpAsync (userOpName, opName, opArg, op) = reactor.EnqueueAndAwaitOpAsync (userOpName, opName, opArg, op)
                member _.EnqueueOp (userOpName, opName, opArg, op) = reactor.EnqueueOp (userOpName, opName, opArg, op) }

    // STATIC ROOT: FSharpLanguageServiceTestable.FSharpChecker.backgroundCompiler.scriptClosureCache 
    /// Information about the derived script closure.
    let scriptClosureCache = 
        MruCache<AnyCallerThreadToken, FSharpProjectOptions, LoadClosure>(projectCacheSize, 
            areSame=FSharpProjectOptions.AreSameForChecking, 
            areSimilar=FSharpProjectOptions.UseSameProject)

    let frameworkTcImportsCache = FrameworkImportsCache(frameworkTcImportsCacheStrongSize)

    // We currently share one global dependency provider for all scripts for the FSharpChecker.
    // For projects, one is used per project.
    // 
    // Sharing one for all scripts is necessary for good performance from GetProjectOptionsFromScript,
    // which requires a dependency provider to process through the project options prior to working out
    // if the cached incremental builder can be used for the project.
    let dependencyProviderForScripts = new DependencyProvider()

    /// CreateOneIncrementalBuilder (for background type checking). Note that fsc.fs also
    /// creates an incremental builder used by the command line compiler.
    let CreateOneIncrementalBuilder (ctok, options:FSharpProjectOptions, userOpName) = 
      cancellable {
        Trace.TraceInformation("FCS: {0}.{1} ({2})", userOpName, "CreateOneIncrementalBuilder", options.ProjectFileName)
        let projectReferences =  
            [ for (nm,opts) in options.ReferencedProjects do
               
               // Don't use cross-project references for FSharp.Core, since various bits of code require a concrete FSharp.Core to exist on-disk.
               // The only solutions that have these cross-project references to FSharp.Core are VisualFSharp.sln and FSharp.sln. The only ramification
               // of this is that you need to build FSharp.Core to get intellisense in those projects.

               if (try Path.GetFileNameWithoutExtension(nm) with _ -> "") <> GetFSharpCoreLibraryName() then

                 yield
                    { new IProjectReference with 
                        member x.EvaluateRawContents(ctok) = 
                          cancellable {
                            Trace.TraceInformation("FCS: {0}.{1} ({2})", userOpName, "GetAssemblyData", nm)
                            return! self.GetAssemblyData(opts, ctok, userOpName + ".CheckReferencedProject("+nm+")")
                          }
                        member x.TryGetLogicalTimeStamp(cache) = 
                            self.TryGetLogicalTimeStampForProject(cache, opts)
                        member x.FileName = nm } ]

        let loadClosure = scriptClosureCache.TryGet(AnyCallerThread, options)

        let! builderOpt, diagnostics = 
            IncrementalBuilder.TryCreateIncrementalBuilderForProjectOptions
                  (ctok, legacyReferenceResolver, FSharpCheckerResultsSettings.defaultFSharpBinariesDir, frameworkTcImportsCache, loadClosure, Array.toList options.SourceFiles, 
                   Array.toList options.OtherOptions, projectReferences, options.ProjectDirectory, 
                   options.UseScriptResolutionRules, keepAssemblyContentsRequestForChecker, keepAllBackgroundResolutions,
                   tryGetMetadataSnapshot, suggestNamesForErrors, keepAllBackgroundSymbolUses,
                   enableBackgroundItemKeyStoreAndSemanticClassification,
                   enablePartialTypeChecking,
                   (if options.UseScriptResolutionRules then Some dependencyProviderForScripts else None))

        match builderOpt with 
        | None -> ()
        | Some builder -> 

#if !NO_EXTENSIONTYPING
            // Register the behaviour that responds to CCUs being invalidated because of type
            // provider Invalidate events. This invalidates the configuration in the build.
            builder.ImportsInvalidatedByTypeProvider.Add (fun _ -> 
                self.InvalidateConfiguration(options, None, userOpName))
#endif

            // Register the callback called just before a file is typechecked by the background builder (without recording
            // errors or intellisense information).
            //
            // This indicates to the UI that the file type check state is dirty. If the file is open and visible then 
            // the UI will sooner or later request a typecheck of the file, recording errors and intellisense information.
            builder.BeforeFileChecked.Add (fun file -> beforeFileChecked.Trigger(file, options))
            builder.FileParsed.Add (fun file -> fileParsed.Trigger(file, options))
            builder.FileChecked.Add (fun file -> fileChecked.Trigger(file, options))
            builder.ProjectChecked.Add (fun () -> projectChecked.Trigger (options))

        return (builderOpt, diagnostics)
      }

    // STATIC ROOT: FSharpLanguageServiceTestable.FSharpChecker.backgroundCompiler.incrementalBuildersCache. This root typically holds more 
    // live information than anything else in the F# Language Service, since it holds up to 3 (projectCacheStrongSize) background project builds
    // strongly.
    // 
    /// Cache of builds keyed by options.        
    let incrementalBuildersCache = 
        MruCache<AnyCallerThreadToken, FSharpProjectOptions, (IncrementalBuilder option * FSharpDiagnostic[])>
                (keepStrongly=projectCacheSize, keepMax=projectCacheSize, 
                 areSame =  FSharpProjectOptions.AreSameForChecking, 
                 areSimilar =  FSharpProjectOptions.UseSameProject)

    let tryGetBuilder options =
        incrementalBuildersCache.TryGet (AnyCallerThread, options)

    let tryGetSimilarBuilder options =
        incrementalBuildersCache.TryGetSimilar (AnyCallerThread, options)

    let tryGetAnyBuilder options =
        incrementalBuildersCache.TryGetAny (AnyCallerThread, options)

    let getOrCreateBuilder (ctok, options, userOpName) =
      cancellable {
          match tryGetBuilder options with
          | Some (builderOpt,creationDiags) -> 
              Logger.Log LogCompilerFunctionId.Service_IncrementalBuildersCache_GettingCache
              return builderOpt,creationDiags
          | None -> 
              Logger.Log LogCompilerFunctionId.Service_IncrementalBuildersCache_BuildingNewCache
              let! (builderOpt,creationDiags) as info = CreateOneIncrementalBuilder (ctok, options, userOpName)
              incrementalBuildersCache.Set (AnyCallerThread, options, info)
              return builderOpt, creationDiags
      }

    let getSimilarOrCreateBuilder (ctok, options, userOpName) =
        RequireCompilationThread ctok
        match tryGetSimilarBuilder options with
        | Some res -> Cancellable.ret res
        // The builder does not exist at all. Create it.
        | None -> getOrCreateBuilder (ctok, options, userOpName)

    let getOrCreateBuilderWithInvalidationFlag (ctok, options, canInvalidateProject, userOpName) =
        if canInvalidateProject then
            getOrCreateBuilder (ctok, options, userOpName)
        else
            getSimilarOrCreateBuilder (ctok, options, userOpName)

    let getAnyBuilder (reactor: Reactor) (options, userOpName, opName, opArg) =
        let execWithReactorAsync action = reactor.EnqueueAndAwaitOpAsync(userOpName, opName, opArg, action)
        match tryGetAnyBuilder options with
        | Some (builderOpt,creationDiags) -> 
            Logger.Log LogCompilerFunctionId.Service_IncrementalBuildersCache_GettingCache
            async { return builderOpt,creationDiags }
        | _ ->
            execWithReactorAsync (fun ctok -> getOrCreateBuilder (ctok, options, userOpName))

    let getBuilder (reactor: Reactor) (options, userOpName, opName, opArg) =
        let execWithReactorAsync action = reactor.EnqueueAndAwaitOpAsync(userOpName, opName, opArg, action)
        match tryGetBuilder options with
        | Some (builderOpt,creationDiags) -> 
            Logger.Log LogCompilerFunctionId.Service_IncrementalBuildersCache_GettingCache
            async { return builderOpt,creationDiags }
        | _ ->
            execWithReactorAsync (fun ctok -> getOrCreateBuilder (ctok, options, userOpName))

    let parseCacheLock = Lock<ParseCacheLockToken>()
    
    // STATIC ROOT: FSharpLanguageServiceTestable.FSharpChecker.parseFileInProjectCache. Most recently used cache for parsing files.
    let parseFileCache = MruCache<ParseCacheLockToken,(_ * SourceTextHash * _),_>(parseFileCacheSize, areSimilar = AreSimilarForParsing, areSame = AreSameForParsing)

    // STATIC ROOT: FSharpLanguageServiceTestable.FSharpChecker.checkFileInProjectCachePossiblyStale 
    // STATIC ROOT: FSharpLanguageServiceTestable.FSharpChecker.checkFileInProjectCache
    //
    /// Cache which holds recently seen type-checks.
    /// This cache may hold out-of-date entries, in two senses
    ///    - there may be a more recent antecedent state available because the background build has made it available
    ///    - the source for the file may have changed
    
    let checkFileInProjectCachePossiblyStale = 
        MruCache<ParseCacheLockToken,string * FSharpProjectOptions, FSharpParseFileResults * FSharpCheckFileResults * int>
            (keepStrongly=checkFileInProjectCacheSize,
             areSame=AreSameForChecking2,
             areSimilar=AreSubsumable2)

    // Also keyed on source. This can only be out of date if the antecedent is out of date
    let checkFileInProjectCache = 
        MruCache<ParseCacheLockToken,FileName * CacheStamp * FSharpProjectOptions, FSharpParseFileResults * FSharpCheckFileResults * FileVersion * DateTime>
            (keepStrongly=checkFileInProjectCacheSize,
             areSame=AreSameForChecking3,
             areSimilar=AreSubsumable3)

    /// Holds keys for files being currently checked. It's used to prevent checking same file in parallel (interleaving chunk queued to Reactor).
    let beingCheckedFileTable = 
        ConcurrentDictionary<FilePath * FSharpProjectOptions * FileVersion, unit>
            (HashIdentity.FromFunctions
                hash
                (fun (f1, o1, v1) (f2, o2, v2) -> f1 = f2 && v1 = v2 && FSharpProjectOptions.AreSameForChecking(o1, o2)))

    static let mutable actualParseFileCount = 0

    static let mutable actualCheckFileCount = 0

    member _.RecordCheckFileInProjectResults(filename,options,parsingOptions,parseResults,fileVersion,priorTimeStamp,checkAnswer,hash,cacheStamp) =        
        match checkAnswer with 
        | None -> ()
        | Some typedResults -> 
            actualCheckFileCount <- actualCheckFileCount + 1
            parseCacheLock.AcquireLock (fun ltok -> 
                checkFileInProjectCachePossiblyStale.Set(ltok, (filename,options),(parseResults,typedResults,fileVersion))  
                checkFileInProjectCache.Set(ltok, (filename, cacheStamp, options),(parseResults,typedResults,fileVersion,priorTimeStamp))
                parseFileCache.Set(ltok, (filename, hash, parsingOptions), parseResults))

    member bc.ImplicitlyStartCheckProjectInBackground(options, userOpName) =        
        if implicitlyStartBackgroundWork then 
            bc.CheckProjectInBackground(options, userOpName + ".ImplicitlyStartCheckProjectInBackground")

    member _.ParseFile(filename: string, sourceText: ISourceText, options: FSharpParsingOptions, cache: bool, userOpName: string) =
        async {
          if cache then
            let hash = sourceText.GetHashCode() |> int64
            match parseCacheLock.AcquireLock(fun ltok -> parseFileCache.TryGet(ltok, (filename, hash, options))) with
            | Some res -> return res
            | None ->
                actualParseFileCount <- actualParseFileCount + 1
                let parseDiags, parseTree, anyErrors = ParseAndCheckFile.parseFile(sourceText, filename, options, userOpName, suggestNamesForErrors)
                let res = FSharpParseFileResults(parseDiags, parseTree, Some sourceText, anyErrors, options.SourceFiles)
                parseCacheLock.AcquireLock(fun ltok -> parseFileCache.Set(ltok, (filename, hash, options), res))
                return res
          else
            let parseDiags, parseTree, anyErrors = ParseAndCheckFile.parseFile(sourceText, filename, options, userOpName, false)
            return FSharpParseFileResults(parseDiags, parseTree, Some sourceText, anyErrors, options.SourceFiles)
        }

    /// Fetch the parse information from the background compiler (which checks w.r.t. the FileSystem API)
    member _.GetBackgroundParseResultsForFileInProject(filename, options, userOpName) =
        async {
            let! builderOpt, creationDiags = getBuilder reactor (options, userOpName, "GetBackgroundParseResultsForFileInProject ", filename)
            match builderOpt with
            | None ->
                let parseTree = EmptyParsedInput(filename, (false, false))
                return FSharpParseFileResults(creationDiags, parseTree, None, true, [| |])
            | Some builder -> 
                let parseTree,_,_,parseDiags = builder.GetParseResultsForFile (filename)
                let diagnostics = [| yield! creationDiags; yield! DiagnosticHelpers.CreateDiagnostics (builder.TcConfig.errorSeverityOptions, false, filename, parseDiags, suggestNamesForErrors) |]
                return FSharpParseFileResults(diagnostics = diagnostics, input = parseTree, sourceText=None, parseHadErrors = false, dependencyFiles = builder.AllDependenciesDeprecated)
        }

    member _.GetCachedCheckFileResult(builder: IncrementalBuilder, filename, sourceText: ISourceText, options, cacheStamp: int64 option) =
        let stamp =
            match cacheStamp with
            | None -> sourceText.GetHashCode() |> int64
            | Some cacheStamp -> cacheStamp

        // Check the cache. We can only use cached results when there is no work to do to bring the background builder up-to-date
        let cachedResults = parseCacheLock.AcquireLock (fun ltok -> checkFileInProjectCache.TryGet(ltok, (filename, stamp, options)))

        let result =
            if cacheStamp.IsSome then
                match cachedResults with 
                | Some (parseResults, checkResults, _, _) -> Some (parseResults, checkResults)
                | _ -> None
            else
                match cachedResults with 
                | Some (parseResults, checkResults,_,priorTimeStamp) 
                        when 
                        (match builder.GetCheckResultsBeforeFileInProjectEvenIfStale filename with 
                        | None -> false
                        | Some(tcPrior) -> 
                            tcPrior.TimeStamp = priorTimeStamp &&
                            builder.AreCheckResultsBeforeFileInProjectReady(filename)) -> 
                    Some (parseResults,checkResults)
                | _ ->
                    None

        if result.IsNone then
            parseCacheLock.AcquireLock (fun ltok -> checkFileInProjectCache.RemoveAnySimilar(ltok, (filename, stamp, options)))

        result

    /// 1. Repeatedly try to get cached file check results or get file "lock". 
    /// 
    /// 2. If it've got cached results, returns them.
    ///
    /// 3. If it've not got the lock for 1 minute, returns `FSharpCheckFileAnswer.Aborted`.
    ///
    /// 4. Type checks the file.
    ///
    /// 5. Records results in `BackgroundCompiler` caches.
    ///
    /// 6. Starts whole project background compilation.
    ///
    /// 7. Releases the file "lock".
    member private bc.CheckOneFileImpl
        (parseResults: FSharpParseFileResults,
         sourceText: ISourceText,
         fileName: string,
         options: FSharpProjectOptions,
         fileVersion: int,
         builder: IncrementalBuilder,
         tcPrior: PartialCheckResults,
         tcInfo: TcInfo,
<<<<<<< HEAD
         tcInfoOptionalExtras: TcInfoExtras option,
         creationDiags: FSharpDiagnostic[]) = 
    
=======
         creationDiags: FSharpDiagnostic[],
         cacheStamp: int64 option) = 
   
>>>>>>> 9c627f8b
        async {
            let beingCheckedFileKey = fileName, options, fileVersion
            let stopwatch = Stopwatch.StartNew()
            let rec loop() =
                async {
                    // results may appear while we were waiting for the lock, let's recheck if it's the case
                    let cachedResults = bc.GetCachedCheckFileResult(builder, fileName, sourceText, options, cacheStamp) 
            
                    match cachedResults with
                    | Some (_, checkResults) -> return FSharpCheckFileAnswer.Succeeded checkResults
                    | None ->
                        if beingCheckedFileTable.TryAdd(beingCheckedFileKey, ()) then
                            let hash: SourceTextHash = sourceText.GetHashCode() |> int64
                            let cacheStamp = defaultArg cacheStamp hash
                            try
                                // Get additional script #load closure information if applicable.
                                // For scripts, this will have been recorded by GetProjectOptionsFromScript.
                                let loadClosure = scriptClosureCache.TryGet(AnyCallerThread, options)
                                let tcConfig = tcPrior.TcConfig
                                let tcPriorImplFiles = (tcInfoOptionalExtras |> Option.map (fun i -> i.TcImplFiles) |> Option.defaultValue [])
                                let! checkAnswer = 
                                    FSharpCheckFileResults.CheckOneFile
                                        (parseResults,
                                            sourceText,
                                            fileName,
                                            options.ProjectFileName, 
                                            tcConfig,
                                            tcPrior.TcGlobals,
                                            tcPrior.TcImports, 
                                            tcInfo.tcState,
                                            tcPriorImplFiles,
                                            tcInfo.moduleNamesDict,
                                            loadClosure,
                                            tcInfo.TcErrors,
                                            options.IsIncompleteTypeCheckEnvironment, 
                                            options, 
                                            box builder, 
                                            Array.ofList tcInfo.tcDependencyFiles, 
                                            creationDiags, 
                                            parseResults.Diagnostics, 
                                            builder.KeepAssemblyContents,
                                            suggestNamesForErrors) |> Cancellable.toAsync
                                let parsingOptions = FSharpParsingOptions.FromTcConfig(tcConfig, Array.ofList builder.SourceFiles, options.UseScriptResolutionRules)
                                reactor.SetPreferredUILang tcConfig.preferredUiLang
                                bc.RecordCheckFileInProjectResults(fileName, options, parsingOptions, parseResults, fileVersion, tcPrior.TimeStamp, Some checkAnswer, hash, cacheStamp) 
                                return FSharpCheckFileAnswer.Succeeded checkAnswer
                            finally
                                let dummy = ref ()
                                beingCheckedFileTable.TryRemove(beingCheckedFileKey, dummy) |> ignore
                        else 
                            do! Async.Sleep 100
                            if stopwatch.Elapsed > TimeSpan.FromMinutes 1. then 
                                return FSharpCheckFileAnswer.Aborted
                            else
                                return! loop()
                }
            return! loop()
        }

    /// Type-check the result obtained by parsing, but only if the antecedent type checking context is available. 
    member bc.CheckFileInProjectAllowingStaleCachedResults(parseResults: FSharpParseFileResults, filename, fileVersion, sourceText: ISourceText, options, userOpName) =
        async {
            try
                if implicitlyStartBackgroundWork then 
                    reactor.CancelBackgroundOp() // cancel the background work, since we will start new work after we're done

                let! cachedResults = 
                    async {
                        let! builderOpt, creationDiags = getAnyBuilder reactor (options, userOpName, "CheckFileInProjectAllowingStaleCachedResults ", filename) 

                        match builderOpt with
                        | Some builder ->
                            match bc.GetCachedCheckFileResult(builder, filename, sourceText, options, None) with
                            | Some (_, checkResults) -> return Some (builder, creationDiags, Some (FSharpCheckFileAnswer.Succeeded checkResults))
                            | _ -> return Some (builder, creationDiags, None)
                        | _ -> return None // the builder wasn't ready
                    }
                        
                match cachedResults with
                | None -> return None
                | Some (_, _, Some x) -> return Some x
                | Some (builder, creationDiags, None) ->
                    Trace.TraceInformation("FCS: {0}.{1} ({2})", userOpName, "CheckFileInProjectAllowingStaleCachedResults.CacheMiss", filename)
                    let tcPrior = 
                        let tcPrior = builder.GetCheckResultsBeforeFileInProjectEvenIfStale filename
                        tcPrior
                        |> Option.map (fun tcPrior -> (tcPrior, tcPrior.TryTcInfoWithOptionalExtras))
                            
                    match tcPrior with
<<<<<<< HEAD
                    | Some(tcPrior, Some (tcInfo, tcInfoOptionalExtras)) -> 
                        let! checkResults = bc.CheckOneFileImpl(parseResults, sourceText, filename, options, fileVersion, builder, tcPrior, tcInfo, tcInfoOptionalExtras, creationDiags)
=======
                    | Some(tcPrior, tcInfo) -> 
                        let! checkResults = bc.CheckOneFileImpl(parseResults, sourceText, filename, options, fileVersion, builder, tcPrior, tcInfo, creationDiags, None)
>>>>>>> 9c627f8b
                        return Some checkResults
                    | _ -> return None  // the incremental builder was not up to date
            finally 
                bc.ImplicitlyStartCheckProjectInBackground(options, userOpName)
        }

    /// Type-check the result obtained by parsing. Force the evaluation of the antecedent type checking context if needed.
    member bc.CheckFileInProject(parseResults: FSharpParseFileResults, filename, fileVersion, sourceText: ISourceText, options, cacheStamp, userOpName) =
        let execWithReactorAsync action = reactor.EnqueueAndAwaitOpAsync(userOpName, "CheckFileInProject", filename, action)

        async {
            try 
                if implicitlyStartBackgroundWork then 
                    reactor.CancelBackgroundOp() // cancel the background work, since we will start new work after we're done
                let! builderOpt,creationDiags = getBuilder reactor (options, userOpName, "CheckFileInProject", filename)
                match builderOpt with
                | None -> return FSharpCheckFileAnswer.Succeeded (FSharpCheckFileResults.MakeEmpty(filename, creationDiags, true))
                | Some builder -> 
                    // Check the cache. We can only use cached results when there is no work to do to bring the background builder up-to-date
                    let cachedResults = bc.GetCachedCheckFileResult(builder, filename, sourceText, options, cacheStamp)

                    match cachedResults with
                    | Some (_, checkResults) -> return FSharpCheckFileAnswer.Succeeded checkResults
                    | _ ->
                        // In order to prevent blocking of the reactor thread of getting a prior file, we try to get the results if it is considered up-to-date.
                        // If it's not up-to-date, then use the reactor thread to evaluate and get the results.
                        let! tcPrior, (tcInfo, tcInfoOptionalExtras) =
                            match builder.TryGetCheckResultsBeforeFileInProject filename with
                            | Some(tcPrior) when tcPrior.TryTcInfoWithOptionalExtras.IsSome -> 
                                async { return (tcPrior, tcPrior.TryTcInfoWithOptionalExtras.Value) }
                            | _ ->
                                execWithReactorAsync <| fun ctok -> 
                                    cancellable {
                                        let! tcPrior = builder.GetCheckResultsBeforeFileInProject (ctok, filename)
                                        let! tcInfo = tcPrior.GetTcInfoWithOptionalExtras() |> Eventually.toCancellable
                                        return (tcPrior, tcInfo)
                                    } 
<<<<<<< HEAD
                        let! checkAnswer = bc.CheckOneFileImpl(parseResults, sourceText, filename, options, fileVersion, builder, tcPrior, tcInfo, tcInfoOptionalExtras, creationDiags)
=======
                        let! checkAnswer = bc.CheckOneFileImpl(parseResults, sourceText, filename, options, fileVersion, builder, tcPrior, tcInfo, creationDiags, cacheStamp)
>>>>>>> 9c627f8b
                        return checkAnswer
            finally 
                bc.ImplicitlyStartCheckProjectInBackground(options, userOpName)
        }

    /// Parses and checks the source file and returns untyped AST and check results.
    member bc.ParseAndCheckFileInProject (filename:string, fileVersion, sourceText: ISourceText, options:FSharpProjectOptions, cacheStamp, userOpName) =
        let execWithReactorAsync action = reactor.EnqueueAndAwaitOpAsync(userOpName, "ParseAndCheckFileInProject", filename, action)

        async {
            try 
                let strGuid = "_ProjectId=" + (options.ProjectId |> Option.defaultValue "null")
                Logger.LogBlockMessageStart (filename + strGuid) LogCompilerFunctionId.Service_ParseAndCheckFileInProject

                if implicitlyStartBackgroundWork then 
                    Logger.LogMessage (filename + strGuid + "-Cancelling background work") LogCompilerFunctionId.Service_ParseAndCheckFileInProject
                    reactor.CancelBackgroundOp() // cancel the background work, since we will start new work after we're done

                let! builderOpt,creationDiags = getBuilder reactor (options, userOpName, "ParseAndCheckFileInProject", filename)
                match builderOpt with
                | None -> 
                    Logger.LogBlockMessageStop (filename + strGuid + "-Failed_Aborted") LogCompilerFunctionId.Service_ParseAndCheckFileInProject

                    let parseTree = EmptyParsedInput(filename, (false, false))
                    let parseResults = FSharpParseFileResults(creationDiags, parseTree, Some sourceText , true, [| |])
                    return (parseResults, FSharpCheckFileAnswer.Aborted)

                | Some builder -> 
                    let cachedResults = bc.GetCachedCheckFileResult(builder, filename, sourceText, options, cacheStamp)

                    match cachedResults with 
                    | Some (parseResults, checkResults) -> 
                        Logger.LogBlockMessageStop (filename + strGuid + "-Successful_Cached") LogCompilerFunctionId.Service_ParseAndCheckFileInProject

                        return parseResults, FSharpCheckFileAnswer.Succeeded checkResults
                    | _ ->
                        // In order to prevent blocking of the reactor thread of getting a prior file, we try to get the results if it is considered up-to-date.
                        // If it's not up-to-date, then use the reactor thread to evaluate and get the results.
                        let! tcPrior, (tcInfo, tcInfoOptionalExtras) =
                            match builder.TryGetCheckResultsBeforeFileInProject filename with
                            | Some(tcPrior) when tcPrior.TryTcInfoWithOptionalExtras.IsSome -> 
                                async { return (tcPrior, tcPrior.TryTcInfoWithOptionalExtras.Value) }
                            | _ ->
                                execWithReactorAsync <| fun ctok -> 
                                    cancellable {
                                        let! tcPrior = builder.GetCheckResultsBeforeFileInProject (ctok, filename)
                                        let! tcInfo = tcPrior.GetTcInfoWithOptionalExtras() |> Eventually.toCancellable
                                        return (tcPrior, tcInfo)
                                    } 
                    
                        // Do the parsing.
                        let parsingOptions = FSharpParsingOptions.FromTcConfig(builder.TcConfig, Array.ofList (builder.SourceFiles), options.UseScriptResolutionRules)
                        reactor.SetPreferredUILang tcPrior.TcConfig.preferredUiLang
                        let parseDiags, parseTree, anyErrors = ParseAndCheckFile.parseFile (sourceText, filename, parsingOptions, userOpName, suggestNamesForErrors)
<<<<<<< HEAD
                        let parseResults = FSharpParseFileResults(parseDiags, parseTree, Some sourceText, anyErrors, builder.AllDependenciesDeprecated)
                        let! checkResults = bc.CheckOneFileImpl(parseResults, sourceText, filename, options, fileVersion, builder, tcPrior, tcInfo, tcInfoOptionalExtras, creationDiags)
=======
                        let parseResults = FSharpParseFileResults(parseDiags, parseTree, anyErrors, builder.AllDependenciesDeprecated)
                        let! checkResults = bc.CheckOneFileImpl(parseResults, sourceText, filename, options, fileVersion, builder, tcPrior, tcInfo, creationDiags, cacheStamp)
>>>>>>> 9c627f8b

                        Logger.LogBlockMessageStop (filename + strGuid + "-Successful") LogCompilerFunctionId.Service_ParseAndCheckFileInProject

                        return parseResults, checkResults
            finally 
                bc.ImplicitlyStartCheckProjectInBackground(options, userOpName)
        }

    member bc.AnalyzeFileInProject(parseResults: FSharpParseFileResults, checkResults: FSharpCheckFileResults, options, userOpName) =
        let execWithReactorAsync action = reactor.EnqueueAndAwaitOpAsync(userOpName, "AnalyzeFileInProject", parseResults.FileName, action)
        async {
            let! analysisDiags = execWithReactorAsync (fun ctok -> 
                cancellable {
                    let! builderOpt, _creationDiags  = getOrCreateBuilder (ctok, options, userOpName)
                    match builderOpt with 
                    | None -> return [| |]
                    | Some builder ->
                        let fileName = Path.GetFullPath parseResults.FileName
                        let! ct = Cancellable.token()
                        let ctxt = FSharpAnalyzerCheckFilesContext([| checkResults |], ct)

                        let diags = 
                            let diagsCollector = ResizeArray()
                            for analyzer in builder.Analyzers do
                                let moreDiags = 
                                    try analyzer.OnCheckFiles(ctxt)
                                    with exn -> 
                                        let m = Range.rangeN fileName 0
                                        let errExn = Error(FSComp.SR.etAnalyzerException(analyzer.GetType().FullName, fileName, exn.ToString()), m)
                                        let diag = FSharpDiagnostic.CreateFromException(PhasedDiagnostic.Create(errExn, BuildPhase.TypeCheck), FSharpDiagnosticSeverity.Warning, m, false)
                                        [| diag |]
                                diagsCollector.AddRange(moreDiags)
                            diagsCollector.ToArray()
                        return diags
                })
            return analysisDiags
        }

    member bc.GetAdditionalAnalyzerToolTips(parseResults: FSharpParseFileResults, checkResults: FSharpCheckFileResults, options, pos: Position, userOpName) =
        let execWithReactorAsync action = reactor.EnqueueAndAwaitOpAsync(userOpName, "GetAdditionalAnalyzerToolTips", parseResults.FileName, action)
        async {
            let! analysisDiags = execWithReactorAsync (fun ctok -> 
                cancellable {
                    let! builderOpt, _creationDiags  = getOrCreateBuilder (ctok, options, userOpName)
                    match builderOpt with 
                    | None -> return [| |]
                    | Some builder ->
                        let fileName = Path.GetFullPath parseResults.FileName
                        let! ct = Cancellable.token()
                        let ctxt = FSharpAnalyzerCheckFilesContext([| checkResults |], ct)

                        let tooltips = 
                            let tooltipsCollector = ResizeArray()
                            for analyzer in builder.Analyzers do
                                try 
                                    match analyzer.TryAdditionalToolTip(ctxt, pos) with 
                                    | Some t -> tooltipsCollector.Add(t)
                                    | None -> ()
                                with exn -> 
                                    let _, msg = FSComp.SR.etAnalyzerException(analyzer.GetType().FullName, fileName, exn.Message)
                                    let diag = TaggedText.tagText msg
                                    tooltipsCollector.Add([| diag |])
                                
                            tooltipsCollector.ToArray()
                        return tooltips
                })
            return analysisDiags
        }
    /// Fetch the check information from the background compiler (which checks w.r.t. the FileSystem API)
    member _.GetBackgroundCheckResultsForFileInProject(filename, options, userOpName) =
        reactor.EnqueueAndAwaitOpAsync(userOpName, "GetBackgroundCheckResultsForFileInProject", filename, fun ctok -> 
          cancellable {
            let! builderOpt, creationDiags = getOrCreateBuilder (ctok, options, userOpName)
            match builderOpt with
            | None ->
                let parseTree = EmptyParsedInput(filename, (false, false))
                let parseResults = FSharpParseFileResults(creationDiags, parseTree, None, true, [| |])
                let typedResults = FSharpCheckFileResults.MakeEmpty(filename, creationDiags, true)
                return (parseResults, typedResults)
            | Some builder -> 
                let (parseTree, _, _, parseDiags) = builder.GetParseResultsForFile (filename)
                let! tcProj = builder.GetFullCheckResultsAfterFileInProject (ctok, filename)

                let! tcInfo, tcInfoExtras = tcProj.GetTcInfoWithExtras() |> Eventually.toCancellable

                let tcResolutionsRev = tcInfoExtras.tcResolutionsRev
                let tcSymbolUsesRev = tcInfoExtras.tcSymbolUsesRev
                let tcOpenDeclarationsRev = tcInfoExtras.tcOpenDeclarationsRev
                let latestCcuSigForFile = tcInfo.latestCcuSigForFile
                let tcState = tcInfo.tcState
                let tcEnvAtEnd = tcInfo.tcEnvAtEndOfFile
                let tcImplFiles = tcInfoExtras.tcImplFilesRev |> List.rev
                let tcDependencyFiles = tcInfo.tcDependencyFiles
                let tcErrors = tcInfo.TcErrors
                let errorOptions = builder.TcConfig.errorSeverityOptions
                let parseDiags = [| yield! creationDiags; yield! DiagnosticHelpers.CreateDiagnostics (errorOptions, false, filename, parseDiags, suggestNamesForErrors) |]
                let tcErrors = [| yield! creationDiags; yield! DiagnosticHelpers.CreateDiagnostics (errorOptions, false, filename, tcErrors, suggestNamesForErrors) |]
                let parseResults = FSharpParseFileResults(diagnostics=parseDiags, input=parseTree, sourceText=None, parseHadErrors=false, dependencyFiles=builder.AllDependenciesDeprecated)
                let loadClosure = scriptClosureCache.TryGet(AnyCallerThread, options)
                let typedResults = 
                    FSharpCheckFileResults.Make
                        (filename, 
                            options.ProjectFileName, 
                            tcProj.TcConfig, 
                            tcProj.TcGlobals, 
                            options.IsIncompleteTypeCheckEnvironment, 
                            Some (box builder), 
                            parseTree,
                            None,
                            options,
                            Array.ofList tcDependencyFiles, 
                            creationDiags, 
                            parseResults.Diagnostics, 
                            tcErrors,
                            builder.KeepAssemblyContents,
                            Option.get latestCcuSigForFile, 
                            tcState.Ccu, 
                            tcProj.TcImports, 
                            tcEnvAtEnd.AccessRights,
                            List.head tcResolutionsRev, 
                            List.head tcSymbolUsesRev,
                            tcEnvAtEnd.NameEnv,
                            loadClosure, 
                            tcImplFiles,
                            List.head tcOpenDeclarationsRev) 
                return (parseResults, typedResults)
          }
        )

    member _.FindReferencesInFile(filename: string, options: FSharpProjectOptions, symbol: FSharpSymbol, canInvalidateProject: bool, userOpName: string) =
        reactor.EnqueueAndAwaitOpAsync(userOpName, "FindReferencesInFile", filename, fun ctok -> 
            cancellable {
                let! builderOpt, _ = getOrCreateBuilderWithInvalidationFlag (ctok, options, canInvalidateProject, userOpName)
                match builderOpt with
                | None -> return Seq.empty
                | Some builder -> 
                    if builder.ContainsFile filename then
                        let! checkResults = builder.GetFullCheckResultsAfterFileInProject (ctok, filename)
                        let! keyStoreOpt = checkResults.TryGetItemKeyStore() |> Eventually.toCancellable
                        match keyStoreOpt with
                        | None -> return Seq.empty
                        | Some reader -> return reader.FindAll symbol.Item
                    else
                        return Seq.empty
            })


    member _.GetSemanticClassificationForFile(filename: string, options: FSharpProjectOptions, userOpName: string) =
        reactor.EnqueueAndAwaitOpAsync(userOpName, "GetSemanticClassificationForFile", filename, fun ctok -> 
            cancellable {
                let! builderOpt, _ = getOrCreateBuilder (ctok, options, userOpName)
                match builderOpt with
                | None -> return None
                | Some builder -> 
                    let! checkResults = builder.GetFullCheckResultsAfterFileInProject (ctok, filename)
                    let! scopt = checkResults.GetSemanticClassification() |> Eventually.toCancellable
                    match scopt with
                    | None -> return None
                    | Some sc -> return Some (sc.GetView ()) })

    /// Try to get recent approximate type check results for a file. 
    member _.TryGetRecentCheckResultsForFile(filename: string, options:FSharpProjectOptions, sourceText: ISourceText option, cacheStamp: CacheStamp option, _userOpName: string) =
        parseCacheLock.AcquireLock (fun ltok -> 
            match sourceText with 
            | Some sourceText -> 
                let cacheStamp = defaultArg cacheStamp (sourceText.GetHashCode() |> int64)
                match checkFileInProjectCache.TryGet(ltok,(filename,cacheStamp,options)) with
                | Some (a,b,c,_) -> Some (a,b,c)
                | None -> checkFileInProjectCachePossiblyStale.TryGet(ltok,(filename,options))
            | None -> checkFileInProjectCachePossiblyStale.TryGet(ltok,(filename,options)))

    /// Parse and typecheck the whole project (the implementation, called recursively as project graph is evaluated)
    member private _.ParseAndCheckProjectImpl(options, ctok, userOpName) =
      cancellable {
          let! builderOpt,creationDiags = getOrCreateBuilder (ctok, options, userOpName)
          match builderOpt with 
          | None -> 
              return FSharpCheckProjectResults (options.ProjectFileName, None, true, creationDiags, None)
          | Some builder -> 
              let! (tcProj, ilAssemRef, tcAssemblyDataOpt, tcAssemblyExprOpt) = builder.GetFullCheckResultsAndImplementationsForProject(ctok)
              let errorOptions = tcProj.TcConfig.errorSeverityOptions
              let fileName = TcGlobals.DummyFileNameForRangesWithoutASpecificLocation

              let! tcInfo, tcInfoExtras = tcProj.GetTcInfoWithExtras() |> Eventually.toCancellable

              let tcSymbolUses = tcInfoExtras.TcSymbolUses
              let topAttribs = tcInfo.topAttribs
              let tcState = tcInfo.tcState
              let tcEnvAtEnd = tcInfo.tcEnvAtEndOfFile
              let tcErrors = tcInfo.TcErrors
              let tcDependencyFiles = tcInfo.tcDependencyFiles
              let diagnostics =
                  [| yield! creationDiags;
                     yield! DiagnosticHelpers.CreateDiagnostics (errorOptions, true, fileName, tcErrors, suggestNamesForErrors) |]
              let results = 
                  FSharpCheckProjectResults
                      (options.ProjectFileName,
                       Some tcProj.TcConfig,
                       builder.KeepAssemblyContents,
                       diagnostics, 
                       Some(tcProj.TcGlobals, tcProj.TcImports, tcState.Ccu, tcState.CcuSig, 
                            tcSymbolUses, topAttribs, tcAssemblyDataOpt, ilAssemRef, 
                            tcEnvAtEnd.AccessRights, tcAssemblyExprOpt,
                            Array.ofList tcDependencyFiles,
                            options))
              return results
      }

    member _.GetAssemblyData(options, ctok, userOpName) =
        cancellable {
            let! builderOpt,_ = getOrCreateBuilder (ctok, options, userOpName)
            match builderOpt with 
            | None -> 
                return None
            | Some builder -> 
                let! (_, _, tcAssemblyDataOpt, _) = builder.GetCheckResultsAndImplementationsForProject(ctok)
                return tcAssemblyDataOpt
        }

    /// Get the timestamp that would be on the output if fully built immediately
    member private _.TryGetLogicalTimeStampForProject(cache, options) =
        match tryGetBuilder options with
        | Some (Some builder, _) -> Some (builder.GetLogicalTimeStampForProject(cache))
        | _ -> None


    /// Parse and typecheck the whole project.
    member bc.ParseAndCheckProject(options, userOpName) =
        reactor.EnqueueAndAwaitOpAsync(userOpName, "ParseAndCheckProject", options.ProjectFileName, fun ctok -> bc.ParseAndCheckProjectImpl(options, ctok, userOpName))

    member _.GetProjectOptionsFromScript(filename, sourceText, previewEnabled, loadedTimeStamp, otherFlags, useFsiAuxLib: bool option, useSdkRefs: bool option, sdkDirOverride: string option, assumeDotNetFramework: bool option, optionsStamp: int64 option, userOpName) = 

        reactor.EnqueueAndAwaitOpAsync (userOpName, "GetProjectOptionsFromScript", filename, fun ctok -> 
          cancellable {
            use errors = new ErrorScope()

            // Do we add a reference to FSharp.Compiler.Interactive.Settings by default?
            let useFsiAuxLib = defaultArg useFsiAuxLib true
            let useSdkRefs =  defaultArg useSdkRefs true
            let reduceMemoryUsage = ReduceMemoryFlag.Yes
            let previewEnabled = defaultArg previewEnabled false

            // Do we assume .NET Framework references for scripts?
            let assumeDotNetFramework = defaultArg assumeDotNetFramework true
            let extraFlags =
                if previewEnabled then
                    [| "--langversion:preview" |]
                else
                    [||]
            let otherFlags = defaultArg otherFlags extraFlags
            let useSimpleResolution = 
#if ENABLE_MONO_SUPPORT
                runningOnMono || otherFlags |> Array.exists (fun x -> x = "--simpleresolution")
#else
                true
#endif
            let loadedTimeStamp = defaultArg loadedTimeStamp DateTime.MaxValue // Not 'now', we don't want to force reloading
            let applyCompilerOptions tcConfigB  = 
                let fsiCompilerOptions = CompilerOptions.GetCoreFsiCompilerOptions tcConfigB 
                CompilerOptions.ParseCompilerOptions (ignore, fsiCompilerOptions, Array.toList otherFlags)

            let loadClosure = 
                LoadClosure.ComputeClosureOfScriptText(ctok, legacyReferenceResolver, 
                    FSharpCheckerResultsSettings.defaultFSharpBinariesDir, filename, sourceText, 
                    CodeContext.Editing, useSimpleResolution, useFsiAuxLib, useSdkRefs, sdkDirOverride, new Lexhelp.LexResourceManager(), 
                    applyCompilerOptions, assumeDotNetFramework, 
                    tryGetMetadataSnapshot, reduceMemoryUsage, dependencyProviderForScripts)

            let otherFlags = 
                [| yield "--noframework"; yield "--warn:3";
                   yield! otherFlags 
                   for r in loadClosure.References do yield "-r:" + fst r
                   for (code,_) in loadClosure.NoWarns do yield "--nowarn:" + code
                |]

            let options = 
                {
                    ProjectFileName = filename + ".fsproj" // Make a name that is unique in this directory.
                    ProjectId = None
                    SourceFiles = loadClosure.SourceFiles |> List.map fst |> List.toArray
                    OtherOptions = otherFlags 
                    ReferencedProjects= [| |]  
                    IsIncompleteTypeCheckEnvironment = false
                    UseScriptResolutionRules = true 
                    LoadTime = loadedTimeStamp
                    UnresolvedReferences = Some (FSharpUnresolvedReferencesSet(loadClosure.UnresolvedReferences))
                    OriginalLoadReferences = loadClosure.OriginalLoadReferences
                    Stamp = optionsStamp
                }
            scriptClosureCache.Set(AnyCallerThread, options, loadClosure) // Save the full load closure for later correlation.
            let diags = loadClosure.LoadClosureRootFileDiagnostics |> List.map (fun (exn, isError) -> FSharpDiagnostic.CreateFromException(exn, isError, range.Zero, false))
            return options, (diags @ errors.Diagnostics)
          })
            
    member bc.InvalidateConfiguration(options : FSharpProjectOptions, startBackgroundCompileIfAlreadySeen, userOpName) =
        let startBackgroundCompileIfAlreadySeen = defaultArg startBackgroundCompileIfAlreadySeen implicitlyStartBackgroundWork

        // This operation can't currently be cancelled nor awaited
        reactor.EnqueueOp(userOpName, "InvalidateConfiguration: Stamp(" + (options.Stamp |> Option.defaultValue 0L).ToString() + ")", options.ProjectFileName, fun ctok -> 
            // If there was a similar entry then re-establish an empty builder .  This is a somewhat arbitrary choice - it
            // will have the effect of releasing memory associated with the previous builder, but costs some time.
            if incrementalBuildersCache.ContainsSimilarKey (AnyCallerThread, options) then

                // We do not need to decrement here - it is done by disposal.
                let newBuilderInfo = CreateOneIncrementalBuilder (ctok, options, userOpName) |> Cancellable.runWithoutCancellation
                incrementalBuildersCache.Set(AnyCallerThread, options, newBuilderInfo)

                // Start working on the project.  Also a somewhat arbitrary choice
                if startBackgroundCompileIfAlreadySeen then 
                    bc.CheckProjectInBackground(options, userOpName + ".StartBackgroundCompile"))

    member bc.ClearCache(options : FSharpProjectOptions seq, userOpName) =
        // This operation can't currently be cancelled nor awaited
        reactor.EnqueueOp(userOpName, "ClearCache", String.Empty, fun _ ->
            options
            |> Seq.iter (fun options -> incrementalBuildersCache.RemoveAnySimilar(AnyCallerThread, options)))

    member _.NotifyProjectCleaned (options : FSharpProjectOptions, userOpName) =
        reactor.EnqueueAndAwaitOpAsync(userOpName, "NotifyProjectCleaned", options.ProjectFileName, fun ctok -> 
            cancellable {
                // If there was a similar entry (as there normally will have been) then re-establish an empty builder .  This 
                // is a somewhat arbitrary choice - it will have the effect of releasing memory associated with the previous 
                // builder, but costs some time.
                if incrementalBuildersCache.ContainsSimilarKey (AnyCallerThread, options) then
                    // We do not need to decrement here - it is done by disposal.
                    let! newBuilderInfo = CreateOneIncrementalBuilder (ctok, options, userOpName) 
                    incrementalBuildersCache.Set(AnyCallerThread, options, newBuilderInfo)
            })

    member _.CheckProjectInBackground (options, userOpName) =
        reactor.SetBackgroundOp 
           (Some(userOpName, "CheckProjectInBackground", options.ProjectFileName, 
                 (fun ctok -> 
                      eventually { 
                           // Builder creation is not yet time-sliced.
                           let! builderOpt,_ = getOrCreateBuilder (ctok, options, userOpName) |> Eventually.ofCancellable
                           match builderOpt with 
                           | None -> return ()
                           | Some builder -> 
                               return! builder.PopulatePartialCheckingResults (ctok)
                       })))

    member _.StopBackgroundCompile   () =
        reactor.SetBackgroundOp(None)

    member _.WaitForBackgroundCompile() =
        reactor.WaitForBackgroundOpCompletion() 

    member _.CompleteAllQueuedOps() =
        reactor.CompleteAllQueuedOps() 

    member _.Reactor  = reactor

    member _.ReactorOps  = reactorOps

    member _.BeforeBackgroundFileCheck = beforeFileChecked.Publish

    member _.FileParsed = fileParsed.Publish

    member _.FileChecked = fileChecked.Publish

    member _.ProjectChecked = projectChecked.Publish

    member _.CurrentQueueLength = reactor.CurrentQueueLength

    member _.ClearCachesAsync (userOpName) =
        reactor.EnqueueAndAwaitOpAsync (userOpName, "ClearCachesAsync", "", fun ctok -> 
            parseCacheLock.AcquireLock (fun ltok -> 
                checkFileInProjectCachePossiblyStale.Clear ltok
                checkFileInProjectCache.Clear ltok
                parseFileCache.Clear(ltok))
            incrementalBuildersCache.Clear(AnyCallerThread)
            frameworkTcImportsCache.Clear ctok
            scriptClosureCache.Clear (AnyCallerThread)
            cancellable.Return ())

    member _.DownsizeCaches(userOpName) =
        reactor.EnqueueAndAwaitOpAsync (userOpName, "DownsizeCaches", "", fun ctok -> 
            parseCacheLock.AcquireLock (fun ltok -> 
                checkFileInProjectCachePossiblyStale.Resize(ltok, newKeepStrongly=1)
                checkFileInProjectCache.Resize(ltok, newKeepStrongly=1)
                parseFileCache.Resize(ltok, newKeepStrongly=1))
            incrementalBuildersCache.Resize(AnyCallerThread, newKeepStrongly=1, newKeepMax=1)
            frameworkTcImportsCache.Downsize(ctok)
            scriptClosureCache.Resize(AnyCallerThread,newKeepStrongly=1, newKeepMax=1)
            cancellable.Return ())
         
    member _.FrameworkImportsCache = frameworkTcImportsCache

    member _.ImplicitlyStartBackgroundWork with get() = implicitlyStartBackgroundWork and set v = implicitlyStartBackgroundWork <- v

    static member ActualParseFileCount = actualParseFileCount

    static member ActualCheckFileCount = actualCheckFileCount


[<Sealed; AutoSerializable(false)>]
// There is typically only one instance of this type in an IDE process.
type FSharpChecker(legacyReferenceResolver, 
                    projectCacheSize, 
                    keepAssemblyContents,
                    keepAllBackgroundResolutions,
                    tryGetMetadataSnapshot,
                    suggestNamesForErrors,
                    keepAllBackgroundSymbolUses,
                    enableBackgroundItemKeyStoreAndSemanticClassification,
                    enablePartialTypeChecking) =

    let backgroundCompiler =
        BackgroundCompiler(legacyReferenceResolver,
            projectCacheSize,
            keepAssemblyContents,
            keepAllBackgroundResolutions,
            tryGetMetadataSnapshot,
            suggestNamesForErrors,
            keepAllBackgroundSymbolUses,
            enableBackgroundItemKeyStoreAndSemanticClassification,
            enablePartialTypeChecking)

    static let globalInstance = lazy FSharpChecker.Create()
            
    // STATIC ROOT: FSharpLanguageServiceTestable.FSharpChecker.braceMatchCache. Most recently used cache for brace matching. Accessed on the
    // background UI thread, not on the compiler thread.
    //
    // This cache is safe for concurrent access.
    let braceMatchCache = MruCache<AnyCallerThreadToken,_,_>(braceMatchCacheSize, areSimilar = AreSimilarForParsing, areSame = AreSameForParsing) 

    let mutable maxMemoryReached = false

    let mutable maxMB = maxMBDefault

    let maxMemEvent = new Event<unit>()

    /// Instantiate an interactive checker.    
    static member Create(?projectCacheSize, ?keepAssemblyContents, ?keepAllBackgroundResolutions, ?legacyReferenceResolver, ?tryGetMetadataSnapshot, ?suggestNamesForErrors, ?keepAllBackgroundSymbolUses, ?enableBackgroundItemKeyStoreAndSemanticClassification, ?enablePartialTypeChecking) = 

        let legacyReferenceResolver = 
            match legacyReferenceResolver with
            | Some rr -> rr
            | None -> SimulatedMSBuildReferenceResolver.getResolver()

        let keepAssemblyContents = defaultArg keepAssemblyContents false
        let keepAllBackgroundResolutions = defaultArg keepAllBackgroundResolutions true
        let projectCacheSizeReal = defaultArg projectCacheSize projectCacheSizeDefault
        let tryGetMetadataSnapshot = defaultArg tryGetMetadataSnapshot (fun _ -> None)
        let suggestNamesForErrors = defaultArg suggestNamesForErrors false
        let keepAllBackgroundSymbolUses = defaultArg keepAllBackgroundSymbolUses true
        let enableBackgroundItemKeyStoreAndSemanticClassification = defaultArg enableBackgroundItemKeyStoreAndSemanticClassification false
        let enablePartialTypeChecking = defaultArg enablePartialTypeChecking false

        if keepAssemblyContents && enablePartialTypeChecking then
            invalidArg "enablePartialTypeChecking" "'keepAssemblyContents' and 'enablePartialTypeChecking' cannot be both enabled."

        FSharpChecker(legacyReferenceResolver,
            projectCacheSizeReal,
            keepAssemblyContents,
            keepAllBackgroundResolutions,
            tryGetMetadataSnapshot,
            suggestNamesForErrors,
            keepAllBackgroundSymbolUses,
            enableBackgroundItemKeyStoreAndSemanticClassification,
            enablePartialTypeChecking)

    member _.ReferenceResolver = legacyReferenceResolver

    member _.MatchBraces(filename, sourceText: ISourceText, options: FSharpParsingOptions, ?userOpName: string) =
        let userOpName = defaultArg userOpName "Unknown"
        let hash = sourceText.GetHashCode() |> int64
        async {
            match braceMatchCache.TryGet(AnyCallerThread, (filename, hash, options)) with
            | Some res -> return res
            | None ->
                let res = ParseAndCheckFile.matchBraces(sourceText, filename, options, userOpName, suggestNamesForErrors)
                braceMatchCache.Set(AnyCallerThread, (filename, hash, options), res)
                return res
        }

    member ic.MatchBraces(filename, source: string, options: FSharpProjectOptions, ?userOpName: string) =
        let userOpName = defaultArg userOpName "Unknown"
        let parsingOptions, _ = ic.GetParsingOptionsFromProjectOptions(options)
        ic.MatchBraces(filename, SourceText.ofString source, parsingOptions, userOpName)

    member ic.GetParsingOptionsFromProjectOptions(options): FSharpParsingOptions * _ =
        let sourceFiles = List.ofArray options.SourceFiles
        let argv = List.ofArray options.OtherOptions
        ic.GetParsingOptionsFromCommandLineArgs(sourceFiles, argv, options.UseScriptResolutionRules)

    member ic.ParseFile(filename, sourceText, options, ?cache, ?userOpName: string) =
        let cache = defaultArg cache true
        let userOpName = defaultArg userOpName "Unknown"
        ic.CheckMaxMemoryReached()
        backgroundCompiler.ParseFile(filename, sourceText, options, cache, userOpName)

    member ic.ParseFileInProject(filename, source: string, options, ?cache: bool, ?userOpName: string) =
        let parsingOptions, _ = ic.GetParsingOptionsFromProjectOptions(options)
        ic.ParseFile(filename, SourceText.ofString source, parsingOptions, ?cache=cache, ?userOpName=userOpName)

    member _.GetBackgroundParseResultsForFileInProject (filename,options, ?userOpName: string) =
        let userOpName = defaultArg userOpName "Unknown"
        backgroundCompiler.GetBackgroundParseResultsForFileInProject(filename, options, userOpName)
        
    member _.GetBackgroundCheckResultsForFileInProject (filename,options, ?userOpName: string) =
        let userOpName = defaultArg userOpName "Unknown"
        backgroundCompiler.GetBackgroundCheckResultsForFileInProject(filename,options, userOpName)
        
    /// Try to get recent approximate type check results for a file. 
    member _.TryGetRecentCheckResultsForFile(filename: string, options:FSharpProjectOptions, ?sourceText, ?userOpName: string, ?cacheStamp: int64) =
        let userOpName = defaultArg userOpName "Unknown"
        backgroundCompiler.TryGetRecentCheckResultsForFile(filename,options,sourceText,cacheStamp,userOpName)

    member _.Compile(argv: string[], ?userOpName: string) =
        let userOpName = defaultArg userOpName "Unknown"
        backgroundCompiler.Reactor.EnqueueAndAwaitOpAsync (userOpName, "Compile", "", fun ctok -> 
            cancellable {
                return CompileHelpers.compileFromArgs (ctok, argv, legacyReferenceResolver, None, None)
            })

    member _.Compile (ast:ParsedInput list, assemblyName:string, outFile:string, dependencies:string list, ?pdbFile:string, ?executable:bool, ?noframework:bool, ?userOpName: string) =
      let userOpName = defaultArg userOpName "Unknown"
      backgroundCompiler.Reactor.EnqueueAndAwaitOpAsync (userOpName, "Compile", assemblyName, fun ctok -> 
       cancellable {
            let noframework = defaultArg noframework false
            return CompileHelpers.compileFromAsts (ctok, legacyReferenceResolver, ast, assemblyName, outFile, dependencies, noframework, pdbFile, executable, None, None)
       }
      )

    member _.CompileToDynamicAssembly (otherFlags: string[], execute: (TextWriter * TextWriter) option, ?userOpName: string)  = 
      let userOpName = defaultArg userOpName "Unknown"
      backgroundCompiler.Reactor.EnqueueAndAwaitOpAsync (userOpName, "CompileToDynamicAssembly", "<dynamic>", fun ctok -> 
       cancellable {
        CompileHelpers.setOutputStreams execute
        
        // References used to capture the results of compilation
        let tcImportsRef = ref None
        let assemblyBuilderRef = ref None
        let tcImportsCapture = Some (fun tcImports -> tcImportsRef := Some tcImports)

        // Function to generate and store the results of compilation 
        let debugInfo =  otherFlags |> Array.exists (fun arg -> arg = "-g" || arg = "--debug:+" || arg = "/debug:+")
        let dynamicAssemblyCreator = Some (CompileHelpers.createDynamicAssembly (ctok, debugInfo, tcImportsRef, execute.IsSome, assemblyBuilderRef))

        // Perform the compilation, given the above capturing function.
        let errorsAndWarnings, result = CompileHelpers.compileFromArgs (ctok, otherFlags, legacyReferenceResolver, tcImportsCapture, dynamicAssemblyCreator)

        // Retrieve and return the results
        let assemblyOpt = 
            match assemblyBuilderRef.Value with 
            | None -> None
            | Some a ->  Some (a :> System.Reflection.Assembly)

        return errorsAndWarnings, result, assemblyOpt
       }
      )

    member _.CompileToDynamicAssembly (ast:ParsedInput list, assemblyName:string, dependencies:string list, execute: (TextWriter * TextWriter) option, ?debug:bool, ?noframework:bool, ?userOpName: string) =
      let userOpName = defaultArg userOpName "Unknown"
      backgroundCompiler.Reactor.EnqueueAndAwaitOpAsync (userOpName, "CompileToDynamicAssembly", assemblyName, fun ctok -> 
       cancellable {
        CompileHelpers.setOutputStreams execute

        // References used to capture the results of compilation
        let tcImportsRef = ref (None: TcImports option)
        let assemblyBuilderRef = ref None
        let tcImportsCapture = Some (fun tcImports -> tcImportsRef := Some tcImports)

        let debugInfo = defaultArg debug false
        let noframework = defaultArg noframework false
        let location = Path.Combine(Path.GetTempPath(),"test"+string(hash assemblyName))
        try Directory.CreateDirectory(location) |> ignore with _ -> ()

        let outFile = Path.Combine(location, assemblyName + ".dll")

        // Function to generate and store the results of compilation 
        let dynamicAssemblyCreator = Some (CompileHelpers.createDynamicAssembly (ctok, debugInfo, tcImportsRef, execute.IsSome, assemblyBuilderRef))

        // Perform the compilation, given the above capturing function.
        let errorsAndWarnings, result = 
            CompileHelpers.compileFromAsts (ctok, legacyReferenceResolver, ast, assemblyName, outFile, dependencies, noframework, None, Some execute.IsSome, tcImportsCapture, dynamicAssemblyCreator)

        // Retrieve and return the results
        let assemblyOpt = 
            match assemblyBuilderRef.Value with 
            | None -> None
            | Some a ->  Some (a :> System.Reflection.Assembly)

        return errorsAndWarnings, result, assemblyOpt
       }
      )

    /// This function is called when the entire environment is known to have changed for reasons not encoded in the ProjectOptions of any project/compilation.
    /// For example, the type provider approvals file may have changed.
    member ic.InvalidateAll() =
        ic.ClearCaches()
            
    member _.ClearCachesAsync(?userOpName: string) =
        let utok = AnyCallerThread
        let userOpName = defaultArg userOpName "Unknown"
        braceMatchCache.Clear(utok)
        backgroundCompiler.ClearCachesAsync(userOpName) 

    member ic.ClearCaches(?userOpName) =
        ic.ClearCachesAsync(?userOpName=userOpName) |> Async.Start // this cache clearance is not synchronous, it will happen when the background op gets run

    member _.CheckMaxMemoryReached() =
        if not maxMemoryReached && System.GC.GetTotalMemory(false) > int64 maxMB * 1024L * 1024L then 
            Trace.TraceWarning("!!!!!!!! MAX MEMORY REACHED, DOWNSIZING F# COMPILER CACHES !!!!!!!!!!!!!!!")
            // If the maxMB limit is reached, drastic action is taken
            //   - reduce strong cache sizes to a minimum
            let userOpName = "MaxMemoryReached"
            backgroundCompiler.CompleteAllQueuedOps()
            maxMemoryReached <- true
            braceMatchCache.Resize(AnyCallerThread, newKeepStrongly=10)
            backgroundCompiler.DownsizeCaches(userOpName) |> Async.RunSynchronously
            maxMemEvent.Trigger( () )

    // This is for unit testing only
    member ic.ClearLanguageServiceRootCachesAndCollectAndFinalizeAllTransients() =
        backgroundCompiler.CompleteAllQueuedOps() // flush AsyncOp
        ic.ClearCachesAsync() |> Async.RunSynchronously
        System.GC.Collect()
        System.GC.WaitForPendingFinalizers() 
        backgroundCompiler.CompleteAllQueuedOps() // flush AsyncOp
        FxResolver.ClearStaticCaches()
            
    /// This function is called when the configuration is known to have changed for reasons not encoded in the ProjectOptions.
    /// For example, dependent references may have been deleted or created.
    member _.InvalidateConfiguration(options: FSharpProjectOptions, ?startBackgroundCompile, ?userOpName: string) =
        let userOpName = defaultArg userOpName "Unknown"
        backgroundCompiler.InvalidateConfiguration(options, startBackgroundCompile, userOpName)

    /// Clear the internal cache of the given projects.
    member _.ClearCache(options: FSharpProjectOptions seq, ?userOpName: string) =
        let userOpName = defaultArg userOpName "Unknown"
        backgroundCompiler.ClearCache(options, userOpName)

    /// This function is called when a project has been cleaned, and thus type providers should be refreshed.
    member _.NotifyProjectCleaned(options: FSharpProjectOptions, ?userOpName: string) =
        let userOpName = defaultArg userOpName "Unknown"
        backgroundCompiler.NotifyProjectCleaned (options, userOpName)
              
    /// Typecheck a source code file, returning a handle to the results of the 
    /// parse including the reconstructed types in the file.
    member _.CheckFileInProjectAllowingStaleCachedResults(parseResults:FSharpParseFileResults, filename:string, fileVersion:int, source:string, options:FSharpProjectOptions, ?userOpName: string) =        
        let userOpName = defaultArg userOpName "Unknown"
        backgroundCompiler.CheckFileInProjectAllowingStaleCachedResults(parseResults,filename,fileVersion,SourceText.ofString source,options,userOpName)

    /// Typecheck a source code file, returning a handle to the results of the 
    /// parse including the reconstructed types in the file.
    member ic.CheckFileInProject(parseResults:FSharpParseFileResults, filename:string, fileVersion:int, sourceText:ISourceText, options:FSharpProjectOptions, ?userOpName: string, ?cacheStamp: int64) =        
        let userOpName = defaultArg userOpName "Unknown"
        ic.CheckMaxMemoryReached()
        backgroundCompiler.CheckFileInProject(parseResults,filename,fileVersion,sourceText,options,cacheStamp,userOpName)

    member ic.AnalyzeFileInProject(parseResults: FSharpParseFileResults, checkResults: FSharpCheckFileResults, options, userOpName) =
        let userOpName = defaultArg userOpName "Unknown"
        backgroundCompiler.AnalyzeFileInProject(parseResults, checkResults, options, userOpName)

    member ic.GetAdditionalAnalyzerToolTips(parseResults: FSharpParseFileResults, checkResults: FSharpCheckFileResults, options, pos: Position, userOpName) =
        let userOpName = defaultArg userOpName "Unknown"
        backgroundCompiler.GetAdditionalAnalyzerToolTips(parseResults, checkResults, options, pos, userOpName)

    /// Typecheck a source code file, returning a handle to the results of the 
    /// parse including the reconstructed types in the file.
    member ic.ParseAndCheckFileInProject(filename:string, fileVersion:int, sourceText:ISourceText, options:FSharpProjectOptions, ?userOpName: string, ?cacheStamp: int64) =        
        let userOpName = defaultArg userOpName "Unknown"
        ic.CheckMaxMemoryReached()
        backgroundCompiler.ParseAndCheckFileInProject(filename, fileVersion, sourceText, options, cacheStamp, userOpName)
            
    member ic.ParseAndCheckProject(options, ?userOpName: string) =
        let userOpName = defaultArg userOpName "Unknown"
        ic.CheckMaxMemoryReached()
        backgroundCompiler.ParseAndCheckProject(options, userOpName)

    member ic.FindBackgroundReferencesInFile(filename:string, options: FSharpProjectOptions, symbol: FSharpSymbol, ?canInvalidateProject: bool, ?userOpName: string) =
        let canInvalidateProject = defaultArg canInvalidateProject true
        let userOpName = defaultArg userOpName "Unknown"
        ic.CheckMaxMemoryReached()
        backgroundCompiler.FindReferencesInFile(filename, options, symbol, canInvalidateProject, userOpName)

    member ic.GetBackgroundSemanticClassificationForFile(filename:string, options: FSharpProjectOptions, ?userOpName) =
        let userOpName = defaultArg userOpName "Unknown"
        ic.CheckMaxMemoryReached()
        backgroundCompiler.GetSemanticClassificationForFile(filename, options, userOpName)

    /// For a given script file, get the ProjectOptions implied by the #load closure
    member _.GetProjectOptionsFromScript(filename, source, ?previewEnabled, ?loadedTimeStamp, ?otherFlags, ?useFsiAuxLib, ?useSdkRefs, ?assumeDotNetFramework, ?sdkDirOverride, ?optionsStamp: int64, ?userOpName: string) = 
        let userOpName = defaultArg userOpName "Unknown"
        backgroundCompiler.GetProjectOptionsFromScript(filename, source, previewEnabled, loadedTimeStamp, otherFlags, useFsiAuxLib, useSdkRefs, sdkDirOverride, assumeDotNetFramework, optionsStamp, userOpName)

    member _.GetProjectOptionsFromCommandLineArgs(projectFileName, argv, ?loadedTimeStamp, ?isInteractive, ?isEditing) = 
        let isEditing = defaultArg isEditing false
        let isInteractive = defaultArg isInteractive false
        let loadedTimeStamp = defaultArg loadedTimeStamp DateTime.MaxValue // Not 'now', we don't want to force reloading
        let argv = 
            let define = if isInteractive then "--define:INTERACTIVE" else "--define:COMPILED"
            Array.append argv [| define |]
        let argv = 
            if isEditing then Array.append argv [| "--define:EDITING" |] else argv
        { ProjectFileName = projectFileName
          ProjectId = None
          SourceFiles = [| |] // the project file names will be inferred from the ProjectOptions
          OtherOptions = argv 
          ReferencedProjects= [| |]  
          IsIncompleteTypeCheckEnvironment = false
          UseScriptResolutionRules = false
          LoadTime = loadedTimeStamp
          UnresolvedReferences = None
          OriginalLoadReferences=[]
          Stamp = None }

    member _.GetParsingOptionsFromCommandLineArgs(sourceFiles, argv, ?isInteractive, ?isEditing) =
        let isEditing = defaultArg isEditing false
        let isInteractive = defaultArg isInteractive false
        use errorScope = new ErrorScope()
        let tcConfigB = 
            TcConfigBuilder.CreateNew(legacyReferenceResolver,
                defaultFSharpBinariesDir=FSharpCheckerResultsSettings.defaultFSharpBinariesDir,
                reduceMemoryUsage=ReduceMemoryFlag.Yes,
                implicitIncludeDir="",
                isInteractive=isInteractive,
                isInvalidationSupported=false,
                defaultCopyFSharpCore=CopyFSharpCoreFlag.No,
                tryGetMetadataSnapshot=tryGetMetadataSnapshot,
                sdkDirOverride=None,
                rangeForErrors=range0)

        // These defines are implied by the F# compiler
        tcConfigB.conditionalCompilationDefines <- 
            let define = if isInteractive then "INTERACTIVE" else "COMPILED"
            define :: tcConfigB.conditionalCompilationDefines
        if isEditing then 
            tcConfigB.conditionalCompilationDefines <- "EDITING":: tcConfigB.conditionalCompilationDefines

        // Apply command-line arguments and collect more source files if they are in the arguments
        let sourceFilesNew = ApplyCommandLineArgs(tcConfigB, sourceFiles, argv)
        FSharpParsingOptions.FromTcConfigBuilder(tcConfigB, Array.ofList sourceFilesNew, isInteractive), errorScope.Diagnostics

    member ic.GetParsingOptionsFromCommandLineArgs(argv, ?isInteractive: bool, ?isEditing) =
        ic.GetParsingOptionsFromCommandLineArgs([], argv, ?isInteractive=isInteractive, ?isEditing=isEditing)

    /// Begin background parsing the given project.
    member _.StartBackgroundCompile(options, ?userOpName) = 
        let userOpName = defaultArg userOpName "Unknown"
        backgroundCompiler.CheckProjectInBackground(options, userOpName) 

    /// Begin background parsing the given project.
    member ic.CheckProjectInBackground(options, ?userOpName) = 
        ic.StartBackgroundCompile(options, ?userOpName=userOpName)

    /// Stop the background compile.
    member _.StopBackgroundCompile() = 
        backgroundCompiler.StopBackgroundCompile()

    /// Block until the background compile finishes.
    //
    // This is for unit testing only
    member _.WaitForBackgroundCompile() = backgroundCompiler.WaitForBackgroundCompile()

    // Publish the ReactorOps from the background compiler for internal use
    member ic.ReactorOps = backgroundCompiler.ReactorOps

    member _.CurrentQueueLength = backgroundCompiler.CurrentQueueLength

    member _.BeforeBackgroundFileCheck  = backgroundCompiler.BeforeBackgroundFileCheck

    member _.FileParsed  = backgroundCompiler.FileParsed

    member _.FileChecked  = backgroundCompiler.FileChecked

    member _.ProjectChecked = backgroundCompiler.ProjectChecked

    member _.ImplicitlyStartBackgroundWork with get() = backgroundCompiler.ImplicitlyStartBackgroundWork and set v = backgroundCompiler.ImplicitlyStartBackgroundWork <- v

    member _.PauseBeforeBackgroundWork with get() = Reactor.Singleton.PauseBeforeBackgroundWork and set v = Reactor.Singleton.PauseBeforeBackgroundWork <- v

    static member ActualParseFileCount = BackgroundCompiler.ActualParseFileCount

    static member ActualCheckFileCount = BackgroundCompiler.ActualCheckFileCount
          
    member _.MaxMemoryReached = maxMemEvent.Publish

    member _.MaxMemory with get() = maxMB and set v = maxMB <- v
    
    static member Instance with get() = globalInstance.Force()

    member internal _.FrameworkImportsCache = backgroundCompiler.FrameworkImportsCache

    /// Tokenize a single line, returning token information and a tokenization state represented by an integer
    member _.TokenizeLine (line: string, state: FSharpTokenizerLexState) = 
        let tokenizer = FSharpSourceTokenizer([], None)
        let lineTokenizer = tokenizer.CreateLineTokenizer line
        let mutable state = (None, state)
        let tokens = 
            [| while (state <- lineTokenizer.ScanToken (snd state); (fst state).IsSome) do
                    yield (fst state).Value |]
        tokens, snd state 

    /// Tokenize an entire file, line by line
    member x.TokenizeFile (source: string) : FSharpTokenInfo[][] = 
        let lines = source.Split('\n')
        let tokens = 
            [| let mutable state = FSharpTokenizerLexState.Initial
               for line in lines do 
                   let tokens, n = x.TokenizeLine(line, state) 
                   state <- n 
                   yield tokens |]
        tokens

namespace FSharp.Compiler

open System
open System.IO
open Internal.Utilities
open FSharp.Compiler.CodeAnalysis
open FSharp.Compiler.CompilerConfig
open FSharp.Compiler.EditorServices
open FSharp.Compiler.Text.Range
open FSharp.Compiler.ErrorLogger

type CompilerEnvironment() =
    /// Source file extensions
    static let compilableExtensions = FSharpSigFileSuffixes @ FSharpImplFileSuffixes @ FSharpScriptFileSuffixes

    /// Single file projects extensions
    static let singleFileProjectExtensions = FSharpScriptFileSuffixes

    static member BinFolderOfDefaultFSharpCompiler(?probePoint) =
        FSharpEnvironment.BinFolderOfDefaultFSharpCompiler(probePoint)

    // Legacy entry point, no longer used by FSharp.Editor
    static member DefaultReferencesForOrphanSources assumeDotNetFramework =
        let currentDirectory = Directory.GetCurrentDirectory()
        let fxResolver = FxResolver(assumeDotNetFramework, currentDirectory, rangeForErrors=range0, useSdkRefs=true, isInteractive=false, sdkDirOverride=None)
        let references, _ = fxResolver.GetDefaultReferences (useFsiAuxLib=false)
        references
    
    /// Publish compiler-flags parsing logic. Must be fast because its used by the colorizer.
    static member GetCompilationDefinesForEditing (parsingOptions: FSharpParsingOptions) =
        SourceFileImpl.AdditionalDefinesForUseInEditor(parsingOptions.IsInteractive) @
        parsingOptions.ConditionalCompilationDefines
            
    /// Return true if this is a subcategory of error or warning message that the language service can emit
    static member IsCheckerSupportedSubcategory(subcategory:string) =
        // Beware: This code logic is duplicated in DocumentTask.cs in the language service
        PhasedDiagnostic.IsSubcategoryOfCompile(subcategory)

    /// Return the language ID, which is the expression evaluator id that the
    /// debugger will use.
    static member GetDebuggerLanguageID() =
        System.Guid(0xAB4F38C9u, 0xB6E6us, 0x43baus, 0xBEuy, 0x3Buy, 0x58uy, 0x08uy, 0x0Buy, 0x2Cuy, 0xCCuy, 0xE3uy)
        
    static member IsScriptFile (fileName: string) = ParseAndCheckInputs.IsScript fileName

    /// Whether or not this file is compilable
    static member IsCompilable file =
        let ext = Path.GetExtension file
        compilableExtensions |> List.exists(fun e->0 = String.Compare(e, ext, StringComparison.OrdinalIgnoreCase))

    /// Whether or not this file should be a single-file project
    static member MustBeSingleFileProject file =
        let ext = Path.GetExtension file
        singleFileProjectExtensions |> List.exists(fun e-> 0 = String.Compare(e, ext, StringComparison.OrdinalIgnoreCase))
<|MERGE_RESOLUTION|>--- conflicted
+++ resolved
@@ -501,15 +501,10 @@
          builder: IncrementalBuilder,
          tcPrior: PartialCheckResults,
          tcInfo: TcInfo,
-<<<<<<< HEAD
          tcInfoOptionalExtras: TcInfoExtras option,
-         creationDiags: FSharpDiagnostic[]) = 
-    
-=======
          creationDiags: FSharpDiagnostic[],
          cacheStamp: int64 option) = 
    
->>>>>>> 9c627f8b
         async {
             let beingCheckedFileKey = fileName, options, fileVersion
             let stopwatch = Stopwatch.StartNew()
@@ -599,13 +594,8 @@
                         |> Option.map (fun tcPrior -> (tcPrior, tcPrior.TryTcInfoWithOptionalExtras))
                             
                     match tcPrior with
-<<<<<<< HEAD
                     | Some(tcPrior, Some (tcInfo, tcInfoOptionalExtras)) -> 
-                        let! checkResults = bc.CheckOneFileImpl(parseResults, sourceText, filename, options, fileVersion, builder, tcPrior, tcInfo, tcInfoOptionalExtras, creationDiags)
-=======
-                    | Some(tcPrior, tcInfo) -> 
-                        let! checkResults = bc.CheckOneFileImpl(parseResults, sourceText, filename, options, fileVersion, builder, tcPrior, tcInfo, creationDiags, None)
->>>>>>> 9c627f8b
+                        let! checkResults = bc.CheckOneFileImpl(parseResults, sourceText, filename, options, fileVersion, builder, tcPrior, tcInfo, tcInfoOptionalExtras, creationDiags, None)
                         return Some checkResults
                     | _ -> return None  // the incremental builder was not up to date
             finally 
@@ -643,11 +633,7 @@
                                         let! tcInfo = tcPrior.GetTcInfoWithOptionalExtras() |> Eventually.toCancellable
                                         return (tcPrior, tcInfo)
                                     } 
-<<<<<<< HEAD
-                        let! checkAnswer = bc.CheckOneFileImpl(parseResults, sourceText, filename, options, fileVersion, builder, tcPrior, tcInfo, tcInfoOptionalExtras, creationDiags)
-=======
-                        let! checkAnswer = bc.CheckOneFileImpl(parseResults, sourceText, filename, options, fileVersion, builder, tcPrior, tcInfo, creationDiags, cacheStamp)
->>>>>>> 9c627f8b
+                        let! checkAnswer = bc.CheckOneFileImpl(parseResults, sourceText, filename, options, fileVersion, builder, tcPrior, tcInfo, tcInfoOptionalExtras, creationDiags, cacheStamp)
                         return checkAnswer
             finally 
                 bc.ImplicitlyStartCheckProjectInBackground(options, userOpName)
@@ -702,13 +688,8 @@
                         let parsingOptions = FSharpParsingOptions.FromTcConfig(builder.TcConfig, Array.ofList (builder.SourceFiles), options.UseScriptResolutionRules)
                         reactor.SetPreferredUILang tcPrior.TcConfig.preferredUiLang
                         let parseDiags, parseTree, anyErrors = ParseAndCheckFile.parseFile (sourceText, filename, parsingOptions, userOpName, suggestNamesForErrors)
-<<<<<<< HEAD
                         let parseResults = FSharpParseFileResults(parseDiags, parseTree, Some sourceText, anyErrors, builder.AllDependenciesDeprecated)
-                        let! checkResults = bc.CheckOneFileImpl(parseResults, sourceText, filename, options, fileVersion, builder, tcPrior, tcInfo, tcInfoOptionalExtras, creationDiags)
-=======
-                        let parseResults = FSharpParseFileResults(parseDiags, parseTree, anyErrors, builder.AllDependenciesDeprecated)
-                        let! checkResults = bc.CheckOneFileImpl(parseResults, sourceText, filename, options, fileVersion, builder, tcPrior, tcInfo, creationDiags, cacheStamp)
->>>>>>> 9c627f8b
+                        let! checkResults = bc.CheckOneFileImpl(parseResults, sourceText, filename, options, fileVersion, builder, tcPrior, tcInfo, tcInfoOptionalExtras, creationDiags, cacheStamp)
 
                         Logger.LogBlockMessageStop (filename + strGuid + "-Successful") LogCompilerFunctionId.Service_ParseAndCheckFileInProject
 
