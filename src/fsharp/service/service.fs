--- conflicted
+++ resolved
@@ -1007,21 +1007,12 @@
     member __.DownsizeCaches(userOpName) =
         reactor.EnqueueAndAwaitOpAsync (userOpName, "DownsizeCaches", "", fun ctok -> 
             parseCacheLock.AcquireLock (fun ltok -> 
-<<<<<<< HEAD
-                checkFileInProjectCachePossiblyStale.Resize(ltok, keepStrongly=1)
-                checkFileInProjectCache.Resize(ltok, keepStrongly=1)
-                parseFileCache.Resize(ltok, keepStrongly=1))
-            incrementalBuildersCache.Resize(AnyCallerThread, keepStrongly=1, keepMax=1)
-            frameworkTcImportsCache.Downsize(ctok)
-            scriptClosureCache.Resize(AnyCallerThread,keepStrongly=1, keepMax=1)
-=======
                 checkFileInProjectCachePossiblyStale.Resize(ltok, newKeepStrongly=1)
                 checkFileInProjectCache.Resize(ltok, newKeepStrongly=1)
                 parseFileCache.Resize(ltok, newKeepStrongly=1))
-            incrementalBuildersCache.Resize(ctok, newKeepStrongly=1, newKeepMax=1)
+            incrementalBuildersCache.Resize(AnyCallerThread, newKeepStrongly=1, newKeepMax=1)
             frameworkTcImportsCache.Downsize(ctok)
             scriptClosureCacheLock.AcquireLock (fun ltok -> scriptClosureCache.Resize(ltok,newKeepStrongly=1, newKeepMax=1))
->>>>>>> c8cc6f23
             cancellable.Return ())
          
     member __.FrameworkImportsCache = frameworkTcImportsCache
@@ -1236,11 +1227,7 @@
             let userOpName = "MaxMemoryReached"
             backgroundCompiler.CompleteAllQueuedOps()
             maxMemoryReached <- true
-<<<<<<< HEAD
-            braceMatchCache.Resize(AnyCallerThread, keepStrongly=10)
-=======
-            braceMatchCache.Resize(AssumeAnyCallerThreadWithoutEvidence(), newKeepStrongly=10)
->>>>>>> c8cc6f23
+            braceMatchCache.Resize(AnyCallerThread, newKeepStrongly=10)
             backgroundCompiler.DownsizeCaches(userOpName) |> Async.RunSynchronously
             maxMemEvent.Trigger( () )
 
