--- conflicted
+++ resolved
@@ -3018,13 +3018,8 @@
             match braceMatchCache.TryGet(AssumeAnyCallerThreadWithoutEvidence(), (filename, hash, options)) with
             | Some res -> return res
             | None ->
-<<<<<<< HEAD
                 let res = Parser.matchBraces(sourceText, filename, options, userOpName, suggestNamesForErrors)
-                braceMatchCache.Set(AssumeAnyCallerThreadWithoutEvidence(), (filename, sourceText, options), res)
-=======
-                let res = Parser.matchBraces(sourceText, filename, options, userOpName)
                 braceMatchCache.Set(AssumeAnyCallerThreadWithoutEvidence(), (filename, hash, options), res)
->>>>>>> 7b73f625
                 return res
         }
 
