--- conflicted
+++ resolved
@@ -591,16 +591,10 @@
     
         and walkInterfaceImpl (InterfaceImpl(_, bindings, _)) = List.iter walkBinding bindings
     
-<<<<<<< HEAD
-        and walkIndexerArg = function
+        and walkIndexerArg arg =
+            match arg with
             | SynIndexerArg.One (e, _, _) -> walkExpr e
             | SynIndexerArg.Two (e1, _, e2, _, _, _) -> List.iter walkExpr [e1; e2]
-=======
-        and walkIndexerArg arg =
-            match arg with
-            | SynIndexerArg.One e -> walkExpr e
-            | SynIndexerArg.Two (e1, e2) -> List.iter walkExpr [e1; e2]
->>>>>>> c07291f5
     
         and walkType ty =
             match ty with 
