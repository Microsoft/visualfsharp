// Copyright (c) Microsoft Corporation.  All Rights Reserved.  See License.txt in the project root for license information.

//----------------------------------------------------------------------------
// Open up the compiler as an incremental service for parsing,
// type checking and intellisense-like environment-reporting.
//--------------------------------------------------------------------------

namespace FSharp.Compiler.EditorServices

open System
open System.Collections.Generic
open Internal.Utilities.Library 
open FSharp.Compiler.CodeAnalysis
open FSharp.Compiler.Diagnostics
open FSharp.Compiler.IO
open FSharp.Compiler.Symbols

type IsAutoOpen = bool

[<RequireQualifiedAccess>]
type LookupType =
    | Fuzzy
    | Precise

[<NoComparison; NoEquality>]
type AssemblySymbol = 
    { FullName: string
      CleanedIdents: ShortIdents
      Namespace: ShortIdents option
      NearestRequireQualifiedAccessParent: ShortIdents option
      TopRequireQualifiedAccessParent: ShortIdents option
      AutoOpenParent: ShortIdents option
      Symbol: FSharpSymbol
      Kind: LookupType -> EntityKind
      UnresolvedSymbol: UnresolvedSymbol }

    override x.ToString() = sprintf "%A" x  

type AssemblyPath = string
type AssemblyContentType = Public | Full

type Parent = 
    { Namespace: ShortIdents option
      ThisRequiresQualifiedAccess: (* isForMemberOrValue *) bool -> ShortIdents option
      TopRequiresQualifiedAccess: (* isForMemberOrValue *) bool -> ShortIdents option
      AutoOpen: ShortIdents option
      WithModuleSuffix: ShortIdents option 
      IsModule: bool }

    static member Empty = 
        { Namespace = None
          ThisRequiresQualifiedAccess = fun _ -> None
          TopRequiresQualifiedAccess = fun _ -> None
          AutoOpen = None
          WithModuleSuffix = None 
          IsModule = true }

    static member RewriteParentIdents (parentIdents: ShortIdents option) (idents: ShortIdents) =
        match parentIdents with
        | Some p when p.Length <= idents.Length -> 
            for i in 0..p.Length - 1 do
                idents.[i] <- p.[i]
        | _ -> ()
        idents
    
    member x.FixParentModuleSuffix (idents: ShortIdents) =
        Parent.RewriteParentIdents x.WithModuleSuffix idents

    member _.FormatEntityFullName (entity: FSharpEntity) =
        // remove number of arguments from generic types
        // e.g. System.Collections.Generic.Dictionary`2 -> System.Collections.Generic.Dictionary
        // and System.Data.Listeners`1.Func -> System.Data.Listeners.Func
        let removeGenericParamsCount (idents: ShortIdents) =
            idents 
            |> Array.map (fun ident ->
                if ident.Length > 0 && Char.IsDigit ident.[ident.Length - 1] then
                    let lastBacktickIndex = ident.LastIndexOf '`' 
                    if lastBacktickIndex <> -1 then
                        ident.Substring(0, lastBacktickIndex)
                    else ident
                else ident)

        let removeModuleSuffix (idents: ShortIdents) =
            if entity.IsFSharpModule && idents.Length > 0 then
                let lastIdent = idents.[idents.Length - 1]
                if lastIdent <> entity.DisplayName then
                    idents |> Array.replace (idents.Length - 1) entity.DisplayName
                else idents
            else idents

        entity.TryGetFullName()
        |> Option.bind (fun fullName -> 
            entity.TryGetFullDisplayName()
            |> Option.map (fun fullDisplayName ->
                fullName,
                fullDisplayName.Split '.'
                |> removeGenericParamsCount 
                |> removeModuleSuffix))

type AssemblyContentCacheEntry =
    { FileWriteTime: DateTime 
      ContentType: AssemblyContentType 
      Symbols: AssemblySymbol list }

[<NoComparison; NoEquality>]
type IAssemblyContentCache =
    abstract TryGet: AssemblyPath -> AssemblyContentCacheEntry option
    abstract Set: AssemblyPath -> AssemblyContentCacheEntry -> unit

module AssemblyContent =
    open System.IO

    let UnresolvedSymbol (topRequireQualifiedAccessParent: ShortIdents option) (cleanedIdents: ShortIdents) (fullName: string) =
        let getNamespace (idents: ShortIdents) = 
            if idents.Length > 1 then Some idents.[..idents.Length - 2] else None

        let ns = 
            topRequireQualifiedAccessParent 
            |> Option.bind getNamespace 
            |> Option.orElseWith (fun () -> getNamespace cleanedIdents)
            |> Option.defaultValue [||]

        let displayName = 
            let nameIdents = if cleanedIdents.Length > ns.Length then cleanedIdents |> Array.skip ns.Length else cleanedIdents
            nameIdents |> String.concat "."
                
        { FullName = fullName
          DisplayName = displayName
          Namespace = ns }

    let createEntity ns (parent: Parent) (entity: FSharpEntity) =
        parent.FormatEntityFullName entity
        |> Option.map (fun (fullName, cleanIdents) ->
            let topRequireQualifiedAccessParent = parent.TopRequiresQualifiedAccess false |> Option.map parent.FixParentModuleSuffix
            { FullName = fullName
              CleanedIdents = cleanIdents
              Namespace = ns
              NearestRequireQualifiedAccessParent = parent.ThisRequiresQualifiedAccess false |> Option.map parent.FixParentModuleSuffix
              TopRequireQualifiedAccessParent = topRequireQualifiedAccessParent
              AutoOpenParent = parent.AutoOpen |> Option.map parent.FixParentModuleSuffix
              Symbol = entity
              Kind = fun lookupType ->
                match entity, lookupType with                
                | FSharpSymbolPatterns.FSharpModule, _ ->
                    EntityKind.Module 
                        { IsAutoOpen = entity.HasAttribute<AutoOpenAttribute>()
                          HasModuleSuffix = FSharpSymbolPatterns.hasModuleSuffixAttribute entity }
                | _, LookupType.Fuzzy ->
                    EntityKind.Type
                | _, LookupType.Precise ->
                    match entity with
                    | FSharpSymbolPatterns.Attribute -> EntityKind.Attribute 
                    | _ -> EntityKind.Type
              UnresolvedSymbol = UnresolvedSymbol topRequireQualifiedAccessParent cleanIdents fullName
            })

    let traverseMemberFunctionAndValues ns (parent: Parent) (membersFunctionsAndValues: seq<FSharpMemberOrFunctionOrValue>) =
        let topRequireQualifiedAccessParent = parent.TopRequiresQualifiedAccess true |> Option.map parent.FixParentModuleSuffix
        let autoOpenParent = parent.AutoOpen |> Option.map parent.FixParentModuleSuffix
        membersFunctionsAndValues
        |> Seq.filter (fun x -> not x.IsInstanceMember && not x.IsPropertyGetterMethod && not x.IsPropertySetterMethod)
        |> Seq.collect (fun func ->
            let processIdents fullName idents = 
                let cleanedIdents = parent.FixParentModuleSuffix idents
                { FullName = fullName
                  CleanedIdents = cleanedIdents
                  Namespace = ns
                  NearestRequireQualifiedAccessParent = parent.ThisRequiresQualifiedAccess true |> Option.map parent.FixParentModuleSuffix
                  TopRequireQualifiedAccessParent = topRequireQualifiedAccessParent
                  AutoOpenParent = autoOpenParent
                  Symbol = func
                  Kind = fun _ -> EntityKind.FunctionOrValue func.IsActivePattern
                  UnresolvedSymbol = UnresolvedSymbol topRequireQualifiedAccessParent cleanedIdents fullName }

            [ yield! func.TryGetFullDisplayName() 
                     |> Option.map (fun fullDisplayName -> processIdents func.FullName (fullDisplayName.Split '.'))
                     |> Option.toList
              (* for 
                 [<CompilationRepresentation (CompilationRepresentationFlags.ModuleSuffix)>]
                 module M =
                     let (++) x y = ()
                 open M
                 let _ = 1 ++ 2
                
                 we should return additional RawEntity { FullName = MModule.op_PlusPlus; CleanedIdents = [|"M"; "op_PlusPlus"|] ... }
              *)
              yield! func.TryGetFullCompiledOperatorNameIdents() 
                     |> Option.map (fun fullCompiledIdents ->
                          processIdents (fullCompiledIdents |> String.concat ".") fullCompiledIdents)
                     |> Option.toList ])

    let rec traverseEntity contentType (parent: Parent) (entity: FSharpEntity) = 

        seq { 
#if !NO_EXTENSIONTYPING 
              if not entity.IsProvided then
#endif
                match contentType, entity.Accessibility.IsPublic with
                | Full, _ | Public, true ->
                    let ns = entity.Namespace |> Option.map (fun x -> x.Split '.') |> Option.orElse parent.Namespace
                    let currentEntity = createEntity ns parent entity

                    match currentEntity with
                    | Some x -> yield x
                    | None -> ()

                    let rqa = parent.FormatEntityFullName entity |> Option.map snd
                    let rqaForType = if entity.IsFSharp && entity.HasAttribute<RequireQualifiedAccessAttribute>() then rqa else None
                    let thisRequiresQualifierAccess (isForMethodOrValue: bool) = if isForMethodOrValue then rqa else rqaForType

                    let currentParent =
                        { ThisRequiresQualifiedAccess = thisRequiresQualifierAccess >> Option.orElse (parent.ThisRequiresQualifiedAccess false)
                          TopRequiresQualifiedAccess = fun forMV -> (parent.TopRequiresQualifiedAccess false) |> Option.orElse (thisRequiresQualifierAccess forMV)
                          
                          AutoOpen =
                            let isAutoOpen = entity.IsFSharpModule && entity.HasAttribute<AutoOpenAttribute>()
                            match isAutoOpen, parent.AutoOpen with
                            // if parent is also AutoOpen, then keep the parent
                            | true, Some parent -> Some parent 
                            // if parent is not AutoOpen, but current entity is, peek the latter as a new AutoOpen module
                            | true, None -> parent.FormatEntityFullName entity |> Option.map snd
                            // if current entity is not AutoOpen, we discard whatever parent was
                            | false, _ -> None 

                          WithModuleSuffix = 
                            if entity.IsFSharpModule && (FSharpSymbolPatterns.hasModuleSuffixAttribute entity || entity.CompiledName <> entity.DisplayName) then 
                                currentEntity |> Option.map (fun e -> e.CleanedIdents) 
                            else parent.WithModuleSuffix

                          Namespace = ns
                          IsModule = entity.IsFSharpModule }

                    match entity.TryGetMembersFunctionsAndValues() with
                    | xs when xs.Count > 0 ->
                        yield! traverseMemberFunctionAndValues ns currentParent xs
                    | _ -> ()

                    for e in (try entity.NestedEntities :> _ seq with _ -> Seq.empty) do
                        yield! traverseEntity contentType currentParent e 
                | _ -> () }


    let GetAssemblySignatureContent contentType (signature: FSharpAssemblySignature) =

        // We ignore all diagnostics during this operation
        //
        // CLEANUP: this function is run on the API user's calling thread.  It potentially accesses TAST data structures 
        // concurrently with other threads.  On an initial review this is not a problem since type provider computations
        // are not triggered (see "if not entity.IsProvided") and the other data accessed is immutable or computed safely 
        // on-demand.  However a more compete review may be warranted.

        use _ignoreAllDiagnostics = new ErrorScope()  

        signature.TryGetEntities()
        |> Seq.collect (traverseEntity contentType Parent.Empty)
        |> Seq.distinctBy (fun {FullName = fullName; CleanedIdents = cleanIdents} -> (fullName, cleanIdents))
        |> Seq.toList

    let getAssemblySignaturesContent contentType (assemblies: FSharpAssembly list) = 
        assemblies |> List.collect (fun asm -> GetAssemblySignatureContent contentType asm.Contents)

    let GetAssemblyContent (withCache: (IAssemblyContentCache -> _) -> _) contentType (fileName: string option) (assemblies: FSharpAssembly list) =

        // We ignore all diagnostics during this operation
        //
        // CLEANUP: this function is run on the API user's calling thread.  It potentially accesses TAST data structures 
        // concurrently with other threads.  On an initial review this is not a problem since type provider computations
        // are not triggered (see "if not entity.IsProvided") and the other data accessed is immutable or computed safely 
        // on-demand.  However a more compete review may be warranted.
        use _ignoreAllDiagnostics = new ErrorScope()  

#if !NO_EXTENSIONTYPING 
        match assemblies |> List.filter (fun x -> not x.IsProviderGenerated), fileName with
#else
        match assemblies, fileName with
#endif
        | [], _ -> []
        | assemblies, Some fileName ->
            let fileWriteTime = FileSystem.GetLastWriteTimeShim(fileName) 
            withCache <| fun cache ->
                match contentType, cache.TryGet fileName with 
                | _, Some entry
                | Public, Some entry when entry.FileWriteTime = fileWriteTime -> entry.Symbols
                | _ ->
                    let symbols = getAssemblySignaturesContent contentType assemblies
                    cache.Set fileName { FileWriteTime = fileWriteTime; ContentType = contentType; Symbols = symbols }
                    symbols
        | assemblies, None -> 
            getAssemblySignaturesContent contentType assemblies
        |> List.filter (fun entity -> 
            match contentType with
            | Full -> true
            | Public -> entity.Symbol.Accessibility.IsPublic)

type EntityCache() =
    let dic = Dictionary<AssemblyPath, AssemblyContentCacheEntry>()
    interface IAssemblyContentCache with
        member _.TryGet assembly =
            match dic.TryGetValue assembly with
            | true, entry -> Some entry
            | _ -> None
        member _.Set assembly entry = dic.[assembly] <- entry

    member _.Clear() = dic.Clear()
    member x.Locking f = lock dic <| fun _ -> f (x :> IAssemblyContentCache)
<<<<<<< HEAD

type StringLongIdent = string

type Entity =
    { FullRelativeName: StringLongIdent
      Qualifier: StringLongIdent
      Namespace: StringLongIdent option
      Name: StringLongIdent
      LastIdent: string }
    override x.ToString() = sprintf "%A" x

[<CompilationRepresentation (CompilationRepresentationFlags.ModuleSuffix)>]
module Entity =
    let getRelativeNamespace (targetNs: Idents) (sourceNs: Idents) =
        let rec loop index =
            if index > targetNs.Length - 1 then sourceNs.[index..]
            // target namespace is not a full parent of source namespace, keep the source ns as is
            elif index > sourceNs.Length - 1 then sourceNs
            elif targetNs.[index] = sourceNs.[index] then loop (index + 1)
            else sourceNs.[index..]
        if sourceNs.Length = 0 || targetNs.Length = 0 then sourceNs
        else loop 0

    let cutAutoOpenModules (autoOpenParent: Idents option) (candidateNs: Idents) =
        let nsCount = 
            match autoOpenParent with
            | Some parent when parent.Length > 0 -> 
                min (parent.Length - 1) candidateNs.Length
            | _ -> candidateNs.Length
        candidateNs.[0..nsCount - 1]

    let tryCreate (targetNamespace: Idents option, targetScope: Idents, partiallyQualifiedName: MaybeUnresolvedIdents, 
                   requiresQualifiedAccessParent: Idents option, autoOpenParent: Idents option, candidateNamespace: Idents option, candidate: Idents) =
        match candidate with
        | [||] -> [||]
        | _ ->
            partiallyQualifiedName
            |> Array.heads
            // long ident must contain an unresolved part, otherwise we show false positive suggestions like
            // "open System" for `let _ = System.DateTime.Naaaw`. Here only "Naaw" is unresolved.
            |> Array.filter (fun x -> x |> Array.exists (fun x -> not x.Resolved))
            |> Array.choose (fun parts ->
                let parts = parts |> Array.map (fun x -> x.Ident)
                if not (candidate |> Array.endsWith parts) then None
                else 
                  let identCount = parts.Length
                  let fullOpenableNs, restIdents = 
                      let openableNsCount =
                          match requiresQualifiedAccessParent with
                          | Some parent -> min parent.Length candidate.Length
                          | None -> candidate.Length
                      candidate.[0..openableNsCount - 2], candidate.[openableNsCount - 1..]
              
                  let openableNs = cutAutoOpenModules autoOpenParent fullOpenableNs
                   
                  let getRelativeNs ns =
                      match targetNamespace, candidateNamespace with
                      | Some targetNs, Some candidateNs when candidateNs = targetNs ->
                          getRelativeNamespace targetScope ns
                      | None, _ -> getRelativeNamespace targetScope ns
                      | _ -> ns
              
                  let relativeNs = getRelativeNs openableNs
              
                  match relativeNs, restIdents with
                  | [||], [||] -> None
                  | [||], [|_|] -> None
                  | _ ->
                      let fullRelativeName = Array.append (getRelativeNs fullOpenableNs) restIdents
                      let ns = 
                          match relativeNs with 
                          | [||] -> None 
                          | _ when identCount > 1 && relativeNs.Length >= identCount -> 
                              Some (relativeNs.[0..relativeNs.Length - identCount] |> String.concat ".")
                          | _ -> Some (relativeNs |> String.concat ".")
                      let qualifier = 
                          if fullRelativeName.Length > 1 && fullRelativeName.Length >= identCount then
                              fullRelativeName.[0..fullRelativeName.Length - identCount]  
                          else fullRelativeName
                      Some 
                          { FullRelativeName = String.concat "." fullRelativeName //.[0..fullRelativeName.Length - identCount - 1]
                            Qualifier = String.concat "." qualifier
                            Namespace = ns
                            Name = match restIdents with [|_|] -> "" | _ -> String.concat "." restIdents 
                            LastIdent = Array.tryLast restIdents |> Option.defaultValue "" }) 

type ScopeKind =
    | Namespace
    | TopModule
    | NestedModule
    | OpenDeclaration
    | HashDirective
    override x.ToString() = sprintf "%A" x

type InsertContext =
    { ScopeKind: ScopeKind
      Pos: pos }

type Module =
    { Idents: Idents
      Range: range }

type OpenStatementInsertionPoint =
    | TopLevel
    | Nearest

module ParsedInput =

    /// An recursive pattern that collect all sequential expressions to avoid StackOverflowException
    let rec (|Sequentials|_|) = function
        | SynExpr.Sequential (_, _, e, Sequentials es, _) ->
            Some(e :: es)
        | SynExpr.Sequential (_, _, e1, e2, _) ->
            Some [e1; e2]
        | _ -> None

    let (|ConstructorPats|) = function
        | SynArgPats.Pats ps -> ps
        | SynArgPats.NamePatPairs(xs, _) -> List.map snd xs

    /// Returns all `Ident`s and `LongIdent`s found in an untyped AST.
    let getLongIdents (input: ParsedInput option) : IDictionary<Range.pos, LongIdent> =
        let identsByEndPos = Dictionary<Range.pos, LongIdent>()
    
        let addLongIdent (longIdent: LongIdent) =
            for ident in longIdent do
                identsByEndPos.[ident.idRange.End] <- longIdent
    
        let addLongIdentWithDots (LongIdentWithDots (longIdent, lids) as value) =
            match longIdent with
            | [] -> ()
            | [_] as idents -> identsByEndPos.[value.Range.End] <- idents
            | idents ->
                for dotRange in lids do
                    identsByEndPos.[Range.mkPos dotRange.EndLine (dotRange.EndColumn - 1)] <- idents
                identsByEndPos.[value.Range.End] <- idents
    
        let addIdent (ident: Ident) =
            identsByEndPos.[ident.idRange.End] <- [ident]
    
        let rec walkImplFileInput (ParsedImplFileInput (modules = moduleOrNamespaceList)) =
            List.iter walkSynModuleOrNamespace moduleOrNamespaceList
    
        and walkSynModuleOrNamespace (SynModuleOrNamespace(_, _, _, decls, _, Attributes attrs, _, _)) =
            List.iter walkAttribute attrs
            List.iter walkSynModuleDecl decls
    
        and walkAttribute (attr: SynAttribute) =
            addLongIdentWithDots attr.TypeName
            walkExpr attr.ArgExpr
    
        and walkTyparDecl (SynTyparDecl.TyparDecl (Attributes attrs, typar)) =
            List.iter walkAttribute attrs
            walkTypar typar
    
        and walkTypeConstraint cx = 
            match cx with 
            | SynTypeConstraint.WhereTyparIsValueType (t, _)
            | SynTypeConstraint.WhereTyparIsReferenceType (t, _)
            | SynTypeConstraint.WhereTyparIsUnmanaged (t, _)
            | SynTypeConstraint.WhereTyparSupportsNull (t, _)
            | SynTypeConstraint.WhereTyparNotSupportsNull (t, _)
            | SynTypeConstraint.WhereTyparIsComparable (t, _)
            | SynTypeConstraint.WhereTyparIsEquatable (t, _) -> walkTypar t
            | SynTypeConstraint.WhereTyparDefaultsToType (t, ty, _)
            | SynTypeConstraint.WhereTyparSubtypeOfType (t, ty, _) -> walkTypar t; walkType ty
            | SynTypeConstraint.WhereTyparIsEnum (t, ts, _)
            | SynTypeConstraint.WhereTyparIsDelegate (t, ts, _) -> walkTypar t; List.iter walkType ts
            | SynTypeConstraint.WhereTyparSupportsMember (ts, sign, _) -> List.iter walkType ts; walkMemberSig sign
    
        and walkPat pat = 
            match pat with
            | SynPat.Tuple (_, pats, _)
            | SynPat.ArrayOrList (_, pats, _)
            | SynPat.Ands (pats, _) -> List.iter walkPat pats
            | SynPat.Named (pat, ident, _, _, _) ->
                walkPat pat
                addIdent ident
            | SynPat.Typed (pat, t, _) ->
                walkPat pat
                walkType t
            | SynPat.Attrib (pat, Attributes attrs, _) ->
                walkPat pat
                List.iter walkAttribute attrs
            | SynPat.Or (pat1, pat2, _) -> List.iter walkPat [pat1; pat2]
            | SynPat.LongIdent (ident, _, typars, ConstructorPats pats, _, _) ->
                addLongIdentWithDots ident
                typars
                |> Option.iter (fun (SynValTyparDecls (typars, _, constraints)) ->
                     List.iter walkTyparDecl typars
                     List.iter walkTypeConstraint constraints)
                List.iter walkPat pats
            | SynPat.Paren (pat, _) -> walkPat pat
            | SynPat.IsInst (t, _) -> walkType t
            | SynPat.QuoteExpr(e, _) -> walkExpr e
            | _ -> ()
    
        and walkTypar (Typar (_, _, _)) = ()
    
        and walkBinding (SynBinding.Binding (_, _, _, _, Attributes attrs, _, _, pat, returnInfo, e, _, _)) =
            List.iter walkAttribute attrs
            walkPat pat
            walkExpr e
            returnInfo |> Option.iter (fun (SynBindingReturnInfo (t, _, _)) -> walkType t)
    
        and walkInterfaceImpl (InterfaceImpl(_, bindings, _)) = List.iter walkBinding bindings
    
        and walkIndexerArg arg =
            match arg with
            | SynIndexerArg.One (e, _, _) -> walkExpr e
            | SynIndexerArg.Two (e1, _, e2, _, _, _) -> List.iter walkExpr [e1; e2]
    
        and walkType ty =
            match ty with 
            | SynType.Array (_, t, _)
            | SynType.HashConstraint (t, _)
            | SynType.MeasurePower (t, _, _)
            | SynType.Paren (t, _) -> walkType t
            | SynType.Fun (t1, t2, _)
            | SynType.MeasureDivide (t1, t2, _) -> walkType t1; walkType t2
            | SynType.LongIdent ident -> addLongIdentWithDots ident
            | SynType.App (ty, _, types, _, _, _, _) -> walkType ty; List.iter walkType types
            | SynType.LongIdentApp (_, _, _, types, _, _, _) -> List.iter walkType types
            | SynType.Tuple (_, ts, _) -> ts |> List.iter (fun (_, t) -> walkType t)
            | SynType.WithGlobalConstraints (t, typeConstraints, _) ->
                walkType t; List.iter walkTypeConstraint typeConstraints
            | _ -> ()
    
        and walkClause (Clause (pat, e1, e2, _, _)) =
            walkPat pat
            walkExpr e2
            e1 |> Option.iter walkExpr
    
        and walkSimplePats spats = 
            match spats with
            | SynSimplePats.SimplePats (pats, _) -> List.iter walkSimplePat pats
            | SynSimplePats.Typed (pats, ty, _) -> 
                walkSimplePats pats
                walkType ty
    
        and walkExpr expr =
            match expr with
            | SynExpr.Paren (e, _, _, _)
            | SynExpr.Quote (_, _, e, _, _)
            | SynExpr.Typed (e, _, _)
            | SynExpr.InferredUpcast (e, _)
            | SynExpr.InferredDowncast (e, _)
            | SynExpr.AddressOf (_, e, _, _)
            | SynExpr.DoBang (e, _)
            | SynExpr.YieldOrReturn (_, e, _)
            | SynExpr.ArrayOrListOfSeqExpr (_, e, _)
            | SynExpr.CompExpr (_, _, e, _)
            | SynExpr.Do (e, _)
            | SynExpr.Assert (e, _)
            | SynExpr.Lazy (e, _)
            | SynExpr.YieldOrReturnFrom (_, e, _) -> walkExpr e
            | SynExpr.Lambda (_, _, pats, e, _, _) ->
                walkSimplePats pats
                walkExpr e
            | SynExpr.New (_, t, e, _)
            | SynExpr.TypeTest (e, t, _)
            | SynExpr.Upcast (e, t, _)
            | SynExpr.Downcast (e, t, _) -> walkExpr e; walkType t
            | SynExpr.Tuple (_, es, _, _)
            | Sequentials es
            | SynExpr.ArrayOrList (_, es, _) -> List.iter walkExpr es
            | SynExpr.App (_, _, e1, e2, _)
            | SynExpr.TryFinally (e1, e2, _, _, _)
            | SynExpr.While (_, e1, e2, _) -> List.iter walkExpr [e1; e2]
            | SynExpr.Record (_, _, fields, _) ->
                fields |> List.iter (fun ((ident, _), e, _) ->
                            addLongIdentWithDots ident
                            e |> Option.iter walkExpr)
            | SynExpr.Ident ident -> addIdent ident
            | SynExpr.ObjExpr (ty, argOpt, bindings, ifaces, _, _) ->
                argOpt |> Option.iter (fun (e, ident) ->
                    walkExpr e
                    ident |> Option.iter addIdent)
                walkType ty
                List.iter walkBinding bindings
                List.iter walkInterfaceImpl ifaces
            | SynExpr.LongIdent (_, ident, _, _) -> addLongIdentWithDots ident
            | SynExpr.For (_, ident, e1, _, e2, e3, _) ->
                addIdent ident
                List.iter walkExpr [e1; e2; e3]
            | SynExpr.ForEach (_, _, _, pat, e1, e2, _) ->
                walkPat pat
                List.iter walkExpr [e1; e2]
            | SynExpr.MatchLambda (_, _, synMatchClauseList, _, _) ->
                List.iter walkClause synMatchClauseList
            | SynExpr.Match (_, e, synMatchClauseList, _) ->
                walkExpr e
                List.iter walkClause synMatchClauseList
            | SynExpr.TypeApp (e, _, tys, _, _, _, _) ->
                List.iter walkType tys; walkExpr e
            | SynExpr.LetOrUse (_, _, bindings, e, _) ->
                List.iter walkBinding bindings; walkExpr e
            | SynExpr.TryWith (e, _, clauses, _, _, _, _) ->
                List.iter walkClause clauses;  walkExpr e
            | SynExpr.IfThenElse (e1, e2, e3, _, _, _, _) ->
                List.iter walkExpr [e1; e2]
                e3 |> Option.iter walkExpr
            | SynExpr.LongIdentSet (ident, e, _)
            | SynExpr.DotGet (e, _, ident, _) ->
                addLongIdentWithDots ident
                walkExpr e
            | SynExpr.DotSet (e1, idents, e2, _) ->
                walkExpr e1
                addLongIdentWithDots idents
                walkExpr e2
            | SynExpr.Set (e1, e2, _) ->
                walkExpr e1
                walkExpr e2
            | SynExpr.DotIndexedGet (e, args, _, _) ->
                walkExpr e
                List.iter walkIndexerArg args
            | SynExpr.DotIndexedSet (e1, args, e2, _, _, _) ->
                walkExpr e1
                List.iter walkIndexerArg args
                walkExpr e2
            | SynExpr.NamedIndexedPropertySet (ident, e1, e2, _) ->
                addLongIdentWithDots ident
                List.iter walkExpr [e1; e2]
            | SynExpr.DotNamedIndexedPropertySet (e1, ident, e2, e3, _) ->
                addLongIdentWithDots ident
                List.iter walkExpr [e1; e2; e3]
            | SynExpr.JoinIn (e1, _, e2, _) -> List.iter walkExpr [e1; e2]
            | SynExpr.LetOrUseBang (_, _, _, pat, e1, es, e2, _) ->
                walkPat pat
                walkExpr e1
                for (_,_,_,patAndBang,eAndBang,_) in es do
                    walkPat patAndBang
                    walkExpr eAndBang
                walkExpr e2
            | SynExpr.TraitCall (ts, sign, e, _) ->
                List.iter walkTypar ts
                walkMemberSig sign
                walkExpr e
            | SynExpr.Const (SynConst.Measure(_, m), _) -> walkMeasure m
            | _ -> ()
    
        and walkMeasure synMeasure =
            match synMeasure with
            | SynMeasure.Product (m1, m2, _)
            | SynMeasure.Divide (m1, m2, _) -> walkMeasure m1; walkMeasure m2
            | SynMeasure.Named (longIdent, _) -> addLongIdent longIdent
            | SynMeasure.Seq (ms, _) -> List.iter walkMeasure ms
            | SynMeasure.Power (m, _, _) -> walkMeasure m
            | SynMeasure.Var (ty, _) -> walkTypar ty
            | SynMeasure.One
            | SynMeasure.Anon _ -> ()
    
        and walkSimplePat spat = 
            match spat with
            | SynSimplePat.Attrib (pat, Attributes attrs, _) ->
                walkSimplePat pat
                List.iter walkAttribute attrs
            | SynSimplePat.Typed(pat, t, _) ->
                walkSimplePat pat
                walkType t
            | _ -> ()
    
        and walkField (SynField.Field(Attributes attrs, _, _, t, _, _, _, _)) =
            List.iter walkAttribute attrs
            walkType t
    
        and walkValSig (SynValSig.ValSpfn(Attributes attrs, _, _, t, SynValInfo(argInfos, argInfo), _, _, _, _, _, _)) =
            List.iter walkAttribute attrs
            walkType t
            argInfo :: (argInfos |> List.concat)
            |> List.collect (fun (SynArgInfo(Attributes attrs, _, _)) -> attrs)
            |> List.iter walkAttribute
    
        and walkMemberSig = function
            | SynMemberSig.Inherit (t, _)
            | SynMemberSig.Interface(t, _) -> walkType t
            | SynMemberSig.Member(vs, _, _) -> walkValSig vs
            | SynMemberSig.ValField(f, _) -> walkField f
            | SynMemberSig.NestedType(SynTypeDefnSig.TypeDefnSig (info, repr, memberSigs, _), _) ->
                let isTypeExtensionOrAlias =
                    match repr with
                    | SynTypeDefnSigRepr.Simple(SynTypeDefnSimpleRepr.TypeAbbrev _, _)
                    | SynTypeDefnSigRepr.ObjectModel(SynTypeDefnKind.TyconAbbrev, _, _)
                    | SynTypeDefnSigRepr.ObjectModel(SynTypeDefnKind.TyconAugmentation, _, _) -> true
                    | _ -> false
                walkComponentInfo isTypeExtensionOrAlias info
                walkTypeDefnSigRepr repr
                List.iter walkMemberSig memberSigs
    
        and walkMember memb =
            match memb with
            | SynMemberDefn.AbstractSlot (valSig, _, _) -> walkValSig valSig
            | SynMemberDefn.Member (binding, _) -> walkBinding binding
            | SynMemberDefn.ImplicitCtor (_, Attributes attrs, SynSimplePats.SimplePats(simplePats, _), _, _, _) ->
                List.iter walkAttribute attrs
                List.iter walkSimplePat simplePats
            | SynMemberDefn.ImplicitInherit (t, e, _, _) -> walkType t; walkExpr e
            | SynMemberDefn.LetBindings (bindings, _, _, _) -> List.iter walkBinding bindings
            | SynMemberDefn.Interface (t, members, _) ->
                walkType t
                members |> Option.iter (List.iter walkMember)
            | SynMemberDefn.Inherit (t, _, _) -> walkType t
            | SynMemberDefn.ValField (field, _) -> walkField field
            | SynMemberDefn.NestedType (tdef, _, _) -> walkTypeDefn tdef
            | SynMemberDefn.AutoProperty (Attributes attrs, _, _, t, _, _, _, _, e, _, _) ->
                List.iter walkAttribute attrs
                Option.iter walkType t
                walkExpr e
            | _ -> ()
    
        and walkEnumCase (EnumCase(Attributes attrs, _, _, _, _)) = List.iter walkAttribute attrs
    
        and walkUnionCaseType = function
            | SynUnionCaseType.UnionCaseFields fields -> List.iter walkField fields
            | SynUnionCaseType.UnionCaseFullType (t, _) -> walkType t
    
        and walkUnionCase (SynUnionCase.UnionCase (Attributes attrs, _, t, _, _, _)) =
            List.iter walkAttribute attrs
            walkUnionCaseType t
    
        and walkTypeDefnSimple = function
            | SynTypeDefnSimpleRepr.Enum (cases, _) -> List.iter walkEnumCase cases
            | SynTypeDefnSimpleRepr.Union (_, cases, _) -> List.iter walkUnionCase cases
            | SynTypeDefnSimpleRepr.Record (_, fields, _) -> List.iter walkField fields
            | SynTypeDefnSimpleRepr.TypeAbbrev (_, t, _) -> walkType t
            | _ -> ()
    
        and walkComponentInfo isTypeExtensionOrAlias (ComponentInfo(Attributes attrs, typars, constraints, longIdent, _, _, _, _)) =
            List.iter walkAttribute attrs
            List.iter walkTyparDecl typars
            List.iter walkTypeConstraint constraints
            if isTypeExtensionOrAlias then
                addLongIdent longIdent
    
        and walkTypeDefnRepr = function
            | SynTypeDefnRepr.ObjectModel (_, defns, _) -> List.iter walkMember defns
            | SynTypeDefnRepr.Simple(defn, _) -> walkTypeDefnSimple defn
            | SynTypeDefnRepr.Exception _ -> ()
    
        and walkTypeDefnSigRepr = function
            | SynTypeDefnSigRepr.ObjectModel (_, defns, _) -> List.iter walkMemberSig defns
            | SynTypeDefnSigRepr.Simple(defn, _) -> walkTypeDefnSimple defn
            | SynTypeDefnSigRepr.Exception _ -> ()
    
        and walkTypeDefn (TypeDefn (info, repr, members, _)) =
            let isTypeExtensionOrAlias =
                match repr with
                | SynTypeDefnRepr.ObjectModel (SynTypeDefnKind.TyconAugmentation, _, _)
                | SynTypeDefnRepr.ObjectModel (SynTypeDefnKind.TyconAbbrev, _, _)
                | SynTypeDefnRepr.Simple (SynTypeDefnSimpleRepr.TypeAbbrev _, _) -> true
                | _ -> false
            walkComponentInfo isTypeExtensionOrAlias info
            walkTypeDefnRepr repr
            List.iter walkMember members
    
        and walkSynModuleDecl (decl: SynModuleDecl) =
            match decl with
            | SynModuleDecl.NamespaceFragment fragment -> walkSynModuleOrNamespace fragment
            | SynModuleDecl.NestedModule (info, _, modules, _, _) ->
                walkComponentInfo false info
                List.iter walkSynModuleDecl modules
            | SynModuleDecl.Let (_, bindings, _) -> List.iter walkBinding bindings
            | SynModuleDecl.DoExpr (_, expr, _) -> walkExpr expr
            | SynModuleDecl.Types (types, _) -> List.iter walkTypeDefn types
            | SynModuleDecl.Attributes (Attributes attrs, _) -> List.iter walkAttribute attrs
            | _ -> ()
    
        match input with
        | Some (ParsedInput.ImplFile input) ->
             walkImplFileInput input
        | _ -> ()
        //debug "%A" idents
        upcast identsByEndPos
    
    let getLongIdentAt ast pos =
        let idents = getLongIdents (Some ast)
        match idents.TryGetValue pos with
        | true, idents -> Some idents
        | _ -> None

    type Scope =
        { Idents: Idents
          Kind: ScopeKind }

    let tryFindNearestPointAndModules (currentLine: int) (ast: ParsedInput) (insertionPoint: OpenStatementInsertionPoint) = 
        // We ignore all diagnostics during this operation
        //
        // Based on an initial review, no diagnostics should be generated.  However the code should be checked more closely.
        use _ignoreAllDiagnostics = new ErrorScope()  

        let mutable result = None
        let mutable ns = None
        let modules = ResizeArray<Module>()  

        let inline longIdentToIdents ident = ident |> Seq.map string |> Seq.toArray
        
        let addModule (longIdent: LongIdent, range: range) =
            modules.Add 
                { Idents = longIdentToIdents longIdent
                  Range = range }

        let doRange kind (scope: LongIdent) line col =
            if line <= currentLine then
                match result, insertionPoint with
                | None, _ -> 
                    result <- Some ({ Idents = longIdentToIdents scope; Kind = kind }, mkPos line col, false)
                | Some (_, _, true), _ -> ()
                | Some (oldScope, oldPos, false), OpenStatementInsertionPoint.TopLevel when kind <> OpenDeclaration ->
                    result <- Some (oldScope, oldPos, true)
                | Some (oldScope, oldPos, _), _ ->
                    match kind, oldScope.Kind with
                    | (Namespace | NestedModule | TopModule), OpenDeclaration
                    | _ when oldPos.Line <= line ->
                        result <-
                            Some ({ Idents = 
                                        match scope with 
                                        | [] -> oldScope.Idents 
                                        | _ -> longIdentToIdents scope
                                    Kind = kind },
                                  mkPos line col,
                                  false)
                    | _ -> ()

        let getMinColumn decls =
            match decls with
            | [] -> None
            | firstDecl :: _ -> 
                match firstDecl with
                | SynModuleDecl.NestedModule (_, _, _, _, r)
                | SynModuleDecl.Let (_, _, r)
                | SynModuleDecl.DoExpr (_, _, r)
                | SynModuleDecl.Types (_, r)
                | SynModuleDecl.Exception (_, r)
                | SynModuleDecl.Open (_, r)
                | SynModuleDecl.HashDirective (_, r) -> Some r
                | _ -> None
                |> Option.map (fun r -> r.StartColumn)


        let rec walkImplFileInput (ParsedImplFileInput (modules = moduleOrNamespaceList)) = 
            List.iter (walkSynModuleOrNamespace []) moduleOrNamespaceList

        and walkSynModuleOrNamespace (parent: LongIdent) (SynModuleOrNamespace(ident, _, kind, decls, _, _, _, range)) =
            if range.EndLine >= currentLine then
                let isModule = kind.IsModule
                match isModule, parent, ident with
                | false, _, _ -> ns <- Some (longIdentToIdents ident)
                // top level module with "inlined" namespace like Ns1.Ns2.TopModule
                | true, [], _f :: _s :: _ -> 
                    let ident = longIdentToIdents ident
                    ns <- Some (ident.[0..ident.Length - 2])
                | _ -> ()
                
                let fullIdent = parent @ ident

                let startLine =
                    if isModule then range.StartLine
                    else range.StartLine - 1

                let scopeKind =
                    match isModule, parent with
                    | true, [] -> TopModule
                    | true, _ -> NestedModule
                    | _ -> Namespace

                doRange scopeKind fullIdent startLine range.StartColumn
                addModule (fullIdent, range)
                List.iter (walkSynModuleDecl fullIdent) decls

        and walkSynModuleDecl (parent: LongIdent) (decl: SynModuleDecl) =
            match decl with
            | SynModuleDecl.NamespaceFragment fragment -> walkSynModuleOrNamespace parent fragment
            | SynModuleDecl.NestedModule(ComponentInfo(_, _, _, ident, _, _, _, _), _, decls, _, range) ->
                let fullIdent = parent @ ident
                addModule (fullIdent, range)
                if range.EndLine >= currentLine then
                    let moduleBodyIndentation = getMinColumn decls |> Option.defaultValue (range.StartColumn + 4)
                    doRange NestedModule fullIdent range.StartLine moduleBodyIndentation
                    List.iter (walkSynModuleDecl fullIdent) decls
            | SynModuleDecl.Open (_, range) -> doRange OpenDeclaration [] range.EndLine (range.StartColumn - 5)
            | SynModuleDecl.HashDirective (_, range) -> doRange HashDirective [] range.EndLine range.StartColumn
            | _ -> ()

        match ast with 
        | ParsedInput.SigFile _ -> ()
        | ParsedInput.ImplFile input -> walkImplFileInput input

        let res =
            result
            |> Option.map (fun (scope, pos, _) ->
                let ns = ns |> Option.map longIdentToIdents
                scope, ns, mkPos (pos.Line + 1) pos.Column)
        
        let modules = 
            modules 
            |> Seq.filter (fun x -> x.Range.EndLine < currentLine)
            |> Seq.sortBy (fun x -> -x.Idents.Length)
            |> Seq.toList

        res, modules

    let findBestPositionToInsertOpenDeclaration (modules: Module list) scope pos (entity: Idents) =
        match modules |> List.filter (fun x -> entity |> Array.startsWith x.Idents) with
        | [] -> { ScopeKind = scope.Kind; Pos = pos }
        | m :: _ ->
            //printfn "All modules: %A, Win module: %A" modules m
            let scopeKind =
                match scope.Kind with
                | TopModule -> NestedModule
                | x -> x
            { ScopeKind = scopeKind
              Pos = mkPos (Line.fromZ m.Range.EndLine) m.Range.StartColumn }

    let tryFindInsertionContext (currentLine: int) (ast: ParsedInput) (partiallyQualifiedName: MaybeUnresolvedIdents) (insertionPoint: OpenStatementInsertionPoint) = 
        let res, modules = tryFindNearestPointAndModules currentLine ast insertionPoint
        // CLEANUP: does this really need to be a partial application with pre-computation?  Can this be made more explicit?
        fun (requiresQualifiedAccessParent: Idents option, autoOpenParent: Idents option, entityNamespace: Idents option, entity: Idents) ->

            // We ignore all diagnostics during this operation
            //
            // Based on an initial review, no diagnostics should be generated.  However the code should be checked more closely.
            use _ignoreAllDiagnostics = new ErrorScope()  
            match res with
            | None -> [||]
            | Some (scope, ns, pos) -> 
                Entity.tryCreate(ns, scope.Idents, partiallyQualifiedName, requiresQualifiedAccessParent, autoOpenParent, entityNamespace, entity)
                |> Array.map (fun e -> e, findBestPositionToInsertOpenDeclaration modules scope pos entity)

    /// Corrects insertion line number based on kind of scope and text surrounding the insertion point.
    let adjustInsertionPoint (getLineStr: int -> string) ctx  =
        let line =
            match ctx.ScopeKind with
            | ScopeKind.TopModule ->
                if ctx.Pos.Line > 1 then
                    // it's an implicit module without any open declarations    
                    let line = getLineStr (ctx.Pos.Line - 2)
                    let isImplicitTopLevelModule =
                        not (line.StartsWithOrdinal("module") && not (line.EndsWithOrdinal("=")))
                    if isImplicitTopLevelModule then 1 else ctx.Pos.Line
                else 1
            | ScopeKind.Namespace ->
                // for namespaces the start line is start line of the first nested entity
                if ctx.Pos.Line > 1 then
                    [0..ctx.Pos.Line - 1]
                    |> List.mapi (fun i line -> i, getLineStr line)
                    |> List.tryPick (fun (i, lineStr) -> 
                        if lineStr.StartsWithOrdinal("namespace") then Some i
                        else None)
                    |> function
                        // move to the next line below "namespace" and convert it to F# 1-based line number
                        | Some line -> line + 2 
                        | None -> ctx.Pos.Line
                else 1  
            | _ -> ctx.Pos.Line

        mkPos line ctx.Pos.Column
    
    let findNearestPointToInsertOpenDeclaration (currentLine: int) (ast: ParsedInput) (entity: Idents) (insertionPoint: OpenStatementInsertionPoint) =
        match tryFindNearestPointAndModules currentLine ast insertionPoint with
        | Some (scope, _, point), modules -> 
            findBestPositionToInsertOpenDeclaration modules scope point entity
        | _ ->
            // we failed to find insertion point because ast is empty for some reason, return top left point in this case  
            { ScopeKind = ScopeKind.TopModule
              Pos = mkPos 1 0 }
=======
>>>>>>> 341121b1
<|MERGE_RESOLUTION|>--- conflicted
+++ resolved
@@ -303,671 +303,3 @@
 
     member _.Clear() = dic.Clear()
     member x.Locking f = lock dic <| fun _ -> f (x :> IAssemblyContentCache)
-<<<<<<< HEAD
-
-type StringLongIdent = string
-
-type Entity =
-    { FullRelativeName: StringLongIdent
-      Qualifier: StringLongIdent
-      Namespace: StringLongIdent option
-      Name: StringLongIdent
-      LastIdent: string }
-    override x.ToString() = sprintf "%A" x
-
-[<CompilationRepresentation (CompilationRepresentationFlags.ModuleSuffix)>]
-module Entity =
-    let getRelativeNamespace (targetNs: Idents) (sourceNs: Idents) =
-        let rec loop index =
-            if index > targetNs.Length - 1 then sourceNs.[index..]
-            // target namespace is not a full parent of source namespace, keep the source ns as is
-            elif index > sourceNs.Length - 1 then sourceNs
-            elif targetNs.[index] = sourceNs.[index] then loop (index + 1)
-            else sourceNs.[index..]
-        if sourceNs.Length = 0 || targetNs.Length = 0 then sourceNs
-        else loop 0
-
-    let cutAutoOpenModules (autoOpenParent: Idents option) (candidateNs: Idents) =
-        let nsCount = 
-            match autoOpenParent with
-            | Some parent when parent.Length > 0 -> 
-                min (parent.Length - 1) candidateNs.Length
-            | _ -> candidateNs.Length
-        candidateNs.[0..nsCount - 1]
-
-    let tryCreate (targetNamespace: Idents option, targetScope: Idents, partiallyQualifiedName: MaybeUnresolvedIdents, 
-                   requiresQualifiedAccessParent: Idents option, autoOpenParent: Idents option, candidateNamespace: Idents option, candidate: Idents) =
-        match candidate with
-        | [||] -> [||]
-        | _ ->
-            partiallyQualifiedName
-            |> Array.heads
-            // long ident must contain an unresolved part, otherwise we show false positive suggestions like
-            // "open System" for `let _ = System.DateTime.Naaaw`. Here only "Naaw" is unresolved.
-            |> Array.filter (fun x -> x |> Array.exists (fun x -> not x.Resolved))
-            |> Array.choose (fun parts ->
-                let parts = parts |> Array.map (fun x -> x.Ident)
-                if not (candidate |> Array.endsWith parts) then None
-                else 
-                  let identCount = parts.Length
-                  let fullOpenableNs, restIdents = 
-                      let openableNsCount =
-                          match requiresQualifiedAccessParent with
-                          | Some parent -> min parent.Length candidate.Length
-                          | None -> candidate.Length
-                      candidate.[0..openableNsCount - 2], candidate.[openableNsCount - 1..]
-              
-                  let openableNs = cutAutoOpenModules autoOpenParent fullOpenableNs
-                   
-                  let getRelativeNs ns =
-                      match targetNamespace, candidateNamespace with
-                      | Some targetNs, Some candidateNs when candidateNs = targetNs ->
-                          getRelativeNamespace targetScope ns
-                      | None, _ -> getRelativeNamespace targetScope ns
-                      | _ -> ns
-              
-                  let relativeNs = getRelativeNs openableNs
-              
-                  match relativeNs, restIdents with
-                  | [||], [||] -> None
-                  | [||], [|_|] -> None
-                  | _ ->
-                      let fullRelativeName = Array.append (getRelativeNs fullOpenableNs) restIdents
-                      let ns = 
-                          match relativeNs with 
-                          | [||] -> None 
-                          | _ when identCount > 1 && relativeNs.Length >= identCount -> 
-                              Some (relativeNs.[0..relativeNs.Length - identCount] |> String.concat ".")
-                          | _ -> Some (relativeNs |> String.concat ".")
-                      let qualifier = 
-                          if fullRelativeName.Length > 1 && fullRelativeName.Length >= identCount then
-                              fullRelativeName.[0..fullRelativeName.Length - identCount]  
-                          else fullRelativeName
-                      Some 
-                          { FullRelativeName = String.concat "." fullRelativeName //.[0..fullRelativeName.Length - identCount - 1]
-                            Qualifier = String.concat "." qualifier
-                            Namespace = ns
-                            Name = match restIdents with [|_|] -> "" | _ -> String.concat "." restIdents 
-                            LastIdent = Array.tryLast restIdents |> Option.defaultValue "" }) 
-
-type ScopeKind =
-    | Namespace
-    | TopModule
-    | NestedModule
-    | OpenDeclaration
-    | HashDirective
-    override x.ToString() = sprintf "%A" x
-
-type InsertContext =
-    { ScopeKind: ScopeKind
-      Pos: pos }
-
-type Module =
-    { Idents: Idents
-      Range: range }
-
-type OpenStatementInsertionPoint =
-    | TopLevel
-    | Nearest
-
-module ParsedInput =
-
-    /// An recursive pattern that collect all sequential expressions to avoid StackOverflowException
-    let rec (|Sequentials|_|) = function
-        | SynExpr.Sequential (_, _, e, Sequentials es, _) ->
-            Some(e :: es)
-        | SynExpr.Sequential (_, _, e1, e2, _) ->
-            Some [e1; e2]
-        | _ -> None
-
-    let (|ConstructorPats|) = function
-        | SynArgPats.Pats ps -> ps
-        | SynArgPats.NamePatPairs(xs, _) -> List.map snd xs
-
-    /// Returns all `Ident`s and `LongIdent`s found in an untyped AST.
-    let getLongIdents (input: ParsedInput option) : IDictionary<Range.pos, LongIdent> =
-        let identsByEndPos = Dictionary<Range.pos, LongIdent>()
-    
-        let addLongIdent (longIdent: LongIdent) =
-            for ident in longIdent do
-                identsByEndPos.[ident.idRange.End] <- longIdent
-    
-        let addLongIdentWithDots (LongIdentWithDots (longIdent, lids) as value) =
-            match longIdent with
-            | [] -> ()
-            | [_] as idents -> identsByEndPos.[value.Range.End] <- idents
-            | idents ->
-                for dotRange in lids do
-                    identsByEndPos.[Range.mkPos dotRange.EndLine (dotRange.EndColumn - 1)] <- idents
-                identsByEndPos.[value.Range.End] <- idents
-    
-        let addIdent (ident: Ident) =
-            identsByEndPos.[ident.idRange.End] <- [ident]
-    
-        let rec walkImplFileInput (ParsedImplFileInput (modules = moduleOrNamespaceList)) =
-            List.iter walkSynModuleOrNamespace moduleOrNamespaceList
-    
-        and walkSynModuleOrNamespace (SynModuleOrNamespace(_, _, _, decls, _, Attributes attrs, _, _)) =
-            List.iter walkAttribute attrs
-            List.iter walkSynModuleDecl decls
-    
-        and walkAttribute (attr: SynAttribute) =
-            addLongIdentWithDots attr.TypeName
-            walkExpr attr.ArgExpr
-    
-        and walkTyparDecl (SynTyparDecl.TyparDecl (Attributes attrs, typar)) =
-            List.iter walkAttribute attrs
-            walkTypar typar
-    
-        and walkTypeConstraint cx = 
-            match cx with 
-            | SynTypeConstraint.WhereTyparIsValueType (t, _)
-            | SynTypeConstraint.WhereTyparIsReferenceType (t, _)
-            | SynTypeConstraint.WhereTyparIsUnmanaged (t, _)
-            | SynTypeConstraint.WhereTyparSupportsNull (t, _)
-            | SynTypeConstraint.WhereTyparNotSupportsNull (t, _)
-            | SynTypeConstraint.WhereTyparIsComparable (t, _)
-            | SynTypeConstraint.WhereTyparIsEquatable (t, _) -> walkTypar t
-            | SynTypeConstraint.WhereTyparDefaultsToType (t, ty, _)
-            | SynTypeConstraint.WhereTyparSubtypeOfType (t, ty, _) -> walkTypar t; walkType ty
-            | SynTypeConstraint.WhereTyparIsEnum (t, ts, _)
-            | SynTypeConstraint.WhereTyparIsDelegate (t, ts, _) -> walkTypar t; List.iter walkType ts
-            | SynTypeConstraint.WhereTyparSupportsMember (ts, sign, _) -> List.iter walkType ts; walkMemberSig sign
-    
-        and walkPat pat = 
-            match pat with
-            | SynPat.Tuple (_, pats, _)
-            | SynPat.ArrayOrList (_, pats, _)
-            | SynPat.Ands (pats, _) -> List.iter walkPat pats
-            | SynPat.Named (pat, ident, _, _, _) ->
-                walkPat pat
-                addIdent ident
-            | SynPat.Typed (pat, t, _) ->
-                walkPat pat
-                walkType t
-            | SynPat.Attrib (pat, Attributes attrs, _) ->
-                walkPat pat
-                List.iter walkAttribute attrs
-            | SynPat.Or (pat1, pat2, _) -> List.iter walkPat [pat1; pat2]
-            | SynPat.LongIdent (ident, _, typars, ConstructorPats pats, _, _) ->
-                addLongIdentWithDots ident
-                typars
-                |> Option.iter (fun (SynValTyparDecls (typars, _, constraints)) ->
-                     List.iter walkTyparDecl typars
-                     List.iter walkTypeConstraint constraints)
-                List.iter walkPat pats
-            | SynPat.Paren (pat, _) -> walkPat pat
-            | SynPat.IsInst (t, _) -> walkType t
-            | SynPat.QuoteExpr(e, _) -> walkExpr e
-            | _ -> ()
-    
-        and walkTypar (Typar (_, _, _)) = ()
-    
-        and walkBinding (SynBinding.Binding (_, _, _, _, Attributes attrs, _, _, pat, returnInfo, e, _, _)) =
-            List.iter walkAttribute attrs
-            walkPat pat
-            walkExpr e
-            returnInfo |> Option.iter (fun (SynBindingReturnInfo (t, _, _)) -> walkType t)
-    
-        and walkInterfaceImpl (InterfaceImpl(_, bindings, _)) = List.iter walkBinding bindings
-    
-        and walkIndexerArg arg =
-            match arg with
-            | SynIndexerArg.One (e, _, _) -> walkExpr e
-            | SynIndexerArg.Two (e1, _, e2, _, _, _) -> List.iter walkExpr [e1; e2]
-    
-        and walkType ty =
-            match ty with 
-            | SynType.Array (_, t, _)
-            | SynType.HashConstraint (t, _)
-            | SynType.MeasurePower (t, _, _)
-            | SynType.Paren (t, _) -> walkType t
-            | SynType.Fun (t1, t2, _)
-            | SynType.MeasureDivide (t1, t2, _) -> walkType t1; walkType t2
-            | SynType.LongIdent ident -> addLongIdentWithDots ident
-            | SynType.App (ty, _, types, _, _, _, _) -> walkType ty; List.iter walkType types
-            | SynType.LongIdentApp (_, _, _, types, _, _, _) -> List.iter walkType types
-            | SynType.Tuple (_, ts, _) -> ts |> List.iter (fun (_, t) -> walkType t)
-            | SynType.WithGlobalConstraints (t, typeConstraints, _) ->
-                walkType t; List.iter walkTypeConstraint typeConstraints
-            | _ -> ()
-    
-        and walkClause (Clause (pat, e1, e2, _, _)) =
-            walkPat pat
-            walkExpr e2
-            e1 |> Option.iter walkExpr
-    
-        and walkSimplePats spats = 
-            match spats with
-            | SynSimplePats.SimplePats (pats, _) -> List.iter walkSimplePat pats
-            | SynSimplePats.Typed (pats, ty, _) -> 
-                walkSimplePats pats
-                walkType ty
-    
-        and walkExpr expr =
-            match expr with
-            | SynExpr.Paren (e, _, _, _)
-            | SynExpr.Quote (_, _, e, _, _)
-            | SynExpr.Typed (e, _, _)
-            | SynExpr.InferredUpcast (e, _)
-            | SynExpr.InferredDowncast (e, _)
-            | SynExpr.AddressOf (_, e, _, _)
-            | SynExpr.DoBang (e, _)
-            | SynExpr.YieldOrReturn (_, e, _)
-            | SynExpr.ArrayOrListOfSeqExpr (_, e, _)
-            | SynExpr.CompExpr (_, _, e, _)
-            | SynExpr.Do (e, _)
-            | SynExpr.Assert (e, _)
-            | SynExpr.Lazy (e, _)
-            | SynExpr.YieldOrReturnFrom (_, e, _) -> walkExpr e
-            | SynExpr.Lambda (_, _, pats, e, _, _) ->
-                walkSimplePats pats
-                walkExpr e
-            | SynExpr.New (_, t, e, _)
-            | SynExpr.TypeTest (e, t, _)
-            | SynExpr.Upcast (e, t, _)
-            | SynExpr.Downcast (e, t, _) -> walkExpr e; walkType t
-            | SynExpr.Tuple (_, es, _, _)
-            | Sequentials es
-            | SynExpr.ArrayOrList (_, es, _) -> List.iter walkExpr es
-            | SynExpr.App (_, _, e1, e2, _)
-            | SynExpr.TryFinally (e1, e2, _, _, _)
-            | SynExpr.While (_, e1, e2, _) -> List.iter walkExpr [e1; e2]
-            | SynExpr.Record (_, _, fields, _) ->
-                fields |> List.iter (fun ((ident, _), e, _) ->
-                            addLongIdentWithDots ident
-                            e |> Option.iter walkExpr)
-            | SynExpr.Ident ident -> addIdent ident
-            | SynExpr.ObjExpr (ty, argOpt, bindings, ifaces, _, _) ->
-                argOpt |> Option.iter (fun (e, ident) ->
-                    walkExpr e
-                    ident |> Option.iter addIdent)
-                walkType ty
-                List.iter walkBinding bindings
-                List.iter walkInterfaceImpl ifaces
-            | SynExpr.LongIdent (_, ident, _, _) -> addLongIdentWithDots ident
-            | SynExpr.For (_, ident, e1, _, e2, e3, _) ->
-                addIdent ident
-                List.iter walkExpr [e1; e2; e3]
-            | SynExpr.ForEach (_, _, _, pat, e1, e2, _) ->
-                walkPat pat
-                List.iter walkExpr [e1; e2]
-            | SynExpr.MatchLambda (_, _, synMatchClauseList, _, _) ->
-                List.iter walkClause synMatchClauseList
-            | SynExpr.Match (_, e, synMatchClauseList, _) ->
-                walkExpr e
-                List.iter walkClause synMatchClauseList
-            | SynExpr.TypeApp (e, _, tys, _, _, _, _) ->
-                List.iter walkType tys; walkExpr e
-            | SynExpr.LetOrUse (_, _, bindings, e, _) ->
-                List.iter walkBinding bindings; walkExpr e
-            | SynExpr.TryWith (e, _, clauses, _, _, _, _) ->
-                List.iter walkClause clauses;  walkExpr e
-            | SynExpr.IfThenElse (e1, e2, e3, _, _, _, _) ->
-                List.iter walkExpr [e1; e2]
-                e3 |> Option.iter walkExpr
-            | SynExpr.LongIdentSet (ident, e, _)
-            | SynExpr.DotGet (e, _, ident, _) ->
-                addLongIdentWithDots ident
-                walkExpr e
-            | SynExpr.DotSet (e1, idents, e2, _) ->
-                walkExpr e1
-                addLongIdentWithDots idents
-                walkExpr e2
-            | SynExpr.Set (e1, e2, _) ->
-                walkExpr e1
-                walkExpr e2
-            | SynExpr.DotIndexedGet (e, args, _, _) ->
-                walkExpr e
-                List.iter walkIndexerArg args
-            | SynExpr.DotIndexedSet (e1, args, e2, _, _, _) ->
-                walkExpr e1
-                List.iter walkIndexerArg args
-                walkExpr e2
-            | SynExpr.NamedIndexedPropertySet (ident, e1, e2, _) ->
-                addLongIdentWithDots ident
-                List.iter walkExpr [e1; e2]
-            | SynExpr.DotNamedIndexedPropertySet (e1, ident, e2, e3, _) ->
-                addLongIdentWithDots ident
-                List.iter walkExpr [e1; e2; e3]
-            | SynExpr.JoinIn (e1, _, e2, _) -> List.iter walkExpr [e1; e2]
-            | SynExpr.LetOrUseBang (_, _, _, pat, e1, es, e2, _) ->
-                walkPat pat
-                walkExpr e1
-                for (_,_,_,patAndBang,eAndBang,_) in es do
-                    walkPat patAndBang
-                    walkExpr eAndBang
-                walkExpr e2
-            | SynExpr.TraitCall (ts, sign, e, _) ->
-                List.iter walkTypar ts
-                walkMemberSig sign
-                walkExpr e
-            | SynExpr.Const (SynConst.Measure(_, m), _) -> walkMeasure m
-            | _ -> ()
-    
-        and walkMeasure synMeasure =
-            match synMeasure with
-            | SynMeasure.Product (m1, m2, _)
-            | SynMeasure.Divide (m1, m2, _) -> walkMeasure m1; walkMeasure m2
-            | SynMeasure.Named (longIdent, _) -> addLongIdent longIdent
-            | SynMeasure.Seq (ms, _) -> List.iter walkMeasure ms
-            | SynMeasure.Power (m, _, _) -> walkMeasure m
-            | SynMeasure.Var (ty, _) -> walkTypar ty
-            | SynMeasure.One
-            | SynMeasure.Anon _ -> ()
-    
-        and walkSimplePat spat = 
-            match spat with
-            | SynSimplePat.Attrib (pat, Attributes attrs, _) ->
-                walkSimplePat pat
-                List.iter walkAttribute attrs
-            | SynSimplePat.Typed(pat, t, _) ->
-                walkSimplePat pat
-                walkType t
-            | _ -> ()
-    
-        and walkField (SynField.Field(Attributes attrs, _, _, t, _, _, _, _)) =
-            List.iter walkAttribute attrs
-            walkType t
-    
-        and walkValSig (SynValSig.ValSpfn(Attributes attrs, _, _, t, SynValInfo(argInfos, argInfo), _, _, _, _, _, _)) =
-            List.iter walkAttribute attrs
-            walkType t
-            argInfo :: (argInfos |> List.concat)
-            |> List.collect (fun (SynArgInfo(Attributes attrs, _, _)) -> attrs)
-            |> List.iter walkAttribute
-    
-        and walkMemberSig = function
-            | SynMemberSig.Inherit (t, _)
-            | SynMemberSig.Interface(t, _) -> walkType t
-            | SynMemberSig.Member(vs, _, _) -> walkValSig vs
-            | SynMemberSig.ValField(f, _) -> walkField f
-            | SynMemberSig.NestedType(SynTypeDefnSig.TypeDefnSig (info, repr, memberSigs, _), _) ->
-                let isTypeExtensionOrAlias =
-                    match repr with
-                    | SynTypeDefnSigRepr.Simple(SynTypeDefnSimpleRepr.TypeAbbrev _, _)
-                    | SynTypeDefnSigRepr.ObjectModel(SynTypeDefnKind.TyconAbbrev, _, _)
-                    | SynTypeDefnSigRepr.ObjectModel(SynTypeDefnKind.TyconAugmentation, _, _) -> true
-                    | _ -> false
-                walkComponentInfo isTypeExtensionOrAlias info
-                walkTypeDefnSigRepr repr
-                List.iter walkMemberSig memberSigs
-    
-        and walkMember memb =
-            match memb with
-            | SynMemberDefn.AbstractSlot (valSig, _, _) -> walkValSig valSig
-            | SynMemberDefn.Member (binding, _) -> walkBinding binding
-            | SynMemberDefn.ImplicitCtor (_, Attributes attrs, SynSimplePats.SimplePats(simplePats, _), _, _, _) ->
-                List.iter walkAttribute attrs
-                List.iter walkSimplePat simplePats
-            | SynMemberDefn.ImplicitInherit (t, e, _, _) -> walkType t; walkExpr e
-            | SynMemberDefn.LetBindings (bindings, _, _, _) -> List.iter walkBinding bindings
-            | SynMemberDefn.Interface (t, members, _) ->
-                walkType t
-                members |> Option.iter (List.iter walkMember)
-            | SynMemberDefn.Inherit (t, _, _) -> walkType t
-            | SynMemberDefn.ValField (field, _) -> walkField field
-            | SynMemberDefn.NestedType (tdef, _, _) -> walkTypeDefn tdef
-            | SynMemberDefn.AutoProperty (Attributes attrs, _, _, t, _, _, _, _, e, _, _) ->
-                List.iter walkAttribute attrs
-                Option.iter walkType t
-                walkExpr e
-            | _ -> ()
-    
-        and walkEnumCase (EnumCase(Attributes attrs, _, _, _, _)) = List.iter walkAttribute attrs
-    
-        and walkUnionCaseType = function
-            | SynUnionCaseType.UnionCaseFields fields -> List.iter walkField fields
-            | SynUnionCaseType.UnionCaseFullType (t, _) -> walkType t
-    
-        and walkUnionCase (SynUnionCase.UnionCase (Attributes attrs, _, t, _, _, _)) =
-            List.iter walkAttribute attrs
-            walkUnionCaseType t
-    
-        and walkTypeDefnSimple = function
-            | SynTypeDefnSimpleRepr.Enum (cases, _) -> List.iter walkEnumCase cases
-            | SynTypeDefnSimpleRepr.Union (_, cases, _) -> List.iter walkUnionCase cases
-            | SynTypeDefnSimpleRepr.Record (_, fields, _) -> List.iter walkField fields
-            | SynTypeDefnSimpleRepr.TypeAbbrev (_, t, _) -> walkType t
-            | _ -> ()
-    
-        and walkComponentInfo isTypeExtensionOrAlias (ComponentInfo(Attributes attrs, typars, constraints, longIdent, _, _, _, _)) =
-            List.iter walkAttribute attrs
-            List.iter walkTyparDecl typars
-            List.iter walkTypeConstraint constraints
-            if isTypeExtensionOrAlias then
-                addLongIdent longIdent
-    
-        and walkTypeDefnRepr = function
-            | SynTypeDefnRepr.ObjectModel (_, defns, _) -> List.iter walkMember defns
-            | SynTypeDefnRepr.Simple(defn, _) -> walkTypeDefnSimple defn
-            | SynTypeDefnRepr.Exception _ -> ()
-    
-        and walkTypeDefnSigRepr = function
-            | SynTypeDefnSigRepr.ObjectModel (_, defns, _) -> List.iter walkMemberSig defns
-            | SynTypeDefnSigRepr.Simple(defn, _) -> walkTypeDefnSimple defn
-            | SynTypeDefnSigRepr.Exception _ -> ()
-    
-        and walkTypeDefn (TypeDefn (info, repr, members, _)) =
-            let isTypeExtensionOrAlias =
-                match repr with
-                | SynTypeDefnRepr.ObjectModel (SynTypeDefnKind.TyconAugmentation, _, _)
-                | SynTypeDefnRepr.ObjectModel (SynTypeDefnKind.TyconAbbrev, _, _)
-                | SynTypeDefnRepr.Simple (SynTypeDefnSimpleRepr.TypeAbbrev _, _) -> true
-                | _ -> false
-            walkComponentInfo isTypeExtensionOrAlias info
-            walkTypeDefnRepr repr
-            List.iter walkMember members
-    
-        and walkSynModuleDecl (decl: SynModuleDecl) =
-            match decl with
-            | SynModuleDecl.NamespaceFragment fragment -> walkSynModuleOrNamespace fragment
-            | SynModuleDecl.NestedModule (info, _, modules, _, _) ->
-                walkComponentInfo false info
-                List.iter walkSynModuleDecl modules
-            | SynModuleDecl.Let (_, bindings, _) -> List.iter walkBinding bindings
-            | SynModuleDecl.DoExpr (_, expr, _) -> walkExpr expr
-            | SynModuleDecl.Types (types, _) -> List.iter walkTypeDefn types
-            | SynModuleDecl.Attributes (Attributes attrs, _) -> List.iter walkAttribute attrs
-            | _ -> ()
-    
-        match input with
-        | Some (ParsedInput.ImplFile input) ->
-             walkImplFileInput input
-        | _ -> ()
-        //debug "%A" idents
-        upcast identsByEndPos
-    
-    let getLongIdentAt ast pos =
-        let idents = getLongIdents (Some ast)
-        match idents.TryGetValue pos with
-        | true, idents -> Some idents
-        | _ -> None
-
-    type Scope =
-        { Idents: Idents
-          Kind: ScopeKind }
-
-    let tryFindNearestPointAndModules (currentLine: int) (ast: ParsedInput) (insertionPoint: OpenStatementInsertionPoint) = 
-        // We ignore all diagnostics during this operation
-        //
-        // Based on an initial review, no diagnostics should be generated.  However the code should be checked more closely.
-        use _ignoreAllDiagnostics = new ErrorScope()  
-
-        let mutable result = None
-        let mutable ns = None
-        let modules = ResizeArray<Module>()  
-
-        let inline longIdentToIdents ident = ident |> Seq.map string |> Seq.toArray
-        
-        let addModule (longIdent: LongIdent, range: range) =
-            modules.Add 
-                { Idents = longIdentToIdents longIdent
-                  Range = range }
-
-        let doRange kind (scope: LongIdent) line col =
-            if line <= currentLine then
-                match result, insertionPoint with
-                | None, _ -> 
-                    result <- Some ({ Idents = longIdentToIdents scope; Kind = kind }, mkPos line col, false)
-                | Some (_, _, true), _ -> ()
-                | Some (oldScope, oldPos, false), OpenStatementInsertionPoint.TopLevel when kind <> OpenDeclaration ->
-                    result <- Some (oldScope, oldPos, true)
-                | Some (oldScope, oldPos, _), _ ->
-                    match kind, oldScope.Kind with
-                    | (Namespace | NestedModule | TopModule), OpenDeclaration
-                    | _ when oldPos.Line <= line ->
-                        result <-
-                            Some ({ Idents = 
-                                        match scope with 
-                                        | [] -> oldScope.Idents 
-                                        | _ -> longIdentToIdents scope
-                                    Kind = kind },
-                                  mkPos line col,
-                                  false)
-                    | _ -> ()
-
-        let getMinColumn decls =
-            match decls with
-            | [] -> None
-            | firstDecl :: _ -> 
-                match firstDecl with
-                | SynModuleDecl.NestedModule (_, _, _, _, r)
-                | SynModuleDecl.Let (_, _, r)
-                | SynModuleDecl.DoExpr (_, _, r)
-                | SynModuleDecl.Types (_, r)
-                | SynModuleDecl.Exception (_, r)
-                | SynModuleDecl.Open (_, r)
-                | SynModuleDecl.HashDirective (_, r) -> Some r
-                | _ -> None
-                |> Option.map (fun r -> r.StartColumn)
-
-
-        let rec walkImplFileInput (ParsedImplFileInput (modules = moduleOrNamespaceList)) = 
-            List.iter (walkSynModuleOrNamespace []) moduleOrNamespaceList
-
-        and walkSynModuleOrNamespace (parent: LongIdent) (SynModuleOrNamespace(ident, _, kind, decls, _, _, _, range)) =
-            if range.EndLine >= currentLine then
-                let isModule = kind.IsModule
-                match isModule, parent, ident with
-                | false, _, _ -> ns <- Some (longIdentToIdents ident)
-                // top level module with "inlined" namespace like Ns1.Ns2.TopModule
-                | true, [], _f :: _s :: _ -> 
-                    let ident = longIdentToIdents ident
-                    ns <- Some (ident.[0..ident.Length - 2])
-                | _ -> ()
-                
-                let fullIdent = parent @ ident
-
-                let startLine =
-                    if isModule then range.StartLine
-                    else range.StartLine - 1
-
-                let scopeKind =
-                    match isModule, parent with
-                    | true, [] -> TopModule
-                    | true, _ -> NestedModule
-                    | _ -> Namespace
-
-                doRange scopeKind fullIdent startLine range.StartColumn
-                addModule (fullIdent, range)
-                List.iter (walkSynModuleDecl fullIdent) decls
-
-        and walkSynModuleDecl (parent: LongIdent) (decl: SynModuleDecl) =
-            match decl with
-            | SynModuleDecl.NamespaceFragment fragment -> walkSynModuleOrNamespace parent fragment
-            | SynModuleDecl.NestedModule(ComponentInfo(_, _, _, ident, _, _, _, _), _, decls, _, range) ->
-                let fullIdent = parent @ ident
-                addModule (fullIdent, range)
-                if range.EndLine >= currentLine then
-                    let moduleBodyIndentation = getMinColumn decls |> Option.defaultValue (range.StartColumn + 4)
-                    doRange NestedModule fullIdent range.StartLine moduleBodyIndentation
-                    List.iter (walkSynModuleDecl fullIdent) decls
-            | SynModuleDecl.Open (_, range) -> doRange OpenDeclaration [] range.EndLine (range.StartColumn - 5)
-            | SynModuleDecl.HashDirective (_, range) -> doRange HashDirective [] range.EndLine range.StartColumn
-            | _ -> ()
-
-        match ast with 
-        | ParsedInput.SigFile _ -> ()
-        | ParsedInput.ImplFile input -> walkImplFileInput input
-
-        let res =
-            result
-            |> Option.map (fun (scope, pos, _) ->
-                let ns = ns |> Option.map longIdentToIdents
-                scope, ns, mkPos (pos.Line + 1) pos.Column)
-        
-        let modules = 
-            modules 
-            |> Seq.filter (fun x -> x.Range.EndLine < currentLine)
-            |> Seq.sortBy (fun x -> -x.Idents.Length)
-            |> Seq.toList
-
-        res, modules
-
-    let findBestPositionToInsertOpenDeclaration (modules: Module list) scope pos (entity: Idents) =
-        match modules |> List.filter (fun x -> entity |> Array.startsWith x.Idents) with
-        | [] -> { ScopeKind = scope.Kind; Pos = pos }
-        | m :: _ ->
-            //printfn "All modules: %A, Win module: %A" modules m
-            let scopeKind =
-                match scope.Kind with
-                | TopModule -> NestedModule
-                | x -> x
-            { ScopeKind = scopeKind
-              Pos = mkPos (Line.fromZ m.Range.EndLine) m.Range.StartColumn }
-
-    let tryFindInsertionContext (currentLine: int) (ast: ParsedInput) (partiallyQualifiedName: MaybeUnresolvedIdents) (insertionPoint: OpenStatementInsertionPoint) = 
-        let res, modules = tryFindNearestPointAndModules currentLine ast insertionPoint
-        // CLEANUP: does this really need to be a partial application with pre-computation?  Can this be made more explicit?
-        fun (requiresQualifiedAccessParent: Idents option, autoOpenParent: Idents option, entityNamespace: Idents option, entity: Idents) ->
-
-            // We ignore all diagnostics during this operation
-            //
-            // Based on an initial review, no diagnostics should be generated.  However the code should be checked more closely.
-            use _ignoreAllDiagnostics = new ErrorScope()  
-            match res with
-            | None -> [||]
-            | Some (scope, ns, pos) -> 
-                Entity.tryCreate(ns, scope.Idents, partiallyQualifiedName, requiresQualifiedAccessParent, autoOpenParent, entityNamespace, entity)
-                |> Array.map (fun e -> e, findBestPositionToInsertOpenDeclaration modules scope pos entity)
-
-    /// Corrects insertion line number based on kind of scope and text surrounding the insertion point.
-    let adjustInsertionPoint (getLineStr: int -> string) ctx  =
-        let line =
-            match ctx.ScopeKind with
-            | ScopeKind.TopModule ->
-                if ctx.Pos.Line > 1 then
-                    // it's an implicit module without any open declarations    
-                    let line = getLineStr (ctx.Pos.Line - 2)
-                    let isImplicitTopLevelModule =
-                        not (line.StartsWithOrdinal("module") && not (line.EndsWithOrdinal("=")))
-                    if isImplicitTopLevelModule then 1 else ctx.Pos.Line
-                else 1
-            | ScopeKind.Namespace ->
-                // for namespaces the start line is start line of the first nested entity
-                if ctx.Pos.Line > 1 then
-                    [0..ctx.Pos.Line - 1]
-                    |> List.mapi (fun i line -> i, getLineStr line)
-                    |> List.tryPick (fun (i, lineStr) -> 
-                        if lineStr.StartsWithOrdinal("namespace") then Some i
-                        else None)
-                    |> function
-                        // move to the next line below "namespace" and convert it to F# 1-based line number
-                        | Some line -> line + 2 
-                        | None -> ctx.Pos.Line
-                else 1  
-            | _ -> ctx.Pos.Line
-
-        mkPos line ctx.Pos.Column
-    
-    let findNearestPointToInsertOpenDeclaration (currentLine: int) (ast: ParsedInput) (entity: Idents) (insertionPoint: OpenStatementInsertionPoint) =
-        match tryFindNearestPointAndModules currentLine ast insertionPoint with
-        | Some (scope, _, point), modules -> 
-            findBestPositionToInsertOpenDeclaration modules scope point entity
-        | _ ->
-            // we failed to find insertion point because ast is empty for some reason, return top left point in this case  
-            { ScopeKind = ScopeKind.TopModule
-              Pos = mkPos 1 0 }
-=======
->>>>>>> 341121b1
