--- conflicted
+++ resolved
@@ -532,9 +532,6 @@
                   raise (System.Security.SecurityException( 
                             "Unable to enable unmanaged process execution option TerminationOnCorruption. " + 
                             "HeapSetInformation() returned FALSE; LastError = 0x" + 
-<<<<<<< HEAD
-                            GetLastError().ToString("X").PadLeft(8,'0') + "."))
-=======
                             GetLastError().ToString("X").PadLeft(8, '0') + "."))
 
 [<RequireQualifiedAccess>]
@@ -547,5 +544,4 @@
 
     let EnsureSufficientExecutionStack recursionDepth =
         if recursionDepth > MaxUncheckedRecursionDepth then
-            RuntimeHelpers.EnsureSufficientExecutionStack ()
->>>>>>> e6309b0b
+            RuntimeHelpers.EnsureSufficientExecutionStack ()