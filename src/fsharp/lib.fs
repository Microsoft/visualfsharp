// Copyright (c) Microsoft Corporation.  All Rights Reserved.  See License.txt in the project root for license information.

module internal Internal.Utilities.Library.Extras

open System
open System.IO
open System.Collections.Generic
open System.Threading.Tasks
open System.Runtime.InteropServices
open Internal.Utilities
open Internal.Utilities.Collections
open Internal.Utilities.Library
open FSharp.Compiler.IO

let debug = false

let verbose = false

let mutable progress = false

// Intended to be a general hook to control diagnostic output when tracking down bugs
let mutable tracking = false

let condition s =
    try (System.Environment.GetEnvironmentVariable(s) <> null) with _ -> false

let GetEnvInteger e dflt = match System.Environment.GetEnvironmentVariable(e) with null -> dflt | t -> try int t with _ -> dflt

#if BUILDING_WITH_LKG || BUILD_FROM_SOURCE
let dispose (x:System.IDisposable) =
#else
let dispose (x:System.IDisposable?) = 
#endif
    match x with null -> () | NonNullQuick x -> x.Dispose()

//-------------------------------------------------------------------------
// Library: bits
//------------------------------------------------------------------------

module Bits =
    let b0 n =  (n          &&& 0xFF)
    let b1 n =  ((n >>> 8)  &&& 0xFF)
    let b2 n =  ((n >>> 16) &&& 0xFF)
    let b3 n =  ((n >>> 24) &&& 0xFF)

    let rec pown32 n = if n = 0 then 0  else (pown32 (n-1) ||| (1  <<<  (n-1)))
    let rec pown64 n = if n = 0 then 0L else (pown64 (n-1) ||| (1L <<< (n-1)))
    let mask32 m n = (pown32 n) <<< m
    let mask64 m n = (pown64 n) <<< m

//-------------------------------------------------------------------------
// Library: Orders
//------------------------------------------------------------------------

module Bool =
    let order = LanguagePrimitives.FastGenericComparer<bool>

module Int32 =
    let order = LanguagePrimitives.FastGenericComparer<int>

module Int64 =
    let order = LanguagePrimitives.FastGenericComparer<int64>

module Pair =
    let order (compare1: IComparer<'T1>, compare2: IComparer<'T2>) =
        { new IComparer<'T1 * 'T2> with
             member _.Compare((a1, a2), (aa1, aa2)) =
                  let res1 = compare1.Compare (a1, aa1)
                  if res1 <> 0 then res1 else compare2.Compare (a2, aa2) }


type NameSet =  Zset<string>

module NameSet =
    let ofList l : NameSet = List.foldBack Zset.add l (Zset.empty String.order)

module NameMap =
    let domain m = Map.foldBack (fun x _ acc -> Zset.add x acc) m (Zset.empty String.order)
    let domainL m = Zset.elements (domain m)

// Library: Pre\Post checks
//-------------------------------------------------------------------------
module Check =

    /// Throw <cref>System.InvalidOperationException</cref> if argument is <c>None</c>.
    /// If there is a value (e.g. <c>Some(value)</c>) then value is returned.
    let NotNone argName (arg:'T option) : 'T =
        match arg with
        | None -> raise (new System.InvalidOperationException(argName))
        | Some x -> x

    /// Throw <cref>System.ArgumentNullException</cref> if argument is <c>null</c>.
    let ArgumentNotNull arg argName =
        match box(arg) with
        | null -> raise (new System.ArgumentNullException(argName))
        | _ -> ()

    /// Throw <cref>System.ArgumentNullException</cref> if array argument is <c>null</c>.
    /// Throw <cref>System.ArgumentOutOfRangeException</cref> is array argument is empty.
    let ArrayArgumentNotNullOrEmpty (arr:'T[]) argName =
        ArgumentNotNull arr argName
        if (0 = arr.Length) then
            raise (new System.ArgumentOutOfRangeException(argName))

    /// Throw <cref>System.ArgumentNullException</cref> if string argument is <c>null</c>.
    /// Throw <cref>System.ArgumentOutOfRangeException</cref> is string argument is empty.
    let StringArgumentNotNullOrEmpty (s:string) argName =
        ArgumentNotNull s argName
        if s.Length = 0 then
            raise (new System.ArgumentNullException(argName))

//-------------------------------------------------------------------------
// Library
//------------------------------------------------------------------------

type IntMap<'T> = Zmap<int, 'T>
module IntMap =
    let empty () = Zmap.empty Int32.order

    let add k v (t:IntMap<'T>) = Zmap.add k v t
    let find k (t:IntMap<'T>) = Zmap.find k t
    let tryFind k (t:IntMap<'T>) = Zmap.tryFind k t
    let remove k (t:IntMap<'T>) = Zmap.remove k t
    let mem k (t:IntMap<'T>) = Zmap.mem k t
    let iter f (t:IntMap<'T>) = Zmap.iter f t
    let map f (t:IntMap<'T>) = Zmap.map f t
    let fold f (t:IntMap<'T>) z = Zmap.fold f t z


//-------------------------------------------------------------------------
// Library: generalized association lists
//------------------------------------------------------------------------

module ListAssoc =

    /// Treat a list of key-value pairs as a lookup collection.
    /// This function looks up a value based on a match from the supplied
    /// predicate function.
    let rec find f x l =
      match l with
      | [] -> notFound()
      | (x2, y) :: t -> if f x x2 then y else find f x t

    /// Treat a list of key-value pairs as a lookup collection.
    /// This function looks up a value based on a match from the supplied
    /// predicate function and returns None if value does not exist.
    let rec tryFind (f:'key->'key->bool) (x:'key) (l:('key*'value) list) : 'value option =
        match l with
        | [] -> None
        | (x2, y) :: t -> if f x x2 then Some y else tryFind f x t

//-------------------------------------------------------------------------
// Library: lists as generalized sets
//------------------------------------------------------------------------

module ListSet =
    let inline contains f x l = List.exists (f x) l

    /// NOTE: O(n)!
    let insert f x l = if contains f x l then l else x :: l

    let unionFavourRight f l1 l2 =
        match l1, l2 with
        | _, [] -> l1
        | [], _ -> l2
        | _ -> List.foldBack (insert f) l1 l2 (* nb. foldBack to preserve natural orders *)

    /// NOTE: O(n)!
    let rec private findIndexAux eq x l n =
        match l with
        | [] -> notFound()
        | (h :: t) -> if eq h x then n else findIndexAux eq x t (n+1)

    /// NOTE: O(n)!
    let findIndex eq x l = findIndexAux eq x l 0

    let rec remove f x l =
        match l with
        | (h :: t) -> if f x h then t else h :: remove f x t
        | [] -> []

    /// NOTE: quadratic!
    let rec subtract f l1 l2 =
      match l2 with
      | (h :: t) -> subtract f (remove (fun y2 y1 -> f y1 y2) h l1) t
      | [] -> l1

    let isSubsetOf f l1 l2 = List.forall (fun x1 -> contains f x1 l2) l1

    /// nb. preserve orders here: f must be applied to elements of l1 then elements of l2
    let isSupersetOf f l1 l2 = List.forall (fun x2 -> contains (fun y2 y1 -> f y1 y2) x2 l1) l2

    let equals f l1 l2 = isSubsetOf f l1 l2 && isSupersetOf f l1 l2

    let unionFavourLeft f l1 l2 =
        match l1, l2 with
        | _, [] -> l1
        | [], _ -> l2
        | _ -> l1 @ (subtract f l2 l1)

    /// NOTE: not tail recursive!
    let rec intersect f l1 l2 =
        match l2 with
        | (h :: t) -> if contains f h l1 then h :: intersect f l1 t else intersect f l1 t
        | [] -> []

    /// Note: if duplicates appear, keep the ones toward the _front_ of the list
    let setify f l = List.fold (fun acc x -> insert f x acc) [] l |> List.rev

    let hasDuplicates f l =
        match l with
        | [] -> false
        | [_] -> false
        | [x; y] -> f x y
        | x :: rest ->
            let rec loop acc l =
                match l with
                | [] -> false
                | x :: rest ->
                    if contains f x acc then
                        true
                    else
                        loop (x :: acc) rest

            loop [x] rest

//-------------------------------------------------------------------------
// Library: pairs
//------------------------------------------------------------------------

let mapFoldFst f s (x, y) = let x2, s = f s x in (x2, y), s

let mapFoldSnd f s (x, y) = let y2, s = f s y in (x, y2), s

let pair a b = a, b

let p13 (x, _y, _z) = x

let p23 (_x, y, _z) = y

let p33 (_x, _y, z) = z

let map1Of2 f (a1, a2) = (f a1, a2)

let map2Of2 f (a1, a2) = (a1, f a2)

let map1Of3 f (a1, a2, a3) = (f a1, a2, a3)

let map2Of3 f (a1, a2, a3) = (a1, f a2, a3)

let map3Of3 f (a1, a2, a3) = (a1, a2, f a3)

let map3Of4 f (a1, a2, a3, a4) = (a1, a2, f a3, a4)

let map4Of4 f (a1, a2, a3, a4) = (a1, a2, a3, f a4)

let map5Of5 f (a1, a2, a3, a4, a5) = (a1, a2, a3, a4, f a5)

let map6Of6 f (a1, a2, a3, a4, a5, a6) = (a1, a2, a3, a4, a5, f a6)

let foldPair (f1, f2) acc (a1, a2) = f2 (f1 acc a1) a2

let fold1Of2 f1 acc (a1, _a2) = f1 acc a1

let foldTriple (f1, f2, f3) acc (a1, a2, a3) = f3 (f2 (f1 acc a1) a2) a3

let foldQuadruple (f1, f2, f3, f4) acc (a1, a2, a3, a4) = f4 (f3 (f2 (f1 acc a1) a2) a3) a4

let mapPair (f1, f2) (a1, a2) = (f1 a1, f2 a2)

let mapTriple (f1, f2, f3) (a1, a2, a3) = (f1 a1, f2 a2, f3 a3)

let mapQuadruple (f1, f2, f3, f4) (a1, a2, a3, a4) = (f1 a1, f2 a2, f3 a3, f4 a4)

let fmap2Of2 f z (a1, a2) = let z, a2 = f z a2 in z, (a1, a2)

//---------------------------------------------------------------------------
// Zmap rebinds
//-------------------------------------------------------------------------

module Zmap =
    let force k mp = match Zmap.tryFind k mp with Some x -> x | None -> failwith "Zmap.force: lookup failed"

    let mapKey key f mp =
      match f (Zmap.tryFind key mp) with
      | Some fx -> Zmap.add key fx mp
      | None -> Zmap.remove key mp

//---------------------------------------------------------------------------
// Zset
//-------------------------------------------------------------------------

module Zset =
    let ofList order xs = Zset.addList xs (Zset.empty order)

    // CLEANUP NOTE: move to Zset?
    let rec fixpoint f (s as s0) =
        let s = f s
        if Zset.equal s s0 then s0 (* fixed *)
        else fixpoint f s (* iterate *)

let equalOn f x y = (f x) = (f y)

/// Buffer printing utility
let bufs f =
    let buf = System.Text.StringBuilder 100
    f buf
    buf.ToString()

/// Writing to output stream via a string buffer.
let writeViaBuffer (os: TextWriter) f x =
    let buf = System.Text.StringBuilder 100
    f buf x
    os.Write(buf.ToString())

//---------------------------------------------------------------------------
// Imperative Graphs
//---------------------------------------------------------------------------

type GraphNode<'Data, 'Id> = { nodeId: 'Id; nodeData: 'Data; mutable nodeNeighbours: GraphNode<'Data, 'Id> list }

type Graph<'Data, 'Id when 'Id : comparison and 'Id : equality>
         (nodeIdentity: ('Data -> 'Id),
          nodes: 'Data list,
          edges: ('Data * 'Data) list) =

    let edges = edges |> List.map (fun (v1, v2) -> nodeIdentity v1, nodeIdentity v2)
    let nodes = nodes |> List.map (fun d -> nodeIdentity d, { nodeId = nodeIdentity d; nodeData=d; nodeNeighbours=[] })
    let tab = Map.ofList nodes
    let nodes = List.map snd nodes
    do for node in nodes do
        node.nodeNeighbours <- edges |> List.filter (fun (x, _y) -> x = node.nodeId) |> List.map (fun (_, nodeId) -> tab.[nodeId])

    member g.GetNodeData nodeId = tab.[nodeId].nodeData

    member g.IterateCycles f =
        let rec trace path node =
            if List.exists (nodeIdentity >> (=) node.nodeId) path then f (List.rev path)
            else List.iter (trace (node.nodeData :: path)) node.nodeNeighbours
        List.iter (fun node -> trace [] node) nodes

//---------------------------------------------------------------------------
// In some cases we play games where we use 'null' as a more efficient representation
// in F#. The functions below are used to give initial values to mutable fields.
// This is an unsafe trick, as it relies on the fact that the type of values
// being placed into the slot never utilizes "null" as a representation. To be used with
// with care.
//----------------------------------------------------------------------------

<<<<<<< HEAD
//#if BUILDING_WITH_LKG
type NonNullSlot<'T when 'T : not struct> = 'T
=======
// The following DEBUG code does not currently compile.
//#if DEBUG
//type 'T NonNullSlot = 'T option
//let nullableSlotEmpty() = None
//let nullableSlotFull(x) = Some x
>>>>>>> a70f3bea
//#else
//type NonNullSlot<'T when (* 'T : not null and *)  'T : not struct> = 'T?
//#endif
let nullableSlotEmpty() : NonNullSlot<'T> = Unchecked.defaultof<_>
let nullableSlotFull (x: 'T) : NonNullSlot<'T> = x

//---------------------------------------------------------------------------
// Caches, mainly for free variables
//---------------------------------------------------------------------------

//#if BUILDING_WITH_LKG
type cache<'T when 'T : not struct> = { mutable cacheVal: NonNullSlot<'T> }
//#else
//type cache<'T when 'T : (* not null and *) 'T : not struct> = { mutable cacheVal: NonNullSlot<'T> }
//#endif
let newCache() = { cacheVal = nullableSlotEmpty() }

let inline cached cache resF =
    match box cache.cacheVal with
    | null ->
        let res = resF()
        cache.cacheVal <- nullableSlotFull res
        res
    | _ ->
        cache.cacheVal

let inline cacheOptByref (cache: byref<'T option>) f =
    match cache with
    | Some v -> v
    | None ->
       let res = f()
       cache <- Some res
       res

// REVIEW: this is only used because we want to mutate a record field,
// and because you cannot take a byref<_> of such a thing directly,
// we cannot use 'cacheOptByref'. If that is changed, this can be removed.
let inline cacheOptRef cache f =
    match !cache with
    | Some v -> v
    | None ->
       let res = f()
       cache := Some res
       res

let inline tryGetCacheValue cache =
    match box cache.cacheVal with
    | null -> ValueNone
    | _ -> ValueSome cache.cacheVal

#if DUMPER
type Dumper(x:obj) =
     [<DebuggerBrowsable(DebuggerBrowsableState.Collapsed)>]
     member self.Dump = sprintf "%A" x
#endif

//---------------------------------------------------------------------------
// AsyncUtil
//---------------------------------------------------------------------------

module internal AsyncUtil =
    open System
    open System.Threading
    open Microsoft.FSharp.Control

    /// Represents the reified result of an asynchronous computation.
    [<NoEquality; NoComparison>]
    type AsyncResult<'T> =
        | AsyncOk of 'T
        | AsyncException of exn
        | AsyncCanceled of OperationCanceledException

        static member Commit(res:AsyncResult<'T>) =
            Async.FromContinuations (fun (cont, eCont, cCont) ->
                    match res with
                    | AsyncOk v -> cont v
                    | AsyncException exn -> eCont exn
                    | AsyncCanceled exn -> cCont exn)

    /// When using .NET 4.0 you can replace this type by <see cref="Task{T}"/>
    [<Sealed>]
    type AsyncResultCell<'T>() =
        let mutable result = None
        // The continuation for the result, if any
        let mutable savedConts = []

        let syncRoot = new obj()


        // Record the result in the AsyncResultCell.
        // Ignore subsequent sets of the result. This can happen, e.g. for a race between
        // a cancellation and a success.
        member x.RegisterResult (res:AsyncResult<'T>) =
            let grabbedConts =
                lock syncRoot (fun () ->
                    if result.IsSome then
                        []
                    else
                        result <- Some res
                        // Invoke continuations in FIFO order
                        // Continuations that Async.FromContinuations provide do QUWI/SyncContext.Post,
                        // so the order is not overly relevant but still.
                        List.rev savedConts)
#if BUILDING_WITH_LKG || BUILD_FROM_SOURCE
            let postOrQueue (sc: SynchronizationContext, cont) =
#else
            let postOrQueue (sc: SynchronizationContext?, cont) =
#endif
                match sc with
                | null -> ThreadPool.QueueUserWorkItem(fun _ -> cont res) |> ignore
                | NonNullQuick sc ->
                    sc.Post((fun _ -> cont res), state=null)

            // Run continuations outside the lock
            match grabbedConts with
            |   [] -> ()
            |   [(sc, cont) as c] ->
                    if SynchronizationContext.Current = sc then
                        cont res
                    else
                        postOrQueue c
            |   _ ->
                    grabbedConts |> List.iter postOrQueue

        /// Get the reified result.
        member private x.AsyncPrimitiveResult =
            Async.FromContinuations(fun (cont, _, _) ->
                let grabbedResult =
                    lock syncRoot (fun () ->
                        match result with
                        | Some _ ->
                            result
                        | None ->
                            // Otherwise save the continuation and call it in RegisterResult
                            let sc = SynchronizationContext.Current
                            savedConts <- (sc, cont) :: savedConts
                            None)
                // Run the action outside the lock
                match grabbedResult with
                | None -> ()
                | Some res -> cont res)


        /// Get the result and Commit(...).
        member x.AsyncResult =
            async { let! res = x.AsyncPrimitiveResult
                    return! AsyncResult.Commit(res) }

//---------------------------------------------------------------------------
// EnableHeapTerminationOnCorruption()
//---------------------------------------------------------------------------

// USAGE: call UnmanagedProcessExecutionOptions.EnableHeapTerminationOnCorruption() from "main()".
// Note: This is not SDL required but recommended.
module UnmanagedProcessExecutionOptions =
    open System
    open System.Runtime.InteropServices

    [<DllImport("kernel32.dll")>]
    extern UIntPtr private GetProcessHeap()

    [<DllImport("kernel32.dll")>]
    extern bool private HeapSetInformation(
        UIntPtr _HeapHandle,
        UInt32 _HeapInformationClass,
        UIntPtr _HeapInformation,
        UIntPtr _HeapInformationLength)

    [<DllImport("kernel32.dll")>]
    extern UInt32 private GetLastError()

    // Translation of C# from http://swikb/v1/DisplayOnlineDoc.aspx?entryID=826 and copy in bug://5018
    [<System.Security.Permissions.SecurityPermission(System.Security.Permissions.SecurityAction.Assert, UnmanagedCode = true)>]
    let EnableHeapTerminationOnCorruption() =
        if (RuntimeInformation.IsOSPlatform(OSPlatform.Windows) &&  System.Environment.OSVersion.Version.Major >= 6 && // If OS is Vista or higher
            System.Environment.Version.Major < 3) then // and CLR not 3.0 or higher
            // "The flag HeapSetInformation sets is available in Windows XP SP3 and later.
            //  The data structure used for heap information is available on earlier versions of Windows.
            //  The call will either return TRUE (found and set the flag) or false (flag not found).
            //  Not a problem in native code, so the program will merrily continue running.
            //  In managed code, the call to HeapSetInformation is a p/invoke.
            //  If HeapSetInformation returns FALSE then an exception will be thrown.
            //  If we are not running an OS which supports this (XP SP3, Vista, Server 2008, and Win7)
            //  then the call should not be made." -- see bug://5018.
            // See also:
            //  http://blogs.msdn.com/michael_howard/archive/2008/02/18/faq-about-heapsetinformation-in-windows-vista-and-heap-based-buffer-overruns.aspx
            let HeapEnableTerminationOnCorruption = 1u : uint32
            if not (HeapSetInformation(GetProcessHeap(), HeapEnableTerminationOnCorruption, UIntPtr.Zero, UIntPtr.Zero)) then
                  raise (System.Security.SecurityException(
                            "Unable to enable unmanaged process execution option TerminationOnCorruption. " +
                            "HeapSetInformation() returned FALSE; LastError = 0x" +
                            GetLastError().ToString("X").PadLeft(8, '0') + "."))

[<RequireQualifiedAccess>]
module StackGuard =

    open System.Runtime.CompilerServices

    [<Literal>]
    let private MaxUncheckedRecursionDepth = 20

    let EnsureSufficientExecutionStack recursionDepth =
        if recursionDepth > MaxUncheckedRecursionDepth then
            RuntimeHelpers.EnsureSufficientExecutionStack ()

[<RequireQualifiedAccess>]
type MaybeLazy<'T> =
    | Strict of 'T
    | Lazy of Lazy<'T>

    member this.Value: 'T =
        match this with
        | Strict x -> x
        | Lazy x -> x.Value

    member this.Force() : 'T =
        match this with
        | Strict x -> x
        | Lazy x -> x.Force()

let inline vsnd ((_, y): struct('T * 'T)) = y

/// Track a set of resources to cleanup
type DisposablesTracker() =

    let items = Stack<IDisposable>()

    /// Register some items to dispose
    member _.Register i = items.Push i

    interface IDisposable with

        member _.Dispose() =
            let l = List.ofSeq items
            items.Clear()
            for i in l do
                try i.Dispose() with _ -> ()

/// Specialized parallel functions for an array.
/// Different from Array.Parallel as it will try to minimize the max degree of parallelism.
/// Will flatten aggregate exceptions that contain one exception.
[<RequireQualifiedAccess>]
module ArrayParallel =

    let inline iteri f (arr: 'T []) =
        let parallelOptions = ParallelOptions(MaxDegreeOfParallelism = max (min Environment.ProcessorCount arr.Length) 1)
        try
            Parallel.For(0, arr.Length, parallelOptions, fun i ->
                f i arr.[i]
            ) |> ignore
        with
        | :? AggregateException as ex when ex.InnerExceptions.Count = 1 ->
            raise(ex.InnerExceptions.[0])

    let inline iter f (arr: 'T []) =
        arr |> iteri (fun _ item -> f item)

    let inline mapi f (arr: 'T []) =
        let mapped = Array.zeroCreate arr.Length
        arr |> iteri (fun i item -> mapped.[i] <- f i item)
        mapped

    let inline map f (arr: 'T []) =
        arr |> mapi (fun _ item -> f item)<|MERGE_RESOLUTION|>--- conflicted
+++ resolved
@@ -26,7 +26,7 @@
 
 let GetEnvInteger e dflt = match System.Environment.GetEnvironmentVariable(e) with null -> dflt | t -> try int t with _ -> dflt
 
-#if BUILDING_WITH_LKG || BUILD_FROM_SOURCE
+#if BUILDING_WITH_LKG || BUILD_FROM_SOURCE || NO_CHECKNULLS
 let dispose (x:System.IDisposable) =
 #else
 let dispose (x:System.IDisposable?) = 
@@ -347,16 +347,13 @@
 // with care.
 //----------------------------------------------------------------------------
 
-<<<<<<< HEAD
 //#if BUILDING_WITH_LKG
 type NonNullSlot<'T when 'T : not struct> = 'T
-=======
 // The following DEBUG code does not currently compile.
 //#if DEBUG
 //type 'T NonNullSlot = 'T option
 //let nullableSlotEmpty() = None
 //let nullableSlotFull(x) = Some x
->>>>>>> a70f3bea
 //#else
 //type NonNullSlot<'T when (* 'T : not null and *)  'T : not struct> = 'T?
 //#endif
@@ -460,7 +457,7 @@
                         // Continuations that Async.FromContinuations provide do QUWI/SyncContext.Post,
                         // so the order is not overly relevant but still.
                         List.rev savedConts)
-#if BUILDING_WITH_LKG || BUILD_FROM_SOURCE
+#if BUILDING_WITH_LKG || BUILD_FROM_SOURCE || NO_CHECKNULLS
             let postOrQueue (sc: SynchronizationContext, cont) =
 #else
             let postOrQueue (sc: SynchronizationContext?, cont) =
