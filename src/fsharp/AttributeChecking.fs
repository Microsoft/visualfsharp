--- conflicted
+++ resolved
@@ -248,39 +248,21 @@
 
 
 /// Check IL attributes for 'ObsoleteAttribute', returning errors and warnings as data
-<<<<<<< HEAD
 let private CheckILAttributes (g: TcGlobals) isByrefLikeTyconRef cattrs m = 
     let (AttribInfo(tref,_)) = g.attrib_SystemObsolete
     match TryDecodeILAttribute g tref cattrs with 
-    | Some ([ILAttribElem.String (Some msg) ],_) when not isByrefLikeTyconRef -> 
-            WarnD(ObsoleteWarning(msg,m))
-    | Some ([ILAttribElem.String (Some msg); ILAttribElem.Bool isError ],_) when not isByrefLikeTyconRef  -> 
-=======
-let private CheckILAttributes (g: TcGlobals) cattrs m = 
-    let (AttribInfo(tref, _)) = g.attrib_SystemObsolete
-    match TryDecodeILAttribute g tref cattrs with 
-    | Some ([ILAttribElem.String (Some msg) ], _) -> 
+    | Some ([ILAttribElem.String (Some msg) ], _) when not isByrefLikeTyconRef -> 
             WarnD(ObsoleteWarning(msg, m))
-    | Some ([ILAttribElem.String (Some msg); ILAttribElem.Bool isError ], _) -> 
->>>>>>> b233057d
+    | Some ([ILAttribElem.String (Some msg); ILAttribElem.Bool isError ], _) when not isByrefLikeTyconRef  -> 
         if isError then 
             ErrorD (ObsoleteError(msg, m))
         else 
-<<<<<<< HEAD
-            WarnD (ObsoleteWarning(msg,m))
-    | Some ([ILAttribElem.String None ],_) when not isByrefLikeTyconRef -> 
-        WarnD(ObsoleteWarning("",m))
+            WarnD (ObsoleteWarning(msg, m))
+    | Some ([ILAttribElem.String None ], _) when not isByrefLikeTyconRef -> 
+        WarnD(ObsoleteWarning("", m))
     | Some _ when not isByrefLikeTyconRef -> 
-        WarnD(ObsoleteWarning("",m))
+        WarnD(ObsoleteWarning("", m))
     | _ -> 
-=======
-            WarnD (ObsoleteWarning(msg, m))
-    | Some ([ILAttribElem.String None ], _) -> 
-        WarnD(ObsoleteWarning("", m))
-    | Some _ -> 
-        WarnD(ObsoleteWarning("", m))
-    | None -> 
->>>>>>> b233057d
         CompleteD
 
 /// Check F# attributes for 'ObsoleteAttribute', 'CompilerMessageAttribute' and 'ExperimentalAttribute',
@@ -392,15 +374,9 @@
 /// Check the attributes associated with a property, returning warnings and errors as data.
 let CheckPropInfoAttributes pinfo m = 
     match pinfo with
-<<<<<<< HEAD
-    | ILProp(ILPropInfo(_,pdef)) -> CheckILAttributes pinfo.TcGlobals false pdef.CustomAttrs m
-    | FSProp(g,_,Some vref,_) 
-    | FSProp(g,_,_,Some vref) -> CheckFSharpAttributes g vref.Attribs m
-=======
-    | ILProp(ILPropInfo(_, pdef)) -> CheckILAttributes pinfo.TcGlobals pdef.CustomAttrs m
+    | ILProp(ILPropInfo(_, pdef)) -> CheckILAttributes pinfo.TcGlobals false pdef.CustomAttrs m
     | FSProp(g, _, Some vref, _) 
     | FSProp(g, _, _, Some vref) -> CheckFSharpAttributes g vref.Attribs m
->>>>>>> b233057d
     | FSProp _ -> failwith "CheckPropInfoAttributes: unreachable"
 #if !NO_EXTENSIONTYPING
     | ProvidedProp (amap, pi, m) ->  
@@ -412,13 +388,8 @@
 /// Check the attributes associated with a IL field, returning warnings and errors as data.
 let CheckILFieldAttributes g (finfo:ILFieldInfo) m = 
     match finfo with 
-<<<<<<< HEAD
-    | ILFieldInfo(_,pd) -> 
+    | ILFieldInfo(_, pd) -> 
         CheckILAttributes g false pd.CustomAttrs m |> CommitOperationResult
-=======
-    | ILFieldInfo(_, pd) -> 
-        CheckILAttributes g pd.CustomAttrs m |> CommitOperationResult
->>>>>>> b233057d
 #if !NO_EXTENSIONTYPING
     | ProvidedField (amap, fi, m) -> 
         CheckProvidedAttributes amap.g m (fi.PApply((fun st -> (st :> IProvidedCustomAttributeProvider)), m)) |> CommitOperationResult
