// Copyright (c) Microsoft Corporation. All Rights Reserved. See License.txt in the project root for license information.

namespace Microsoft.FSharp.Quotations

open System
open System.IO
open System.Reflection
open System.Collections.Generic
open Microsoft.FSharp
open Microsoft.FSharp.Core
open Microsoft.FSharp.Core.LanguagePrimitives.IntrinsicOperators
open Microsoft.FSharp.Core.Operators
open Microsoft.FSharp.Primitives.Basics
open Microsoft.FSharp.Collections
open Microsoft.FSharp.Reflection
open Microsoft.FSharp.Core.Printf
open Microsoft.FSharp.Text.StructuredPrintfImpl
open Microsoft.FSharp.Text.StructuredPrintfImpl.LayoutOps
open Microsoft.FSharp.Text.StructuredPrintfImpl.TaggedTextOps

#nowarn "52" // The value has been copied to ensure the original is not mutated by this operation

#if FX_RESHAPED_REFLECTION
open PrimReflectionAdapters
open ReflectionAdapters
#endif

//--------------------------------------------------------------------------
// RAW quotations - basic data types
//--------------------------------------------------------------------------

module Helpers =
    let qOneOrMoreRLinear q inp =
        let rec queryAcc rvs e =
            match q e with
            | Some(v, body) -> queryAcc (v::rvs) body
            | None ->
                match rvs with
                | [] -> None
                | _ -> Some(List.rev rvs, e)
        queryAcc [] inp

    let qOneOrMoreLLinear q inp =
        let rec queryAcc e rvs =
            match q e with
            | Some(body, v) -> queryAcc body (v::rvs)
            | None ->
                match rvs with
                | [] -> None
                | _ -> Some(e, rvs)
        queryAcc inp []

    let mkRLinear mk (vs, body) = List.foldBack (fun v acc -> mk(v, acc)) vs body
    let mkLLinear mk (body, vs) = List.fold (fun acc v -> mk(acc, v)) body vs

    let staticBindingFlags = BindingFlags.Static ||| BindingFlags.Public ||| BindingFlags.NonPublic ||| BindingFlags.DeclaredOnly
    let staticOrInstanceBindingFlags = BindingFlags.Instance ||| BindingFlags.Static ||| BindingFlags.Public ||| BindingFlags.NonPublic ||| BindingFlags.DeclaredOnly
    let instanceBindingFlags = BindingFlags.Instance ||| BindingFlags.Public ||| BindingFlags.NonPublic ||| BindingFlags.DeclaredOnly
#if FX_RESHAPED_REFLECTION
    let publicOrPrivateBindingFlags = true
#else
    let publicOrPrivateBindingFlags = BindingFlags.Public ||| BindingFlags.NonPublic
#endif

    let isDelegateType (typ:Type) =
        if typ.IsSubclassOf(typeof<Delegate>) then
            match typ.GetMethod("Invoke", instanceBindingFlags) with
            | null -> false
            | _ -> true
        else
            false

    let getDelegateInvoke ty =
        if not (isDelegateType(ty)) then invalidArg  "ty" (SR.GetString(SR.delegateExpected))
        ty.GetMethod("Invoke", instanceBindingFlags)


    let inline checkNonNull argName (v: 'T) =
        match box v with
        | null -> nullArg argName
        | _ -> ()

    let getTypesFromParamInfos (infos : ParameterInfo[]) = infos |> Array.map (fun pi -> pi.ParameterType)

open Helpers


[<Sealed>]
[<CompiledName("FSharpVar")>]
[<System.Diagnostics.CodeAnalysis.SuppressMessage("Microsoft.Usage", "CA2218:OverrideGetHashCodeOnOverridingEquals", Justification="Equals override does not equate further objects, so default GetHashCode is still valid")>]
type Var(name: string, typ:Type, ?isMutable: bool) =
    inherit obj()

    static let getStamp =
        let mutable lastStamp = -1L // first value retrieved will be 0
        fun () -> System.Threading.Interlocked.Increment &lastStamp

    static let globals = new Dictionary<(string*Type), Var>(11)

    let stamp = getStamp ()
    let isMutable = defaultArg isMutable false

    member v.Name = name
    member v.IsMutable = isMutable
    member v.Type = typ
    member v.Stamp = stamp

    static member Global(name, typ: Type) =
        checkNonNull "name" name
        checkNonNull "typ" typ
        lock globals (fun () ->
            let mutable res = Unchecked.defaultof<Var>
            let ok = globals.TryGetValue((name, typ), &res)
            if ok then res else
            let res = new Var(name, typ)
            globals.[(name, typ)] <- res
            res)

    override v.ToString() = name

    override v.GetHashCode() = base.GetHashCode()

    override v.Equals(obj:obj) =
        match obj with
        | :? Var as v2 -> System.Object.ReferenceEquals(v, v2)
        | _ -> false

    interface System.IComparable with
        member v.CompareTo(obj:obj) =
            match obj with
            | :? Var as v2 ->
                if System.Object.ReferenceEquals(v, v2) then 0 else
                let c = compare v.Name v2.Name
                if c <> 0 then c else
#if !FX_NO_REFLECTION_METADATA_TOKENS // not available on Compact Framework
                let c = compare v.Type.MetadataToken v2.Type.MetadataToken
                if c <> 0 then c else
                let c = compare v.Type.Module.MetadataToken v2.Type.Module.MetadataToken
                if c <> 0 then c else
#endif
                let c = compare v.Type.Assembly.FullName v2.Type.Assembly.FullName
                if c <> 0 then c else
                compare v.Stamp v2.Stamp
            | _ -> 0

/// Represents specifications of a subset of F# expressions
[<StructuralEquality; NoComparison>]
type Tree =
    | CombTerm   of ExprConstInfo * Expr list
    | VarTerm    of Var
    | LambdaTerm of Var * Expr
    | HoleTerm   of Type * int

and
  [<StructuralEquality; NoComparison>]
  ExprConstInfo =
    | AppOp
    | IfThenElseOp
    | LetRecOp
    | LetRecCombOp
    | LetOp
    | NewRecordOp      of Type
    | NewUnionCaseOp       of UnionCaseInfo
    | UnionCaseTestOp  of UnionCaseInfo
    | NewTupleOp     of Type
    | TupleGetOp    of Type * int
    | InstancePropGetOp    of PropertyInfo
    | StaticPropGetOp    of PropertyInfo
    | InstancePropSetOp    of PropertyInfo
    | StaticPropSetOp    of PropertyInfo
    | InstanceFieldGetOp   of FieldInfo
    | StaticFieldGetOp   of FieldInfo
    | InstanceFieldSetOp   of FieldInfo
    | StaticFieldSetOp   of FieldInfo
<<<<<<< HEAD
    | NewObjectOp   of ConstructorInfo 
    | InstanceMethodCallOp of MethodInfo 
    | StaticMethodCallOp of MethodInfo 
    /// A new Call node type in F# 5.0, storing extra information about witnesses
    | InstanceMethodCallWOp of MethodInfo * MethodInfo * int
    /// A new Call node type in F# 5.0, storing extra information about witnesses
    | StaticMethodCallWOp of MethodInfo * MethodInfo * int
=======
    | NewObjectOp   of ConstructorInfo
    | InstanceMethodCallOp of MethodInfo
    | StaticMethodCallOp of MethodInfo
>>>>>>> 92ffe0ce
    | CoerceOp     of Type
    | NewArrayOp    of Type
    | NewDelegateOp   of Type
    | QuoteOp of bool
    | SequentialOp
    | AddressOfOp
    | VarSetOp
    | AddressSetOp
    | TypeTestOp  of Type
    | TryWithOp
    | TryFinallyOp
    | ForIntegerRangeLoopOp
    | WhileLoopOp
    // Arbitrary spliced values - not serialized
    | ValueOp of obj * Type * string option
    | WithValueOp of obj * Type
    | DefaultValueOp of Type
<<<<<<< HEAD
    
and [<CompiledName("FSharpExpr"); StructuredFormatDisplay("{DebugText}")>]
    Expr(term:Tree,attribs:Expr list) =
=======

and [<CompiledName("FSharpExpr")>]
    Expr(term:Tree, attribs:Expr list) =
>>>>>>> 92ffe0ce
    member x.Tree = term
    member x.CustomAttributes = attribs

    override x.Equals(obj) =
        match obj with
        | :? Expr as y ->
            let rec eq t1 t2 =
                match t1, t2 with
                // We special-case ValueOp to ensure that ValueWithName = Value
<<<<<<< HEAD
                | CombTerm(ValueOp(v1,ty1,_),[]),CombTerm(ValueOp(v2,ty2,_),[]) -> (v1 = v2) && (ty1 = ty2)

                // We strip off InstanceMethodCallWOp to ensure that CallWithWitness = Call
                | CombTerm(InstanceMethodCallWOp(minfo1, _minfoW1, nWitnesses1), args1), _ -> 
                    let argsWithoutWitnesses1 = List.skip nWitnesses1 args1
                    eq (CombTerm(InstanceMethodCallOp(minfo1), argsWithoutWitnesses1)) t2
                    
                // We strip off InstanceMethodCallWOp to ensure that CallWithWitness = Call
                | _, CombTerm(InstanceMethodCallWOp(minfo2, _minfoW2, nWitnesses2), args2) -> 
                    let argsWithoutWitnesses2 = List.skip nWitnesses2 args2
                    eq t1 (CombTerm(InstanceMethodCallOp(minfo2), argsWithoutWitnesses2)) 
                    
                // We strip off StaticMethodCallWOp to ensure that CallWithWitness = Call
                | CombTerm(StaticMethodCallWOp(minfo1, _minfoW1, nWitnesses1), args1), _ -> 
                    let argsWithoutWitnesses1 = List.skip nWitnesses1 args1
                    eq (CombTerm(StaticMethodCallOp(minfo1), argsWithoutWitnesses1)) t2
                    
                // We strip off StaticMethodCallWOp to ensure that CallWithWitness = Call
                | _, CombTerm(StaticMethodCallWOp(minfo2, _minfoW2, nWitnesses2), args2) -> 
                    let argsWithoutWitnesses2 = List.skip nWitnesses2 args2
                    eq t1 (CombTerm(StaticMethodCallOp(minfo2), argsWithoutWitnesses2)) 
                    
                | CombTerm(c1, es1), CombTerm(c2,es2) -> c1 = c2 && es1.Length = es2.Length && (es1 = es2)
=======
                | CombTerm(ValueOp(v1, ty1, _), []), CombTerm(ValueOp(v2, ty2, _), []) -> (v1 = v2) && (ty1 = ty2)
                | CombTerm(c1, es1), CombTerm(c2, es2) -> c1 = c2 && es1.Length = es2.Length && (es1 = es2)
>>>>>>> 92ffe0ce
                | VarTerm v1, VarTerm v2 -> (v1 = v2)
                | LambdaTerm (v1, e1), LambdaTerm(v2, e2) -> (v1 = v2) && (e1 = e2)
                | HoleTerm (ty1, n1), HoleTerm(ty2, n2) -> (ty1 = ty2) && (n1 = n2)
                | _ -> false
            eq x.Tree y.Tree
        | _ -> false

    override x.GetHashCode() =
        x.Tree.GetHashCode()

    override x.ToString() = x.ToString(false)

<<<<<<< HEAD
    member x.ToString(full) = 
        Display.layout_to_string FormatOptions.Default (x.GetLayout(full))
        
    member x.DebugText = x.ToString(false)
        
    member x.GetLayout(long) = 
        let expr (e:Expr) = e.GetLayout(long)
=======
    member x.ToString(full) =
        Microsoft.FSharp.Text.StructuredPrintfImpl.Display.layout_to_string Microsoft.FSharp.Text.StructuredPrintfImpl.FormatOptions.Default (x.GetLayout(full))

    member x.GetLayout(long) =
        let expr (e:Expr ) = e.GetLayout(long)
>>>>>>> 92ffe0ce
        let exprs (es:Expr list) = es |> List.map expr
        let parens ls = bracketL (commaListL ls)
        let pairL l1 l2 = bracketL (l1 ^^ sepL Literals.comma ^^ l2)
        let listL ls = squareBracketL (commaListL ls)
        let combTaggedL nm ls = wordL nm ^^ parens ls
        let combL nm ls = combTaggedL (tagKeyword nm) ls
        let noneL = wordL (tagProperty "None")
        let someL e = combTaggedL (tagMethod "Some") [expr e]
        let typeL (o: Type) = wordL (tagClass (if long then o.FullName else o.Name))
        let objL (o: 'T) = wordL (tagText (sprintf "%A" o))
        let varL (v:Var) = wordL (tagLocal v.Name)
        let (|E|) (e: Expr) = e.Tree
        let (|Lambda|_|) (E x) = match x with LambdaTerm(a, b) -> Some (a, b) | _ -> None
        let (|IteratedLambda|_|) (e: Expr) = qOneOrMoreRLinear (|Lambda|_|) e
        let ucaseL (unionCase:UnionCaseInfo) = (if long then objL unionCase else wordL (tagUnionCase unionCase.Name))
        let minfoL (minfo: MethodInfo) = if long then objL minfo else wordL (tagMethod minfo.Name)
        let cinfoL (cinfo: ConstructorInfo) = if long then objL cinfo else wordL (tagMethod cinfo.DeclaringType.Name)
        let pinfoL (pinfo: PropertyInfo) = if long then objL pinfo else wordL (tagProperty pinfo.Name)
        let finfoL (finfo: FieldInfo) = if long then objL finfo else wordL (tagField finfo.Name)
        let rec (|NLambdas|_|) n (e:Expr) =
            match e with
            | _ when n <= 0 -> Some([], e)
            | Lambda(v, NLambdas ((-) n 1) (vs, b)) -> Some(v::vs, b)
            | _ -> None

<<<<<<< HEAD
        match x.Tree with 
        | CombTerm(AppOp,args)                     -> combL "Application" (exprs args)
        | CombTerm(IfThenElseOp,args)              -> combL "IfThenElse" (exprs args)
        | CombTerm(LetRecOp,[IteratedLambda(vs,E(CombTerm(LetRecCombOp,b2::bs)))]) -> combL "LetRecursive" [listL (List.map2 pairL (List.map varL vs) (exprs bs) ); b2.GetLayout(long)]
        | CombTerm(LetOp,[e;E(LambdaTerm(v,b))]) -> combL "Let" [varL v; e.GetLayout(long); b.GetLayout(long)]
        | CombTerm(NewRecordOp(ty),args)           -> combL "NewRecord" (typeL ty :: exprs args)
        | CombTerm(NewUnionCaseOp(unionCase),args)    -> combL "NewUnionCase" (ucaseL unionCase :: exprs args)
        | CombTerm(UnionCaseTestOp(unionCase),args)   -> combL "UnionCaseTest" (exprs args@ [ucaseL unionCase])
        | CombTerm(NewTupleOp _,args)            -> combL "NewTuple" (exprs args)
        | CombTerm(TupleGetOp (_,i),[arg])         -> combL "TupleGet" ([expr arg] @ [objL i])
        | CombTerm(ValueOp(v,_,Some nm),[])               -> combL "ValueWithName" [objL v; wordL (tagLocal nm)]
        | CombTerm(ValueOp(v,_,None),[])               -> combL "Value" [objL v]
        | CombTerm(WithValueOp(v,_),[defn])               -> combL "WithValue" [objL v; expr defn]
        | CombTerm(InstanceMethodCallOp(minfo),obj::args) -> combL "Call"     [someL obj; minfoL minfo; listL (exprs args)]
        | CombTerm(StaticMethodCallOp(minfo),args) -> combL "Call" [noneL; minfoL minfo; listL (exprs args)]

        | CombTerm(InstanceMethodCallWOp(minfo, _minfoW, nWitnesses),args) -> 
            let argsWithoutWitnesses = List.skip nWitnesses args
            match argsWithoutWitnesses with 
            | objArg :: argsWithoutObj -> combL "Call" [someL objArg; minfoL minfo; listL (exprs argsWithoutObj)]
            | _ -> failwithf "Unexpected term in layout %A" x.Tree

        | CombTerm(StaticMethodCallWOp(minfo, _minfoW, nWitnesses),args) ->
            combL "Call" [noneL; minfoL minfo; listL (exprs (List.skip nWitnesses args))]

        | CombTerm(InstancePropGetOp(pinfo),(obj::args))  -> combL "PropertyGet"  [someL obj; pinfoL pinfo; listL (exprs args)]
        | CombTerm(StaticPropGetOp(pinfo),args)           -> combL "PropertyGet"  [noneL;     pinfoL pinfo; listL (exprs args)]
        | CombTerm(InstancePropSetOp(pinfo),(obj::args))  -> combL "PropertySet"  [someL obj; pinfoL pinfo; listL (exprs args)]
        | CombTerm(StaticPropSetOp(pinfo),args)           -> combL "PropertySet"  [noneL;     pinfoL pinfo; listL (exprs args)]
        | CombTerm(InstanceFieldGetOp(finfo),[obj])       -> combL "FieldGet" [someL obj; finfoL finfo]
        | CombTerm(StaticFieldGetOp(finfo),[])            -> combL "FieldGet" [noneL;     finfoL finfo]
        | CombTerm(InstanceFieldSetOp(finfo),[obj;v])       -> combL "FieldSet" [someL obj; finfoL finfo; expr v;]
        | CombTerm(StaticFieldSetOp(finfo),[v])            -> combL "FieldSet" [noneL;     finfoL finfo; expr v;]
        | CombTerm(CoerceOp(ty),[arg])                    -> combL "Coerce"  [ expr arg; typeL ty]
        | CombTerm(NewObjectOp cinfo,args)   -> combL "NewObject" ([ cinfoL cinfo ] @ exprs args)
        | CombTerm(DefaultValueOp(ty),args)  -> combL "DefaultValue" ([ typeL ty ] @ exprs args)
        | CombTerm(NewArrayOp(ty),args)      -> combL "NewArray" ([ typeL ty ] @ exprs args)
        | CombTerm(TypeTestOp(ty),args)      -> combL "TypeTest" ([ typeL ty] @ exprs args)
        | CombTerm(AddressOfOp,args)         -> combL "AddressOf" (exprs args)
        | CombTerm(VarSetOp,[E(VarTerm(v)); e])  -> combL "VarSet" [varL v; expr e]
        | CombTerm(AddressSetOp,args)        -> combL "AddressSet" (exprs args)
        | CombTerm(ForIntegerRangeLoopOp,[e1;e2;E(LambdaTerm(v,e3))])     -> combL "ForIntegerRangeLoop" [varL v; expr e1; expr e2; expr e3]
        | CombTerm(WhileLoopOp,args)         -> combL "WhileLoop" (exprs args)
        | CombTerm(TryFinallyOp,args)         -> combL "TryFinally" (exprs args)
        | CombTerm(TryWithOp,[e1;Lambda(v1,e2);Lambda(v2,e3)])         -> combL "TryWith" [expr e1; varL v1; expr e2; varL v2; expr e3]
        | CombTerm(SequentialOp,args)        -> combL "Sequential" (exprs args)
        | CombTerm(NewDelegateOp(ty),[e])   -> 
=======
        match x.Tree with
        | CombTerm(AppOp, args) -> combL "Application" (exprs args)
        | CombTerm(IfThenElseOp, args) -> combL "IfThenElse" (exprs args)
        | CombTerm(LetRecOp, [IteratedLambda(vs, E(CombTerm(LetRecCombOp, b2::bs)))]) -> combL "LetRecursive" [listL (List.map2 pairL (List.map varL vs) (exprs bs) ); b2.GetLayout(long)]
        | CombTerm(LetOp, [e;E(LambdaTerm(v, b))]) -> combL "Let" [varL v; e.GetLayout(long); b.GetLayout(long)]
        | CombTerm(NewRecordOp(ty), args) -> combL "NewRecord" (typeL ty :: exprs args)
        | CombTerm(NewUnionCaseOp(unionCase), args) -> combL "NewUnionCase" (ucaseL unionCase :: exprs args)
        | CombTerm(UnionCaseTestOp(unionCase), args) -> combL "UnionCaseTest" (exprs args@ [ucaseL unionCase])
        | CombTerm(NewTupleOp _, args) -> combL "NewTuple" (exprs args)
        | CombTerm(TupleGetOp (_, i), [arg]) -> combL "TupleGet" ([expr arg] @ [objL i])
        | CombTerm(ValueOp(v, _, Some nm), []) -> combL "ValueWithName" [objL v; wordL (tagLocal nm)]
        | CombTerm(ValueOp(v, _, None), []) -> combL "Value" [objL v]
        | CombTerm(WithValueOp(v, _), [defn]) -> combL "WithValue" [objL v; expr defn]
        | CombTerm(InstanceMethodCallOp(minfo), obj::args) -> combL "Call" [someL obj; minfoL minfo; listL (exprs args)]
        | CombTerm(StaticMethodCallOp(minfo), args) -> combL "Call" [noneL; minfoL minfo; listL (exprs args)]
        | CombTerm(InstancePropGetOp(pinfo), (obj::args)) -> combL "PropertyGet" [someL obj; pinfoL pinfo; listL (exprs args)]
        | CombTerm(StaticPropGetOp(pinfo), args) -> combL "PropertyGet" [noneL; pinfoL pinfo; listL (exprs args)]
        | CombTerm(InstancePropSetOp(pinfo), (obj::args)) -> combL "PropertySet" [someL obj; pinfoL pinfo; listL (exprs args)]
        | CombTerm(StaticPropSetOp(pinfo), args) -> combL "PropertySet" [noneL; pinfoL pinfo; listL (exprs args)]
        | CombTerm(InstanceFieldGetOp(finfo), [obj]) -> combL "FieldGet" [someL obj; finfoL finfo]
        | CombTerm(StaticFieldGetOp(finfo), []) -> combL "FieldGet" [noneL; finfoL finfo]
        | CombTerm(InstanceFieldSetOp(finfo), [obj;v]) -> combL "FieldSet" [someL obj; finfoL finfo; expr v;]
        | CombTerm(StaticFieldSetOp(finfo), [v]) -> combL "FieldSet" [noneL; finfoL finfo; expr v;]
        | CombTerm(CoerceOp(ty), [arg]) -> combL "Coerce" [ expr arg; typeL ty]
        | CombTerm(NewObjectOp cinfo, args) -> combL "NewObject" ([ cinfoL cinfo ] @ exprs args)
        | CombTerm(DefaultValueOp(ty), args) -> combL "DefaultValue" ([ typeL ty ] @ exprs args)
        | CombTerm(NewArrayOp(ty), args) -> combL "NewArray" ([ typeL ty ] @ exprs args)
        | CombTerm(TypeTestOp(ty), args) -> combL "TypeTest" ([ typeL ty] @ exprs args)
        | CombTerm(AddressOfOp, args) -> combL "AddressOf" (exprs args)
        | CombTerm(VarSetOp, [E(VarTerm(v)); e]) -> combL "VarSet" [varL v; expr e]
        | CombTerm(AddressSetOp, args) -> combL "AddressSet" (exprs args)
        | CombTerm(ForIntegerRangeLoopOp, [e1;e2;E(LambdaTerm(v, e3))]) -> combL "ForIntegerRangeLoop" [varL v; expr e1; expr e2; expr e3]
        | CombTerm(WhileLoopOp, args) -> combL "WhileLoop" (exprs args)
        | CombTerm(TryFinallyOp, args) -> combL "TryFinally" (exprs args)
        | CombTerm(TryWithOp, [e1;Lambda(v1, e2);Lambda(v2, e3)]) -> combL "TryWith" [expr e1; varL v1; expr e2; varL v2; expr e3]
        | CombTerm(SequentialOp, args) -> combL "Sequential" (exprs args)
        | CombTerm(NewDelegateOp(ty), [e]) ->
>>>>>>> 92ffe0ce
            let nargs = (getDelegateInvoke ty).GetParameters().Length
            if nargs = 0 then
                match e with
                | NLambdas 1 ([_], e) -> combL "NewDelegate" ([typeL ty] @ [expr e])
                | NLambdas 0 ([], e) -> combL "NewDelegate" ([typeL ty] @ [expr e])
                | _ -> combL "NewDelegate" [typeL ty; expr e]
            else
                match e with
                | NLambdas nargs (vs, e) -> combL "NewDelegate" ([typeL ty] @ (vs |> List.map varL) @ [expr e])
                | _ -> combL "NewDelegate" [typeL ty; expr e]
        //| CombTerm(_, args) -> combL "??" (exprs args)
        | VarTerm(v) -> wordL (tagLocal v.Name)
        | LambdaTerm(v, b) -> combL "Lambda" [varL v; expr b]
        | HoleTerm _ -> wordL (tagLocal "_")
        | CombTerm(QuoteOp _, args) -> combL "Quote" (exprs args)
        | _ -> failwithf "Unexpected term in layout %A" x.Tree

<<<<<<< HEAD
=======


>>>>>>> 92ffe0ce
and [<CompiledName("FSharpExpr`1")>]
    Expr<'T>(term:Tree, attribs) =
    inherit Expr(term, attribs)
    member x.Raw = (x :> Expr)

[<CompilationRepresentation(CompilationRepresentationFlags.ModuleSuffix)>]
module Patterns =

    /// Internal type representing a deserialized object that is yet to be instantiated. Representation is
    /// as a computation.
    type Instantiable<'T> = (int -> Type) -> 'T

    type ByteStream(bytes:byte[], initial:int, len:int) =

        let mutable pos = initial
        let lim = initial + len

        member b.ReadByte() =
            if pos >= lim then failwith "end of stream"
            let res = int32 bytes.[pos]
            pos <- pos + 1
            res

        member b.ReadBytes n =
            if pos + n > lim then failwith "ByteStream.ReadBytes: end of stream"
            let res = bytes.[pos..pos+n-1]
            pos <- pos + n
            res

        member b.ReadUtf8BytesAsString n =
            let res = System.Text.Encoding.UTF8.GetString(bytes, pos, n)
            pos <- pos + n
            res


    let E t = new Expr< >(t, [])
    let EA (t, attribs) = new Expr< >(t, attribs)
    let ES ts = List.map E ts

    let (|E|) (e: Expr) = e.Tree
<<<<<<< HEAD
    let (|ES|) (es: Expr list) = es |> List.map (fun e -> e.Tree)
    let (|FrontAndBack|_|) es = 
=======
    let (|ES|) (es: list<Expr>) = es |> List.map (fun e -> e.Tree)
    let (|FrontAndBack|_|) es =
>>>>>>> 92ffe0ce
        let rec loop acc xs = match xs with [] -> None | [h] -> Some (List.rev acc, h) | h::t -> loop (h::acc) t
        loop [] es



    let funTyC = typeof<(obj -> obj)>.GetGenericTypeDefinition()
    let exprTyC = typedefof<Expr<int>>
    let voidTy = typeof<System.Void>
    let unitTy = typeof<unit>
    let removeVoid a = if a = voidTy then unitTy else a
    let addVoid a = if a = unitTy then voidTy else a
    let mkFunTy a b =
        let (a, b) = removeVoid a, removeVoid b
        funTyC.MakeGenericType([| a;b |])

    let mkArrayTy (t:Type) = t.MakeArrayType()
    let mkExprTy (t:Type) = exprTyC.MakeGenericType([| t |])
    let rawExprTy = typeof<Expr>


    //--------------------------------------------------------------------------
    // Active patterns for decomposing quotations
    //--------------------------------------------------------------------------

    let (|Comb0|_|) (E x) = match x with CombTerm(k, []) -> Some(k) | _ -> None

    let (|Comb1|_|) (E x) = match x with CombTerm(k, [x]) -> Some(k, x) | _ -> None

    let (|Comb2|_|) (E x) = match x with CombTerm(k, [x1;x2]) -> Some(k, x1, x2) | _ -> None

    let (|Comb3|_|) (E x) = match x with CombTerm(k, [x1;x2;x3]) -> Some(k, x1, x2, x3) | _ -> None

    [<CompiledName("VarPattern")>]
    let (|Var|_|) (E x) = match x with VarTerm v -> Some v | _ -> None

    [<CompiledName("ApplicationPattern")>]
    let (|Application|_|) input = match input with Comb2(AppOp, a, b) -> Some (a, b) | _ -> None

    [<CompiledName("LambdaPattern")>]
    let (|Lambda|_|) (E x) = match x with LambdaTerm(a, b) -> Some (a, b) | _ -> None

    [<CompiledName("QuotePattern")>]
    let (|Quote|_|) (E x) = match x with CombTerm(QuoteOp _, [a]) -> Some (a) | _ -> None

    [<CompiledName("QuoteRawPattern")>]
    let (|QuoteRaw|_|) (E x) = match x with CombTerm(QuoteOp false, [a]) -> Some (a) | _ -> None

    [<CompiledName("QuoteTypedPattern")>]
    let (|QuoteTyped|_|) (E x) = match x with CombTerm(QuoteOp true, [a]) -> Some (a) | _ -> None

    [<CompiledName("IfThenElsePattern")>]
    let (|IfThenElse|_|) input = match input with Comb3(IfThenElseOp, e1, e2, e3) -> Some(e1, e2, e3) | _ -> None

    [<CompiledName("NewTuplePattern")>]
    let (|NewTuple|_|) input = match input with E(CombTerm(NewTupleOp(_), es)) -> Some(es) | _ -> None

    [<CompiledName("DefaultValuePattern")>]
    let (|DefaultValue|_|) input = match input with E(CombTerm(DefaultValueOp(ty), [])) -> Some(ty) | _ -> None

    [<CompiledName("NewRecordPattern")>]
    let (|NewRecord|_|) input = match input with E(CombTerm(NewRecordOp(x), es)) -> Some(x, es) | _ -> None

    [<CompiledName("NewUnionCasePattern")>]
    let (|NewUnionCase|_|) input = match input with E(CombTerm(NewUnionCaseOp(unionCase), es)) -> Some(unionCase, es) | _ -> None

    [<CompiledName("UnionCaseTestPattern")>]
    let (|UnionCaseTest|_|) input = match input with Comb1(UnionCaseTestOp(unionCase), e) -> Some(e, unionCase) | _ -> None

    [<CompiledName("TupleGetPattern")>]
    let (|TupleGet|_|) input = match input with Comb1(TupleGetOp(_, n), e) -> Some(e, n) | _ -> None

    [<CompiledName("CoercePattern")>]
    let (|Coerce|_|) input = match input with Comb1(CoerceOp ty, e1) -> Some(e1, ty) | _ -> None

    [<CompiledName("TypeTestPattern")>]
    let (|TypeTest|_|) input = match input with Comb1(TypeTestOp ty, e1) -> Some(e1, ty) | _ -> None

    [<CompiledName("NewArrayPattern")>]
    let (|NewArray|_|) input = match input with E(CombTerm(NewArrayOp ty, es)) -> Some(ty, es) | _ -> None

    [<CompiledName("AddressSetPattern")>]
    let (|AddressSet|_|) input = match input with E(CombTerm(AddressSetOp, [e;v])) -> Some(e, v) | _ -> None

    [<CompiledName("TryFinallyPattern")>]
    let (|TryFinally|_|) input = match input with E(CombTerm(TryFinallyOp, [e1;e2])) -> Some(e1, e2) | _ -> None

    [<CompiledName("TryWithPattern")>]
    let (|TryWith|_|) input = match input with E(CombTerm(TryWithOp, [e1;Lambda(v1, e2);Lambda(v2, e3)])) -> Some(e1, v1, e2, v2, e3) | _ -> None

    [<CompiledName("VarSetPattern")>]
    let (|VarSet|_| ) input = match input with E(CombTerm(VarSetOp, [E(VarTerm(v)); e])) -> Some(v, e) | _ -> None

    [<CompiledName("ValuePattern")>]
    let (|Value|_|) input = match input with E(CombTerm(ValueOp (v, ty, _), _)) -> Some(v, ty) | _ -> None

    [<CompiledName("ValueObjPattern")>]
    let (|ValueObj|_|) input = match input with E(CombTerm(ValueOp (v, _, _), _)) -> Some(v) | _ -> None

    [<CompiledName("ValueWithNamePattern")>]
    let (|ValueWithName|_|) input =
        match input with
        | E(CombTerm(ValueOp (v, ty, Some nm), _)) -> Some(v, ty, nm)
        | _ -> None

    [<CompiledName("WithValuePattern")>]
    let (|WithValue|_|) input =
        match input with
        | E(CombTerm(WithValueOp (v, ty), [e])) -> Some(v, ty, e)
        | _ -> None

    [<CompiledName("AddressOfPattern")>]
    let (|AddressOf|_|) input =
        match input with
        | Comb1(AddressOfOp, e) -> Some(e)
        | _ -> None

    [<CompiledName("SequentialPattern")>]
    let (|Sequential|_|) input =
        match input with
        | Comb2(SequentialOp, e1, e2) -> Some(e1, e2)
        | _ -> None

    [<CompiledName("ForIntegerRangeLoopPattern")>]
    let (|ForIntegerRangeLoop|_|) input =
        match input with
        | Comb3(ForIntegerRangeLoopOp, e1, e2, Lambda(v, e3)) -> Some(v, e1, e2, e3)
        | _ -> None

    [<CompiledName("WhileLoopPattern")>]
    let (|WhileLoop|_|) input =
        match input with
        | Comb2(WhileLoopOp, e1, e2) -> Some(e1, e2)
        | _ -> None

    [<CompiledName("PropertyGetPattern")>]
    let (|PropertyGet|_|) input =
        match input with
        | E(CombTerm(StaticPropGetOp pinfo, args)) -> Some(None, pinfo, args)
        | E(CombTerm(InstancePropGetOp pinfo, obj::args)) -> Some(Some(obj), pinfo, args)
        | _ -> None

    [<CompiledName("PropertySetPattern")>]
    let (|PropertySet|_|) input =
        match input with
        | E(CombTerm(StaticPropSetOp pinfo, FrontAndBack(args, v))) -> Some(None, pinfo, args, v)
        | E(CombTerm(InstancePropSetOp pinfo, obj::FrontAndBack(args, v))) -> Some(Some(obj), pinfo, args, v)
        | _ -> None


    [<CompiledName("FieldGetPattern")>]
    let (|FieldGet|_|) input =
        match input with
        | E(CombTerm(StaticFieldGetOp finfo, [])) -> Some(None, finfo)
        | E(CombTerm(InstanceFieldGetOp finfo, [obj])) -> Some(Some(obj), finfo)
        | _ -> None

    [<CompiledName("FieldSetPattern")>]
    let (|FieldSet|_|) input =
        match input with
        | E(CombTerm(StaticFieldSetOp finfo, [v])) -> Some(None, finfo, v)
        | E(CombTerm(InstanceFieldSetOp finfo, [obj;v])) -> Some(Some(obj), finfo, v)
        | _ -> None

    [<CompiledName("NewObjectPattern")>]
    let (|NewObject|_|) input =
        match input with
        | E(CombTerm(NewObjectOp ty, e)) -> Some(ty, e) | _ -> None

    [<CompiledName("CallPattern")>]
<<<<<<< HEAD
    let (|Call|_|)          input = 
        match input with 
        | E(CombTerm(StaticMethodCallOp minfo,args)) -> Some(None,minfo,args) 
        | E(CombTerm(InstanceMethodCallOp minfo,(obj::args))) -> Some(Some(obj),minfo,args) 

        | E(CombTerm(StaticMethodCallWOp (minfo, _minfoW, nWitnesses), args)) ->
            Some(None,minfo,List.skip nWitnesses args) 

        | E(CombTerm(InstanceMethodCallWOp (minfo, _minfoW, nWitnesses), args)) ->
            let argsWithoutWitnesses = List.skip nWitnesses args
            match argsWithoutWitnesses with 
            | obj :: argsWithoutObj -> Some (Some obj, minfo, argsWithoutObj) 
            | _ -> None

        | _ -> None

    [<CompiledName("CallWithWitnessesPattern")>]
    let (|CallWithWitnesses|_|)          input = 
        match input with 
        | E(CombTerm(StaticMethodCallWOp (minfo, minfoW, nWitnesses),args)) -> Some(None,minfo,minfoW,List.take nWitnesses args, List.skip nWitnesses args) 
        | E(CombTerm(InstanceMethodCallWOp (minfo, minfoW, nWitnesses), args)) ->
            if args.Length >= nWitnesses then 
                let witnessArgs, argsWithoutWitnesses = List.splitAt nWitnesses args
                match argsWithoutWitnesses with 
                | objArgs :: argsWithoutObjectArg -> Some (Some objArgs, minfo, minfoW, witnessArgs, argsWithoutObjectArg) 
                | _ -> None
            else
                None
=======
    let (|Call|_|) input =
        match input with
        | E(CombTerm(StaticMethodCallOp minfo, args)) -> Some(None, minfo, args)
        | E(CombTerm(InstanceMethodCallOp minfo, (obj::args))) -> Some(Some(obj), minfo, args)
>>>>>>> 92ffe0ce
        | _ -> None

    let (|LetRaw|_|) input =
        match input with
        | Comb2(LetOp, e1, e2) -> Some(e1, e2)
        | _ -> None

    let (|LetRecRaw|_|) input =
        match input with
        | Comb1(LetRecOp, e1) -> Some(e1)
        | _ -> None

    [<CompiledName("LetPattern")>]
    let (|Let|_|)input =
        match input with
        | LetRaw(e, Lambda(v, body)) -> Some(v, e, body)
        | _ -> None

    let (|IteratedLambda|_|) (e: Expr) = qOneOrMoreRLinear (|Lambda|_|) e

    let rec (|NLambdas|_|) n (e:Expr) =
        match e with
        | _ when n <= 0 -> Some([], e)
        | Lambda(v, NLambdas ((-) n 1) (vs, b)) -> Some(v::vs, b)
        | _ -> None

    [<CompiledName("NewDelegatePattern")>]
    let (|NewDelegate|_|) input  =
        match input with
        | Comb1(NewDelegateOp(ty), e) ->
            let nargs = (getDelegateInvoke ty).GetParameters().Length
            if nargs = 0 then
                match e with
                | NLambdas 1 ([_], e) -> Some(ty, [], e) // try to strip the unit parameter if there is one
                | NLambdas 0 ([], e) -> Some(ty, [], e)
                | _ -> None
            else
                match e with
                | NLambdas nargs (vs, e) -> Some(ty, vs, e)
                | _ -> None
        | _ -> None

    [<CompiledName("LetRecursivePattern")>]
    let (|LetRecursive|_|) input =
        match input with
        | LetRecRaw(IteratedLambda(vs1, E(CombTerm(LetRecCombOp, body::es)))) -> Some(List.zip vs1 es, body)
        | _ -> None

    //--------------------------------------------------------------------------
    // Getting the type of Raw quotations
    //--------------------------------------------------------------------------

    // Returns record member specified by name
    let getRecordProperty(ty, fieldName) =
        let mems = FSharpType.GetRecordFields(ty, publicOrPrivateBindingFlags)
        match mems |> Array.tryFind (fun minfo -> minfo.Name = fieldName) with
        | Some (m) -> m
        | _ -> invalidArg  "fieldName" (String.Format(SR.GetString(SR.QmissingRecordField), ty.FullName, fieldName))

    let getUnionCaseInfo(ty, unionCaseName) =
        let cases = FSharpType.GetUnionCases(ty, publicOrPrivateBindingFlags)
        match cases |> Array.tryFind (fun ucase -> ucase.Name = unionCaseName) with
        | Some(case) -> case
        | _ -> invalidArg  "unionCaseName" (String.Format(SR.GetString(SR.QmissingUnionCase), ty.FullName, unionCaseName))

    let getUnionCaseInfoField(unionCase:UnionCaseInfo, index) =
        let fields = unionCase.GetFields()
        if index < 0 || index >= fields.Length then invalidArg "index" (SR.GetString(SR.QinvalidCaseIndex))
        fields.[index]

    /// Returns type of lambda application - something like "(fun a -> ..) b"
    let rec typeOfAppliedLambda f =
        let fty = ((typeOf f):Type)
        match fty.GetGenericArguments() with
        | [| _; b|] -> b
        | _ -> raise <| System.InvalidOperationException (SR.GetString(SR.QillFormedAppOrLet))

    /// Returns type of the Raw quotation or fails if the quotation is ill formed
    /// if 'verify' is true, verifies all branches, otherwise ignores some of them when not needed
<<<<<<< HEAD
    and typeOf<'T when 'T :> Expr> (e : 'T) : Type = 
        let (E t) = e 
        match t with 
        | VarTerm    v        -> v.Type
        | LambdaTerm (v,b)    -> mkFunTy v.Type (typeOf b)
        | HoleTerm   (ty,_)   -> ty
        | CombTerm   (c,args) -> 
            match c,args with 
            | AppOp,[f;_] -> typeOfAppliedLambda f
            | LetOp,_ -> match e with Let(_,_,b) -> typeOf b | _ -> failwith "unreachable"
            | IfThenElseOp,[_;t;_]  -> typeOf t
            | LetRecOp,_     -> match e with LetRecursive(_,b) -> typeOf b | _ -> failwith "unreachable"
            | LetRecCombOp,_        -> failwith "typeOfConst: LetRecCombOp" 
            | NewRecordOp ty,_         -> ty
            | NewUnionCaseOp unionCase,_   -> unionCase.DeclaringType
            | UnionCaseTestOp _,_ -> typeof<Boolean>
            | ValueOp (_, ty, _),_  -> ty
            | WithValueOp (_, ty),_  -> ty
            | TupleGetOp (ty,i),_ -> FSharpType.GetTupleElements(ty).[i] 
            | NewTupleOp ty,_      -> ty
            | StaticPropGetOp prop,_    -> prop.PropertyType
            | InstancePropGetOp prop,_    -> prop.PropertyType
            | StaticPropSetOp _,_   -> typeof<Unit>
            | InstancePropSetOp _,_    -> typeof<Unit>
            | InstanceFieldGetOp fld,_   -> fld.FieldType
            | StaticFieldGetOp fld,_   -> fld.FieldType
            | InstanceFieldSetOp _,_    -> typeof<Unit>
            | StaticFieldSetOp _,_    -> typeof<Unit>
            | NewObjectOp ctor,_   -> ctor.DeclaringType
            | InstanceMethodCallOp minfo,_   -> minfo.ReturnType |> removeVoid
            | StaticMethodCallOp minfo,_   -> minfo.ReturnType |> removeVoid
            | InstanceMethodCallWOp (_, minfoW, _),_   -> minfoW.ReturnType |> removeVoid
            | StaticMethodCallWOp (_, minfoW, _), _   -> minfoW.ReturnType |> removeVoid
            | CoerceOp ty,_       -> ty
            | SequentialOp,[_;b]      -> typeOf b 
            | ForIntegerRangeLoopOp,_  -> typeof<Unit>
            | NewArrayOp ty,_      -> mkArrayTy ty
            | NewDelegateOp ty,_     -> ty
            | DefaultValueOp ty,_     -> ty
            | TypeTestOp _,_     -> typeof<bool>
            | QuoteOp true,[expr]        -> mkExprTy (typeOf expr)
            | QuoteOp false,[_]        -> rawExprTy
            | TryFinallyOp,[e1;_]        -> typeOf e1
            | TryWithOp,[e1;_;_]        -> typeOf e1
            | WhileLoopOp,_ 
            | VarSetOp,_
            | AddressSetOp,_ -> typeof<Unit> 
            | AddressOfOp,[expr]-> (typeOf expr).MakeByRefType()
            | (AddressOfOp | QuoteOp _ | SequentialOp | TryWithOp | TryFinallyOp | IfThenElseOp | AppOp),_ -> failwith "unreachable"
=======
    and typeOf<'T when 'T :> Expr> (e : 'T) : Type =
        let (E t) = e
        match t with
        | VarTerm    v -> v.Type
        | LambdaTerm (v, b) -> mkFunTy v.Type (typeOf b)
        | HoleTerm   (ty, _) -> ty
        | CombTerm   (c, args) ->
            match c, args with
            | AppOp, [f;_] -> typeOfAppliedLambda f
            | LetOp, _ -> match e with Let(_, _, b) -> typeOf b | _ -> failwith "unreachable"
            | IfThenElseOp, [_;t;_] -> typeOf t
            | LetRecOp, _ -> match e with LetRecursive(_, b) -> typeOf b | _ -> failwith "unreachable"
            | LetRecCombOp, _ -> failwith "typeOfConst: LetRecCombOp"
            | NewRecordOp ty, _ -> ty
            | NewUnionCaseOp unionCase, _ -> unionCase.DeclaringType
            | UnionCaseTestOp _, _ -> typeof<Boolean>
            | ValueOp (_, ty, _), _ -> ty
            | WithValueOp (_, ty), _ -> ty
            | TupleGetOp (ty, i), _ -> FSharpType.GetTupleElements(ty).[i]
            | NewTupleOp ty, _ -> ty
            | StaticPropGetOp prop, _ -> prop.PropertyType
            | InstancePropGetOp prop, _ -> prop.PropertyType
            | StaticPropSetOp _, _ -> typeof<Unit>
            | InstancePropSetOp _, _ -> typeof<Unit>
            | InstanceFieldGetOp fld, _ -> fld.FieldType
            | StaticFieldGetOp fld, _ -> fld.FieldType
            | InstanceFieldSetOp _, _ -> typeof<Unit>
            | StaticFieldSetOp _, _ -> typeof<Unit>
            | NewObjectOp ctor, _ -> ctor.DeclaringType
            | InstanceMethodCallOp minfo, _ -> minfo.ReturnType |> removeVoid
            | StaticMethodCallOp minfo, _ -> minfo.ReturnType |> removeVoid
            | CoerceOp ty, _ -> ty
            | SequentialOp, [_;b] -> typeOf b
            | ForIntegerRangeLoopOp, _ -> typeof<Unit>
            | NewArrayOp ty, _ -> mkArrayTy ty
            | NewDelegateOp ty, _ -> ty
            | DefaultValueOp ty, _ -> ty
            | TypeTestOp _, _ -> typeof<bool>
            | QuoteOp true, [expr] -> mkExprTy (typeOf expr)
            | QuoteOp false, [_] -> rawExprTy
            | TryFinallyOp, [e1;_] -> typeOf e1
            | TryWithOp, [e1;_;_] -> typeOf e1
            | WhileLoopOp, _
            | VarSetOp, _
            | AddressSetOp, _ -> typeof<Unit>
            | AddressOfOp, [expr]-> (typeOf expr).MakeByRefType()
            | (AddressOfOp | QuoteOp _ | SequentialOp | TryWithOp | TryFinallyOp | IfThenElseOp | AppOp), _ -> failwith "unreachable"
>>>>>>> 92ffe0ce


    //--------------------------------------------------------------------------
    // Constructors for building Raw quotations
    //--------------------------------------------------------------------------

    let mkFEN op l = E(CombTerm(op, l))
    let mkFE0 op = E(CombTerm(op, []))
    let mkFE1 op x = E(CombTerm(op, [(x:>Expr)]))
    let mkFE2 op (x, y) = E(CombTerm(op, [(x:>Expr);(y:>Expr)]))
    let mkFE3 op (x, y, z) = E(CombTerm(op, [(x:>Expr);(y:>Expr);(z:>Expr)]) )
    let mkOp v () = v

    //--------------------------------------------------------------------------
    // Type-checked constructors for building Raw quotations
    //--------------------------------------------------------------------------

    // t2 is inherited from t1 / t2 implements interface t1 or t2 == t1
    let assignableFrom (t1:Type) (t2:Type) =
        t1.IsAssignableFrom(t2)

    let checkTypesSR (expectedType: Type) (receivedType : Type) name (threeHoleSR : string) =
        if (expectedType <> receivedType) then
          invalidArg "receivedType" (String.Format(threeHoleSR, name, expectedType, receivedType))

    let checkTypesWeakSR (expectedType: Type) (receivedType : Type) name (threeHoleSR : string) =
        if (not (assignableFrom expectedType receivedType)) then
          invalidArg "receivedType" (String.Format(threeHoleSR, name, expectedType, receivedType))
<<<<<<< HEAD
  
    let checkArgs (paramInfos: ParameterInfo[]) (args:Expr list) =  
=======

    let checkArgs (paramInfos: ParameterInfo[]) (args:list<Expr>) =
>>>>>>> 92ffe0ce
        if (paramInfos.Length <> args.Length) then invalidArg "args" (SR.GetString(SR.QincorrectNumArgs))
        List.iter2
            ( fun (p:ParameterInfo) a -> checkTypesWeakSR p.ParameterType (typeOf a) "args" (SR.GetString(SR.QtmmInvalidParam)))
            (paramInfos |> Array.toList)
            args
                                                // todo: shouldn't this be "strong" type check? sometimes?

    let checkAssignableFrom ty1 ty2 =
        if not (assignableFrom ty1 ty2) then invalidArg "ty2" (SR.GetString(SR.QincorrectType))

    let checkObj  (membInfo: MemberInfo) (obj: Expr) =
        // The MemberInfo may be a property associated with a union
        // find the actual related union type
        let rec loop (ty:Type) = if FSharpType.IsUnion ty && FSharpType.IsUnion ty.BaseType then loop ty.BaseType else ty
        let declType = loop membInfo.DeclaringType
        if not (assignableFrom declType (typeOf obj)) then invalidArg "obj" (SR.GetString(SR.QincorrectInstanceType))


    // Checks lambda application for correctness
    let checkAppliedLambda (f, v) =
        let fty = typeOf f
        let ftyG = (if fty.IsGenericType then  fty.GetGenericTypeDefinition() else fty)
        checkTypesSR funTyC ftyG "f" (SR.GetString(SR.QtmmExpectedFunction))
        let vty = (typeOf v)
        match fty.GetGenericArguments() with
          | [| a; _ |] -> checkTypesSR vty a "f" (SR.GetString(SR.QtmmFunctionArgTypeMismatch))
          | _ -> invalidArg  "f" (SR.GetString(SR.QinvalidFuncType))

    // Returns option (by name) of a NewUnionCase type
    let getUnionCaseFields ty str =
        let cases = FSharpType.GetUnionCases(ty, publicOrPrivateBindingFlags)
        match cases |> Array.tryFind (fun ucase -> ucase.Name = str) with
        | Some(case) -> case.GetFields()
        | _ -> invalidArg  "ty" (String.Format(SR.GetString(SR.notAUnionType), ty.FullName))

    let checkBind(v:Var, e) =
        let ety = typeOf e
        checkTypesSR v.Type ety "let" (SR.GetString(SR.QtmmVarTypeNotMatchRHS))

    // [Correct by definition]
    let mkVar v = E(VarTerm v )
    let mkQuote(a, isTyped) = E(CombTerm(QuoteOp isTyped, [(a:>Expr)] ))

    let mkValue (v, ty) = mkFE0 (ValueOp(v, ty, None))
    let mkValueWithName (v, ty, nm) = mkFE0 (ValueOp(v, ty, Some nm))
    let mkValueWithDefn (v, ty, defn) = mkFE1 (WithValueOp(v, ty)) defn
    let mkValueG (v:'T) = mkValue(box v, typeof<'T>)
    let mkLiftedValueOpG (v, ty: System.Type) =
        let obj = if ty.IsEnum then System.Enum.ToObject(ty, box v) else box v
        ValueOp(obj, ty, None)
    let mkUnit       () = mkValue(null, typeof<unit>)
    let mkAddressOf     v = mkFE1 AddressOfOp v
    let mkSequential  (e1, e2) = mkFE2 SequentialOp (e1, e2)
    let mkTypeTest    (e, ty) = mkFE1 (TypeTestOp(ty)) e
    let mkVarSet    (v, e) = mkFE2 VarSetOp (mkVar(v), e)
    let mkAddressSet    (e1, e2) = mkFE2 AddressSetOp (e1, e2)
    let mkLambda(var, body) = E(LambdaTerm(var, (body:>Expr)))
    let mkTryWith(e1, v1, e2, v2, e3) = mkFE3 TryWithOp (e1, mkLambda(v1, e2), mkLambda(v2, e3))
    let mkTryFinally(e1, e2) = mkFE2 TryFinallyOp (e1, e2)

    let mkCoerce      (ty, x) = mkFE1 (CoerceOp ty) x
    let mkNull        (ty) = mkFE0 (ValueOp(null, ty, None))

    let mkApplication v = checkAppliedLambda v; mkFE2 AppOp v

    let mkLetRaw v =
        mkFE2 LetOp v

    let mkLetRawWithCheck ((e1, e2) as v) =
        checkAppliedLambda (e2, e1)
        mkLetRaw v

    // Tuples
    let mkNewTupleWithType    (ty, args:Expr list) =
        let mems = FSharpType.GetTupleElements ty |> Array.toList
        if (args.Length <> mems.Length) then invalidArg  "args" (SR.GetString(SR.QtupleLengthsDiffer))
        List.iter2(fun mt a -> checkTypesSR mt (typeOf a) "args" (SR.GetString(SR.QtmmTuple)) ) mems args
        mkFEN (NewTupleOp ty) args

    let mkNewTuple (args) =
        let ty = FSharpType.MakeTupleType(Array.map typeOf (Array.ofList args))
        mkFEN (NewTupleOp ty) args

    let mkTupleGet (ty, n, x) =
        checkTypesSR ty (typeOf x) "tupleGet" (SR.GetString(SR.QtmmExprNotMatchTuple))
        let mems = FSharpType.GetTupleElements ty
        if (n < 0 || mems.Length <= n) then invalidArg  "n" (SR.GetString(SR.QtupleAccessOutOfRange))
        mkFE1 (TupleGetOp (ty, n)) x

    // Records
<<<<<<< HEAD
    let mkNewRecord (ty,args:Expr list) = 
        let mems = FSharpType.GetRecordFields(ty,publicOrPrivateBindingFlags) 
        if (args.Length <> mems.Length) then invalidArg  "args" (SR.GetString(SR.QincompatibleRecordLength))
        List.iter2 (fun (minfo:PropertyInfo) a -> checkTypesSR minfo.PropertyType (typeOf a) "recd" (SR.GetString(SR.QtmmIncorrectArgForRecord))) (Array.toList mems) args
        mkFEN (NewRecordOp ty) args
      
      
    // Discriminated unions        
    let mkNewUnionCase (unionCase:UnionCaseInfo,args:Expr list) = 
=======
    let mkNewRecord (ty, args:list<Expr>) =
        let mems = FSharpType.GetRecordFields(ty, publicOrPrivateBindingFlags)
        if (args.Length <> mems.Length) then invalidArg  "args" (SR.GetString(SR.QincompatibleRecordLength))
        List.iter2 (fun (minfo:PropertyInfo) a -> checkTypesSR minfo.PropertyType (typeOf a) "recd" (SR.GetString(SR.QtmmIncorrectArgForRecord))) (Array.toList mems) args
        mkFEN (NewRecordOp ty) args


    // Discriminated unions
    let mkNewUnionCase (unionCase:UnionCaseInfo, args:list<Expr>) =
>>>>>>> 92ffe0ce
        if Unchecked.defaultof<UnionCaseInfo> = unionCase then raise (new ArgumentNullException())
        let sargs = unionCase.GetFields()
        if (args.Length <> sargs.Length) then invalidArg  "args" (SR.GetString(SR.QunionNeedsDiffNumArgs))
        List.iter2 (fun (minfo:PropertyInfo) a -> checkTypesSR minfo.PropertyType (typeOf a) "sum" (SR.GetString(SR.QtmmIncorrectArgForUnion))) (Array.toList sargs) args
        mkFEN (NewUnionCaseOp unionCase) args

    let mkUnionCaseTest (unionCase:UnionCaseInfo, expr) =
        if Unchecked.defaultof<UnionCaseInfo> = unionCase then raise (new ArgumentNullException())
        checkTypesSR unionCase.DeclaringType (typeOf expr) "UnionCaseTagTest" (SR.GetString(SR.QtmmExprTypeMismatch))
        mkFE1 (UnionCaseTestOp unionCase) expr

    // Conditional etc..
    let mkIfThenElse (e, t, f) =
        checkTypesSR (typeOf t) (typeOf f) "cond" (SR.GetString(SR.QtmmTrueAndFalseMustMatch))
        checkTypesSR (typeof<Boolean>) (typeOf e) "cond" (SR.GetString(SR.QtmmCondMustBeBool))
        mkFE3 IfThenElseOp (e, t, f)

    let mkNewArray (ty, args) =
        List.iter (fun a -> checkTypesSR ty (typeOf a) "newArray" (SR.GetString(SR.QtmmInitArray))) args
        mkFEN (NewArrayOp ty) args

    let mkInstanceFieldGet(obj, finfo:FieldInfo) =
        if Unchecked.defaultof<FieldInfo> = finfo then raise (new ArgumentNullException())
        match finfo.IsStatic with
        | false ->
            checkObj finfo obj
            mkFE1 (InstanceFieldGetOp finfo) obj
        | true -> invalidArg  "finfo" (SR.GetString(SR.QstaticWithReceiverObject))

    let mkStaticFieldGet (finfo:FieldInfo) =
        if Unchecked.defaultof<FieldInfo> = finfo then raise (new ArgumentNullException())
        match finfo.IsStatic with
        | true -> mkFE0 (StaticFieldGetOp finfo)
        | false -> invalidArg  "finfo" (SR.GetString(SR.QnonStaticNoReceiverObject))

    let mkStaticFieldSet (finfo:FieldInfo, value:Expr) =
        if Unchecked.defaultof<FieldInfo> = finfo then raise (new ArgumentNullException())
        checkTypesSR (typeOf value) finfo.FieldType "value" (SR.GetString(SR.QtmmBadFieldType))
        match finfo.IsStatic with
        | true -> mkFE1 (StaticFieldSetOp finfo) value
        | false -> invalidArg  "finfo" (SR.GetString(SR.QnonStaticNoReceiverObject))

    let mkInstanceFieldSet (obj, finfo:FieldInfo, value:Expr) =
        if Unchecked.defaultof<FieldInfo> = finfo then raise (new ArgumentNullException())
        checkTypesSR (typeOf value) finfo.FieldType "value" (SR.GetString(SR.QtmmBadFieldType))
        match finfo.IsStatic with
        | false ->
            checkObj finfo obj
            mkFE2 (InstanceFieldSetOp finfo) (obj, value)
        | true -> invalidArg  "finfo" (SR.GetString(SR.QstaticWithReceiverObject))
<<<<<<< HEAD
      
    let mkCtorCall (ci:ConstructorInfo,args:Expr list) =
=======

    let mkCtorCall (ci:ConstructorInfo, args:list<Expr>) =
>>>>>>> 92ffe0ce
        if Unchecked.defaultof<ConstructorInfo> = ci then raise (new ArgumentNullException())
        checkArgs (ci.GetParameters()) args
        mkFEN (NewObjectOp ci) args

    let mkDefaultValue (ty:Type) =
        mkFE0 (DefaultValueOp ty)

<<<<<<< HEAD
    let mkStaticPropGet (pinfo:PropertyInfo,args:Expr list) = 
=======
    let mkStaticPropGet (pinfo:PropertyInfo, args:list<Expr>) =
>>>>>>> 92ffe0ce
        if Unchecked.defaultof<PropertyInfo> = pinfo then raise (new ArgumentNullException())
        if (not pinfo.CanRead) then invalidArg  "pinfo" (SR.GetString(SR.QreadingSetOnly))
        checkArgs (pinfo.GetIndexParameters()) args
        match pinfo.GetGetMethod(true).IsStatic with
        | true -> mkFEN (StaticPropGetOp  pinfo) args
        | false -> invalidArg  "pinfo" (SR.GetString(SR.QnonStaticNoReceiverObject))

<<<<<<< HEAD
    let mkInstancePropGet (obj,pinfo:PropertyInfo,args:Expr list) = 
=======
    let mkInstancePropGet (obj, pinfo:PropertyInfo, args:list<Expr>) =
>>>>>>> 92ffe0ce
        if Unchecked.defaultof<PropertyInfo> = pinfo then raise (new ArgumentNullException())
        if (not pinfo.CanRead) then invalidArg  "pinfo" (SR.GetString(SR.QreadingSetOnly))
        checkArgs (pinfo.GetIndexParameters()) args
        match pinfo.GetGetMethod(true).IsStatic with
        | false ->
            checkObj pinfo obj
            mkFEN (InstancePropGetOp pinfo) (obj::args)
        | true -> invalidArg  "pinfo" (SR.GetString(SR.QstaticWithReceiverObject))
<<<<<<< HEAD
          
    let mkStaticPropSet (pinfo:PropertyInfo,args:Expr list,value:Expr) = 
=======

    let mkStaticPropSet (pinfo:PropertyInfo, args:list<Expr>, value:Expr) =
>>>>>>> 92ffe0ce
        if Unchecked.defaultof<PropertyInfo> = pinfo then raise (new ArgumentNullException())
        if (not pinfo.CanWrite) then invalidArg  "pinfo" (SR.GetString(SR.QwritingGetOnly))
        checkArgs (pinfo.GetIndexParameters()) args
        match pinfo.GetSetMethod(true).IsStatic with
        | true -> mkFEN (StaticPropSetOp pinfo) (args@[value])
        | false -> invalidArg  "pinfo" (SR.GetString(SR.QnonStaticNoReceiverObject))
<<<<<<< HEAD
          
    let mkInstancePropSet (obj,pinfo:PropertyInfo,args:Expr list,value:Expr) = 
=======

    let mkInstancePropSet (obj, pinfo:PropertyInfo, args:list<Expr>, value:Expr) =
>>>>>>> 92ffe0ce
        if Unchecked.defaultof<PropertyInfo> = pinfo then raise (new ArgumentNullException())
        if (not pinfo.CanWrite) then invalidArg  "pinfo" (SR.GetString(SR.QwritingGetOnly))
        checkArgs (pinfo.GetIndexParameters()) args
        match pinfo.GetSetMethod(true).IsStatic with
        | false ->
            checkObj pinfo obj
            mkFEN (InstancePropSetOp pinfo) (obj::(args@[value]))
        | true -> invalidArg  "pinfo" (SR.GetString(SR.QstaticWithReceiverObject))
<<<<<<< HEAD
          
    let mkInstanceMethodCall (obj,minfo:MethodInfo,args:Expr list) =
=======

    let mkInstanceMethodCall (obj, minfo:MethodInfo, args:list<Expr>) =
>>>>>>> 92ffe0ce
        if Unchecked.defaultof<MethodInfo> = minfo then raise (new ArgumentNullException())
        checkArgs (minfo.GetParameters()) args
        match minfo.IsStatic with
        | false ->
            checkObj minfo obj
            mkFEN (InstanceMethodCallOp minfo) (obj::args)
        | true -> invalidArg  "minfo" (SR.GetString(SR.QstaticWithReceiverObject))
<<<<<<< HEAD
    
    let mkInstanceMethodCallW (obj, minfo:MethodInfo, minfoW:MethodInfo, nWitnesses: int,args:Expr list) =
        if Unchecked.defaultof<MethodInfo> = minfo then raise (new ArgumentNullException())
        checkArgs (minfoW.GetParameters()) args
        match minfoW.IsStatic with 
        | false -> 
            checkObj minfo obj
            mkFEN (InstanceMethodCallWOp (minfo, minfoW, nWitnesses)) (obj::args)
        | true -> invalidArg  "minfo" (SR.GetString(SR.QstaticWithReceiverObject))
    
    let mkStaticMethodCall (minfo:MethodInfo,args:Expr list) =
=======

    let mkStaticMethodCall (minfo:MethodInfo, args:list<Expr>) =
>>>>>>> 92ffe0ce
        if Unchecked.defaultof<MethodInfo> = minfo then raise (new ArgumentNullException())
        checkArgs (minfo.GetParameters()) args
        match minfo.IsStatic with
        | true -> mkFEN (StaticMethodCallOp minfo) args
        | false -> invalidArg  "minfo" (SR.GetString(SR.QnonStaticNoReceiverObject))
<<<<<<< HEAD
    
    let mkStaticMethodCallW (minfo:MethodInfo, minfoW:MethodInfo, nWitnesses: int, args:Expr list) =
        if Unchecked.defaultof<MethodInfo> = minfo then raise (new ArgumentNullException())
        checkArgs (minfoW.GetParameters()) args
        match minfo.IsStatic with 
        | true -> mkFEN (StaticMethodCallWOp (minfo, minfoW, nWitnesses)) args
        | false -> invalidArg  "minfo" (SR.GetString(SR.QnonStaticNoReceiverObject))
    
    let mkForLoop (v:Var,lowerBound,upperBound,body) = 
=======

    let mkForLoop (v:Var, lowerBound, upperBound, body) =
>>>>>>> 92ffe0ce
        checkTypesSR (typeof<int>) (typeOf lowerBound) "lowerBound" (SR.GetString(SR.QtmmLowerUpperBoundMustBeInt))
        checkTypesSR (typeof<int>) (typeOf upperBound) "upperBound" (SR.GetString(SR.QtmmLowerUpperBoundMustBeInt))
        checkTypesSR (typeof<int>) (v.Type) "for" (SR.GetString(SR.QtmmLoopBodyMustBeLambdaTakingInteger))
        mkFE3 ForIntegerRangeLoopOp (lowerBound, upperBound, mkLambda(v, body))

    let mkWhileLoop (guard, body) =
        checkTypesSR (typeof<bool>) (typeOf guard) "guard" (SR.GetString(SR.QtmmGuardMustBeBool))
        checkTypesSR (typeof<Unit>) (typeOf body) "body" (SR.GetString(SR.QtmmBodyMustBeUnit))
        mkFE2 (WhileLoopOp) (guard, body)

    let mkNewDelegate (ty, e) =
        let mi = getDelegateInvoke ty
        let ps = mi.GetParameters()
        let dlfun = Array.foldBack (fun (p:ParameterInfo) rty -> mkFunTy p.ParameterType rty) ps mi.ReturnType
        checkTypesSR dlfun (typeOf e) "ty" (SR.GetString(SR.QtmmFunTypeNotMatchDelegate))
        mkFE1 (NewDelegateOp ty) e
<<<<<<< HEAD
    
    let mkLet (v,e,b) = 
        checkBind (v,e);
        mkLetRaw (e,mkLambda(v,b))

    //let mkLambdas(vs,b) = mkRLinear mkLambdaRaw (vs,(b:>Expr))
    let mkTupledApplication (f,args) = 
        match args with 
        | [] -> mkApplication (f,mkUnit())
        | [x] -> mkApplication (f,x)
        | _ -> mkApplication (f,mkNewTuple args)
        
    let mkApplications(f: Expr,es:list<Expr list>) = mkLLinear mkTupledApplication (f,es)
    
    let mkIteratedLambdas(vs,b) = mkRLinear  mkLambda (vs,b)
    
=======

    let mkLet (v, e, b) =
        checkBind (v, e)
        mkLetRaw (e, mkLambda(v, b))

    //let mkLambdas(vs, b) = mkRLinear mkLambdaRaw (vs, (b:>Expr))
    let mkTupledApplication (f, args) =
        match args with
        | [] -> mkApplication (f, mkUnit())
        | [x] -> mkApplication (f, x)
        | _ -> mkApplication (f, mkNewTuple args)

    let mkApplications(f: Expr, es:list<list<Expr>>) = mkLLinear mkTupledApplication (f, es)

    let mkIteratedLambdas(vs, b) = mkRLinear  mkLambda (vs, b)

>>>>>>> 92ffe0ce
    let mkLetRecRaw v = mkFE1 LetRecOp v
    let mkLetRecCombRaw v = mkFEN LetRecCombOp v
    let mkLetRec (ves:(Var*Expr) list, body) =
        List.iter checkBind ves
        let vs, es = List.unzip ves
        mkLetRecRaw(mkIteratedLambdas (vs, mkLetRecCombRaw (body::es)))

    let ReflectedDefinitionsResourceNameBase = "ReflectedDefinitions"

    //-------------------------------------------------------------------------
    // General Method Binder

    /// Usually functions in modules are not overloadable so having name is enough to recover the function.
    /// However type extensions break this assumption - it is possible to have multiple extension methods in module that will have the same name.
    /// This type is used to denote different binding results so we can distinguish the latter case and retry binding later when more information is available.
    [<NoEquality; NoComparison>]
    type ModuleDefinitionBindingResult<'T, 'R> =
        | Unique of 'T
        | Ambiguous of 'R

    let typeEquals (s:Type) (t:Type) = s.Equals(t)

    let typesEqual (ss:Type list) (tt:Type list) =
      (ss.Length = tt.Length) && List.forall2 typeEquals ss tt

    let instFormal (typarEnv: Type[]) (ty:Instantiable<'T>) = ty (fun i -> typarEnv.[i])

    let getGenericArguments(tc:Type) =
        if tc.IsGenericType then tc.GetGenericArguments() else [| |]

    let getNumGenericArguments(tc:Type) =
        if tc.IsGenericType then tc.GetGenericArguments().Length else 0

    let bindMethodBySearch (parentT:Type, nm, marity, argtys, rty) =
        let methInfos = parentT.GetMethods(staticOrInstanceBindingFlags) |> Array.toList
        // First, filter on name, if unique, then binding "done"
        let tyargTs = getGenericArguments(parentT)
        let methInfos = methInfos |> List.filter (fun methInfo -> methInfo.Name = nm)
        match methInfos with
        | [methInfo] ->
            methInfo
        | _ ->
            // Second, type match.
            let select (methInfo:MethodInfo) =
                // mref implied Types
                let mtyargTIs = if methInfo.IsGenericMethod then methInfo.GetGenericArguments() else [| |]
                if mtyargTIs.Length  <> marity then false (* method generic arity mismatch *) else
                let typarEnv = (Array.append tyargTs mtyargTIs)
                let argTs = argtys |> List.map (instFormal typarEnv)
                let resT  = instFormal typarEnv rty

                // methInfo implied Types
                let haveArgTs =
                    let parameters = Array.toList (methInfo.GetParameters())
                    parameters |> List.map (fun param -> param.ParameterType)
                let haveResT  = methInfo.ReturnType
                // check for match
                if argTs.Length <> haveArgTs.Length then false (* method argument length mismatch *) else
                let res = typesEqual (resT::argTs) (haveResT::haveArgTs)
                res
            // return MethodInfo for (generic) type's (generic) method
            match List.tryFind select methInfos with
            | None          -> raise <| System.InvalidOperationException (SR.GetString SR.QcannotBindToMethod)
            | Some methInfo -> methInfo

    let bindMethodHelper (parentT: Type, nm, marity, argtys, rty) =
      if isNull parentT then invalidArg "parentT" (SR.GetString(SR.QparentCannotBeNull))
      if marity = 0 then
          let tyargTs = if parentT.IsGenericType then parentT.GetGenericArguments() else [| |]
          let argTs = Array.ofList (List.map (instFormal tyargTs) argtys)
          let resT  = instFormal tyargTs rty
          let methInfo =
              try
#if FX_RESHAPED_REFLECTION
                 match parentT.GetMethod(nm, argTs) with
#else
                 match parentT.GetMethod(nm, staticOrInstanceBindingFlags, null, argTs, null) with
#endif
                 | null -> None
                 | res -> Some(res)
               with :? AmbiguousMatchException -> None
          match methInfo with
          | Some methInfo when (typeEquals resT methInfo.ReturnType) -> methInfo
          | _ -> bindMethodBySearch(parentT, nm, marity, argtys, rty)
      else
          bindMethodBySearch(parentT, nm, marity, argtys, rty)

    let bindModuleProperty (ty:Type, nm) =
        match ty.GetProperty(nm, staticBindingFlags) with
        | null -> raise <| System.InvalidOperationException (String.Format(SR.GetString(SR.QcannotBindProperty), nm, ty.ToString()))
        | res -> res

    // tries to locate unique function in a given type
    // in case of multiple candidates returns None so bindModuleFunctionWithCallSiteArgs will be used for more precise resolution
<<<<<<< HEAD
    
    let bindModuleFunctionWithCallSiteArgs (ty:Type, nm, argTypes : Type list, tyArgs : Type list) = 
=======
    let bindModuleFunction (ty:Type, nm) =
        match ty.GetMethods(staticBindingFlags) |> Array.filter (fun mi -> mi.Name = nm) with
        | [||] -> raise <| System.InvalidOperationException (String.Format(SR.GetString(SR.QcannotBindFunction), nm, ty.ToString()))
        | [| res |] -> Some res
        | _ -> None

    let bindModuleFunctionWithCallSiteArgs (ty:Type, nm, argTypes : Type list, tyArgs : Type list) =
>>>>>>> 92ffe0ce
        let argTypes = List.toArray argTypes
        let tyArgs = List.toArray tyArgs
        let methInfo =
            try
#if FX_RESHAPED_REFLECTION
                match ty.GetMethod(nm, argTypes) with
#else
                match ty.GetMethod(nm, staticOrInstanceBindingFlags, null, argTypes, null) with
#endif
                | null -> None
                | res -> Some(res)
            with :? AmbiguousMatchException -> None
        match methInfo with
        | Some methInfo -> methInfo
        | _ ->
            // narrow down set of candidates by removing methods with a different name\number of arguments\number of type parameters
            let candidates =
                ty.GetMethods(staticBindingFlags)
                |> Array.filter(fun mi ->
                    mi.Name = nm &&
                    mi.GetParameters().Length = argTypes.Length &&
                    let methodTyArgCount = if mi.IsGenericMethod then mi.GetGenericArguments().Length else 0
                    methodTyArgCount = tyArgs.Length
                )
            let fail() = raise <| System.InvalidOperationException (String.Format(SR.GetString(SR.QcannotBindFunction), nm, ty.ToString()))
            match candidates with
            | [||] -> fail()
            | [| solution |] -> solution
            | candidates ->
                let solution =
                    // no type arguments - just perform pairwise comparison of type in methods signature and argument type from the callsite
                    if tyArgs.Length = 0 then
                        candidates
                        |> Array.tryFind(fun mi ->
                            let paramTys = mi.GetParameters() |> Array.map (fun pi -> pi.ParameterType)
                            Array.forall2 (=) argTypes paramTys
                        )
                    else
                        let FAIL = -1
                        let MATCH = 2
                        let GENERIC_MATCH = 1
                        // if signature has type arguments then it is possible to have several candidates like
                        // - Foo(_ : 'a)
                        // - Foo(_ : int)
                        // and callsite
                        // - Foo<int>(_ : int)
                        // here instantiation of first method we'll have two similar signatures
                        // however compiler will pick second one and we must do the same.

                        // here we compute weights for every signature
                        // for every parameter type:
                        // - non-matching with actual argument type stops computation and return FAIL as the final result
                        // - exact match with actual argument type adds MATCH value to the final result
                        // - parameter type is generic that after instantiation matches actual argument type adds GENERIC_MATCH to the final result
                        // - parameter type is generic that after instantiation doesn't actual argument type stops computation and return FAIL as the final result
                        let weight (mi : MethodInfo) =
                            let parameters = mi.GetParameters()
                            let rec iter i acc =
                                if i >= argTypes.Length then acc
                                else
                                let param = parameters.[i]
                                if param.ParameterType.IsGenericParameter then
                                    let actualTy = tyArgs.[param.ParameterType.GenericParameterPosition]
                                    if actualTy = argTypes.[i] then iter (i + 1) (acc + GENERIC_MATCH) else FAIL
                                else
                                    if param.ParameterType = argTypes.[i] then iter (i + 1) (acc + MATCH) else FAIL
                            iter 0 0
                        let solution, weight =
                            candidates
                            |> Array.map (fun mi -> mi, weight mi)
                            |> Array.maxBy snd
                        if weight = FAIL then None
                        else Some solution
                match solution with
                | Some mi -> mi
                | None -> fail()

    let mkNamedType (tc:Type, tyargs) =
        match  tyargs with
        | [] -> tc
        | _ -> tc.MakeGenericType(Array.ofList tyargs)

    let inline checkNonNullResult (arg:string, err:string) y =
        match box y with
        | null -> raise (new ArgumentNullException(arg, err))
        | _ -> y

    let inst (tyargs:Type list) (i: Instantiable<'T>) = i (fun idx -> tyargs.[idx]) // Note, O(n) looks, but #tyargs is always small

    let bindPropBySearchIfCandidateIsNull (ty : Type) propName retType argTypes candidate =
        match candidate with
        | null ->
            let props =
                ty.GetProperties(staticOrInstanceBindingFlags)
                |> Array.filter (fun pi ->
                    let paramTypes = getTypesFromParamInfos (pi.GetIndexParameters())
                    pi.Name = propName &&
                    pi.PropertyType = retType &&
                    Array.length argTypes = paramTypes.Length &&
                    Array.forall2 (=) argTypes paramTypes
                    )
            match props with
            | [| pi |] -> pi
            | _ -> null
        | pi -> pi

    let bindCtorBySearchIfCandidateIsNull (ty : Type) argTypes candidate =
        match candidate with
        | null ->
            let ctors =
                ty.GetConstructors(instanceBindingFlags)
                |> Array.filter (fun ci ->
                    let paramTypes = getTypesFromParamInfos (ci.GetParameters())
                    Array.length argTypes = paramTypes.Length &&
                    Array.forall2 (=) argTypes paramTypes
                )
            match ctors with
            | [| ctor |] -> ctor
            | _ -> null
        | ctor -> ctor


    let bindProp (tc, propName, retType, argTypes, tyargs) =
        // We search in the instantiated type, rather than searching the generic type.
        let typ = mkNamedType (tc, tyargs)
        let argtyps : Type list = argTypes |> inst tyargs
        let retType : Type = retType |> inst tyargs |> removeVoid
#if FX_RESHAPED_REFLECTION
        try
            typ.GetProperty(propName, staticOrInstanceBindingFlags)
        with :? AmbiguousMatchException -> null // more than one property found with the specified name and matching binding constraints - return null to initiate manual search
        |> bindPropBySearchIfCandidateIsNull typ propName retType (Array.ofList argtyps)
        |> checkNonNullResult ("propName", String.Format(SR.GetString(SR.QfailedToBindProperty), propName)) // fxcop may not see "propName" as an arg
#else
        typ.GetProperty(propName, staticOrInstanceBindingFlags, null, retType, Array.ofList argtyps, null) |> checkNonNullResult ("propName", String.Format(SR.GetString(SR.QfailedToBindProperty), propName)) // fxcop may not see "propName" as an arg
#endif
    let bindField (tc, fldName, tyargs) =
        let typ = mkNamedType (tc, tyargs)
        typ.GetField(fldName, staticOrInstanceBindingFlags) |> checkNonNullResult ("fldName", String.Format(SR.GetString(SR.QfailedToBindField), fldName)) // fxcop may not see "fldName" as an arg

    let bindGenericCctor (tc:Type) =
        tc.GetConstructor(staticBindingFlags, null, [| |], null)
        |> checkNonNullResult ("tc", SR.GetString(SR.QfailedToBindConstructor))

    let bindGenericCtor (tc:Type, argTypes:Instantiable<Type list>) =
        let argtyps = instFormal (getGenericArguments tc) argTypes
#if FX_RESHAPED_REFLECTION
        let argTypes = Array.ofList argtyps
        tc.GetConstructor(argTypes)
        |> bindCtorBySearchIfCandidateIsNull tc argTypes
        |> checkNonNullResult ("tc", SR.GetString(SR.QfailedToBindConstructor))
#else
        tc.GetConstructor(instanceBindingFlags, null, Array.ofList argtyps, null) |> checkNonNullResult ("tc", SR.GetString(SR.QfailedToBindConstructor))
#endif

    let bindCtor (tc, argTypes:Instantiable<Type list>, tyargs) =
        let typ = mkNamedType (tc, tyargs)
        let argtyps = argTypes |> inst tyargs
#if FX_RESHAPED_REFLECTION
        let argTypes = Array.ofList argtyps
        typ.GetConstructor(argTypes)
        |> bindCtorBySearchIfCandidateIsNull typ argTypes
        |> checkNonNullResult ("tc", SR.GetString(SR.QfailedToBindConstructor))
#else
        typ.GetConstructor(instanceBindingFlags, null, Array.ofList argtyps, null) |> checkNonNullResult ("tc", SR.GetString(SR.QfailedToBindConstructor))
#endif

    let chop n xs =
        if n < 0 then invalidArg "n" (SR.GetString(SR.inputMustBeNonNegative))
        let rec split l =
            match l with
            | 0, xs -> [], xs
            | n, x::xs ->
                let front, back = split (n-1, xs)
                x::front, back
            | _, [] -> failwith "List.chop: not enough elts list"
        split (n, xs)

    let instMeth (ngmeth: MethodInfo, methTypeArgs) =
        if ngmeth.GetGenericArguments().Length = 0 then ngmeth(* non generic *)
        else ngmeth.MakeGenericMethod(Array.ofList methTypeArgs)

    let bindGenericMeth (tc:Type, argTypes : list<Instantiable<Type>>, retType, methName, numMethTyargs) =
        bindMethodHelper(tc, methName, numMethTyargs, argTypes, retType)

    let bindMeth ((tc:Type, argTypes : list<Instantiable<Type>>, retType, methName, numMethTyargs), tyargs) =
        let ntyargs = tc.GetGenericArguments().Length
        let enclTypeArgs, methTypeArgs = chop ntyargs tyargs
        let ty = mkNamedType (tc, enclTypeArgs)
        let ngmeth = bindMethodHelper(ty, methName, numMethTyargs, argTypes, retType)
        instMeth(ngmeth, methTypeArgs)

    let pinfoIsStatic (pinfo:PropertyInfo) =
        if pinfo.CanRead then pinfo.GetGetMethod(true).IsStatic
        elif pinfo.CanWrite then pinfo.GetSetMethod(true).IsStatic
        else false

    /// Unpickling
    module SimpleUnpickle =

        [<NoEquality; NoComparison>]
        type InputState =
          { is: ByteStream
            istrings: string[]
            localAssembly: System.Reflection.Assembly
            referencedTypeDefs: Type[] }

        let u_byte_as_int st = st.is.ReadByte()

        let u_bool st =
            let b = u_byte_as_int st
            (b = 1)

        let u_void (_: InputState) = ()

        let prim_u_int32 st =
            let b0 = (u_byte_as_int st)
            let b1 = (u_byte_as_int st)
            let b2 = (u_byte_as_int st)
            let b3 = (u_byte_as_int st)
            b0 ||| (b1 <<< 8) ||| (b2 <<< 16) ||| (b3 <<< 24)

        let u_int32 st =
            let b0 = u_byte_as_int st
            if b0 <= 0x7F then b0
            elif b0 <= 0xbf then
                let b0 = b0 &&& 0x7f
                let b1 = (u_byte_as_int st)
                (b0 <<< 8) ||| b1
            else
                prim_u_int32 st

        let u_bytes st =
            let len = u_int32 st
            st.is.ReadBytes len

        let prim_u_string st =
            let len = u_int32 st
            st.is.ReadUtf8BytesAsString len

        let u_int st = u_int32 st

        let u_sbyte st = sbyte (u_int32 st)

        let u_byte st = byte (u_byte_as_int st)

        let u_int16 st = int16 (u_int32 st)

        let u_uint16 st = uint16 (u_int32 st)

        let u_uint32 st = uint32 (u_int32 st)

        let u_int64 st =
            let b1 = int64 (u_int32 st) &&& 0xFFFFFFFFL
            let b2 = int64 (u_int32 st)
            b1 ||| (b2 <<< 32)

        let u_uint64 st = uint64 (u_int64 st)

        let u_double st = System.BitConverter.ToDouble(System.BitConverter.GetBytes(u_int64 st), 0)

        let u_float32 st = System.BitConverter.ToSingle(System.BitConverter.GetBytes(u_int32 st), 0)

        let u_char st = char (int32 (u_uint16 st))

        let inline u_tup2 p1 p2 st = let a = p1 st in let b = p2 st in (a, b)

        let inline u_tup3 p1 p2 p3 st =
            let a = p1 st in let b = p2 st in let c = p3 st in (a, b, c)

        let inline u_tup4 p1 p2 p3 p4 st =
            let a = p1 st in let b = p2 st in let c = p3 st in let d = p4 st in (a, b, c, d)

        let inline u_tup5 p1 p2 p3 p4 p5 st =
            let a = p1 st in let b = p2 st in let c = p3 st in let d = p4 st in let e = p5 st in (a, b, c, d, e)

        let u_uniq (tbl: _ array) st =
            let n = u_int st
            if n < 0 || n >= tbl.Length then failwith ("u_uniq: out of range, n = "+string n+ ", sizeof(tab) = " + string tbl.Length)
            tbl.[n]

        let u_string st = u_uniq st.istrings st

        let rec u_list_aux f acc st =
            let tag = u_byte_as_int st
            match tag with
            | 0 -> List.rev acc
            | 1 -> let a = f st in u_list_aux f (a::acc) st
            | n -> failwith ("u_list: found number " + string n)

        let u_list f st = u_list_aux f [] st

        let unpickleObj localAssembly referencedTypeDefs u phase2bytes =
            let phase2data =
                let st2 =
                   { is = new ByteStream(phase2bytes, 0, phase2bytes.Length)
                     istrings = [| |]
                     localAssembly=localAssembly
                     referencedTypeDefs=referencedTypeDefs  }
                u_tup2 (u_list prim_u_string) u_bytes st2
            let stringTab, phase1bytes = phase2data
            let st1 =
               { is = new ByteStream(phase1bytes, 0, phase1bytes.Length)
                 istrings = Array.ofList stringTab
                 localAssembly=localAssembly
                 referencedTypeDefs=referencedTypeDefs  }
            let res = u st1
            res

    open SimpleUnpickle

    let decodeFunTy args =
        match args with
        | [d;r] -> funTyC.MakeGenericType([| d; r |])
        | _ -> invalidArg "args" (SR.GetString(SR.QexpectedTwoTypes))

    let decodeArrayTy n (tys: Type list) =
        match tys with
        | [ty] -> if (n = 1) then ty.MakeArrayType() else ty.MakeArrayType(n)
                  // typeof<int>.MakeArrayType(1) returns "Int[*]" but we need "Int[]"
        | _ -> invalidArg "tys" (SR.GetString(SR.QexpectedOneType))

    let mkNamedTycon (tcName, assembly:Assembly) =
        match assembly.GetType(tcName) with
        | null  ->
            // For some reason we can get 'null' returned here even when a type with the right name exists... Hence search the slow way...
            match (assembly.GetTypes() |> Array.tryFind (fun a -> a.FullName = tcName)) with
            | Some ty -> ty
            | None -> invalidArg "tcName" (String.Format(SR.GetString(SR.QfailedToBindTypeInAssembly), tcName, assembly.FullName)) // "Available types are:\n%A" tcName assembly (assembly.GetTypes() |> Array.map (fun a -> a.FullName))
        | ty -> ty

    let decodeNamedTy tc tsR = mkNamedType (tc, tsR)

    let mscorlib = typeof<System.Int32>.Assembly

    let u_assemblyRef st = u_string st

    let decodeAssemblyRef st a =
        if a = "" then mscorlib
        elif a = "." then st.localAssembly
        else
#if FX_RESHAPED_REFLECTION
            match System.Reflection.Assembly.Load(AssemblyName(a)) with
#else
            match System.Reflection.Assembly.Load(a) with
#endif
            | null -> raise <| System.InvalidOperationException(String.Format(SR.GetString(SR.QfailedToBindAssembly), a.ToString()))
            | assembly -> assembly

    let u_NamedType st =
        let a, b = u_tup2 u_string u_assemblyRef st
        let mutable idx = 0
        // From FSharp.Core for F# 4.0+ (4.4.0.0+), referenced type definitions can be integer indexes into a table of type definitions provided on quotation
        // deserialization, avoiding the need for System.Reflection.Assembly.Load
        if System.Int32.TryParse(a, &idx) && b = "" then
            st.referencedTypeDefs.[idx]
        else
            // escape commas found in type name, which are not already escaped
            // '\' is not valid in a type name except as an escape character, so logic can be pretty simple
            let escapedTcName = System.Text.RegularExpressions.Regex.Replace(a, @"(?<!\\), ", @"\, ")
            let assemblyRef = decodeAssemblyRef st b
            mkNamedTycon (escapedTcName, assemblyRef)

    let u_tyconstSpec st =
        let tag = u_byte_as_int st
        match tag with
        | 1 -> u_void st |> (fun () -> decodeFunTy)
        | 2 -> u_NamedType st |> decodeNamedTy
        | 3 -> u_int st |> decodeArrayTy
        | _ -> failwith "u_tyconstSpec"

    let appL fs env =
        List.map (fun f -> f env) fs

    let rec u_dtype st : (int -> Type) -> Type =
        let tag = u_byte_as_int st
        match tag with
        | 0 -> u_int st |> (fun x env     -> env(x))
        | 1 -> u_tup2 u_tyconstSpec (u_list u_dtype) st |> (fun (a, b) env -> a (appL b env))
        | _ -> failwith "u_dtype"

    let u_dtypes st = let a = u_list u_dtype st in appL a

    let (|NoTyArgs|) input = match input with [] -> () | _ -> failwith "incorrect number of arguments during deserialization"

    let (|OneTyArg|) input = match input with [x] -> x | _ -> failwith "incorrect number of arguments during deserialization"

    [<NoEquality; NoComparison>]
    type BindingEnv =
        { /// Mapping from variable index to Var object for the variable
          vars : Map<int, Var>
          /// The number of indexes in the mapping
          varn: int
          /// The active type instantiation for generic type parameters
          typeInst : int -> Type }

    let addVar env v =
        { env with vars = env.vars.Add(env.varn, v); varn=env.varn+1 }

    let mkTyparSubst (tyargs:Type[]) =
        let n = tyargs.Length
        fun idx ->
          if idx < n then tyargs.[idx]
          else raise <| System.InvalidOperationException (SR.GetString(SR.QtypeArgumentOutOfRange))

    let envClosed (spliceTypes:Type[]) =
        { vars = Map.empty
          varn = 0
          typeInst = mkTyparSubst spliceTypes }

    type Bindable<'T> = BindingEnv -> 'T
<<<<<<< HEAD
    
    let rec u_Expr st = 
        let tag = u_byte_as_int st 
        match tag with 
        | 0 -> u_tup3 u_opSpec u_dtypes (u_list u_Expr) st 
                |> (fun (a,b,args) (env:BindingEnv) -> 
                    let args = List.map (fun e -> e env) args
                    let a =
                        match a with
                        | Unique v -> v
                        | Ambiguous f ->
                            let argTys = List.map typeOf args
                            f argTys
                    let tyargs = b env.typeInst 
                    E(CombTerm(a tyargs, args ))) 
        | 1 -> let x = u_VarRef st 
               (fun env -> E(VarTerm (x env)))
        | 2 -> let a = u_VarDecl st
               let b = u_Expr st
               (fun env -> let v = a env in E(LambdaTerm(v,b (addVar env v))))
        | 3 -> let a = u_dtype st
               let idx = u_int st
               (fun env -> E(HoleTerm(a env.typeInst, idx)))
        | 4 -> let a = u_Expr st
               (fun env -> mkQuote(a env, true))
        | 5 -> let a = u_Expr st
               let attrs = u_list u_Expr st
               (fun env -> let e = (a env) in EA(e.Tree,(e.CustomAttributes @ List.map (fun attrf -> attrf env) attrs)))
        | 6 -> let a = u_dtype st
               (fun env -> mkVar(Var.Global("this", a env.typeInst)))
        | 7 -> let a = u_Expr st
               (fun env -> mkQuote(a env, false))
=======

    let rec u_Expr st =
        let tag = u_byte_as_int st
        match tag with
        | 0 ->
            let a = u_constSpec st
            let b = u_dtypes st
            let args = u_list u_Expr st
            (fun (env:BindingEnv) ->
                let args = List.map (fun e -> e env) args
                let a =
                    match a with
                    | Unique v -> v
                    | Ambiguous f ->
                        let argTys = List.map typeOf args
                        f argTys
                let tyargs = b env.typeInst
                E (CombTerm (a tyargs, args)))
        | 1 ->
            let x = u_VarRef st
            (fun env -> E(VarTerm (x env)))
        | 2 ->
            let a = u_VarDecl st
            let b = u_Expr st
            (fun env -> let v = a env in E(LambdaTerm(v, b (addVar env v))))
        | 3 ->
            let a = u_dtype st
            let idx = u_int st
            (fun env -> E(HoleTerm(a env.typeInst, idx)))
        | 4 ->
            let a = u_Expr st
            (fun env -> mkQuote(a env, true))
        | 5 ->
            let a = u_Expr st
            let attrs = u_list u_Expr st
            (fun env -> let e = (a env) in EA(e.Tree, (e.CustomAttributes @ List.map (fun attrf -> attrf env) attrs)))
        | 6 ->
            let a = u_dtype st
            (fun env -> mkVar(Var.Global("this", a env.typeInst)))
        | 7 ->
            let a = u_Expr st
            (fun env -> mkQuote(a env, false))
>>>>>>> 92ffe0ce
        | _ -> failwith "u_Expr"

    and u_VarDecl st =
        let s, b, mut = u_tup3 u_string u_dtype u_bool st
        (fun env -> new Var(s, b env.typeInst, mut))

    and u_VarRef st =
        let i = u_int st
        (fun env -> env.vars.[i])

    and u_RecdField st =
        let ty, nm = u_tup2 u_NamedType u_string st
        (fun tyargs -> getRecordProperty(mkNamedType (ty, tyargs), nm))

    and u_UnionCaseInfo st =
        let ty, nm = u_tup2 u_NamedType u_string st
        (fun tyargs -> getUnionCaseInfo(mkNamedType (ty, tyargs), nm))

    and u_UnionCaseField st =
        let case, i = u_tup2 u_UnionCaseInfo u_int st
        (fun tyargs -> getUnionCaseInfoField(case tyargs, i))

<<<<<<< HEAD
    and u_ModuleDefn witnessInfo st = 
        let (ty,nm,isProp) = u_tup3 u_NamedType u_string u_bool st 
        if isProp then Unique(StaticPropGetOp(bindModuleProperty(ty,nm)))
        else 
        let meths = ty.GetMethods(staticBindingFlags) |> Array.filter (fun mi -> mi.Name = nm)
        match meths with 
        | [||] -> 
            raise <| System.InvalidOperationException (String.Format(SR.GetString(SR.QcannotBindFunction), nm, ty.ToString()))
        | [| minfo |] ->
            match witnessInfo with 
            | None ->
                Unique(StaticMethodCallOp(minfo))
            | Some (nmW, nWitnesses) -> 
                let methsW = ty.GetMethods(staticBindingFlags) |> Array.filter (fun mi -> mi.Name = nmW)
                match methsW with
                | [||] -> 
                    raise <| System.InvalidOperationException (String.Format(SR.GetString(SR.QcannotBindFunction), nmW, ty.ToString()))
                | [| minfoW |] -> 
                    Unique(StaticMethodCallWOp(minfo, minfoW, nWitnesses))
                | _ -> 
                    Ambiguous(fun argTypes tyargs -> 
                        let minfoW = bindModuleFunctionWithCallSiteArgs(ty, nm, argTypes, tyargs)
                        StaticMethodCallWOp(minfo, minfoW, nWitnesses))
        | _ -> 
            Ambiguous(fun argTypes tyargs -> 
                match witnessInfo with 
                | None ->
                    let minfo = bindModuleFunctionWithCallSiteArgs(ty, nm, argTypes, tyargs)
                    StaticMethodCallOp minfo
                | Some (nmW, nWitnesses) -> 
                    let minfo = bindModuleFunctionWithCallSiteArgs(ty, nm, List.skip nWitnesses argTypes, tyargs)
                    let minfoW = bindModuleFunctionWithCallSiteArgs(ty, nmW, argTypes, tyargs)
                    StaticMethodCallWOp(minfo, minfoW, nWitnesses))
=======
    and u_ModuleDefn st =
        let (ty, nm, isProp) = u_tup3 u_NamedType u_string u_bool st
        if isProp then Unique(StaticPropGetOp(bindModuleProperty(ty, nm)))
        else
        match bindModuleFunction(ty, nm) with
        | Some mi -> Unique(StaticMethodCallOp(mi))
        | None -> Ambiguous(fun argTypes tyargs -> StaticMethodCallOp(bindModuleFunctionWithCallSiteArgs(ty, nm, argTypes, tyargs)))
>>>>>>> 92ffe0ce

    and u_MethodInfoData st =
        u_tup5 u_NamedType (u_list u_dtype) u_dtype u_string u_int st

    and u_PropInfoData st =
        u_tup4 u_NamedType u_string u_dtype u_dtypes st

    and u_CtorInfoData st =
        u_tup2 u_NamedType u_dtypes st
<<<<<<< HEAD
    
    and u_MethodBase st = 
        let tag = u_byte_as_int st 
        match tag with 
        | 0 -> 
            match u_ModuleDefn None st with 
=======

    and u_MethodBase st =
        let tag = u_byte_as_int st
        match tag with
        | 0 ->
            match u_ModuleDefn st with
>>>>>>> 92ffe0ce
            | Unique(StaticMethodCallOp(minfo)) -> (minfo :> MethodBase)
            | Unique(StaticPropGetOp(pinfo)) -> (pinfo.GetGetMethod(true) :> MethodBase)
            | Ambiguous(_) -> raise (System.Reflection.AmbiguousMatchException())
            | _ -> failwith "unreachable"
        | 1 ->
            let ((tc, _, _, methName, _) as data) = u_MethodInfoData st
            if methName = ".cctor" then
                let cinfo = bindGenericCctor tc
                (cinfo :> MethodBase)
            else
                let minfo = bindGenericMeth(data)
                (minfo :> MethodBase)
        | 2 ->
            let data = u_CtorInfoData st
<<<<<<< HEAD
            let cinfo = bindGenericCtor(data)
            (cinfo :> MethodBase) 
        | 3 -> 
            let methNameW = u_string st
            let nWitnesses = u_int st
            match u_ModuleDefn (Some (methNameW, nWitnesses)) st with 
            | Unique(StaticMethodCallOp(minfo)) -> (minfo :> MethodBase)
            | Unique(StaticMethodCallWOp(_minfo, minfoW, _)) -> (minfoW :> MethodBase)
            | Unique(StaticPropGetOp(pinfo)) -> (pinfo.GetGetMethod(true) :> MethodBase)
            | Ambiguous(_) -> raise (System.Reflection.AmbiguousMatchException())
            | _ -> failwith "unreachable"
        | _ -> failwith "u_MethodBase" 

      
    and instModuleDefnOp r tyargs = 
        match r with
        | StaticMethodCallOp(minfo) -> StaticMethodCallOp(instMeth(minfo,tyargs))
        | StaticMethodCallWOp(minfo, minfoW, n) -> StaticMethodCallWOp(instMeth(minfo,tyargs), instMeth(minfoW,tyargs), n)
        // OK to throw away the tyargs here since this only non-generic values in modules get represented by static properties
        | x -> x                

    and u_opSpec st = 
        let tag = u_byte_as_int st 
        if tag = 1 then
            match u_ModuleDefn None st with
            | Unique(r) -> Unique(instModuleDefnOp r)
            | Ambiguous(f) -> Ambiguous(fun argTypes tyargs -> instModuleDefnOp (f argTypes tyargs) tyargs) 
        elif tag = 51 then
            let nmW = u_string st
            let nWitnesses = u_int st
            match u_ModuleDefn (Some (nmW, nWitnesses)) st with
            | Unique(r) -> Unique(instModuleDefnOp r)
            | Ambiguous(f) -> Ambiguous(fun argTypes tyargs -> instModuleDefnOp (f argTypes tyargs) tyargs) 
        else
        let constSpec = 
            match tag with 
            | 0 -> u_void       st |> (fun () NoTyArgs -> IfThenElseOp)
            // 1 taken above
            | 2 -> u_void            st |> (fun () NoTyArgs -> LetRecOp)
            | 3 -> u_NamedType        st |> (fun x tyargs -> NewRecordOp (mkNamedType(x,tyargs)))
            | 4 -> u_RecdField       st |> (fun prop tyargs -> InstancePropGetOp(prop tyargs))
            | 5 -> u_UnionCaseInfo   st |> (fun unionCase tyargs -> NewUnionCaseOp(unionCase tyargs))
            | 6 -> u_UnionCaseField  st |> (fun prop tyargs -> InstancePropGetOp(prop tyargs) )
            | 7 -> u_UnionCaseInfo   st |> (fun unionCase tyargs -> UnionCaseTestOp(unionCase tyargs))
            | 8 -> u_void          st |> (fun () (OneTyArg(tyarg)) -> NewTupleOp tyarg)
            | 9 -> u_int           st |> (fun x (OneTyArg(tyarg)) -> TupleGetOp (tyarg,x))
            // Note, these get type args because they may be the result of reading literal field constants
            | 11 -> u_bool         st |> (fun x (OneTyArg(tyarg)) -> mkLiftedValueOpG (x, tyarg))
            | 12 -> u_string       st |> (fun x (OneTyArg(tyarg)) -> mkLiftedValueOpG (x, tyarg))
            | 13 -> u_float32      st |> (fun x (OneTyArg(tyarg)) -> mkLiftedValueOpG (x, tyarg))
            | 14 -> u_double       st |> (fun a (OneTyArg(tyarg)) -> mkLiftedValueOpG (a, tyarg))
            | 15 -> u_char         st |> (fun a (OneTyArg(tyarg)) -> mkLiftedValueOpG (a, tyarg))
            | 16 -> u_sbyte        st |> (fun a (OneTyArg(tyarg)) -> mkLiftedValueOpG (a, tyarg))
            | 17 -> u_byte         st |> (fun a (OneTyArg(tyarg)) -> mkLiftedValueOpG (a, tyarg))
            | 18 -> u_int16        st |> (fun a (OneTyArg(tyarg)) -> mkLiftedValueOpG (a, tyarg))
            | 19 -> u_uint16       st |> (fun a (OneTyArg(tyarg)) -> mkLiftedValueOpG (a, tyarg))
            | 20 -> u_int32        st |> (fun a (OneTyArg(tyarg)) -> mkLiftedValueOpG (a, tyarg))
            | 21 -> u_uint32       st |> (fun a (OneTyArg(tyarg)) -> mkLiftedValueOpG (a, tyarg))
            | 22 -> u_int64        st |> (fun a (OneTyArg(tyarg)) -> mkLiftedValueOpG (a, tyarg))
            | 23 -> u_uint64       st |> (fun a (OneTyArg(tyarg)) -> mkLiftedValueOpG (a, tyarg))
            | 24 -> u_void         st |> (fun () NoTyArgs -> mkLiftedValueOpG ((), typeof<unit>))
            | 25 -> u_PropInfoData st |> (fun (a,b,c,d) tyargs -> let pinfo = bindProp(a,b,c,d,tyargs) in if pinfoIsStatic pinfo then StaticPropGetOp(pinfo) else InstancePropGetOp(pinfo))
            | 26 -> u_CtorInfoData st |> (fun (a,b) tyargs  -> NewObjectOp (bindCtor(a,b,tyargs)))
            | 28 -> u_void         st |> (fun () (OneTyArg(ty)) -> CoerceOp ty)
            | 29 -> u_void         st |> (fun () NoTyArgs -> SequentialOp)
            | 30 -> u_void         st |> (fun () NoTyArgs -> ForIntegerRangeLoopOp)
            | 31 -> u_MethodInfoData st |> (fun p tyargs -> let minfo = bindMeth(p,tyargs) in if minfo.IsStatic then StaticMethodCallOp(minfo) else InstanceMethodCallOp(minfo))
            | 32 -> u_void           st |> (fun () (OneTyArg(ty)) -> NewArrayOp ty)
            | 33 -> u_void           st |> (fun () (OneTyArg(ty)) -> NewDelegateOp ty)
            | 34 -> u_void           st |> (fun () NoTyArgs -> WhileLoopOp)
            | 35 -> u_void           st |> (fun () NoTyArgs -> LetOp)
            | 36 -> u_RecdField      st |> (fun prop tyargs -> InstancePropSetOp(prop tyargs))
            | 37 -> u_tup2 u_NamedType u_string st |> (fun (a,b) tyargs -> let finfo = bindField(a,b,tyargs) in if finfo.IsStatic then StaticFieldGetOp(finfo) else InstanceFieldGetOp(finfo))
            | 38 -> u_void           st |> (fun () NoTyArgs -> LetRecCombOp)
            | 39 -> u_void           st |> (fun () NoTyArgs -> AppOp)
            | 40 -> u_void           st |> (fun () (OneTyArg(ty)) -> ValueOp(null,ty,None))
            | 41 -> u_void           st |> (fun () (OneTyArg(ty)) -> DefaultValueOp(ty))
            | 42 -> u_PropInfoData   st |> (fun (a,b,c,d) tyargs -> let pinfo = bindProp(a,b,c,d,tyargs) in if pinfoIsStatic pinfo then StaticPropSetOp(pinfo) else InstancePropSetOp(pinfo))
            | 43 -> u_tup2 u_NamedType u_string st |> (fun (a,b) tyargs -> let finfo = bindField(a,b,tyargs) in if finfo.IsStatic then StaticFieldSetOp(finfo) else InstanceFieldSetOp(finfo))
            | 44 -> u_void           st |> (fun () NoTyArgs -> AddressOfOp)
            | 45 -> u_void           st |> (fun () NoTyArgs -> AddressSetOp)
            | 46 -> u_void           st |> (fun () (OneTyArg(ty)) -> TypeTestOp(ty))
            | 47 -> u_void           st |> (fun () NoTyArgs -> TryFinallyOp)
            | 48 -> u_void           st |> (fun () NoTyArgs -> TryWithOp)
            | 49 -> u_void           st |> (fun () NoTyArgs -> VarSetOp)
            | 50 -> 
                u_tup3 u_MethodInfoData u_MethodInfoData u_int st |> (fun (m1, m2, n) tyargs -> 
                    let minfo = bindMeth (m1,tyargs)
                    let minfoW = bindMeth (m2, tyargs)
                    if minfo.IsStatic then StaticMethodCallWOp(minfo, minfoW, n) 
                    else InstanceMethodCallWOp(minfo, minfoW, n))
            // 51 taken above
            | _ -> failwithf "u_opSpec, unrecognized tag %d" tag
=======
            let cinfo = bindGenericCtor(data) in
            (cinfo :> MethodBase)
        | _ -> failwith "u_MethodBase"


    and u_constSpec st =
        let tag = u_byte_as_int st
        if tag = 1 then
            let bindModuleDefn r tyargs =
                match r with
                | StaticMethodCallOp(minfo) -> StaticMethodCallOp(instMeth(minfo, tyargs))
                // OK to throw away the tyargs here since this only non-generic values in modules get represented by static properties
                | x -> x
            match u_ModuleDefn st with
            | Unique(r) -> Unique(bindModuleDefn r)
            | Ambiguous(f) -> Ambiguous(fun argTypes tyargs -> bindModuleDefn (f argTypes tyargs) tyargs)
        else
        let constSpec =
            match tag with
            | 0 -> u_void st |> (fun () NoTyArgs -> IfThenElseOp)
            | 2 -> u_void st |> (fun () NoTyArgs -> LetRecOp)
            | 3 -> u_NamedType st |> (fun x tyargs -> NewRecordOp (mkNamedType (x, tyargs)))
            | 4 -> u_RecdField st |> (fun prop tyargs -> InstancePropGetOp(prop tyargs))
            | 5 -> u_UnionCaseInfo st |> (fun unionCase tyargs -> NewUnionCaseOp(unionCase tyargs))
            | 6 -> u_UnionCaseField st |> (fun prop tyargs -> InstancePropGetOp(prop tyargs) )
            | 7 -> u_UnionCaseInfo st |> (fun unionCase tyargs -> UnionCaseTestOp(unionCase tyargs))
            | 8 -> u_void st |> (fun () (OneTyArg(tyarg)) -> NewTupleOp tyarg)
            | 9 -> u_int st |> (fun x (OneTyArg(tyarg)) -> TupleGetOp (tyarg, x))
            // Note, these get type args because they may be the result of reading literal field constants
            | 11 -> u_bool st |> (fun x (OneTyArg(tyarg)) -> mkLiftedValueOpG (x, tyarg))
            | 12 -> u_string st |> (fun x (OneTyArg(tyarg)) -> mkLiftedValueOpG (x, tyarg))
            | 13 -> u_float32 st |> (fun x (OneTyArg(tyarg)) -> mkLiftedValueOpG (x, tyarg))
            | 14 -> u_double st |> (fun a (OneTyArg(tyarg)) -> mkLiftedValueOpG (a, tyarg))
            | 15 -> u_char st |> (fun a (OneTyArg(tyarg)) -> mkLiftedValueOpG (a, tyarg))
            | 16 -> u_sbyte st |> (fun a (OneTyArg(tyarg)) -> mkLiftedValueOpG (a, tyarg))
            | 17 -> u_byte st |> (fun a (OneTyArg(tyarg)) -> mkLiftedValueOpG (a, tyarg))
            | 18 -> u_int16 st |> (fun a (OneTyArg(tyarg)) -> mkLiftedValueOpG (a, tyarg))
            | 19 -> u_uint16 st |> (fun a (OneTyArg(tyarg)) -> mkLiftedValueOpG (a, tyarg))
            | 20 -> u_int32 st |> (fun a (OneTyArg(tyarg)) -> mkLiftedValueOpG (a, tyarg))
            | 21 -> u_uint32 st |> (fun a (OneTyArg(tyarg)) -> mkLiftedValueOpG (a, tyarg))
            | 22 -> u_int64 st |> (fun a (OneTyArg(tyarg)) -> mkLiftedValueOpG (a, tyarg))
            | 23 -> u_uint64 st |> (fun a (OneTyArg(tyarg)) -> mkLiftedValueOpG (a, tyarg))
            | 24 -> u_void st |> (fun () NoTyArgs -> mkLiftedValueOpG ((), typeof<unit>))
            | 25 -> u_PropInfoData st |> (fun (a, b, c, d) tyargs -> let pinfo = bindProp(a, b, c, d, tyargs) in if pinfoIsStatic pinfo then StaticPropGetOp(pinfo) else InstancePropGetOp(pinfo))
            | 26 -> u_CtorInfoData st |> (fun (a, b) tyargs  -> NewObjectOp (bindCtor(a, b, tyargs)))
            | 28 -> u_void st |> (fun () (OneTyArg(ty)) -> CoerceOp ty)
            | 29 -> u_void st |> (fun () NoTyArgs -> SequentialOp)
            | 30 -> u_void st |> (fun () NoTyArgs -> ForIntegerRangeLoopOp)
            | 31 -> u_MethodInfoData st |> (fun p tyargs -> let minfo = bindMeth(p, tyargs) in if minfo.IsStatic then StaticMethodCallOp(minfo) else InstanceMethodCallOp(minfo))
            | 32 -> u_void st |> (fun () (OneTyArg(ty)) -> NewArrayOp ty)
            | 33 -> u_void st |> (fun () (OneTyArg(ty)) -> NewDelegateOp ty)
            | 34 -> u_void st |> (fun () NoTyArgs -> WhileLoopOp)
            | 35 -> u_void st |> (fun () NoTyArgs -> LetOp)
            | 36 -> u_RecdField st |> (fun prop tyargs -> InstancePropSetOp(prop tyargs))
            | 37 -> u_tup2 u_NamedType u_string st |> (fun (a, b) tyargs -> let finfo = bindField(a, b, tyargs) in if finfo.IsStatic then StaticFieldGetOp(finfo) else InstanceFieldGetOp(finfo))
            | 38 -> u_void st |> (fun () NoTyArgs -> LetRecCombOp)
            | 39 -> u_void st |> (fun () NoTyArgs -> AppOp)
            | 40 -> u_void st |> (fun () (OneTyArg(ty)) -> ValueOp(null, ty, None))
            | 41 -> u_void st |> (fun () (OneTyArg(ty)) -> DefaultValueOp(ty))
            | 42 -> u_PropInfoData st |> (fun (a, b, c, d) tyargs -> let pinfo = bindProp(a, b, c, d, tyargs) in if pinfoIsStatic pinfo then StaticPropSetOp(pinfo) else InstancePropSetOp(pinfo))
            | 43 -> u_tup2 u_NamedType u_string st |> (fun (a, b) tyargs -> let finfo = bindField(a, b, tyargs) in if finfo.IsStatic then StaticFieldSetOp(finfo) else InstanceFieldSetOp(finfo))
            | 44 -> u_void st |> (fun () NoTyArgs -> AddressOfOp)
            | 45 -> u_void st |> (fun () NoTyArgs -> AddressSetOp)
            | 46 -> u_void st |> (fun () (OneTyArg(ty)) -> TypeTestOp(ty))
            | 47 -> u_void st |> (fun () NoTyArgs -> TryFinallyOp)
            | 48 -> u_void st |> (fun () NoTyArgs -> TryWithOp)
            | 49 -> u_void st |> (fun () NoTyArgs -> VarSetOp)
            | _ -> failwithf "u_constSpec, unrecognized tag %d" tag
>>>>>>> 92ffe0ce
        Unique constSpec

    let u_ReflectedDefinition = u_tup2 u_MethodBase u_Expr

    let u_ReflectedDefinitions = u_list u_ReflectedDefinition

    let unpickleExpr (localType: Type) referencedTypes bytes =
        unpickleObj localType.Assembly referencedTypes u_Expr bytes

    let unpickleReflectedDefns localAssembly referencedTypes bytes =
        unpickleObj localAssembly referencedTypes u_ReflectedDefinitions bytes

    //--------------------------------------------------------------------------
    // General utilities that will eventually be folded into
    // Microsoft.FSharp.Quotations.Typed
    //--------------------------------------------------------------------------

    /// Fill the holes in an Expr
    let rec fillHolesInRawExpr (l:Expr[]) (E t as e) =
        match t with
        | VarTerm _ -> e
        | LambdaTerm (v, b) -> EA(LambdaTerm(v, fillHolesInRawExpr l b ), e.CustomAttributes)
        | CombTerm   (op, args) -> EA(CombTerm(op, args |> List.map (fillHolesInRawExpr l)), e.CustomAttributes)
        | HoleTerm   (ty, idx) ->
           if idx < 0 || idx >= l.Length then failwith "hole index out of range"
           let h = l.[idx]
           match typeOf h with
           | expected when expected <> ty -> invalidArg "receivedType" (String.Format(SR.GetString(SR.QtmmRaw), expected, ty))
           | _ -> h

    let rec freeInExprAcc bvs acc (E t) =
        match t with
        | HoleTerm   _ -> acc
        | CombTerm (_, ag) -> ag |> List.fold (freeInExprAcc bvs) acc
        | VarTerm    v -> if Set.contains v bvs || Set.contains v acc then acc else Set.add v acc
        | LambdaTerm (v, b) -> freeInExprAcc (Set.add v bvs) acc b
    and freeInExpr e = freeInExprAcc Set.empty Set.empty e

    // utility for folding
    let foldWhile f st (ie: seq<'T>) =
        use e = ie.GetEnumerator()
        let mutable res = Some st
        while (res.IsSome && e.MoveNext()) do
            res <- f (match res with Some a -> a | _ -> failwith "internal error") e.Current
        res

    [<NoEquality; NoComparison>]
    exception Clash of Var

    /// Replace type variables and expression variables with parameters using the
    /// given substitution functions/maps.
    let rec substituteInExpr bvs tmsubst (E t as e) =
        match t with
        | CombTerm (c, args) ->
            let substargs = args |> List.map (fun arg -> substituteInExpr bvs tmsubst arg)
            EA(CombTerm(c, substargs), e.CustomAttributes)
        | VarTerm    v ->
            match tmsubst v with
            | None -> e
            | Some e2 ->
                let fvs = freeInExpr e2
                let clashes = Set.intersect fvs bvs in
                if clashes.IsEmpty then e2
                else raise (Clash(clashes.MinimumElement))
        | LambdaTerm (v, b) ->
             try EA(LambdaTerm(v, substituteInExpr (Set.add v bvs) tmsubst b), e.CustomAttributes)
             with Clash(bv) ->
                 if v = bv then
                     let v2 = new Var(v.Name, v.Type)
                     let v2exp = E(VarTerm(v2))
                     EA(LambdaTerm(v2, substituteInExpr bvs (fun v -> if v = bv then Some(v2exp) else tmsubst v) b), e.CustomAttributes)
                 else
                     reraise()
        | HoleTerm _ -> e


    let substituteRaw tmsubst e = substituteInExpr Set.empty tmsubst e

    let readToEnd (s : Stream) =
        let n = int s.Length
        let res = Array.zeroCreate n
        let mutable i = 0
        while (i < n) do
             i <- i + s.Read(res, i, (n - i))
        res

    let decodedTopResources = new Dictionary<Assembly * string, int>(10, HashIdentity.Structural)

#if !FX_NO_REFLECTION_METADATA_TOKENS
#if FX_NO_REFLECTION_MODULE_HANDLES // not available on Silverlight
    [<StructuralEquality;StructuralComparison>]
    type ModuleHandle = ModuleHandle of string * string
    type System.Reflection.Module with
        member x.ModuleHandle = ModuleHandle(x.Assembly.FullName, x.Name)
#else
    type ModuleHandle = System.ModuleHandle
#endif
#endif


#if FX_NO_REFLECTION_METADATA_TOKENS // not available on Compact Framework
    [<StructuralEquality; NoComparison>]
    type ReflectedDefinitionTableKey =
        // Key is declaring type * type parameters count * name * parameter types * return type
        // Registered reflected definitions can contain generic methods or constructors in generic types,
        // however TryGetReflectedDefinition can be queried with concrete instantiations of the same methods that doesn't contain type parameters.
        // To make these two cases match we apply the following transformations:
        // 1. if declaring type is generic - key will contain generic type definition, otherwise - type itself
        // 2. if method is instantiation of generic one - pick parameters from generic method definition, otherwise - from methods itself
        // 3 if method is constructor and declaring type is generic then we'll use the following trick to treat C<'a>() and C<int>() as the same type
        // - we resolve method handle of the constructor using generic type definition - as a result for constructor from instantiated type we obtain matching constructor in generic type definition
        | Key of System.Type * int * string * System.Type[] * System.Type
        static member GetKey(methodBase:MethodBase) =
            let isGenericType = methodBase.DeclaringType.IsGenericType
            let declaringType =
                if isGenericType then
                    methodBase.DeclaringType.GetGenericTypeDefinition()
                else methodBase.DeclaringType
            let tyArgsCount =
                if methodBase.IsGenericMethod then
                    methodBase.GetGenericArguments().Length
                else 0
#if FX_RESHAPED_REFLECTION
            // this is very unfortunate consequence of limited Reflection capabilities on .NETCore
            // what we want: having MethodBase for some concrete method or constructor we would like to locate corresponding MethodInfo\ConstructorInfo from the open generic type (canonical form).
            // It is necessary to build the key for the table of reflected definitions: reflection definition is saved for open generic type but user may request it using
            // arbitrary instantiation.
            let findMethodInOpenGenericType (mb : ('T :> MethodBase)) : 'T =
                let candidates =
                    let bindingFlags =
                        (if mb.IsPublic then BindingFlags.Public else BindingFlags.NonPublic) |||
                        (if mb.IsStatic then BindingFlags.Static else BindingFlags.Instance)
                    let candidates : MethodBase[] =
                        downcast (
                            if mb.IsConstructor then
                                box (declaringType.GetConstructors(bindingFlags))
                            else
                                box (declaringType.GetMethods(bindingFlags))
                        )
                    candidates |> Array.filter (fun c ->
                        c.Name = mb.Name &&
                        (c.GetParameters().Length) = (mb.GetParameters().Length) &&
                        (c.IsGenericMethod = mb.IsGenericMethod) &&
                        (if c.IsGenericMethod then c.GetGenericArguments().Length = mb.GetGenericArguments().Length else true)
                        )
                let solution =
                    if candidates.Length = 0 then failwith "Unexpected, failed to locate matching method"
                    elif candidates.Length = 1 then candidates.[0]
                    else
                    // here we definitely know that candidates
                    // a. has matching name
                    // b. has the same number of arguments
                    // c. has the same number of type parameters if any

                    let originalParameters = mb.GetParameters()
                    let originalTypeArguments = mb.DeclaringType.GetGenericArguments()
                    let EXACT_MATCHING_COST = 2
                    let GENERIC_TYPE_MATCHING_COST = 1

                    // loops through the parameters and computes the rate of the current candidate.
                    // having the argument:
                    // - rate is increased on EXACT_MATCHING_COST if type of argument that candidate has at position i exactly matched the type of argument for the original method.
                    // - rate is increased on GENERIC_TYPE_MATCHING_COST if candidate has generic argument at given position and its type matched the type of argument for the original method.
                    // - otherwise rate will be 0
                    let evaluateCandidate (mb : MethodBase) : int =
                        let parameters = mb.GetParameters()
                        let rec loop i resultSoFar =
                            if i >= parameters.Length then resultSoFar
                            else
                            let p = parameters.[i]
                            let orig = originalParameters.[i]
                            if p.ParameterType = orig.ParameterType then loop (i + 1) (resultSoFar + EXACT_MATCHING_COST) // exact matching
                            elif p.ParameterType.IsGenericParameter && p.ParameterType.DeclaringType = mb.DeclaringType then
                                let pos = p.ParameterType.GenericParameterPosition
                                if originalTypeArguments.[pos] = orig.ParameterType then loop (i + 1) (resultSoFar + GENERIC_TYPE_MATCHING_COST)
                                else 0
                            else
                                0

                        loop 0 0

                    Array.maxBy evaluateCandidate candidates

                solution :?> 'T
#endif
            match methodBase with
            | :? MethodInfo as mi ->
                let mi =
                    if mi.IsGenericMethod then
                        let mi = mi.GetGenericMethodDefinition()
                        if isGenericType then
#if FX_RESHAPED_REFLECTION
                            findMethodInOpenGenericType mi
#else
                            MethodBase.GetMethodFromHandle(mi.MethodHandle, declaringType.TypeHandle) :?> MethodInfo
#endif
                        else
                            mi
                    else mi
                let paramTypes = mi.GetParameters() |> getTypesFromParamInfos
                Key(declaringType, tyArgsCount, methodBase.Name, paramTypes, mi.ReturnType)
            | :? ConstructorInfo as ci ->
                let mi =
                    if isGenericType then
#if FX_RESHAPED_REFLECTION
                        findMethodInOpenGenericType ci
#else
                        MethodBase.GetMethodFromHandle(ci. MethodHandle, declaringType.TypeHandle) :?> ConstructorInfo // convert ctor with concrete args to ctor with generic args
#endif
                    else
                        ci
                let paramTypes = mi.GetParameters() |> getTypesFromParamInfos
                Key(declaringType, tyArgsCount, methodBase.Name, paramTypes, declaringType)
            | _ -> failwithf "Unexpected MethodBase type, %A" (methodBase.GetType()) // per MSDN ConstructorInfo and MethodInfo are the only derived types from MethodBase
#else
    [<StructuralEquality; NoComparison>]
    type ReflectedDefinitionTableKey =
        | Key of ModuleHandle * int
        static member GetKey(methodBase:MethodBase) =
            Key(methodBase.Module.ModuleHandle, methodBase.MetadataToken)
#endif

    [<NoEquality; NoComparison>]
    type ReflectedDefinitionTableEntry = Entry of Bindable<Expr>

    let reflectedDefinitionTable = new Dictionary<ReflectedDefinitionTableKey, ReflectedDefinitionTableEntry>(10, HashIdentity.Structural)

    let registerReflectedDefinitions (assem, resourceName, bytes, referencedTypes) =
        let defns = unpickleReflectedDefns assem referencedTypes bytes
        defns |> List.iter (fun (minfo, exprBuilder) ->
            let key = ReflectedDefinitionTableKey.GetKey minfo
            lock reflectedDefinitionTable (fun () ->
                reflectedDefinitionTable.Add(key, Entry(exprBuilder))))
        decodedTopResources.Add((assem, resourceName), 0)

    let tryGetReflectedDefinition (methodBase: MethodBase, tyargs: Type []) =
        checkNonNull "methodBase" methodBase
        let data =
          let assem = methodBase.DeclaringType.Assembly
          let key = ReflectedDefinitionTableKey.GetKey methodBase
          let ok, res = lock reflectedDefinitionTable (fun () -> reflectedDefinitionTable.TryGetValue(key))

          if ok then Some res else

            let qdataResources =
                // dynamic assemblies don't support the GetManifestResourceNames
                match assem with
                | a when a.FullName = "System.Reflection.Emit.AssemblyBuilder" -> []
                | null | _ ->
                    let resources =
                        // This raises NotSupportedException for dynamic assemblies
                        try assem.GetManifestResourceNames()
                        with :? NotSupportedException -> [| |]
                    [ for resourceName in resources do
                          if resourceName.StartsWith(ReflectedDefinitionsResourceNameBase, StringComparison.Ordinal) &&
                             not (decodedTopResources.ContainsKey((assem, resourceName))) then

                            let cmaAttribForResource =
#if FX_RESHAPED_REFLECTION
                                CustomAttributeExtensions.GetCustomAttributes(assem, typeof<CompilationMappingAttribute>) |> Seq.toArray
#else
                                assem.GetCustomAttributes(typeof<CompilationMappingAttribute>, false)
#endif
                                |> (function null -> [| |] | x -> x)
                                |> Array.tryPick (fun ca ->
                                     match ca with
                                     | :? CompilationMappingAttribute as cma when cma.ResourceName = resourceName -> Some cma
                                     | _ -> None)
                            let resourceBytes = readToEnd (assem.GetManifestResourceStream(resourceName))
                            let referencedTypes =
                                match cmaAttribForResource with
                                | None -> [| |]
                                | Some cma -> cma.TypeDefinitions
                            yield (resourceName, unpickleReflectedDefns assem referencedTypes resourceBytes) ]

            // ok, add to the table
            let ok, res =
                lock reflectedDefinitionTable (fun () ->
                     // check another thread didn't get in first
                     if not (reflectedDefinitionTable.ContainsKey(key)) then
                         qdataResources
                         |> List.iter (fun (resourceName, defns) ->
                             defns |> List.iter (fun (methodBase, exprBuilder) ->
                                reflectedDefinitionTable.[ReflectedDefinitionTableKey.GetKey methodBase] <- Entry(exprBuilder))
                             decodedTopResources.Add((assem, resourceName), 0))
                     // we know it's in the table now, if it's ever going to be there
                     reflectedDefinitionTable.TryGetValue(key)
                )

            if ok then Some res else None

        match data with
        | Some (Entry(exprBuilder)) ->
            let expectedNumTypars =
                getNumGenericArguments(methodBase.DeclaringType) +
                (match methodBase with
                 | :? MethodInfo as minfo -> if minfo.IsGenericMethod then minfo.GetGenericArguments().Length else 0
                 | _ -> 0)
            if (expectedNumTypars <> tyargs.Length) then
                invalidArg "tyargs" (String.Format(SR.GetString(SR.QwrongNumOfTypeArgs), methodBase.Name, expectedNumTypars.ToString(), tyargs.Length.ToString()))
            Some(exprBuilder (envClosed tyargs))
        | None -> None

    let tryGetReflectedDefinitionInstantiated (methodBase:MethodBase) =
        checkNonNull "methodBase" methodBase
        match methodBase with
        | :? MethodInfo as minfo ->
               let tyargs =
                   Array.append
                       (getGenericArguments minfo.DeclaringType)
                       (if minfo.IsGenericMethod then minfo.GetGenericArguments() else [| |])
               tryGetReflectedDefinition (methodBase, tyargs)
        | :? ConstructorInfo as cinfo ->
               let tyargs = getGenericArguments cinfo.DeclaringType
               tryGetReflectedDefinition (methodBase, tyargs)
        | _ ->
               tryGetReflectedDefinition (methodBase, [| |])

    let deserialize (localAssembly, referencedTypeDefs, spliceTypes, spliceExprs, bytes) : Expr =
        let expr = unpickleExpr localAssembly referencedTypeDefs bytes (envClosed spliceTypes)
        fillHolesInRawExpr spliceExprs expr


    let cast (expr: Expr) : Expr<'T> =
        checkTypesSR  (typeof<'T>) (typeOf expr) "expr" (SR.GetString(SR.QtmmExprHasWrongType))
        new Expr<'T>(expr.Tree, expr.CustomAttributes)

open Patterns


type Expr with
    member x.Substitute substitution = substituteRaw substitution x
    member x.GetFreeVars () = (freeInExpr x :> seq<_>)
    member x.Type = typeOf x

    static member AddressOf (target:Expr) =
        mkAddressOf target

    static member AddressSet (target:Expr, value:Expr) =
        mkAddressSet (target, value)

    static member Application (functionExpr:Expr, argument:Expr) =
        mkApplication (functionExpr, argument)

    static member Applications (functionExpr:Expr, arguments) =
        mkApplications (functionExpr, arguments)

    static member Call (methodInfo:MethodInfo, arguments) =
        checkNonNull "methodInfo" methodInfo
        mkStaticMethodCall (methodInfo, arguments)

    static member Call (obj:Expr, methodInfo:MethodInfo, arguments) =
        checkNonNull "methodInfo" methodInfo
        mkInstanceMethodCall (obj, methodInfo, arguments)

<<<<<<< HEAD
    static member CallWithWitnesses (methodInfo:MethodInfo, methodInfoWithWitnesses:MethodInfo, witnessArguments, arguments) = 
        checkNonNull "methodInfo" methodInfo
        checkNonNull "methodInfoWithWitnesses" methodInfoWithWitnesses
        mkStaticMethodCallW (methodInfo, methodInfoWithWitnesses, List.length witnessArguments, witnessArguments@arguments)

    static member CallWithWitnesses (obj:Expr, methodInfo:MethodInfo, methodInfoWithWitnesses:MethodInfo, witnessArguments, arguments) = 
        checkNonNull "methodInfo" methodInfo
        checkNonNull "methodInfoWithWitnesses" methodInfoWithWitnesses
        mkInstanceMethodCallW (obj, methodInfo, methodInfoWithWitnesses, List.length witnessArguments, witnessArguments@arguments)

    static member Coerce (source:Expr, target:Type) = 
=======
    static member Coerce (source:Expr, target:Type) =
>>>>>>> 92ffe0ce
        checkNonNull "target" target
        mkCoerce (target, source)

    static member IfThenElse (guard:Expr, thenExpr:Expr, elseExpr:Expr) =
        mkIfThenElse (guard, thenExpr, elseExpr)

    static member ForIntegerRangeLoop (loopVariable, start:Expr, endExpr:Expr, body:Expr) =
        mkForLoop(loopVariable, start, endExpr, body)

    static member FieldGet (fieldInfo:FieldInfo) =
        checkNonNull "fieldInfo" fieldInfo
        mkStaticFieldGet fieldInfo

    static member FieldGet (obj:Expr, fieldInfo:FieldInfo) =
        checkNonNull "fieldInfo" fieldInfo
        mkInstanceFieldGet (obj, fieldInfo)

    static member FieldSet (fieldInfo:FieldInfo, value:Expr) =
        checkNonNull "fieldInfo" fieldInfo
        mkStaticFieldSet (fieldInfo, value)

    static member FieldSet (obj:Expr, fieldInfo:FieldInfo, value:Expr) =
        checkNonNull "fieldInfo" fieldInfo
        mkInstanceFieldSet (obj, fieldInfo, value)

    static member Lambda (parameter:Var, body:Expr) = mkLambda (parameter, body)

    static member Let (letVariable:Var, letExpr:Expr, body:Expr) = mkLet (letVariable, letExpr, body)

    static member LetRecursive (bindings, body:Expr) = mkLetRec (bindings, body)

    static member NewObject (constructorInfo:ConstructorInfo, arguments) =
        checkNonNull "constructorInfo" constructorInfo
        mkCtorCall (constructorInfo, arguments)

    static member DefaultValue (expressionType:Type) =
        checkNonNull "expressionType" expressionType
        mkDefaultValue expressionType

    static member NewTuple elements =
        mkNewTuple elements

    static member NewRecord (recordType:Type, elements) =
        checkNonNull "recordType" recordType
        mkNewRecord (recordType, elements)

    static member NewArray (elementType:Type, elements) =
        checkNonNull "elementType" elementType
        mkNewArray(elementType, elements)

    static member NewDelegate (delegateType:Type, parameters: Var list, body: Expr) =
        checkNonNull "delegateType" delegateType
        mkNewDelegate(delegateType, mkIteratedLambdas (parameters, body))

    static member NewUnionCase (unionCase, arguments) =
        mkNewUnionCase (unionCase, arguments)

    static member PropertyGet (obj:Expr, property: PropertyInfo, ?indexerArgs) =
        checkNonNull "property" property
        mkInstancePropGet (obj, property, defaultArg indexerArgs [])

    static member PropertyGet (property: PropertyInfo, ?indexerArgs) =
        checkNonNull "property" property
        mkStaticPropGet (property, defaultArg indexerArgs [])

    static member PropertySet (obj:Expr, property:PropertyInfo, value:Expr, ?indexerArgs) =
        checkNonNull "property" property
        mkInstancePropSet(obj, property, defaultArg indexerArgs [], value)

    static member PropertySet (property:PropertyInfo, value:Expr, ?indexerArgs) =
        mkStaticPropSet(property, defaultArg indexerArgs [], value)

    static member Quote (inner:Expr) = mkQuote (inner, true)

    static member QuoteRaw (inner:Expr) = mkQuote (inner, false)

    static member QuoteTyped (inner:Expr) = mkQuote (inner, true)

    static member Sequential (first:Expr, second:Expr) =
        mkSequential (first, second)

    static member TryWith (body:Expr, filterVar:Var, filterBody:Expr, catchVar:Var, catchBody:Expr) =
        mkTryWith (body, filterVar, filterBody, catchVar, catchBody)

    static member TryFinally (body:Expr, compensation:Expr) =
        mkTryFinally (body, compensation)

    static member TupleGet (tuple:Expr, index:int) =
        mkTupleGet (typeOf tuple, index, tuple)

    static member TypeTest (source: Expr, target: Type) =
        checkNonNull "target" target
        mkTypeTest (source, target)

    static member UnionCaseTest (source:Expr, unionCase: UnionCaseInfo) =
        mkUnionCaseTest (unionCase, source)

    static member Value (value:'T) =
        mkValue (box value, typeof<'T>)

    static member Value(value: obj, expressionType: Type) =
        checkNonNull "expressionType" expressionType
        mkValue(value, expressionType)

    static member ValueWithName (value:'T, name:string) =
        checkNonNull "name" name
        mkValueWithName (box value, typeof<'T>, name)

    static member ValueWithName(value: obj, expressionType: Type, name:string) =
        checkNonNull "expressionType" expressionType
        checkNonNull "name" name
        mkValueWithName(value, expressionType, name)

    static member WithValue (value:'T, definition: Expr<'T>) =
        let raw = mkValueWithDefn(box value, typeof<'T>, definition)
        new Expr<'T>(raw.Tree, raw.CustomAttributes)

    static member WithValue(value: obj, expressionType: Type, definition: Expr) =
        checkNonNull "expressionType" expressionType
        mkValueWithDefn (value, expressionType, definition)


    static member Var(variable) =
        mkVar(variable)

    static member VarSet (variable, value:Expr) =
        mkVarSet (variable, value)

    static member WhileLoop (guard:Expr, body:Expr) =
        mkWhileLoop (guard, body)

    static member TryGetReflectedDefinition(methodBase:MethodBase) =
        checkNonNull "methodBase" methodBase
        tryGetReflectedDefinitionInstantiated(methodBase)

    static member Cast(source:Expr) = cast source

    static member Deserialize(qualifyingType:Type, spliceTypes, spliceExprs, bytes: byte[]) =
        checkNonNull "qualifyingType" qualifyingType
        checkNonNull "bytes" bytes
        deserialize (qualifyingType, [| |], Array.ofList spliceTypes, Array.ofList spliceExprs, bytes)

    static member Deserialize40(qualifyingType:Type, referencedTypes, spliceTypes, spliceExprs, bytes: byte[]) =
        checkNonNull "spliceExprs" spliceExprs
        checkNonNull "spliceTypes" spliceTypes
        checkNonNull "referencedTypeDefs" referencedTypes
        checkNonNull "qualifyingType" qualifyingType
        checkNonNull "bytes" bytes
        deserialize (qualifyingType, referencedTypes, spliceTypes, spliceExprs, bytes)

    static member RegisterReflectedDefinitions(assembly, resource, serializedValue) =
        Expr.RegisterReflectedDefinitions(assembly, resource, serializedValue, [| |])

    static member RegisterReflectedDefinitions(assembly, resource, serializedValue, referencedTypes) =
        checkNonNull "assembly" assembly
        registerReflectedDefinitions(assembly, resource, serializedValue, referencedTypes)

    static member GlobalVar<'T>(name) : Expr<'T> =
        checkNonNull "name" name
        Expr.Var(Var.Global(name, typeof<'T>)) |> Expr.Cast

[<CompilationRepresentation(CompilationRepresentationFlags.ModuleSuffix)>]
module DerivedPatterns =
    open Patterns

    [<CompiledName("BoolPattern")>]
    let (|Bool|_|) input = match input with ValueObj(:? bool   as v) -> Some(v) | _ -> None
    [<CompiledName("StringPattern")>]
    let (|String|_|) input = match input with ValueObj(:? string as v) -> Some(v) | _ -> None
    [<CompiledName("SinglePattern")>]
    let (|Single|_|) input = match input with ValueObj(:? single as v) -> Some(v) | _ -> None
    [<CompiledName("DoublePattern")>]
    let (|Double|_|) input = match input with ValueObj(:? double as v) -> Some(v) | _ -> None
    [<CompiledName("CharPattern")>]
    let (|Char|_|) input = match input with ValueObj(:? char   as v) -> Some(v) | _ -> None
    [<CompiledName("SBytePattern")>]
    let (|SByte|_|) input = match input with ValueObj(:? sbyte  as v) -> Some(v) | _ -> None
    [<CompiledName("BytePattern")>]
    let (|Byte|_|) input = match input with ValueObj(:? byte   as v) -> Some(v) | _ -> None
    [<CompiledName("Int16Pattern")>]
    let (|Int16|_|) input = match input with ValueObj(:? int16  as v) -> Some(v) | _ -> None
    [<CompiledName("UInt16Pattern")>]
    let (|UInt16|_|) input = match input with ValueObj(:? uint16 as v) -> Some(v) | _ -> None
    [<CompiledName("Int32Pattern")>]
    let (|Int32|_|) input = match input with ValueObj(:? int32  as v) -> Some(v) | _ -> None
    [<CompiledName("UInt32Pattern")>]
    let (|UInt32|_|) input = match input with ValueObj(:? uint32 as v) -> Some(v) | _ -> None
    [<CompiledName("Int64Pattern")>]
    let (|Int64|_|) input = match input with ValueObj(:? int64  as v) -> Some(v) | _ -> None
    [<CompiledName("UInt64Pattern")>]
    let (|UInt64|_|) input = match input with ValueObj(:? uint64 as v) -> Some(v) | _ -> None
    [<CompiledName("UnitPattern")>]
    let (|Unit|_|) input = match input with Comb0(ValueOp(_, ty, None)) when ty = typeof<unit> -> Some() | _ -> None

    /// (fun (x, y) -> z) is represented as 'fun p -> let x = p#0 let y = p#1' etc.
    /// This reverses this encoding.
    let (|TupledLambda|_|) (lam: Expr) =
        /// Strip off the 'let' bindings for an TupledLambda
        let rec stripSuccessiveProjLets (p:Var) n expr =
            match expr with
            | Let(v1, TupleGet(Var(pA), m), rest)
                  when p = pA && m = n->
                      let restvs, b = stripSuccessiveProjLets p (n+1) rest
                      v1::restvs, b
            | _ -> ([], expr)
        match lam.Tree with
        | LambdaTerm(v, body) ->
              match stripSuccessiveProjLets v 0 body with
              | [], b -> Some([v], b)
              | letvs, b -> Some(letvs, b)
        | _ -> None

    let (|TupledApplication|_|) e =
        match e with
        | Application(f, x) ->
            match x with
            | Unit -> Some(f, [])
            | NewTuple(x) -> Some(f, x)
            | x -> Some(f, [x])
        | _ -> None

    [<CompiledName("LambdasPattern")>]
    let (|Lambdas|_|) (input: Expr) = qOneOrMoreRLinear (|TupledLambda|_|) input
    [<CompiledName("ApplicationsPattern")>]
    let (|Applications|_|) (input: Expr) = qOneOrMoreLLinear (|TupledApplication|_|) input
    /// Reverse the compilation of And and Or
    [<CompiledName("AndAlsoPattern")>]
    let (|AndAlso|_|) input =
        match input with
        | IfThenElse(x, y, Bool(false)) -> Some(x, y)
        | _ -> None

    [<CompiledName("OrElsePattern")>]
    let (|OrElse|_|) input =
        match input with
        | IfThenElse(x, Bool(true), y) -> Some(x, y)
        | _ -> None

    [<CompiledName("SpecificCallPattern")>]
    let (|SpecificCall|_|) templateParameter =
        // Note: precomputation
        match templateParameter with
        | (Lambdas(_, Call(_, minfo1, _)) | Call(_, minfo1, _)) ->
            let isg1 = minfo1.IsGenericMethod
            let gmd = if isg1 then minfo1.GetGenericMethodDefinition() else null

            // end-of-precomputation

            (fun tm ->
               match tm with
               | Call(obj, minfo2, args)
#if FX_NO_REFLECTION_METADATA_TOKENS
                  when ( // if metadata tokens are not available we'll rely only on equality of method references
#else
                  when (minfo1.MetadataToken = minfo2.MetadataToken &&
#endif
                        if isg1 then
                          minfo2.IsGenericMethod && gmd = minfo2.GetGenericMethodDefinition()
                        else
                          minfo1 = minfo2) ->
                   Some(obj, (minfo2.GetGenericArguments() |> Array.toList), args)
               | _ -> None)
        | _ ->
            invalidArg "templateParameter" (SR.GetString(SR.QunrecognizedMethodCall))

    let private new_decimal_info =
       methodhandleof (fun (low, medium, high, isNegative, scale) -> LanguagePrimitives.IntrinsicFunctions.MakeDecimal low medium high isNegative scale)
       |> System.Reflection.MethodInfo.GetMethodFromHandle
       :?> MethodInfo

    [<CompiledName("DecimalPattern")>]
    let (|Decimal|_|) input =
        match input with
        | Call (None, mi, [Int32 low; Int32 medium; Int32 high; Bool isNegative; Byte scale])
          when mi.Name = new_decimal_info.Name
               && mi.DeclaringType.FullName = new_decimal_info.DeclaringType.FullName ->
            Some (LanguagePrimitives.IntrinsicFunctions.MakeDecimal low medium high isNegative scale)
        | _ -> None

    [<CompiledName("MethodWithReflectedDefinitionPattern")>]
    let (|MethodWithReflectedDefinition|_|) (methodBase) =
        Expr.TryGetReflectedDefinition(methodBase)

    [<CompiledName("PropertyGetterWithReflectedDefinitionPattern")>]
    let (|PropertyGetterWithReflectedDefinition|_|) (propertyInfo:System.Reflection.PropertyInfo) =
        Expr.TryGetReflectedDefinition(propertyInfo.GetGetMethod(true))

    [<CompiledName("PropertySetterWithReflectedDefinitionPattern")>]
    let (|PropertySetterWithReflectedDefinition|_|) (propertyInfo:System.Reflection.PropertyInfo) =
        Expr.TryGetReflectedDefinition(propertyInfo.GetSetMethod(true))

[<CompilationRepresentation(CompilationRepresentationFlags.ModuleSuffix)>]
module ExprShape =
    open Patterns
    let RebuildShapeCombination(shape:obj, arguments) =
        // preserve the attributes
<<<<<<< HEAD
        let op,attrs = unbox<ExprConstInfo * Expr list>(shape)
        let e = 
            match op,arguments with 
            | AppOp,[f;x]        -> mkApplication(f,x)
            | IfThenElseOp,[g;t;e]     -> mkIfThenElse(g,t,e)
            | LetRecOp,[e1]   -> mkLetRecRaw(e1)     
            | LetRecCombOp,_     -> mkLetRecCombRaw(arguments) 
            | LetOp,[e1;e2]      -> mkLetRawWithCheck(e1,e2)      
            | NewRecordOp(ty),_     -> mkNewRecord(ty, arguments)
            | NewUnionCaseOp(unionCase),_    -> mkNewUnionCase(unionCase, arguments)
            | UnionCaseTestOp(unionCase),[arg]  -> mkUnionCaseTest(unionCase,arg)
            | NewTupleOp(ty),_    -> mkNewTupleWithType(ty, arguments)
            | TupleGetOp(ty,i),[arg] -> mkTupleGet(ty,i,arg)
            | InstancePropGetOp(pinfo),(obj::args)    -> mkInstancePropGet(obj,pinfo,args)
            | StaticPropGetOp(pinfo),_ -> mkStaticPropGet(pinfo,arguments)
            | InstancePropSetOp(pinfo),obj::(FrontAndBack(args,v)) -> mkInstancePropSet(obj,pinfo,args,v)
            | StaticPropSetOp(pinfo),(FrontAndBack(args,v)) -> mkStaticPropSet(pinfo,args,v)
            | InstanceFieldGetOp(finfo),[obj]   -> mkInstanceFieldGet(obj,finfo)
            | StaticFieldGetOp(finfo),[]   -> mkStaticFieldGet(finfo )
            | InstanceFieldSetOp(finfo),[obj;v]   -> mkInstanceFieldSet(obj,finfo,v)
            | StaticFieldSetOp(finfo),[v]   -> mkStaticFieldSet(finfo,v)
            | NewObjectOp minfo,_   -> mkCtorCall(minfo,arguments)
            | DefaultValueOp(ty),_  -> mkDefaultValue(ty)
            | StaticMethodCallOp(minfo),_ -> mkStaticMethodCall(minfo,arguments)
            | InstanceMethodCallOp(minfo),obj::args -> mkInstanceMethodCall(obj,minfo,args)
            | StaticMethodCallWOp(minfo, minfoW, n),_ -> mkStaticMethodCallW(minfo, minfoW, n, arguments)
            | InstanceMethodCallWOp(minfo, minfoW, n),obj::args -> mkInstanceMethodCallW(obj, minfo, minfoW, n, args)
            | CoerceOp(ty),[arg]   -> mkCoerce(ty,arg)
            | NewArrayOp(ty),_    -> mkNewArray(ty,arguments)
            | NewDelegateOp(ty),[arg]   -> mkNewDelegate(ty,arg)
            | SequentialOp,[e1;e2]     -> mkSequential(e1,e2)
            | TypeTestOp(ty),[e1]     -> mkTypeTest(e1,ty)
            | AddressOfOp,[e1]     -> mkAddressOf(e1)
            | VarSetOp,[E(VarTerm(v)); e]     -> mkVarSet(v,e)
            | AddressSetOp,[e1;e2]     -> mkAddressSet(e1,e2)
            | ForIntegerRangeLoopOp,[e1;e2;E(LambdaTerm(v,e3))]     -> mkForLoop(v,e1,e2,e3)
            | WhileLoopOp,[e1;e2]     -> mkWhileLoop(e1,e2)
            | TryFinallyOp,[e1;e2]     -> mkTryFinally(e1,e2)
            | TryWithOp,[e1;Lambda(v1,e2);Lambda(v2,e3)]     -> mkTryWith(e1,v1,e2,v2,e3)
            | QuoteOp flg,[e1]     -> mkQuote(e1,flg)
            | ValueOp(v,ty,None),[]  -> mkValue(v,ty)
            | ValueOp(v,ty,Some nm),[]  -> mkValueWithName(v,ty,nm)
            | WithValueOp(v,ty),[e]  -> mkValueWithDefn(v,ty,e)
            | _ -> raise <| System.InvalidOperationException (SR.GetString(SR.QillFormedAppOrLet))          


        EA(e.Tree,attrs)
=======
        let op, attrs = unbox<ExprConstInfo * Expr list>(shape)
        let e =
            match op, arguments with
            | AppOp, [f;x] -> mkApplication(f, x)
            | IfThenElseOp, [g;t;e] -> mkIfThenElse(g, t, e)
            | LetRecOp, [e1] -> mkLetRecRaw(e1)
            | LetRecCombOp, _ -> mkLetRecCombRaw(arguments)
            | LetOp, [e1;e2] -> mkLetRawWithCheck(e1, e2)
            | NewRecordOp(ty), _ -> mkNewRecord(ty, arguments)
            | NewUnionCaseOp(unionCase), _ -> mkNewUnionCase(unionCase, arguments)
            | UnionCaseTestOp(unionCase), [arg] -> mkUnionCaseTest(unionCase, arg)
            | NewTupleOp(ty), _ -> mkNewTupleWithType(ty, arguments)
            | TupleGetOp(ty, i), [arg] -> mkTupleGet(ty, i, arg)
            | InstancePropGetOp(pinfo), (obj::args) -> mkInstancePropGet(obj, pinfo, args)
            | StaticPropGetOp(pinfo), _ -> mkStaticPropGet(pinfo, arguments)
            | InstancePropSetOp(pinfo), obj::(FrontAndBack(args, v)) -> mkInstancePropSet(obj, pinfo, args, v)
            | StaticPropSetOp(pinfo), (FrontAndBack(args, v)) -> mkStaticPropSet(pinfo, args, v)
            | InstanceFieldGetOp(finfo), [obj] -> mkInstanceFieldGet(obj, finfo)
            | StaticFieldGetOp(finfo), [] -> mkStaticFieldGet(finfo )
            | InstanceFieldSetOp(finfo), [obj;v] -> mkInstanceFieldSet(obj, finfo, v)
            | StaticFieldSetOp(finfo), [v] -> mkStaticFieldSet(finfo, v)
            | NewObjectOp minfo, _ -> mkCtorCall(minfo, arguments)
            | DefaultValueOp(ty), _ -> mkDefaultValue(ty)
            | StaticMethodCallOp(minfo), _ -> mkStaticMethodCall(minfo, arguments)
            | InstanceMethodCallOp(minfo), obj::args -> mkInstanceMethodCall(obj, minfo, args)
            | CoerceOp(ty), [arg] -> mkCoerce(ty, arg)
            | NewArrayOp(ty), _ -> mkNewArray(ty, arguments)
            | NewDelegateOp(ty), [arg] -> mkNewDelegate(ty, arg)
            | SequentialOp, [e1;e2] -> mkSequential(e1, e2)
            | TypeTestOp(ty), [e1] -> mkTypeTest(e1, ty)
            | AddressOfOp, [e1] -> mkAddressOf(e1)
            | VarSetOp, [E(VarTerm(v)); e] -> mkVarSet(v, e)
            | AddressSetOp, [e1;e2] -> mkAddressSet(e1, e2)
            | ForIntegerRangeLoopOp, [e1;e2;E(LambdaTerm(v, e3))] -> mkForLoop(v, e1, e2, e3)
            | WhileLoopOp, [e1;e2] -> mkWhileLoop(e1, e2)
            | TryFinallyOp, [e1;e2] -> mkTryFinally(e1, e2)
            | TryWithOp, [e1;Lambda(v1, e2);Lambda(v2, e3)] -> mkTryWith(e1, v1, e2, v2, e3)
            | QuoteOp flg, [e1] -> mkQuote(e1, flg)
            | ValueOp(v, ty, None), [] -> mkValue(v, ty)
            | ValueOp(v, ty, Some nm), [] -> mkValueWithName(v, ty, nm)
            | WithValueOp(v, ty), [e] -> mkValueWithDefn(v, ty, e)
            | _ -> raise <| System.InvalidOperationException (SR.GetString(SR.QillFormedAppOrLet))


        EA(e.Tree, attrs)
>>>>>>> 92ffe0ce

    [<CompiledName("ShapePattern")>]
    let rec (|ShapeVar|ShapeLambda|ShapeCombination|) input =
        let rec loop expr =
            let (E(t)) = expr
            match t with
            | VarTerm v -> ShapeVar(v)
            | LambdaTerm(v, b) -> ShapeLambda(v, b)
            | CombTerm(op, args) -> ShapeCombination(box<ExprConstInfo * Expr list> (op, expr.CustomAttributes), args)
            | HoleTerm _ -> invalidArg "expr" (SR.GetString(SR.QunexpectedHole))
        loop (input :> Expr)<|MERGE_RESOLUTION|>--- conflicted
+++ resolved
@@ -172,19 +172,13 @@
     | StaticFieldGetOp   of FieldInfo
     | InstanceFieldSetOp   of FieldInfo
     | StaticFieldSetOp   of FieldInfo
-<<<<<<< HEAD
-    | NewObjectOp   of ConstructorInfo 
-    | InstanceMethodCallOp of MethodInfo 
-    | StaticMethodCallOp of MethodInfo 
+    | NewObjectOp   of ConstructorInfo
+    | InstanceMethodCallOp of MethodInfo
+    | StaticMethodCallOp of MethodInfo
     /// A new Call node type in F# 5.0, storing extra information about witnesses
     | InstanceMethodCallWOp of MethodInfo * MethodInfo * int
     /// A new Call node type in F# 5.0, storing extra information about witnesses
     | StaticMethodCallWOp of MethodInfo * MethodInfo * int
-=======
-    | NewObjectOp   of ConstructorInfo
-    | InstanceMethodCallOp of MethodInfo
-    | StaticMethodCallOp of MethodInfo
->>>>>>> 92ffe0ce
     | CoerceOp     of Type
     | NewArrayOp    of Type
     | NewDelegateOp   of Type
@@ -202,15 +196,9 @@
     | ValueOp of obj * Type * string option
     | WithValueOp of obj * Type
     | DefaultValueOp of Type
-<<<<<<< HEAD
-    
+
 and [<CompiledName("FSharpExpr"); StructuredFormatDisplay("{DebugText}")>]
-    Expr(term:Tree,attribs:Expr list) =
-=======
-
-and [<CompiledName("FSharpExpr")>]
     Expr(term:Tree, attribs:Expr list) =
->>>>>>> 92ffe0ce
     member x.Tree = term
     member x.CustomAttributes = attribs
 
@@ -220,34 +208,29 @@
             let rec eq t1 t2 =
                 match t1, t2 with
                 // We special-case ValueOp to ensure that ValueWithName = Value
-<<<<<<< HEAD
-                | CombTerm(ValueOp(v1,ty1,_),[]),CombTerm(ValueOp(v2,ty2,_),[]) -> (v1 = v2) && (ty1 = ty2)
+                | CombTerm(ValueOp(v1, ty1, _), []), CombTerm(ValueOp(v2, ty2, _), []) -> (v1 = v2) && (ty1 = ty2)
 
                 // We strip off InstanceMethodCallWOp to ensure that CallWithWitness = Call
-                | CombTerm(InstanceMethodCallWOp(minfo1, _minfoW1, nWitnesses1), args1), _ -> 
+                | CombTerm(InstanceMethodCallWOp(minfo1, _minfoW1, nWitnesses1), args1), _ ->
                     let argsWithoutWitnesses1 = List.skip nWitnesses1 args1
                     eq (CombTerm(InstanceMethodCallOp(minfo1), argsWithoutWitnesses1)) t2
-                    
+
                 // We strip off InstanceMethodCallWOp to ensure that CallWithWitness = Call
-                | _, CombTerm(InstanceMethodCallWOp(minfo2, _minfoW2, nWitnesses2), args2) -> 
+                | _, CombTerm(InstanceMethodCallWOp(minfo2, _minfoW2, nWitnesses2), args2) ->
                     let argsWithoutWitnesses2 = List.skip nWitnesses2 args2
-                    eq t1 (CombTerm(InstanceMethodCallOp(minfo2), argsWithoutWitnesses2)) 
-                    
+                    eq t1 (CombTerm(InstanceMethodCallOp(minfo2), argsWithoutWitnesses2))
+
                 // We strip off StaticMethodCallWOp to ensure that CallWithWitness = Call
-                | CombTerm(StaticMethodCallWOp(minfo1, _minfoW1, nWitnesses1), args1), _ -> 
+                | CombTerm(StaticMethodCallWOp(minfo1, _minfoW1, nWitnesses1), args1), _ ->
                     let argsWithoutWitnesses1 = List.skip nWitnesses1 args1
                     eq (CombTerm(StaticMethodCallOp(minfo1), argsWithoutWitnesses1)) t2
-                    
+
                 // We strip off StaticMethodCallWOp to ensure that CallWithWitness = Call
-                | _, CombTerm(StaticMethodCallWOp(minfo2, _minfoW2, nWitnesses2), args2) -> 
+                | _, CombTerm(StaticMethodCallWOp(minfo2, _minfoW2, nWitnesses2), args2) ->
                     let argsWithoutWitnesses2 = List.skip nWitnesses2 args2
-                    eq t1 (CombTerm(StaticMethodCallOp(minfo2), argsWithoutWitnesses2)) 
-                    
-                | CombTerm(c1, es1), CombTerm(c2,es2) -> c1 = c2 && es1.Length = es2.Length && (es1 = es2)
-=======
-                | CombTerm(ValueOp(v1, ty1, _), []), CombTerm(ValueOp(v2, ty2, _), []) -> (v1 = v2) && (ty1 = ty2)
+                    eq t1 (CombTerm(StaticMethodCallOp(minfo2), argsWithoutWitnesses2))
+
                 | CombTerm(c1, es1), CombTerm(c2, es2) -> c1 = c2 && es1.Length = es2.Length && (es1 = es2)
->>>>>>> 92ffe0ce
                 | VarTerm v1, VarTerm v2 -> (v1 = v2)
                 | LambdaTerm (v1, e1), LambdaTerm(v2, e2) -> (v1 = v2) && (e1 = e2)
                 | HoleTerm (ty1, n1), HoleTerm(ty2, n2) -> (ty1 = ty2) && (n1 = n2)
@@ -260,21 +243,13 @@
 
     override x.ToString() = x.ToString(false)
 
-<<<<<<< HEAD
-    member x.ToString(full) = 
+    member x.ToString(full) =
         Display.layout_to_string FormatOptions.Default (x.GetLayout(full))
-        
+
     member x.DebugText = x.ToString(false)
-        
-    member x.GetLayout(long) = 
+
+    member x.GetLayout(long) =
         let expr (e:Expr) = e.GetLayout(long)
-=======
-    member x.ToString(full) =
-        Microsoft.FSharp.Text.StructuredPrintfImpl.Display.layout_to_string Microsoft.FSharp.Text.StructuredPrintfImpl.FormatOptions.Default (x.GetLayout(full))
-
-    member x.GetLayout(long) =
-        let expr (e:Expr ) = e.GetLayout(long)
->>>>>>> 92ffe0ce
         let exprs (es:Expr list) = es |> List.map expr
         let parens ls = bracketL (commaListL ls)
         let pairL l1 l2 = bracketL (l1 ^^ sepL Literals.comma ^^ l2)
@@ -300,55 +275,6 @@
             | Lambda(v, NLambdas ((-) n 1) (vs, b)) -> Some(v::vs, b)
             | _ -> None
 
-<<<<<<< HEAD
-        match x.Tree with 
-        | CombTerm(AppOp,args)                     -> combL "Application" (exprs args)
-        | CombTerm(IfThenElseOp,args)              -> combL "IfThenElse" (exprs args)
-        | CombTerm(LetRecOp,[IteratedLambda(vs,E(CombTerm(LetRecCombOp,b2::bs)))]) -> combL "LetRecursive" [listL (List.map2 pairL (List.map varL vs) (exprs bs) ); b2.GetLayout(long)]
-        | CombTerm(LetOp,[e;E(LambdaTerm(v,b))]) -> combL "Let" [varL v; e.GetLayout(long); b.GetLayout(long)]
-        | CombTerm(NewRecordOp(ty),args)           -> combL "NewRecord" (typeL ty :: exprs args)
-        | CombTerm(NewUnionCaseOp(unionCase),args)    -> combL "NewUnionCase" (ucaseL unionCase :: exprs args)
-        | CombTerm(UnionCaseTestOp(unionCase),args)   -> combL "UnionCaseTest" (exprs args@ [ucaseL unionCase])
-        | CombTerm(NewTupleOp _,args)            -> combL "NewTuple" (exprs args)
-        | CombTerm(TupleGetOp (_,i),[arg])         -> combL "TupleGet" ([expr arg] @ [objL i])
-        | CombTerm(ValueOp(v,_,Some nm),[])               -> combL "ValueWithName" [objL v; wordL (tagLocal nm)]
-        | CombTerm(ValueOp(v,_,None),[])               -> combL "Value" [objL v]
-        | CombTerm(WithValueOp(v,_),[defn])               -> combL "WithValue" [objL v; expr defn]
-        | CombTerm(InstanceMethodCallOp(minfo),obj::args) -> combL "Call"     [someL obj; minfoL minfo; listL (exprs args)]
-        | CombTerm(StaticMethodCallOp(minfo),args) -> combL "Call" [noneL; minfoL minfo; listL (exprs args)]
-
-        | CombTerm(InstanceMethodCallWOp(minfo, _minfoW, nWitnesses),args) -> 
-            let argsWithoutWitnesses = List.skip nWitnesses args
-            match argsWithoutWitnesses with 
-            | objArg :: argsWithoutObj -> combL "Call" [someL objArg; minfoL minfo; listL (exprs argsWithoutObj)]
-            | _ -> failwithf "Unexpected term in layout %A" x.Tree
-
-        | CombTerm(StaticMethodCallWOp(minfo, _minfoW, nWitnesses),args) ->
-            combL "Call" [noneL; minfoL minfo; listL (exprs (List.skip nWitnesses args))]
-
-        | CombTerm(InstancePropGetOp(pinfo),(obj::args))  -> combL "PropertyGet"  [someL obj; pinfoL pinfo; listL (exprs args)]
-        | CombTerm(StaticPropGetOp(pinfo),args)           -> combL "PropertyGet"  [noneL;     pinfoL pinfo; listL (exprs args)]
-        | CombTerm(InstancePropSetOp(pinfo),(obj::args))  -> combL "PropertySet"  [someL obj; pinfoL pinfo; listL (exprs args)]
-        | CombTerm(StaticPropSetOp(pinfo),args)           -> combL "PropertySet"  [noneL;     pinfoL pinfo; listL (exprs args)]
-        | CombTerm(InstanceFieldGetOp(finfo),[obj])       -> combL "FieldGet" [someL obj; finfoL finfo]
-        | CombTerm(StaticFieldGetOp(finfo),[])            -> combL "FieldGet" [noneL;     finfoL finfo]
-        | CombTerm(InstanceFieldSetOp(finfo),[obj;v])       -> combL "FieldSet" [someL obj; finfoL finfo; expr v;]
-        | CombTerm(StaticFieldSetOp(finfo),[v])            -> combL "FieldSet" [noneL;     finfoL finfo; expr v;]
-        | CombTerm(CoerceOp(ty),[arg])                    -> combL "Coerce"  [ expr arg; typeL ty]
-        | CombTerm(NewObjectOp cinfo,args)   -> combL "NewObject" ([ cinfoL cinfo ] @ exprs args)
-        | CombTerm(DefaultValueOp(ty),args)  -> combL "DefaultValue" ([ typeL ty ] @ exprs args)
-        | CombTerm(NewArrayOp(ty),args)      -> combL "NewArray" ([ typeL ty ] @ exprs args)
-        | CombTerm(TypeTestOp(ty),args)      -> combL "TypeTest" ([ typeL ty] @ exprs args)
-        | CombTerm(AddressOfOp,args)         -> combL "AddressOf" (exprs args)
-        | CombTerm(VarSetOp,[E(VarTerm(v)); e])  -> combL "VarSet" [varL v; expr e]
-        | CombTerm(AddressSetOp,args)        -> combL "AddressSet" (exprs args)
-        | CombTerm(ForIntegerRangeLoopOp,[e1;e2;E(LambdaTerm(v,e3))])     -> combL "ForIntegerRangeLoop" [varL v; expr e1; expr e2; expr e3]
-        | CombTerm(WhileLoopOp,args)         -> combL "WhileLoop" (exprs args)
-        | CombTerm(TryFinallyOp,args)         -> combL "TryFinally" (exprs args)
-        | CombTerm(TryWithOp,[e1;Lambda(v1,e2);Lambda(v2,e3)])         -> combL "TryWith" [expr e1; varL v1; expr e2; varL v2; expr e3]
-        | CombTerm(SequentialOp,args)        -> combL "Sequential" (exprs args)
-        | CombTerm(NewDelegateOp(ty),[e])   -> 
-=======
         match x.Tree with
         | CombTerm(AppOp, args) -> combL "Application" (exprs args)
         | CombTerm(IfThenElseOp, args) -> combL "IfThenElse" (exprs args)
@@ -362,17 +288,27 @@
         | CombTerm(ValueOp(v, _, Some nm), []) -> combL "ValueWithName" [objL v; wordL (tagLocal nm)]
         | CombTerm(ValueOp(v, _, None), []) -> combL "Value" [objL v]
         | CombTerm(WithValueOp(v, _), [defn]) -> combL "WithValue" [objL v; expr defn]
-        | CombTerm(InstanceMethodCallOp(minfo), obj::args) -> combL "Call" [someL obj; minfoL minfo; listL (exprs args)]
+        | CombTerm(InstanceMethodCallOp(minfo), obj::args) -> combL "Call"     [someL obj; minfoL minfo; listL (exprs args)]
         | CombTerm(StaticMethodCallOp(minfo), args) -> combL "Call" [noneL; minfoL minfo; listL (exprs args)]
-        | CombTerm(InstancePropGetOp(pinfo), (obj::args)) -> combL "PropertyGet" [someL obj; pinfoL pinfo; listL (exprs args)]
-        | CombTerm(StaticPropGetOp(pinfo), args) -> combL "PropertyGet" [noneL; pinfoL pinfo; listL (exprs args)]
-        | CombTerm(InstancePropSetOp(pinfo), (obj::args)) -> combL "PropertySet" [someL obj; pinfoL pinfo; listL (exprs args)]
-        | CombTerm(StaticPropSetOp(pinfo), args) -> combL "PropertySet" [noneL; pinfoL pinfo; listL (exprs args)]
+
+        | CombTerm(InstanceMethodCallWOp(minfo, _minfoW, nWitnesses), args) ->
+            let argsWithoutWitnesses = List.skip nWitnesses args
+            match argsWithoutWitnesses with
+            | objArg :: argsWithoutObj -> combL "Call" [someL objArg; minfoL minfo; listL (exprs argsWithoutObj)]
+            | _ -> failwithf "Unexpected term in layout %A" x.Tree
+
+        | CombTerm(StaticMethodCallWOp(minfo, _minfoW, nWitnesses), args) ->
+            combL "Call" [noneL; minfoL minfo; listL (exprs (List.skip nWitnesses args))]
+
+        | CombTerm(InstancePropGetOp(pinfo), (obj::args)) -> combL "PropertyGet"  [someL obj; pinfoL pinfo; listL (exprs args)]
+        | CombTerm(StaticPropGetOp(pinfo), args) -> combL "PropertyGet"  [noneL;     pinfoL pinfo; listL (exprs args)]
+        | CombTerm(InstancePropSetOp(pinfo), (obj::args)) -> combL "PropertySet"  [someL obj; pinfoL pinfo; listL (exprs args)]
+        | CombTerm(StaticPropSetOp(pinfo), args) -> combL "PropertySet"  [noneL;     pinfoL pinfo; listL (exprs args)]
         | CombTerm(InstanceFieldGetOp(finfo), [obj]) -> combL "FieldGet" [someL obj; finfoL finfo]
-        | CombTerm(StaticFieldGetOp(finfo), []) -> combL "FieldGet" [noneL; finfoL finfo]
+        | CombTerm(StaticFieldGetOp(finfo), []) -> combL "FieldGet" [noneL;     finfoL finfo]
         | CombTerm(InstanceFieldSetOp(finfo), [obj;v]) -> combL "FieldSet" [someL obj; finfoL finfo; expr v;]
-        | CombTerm(StaticFieldSetOp(finfo), [v]) -> combL "FieldSet" [noneL; finfoL finfo; expr v;]
-        | CombTerm(CoerceOp(ty), [arg]) -> combL "Coerce" [ expr arg; typeL ty]
+        | CombTerm(StaticFieldSetOp(finfo), [v]) -> combL "FieldSet" [noneL;     finfoL finfo; expr v;]
+        | CombTerm(CoerceOp(ty), [arg]) -> combL "Coerce"  [ expr arg; typeL ty]
         | CombTerm(NewObjectOp cinfo, args) -> combL "NewObject" ([ cinfoL cinfo ] @ exprs args)
         | CombTerm(DefaultValueOp(ty), args) -> combL "DefaultValue" ([ typeL ty ] @ exprs args)
         | CombTerm(NewArrayOp(ty), args) -> combL "NewArray" ([ typeL ty ] @ exprs args)
@@ -386,7 +322,6 @@
         | CombTerm(TryWithOp, [e1;Lambda(v1, e2);Lambda(v2, e3)]) -> combL "TryWith" [expr e1; varL v1; expr e2; varL v2; expr e3]
         | CombTerm(SequentialOp, args) -> combL "Sequential" (exprs args)
         | CombTerm(NewDelegateOp(ty), [e]) ->
->>>>>>> 92ffe0ce
             let nargs = (getDelegateInvoke ty).GetParameters().Length
             if nargs = 0 then
                 match e with
@@ -404,11 +339,6 @@
         | CombTerm(QuoteOp _, args) -> combL "Quote" (exprs args)
         | _ -> failwithf "Unexpected term in layout %A" x.Tree
 
-<<<<<<< HEAD
-=======
-
-
->>>>>>> 92ffe0ce
 and [<CompiledName("FSharpExpr`1")>]
     Expr<'T>(term:Tree, attribs) =
     inherit Expr(term, attribs)
@@ -449,13 +379,8 @@
     let ES ts = List.map E ts
 
     let (|E|) (e: Expr) = e.Tree
-<<<<<<< HEAD
     let (|ES|) (es: Expr list) = es |> List.map (fun e -> e.Tree)
-    let (|FrontAndBack|_|) es = 
-=======
-    let (|ES|) (es: list<Expr>) = es |> List.map (fun e -> e.Tree)
     let (|FrontAndBack|_|) es =
->>>>>>> 92ffe0ce
         let rec loop acc xs = match xs with [] -> None | [h] -> Some (List.rev acc, h) | h::t -> loop (h::acc) t
         loop [] es
 
@@ -625,41 +550,34 @@
         | E(CombTerm(NewObjectOp ty, e)) -> Some(ty, e) | _ -> None
 
     [<CompiledName("CallPattern")>]
-<<<<<<< HEAD
-    let (|Call|_|)          input = 
-        match input with 
-        | E(CombTerm(StaticMethodCallOp minfo,args)) -> Some(None,minfo,args) 
-        | E(CombTerm(InstanceMethodCallOp minfo,(obj::args))) -> Some(Some(obj),minfo,args) 
+    let (|Call|_|)          input =
+        match input with
+        | E(CombTerm(StaticMethodCallOp minfo, args)) -> Some(None, minfo, args)
+        | E(CombTerm(InstanceMethodCallOp minfo, (obj::args))) -> Some(Some(obj), minfo, args)
 
         | E(CombTerm(StaticMethodCallWOp (minfo, _minfoW, nWitnesses), args)) ->
-            Some(None,minfo,List.skip nWitnesses args) 
+            Some(None, minfo, List.skip nWitnesses args)
 
         | E(CombTerm(InstanceMethodCallWOp (minfo, _minfoW, nWitnesses), args)) ->
             let argsWithoutWitnesses = List.skip nWitnesses args
-            match argsWithoutWitnesses with 
-            | obj :: argsWithoutObj -> Some (Some obj, minfo, argsWithoutObj) 
+            match argsWithoutWitnesses with
+            | obj :: argsWithoutObj -> Some (Some obj, minfo, argsWithoutObj)
             | _ -> None
 
         | _ -> None
 
     [<CompiledName("CallWithWitnessesPattern")>]
-    let (|CallWithWitnesses|_|)          input = 
-        match input with 
-        | E(CombTerm(StaticMethodCallWOp (minfo, minfoW, nWitnesses),args)) -> Some(None,minfo,minfoW,List.take nWitnesses args, List.skip nWitnesses args) 
+    let (|CallWithWitnesses|_|)          input =
+        match input with
+        | E(CombTerm(StaticMethodCallWOp (minfo, minfoW, nWitnesses), args)) -> Some(None, minfo, minfoW, List.take nWitnesses args, List.skip nWitnesses args)
         | E(CombTerm(InstanceMethodCallWOp (minfo, minfoW, nWitnesses), args)) ->
-            if args.Length >= nWitnesses then 
+            if args.Length >= nWitnesses then
                 let witnessArgs, argsWithoutWitnesses = List.splitAt nWitnesses args
-                match argsWithoutWitnesses with 
-                | objArgs :: argsWithoutObjectArg -> Some (Some objArgs, minfo, minfoW, witnessArgs, argsWithoutObjectArg) 
+                match argsWithoutWitnesses with
+                | objArgs :: argsWithoutObjectArg -> Some (Some objArgs, minfo, minfoW, witnessArgs, argsWithoutObjectArg)
                 | _ -> None
             else
                 None
-=======
-    let (|Call|_|) input =
-        match input with
-        | E(CombTerm(StaticMethodCallOp minfo, args)) -> Some(None, minfo, args)
-        | E(CombTerm(InstanceMethodCallOp minfo, (obj::args))) -> Some(Some(obj), minfo, args)
->>>>>>> 92ffe0ce
         | _ -> None
 
     let (|LetRaw|_|) input =
@@ -739,57 +657,6 @@
 
     /// Returns type of the Raw quotation or fails if the quotation is ill formed
     /// if 'verify' is true, verifies all branches, otherwise ignores some of them when not needed
-<<<<<<< HEAD
-    and typeOf<'T when 'T :> Expr> (e : 'T) : Type = 
-        let (E t) = e 
-        match t with 
-        | VarTerm    v        -> v.Type
-        | LambdaTerm (v,b)    -> mkFunTy v.Type (typeOf b)
-        | HoleTerm   (ty,_)   -> ty
-        | CombTerm   (c,args) -> 
-            match c,args with 
-            | AppOp,[f;_] -> typeOfAppliedLambda f
-            | LetOp,_ -> match e with Let(_,_,b) -> typeOf b | _ -> failwith "unreachable"
-            | IfThenElseOp,[_;t;_]  -> typeOf t
-            | LetRecOp,_     -> match e with LetRecursive(_,b) -> typeOf b | _ -> failwith "unreachable"
-            | LetRecCombOp,_        -> failwith "typeOfConst: LetRecCombOp" 
-            | NewRecordOp ty,_         -> ty
-            | NewUnionCaseOp unionCase,_   -> unionCase.DeclaringType
-            | UnionCaseTestOp _,_ -> typeof<Boolean>
-            | ValueOp (_, ty, _),_  -> ty
-            | WithValueOp (_, ty),_  -> ty
-            | TupleGetOp (ty,i),_ -> FSharpType.GetTupleElements(ty).[i] 
-            | NewTupleOp ty,_      -> ty
-            | StaticPropGetOp prop,_    -> prop.PropertyType
-            | InstancePropGetOp prop,_    -> prop.PropertyType
-            | StaticPropSetOp _,_   -> typeof<Unit>
-            | InstancePropSetOp _,_    -> typeof<Unit>
-            | InstanceFieldGetOp fld,_   -> fld.FieldType
-            | StaticFieldGetOp fld,_   -> fld.FieldType
-            | InstanceFieldSetOp _,_    -> typeof<Unit>
-            | StaticFieldSetOp _,_    -> typeof<Unit>
-            | NewObjectOp ctor,_   -> ctor.DeclaringType
-            | InstanceMethodCallOp minfo,_   -> minfo.ReturnType |> removeVoid
-            | StaticMethodCallOp minfo,_   -> minfo.ReturnType |> removeVoid
-            | InstanceMethodCallWOp (_, minfoW, _),_   -> minfoW.ReturnType |> removeVoid
-            | StaticMethodCallWOp (_, minfoW, _), _   -> minfoW.ReturnType |> removeVoid
-            | CoerceOp ty,_       -> ty
-            | SequentialOp,[_;b]      -> typeOf b 
-            | ForIntegerRangeLoopOp,_  -> typeof<Unit>
-            | NewArrayOp ty,_      -> mkArrayTy ty
-            | NewDelegateOp ty,_     -> ty
-            | DefaultValueOp ty,_     -> ty
-            | TypeTestOp _,_     -> typeof<bool>
-            | QuoteOp true,[expr]        -> mkExprTy (typeOf expr)
-            | QuoteOp false,[_]        -> rawExprTy
-            | TryFinallyOp,[e1;_]        -> typeOf e1
-            | TryWithOp,[e1;_;_]        -> typeOf e1
-            | WhileLoopOp,_ 
-            | VarSetOp,_
-            | AddressSetOp,_ -> typeof<Unit> 
-            | AddressOfOp,[expr]-> (typeOf expr).MakeByRefType()
-            | (AddressOfOp | QuoteOp _ | SequentialOp | TryWithOp | TryFinallyOp | IfThenElseOp | AppOp),_ -> failwith "unreachable"
-=======
     and typeOf<'T when 'T :> Expr> (e : 'T) : Type =
         let (E t) = e
         match t with
@@ -821,6 +688,8 @@
             | NewObjectOp ctor, _ -> ctor.DeclaringType
             | InstanceMethodCallOp minfo, _ -> minfo.ReturnType |> removeVoid
             | StaticMethodCallOp minfo, _ -> minfo.ReturnType |> removeVoid
+            | InstanceMethodCallWOp (_, minfoW, _), _ -> minfoW.ReturnType |> removeVoid
+            | StaticMethodCallWOp (_, minfoW, _), _ -> minfoW.ReturnType |> removeVoid
             | CoerceOp ty, _ -> ty
             | SequentialOp, [_;b] -> typeOf b
             | ForIntegerRangeLoopOp, _ -> typeof<Unit>
@@ -837,7 +706,6 @@
             | AddressSetOp, _ -> typeof<Unit>
             | AddressOfOp, [expr]-> (typeOf expr).MakeByRefType()
             | (AddressOfOp | QuoteOp _ | SequentialOp | TryWithOp | TryFinallyOp | IfThenElseOp | AppOp), _ -> failwith "unreachable"
->>>>>>> 92ffe0ce
 
 
     //--------------------------------------------------------------------------
@@ -866,13 +734,8 @@
     let checkTypesWeakSR (expectedType: Type) (receivedType : Type) name (threeHoleSR : string) =
         if (not (assignableFrom expectedType receivedType)) then
           invalidArg "receivedType" (String.Format(threeHoleSR, name, expectedType, receivedType))
-<<<<<<< HEAD
-  
-    let checkArgs (paramInfos: ParameterInfo[]) (args:Expr list) =  
-=======
-
-    let checkArgs (paramInfos: ParameterInfo[]) (args:list<Expr>) =
->>>>>>> 92ffe0ce
+
+    let checkArgs (paramInfos: ParameterInfo[]) (args:Expr list) =
         if (paramInfos.Length <> args.Length) then invalidArg "args" (SR.GetString(SR.QincorrectNumArgs))
         List.iter2
             ( fun (p:ParameterInfo) a -> checkTypesWeakSR p.ParameterType (typeOf a) "args" (SR.GetString(SR.QtmmInvalidParam)))
@@ -963,18 +826,7 @@
         mkFE1 (TupleGetOp (ty, n)) x
 
     // Records
-<<<<<<< HEAD
-    let mkNewRecord (ty,args:Expr list) = 
-        let mems = FSharpType.GetRecordFields(ty,publicOrPrivateBindingFlags) 
-        if (args.Length <> mems.Length) then invalidArg  "args" (SR.GetString(SR.QincompatibleRecordLength))
-        List.iter2 (fun (minfo:PropertyInfo) a -> checkTypesSR minfo.PropertyType (typeOf a) "recd" (SR.GetString(SR.QtmmIncorrectArgForRecord))) (Array.toList mems) args
-        mkFEN (NewRecordOp ty) args
-      
-      
-    // Discriminated unions        
-    let mkNewUnionCase (unionCase:UnionCaseInfo,args:Expr list) = 
-=======
-    let mkNewRecord (ty, args:list<Expr>) =
+    let mkNewRecord (ty, args:Expr list) =
         let mems = FSharpType.GetRecordFields(ty, publicOrPrivateBindingFlags)
         if (args.Length <> mems.Length) then invalidArg  "args" (SR.GetString(SR.QincompatibleRecordLength))
         List.iter2 (fun (minfo:PropertyInfo) a -> checkTypesSR minfo.PropertyType (typeOf a) "recd" (SR.GetString(SR.QtmmIncorrectArgForRecord))) (Array.toList mems) args
@@ -982,8 +834,7 @@
 
 
     // Discriminated unions
-    let mkNewUnionCase (unionCase:UnionCaseInfo, args:list<Expr>) =
->>>>>>> 92ffe0ce
+    let mkNewUnionCase (unionCase:UnionCaseInfo, args:Expr list) =
         if Unchecked.defaultof<UnionCaseInfo> = unionCase then raise (new ArgumentNullException())
         let sargs = unionCase.GetFields()
         if (args.Length <> sargs.Length) then invalidArg  "args" (SR.GetString(SR.QunionNeedsDiffNumArgs))
@@ -1026,7 +877,7 @@
         | true -> mkFE1 (StaticFieldSetOp finfo) value
         | false -> invalidArg  "finfo" (SR.GetString(SR.QnonStaticNoReceiverObject))
 
-    let mkInstanceFieldSet (obj, finfo:FieldInfo, value:Expr) =
+    let mkInstanceFieldSet (obj, finfo: FieldInfo, value: Expr) =
         if Unchecked.defaultof<FieldInfo> = finfo then raise (new ArgumentNullException())
         checkTypesSR (typeOf value) finfo.FieldType "value" (SR.GetString(SR.QtmmBadFieldType))
         match finfo.IsStatic with
@@ -1034,25 +885,16 @@
             checkObj finfo obj
             mkFE2 (InstanceFieldSetOp finfo) (obj, value)
         | true -> invalidArg  "finfo" (SR.GetString(SR.QstaticWithReceiverObject))
-<<<<<<< HEAD
-      
-    let mkCtorCall (ci:ConstructorInfo,args:Expr list) =
-=======
-
-    let mkCtorCall (ci:ConstructorInfo, args:list<Expr>) =
->>>>>>> 92ffe0ce
+
+    let mkCtorCall (ci: ConstructorInfo, args: Expr list) =
         if Unchecked.defaultof<ConstructorInfo> = ci then raise (new ArgumentNullException())
         checkArgs (ci.GetParameters()) args
         mkFEN (NewObjectOp ci) args
 
-    let mkDefaultValue (ty:Type) =
+    let mkDefaultValue (ty: Type) =
         mkFE0 (DefaultValueOp ty)
 
-<<<<<<< HEAD
-    let mkStaticPropGet (pinfo:PropertyInfo,args:Expr list) = 
-=======
-    let mkStaticPropGet (pinfo:PropertyInfo, args:list<Expr>) =
->>>>>>> 92ffe0ce
+    let mkStaticPropGet (pinfo:PropertyInfo, args:Expr list) =
         if Unchecked.defaultof<PropertyInfo> = pinfo then raise (new ArgumentNullException())
         if (not pinfo.CanRead) then invalidArg  "pinfo" (SR.GetString(SR.QreadingSetOnly))
         checkArgs (pinfo.GetIndexParameters()) args
@@ -1060,11 +902,7 @@
         | true -> mkFEN (StaticPropGetOp  pinfo) args
         | false -> invalidArg  "pinfo" (SR.GetString(SR.QnonStaticNoReceiverObject))
 
-<<<<<<< HEAD
-    let mkInstancePropGet (obj,pinfo:PropertyInfo,args:Expr list) = 
-=======
-    let mkInstancePropGet (obj, pinfo:PropertyInfo, args:list<Expr>) =
->>>>>>> 92ffe0ce
+    let mkInstancePropGet (obj, pinfo:PropertyInfo, args:Expr list) =
         if Unchecked.defaultof<PropertyInfo> = pinfo then raise (new ArgumentNullException())
         if (not pinfo.CanRead) then invalidArg  "pinfo" (SR.GetString(SR.QreadingSetOnly))
         checkArgs (pinfo.GetIndexParameters()) args
@@ -1073,26 +911,16 @@
             checkObj pinfo obj
             mkFEN (InstancePropGetOp pinfo) (obj::args)
         | true -> invalidArg  "pinfo" (SR.GetString(SR.QstaticWithReceiverObject))
-<<<<<<< HEAD
-          
-    let mkStaticPropSet (pinfo:PropertyInfo,args:Expr list,value:Expr) = 
-=======
-
-    let mkStaticPropSet (pinfo:PropertyInfo, args:list<Expr>, value:Expr) =
->>>>>>> 92ffe0ce
+
+    let mkStaticPropSet (pinfo:PropertyInfo, args:Expr list, value:Expr) =
         if Unchecked.defaultof<PropertyInfo> = pinfo then raise (new ArgumentNullException())
         if (not pinfo.CanWrite) then invalidArg  "pinfo" (SR.GetString(SR.QwritingGetOnly))
         checkArgs (pinfo.GetIndexParameters()) args
         match pinfo.GetSetMethod(true).IsStatic with
         | true -> mkFEN (StaticPropSetOp pinfo) (args@[value])
         | false -> invalidArg  "pinfo" (SR.GetString(SR.QnonStaticNoReceiverObject))
-<<<<<<< HEAD
-          
-    let mkInstancePropSet (obj,pinfo:PropertyInfo,args:Expr list,value:Expr) = 
-=======
-
-    let mkInstancePropSet (obj, pinfo:PropertyInfo, args:list<Expr>, value:Expr) =
->>>>>>> 92ffe0ce
+
+    let mkInstancePropSet (obj, pinfo:PropertyInfo, args:Expr list, value:Expr) =
         if Unchecked.defaultof<PropertyInfo> = pinfo then raise (new ArgumentNullException())
         if (not pinfo.CanWrite) then invalidArg  "pinfo" (SR.GetString(SR.QwritingGetOnly))
         checkArgs (pinfo.GetIndexParameters()) args
@@ -1101,13 +929,8 @@
             checkObj pinfo obj
             mkFEN (InstancePropSetOp pinfo) (obj::(args@[value]))
         | true -> invalidArg  "pinfo" (SR.GetString(SR.QstaticWithReceiverObject))
-<<<<<<< HEAD
-          
-    let mkInstanceMethodCall (obj,minfo:MethodInfo,args:Expr list) =
-=======
-
-    let mkInstanceMethodCall (obj, minfo:MethodInfo, args:list<Expr>) =
->>>>>>> 92ffe0ce
+
+    let mkInstanceMethodCall (obj, minfo: MethodInfo, args: Expr list) =
         if Unchecked.defaultof<MethodInfo> = minfo then raise (new ArgumentNullException())
         checkArgs (minfo.GetParameters()) args
         match minfo.IsStatic with
@@ -1115,41 +938,31 @@
             checkObj minfo obj
             mkFEN (InstanceMethodCallOp minfo) (obj::args)
         | true -> invalidArg  "minfo" (SR.GetString(SR.QstaticWithReceiverObject))
-<<<<<<< HEAD
-    
-    let mkInstanceMethodCallW (obj, minfo:MethodInfo, minfoW:MethodInfo, nWitnesses: int,args:Expr list) =
+
+    let mkInstanceMethodCallW (obj, minfo: MethodInfo, minfoW: MethodInfo, nWitnesses: int, args: Expr list) =
         if Unchecked.defaultof<MethodInfo> = minfo then raise (new ArgumentNullException())
         checkArgs (minfoW.GetParameters()) args
-        match minfoW.IsStatic with 
-        | false -> 
+        match minfoW.IsStatic with
+        | false ->
             checkObj minfo obj
             mkFEN (InstanceMethodCallWOp (minfo, minfoW, nWitnesses)) (obj::args)
         | true -> invalidArg  "minfo" (SR.GetString(SR.QstaticWithReceiverObject))
-    
-    let mkStaticMethodCall (minfo:MethodInfo,args:Expr list) =
-=======
-
-    let mkStaticMethodCall (minfo:MethodInfo, args:list<Expr>) =
->>>>>>> 92ffe0ce
+
+    let mkStaticMethodCall (minfo: MethodInfo, args: Expr list) =
         if Unchecked.defaultof<MethodInfo> = minfo then raise (new ArgumentNullException())
         checkArgs (minfo.GetParameters()) args
         match minfo.IsStatic with
         | true -> mkFEN (StaticMethodCallOp minfo) args
         | false -> invalidArg  "minfo" (SR.GetString(SR.QnonStaticNoReceiverObject))
-<<<<<<< HEAD
-    
-    let mkStaticMethodCallW (minfo:MethodInfo, minfoW:MethodInfo, nWitnesses: int, args:Expr list) =
+
+    let mkStaticMethodCallW (minfo: MethodInfo, minfoW: MethodInfo, nWitnesses: int, args: Expr list) =
         if Unchecked.defaultof<MethodInfo> = minfo then raise (new ArgumentNullException())
         checkArgs (minfoW.GetParameters()) args
-        match minfo.IsStatic with 
+        match minfo.IsStatic with
         | true -> mkFEN (StaticMethodCallWOp (minfo, minfoW, nWitnesses)) args
         | false -> invalidArg  "minfo" (SR.GetString(SR.QnonStaticNoReceiverObject))
-    
-    let mkForLoop (v:Var,lowerBound,upperBound,body) = 
-=======
 
     let mkForLoop (v:Var, lowerBound, upperBound, body) =
->>>>>>> 92ffe0ce
         checkTypesSR (typeof<int>) (typeOf lowerBound) "lowerBound" (SR.GetString(SR.QtmmLowerUpperBoundMustBeInt))
         checkTypesSR (typeof<int>) (typeOf upperBound) "upperBound" (SR.GetString(SR.QtmmLowerUpperBoundMustBeInt))
         checkTypesSR (typeof<int>) (v.Type) "for" (SR.GetString(SR.QtmmLoopBodyMustBeLambdaTakingInteger))
@@ -1166,27 +979,9 @@
         let dlfun = Array.foldBack (fun (p:ParameterInfo) rty -> mkFunTy p.ParameterType rty) ps mi.ReturnType
         checkTypesSR dlfun (typeOf e) "ty" (SR.GetString(SR.QtmmFunTypeNotMatchDelegate))
         mkFE1 (NewDelegateOp ty) e
-<<<<<<< HEAD
-    
-    let mkLet (v,e,b) = 
-        checkBind (v,e);
-        mkLetRaw (e,mkLambda(v,b))
-
-    //let mkLambdas(vs,b) = mkRLinear mkLambdaRaw (vs,(b:>Expr))
-    let mkTupledApplication (f,args) = 
-        match args with 
-        | [] -> mkApplication (f,mkUnit())
-        | [x] -> mkApplication (f,x)
-        | _ -> mkApplication (f,mkNewTuple args)
-        
-    let mkApplications(f: Expr,es:list<Expr list>) = mkLLinear mkTupledApplication (f,es)
-    
-    let mkIteratedLambdas(vs,b) = mkRLinear  mkLambda (vs,b)
-    
-=======
 
     let mkLet (v, e, b) =
-        checkBind (v, e)
+        checkBind (v, e);
         mkLetRaw (e, mkLambda(v, b))
 
     //let mkLambdas(vs, b) = mkRLinear mkLambdaRaw (vs, (b:>Expr))
@@ -1196,11 +991,10 @@
         | [x] -> mkApplication (f, x)
         | _ -> mkApplication (f, mkNewTuple args)
 
-    let mkApplications(f: Expr, es:list<list<Expr>>) = mkLLinear mkTupledApplication (f, es)
+    let mkApplications(f: Expr, es:list<Expr list>) = mkLLinear mkTupledApplication (f, es)
 
     let mkIteratedLambdas(vs, b) = mkRLinear  mkLambda (vs, b)
 
->>>>>>> 92ffe0ce
     let mkLetRecRaw v = mkFE1 LetRecOp v
     let mkLetRecCombRaw v = mkFEN LetRecCombOp v
     let mkLetRec (ves:(Var*Expr) list, body) =
@@ -1263,7 +1057,7 @@
                 res
             // return MethodInfo for (generic) type's (generic) method
             match List.tryFind select methInfos with
-            | None          -> raise <| System.InvalidOperationException (SR.GetString SR.QcannotBindToMethod)
+            | None -> raise <| System.InvalidOperationException (SR.GetString SR.QcannotBindToMethod)
             | Some methInfo -> methInfo
 
     let bindMethodHelper (parentT: Type, nm, marity, argtys, rty) =
@@ -1295,18 +1089,8 @@
 
     // tries to locate unique function in a given type
     // in case of multiple candidates returns None so bindModuleFunctionWithCallSiteArgs will be used for more precise resolution
-<<<<<<< HEAD
-    
-    let bindModuleFunctionWithCallSiteArgs (ty:Type, nm, argTypes : Type list, tyArgs : Type list) = 
-=======
-    let bindModuleFunction (ty:Type, nm) =
-        match ty.GetMethods(staticBindingFlags) |> Array.filter (fun mi -> mi.Name = nm) with
-        | [||] -> raise <| System.InvalidOperationException (String.Format(SR.GetString(SR.QcannotBindFunction), nm, ty.ToString()))
-        | [| res |] -> Some res
-        | _ -> None
 
     let bindModuleFunctionWithCallSiteArgs (ty:Type, nm, argTypes : Type list, tyArgs : Type list) =
->>>>>>> 92ffe0ce
         let argTypes = List.toArray argTypes
         let tyArgs = List.toArray tyArgs
         let methInfo =
@@ -1631,7 +1415,7 @@
 
     let mkNamedTycon (tcName, assembly:Assembly) =
         match assembly.GetType(tcName) with
-        | null  ->
+        | null ->
             // For some reason we can get 'null' returned here even when a type with the right name exists... Hence search the slow way...
             match (assembly.GetTypes() |> Array.tryFind (fun a -> a.FullName = tcName)) with
             | Some ty -> ty
@@ -1684,7 +1468,7 @@
     let rec u_dtype st : (int -> Type) -> Type =
         let tag = u_byte_as_int st
         match tag with
-        | 0 -> u_int st |> (fun x env     -> env(x))
+        | 0 -> u_int st |> (fun x env -> env(x))
         | 1 -> u_tup2 u_tyconstSpec (u_list u_dtype) st |> (fun (a, b) env -> a (appL b env))
         | _ -> failwith "u_dtype"
 
@@ -1718,13 +1502,12 @@
           typeInst = mkTyparSubst spliceTypes }
 
     type Bindable<'T> = BindingEnv -> 'T
-<<<<<<< HEAD
-    
-    let rec u_Expr st = 
-        let tag = u_byte_as_int st 
-        match tag with 
-        | 0 -> u_tup3 u_opSpec u_dtypes (u_list u_Expr) st 
-                |> (fun (a,b,args) (env:BindingEnv) -> 
+
+    let rec u_Expr st =
+        let tag = u_byte_as_int st
+        match tag with
+        | 0 -> u_tup3 u_opSpec u_dtypes (u_list u_Expr) st
+                |> (fun (a, b, args) (env:BindingEnv) ->
                     let args = List.map (fun e -> e env) args
                     let a =
                         match a with
@@ -1732,13 +1515,13 @@
                         | Ambiguous f ->
                             let argTys = List.map typeOf args
                             f argTys
-                    let tyargs = b env.typeInst 
-                    E(CombTerm(a tyargs, args ))) 
-        | 1 -> let x = u_VarRef st 
+                    let tyargs = b env.typeInst
+                    E(CombTerm(a tyargs, args )))
+        | 1 -> let x = u_VarRef st
                (fun env -> E(VarTerm (x env)))
         | 2 -> let a = u_VarDecl st
                let b = u_Expr st
-               (fun env -> let v = a env in E(LambdaTerm(v,b (addVar env v))))
+               (fun env -> let v = a env in E(LambdaTerm(v, b (addVar env v))))
         | 3 -> let a = u_dtype st
                let idx = u_int st
                (fun env -> E(HoleTerm(a env.typeInst, idx)))
@@ -1746,55 +1529,11 @@
                (fun env -> mkQuote(a env, true))
         | 5 -> let a = u_Expr st
                let attrs = u_list u_Expr st
-               (fun env -> let e = (a env) in EA(e.Tree,(e.CustomAttributes @ List.map (fun attrf -> attrf env) attrs)))
+               (fun env -> let e = (a env) in EA(e.Tree, (e.CustomAttributes @ List.map (fun attrf -> attrf env) attrs)))
         | 6 -> let a = u_dtype st
                (fun env -> mkVar(Var.Global("this", a env.typeInst)))
         | 7 -> let a = u_Expr st
                (fun env -> mkQuote(a env, false))
-=======
-
-    let rec u_Expr st =
-        let tag = u_byte_as_int st
-        match tag with
-        | 0 ->
-            let a = u_constSpec st
-            let b = u_dtypes st
-            let args = u_list u_Expr st
-            (fun (env:BindingEnv) ->
-                let args = List.map (fun e -> e env) args
-                let a =
-                    match a with
-                    | Unique v -> v
-                    | Ambiguous f ->
-                        let argTys = List.map typeOf args
-                        f argTys
-                let tyargs = b env.typeInst
-                E (CombTerm (a tyargs, args)))
-        | 1 ->
-            let x = u_VarRef st
-            (fun env -> E(VarTerm (x env)))
-        | 2 ->
-            let a = u_VarDecl st
-            let b = u_Expr st
-            (fun env -> let v = a env in E(LambdaTerm(v, b (addVar env v))))
-        | 3 ->
-            let a = u_dtype st
-            let idx = u_int st
-            (fun env -> E(HoleTerm(a env.typeInst, idx)))
-        | 4 ->
-            let a = u_Expr st
-            (fun env -> mkQuote(a env, true))
-        | 5 ->
-            let a = u_Expr st
-            let attrs = u_list u_Expr st
-            (fun env -> let e = (a env) in EA(e.Tree, (e.CustomAttributes @ List.map (fun attrf -> attrf env) attrs)))
-        | 6 ->
-            let a = u_dtype st
-            (fun env -> mkVar(Var.Global("this", a env.typeInst)))
-        | 7 ->
-            let a = u_Expr st
-            (fun env -> mkQuote(a env, false))
->>>>>>> 92ffe0ce
         | _ -> failwith "u_Expr"
 
     and u_VarDecl st =
@@ -1817,49 +1556,39 @@
         let case, i = u_tup2 u_UnionCaseInfo u_int st
         (fun tyargs -> getUnionCaseInfoField(case tyargs, i))
 
-<<<<<<< HEAD
-    and u_ModuleDefn witnessInfo st = 
-        let (ty,nm,isProp) = u_tup3 u_NamedType u_string u_bool st 
-        if isProp then Unique(StaticPropGetOp(bindModuleProperty(ty,nm)))
-        else 
+    and u_ModuleDefn witnessInfo st =
+        let (ty, nm, isProp) = u_tup3 u_NamedType u_string u_bool st
+        if isProp then Unique(StaticPropGetOp(bindModuleProperty(ty, nm)))
+        else
         let meths = ty.GetMethods(staticBindingFlags) |> Array.filter (fun mi -> mi.Name = nm)
-        match meths with 
-        | [||] -> 
+        match meths with
+        | [||] ->
             raise <| System.InvalidOperationException (String.Format(SR.GetString(SR.QcannotBindFunction), nm, ty.ToString()))
         | [| minfo |] ->
-            match witnessInfo with 
+            match witnessInfo with
             | None ->
                 Unique(StaticMethodCallOp(minfo))
-            | Some (nmW, nWitnesses) -> 
+            | Some (nmW, nWitnesses) ->
                 let methsW = ty.GetMethods(staticBindingFlags) |> Array.filter (fun mi -> mi.Name = nmW)
                 match methsW with
-                | [||] -> 
+                | [||] ->
                     raise <| System.InvalidOperationException (String.Format(SR.GetString(SR.QcannotBindFunction), nmW, ty.ToString()))
-                | [| minfoW |] -> 
+                | [| minfoW |] ->
                     Unique(StaticMethodCallWOp(minfo, minfoW, nWitnesses))
-                | _ -> 
-                    Ambiguous(fun argTypes tyargs -> 
+                | _ ->
+                    Ambiguous(fun argTypes tyargs ->
                         let minfoW = bindModuleFunctionWithCallSiteArgs(ty, nm, argTypes, tyargs)
                         StaticMethodCallWOp(minfo, minfoW, nWitnesses))
-        | _ -> 
-            Ambiguous(fun argTypes tyargs -> 
-                match witnessInfo with 
+        | _ ->
+            Ambiguous(fun argTypes tyargs ->
+                match witnessInfo with
                 | None ->
                     let minfo = bindModuleFunctionWithCallSiteArgs(ty, nm, argTypes, tyargs)
                     StaticMethodCallOp minfo
-                | Some (nmW, nWitnesses) -> 
+                | Some (nmW, nWitnesses) ->
                     let minfo = bindModuleFunctionWithCallSiteArgs(ty, nm, List.skip nWitnesses argTypes, tyargs)
                     let minfoW = bindModuleFunctionWithCallSiteArgs(ty, nmW, argTypes, tyargs)
                     StaticMethodCallWOp(minfo, minfoW, nWitnesses))
-=======
-    and u_ModuleDefn st =
-        let (ty, nm, isProp) = u_tup3 u_NamedType u_string u_bool st
-        if isProp then Unique(StaticPropGetOp(bindModuleProperty(ty, nm)))
-        else
-        match bindModuleFunction(ty, nm) with
-        | Some mi -> Unique(StaticMethodCallOp(mi))
-        | None -> Ambiguous(fun argTypes tyargs -> StaticMethodCallOp(bindModuleFunctionWithCallSiteArgs(ty, nm, argTypes, tyargs)))
->>>>>>> 92ffe0ce
 
     and u_MethodInfoData st =
         u_tup5 u_NamedType (u_list u_dtype) u_dtype u_string u_int st
@@ -1869,21 +1598,12 @@
 
     and u_CtorInfoData st =
         u_tup2 u_NamedType u_dtypes st
-<<<<<<< HEAD
-    
-    and u_MethodBase st = 
-        let tag = u_byte_as_int st 
-        match tag with 
-        | 0 -> 
-            match u_ModuleDefn None st with 
-=======
 
     and u_MethodBase st =
         let tag = u_byte_as_int st
         match tag with
         | 0 ->
-            match u_ModuleDefn st with
->>>>>>> 92ffe0ce
+            match u_ModuleDefn None st with
             | Unique(StaticMethodCallOp(minfo)) -> (minfo :> MethodBase)
             | Unique(StaticPropGetOp(pinfo)) -> (pinfo.GetGetMethod(true) :> MethodBase)
             | Ambiguous(_) -> raise (System.Reflection.AmbiguousMatchException())
@@ -1898,123 +1618,46 @@
                 (minfo :> MethodBase)
         | 2 ->
             let data = u_CtorInfoData st
-<<<<<<< HEAD
             let cinfo = bindGenericCtor(data)
-            (cinfo :> MethodBase) 
-        | 3 -> 
+            (cinfo :> MethodBase)
+        | 3 ->
             let methNameW = u_string st
             let nWitnesses = u_int st
-            match u_ModuleDefn (Some (methNameW, nWitnesses)) st with 
+            match u_ModuleDefn (Some (methNameW, nWitnesses)) st with
             | Unique(StaticMethodCallOp(minfo)) -> (minfo :> MethodBase)
             | Unique(StaticMethodCallWOp(_minfo, minfoW, _)) -> (minfoW :> MethodBase)
             | Unique(StaticPropGetOp(pinfo)) -> (pinfo.GetGetMethod(true) :> MethodBase)
             | Ambiguous(_) -> raise (System.Reflection.AmbiguousMatchException())
             | _ -> failwith "unreachable"
-        | _ -> failwith "u_MethodBase" 
-
-      
-    and instModuleDefnOp r tyargs = 
+        | _ -> failwith "u_MethodBase"
+
+
+    and instModuleDefnOp r tyargs =
         match r with
-        | StaticMethodCallOp(minfo) -> StaticMethodCallOp(instMeth(minfo,tyargs))
-        | StaticMethodCallWOp(minfo, minfoW, n) -> StaticMethodCallWOp(instMeth(minfo,tyargs), instMeth(minfoW,tyargs), n)
+        | StaticMethodCallOp(minfo) -> StaticMethodCallOp(instMeth(minfo, tyargs))
+        | StaticMethodCallWOp(minfo, minfoW, n) -> StaticMethodCallWOp(instMeth(minfo, tyargs), instMeth(minfoW, tyargs), n)
         // OK to throw away the tyargs here since this only non-generic values in modules get represented by static properties
-        | x -> x                
-
-    and u_opSpec st = 
-        let tag = u_byte_as_int st 
+        | x -> x
+
+    and u_opSpec st =
+        let tag = u_byte_as_int st
         if tag = 1 then
             match u_ModuleDefn None st with
             | Unique(r) -> Unique(instModuleDefnOp r)
-            | Ambiguous(f) -> Ambiguous(fun argTypes tyargs -> instModuleDefnOp (f argTypes tyargs) tyargs) 
+            | Ambiguous(f) -> Ambiguous(fun argTypes tyargs -> instModuleDefnOp (f argTypes tyargs) tyargs)
         elif tag = 51 then
             let nmW = u_string st
             let nWitnesses = u_int st
             match u_ModuleDefn (Some (nmW, nWitnesses)) st with
             | Unique(r) -> Unique(instModuleDefnOp r)
-            | Ambiguous(f) -> Ambiguous(fun argTypes tyargs -> instModuleDefnOp (f argTypes tyargs) tyargs) 
-        else
-        let constSpec = 
-            match tag with 
-            | 0 -> u_void       st |> (fun () NoTyArgs -> IfThenElseOp)
-            // 1 taken above
-            | 2 -> u_void            st |> (fun () NoTyArgs -> LetRecOp)
-            | 3 -> u_NamedType        st |> (fun x tyargs -> NewRecordOp (mkNamedType(x,tyargs)))
-            | 4 -> u_RecdField       st |> (fun prop tyargs -> InstancePropGetOp(prop tyargs))
-            | 5 -> u_UnionCaseInfo   st |> (fun unionCase tyargs -> NewUnionCaseOp(unionCase tyargs))
-            | 6 -> u_UnionCaseField  st |> (fun prop tyargs -> InstancePropGetOp(prop tyargs) )
-            | 7 -> u_UnionCaseInfo   st |> (fun unionCase tyargs -> UnionCaseTestOp(unionCase tyargs))
-            | 8 -> u_void          st |> (fun () (OneTyArg(tyarg)) -> NewTupleOp tyarg)
-            | 9 -> u_int           st |> (fun x (OneTyArg(tyarg)) -> TupleGetOp (tyarg,x))
-            // Note, these get type args because they may be the result of reading literal field constants
-            | 11 -> u_bool         st |> (fun x (OneTyArg(tyarg)) -> mkLiftedValueOpG (x, tyarg))
-            | 12 -> u_string       st |> (fun x (OneTyArg(tyarg)) -> mkLiftedValueOpG (x, tyarg))
-            | 13 -> u_float32      st |> (fun x (OneTyArg(tyarg)) -> mkLiftedValueOpG (x, tyarg))
-            | 14 -> u_double       st |> (fun a (OneTyArg(tyarg)) -> mkLiftedValueOpG (a, tyarg))
-            | 15 -> u_char         st |> (fun a (OneTyArg(tyarg)) -> mkLiftedValueOpG (a, tyarg))
-            | 16 -> u_sbyte        st |> (fun a (OneTyArg(tyarg)) -> mkLiftedValueOpG (a, tyarg))
-            | 17 -> u_byte         st |> (fun a (OneTyArg(tyarg)) -> mkLiftedValueOpG (a, tyarg))
-            | 18 -> u_int16        st |> (fun a (OneTyArg(tyarg)) -> mkLiftedValueOpG (a, tyarg))
-            | 19 -> u_uint16       st |> (fun a (OneTyArg(tyarg)) -> mkLiftedValueOpG (a, tyarg))
-            | 20 -> u_int32        st |> (fun a (OneTyArg(tyarg)) -> mkLiftedValueOpG (a, tyarg))
-            | 21 -> u_uint32       st |> (fun a (OneTyArg(tyarg)) -> mkLiftedValueOpG (a, tyarg))
-            | 22 -> u_int64        st |> (fun a (OneTyArg(tyarg)) -> mkLiftedValueOpG (a, tyarg))
-            | 23 -> u_uint64       st |> (fun a (OneTyArg(tyarg)) -> mkLiftedValueOpG (a, tyarg))
-            | 24 -> u_void         st |> (fun () NoTyArgs -> mkLiftedValueOpG ((), typeof<unit>))
-            | 25 -> u_PropInfoData st |> (fun (a,b,c,d) tyargs -> let pinfo = bindProp(a,b,c,d,tyargs) in if pinfoIsStatic pinfo then StaticPropGetOp(pinfo) else InstancePropGetOp(pinfo))
-            | 26 -> u_CtorInfoData st |> (fun (a,b) tyargs  -> NewObjectOp (bindCtor(a,b,tyargs)))
-            | 28 -> u_void         st |> (fun () (OneTyArg(ty)) -> CoerceOp ty)
-            | 29 -> u_void         st |> (fun () NoTyArgs -> SequentialOp)
-            | 30 -> u_void         st |> (fun () NoTyArgs -> ForIntegerRangeLoopOp)
-            | 31 -> u_MethodInfoData st |> (fun p tyargs -> let minfo = bindMeth(p,tyargs) in if minfo.IsStatic then StaticMethodCallOp(minfo) else InstanceMethodCallOp(minfo))
-            | 32 -> u_void           st |> (fun () (OneTyArg(ty)) -> NewArrayOp ty)
-            | 33 -> u_void           st |> (fun () (OneTyArg(ty)) -> NewDelegateOp ty)
-            | 34 -> u_void           st |> (fun () NoTyArgs -> WhileLoopOp)
-            | 35 -> u_void           st |> (fun () NoTyArgs -> LetOp)
-            | 36 -> u_RecdField      st |> (fun prop tyargs -> InstancePropSetOp(prop tyargs))
-            | 37 -> u_tup2 u_NamedType u_string st |> (fun (a,b) tyargs -> let finfo = bindField(a,b,tyargs) in if finfo.IsStatic then StaticFieldGetOp(finfo) else InstanceFieldGetOp(finfo))
-            | 38 -> u_void           st |> (fun () NoTyArgs -> LetRecCombOp)
-            | 39 -> u_void           st |> (fun () NoTyArgs -> AppOp)
-            | 40 -> u_void           st |> (fun () (OneTyArg(ty)) -> ValueOp(null,ty,None))
-            | 41 -> u_void           st |> (fun () (OneTyArg(ty)) -> DefaultValueOp(ty))
-            | 42 -> u_PropInfoData   st |> (fun (a,b,c,d) tyargs -> let pinfo = bindProp(a,b,c,d,tyargs) in if pinfoIsStatic pinfo then StaticPropSetOp(pinfo) else InstancePropSetOp(pinfo))
-            | 43 -> u_tup2 u_NamedType u_string st |> (fun (a,b) tyargs -> let finfo = bindField(a,b,tyargs) in if finfo.IsStatic then StaticFieldSetOp(finfo) else InstanceFieldSetOp(finfo))
-            | 44 -> u_void           st |> (fun () NoTyArgs -> AddressOfOp)
-            | 45 -> u_void           st |> (fun () NoTyArgs -> AddressSetOp)
-            | 46 -> u_void           st |> (fun () (OneTyArg(ty)) -> TypeTestOp(ty))
-            | 47 -> u_void           st |> (fun () NoTyArgs -> TryFinallyOp)
-            | 48 -> u_void           st |> (fun () NoTyArgs -> TryWithOp)
-            | 49 -> u_void           st |> (fun () NoTyArgs -> VarSetOp)
-            | 50 -> 
-                u_tup3 u_MethodInfoData u_MethodInfoData u_int st |> (fun (m1, m2, n) tyargs -> 
-                    let minfo = bindMeth (m1,tyargs)
-                    let minfoW = bindMeth (m2, tyargs)
-                    if minfo.IsStatic then StaticMethodCallWOp(minfo, minfoW, n) 
-                    else InstanceMethodCallWOp(minfo, minfoW, n))
-            // 51 taken above
-            | _ -> failwithf "u_opSpec, unrecognized tag %d" tag
-=======
-            let cinfo = bindGenericCtor(data) in
-            (cinfo :> MethodBase)
-        | _ -> failwith "u_MethodBase"
-
-
-    and u_constSpec st =
-        let tag = u_byte_as_int st
-        if tag = 1 then
-            let bindModuleDefn r tyargs =
-                match r with
-                | StaticMethodCallOp(minfo) -> StaticMethodCallOp(instMeth(minfo, tyargs))
-                // OK to throw away the tyargs here since this only non-generic values in modules get represented by static properties
-                | x -> x
-            match u_ModuleDefn st with
-            | Unique(r) -> Unique(bindModuleDefn r)
-            | Ambiguous(f) -> Ambiguous(fun argTypes tyargs -> bindModuleDefn (f argTypes tyargs) tyargs)
+            | Ambiguous(f) -> Ambiguous(fun argTypes tyargs -> instModuleDefnOp (f argTypes tyargs) tyargs)
         else
         let constSpec =
             match tag with
             | 0 -> u_void st |> (fun () NoTyArgs -> IfThenElseOp)
+            // 1 taken above
             | 2 -> u_void st |> (fun () NoTyArgs -> LetRecOp)
-            | 3 -> u_NamedType st |> (fun x tyargs -> NewRecordOp (mkNamedType (x, tyargs)))
+            | 3 -> u_NamedType st |> (fun x tyargs -> NewRecordOp (mkNamedType(x, tyargs)))
             | 4 -> u_RecdField st |> (fun prop tyargs -> InstancePropGetOp(prop tyargs))
             | 5 -> u_UnionCaseInfo st |> (fun unionCase tyargs -> NewUnionCaseOp(unionCase tyargs))
             | 6 -> u_UnionCaseField st |> (fun prop tyargs -> InstancePropGetOp(prop tyargs) )
@@ -2037,7 +1680,7 @@
             | 23 -> u_uint64 st |> (fun a (OneTyArg(tyarg)) -> mkLiftedValueOpG (a, tyarg))
             | 24 -> u_void st |> (fun () NoTyArgs -> mkLiftedValueOpG ((), typeof<unit>))
             | 25 -> u_PropInfoData st |> (fun (a, b, c, d) tyargs -> let pinfo = bindProp(a, b, c, d, tyargs) in if pinfoIsStatic pinfo then StaticPropGetOp(pinfo) else InstancePropGetOp(pinfo))
-            | 26 -> u_CtorInfoData st |> (fun (a, b) tyargs  -> NewObjectOp (bindCtor(a, b, tyargs)))
+            | 26 -> u_CtorInfoData st |> (fun (a, b) tyargs -> NewObjectOp (bindCtor(a, b, tyargs)))
             | 28 -> u_void st |> (fun () (OneTyArg(ty)) -> CoerceOp ty)
             | 29 -> u_void st |> (fun () NoTyArgs -> SequentialOp)
             | 30 -> u_void st |> (fun () NoTyArgs -> ForIntegerRangeLoopOp)
@@ -2060,8 +1703,14 @@
             | 47 -> u_void st |> (fun () NoTyArgs -> TryFinallyOp)
             | 48 -> u_void st |> (fun () NoTyArgs -> TryWithOp)
             | 49 -> u_void st |> (fun () NoTyArgs -> VarSetOp)
-            | _ -> failwithf "u_constSpec, unrecognized tag %d" tag
->>>>>>> 92ffe0ce
+            | 50 ->
+                u_tup3 u_MethodInfoData u_MethodInfoData u_int st |> (fun (m1, m2, n) tyargs ->
+                    let minfo = bindMeth (m1, tyargs)
+                    let minfoW = bindMeth (m2, tyargs)
+                    if minfo.IsStatic then StaticMethodCallWOp(minfo, minfoW, n)
+                    else InstanceMethodCallWOp(minfo, minfoW, n))
+            // 51 taken above
+            | _ -> failwithf "u_opSpec, unrecognized tag %d" tag
         Unique constSpec
 
     let u_ReflectedDefinition = u_tup2 u_MethodBase u_Expr
@@ -2417,21 +2066,17 @@
         checkNonNull "methodInfo" methodInfo
         mkInstanceMethodCall (obj, methodInfo, arguments)
 
-<<<<<<< HEAD
-    static member CallWithWitnesses (methodInfo:MethodInfo, methodInfoWithWitnesses:MethodInfo, witnessArguments, arguments) = 
+    static member CallWithWitnesses (methodInfo:MethodInfo, methodInfoWithWitnesses:MethodInfo, witnessArguments, arguments) =
         checkNonNull "methodInfo" methodInfo
         checkNonNull "methodInfoWithWitnesses" methodInfoWithWitnesses
         mkStaticMethodCallW (methodInfo, methodInfoWithWitnesses, List.length witnessArguments, witnessArguments@arguments)
 
-    static member CallWithWitnesses (obj:Expr, methodInfo:MethodInfo, methodInfoWithWitnesses:MethodInfo, witnessArguments, arguments) = 
+    static member CallWithWitnesses (obj:Expr, methodInfo:MethodInfo, methodInfoWithWitnesses:MethodInfo, witnessArguments, arguments) =
         checkNonNull "methodInfo" methodInfo
         checkNonNull "methodInfoWithWitnesses" methodInfoWithWitnesses
         mkInstanceMethodCallW (obj, methodInfo, methodInfoWithWitnesses, List.length witnessArguments, witnessArguments@arguments)
 
-    static member Coerce (source:Expr, target:Type) = 
-=======
     static member Coerce (source:Expr, target:Type) =
->>>>>>> 92ffe0ce
         checkNonNull "target" target
         mkCoerce (target, source)
 
@@ -2728,55 +2373,6 @@
     open Patterns
     let RebuildShapeCombination(shape:obj, arguments) =
         // preserve the attributes
-<<<<<<< HEAD
-        let op,attrs = unbox<ExprConstInfo * Expr list>(shape)
-        let e = 
-            match op,arguments with 
-            | AppOp,[f;x]        -> mkApplication(f,x)
-            | IfThenElseOp,[g;t;e]     -> mkIfThenElse(g,t,e)
-            | LetRecOp,[e1]   -> mkLetRecRaw(e1)     
-            | LetRecCombOp,_     -> mkLetRecCombRaw(arguments) 
-            | LetOp,[e1;e2]      -> mkLetRawWithCheck(e1,e2)      
-            | NewRecordOp(ty),_     -> mkNewRecord(ty, arguments)
-            | NewUnionCaseOp(unionCase),_    -> mkNewUnionCase(unionCase, arguments)
-            | UnionCaseTestOp(unionCase),[arg]  -> mkUnionCaseTest(unionCase,arg)
-            | NewTupleOp(ty),_    -> mkNewTupleWithType(ty, arguments)
-            | TupleGetOp(ty,i),[arg] -> mkTupleGet(ty,i,arg)
-            | InstancePropGetOp(pinfo),(obj::args)    -> mkInstancePropGet(obj,pinfo,args)
-            | StaticPropGetOp(pinfo),_ -> mkStaticPropGet(pinfo,arguments)
-            | InstancePropSetOp(pinfo),obj::(FrontAndBack(args,v)) -> mkInstancePropSet(obj,pinfo,args,v)
-            | StaticPropSetOp(pinfo),(FrontAndBack(args,v)) -> mkStaticPropSet(pinfo,args,v)
-            | InstanceFieldGetOp(finfo),[obj]   -> mkInstanceFieldGet(obj,finfo)
-            | StaticFieldGetOp(finfo),[]   -> mkStaticFieldGet(finfo )
-            | InstanceFieldSetOp(finfo),[obj;v]   -> mkInstanceFieldSet(obj,finfo,v)
-            | StaticFieldSetOp(finfo),[v]   -> mkStaticFieldSet(finfo,v)
-            | NewObjectOp minfo,_   -> mkCtorCall(minfo,arguments)
-            | DefaultValueOp(ty),_  -> mkDefaultValue(ty)
-            | StaticMethodCallOp(minfo),_ -> mkStaticMethodCall(minfo,arguments)
-            | InstanceMethodCallOp(minfo),obj::args -> mkInstanceMethodCall(obj,minfo,args)
-            | StaticMethodCallWOp(minfo, minfoW, n),_ -> mkStaticMethodCallW(minfo, minfoW, n, arguments)
-            | InstanceMethodCallWOp(minfo, minfoW, n),obj::args -> mkInstanceMethodCallW(obj, minfo, minfoW, n, args)
-            | CoerceOp(ty),[arg]   -> mkCoerce(ty,arg)
-            | NewArrayOp(ty),_    -> mkNewArray(ty,arguments)
-            | NewDelegateOp(ty),[arg]   -> mkNewDelegate(ty,arg)
-            | SequentialOp,[e1;e2]     -> mkSequential(e1,e2)
-            | TypeTestOp(ty),[e1]     -> mkTypeTest(e1,ty)
-            | AddressOfOp,[e1]     -> mkAddressOf(e1)
-            | VarSetOp,[E(VarTerm(v)); e]     -> mkVarSet(v,e)
-            | AddressSetOp,[e1;e2]     -> mkAddressSet(e1,e2)
-            | ForIntegerRangeLoopOp,[e1;e2;E(LambdaTerm(v,e3))]     -> mkForLoop(v,e1,e2,e3)
-            | WhileLoopOp,[e1;e2]     -> mkWhileLoop(e1,e2)
-            | TryFinallyOp,[e1;e2]     -> mkTryFinally(e1,e2)
-            | TryWithOp,[e1;Lambda(v1,e2);Lambda(v2,e3)]     -> mkTryWith(e1,v1,e2,v2,e3)
-            | QuoteOp flg,[e1]     -> mkQuote(e1,flg)
-            | ValueOp(v,ty,None),[]  -> mkValue(v,ty)
-            | ValueOp(v,ty,Some nm),[]  -> mkValueWithName(v,ty,nm)
-            | WithValueOp(v,ty),[e]  -> mkValueWithDefn(v,ty,e)
-            | _ -> raise <| System.InvalidOperationException (SR.GetString(SR.QillFormedAppOrLet))          
-
-
-        EA(e.Tree,attrs)
-=======
         let op, attrs = unbox<ExprConstInfo * Expr list>(shape)
         let e =
             match op, arguments with
@@ -2802,6 +2398,8 @@
             | DefaultValueOp(ty), _ -> mkDefaultValue(ty)
             | StaticMethodCallOp(minfo), _ -> mkStaticMethodCall(minfo, arguments)
             | InstanceMethodCallOp(minfo), obj::args -> mkInstanceMethodCall(obj, minfo, args)
+            | StaticMethodCallWOp(minfo, minfoW, n), _ -> mkStaticMethodCallW(minfo, minfoW, n, arguments)
+            | InstanceMethodCallWOp(minfo, minfoW, n), obj::args -> mkInstanceMethodCallW(obj, minfo, minfoW, n, args)
             | CoerceOp(ty), [arg] -> mkCoerce(ty, arg)
             | NewArrayOp(ty), _ -> mkNewArray(ty, arguments)
             | NewDelegateOp(ty), [arg] -> mkNewDelegate(ty, arg)
@@ -2822,7 +2420,6 @@
 
 
         EA(e.Tree, attrs)
->>>>>>> 92ffe0ce
 
     [<CompiledName("ShapePattern")>]
     let rec (|ShapeVar|ShapeLambda|ShapeCombination|) input =
