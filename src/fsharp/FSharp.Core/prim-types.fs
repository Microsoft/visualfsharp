// Copyright (c) Microsoft Corporation.  All Rights Reserved.  See License.txt in the project root for license information.

#nowarn "25" // Incomplete match expressions 
#nowarn "35" // This construct is deprecated: the treatment of this operator is now handled directly by the F# compiler and its meaning may not be redefined.
#nowarn "44" // This construct is deprecated. This function is for use by compiled F# code and should not be used directly
#nowarn "52" // The value has been copied to ensure the original is not mutated by this operation
#nowarn "60" // Override implementations in augmentations are now deprecated. Override implementations should be given as part of the initial declaration of a type.
#nowarn "61" // The containing type can use 'null' as a representation value for its nullary union case. This member will be compiled as a static member.
#nowarn "69" // Interface implementations in augmentations are now deprecated. Interface implementations should be given on the initial declaration...
#nowarn "77" // Member constraints with the name 'Exp' are given special status by the F# compiler...
#nowarn "3218" // mismatch of parameter name for 'fst' and 'snd'

namespace Microsoft.FSharp.Core

    open System
    open System.Collections
    open System.Collections.Generic
    open System.Diagnostics
    open System.Globalization
    open System.Reflection
    open System.Text
    
    type Unit() =
        override x.GetHashCode() = 0
        override x.Equals(obj:obj) = 
            match obj with null -> true | :? Unit -> true | _ -> false
        interface System.IComparable with 
            member x.CompareTo(_obj:obj) = 0
        
    and unit = Unit

    type SourceConstructFlags = 
       | None = 0
       | SumType = 1
       | RecordType = 2
       | ObjectType = 3
       | Field = 4
       | Exception = 5
       | Closure = 6
       | Module = 7
       | UnionCase = 8
       | Value = 9
       | KindMask = 31
       | NonPublicRepresentation = 32

    [<Flags>]
    type CompilationRepresentationFlags = 
       | None = 0
       | Static = 1
       | Instance = 2      
       /// append 'Module' to the end of a non-unique module
       | ModuleSuffix = 4  
       | UseNullAsTrueValue = 8
       | Event = 16

    [<AttributeUsage(AttributeTargets.Class, AllowMultiple=false)>]
    type SealedAttribute(value:bool) =
        inherit System.Attribute()
        member x.Value = value
        new() = new SealedAttribute(true)
      
    [<AttributeUsage(AttributeTargets.Class, AllowMultiple=false)>]
    [<Sealed>]
    type AbstractClassAttribute() =
        inherit System.Attribute()
      
    [<AttributeUsage(AttributeTargets.GenericParameter, AllowMultiple=false)>]
    [<Sealed>]
    type EqualityConditionalOnAttribute() =
        inherit System.Attribute()
      
    [<AttributeUsage(AttributeTargets.GenericParameter, AllowMultiple=false)>]
    [<Sealed>]
    type ComparisonConditionalOnAttribute() =
        inherit System.Attribute()
      
    [<AttributeUsage(AttributeTargets.Class, AllowMultiple=false)>]
    [<Sealed>]
    type AllowNullLiteralAttribute(value: bool) =
        inherit System.Attribute()
        member x.Value = value
        new () = new AllowNullLiteralAttribute(true)
      
    [<AttributeUsage(AttributeTargets.Field, AllowMultiple=false)>]
    [<Sealed>]
    type VolatileFieldAttribute() =
        inherit System.Attribute()
      
    [<AttributeUsage (AttributeTargets.Class, AllowMultiple=false)>]  
    [<Sealed>]
    type DefaultAugmentationAttribute(value:bool) = 
        inherit System.Attribute()
        member x.Value = value

    [<AttributeUsage (AttributeTargets.Property, AllowMultiple=false)>]  
    [<Sealed>]
    type CLIEventAttribute() = 
        inherit System.Attribute()

    [<AttributeUsage (AttributeTargets.Class, AllowMultiple=false)>]  
    [<Sealed>]
    type CLIMutableAttribute() = 
        inherit System.Attribute()

    [<AttributeUsage (AttributeTargets.Class, AllowMultiple=false)>]  
    [<Sealed>]
    type AutoSerializableAttribute(value:bool) = 
        inherit System.Attribute()
        member x.Value = value

    [<AttributeUsage (AttributeTargets.Field, AllowMultiple=false)>]  
    [<Sealed>]
    type DefaultValueAttribute(check:bool) = 
        inherit System.Attribute()
        member x.Check = check
        new() = new DefaultValueAttribute(true)

    [<AttributeUsage (AttributeTargets.Method, AllowMultiple=false)>]  
    [<Sealed>]
    type EntryPointAttribute() = 
        inherit System.Attribute()

    [<AttributeUsage (AttributeTargets.Class, AllowMultiple=false)>]  
    [<Sealed>]
    type ReferenceEqualityAttribute() = 
        inherit System.Attribute()

    [<AttributeUsage (AttributeTargets.Class, AllowMultiple=false)>]  
    [<Sealed>]
    type StructuralComparisonAttribute() = 
        inherit System.Attribute()

    [<AttributeUsage (AttributeTargets.Class, AllowMultiple=false)>]  
    [<Sealed>]
    type StructuralEqualityAttribute() = 
        inherit System.Attribute()

    [<AttributeUsage (AttributeTargets.Class ||| AttributeTargets.Interface ||| AttributeTargets.Delegate ||| AttributeTargets.Struct ||| AttributeTargets.Enum, AllowMultiple=false)>]  
    [<Sealed>]
    type NoEqualityAttribute() = 
        inherit System.Attribute()

    [<AttributeUsage (AttributeTargets.Class ||| AttributeTargets.Struct, AllowMultiple=false)>]  
    [<Sealed>]
    type CustomEqualityAttribute() = 
        inherit System.Attribute()

    [<AttributeUsage (AttributeTargets.Class ||| AttributeTargets.Struct, AllowMultiple=false)>]  
    [<Sealed>]
    type CustomComparisonAttribute() = 
        inherit System.Attribute()

    [<AttributeUsage (AttributeTargets.Class ||| AttributeTargets.Interface ||| AttributeTargets.Delegate ||| AttributeTargets.Struct ||| AttributeTargets.Enum, AllowMultiple=false)>]  
    [<Sealed>]
    type NoComparisonAttribute() = 
        inherit System.Attribute()

    [<AttributeUsage (AttributeTargets.Class ||| AttributeTargets.Parameter ||| AttributeTargets.Method ||| AttributeTargets.Property ||| AttributeTargets.Constructor, AllowMultiple=false)>]  
    [<Sealed>]
    type ReflectedDefinitionAttribute(includeValue: bool) =
        inherit System.Attribute()
        new() = ReflectedDefinitionAttribute(false)
        member x.IncludeValue = includeValue

    [<AttributeUsage (AttributeTargets.Method ||| AttributeTargets.Class ||| AttributeTargets.Field ||| AttributeTargets.Interface ||| AttributeTargets.Struct ||| AttributeTargets.Delegate ||| AttributeTargets.Enum ||| AttributeTargets.Property, AllowMultiple=false)>]  
    [<Sealed>]
    type CompiledNameAttribute(compiledName:string) =
        inherit System.Attribute()
        member x.CompiledName = compiledName

    [<AttributeUsage (AttributeTargets.Struct, AllowMultiple=false)>]  
    [<Sealed>]
    type StructAttribute() =
        inherit System.Attribute()

    [<AttributeUsage (AttributeTargets.GenericParameter ||| AttributeTargets.Class, AllowMultiple=false)>]  
    [<Sealed>]
    type MeasureAttribute() =
        inherit System.Attribute()

    [<AttributeUsage (AttributeTargets.Class, AllowMultiple=false)>]  
    [<Sealed>]
    type MeasureAnnotatedAbbreviationAttribute() =
        inherit System.Attribute()

    [<AttributeUsage (AttributeTargets.Interface, AllowMultiple=false)>]  
    [<Sealed>]
    type InterfaceAttribute() =
        inherit System.Attribute()

    [<AttributeUsage (AttributeTargets.Class, AllowMultiple=false)>]  
    [<Sealed>]
    type ClassAttribute() =
        inherit System.Attribute()

    [<AttributeUsage(AttributeTargets.Field, AllowMultiple=false)>]
    [<Sealed>]
    type LiteralAttribute() =
        inherit System.Attribute()

    [<AttributeUsage(AttributeTargets.Assembly, AllowMultiple=false)>]
    [<Sealed>]
    type FSharpInterfaceDataVersionAttribute(major:int,minor:int,release:int)  =
        inherit System.Attribute()
        member x.Major = major
        member x.Minor = minor
        member x.Release = release

    [<AttributeUsage(AttributeTargets.All, AllowMultiple=false)>]
    [<Sealed>]
    type CompilationMappingAttribute(sourceConstructFlags:SourceConstructFlags,
                                     variantNumber:int,
                                     sequenceNumber:int,
                                     resourceName:string,
                                     typeDefinitions:System.Type[])  =
        inherit System.Attribute()
        member x.SourceConstructFlags = sourceConstructFlags
        member x.SequenceNumber = sequenceNumber
        member x.VariantNumber = variantNumber
        new(sourceConstructFlags) = CompilationMappingAttribute(sourceConstructFlags,0,0)
        new(sourceConstructFlags,sequenceNumber) = CompilationMappingAttribute(sourceConstructFlags,0,sequenceNumber)
        new(sourceConstructFlags,variantNumber,sequenceNumber) = CompilationMappingAttribute(sourceConstructFlags,variantNumber,sequenceNumber,null,null)
        new(resourceName, typeDefinitions) = CompilationMappingAttribute(SourceConstructFlags.None,0,0,resourceName, typeDefinitions)
        member x.TypeDefinitions = typeDefinitions
        member x.ResourceName = resourceName

    [<AttributeUsage(AttributeTargets.All, AllowMultiple=false)>]
    [<Sealed>]
    type CompilationSourceNameAttribute(sourceName:string)  =
        inherit System.Attribute()
        member x.SourceName = sourceName

    //-------------------------------------------------------------------------
    [<AttributeUsage(AttributeTargets.All, AllowMultiple=false)>]
    [<Sealed>]
    type CompilationRepresentationAttribute (flags : CompilationRepresentationFlags) =
        inherit System.Attribute()
        member x.Flags = flags

    [<AttributeUsage(AttributeTargets.All, AllowMultiple=false)>]
    [<Sealed>]
    type ExperimentalAttribute(message:string) =
        inherit System.Attribute()
        member x.Message = message    

    [<AttributeUsage(AttributeTargets.Method, AllowMultiple=false)>]
    [<Sealed>]
    type CompilationArgumentCountsAttribute(counts:int[]) =
        inherit System.Attribute()
        member x.Counts = 
           let unboxPrim(x:obj) = (# "unbox.any !0" type ('T) x : 'T #)
           (unboxPrim(counts.Clone()) : System.Collections.Generic.IEnumerable<int>)

    [<AttributeUsage(AttributeTargets.Method, AllowMultiple=false)>]
    [<Sealed>]
    type CustomOperationAttribute(name:string) =
        inherit System.Attribute()
        let mutable isBinary = false
        let mutable allowInto = false
        let mutable isJoin = false
        let mutable isGroupJoin = false
        let mutable maintainsVarSpace = false
        let mutable maintainsVarSpaceWithBind = false
        let mutable joinOnWord = ""
        member x.Name = name
        member x.AllowIntoPattern with get() = allowInto and set v = allowInto <- v
        member x.IsLikeZip with get() = isBinary and set v = isBinary <- v
        member x.IsLikeJoin with get() = isJoin and set v = isJoin <- v
        member x.IsLikeGroupJoin with get() = isGroupJoin and set v = isGroupJoin <- v
        member x.JoinConditionWord with get() = joinOnWord and set v = joinOnWord <- v

        member x.MaintainsVariableSpace with get() = maintainsVarSpace and set v = maintainsVarSpace <- v
        member x.MaintainsVariableSpaceUsingBind with get() = maintainsVarSpaceWithBind and set v = maintainsVarSpaceWithBind <- v

    [<AttributeUsage(AttributeTargets.Parameter, AllowMultiple=false)>]
    [<Sealed>]
    type ProjectionParameterAttribute() =
        inherit System.Attribute()

    [<AttributeUsage(AttributeTargets.Class ||| AttributeTargets.Interface ||| AttributeTargets.Struct ||| AttributeTargets.Delegate ||| AttributeTargets.Enum, AllowMultiple=false)>]
    [<Sealed>]
    type StructuredFormatDisplayAttribute(value:string) =
        inherit System.Attribute()
        member x.Value = value

    [<AttributeUsage(AttributeTargets.All, AllowMultiple=false)>]
    [<Sealed>]
    type CompilerMessageAttribute(message:string, messageNumber : int) =
        inherit System.Attribute()
        let mutable isError = false
        let mutable isHidden = false
        member x.Message = message
        member x.MessageNumber = messageNumber
        member x.IsError with get() = isError and set v = isError <- v
        member x.IsHidden with get() = isHidden and set v = isHidden <- v

    [<AttributeUsage(AttributeTargets.Method ||| AttributeTargets.Property, AllowMultiple=false)>]
    [<Sealed>]
    type UnverifiableAttribute() =
        inherit System.Attribute()

    [<AttributeUsage(AttributeTargets.Method ||| AttributeTargets.Property, AllowMultiple=false)>]
    [<Sealed>]
    type NoDynamicInvocationAttribute(legacy: bool) =

        inherit System.Attribute()

        new () = NoDynamicInvocationAttribute(false)

        member x.IsLegacy = legacy

    [<AttributeUsage(AttributeTargets.Parameter,AllowMultiple=false)>]
    [<Sealed>]
    type OptionalArgumentAttribute() =
        inherit System.Attribute()

    [<AttributeUsage(AttributeTargets.Method, AllowMultiple=false)>]
    [<Sealed>]
    type GeneralizableValueAttribute() =
        inherit System.Attribute()

    [<AttributeUsage(AttributeTargets.Method, AllowMultiple=false)>]
    [<Sealed>]
    type RequiresExplicitTypeArgumentsAttribute() =
        inherit System.Attribute()
      
    [<AttributeUsage(AttributeTargets.Class, AllowMultiple=false)>]
    [<Sealed>]
    type RequireQualifiedAccessAttribute() =
        inherit System.Attribute()

    [<AttributeUsage (AttributeTargets.Class ||| AttributeTargets.Assembly, AllowMultiple=true)>]  
    [<Sealed>]
    type AutoOpenAttribute(path:string) =
        inherit System.Attribute()
        member x.Path = path
        new() =  AutoOpenAttribute("")

    /// This Attribute is used to make Value bindings like
    ///      let x = some code
    /// operate like static properties.
    [<AttributeUsage(AttributeTargets.Property, AllowMultiple=false)>]
    [<Sealed>]
    type ValueAsStaticPropertyAttribute() =
        inherit System.Attribute()

    [<MeasureAnnotatedAbbreviation>] type float<[<Measure>] 'Measure> = float 
    [<MeasureAnnotatedAbbreviation>] type float32<[<Measure>] 'Measure> = float32
    [<MeasureAnnotatedAbbreviation>] type decimal<[<Measure>] 'Measure> = decimal
    [<MeasureAnnotatedAbbreviation>] type int<[<Measure>] 'Measure> = int
    [<MeasureAnnotatedAbbreviation>] type sbyte<[<Measure>] 'Measure> = sbyte
    [<MeasureAnnotatedAbbreviation>] type int16<[<Measure>] 'Measure> = int16
    [<MeasureAnnotatedAbbreviation>] type int64<[<Measure>] 'Measure> = int64

    /// <summary>Represents a managed pointer in F# code.</c></summary>
    type byref<'T> = (# "!0&" #)

    /// <summary>Represents a managed pointer in F# code.</summary>
    type byref<'T, 'Kind> = (# "!0&" #)

    /// Represents the types of byrefs in F# 4.5+
    module ByRefKinds = 

        /// Represents a byref that can be written
        [<Sealed>]
        type Out() = class end

        /// Represents a byref that can be read
        [<Sealed>]
        type In() = class end

        /// Represents a byref that can be both read and written
        [<Sealed>]
        type InOut = class end 

    /// <summary>Represents a in-argument or readonly managed pointer in F# code. This type should only be used with F# 4.5+.</summary>
    type inref<'T> = byref<'T, ByRefKinds.In>

    /// <summary>Represents a out-argument managed pointer in F# code. This type should only be used with F# 4.5+.</summary>
    type outref<'T> = byref<'T, ByRefKinds.Out>

#if FX_RESHAPED_REFLECTION
    module PrimReflectionAdapters =
        
        open System.Reflection
        open System.Linq
        // copied from BasicInlinedOperations
        let inline box     (x:'T) = (# "box !0" type ('T) x : obj #)
        let inline unboxPrim<'T>(x:obj) = (# "unbox.any !0" type ('T) x : 'T #)
        type System.Type with
            member inline this.IsGenericType = this.GetTypeInfo().IsGenericType
            member inline this.IsValueType = this.GetTypeInfo().IsValueType
            member inline this.IsSealed = this.GetTypeInfo().IsSealed
            member inline this.IsAssignableFrom(otherType: Type) = this.GetTypeInfo().IsAssignableFrom(otherType.GetTypeInfo())
            member inline this.GetGenericArguments() = this.GetTypeInfo().GenericTypeArguments
            member inline this.GetProperty(name) = this.GetTypeInfo().GetProperty(name)
            member inline this.GetMethod(name:string, parameterTypes: Type[]) = this.GetTypeInfo().GetMethod(name, parameterTypes)
            member inline this.GetCustomAttributes(attributeType: Type, inherits: bool) : obj[] = 
                unboxPrim<_> (box (CustomAttributeExtensions.GetCustomAttributes(this.GetTypeInfo(), attributeType, inherits).ToArray()))

    open PrimReflectionAdapters

#endif

    module internal BasicInlinedOperations =  
        let inline unboxPrim<'T>(x:obj) = (# "unbox.any !0" type ('T) x : 'T #)
        let inline box     (x:'T) = (# "box !0" type ('T) x : obj #)
        let inline not     (b:bool) = (# "ceq" b false : bool #)
        let inline (=)     (x:int)   (y:int)    = (# "ceq" x y : bool #) 
        let inline (<>)    (x:int)   (y:int)    = not(# "ceq" x y : bool #) 
        let inline (>=)    (x:int)   (y:int)    = not(# "clt" x y : bool #)
        let inline (>=.)   (x:int64) (y:int64)  = not(# "clt" x y : bool #)
        let inline (>=...) (x:char)  (y:char)   = not(# "clt" x y : bool #)
        let inline (<=...) (x:char)  (y:char)   = not(# "cgt" x y : bool #)

        let inline (/)     (x:int)    (y:int)    = (# "div" x y : int #)
        let inline (+)     (x:int)    (y:int)    = (# "add" x y : int #)
        let inline (+.)    (x:int64)  (y:int64)  = (# "add" x y : int64 #)
        let inline (+..)   (x:uint64) (y:uint64) = (# "add" x y : uint64 #)
        let inline ( *. )  (x:int64)  (y:int64)  = (# "mul" x y : int64 #)
        let inline ( *.. ) (x:uint64) (y:uint64) = (# "mul" x y : uint64 #)
        let inline (^)     (x:string) (y:string) = String.Concat(x,y)
        let inline (<<<)   (x:int)    (y:int)    = (# "shl" x y : int #)
        let inline ( * )   (x:int)    (y:int)    = (# "mul" x y : int #)
        let inline (-)     (x:int)    (y:int)    = (# "sub" x y : int #)
        let inline (-.)    (x:int64)  (y:int64)  = (# "sub" x y : int64 #)
        let inline (-..)   (x:uint64) (y:uint64) = (# "sub" x y : uint64 #)
        let inline (>)     (x:int)    (y:int)    = (# "cgt" x y : bool #)
        let inline (<)     (x:int)    (y:int)    = (# "clt" x y : bool #)
        
        let inline ignore _ = ()
        let inline intOfByte (b:byte) = (# "" b : int #)
        let inline raise (e: System.Exception) = (# "throw" e : 'U #)
        let inline length (x: 'T[]) = (# "ldlen conv.i4" x : int #)
        let inline zeroCreate (n:int) = (# "newarr !0" type ('T) n : 'T[] #)
        let inline get (arr: 'T[]) (n:int) =  (# "ldelem.any !0" type ('T) arr n : 'T #)
        let set (arr: 'T[]) (n:int) (x:'T) =  (# "stelem.any !0" type ('T) arr n x #)


        let inline objEq (xobj:obj) (yobj:obj) = (# "ceq" xobj yobj : bool #)
        let inline int64Eq (x:int64) (y:int64) = (# "ceq" x y : bool #) 
        let inline int32Eq (x:int32) (y:int32) = (# "ceq" x y : bool #) 
        let inline floatEq (x:float) (y:float) = (# "ceq" x y : bool #) 
        let inline float32Eq (x:float32) (y:float32) = (# "ceq" x y : bool #) 
        let inline charEq (x:char) (y:char) = (# "ceq" x y : bool #) 
        let inline intOrder (x:int) (y:int) = if (# "clt" x y : bool #) then (0-1) else (# "cgt" x y : int #)
        let inline int64Order (x:int64) (y:int64) = if (# "clt" x y : bool #) then (0-1) else (# "cgt" x y : int #)
        let inline byteOrder (x:byte) (y:byte) = if (# "clt" x y : bool #) then (0-1) else (# "cgt" x y : int #)
        let inline byteEq (x:byte) (y:byte) = (# "ceq" x y : bool #) 
        let inline int64 (x:int) = (# "conv.i8" x  : int64 #)
        let inline int32 (x:int64) = (# "conv.i4" x  : int32 #)

        let inline typeof<'T> =
            let tok = (# "ldtoken !0" type('T) : System.RuntimeTypeHandle #)
            System.Type.GetTypeFromHandle(tok)

        let inline typedefof<'T> = 
            let ty = typeof<'T>
            if ty.IsGenericType then ty.GetGenericTypeDefinition() else ty
        
        let inline sizeof<'T>  =
            (# "sizeof !0" type('T) : int #) 

        let inline unsafeDefault<'T> : 'T = (# "ilzero !0" type ('T) : 'T #)
        let inline isinstPrim<'T>(x:obj) = (# "isinst !0" type ('T) x : obj #)
        let inline castclassPrim<'T>(x:obj) = (# "castclass !0" type ('T) x : 'T #)
        let inline notnullPrim<'T when 'T : not struct>(x:'T) = (# "ldnull cgt.un" x : bool #)

        let inline iscastPrim<'T when 'T : not struct>(x:obj) = (# "isinst !0" type ('T) x : 'T #)

        let inline mask (n:int) (m:int) = (# "and" n m : int #)

    open BasicInlinedOperations

    
    module TupleUtils =
    
<<<<<<< HEAD
        // adapted from System.Tuple::CombineHashCodes
=======
        // adapted from System.Tuple :: CombineHashCodes
        let inline mask (n:int) (m:int) = (# "and" n m : int #)
>>>>>>> ccb913d3
        let inline opshl (x:int) (n:int) : int =  (# "shl" x (mask n 31) : int #)
        let inline opxor (x:int) (y:int) : int = (# "xor" x y : int32 #)
        let inline combineTupleHashes (h1 : int) (h2 : int) = (opxor ((opshl h1  5) + h1)  h2)

        let combineTupleHashCodes (codes : int []) =
            let mutable (num : int32) = codes.Length - 1
            
            while (num > 1) do
                let mutable i = 0
                while ((i * 2) < (num+1)) do
                    let index = i * 2
                    let num' = index + 1
                    if index = num then
                        set codes i (get codes index)
                        num <- i
                    else
                        set codes i (combineTupleHashes (get codes index) (get codes num))
                        if num' = num then
                            num <- i
                    i <- i + 1
            combineTupleHashes (get codes 0) (get codes 1)


    //-------------------------------------------------------------------------
    // The main aim here is to bootstrap the definition of structural hashing 
    // and comparison.  Calls to these form part of the auto-generated 
    // code for each new datatype.

    module LanguagePrimitives =  

        module (* internal *) ErrorStrings =
            // inline functions cannot call GetString, so we must make these bits public 
            [<ValueAsStaticProperty>]
            let AddressOpNotFirstClassString = SR.GetString(SR.addressOpNotFirstClass)

            [<ValueAsStaticProperty>]
            let NoNegateMinValueString = SR.GetString(SR.noNegateMinValue)

            // needs to be public to be visible from inline function 'average' and others
            [<ValueAsStaticProperty>]
            let InputSequenceEmptyString = SR.GetString(SR.inputSequenceEmpty) 

            // needs to be public to be visible from inline function 'average' and others
            [<ValueAsStaticProperty>]
            let InputArrayEmptyString = SR.GetString(SR.arrayWasEmpty) 

            // needs to be public to be visible from inline function 'average' and others
            [<ValueAsStaticProperty>]
            let InputMustBeNonNegativeString = SR.GetString(SR.inputMustBeNonNegative)
            
        [<CodeAnalysis.SuppressMessage("Microsoft.Design", "CA1034:NestedTypesShouldNotBeVisible")>]  // nested module OK              
        module IntrinsicOperators =        
            //-------------------------------------------------------------------------
            // Lazy and/or.  Laziness added by the F# compiler.
            
            let (&) e1 e2 = if e1 then e2 else false
            let (&&) e1 e2 = if e1 then e2 else false
            [<CompiledName("Or")>]
            let (or) e1 e2 = if e1 then true else e2
            let (||) e1 e2 = if e1 then true else e2
            
            //-------------------------------------------------------------------------
            // Address-of
            // Note, "raise<'T> : exn -> 'T" is manually inlined below.
            // Byref usage checks prohibit type instantiations involving byrefs.

            [<NoDynamicInvocation>]
            let inline (~&)  (obj : 'T) : byref<'T>     = 
                ignore obj // pretend the variable is used
                let e = new System.ArgumentException(ErrorStrings.AddressOpNotFirstClassString) 
                (# "throw" (e :> System.Exception) : byref<'T> #)
                 
            [<NoDynamicInvocation>]
            let inline (~&&) (obj : 'T) : nativeptr<'T> = 
                ignore obj // pretend the variable is used
                let e = new System.ArgumentException(ErrorStrings.AddressOpNotFirstClassString) 
                (# "throw" (e :> System.Exception) : nativeptr<'T> #)     
          
        
        open IntrinsicOperators
#if FX_RESHAPED_REFLECTION
        open PrimReflectionAdapters
#endif
        [<CodeAnalysis.SuppressMessage("Microsoft.Design", "CA1034:NestedTypesShouldNotBeVisible")>]  // nested module OK
        module IntrinsicFunctions =        
            
            // Unboxing, type casts, type tests

            type TypeNullnessSemantics = int
            // CLI reference types
            let TypeNullnessSemantics_NullIsExtraValue = 1
            // F# types with [<UseNullAsTrueValue>]
            let TypeNullnessSemantics_NullTrueValue = 2
            // F# record, union, tuple, function types
            let TypeNullnessSemantics_NullNotLiked = 3
            // structs
            let TypeNullnessSemantics_NullNever = 4
            
            // duplicated from above since we're using integers in this section
            let CompilationRepresentationFlags_PermitNull = 8

            let getTypeInfo (ty:Type) =
                if ty.IsValueType 
                then TypeNullnessSemantics_NullNever else
                let mappingAttrs = ty.GetCustomAttributes(typeof<CompilationMappingAttribute>, false)
                if mappingAttrs.Length = 0 
                then TypeNullnessSemantics_NullIsExtraValue
                elif ty.Equals(typeof<unit>) then 
                    TypeNullnessSemantics_NullTrueValue
                elif typeof<Delegate>.IsAssignableFrom(ty) then 
                    TypeNullnessSemantics_NullIsExtraValue
                elif ty.GetCustomAttributes(typeof<AllowNullLiteralAttribute>, false).Length > 0 then
                    TypeNullnessSemantics_NullIsExtraValue
                else
                    let reprAttrs = ty.GetCustomAttributes(typeof<CompilationRepresentationAttribute>, false)
                    if reprAttrs.Length = 0 then 
                        TypeNullnessSemantics_NullNotLiked 
                    else
                        let reprAttr = get reprAttrs 0
                        let reprAttr = (# "unbox.any !0" type (CompilationRepresentationAttribute) reprAttr : CompilationRepresentationAttribute #)
                        if (# "and" reprAttr.Flags CompilationRepresentationFlags_PermitNull : int #) = 0
                        then TypeNullnessSemantics_NullNotLiked
                        else TypeNullnessSemantics_NullTrueValue

             
            type TypeInfo<'T>() = 
               // Compute an on-demand per-instantiation static field
               static let info = getTypeInfo typeof<'T>

               // Publish the results of that computation
               static member TypeInfo = info
                         

            // Note: cheap nullness test for generic value:
            //  IL_0000:  ldarg.1
            //  IL_0001:  box        !TKey
            //  IL_0006:  brtrue.s   IL_000e

            // worst case: nothing known about source or destination
            let UnboxGeneric<'T>(source: obj) = 
                if notnullPrim(source) or TypeInfo<'T>.TypeInfo <> TypeNullnessSemantics_NullNotLiked then 
                    unboxPrim<'T>(source)
                else
                    //System.Console.WriteLine("UnboxGeneric, x = {0}, 'T = {1}", x, typeof<'T>)
                    raise (System.NullReferenceException()) 

            // better: source is NOT TypeNullnessSemantics_NullNotLiked 
            let inline UnboxFast<'T>(source: obj) = 
                // assert not(TypeInfo<'T>.TypeInfo = TypeNullnessSemantics_NullNotLiked)
                unboxPrim<'T>(source)


            // worst case: nothing known about source or destination
            let TypeTestGeneric<'T>(source: obj) = 
                if notnullPrim(isinstPrim<'T>(source)) then true
                elif notnullPrim(source) then false
                else (TypeInfo<'T>.TypeInfo = TypeNullnessSemantics_NullTrueValue)

            // quick entry: source is NOT TypeNullnessSemantics_NullTrueValue 
            let inline TypeTestFast<'T>(source: obj) = 
                //assert not(TypeInfo<'T>.TypeInfo = TypeNullnessSemantics_NullTrueValue)
                notnullPrim(isinstPrim<'T>(source)) 

            let Dispose<'T when 'T :> IDisposable >(resource:'T) = 
                match box resource with 
                | null -> ()
                | _ -> resource.Dispose()

            let FailInit() : unit = raise (InvalidOperationException(SR.GetString(SR.checkInit)))

            let FailStaticInit() : unit = raise (InvalidOperationException(SR.GetString(SR.checkStaticInit)))

            let CheckThis (x : 'T when 'T : not struct) = 
                match box x with 
                | null -> raise (InvalidOperationException(SR.GetString(SR.checkInit)))
                | _ -> x

            let inline MakeDecimal low medium high isNegative scale =  Decimal(low,medium,high,isNegative,scale)

            let inline GetString (source: string) (index:int) =   source.Chars(index)

            let inline CreateInstance<'T when 'T : (new : unit -> 'T) >() = 
                 (System.Activator.CreateInstance() : 'T)

            let inline GetArray (source: 'T array) (index:int) =  (# "ldelem.any !0" type ('T) source index : 'T #)  

            let inline SetArray (target: 'T array) (index:int) (value:'T) =  (# "stelem.any !0" type ('T) target index value #)  

            let inline GetArraySub arr (start:int) (len:int) =
                let len = if len < 0 then 0 else len
                let dst = zeroCreate len   
                for i = 0 to len - 1 do 
                    SetArray dst i (GetArray arr (start + i))
                dst

            let inline SetArraySub arr (start:int) (len:int) (src:_[]) =
                for i = 0 to len - 1 do 
                    SetArray arr (start+i) (GetArray src i)


            let inline GetArray2D (source: 'T[,]) (index1: int) (index2: int) = (# "ldelem.multi 2 !0" type ('T) source index1 index2 : 'T #)  

            let inline SetArray2D (target: 'T[,]) (index1: int) (index2: int) (value: 'T) = (# "stelem.multi 2 !0" type ('T) target index1 index2 value #)  

            let inline GetArray2DLength1 (arr: 'T[,]) =  (# "ldlen.multi 2 0" arr : int #)  
            let inline GetArray2DLength2 (arr: 'T[,]) =  (# "ldlen.multi 2 1" arr : int #)  

            let inline Array2DZeroCreate (n:int) (m:int) = (# "newarr.multi 2 !0" type ('T) n m : 'T[,] #)
            let GetArray2DSub (src: 'T[,]) src1 src2 len1 len2 =
                let len1 = (if len1 < 0 then 0 else len1)
                let len2 = (if len2 < 0 then 0 else len2)
                let dst = Array2DZeroCreate len1 len2
                for i = 0 to len1 - 1 do
                    for j = 0 to len2 - 1 do
                        SetArray2D dst i j (GetArray2D src (src1 + i) (src2 + j))
                dst

            let SetArray2DSub (dst: 'T[,]) src1 src2 len1 len2 src =
                for i = 0 to len1 - 1 do
                    for j = 0 to len2 - 1 do
                        SetArray2D dst (src1+i) (src2+j) (GetArray2D src i j)


            let inline GetArray3D (source: 'T[,,]) (index1: int) (index2: int) (index3: int) = 
                (# "ldelem.multi 3 !0" type ('T) source index1 index2 index3 : 'T #)  

            let inline SetArray3D (target: 'T[,,]) (index1: int) (index2: int) (index3: int) (value:'T) = 
                (# "stelem.multi 3 !0" type ('T) target index1 index2 index3 value #)  

            let inline GetArray3DLength1 (arr: 'T[,,]) =  (# "ldlen.multi 3 0" arr : int #)  

            let inline GetArray3DLength2 (arr: 'T[,,]) =  (# "ldlen.multi 3 1" arr : int #)  

            let inline GetArray3DLength3 (arr: 'T[,,]) =  (# "ldlen.multi 3 2" arr : int #)  

            let inline Array3DZeroCreate (n1:int) (n2:int) (n3:int) = (# "newarr.multi 3 !0" type ('T) n1 n2 n3 : 'T[,,] #)

            let GetArray3DSub (src: 'T[,,]) src1 src2 src3 len1 len2 len3 =
                let len1 = (if len1 < 0 then 0 else len1)
                let len2 = (if len2 < 0 then 0 else len2)
                let len3 = (if len3 < 0 then 0 else len3)
                let dst = Array3DZeroCreate len1 len2 len3
                for i = 0 to len1 - 1 do
                    for j = 0 to len2 - 1 do
                        for k = 0 to len3 - 1 do
                            SetArray3D dst i j k (GetArray3D src (src1+i) (src2+j) (src3+k))
                dst

            let SetArray3DSub (dst: 'T[,,]) src1 src2 src3 len1 len2 len3 src =
                for i = 0 to len1 - 1 do
                    for j = 0 to len2 - 1 do
                        for k = 0 to len3 - 1 do
                            SetArray3D dst (src1+i) (src2+j) (src3+k) (GetArray3D src i j k)


            let inline GetArray4D (source: 'T[,,,]) (index1: int) (index2: int) (index3: int) (index4: int) = 
                (# "ldelem.multi 4 !0" type ('T) source index1 index2 index3 index4 : 'T #)  

            let inline SetArray4D (target: 'T[,,,]) (index1: int) (index2: int) (index3: int) (index4: int) (value:'T) = 
                (# "stelem.multi 4 !0" type ('T) target index1 index2 index3 index4 value #)  

            let inline Array4DLength1 (arr: 'T[,,,]) =  (# "ldlen.multi 4 0" arr : int #)  

            let inline Array4DLength2 (arr: 'T[,,,]) =  (# "ldlen.multi 4 1" arr : int #)  

            let inline Array4DLength3 (arr: 'T[,,,]) =  (# "ldlen.multi 4 2" arr : int #)  

            let inline Array4DLength4 (arr: 'T[,,,]) =  (# "ldlen.multi 4 3" arr : int #)  

            let inline Array4DZeroCreate (n1:int) (n2:int) (n3:int) (n4:int) = (# "newarr.multi 4 !0" type ('T) n1 n2 n3 n4 : 'T[,,,] #)

            let GetArray4DSub (src: 'T[,,,]) src1 src2 src3 src4 len1 len2 len3 len4 =
                let len1 = (if len1 < 0 then 0 else len1)
                let len2 = (if len2 < 0 then 0 else len2)
                let len3 = (if len3 < 0 then 0 else len3)
                let len4 = (if len4 < 0 then 0 else len4)
                let dst = Array4DZeroCreate len1 len2 len3 len4
                for i = 0 to len1 - 1 do
                    for j = 0 to len2 - 1 do
                        for k = 0 to len3 - 1 do
                          for m = 0 to len4 - 1 do
                              SetArray4D dst i j k m (GetArray4D src (src1+i) (src2+j) (src3+k) (src4+m))
                dst

            let SetArray4DSub (dst: 'T[,,,]) src1 src2 src3 src4 len1 len2 len3 len4 src =
                for i = 0 to len1 - 1 do
                    for j = 0 to len2 - 1 do
                        for k = 0 to len3 - 1 do
                          for m = 0 to len4 - 1 do
                            SetArray4D dst (src1+i) (src2+j) (src3+k) (src4+m) (GetArray4D src i j k m)

        let inline anyToString nullStr x = 
            match box x with 
            | null -> nullStr
            | :? System.IFormattable as f -> f.ToString(null,System.Globalization.CultureInfo.InvariantCulture)
            | obj ->  obj.ToString()

        let anyToStringShowingNull x = anyToString "null" x

        module HashCompare = 
        
            //-------------------------------------------------------------------------
            // LanguagePrimitives.HashCompare: Physical Equality
            //------------------------------------------------------------------------- 

            // NOTE: compiler/optimizer is aware of this function and optimizes calls to it in many situations
            // where it is known that PhysicalEqualityObj is identical to reference comparison
            let PhysicalEqualityIntrinsic (x:'T) (y:'T) : bool when 'T : not struct = 
                objEq (box x) (box y)

            let inline PhysicalEqualityFast (x:'T) (y:'T) : bool when 'T : not struct  = 
                PhysicalEqualityIntrinsic x y
          
            let PhysicalHashIntrinsic (input: 'T) : int when 'T : not struct  = 
                System.Runtime.CompilerServices.RuntimeHelpers.GetHashCode(box input)

            let inline PhysicalHashFast (input: 'T) = 
                PhysicalHashIntrinsic input


            //-------------------------------------------------------------------------
            // LanguagePrimitives.HashCompare: Comparison
            //
            // Bi-modal generic comparison helper implementation.
            //
            // The comparison implementation is run in either Equivalence Relation or Partial 
            // Equivalence Relation (PER) mode which governs what happens when NaNs are compared.
            //
            // Some representations chosen by F# are legitimately allowed to be null, e.g. the None value.
            // However, null values don't support the polymorphic virtual comparison operation CompareTo 
            // so the test for nullness must be made on the caller side.
            //------------------------------------------------------------------------- 

            let FailGenericComparison (obj: obj)  = 
                raise (new System.ArgumentException(String.Format(SR.GetString(SR.genericCompareFail1), obj.GetType().ToString())))
            
               
            /// This type has two instances - fsComparerER and fsComparerThrow.
            ///   - fsComparerER  = ER semantics = no throw on NaN comparison = new GenericComparer(false) = GenericComparer = GenericComparison
            ///   - fsComparerPER  = PER semantics = local throw on NaN comparison = new GenericComparer(true) = LessThan/GreaterThan etc.
            type GenericComparer(throwsOnPER:bool) = 
                interface System.Collections.IComparer 
                member  c.ThrowsOnPER = throwsOnPER

            /// The unique exception object that is thrown locally when NaNs are compared in PER mode (by fsComparerPER)
            /// This exception should never be observed by user code.
            let NaNException = new System.Exception()                                                 
                    
            /// Implements generic comparison between two objects. This corresponds to the pseudo-code in the F#
            /// specification.  The treatment of NaNs is governed by "comp".
            let rec GenericCompare (comp:GenericComparer) (xobj:obj,yobj:obj) = 
                  match xobj,yobj with 
                   | null,null -> 0
                   | null,_ -> -1
                   | _,null -> 1

                   // Use Ordinal comparison for strings
                   | (:? string as x),(:? string as y) ->
                       String.CompareOrdinal(x, y)

                   // Permit structural comparison on arrays
                   | (:? System.Array as arr1),_ -> 
                       match arr1,yobj with 
                       // Fast path
                       | (:? (obj[]) as arr1), (:? (obj[]) as arr2) ->
                           GenericComparisonObjArrayWithComparer comp arr1 arr2
                       // Fast path
                       | (:? (byte[]) as arr1), (:? (byte[]) as arr2) ->
                           GenericComparisonByteArray arr1 arr2
                       | _, (:? System.Array as arr2) ->
                           GenericComparisonArbArrayWithComparer comp arr1 arr2
                       | _ ->
                           FailGenericComparison xobj

                   // Check for IStructuralComparable
                   | (:? IStructuralComparable as x),_ ->
                       x.CompareTo(yobj,comp)

                   // Check for IComparable
                   | (:? System.IComparable as x),_ -> 
                       if comp.ThrowsOnPER then 
                           match xobj,yobj with 
                           | (:? float as x),(:? float as y) -> 
                                if (System.Double.IsNaN x || System.Double.IsNaN y) then 
                                    raise NaNException
                           | (:? float32 as x),(:? float32 as y) -> 
                                if (System.Single.IsNaN x || System.Single.IsNaN y) then 
                                    raise NaNException
                           | _ -> ()
                       x.CompareTo(yobj)

                   | (:? nativeint as x),(:? nativeint as y) ->
                       if (# "clt" x y : bool #) then (-1) else (# "cgt" x y : int #)

                   | (:? unativeint as x),(:? unativeint as y) ->
                       if (# "clt.un" x y : bool #) then (-1) else (# "cgt.un" x y : int #)

                   | _,(:? IStructuralComparable as yc) ->
                       let res = yc.CompareTo(xobj,comp)
                       if res < 0 then 1 elif res > 0 then -1 else 0

                   | _,(:? System.IComparable as yc) -> 
                       // Note -c doesn't work here: be careful of comparison function returning minint
                       let c = yc.CompareTo(xobj)
                       if c < 0 then 1 elif c > 0 then -1 else 0

                   | _ -> FailGenericComparison xobj

            /// specialcase: Core implementation of structural comparison on arbitrary arrays.
            and GenericComparisonArbArrayWithComparer (comp:GenericComparer) (x:System.Array) (y:System.Array) : int  =
#if FX_NO_ARRAY_LONG_LENGTH            
                if x.Rank = 1 && y.Rank = 1 then 
                    let lenx = x.Length
                    let leny = y.Length 
                    let c = intOrder lenx leny 
                    if c <> 0 then c else
                    let basex = (x.GetLowerBound(0))
                    let basey = (y.GetLowerBound(0))
                    let c = intOrder basex basey
                    if c <> 0 then c else
                    let rec check i =
                       if i >= lenx then 0 else 
                       let c = GenericCompare comp ((x.GetValue(i + basex)),(y.GetValue(i + basey)))
                       if c <> 0 then c else check (i + 1)
                    check 0
                elif x.Rank = 2 && y.Rank = 2 then 
                    let lenx0 = x.GetLength(0)
                    let leny0 = y.GetLength(0)
                    let c = intOrder lenx0 leny0 
                    if c <> 0 then c else
                    let lenx1 = x.GetLength(1)
                    let leny1 = y.GetLength(1)
                    let c = intOrder lenx1 leny1 
                    if c <> 0 then c else
                    let basex0 = (x.GetLowerBound(0))
                    let basex1 = (x.GetLowerBound(1))
                    let basey0 = (y.GetLowerBound(0))
                    let basey1 = (y.GetLowerBound(1))
                    let c = intOrder basex0 basey0
                    if c <> 0 then c else
                    let c = intOrder basex1 basey1
                    if c <> 0 then c else
                    let rec check0 i =
                       let rec check1 j = 
                           if j >= lenx1 then 0 else
                           let c = GenericCompare comp ((x.GetValue(i + basex0,j + basex1)), (y.GetValue(i + basey0,j + basey1)))
                           if c <> 0 then c else check1 (j + 1)
                       if i >= lenx0 then 0 else 
                       let c = check1 0
                       if c <> 0 then c else
                       check0 (i + 1)
                    check0 0
                else
                    let c = intOrder x.Rank y.Rank
                    if c <> 0 then c else
                    let ndims = x.Rank
                    // check lengths 
                    let rec precheck k = 
                        if k >= ndims then 0 else
                        let c = intOrder (x.GetLength(k)) (y.GetLength(k))
                        if c <> 0 then c else
                        let c = intOrder (x.GetLowerBound(k)) (y.GetLowerBound(k))
                        if c <> 0 then c else
                        precheck (k+1)
                    let c = precheck 0 
                    if c <> 0 then c else
                    let idxs : int[] = zeroCreate ndims 
                    let rec checkN k baseIdx i lim =
                       if i >= lim then 0 else
                       set idxs k (baseIdx + i)
                       let c = 
                           if k = ndims - 1
                           then GenericCompare comp ((x.GetValue(idxs)), (y.GetValue(idxs)))
                           else check (k+1) 
                       if c <> 0 then c else 
                       checkN k baseIdx (i + 1) lim
                    and check k =
                       if k >= ndims then 0 else
                       let baseIdx = x.GetLowerBound(k)
                       checkN k baseIdx 0 (x.GetLength(k))
                    check 0
#else
                if x.Rank = 1 && y.Rank = 1 then 
                    let lenx = x.LongLength
                    let leny = y.LongLength 
                    let c = int64Order lenx leny 
                    if c <> 0 then c else
                    let basex = int64 (x.GetLowerBound(0))
                    let basey = int64 (y.GetLowerBound(0))
                    let c = int64Order basex basey
                    if c <> 0 then c else
                    let rec check i =
                       if i >=. lenx then 0 else 
                       let c = GenericCompare comp ((x.GetValue(i +. basex)), (y.GetValue(i +. basey)))
                       if c <> 0 then c else check (i +. 1L)
                    check 0L
                elif x.Rank = 2 && y.Rank = 2 then 
                    let lenx0 = x.GetLongLength(0)
                    let leny0 = y.GetLongLength(0)
                    let c = int64Order lenx0 leny0 
                    if c <> 0 then c else
                    let lenx1 = x.GetLongLength(1)
                    let leny1 = y.GetLongLength(1)
                    let c = int64Order lenx1 leny1 
                    if c <> 0 then c else
                    let basex0 = int64 (x.GetLowerBound(0))
                    let basey0 = int64 (y.GetLowerBound(0))
                    let c = int64Order basex0 basey0
                    if c <> 0 then c else
                    let basex1 = int64 (x.GetLowerBound(1))
                    let basey1 = int64 (y.GetLowerBound(1))
                    let c = int64Order basex1 basey1
                    if c <> 0 then c else
                    let rec check0 i =
                       let rec check1 j = 
                           if j >=. lenx1 then 0 else
                           let c = GenericCompare comp ((x.GetValue(i +. basex0,j +. basex1)), (y.GetValue(i +. basey0,j +. basey1)))
                           if c <> 0 then c else check1 (j +. 1L)
                       if i >=. lenx0 then 0 else 
                       let c = check1 0L
                       if c <> 0 then c else
                       check0 (i +. 1L)
                    check0 0L
                else
                    let c = intOrder x.Rank y.Rank
                    if c <> 0 then c else
                    let ndims = x.Rank
                    // check lengths 
                    let rec precheck k = 
                        if k >= ndims then 0 else
                        let c = int64Order (x.GetLongLength(k)) (y.GetLongLength(k))
                        if c <> 0 then c else
                        let c = intOrder (x.GetLowerBound(k)) (y.GetLowerBound(k))
                        if c <> 0 then c else
                        precheck (k+1)
                    let c = precheck 0 
                    if c <> 0 then c else
                    let idxs : int64[] = zeroCreate ndims 
                    let rec checkN k baseIdx i lim =
                       if i >=. lim then 0 else
                       set idxs k (baseIdx +. i)
                       let c = 
                           if k = ndims - 1
                           then GenericCompare comp ((x.GetValue(idxs)), (y.GetValue(idxs)))
                           else check (k+1) 
                       if c <> 0 then c else 
                       checkN k baseIdx (i +. 1L) lim
                    and check k =
                       if k >= ndims then 0 else
                       let baseIdx = x.GetLowerBound(k)
                       checkN k (int64 baseIdx) 0L (x.GetLongLength(k))
                    check 0
#endif                
              
            /// optimized case: Core implementation of structural comparison on object arrays.
            and GenericComparisonObjArrayWithComparer (comp:GenericComparer) (x:obj[]) (y:obj[]) : int  =
                let lenx = x.Length 
                let leny = y.Length 
                let c = intOrder lenx leny 
                if c <> 0 then c 
                else
                    let mutable i = 0
                    let mutable res = 0  
                    while i < lenx do 
                        let c = GenericCompare comp ((get x i), (get y i)) 
                        if c <> 0 then (res <- c; i <- lenx) 
                        else i <- i + 1
                    res

            /// optimized case: Core implementation of structural comparison on arrays.
            and GenericComparisonByteArray (x:byte[]) (y:byte[]) : int =
                let lenx = x.Length 
                let leny = y.Length 
                let c = intOrder lenx leny 
                if c <> 0 then c 
                else
                    let mutable i = 0 
                    let mutable res = 0 
                    while i < lenx do 
                        let c = byteOrder (get x i) (get y i) 
                        if c <> 0 then (res <- c; i <- lenx) 
                        else i <- i + 1
                    res

            type GenericComparer with
                interface System.Collections.IComparer with
                    override c.Compare(x:obj,y:obj) = GenericCompare c (x,y)
            
            /// The unique object for comparing values in PER mode (where local exceptions are thrown when NaNs are compared)
            let fsComparerPER        = GenericComparer(true)  

            /// The unique object for comparing values in ER mode (where "0" is returned when NaNs are compared)
            let fsComparerER = GenericComparer(false) 

            /// Compare two values of the same generic type, using "comp".
            //
            // "comp" is assumed to be either fsComparerPER or fsComparerER (and hence 'Compare' is implemented via 'GenericCompare').
            //
            // NOTE: the compiler optimizer is aware of this function and devirtualizes in the 
            // cases where it is known how a particular type implements generic comparison.
            let GenericComparisonWithComparerIntrinsic<'T> (comp:System.Collections.IComparer) (x:'T) (y:'T) : int = 
                comp.Compare(box x, box y)

            /// Compare two values of the same generic type, in either PER or ER mode, but include static optimizations
            /// for various well-known cases.
            //
            // "comp" is assumed to be either fsComparerPER or fsComparerER (and hence 'Compare' is implemented via 'GenericCompare').
            //
            let inline GenericComparisonWithComparerFast<'T> (comp:System.Collections.IComparer) (x:'T) (y:'T) : int = 
                 GenericComparisonWithComparerIntrinsic comp x y
                 when 'T : bool   = if (# "clt" x y : bool #) then (-1) else (# "cgt" x y : int #)
                 when 'T : sbyte  = if (# "clt" x y : bool #) then (-1) else (# "cgt" x y : int #)
                 when 'T : int16  = if (# "clt" x y : bool #) then (-1) else (# "cgt" x y : int #)
                 when 'T : int32  = if (# "clt" x y : bool #) then (-1) else (# "cgt" x y : int #)
                 when 'T : int64  = if (# "clt" x y : bool #) then (-1) else (# "cgt" x y : int #)
                 when 'T : nativeint  = if (# "clt" x y : bool #) then (-1) else (# "cgt" x y : int #)
                 when 'T : byte   = if (# "clt.un" x y : bool #) then (-1) else (# "cgt.un" x y : int #)
                 when 'T : uint16 = if (# "clt.un" x y : bool #) then (-1) else (# "cgt.un" x y : int #)
                 when 'T : uint32 = if (# "clt.un" x y : bool #) then (-1) else (# "cgt.un" x y : int #)
                 when 'T : uint64 = if (# "clt.un" x y : bool #) then (-1) else (# "cgt.un" x y : int #)
                 when 'T : unativeint = if (# "clt.un" x y : bool #) then (-1) else (# "cgt.un" x y : int #)
                 // Note, these bail out to GenericComparisonWithComparerIntrinsic if called with NaN values, because clt and cgt and ceq all return "false" for that case.
                 when 'T : float  = if   (# "clt" x y : bool #) then (-1)
                                    elif (# "cgt" x y : bool #) then (1)
                                    elif (# "ceq" x y : bool #) then (0)
                                    else GenericComparisonWithComparerIntrinsic comp x y
                 when 'T : float32 = if   (# "clt" x y : bool #) then (-1)
                                     elif (# "cgt" x y : bool #) then (1)
                                     elif (# "ceq" x y : bool #) then (0)
                                     else GenericComparisonWithComparerIntrinsic comp x y
                 when 'T : char   = if (# "clt.un" x y : bool #) then (-1) else (# "cgt.un" x y : int #)
                 when 'T : string = 
                     // NOTE: we don't have to null check here because String.CompareOrdinal
                     // gives reliable results on null values.
                     String.CompareOrdinal((# "" x : string #),(# "" y : string #))
                 when 'T : decimal     = Decimal.Compare((# "" x:decimal #), (# "" y:decimal #))


            /// Generic comparison. Implements ER mode (where "0" is returned when NaNs are compared)
            //
            // The compiler optimizer is aware of this function  (see use of generic_comparison_inner_vref in opt.fs)
            // and devirtualizes calls to it based on "T".
            let GenericComparisonIntrinsic<'T> (x:'T) (y:'T) : int = 
                GenericComparisonWithComparerIntrinsic (fsComparerER :> IComparer) x y


            /// Generic less-than. Uses comparison implementation in PER mode but catches 
            /// the local exception that is thrown when NaN's are compared.
            let GenericLessThanIntrinsic (x:'T) (y:'T) = 
                try
                    (# "clt" (GenericComparisonWithComparerIntrinsic fsComparerPER x y) 0 : bool #)
                with
                    | e when System.Runtime.CompilerServices.RuntimeHelpers.Equals(e, NaNException) -> false
                    
            
            /// Generic greater-than. Uses comparison implementation in PER mode but catches 
            /// the local exception that is thrown when NaN's are compared.
            let GenericGreaterThanIntrinsic (x:'T) (y:'T) = 
                try
                    (# "cgt" (GenericComparisonWithComparerIntrinsic fsComparerPER x y) 0 : bool #)
                with
                    | e when System.Runtime.CompilerServices.RuntimeHelpers.Equals(e, NaNException) -> false
            
             
            /// Generic greater-than-or-equal. Uses comparison implementation in PER mode but catches 
            /// the local exception that is thrown when NaN's are compared.
            let GenericGreaterOrEqualIntrinsic (x:'T) (y:'T) = 
                try
                    (# "cgt" (GenericComparisonWithComparerIntrinsic fsComparerPER x y) (-1) : bool #)
                with
                    | e when System.Runtime.CompilerServices.RuntimeHelpers.Equals(e, NaNException) -> false
                    
            
            
            /// Generic less-than-or-equal. Uses comparison implementation in PER mode but catches 
            /// the local exception that is thrown when NaN's are compared.
            let GenericLessOrEqualIntrinsic (x:'T) (y:'T) = 
                try
                    (# "clt" (GenericComparisonWithComparerIntrinsic fsComparerPER x y) 1 : bool #)
                with
                    | e when System.Runtime.CompilerServices.RuntimeHelpers.Equals(e, NaNException) -> false


            /// Compare two values of the same generic type, in ER mode, with static optimizations 
            /// for known cases.
            let inline GenericComparisonFast<'T> (x:'T) (y:'T) : int = 
                 GenericComparisonIntrinsic x y
                 when 'T : bool   = if (# "clt" x y : bool #) then (-1) else (# "cgt" x y : int #)
                 when 'T : sbyte  = if (# "clt" x y : bool #) then (-1) else (# "cgt" x y : int #)
                 when 'T : int16  = if (# "clt" x y : bool #) then (-1) else (# "cgt" x y : int #)
                 when 'T : int32  = if (# "clt" x y : bool #) then (-1) else (# "cgt" x y : int #)
                 when 'T : int64  = if (# "clt" x y : bool #) then (-1) else (# "cgt" x y : int #)
                 when 'T : nativeint  = if (# "clt" x y : bool #) then (-1) else (# "cgt" x y : int #)
                 when 'T : byte   = if (# "clt.un" x y : bool #) then (-1) else (# "cgt.un" x y : int #)
                 when 'T : uint16 = if (# "clt.un" x y : bool #) then (-1) else (# "cgt.un" x y : int #)
                 when 'T : uint32 = if (# "clt.un" x y : bool #) then (-1) else (# "cgt.un" x y : int #)
                 when 'T : uint64 = if (# "clt.un" x y : bool #) then (-1) else (# "cgt.un" x y : int #)
                 when 'T : unativeint = if (# "clt.un" x y : bool #) then (-1) else (# "cgt.un" x y : int #)
                 when 'T : float  = if   (# "clt" x y : bool #) then (-1)
                                    elif (# "cgt" x y : bool #) then (1)
                                    elif (# "ceq" x y : bool #) then (0)
                                    elif (# "ceq" y y : bool #) then (-1)
                                    else (# "ceq" x x : int #)
                 when 'T : float32 = if   (# "clt" x y : bool #) then (-1)
                                     elif (# "cgt" x y : bool #) then (1)
                                     elif (# "ceq" x y : bool #) then (0)
                                     elif (# "ceq" y y : bool #) then (-1)
                                     else (# "ceq" x x : int #)
                 when 'T : char   = if (# "clt.un" x y : bool #) then (-1) else (# "cgt.un" x y : int #)
                 when 'T : string = 
                     // NOTE: we don't have to null check here because String.CompareOrdinal
                     // gives reliable results on null values.
                     String.CompareOrdinal((# "" x : string #),(# "" y : string #))
                 when 'T : decimal     = Decimal.Compare((# "" x:decimal #), (# "" y:decimal #))

            /// Generic less-than with static optimizations for some well-known cases.
            let inline GenericLessThanFast (x:'T) (y:'T) = 
                GenericLessThanIntrinsic x y
                when 'T : bool   = (# "clt" x y : bool #)
                when 'T : sbyte  = (# "clt" x y : bool #)
                when 'T : int16  = (# "clt" x y : bool #)
                when 'T : int32  = (# "clt" x y : bool #)
                when 'T : int64  = (# "clt" x y : bool #)
                when 'T : byte   = (# "clt.un" x y : bool #)
                when 'T : uint16 = (# "clt.un" x y : bool #)
                when 'T : uint32 = (# "clt.un" x y : bool #)
                when 'T : uint64 = (# "clt.un" x y : bool #)
                when 'T : unativeint = (# "clt.un" x y : bool #)
                when 'T : nativeint  = (# "clt" x y : bool #)
                when 'T : float  = (# "clt" x y : bool #) 
                when 'T : float32= (# "clt" x y : bool #) 
                when 'T : char   = (# "clt" x y : bool #)
                when 'T : decimal     = Decimal.op_LessThan ((# "" x:decimal #), (# "" y:decimal #))
              
            /// Generic greater-than with static optimizations for some well-known cases.
            let inline GenericGreaterThanFast (x:'T) (y:'T) = 
                GenericGreaterThanIntrinsic x y
                when 'T : bool       = (# "cgt" x y : bool #)
                when 'T : sbyte      = (# "cgt" x y : bool #)
                when 'T : int16      = (# "cgt" x y : bool #)
                when 'T : int32      = (# "cgt" x y : bool #)
                when 'T : int64      = (# "cgt" x y : bool #)
                when 'T : nativeint  = (# "cgt" x y : bool #)
                when 'T : byte       = (# "cgt.un" x y : bool #)
                when 'T : uint16     = (# "cgt.un" x y : bool #)
                when 'T : uint32     = (# "cgt.un" x y : bool #)
                when 'T : uint64     = (# "cgt.un" x y : bool #)
                when 'T : unativeint = (# "cgt.un" x y : bool #)
                when 'T : float      = (# "cgt" x y : bool #) 
                when 'T : float32    = (# "cgt" x y : bool #) 
                when 'T : char       = (# "cgt" x y : bool #)
                when 'T : decimal     = Decimal.op_GreaterThan ((# "" x:decimal #), (# "" y:decimal #))

            /// Generic less-than-or-equal with static optimizations for some well-known cases.
            let inline GenericLessOrEqualFast (x:'T) (y:'T) = 
                GenericLessOrEqualIntrinsic x y
                when 'T : bool       = not (# "cgt" x y : bool #)
                when 'T : sbyte      = not (# "cgt" x y : bool #)
                when 'T : int16      = not (# "cgt" x y : bool #)
                when 'T : int32      = not (# "cgt" x y : bool #)
                when 'T : int64      = not (# "cgt" x y : bool #)
                when 'T : nativeint  = not (# "cgt" x y : bool #)
                when 'T : byte       = not (# "cgt.un" x y : bool #)
                when 'T : uint16     = not (# "cgt.un" x y : bool #)
                when 'T : uint32     = not (# "cgt.un" x y : bool #)
                when 'T : uint64     = not (# "cgt.un" x y : bool #)
                when 'T : unativeint = not (# "cgt.un" x y : bool #)
                when 'T : float      = not (# "cgt.un" x y : bool #) 
                when 'T : float32    = not (# "cgt.un" x y : bool #) 
                when 'T : char       = not(# "cgt" x y : bool #)
                when 'T : decimal     = Decimal.op_LessThanOrEqual ((# "" x:decimal #), (# "" y:decimal #))

            /// Generic greater-than-or-equal with static optimizations for some well-known cases.
            let inline GenericGreaterOrEqualFast (x:'T) (y:'T) = 
                GenericGreaterOrEqualIntrinsic x y
                when 'T : bool       = not (# "clt" x y : bool #)
                when 'T : sbyte      = not (# "clt" x y : bool #)
                when 'T : int16      = not (# "clt" x y : bool #)
                when 'T : int32      = not (# "clt" x y : bool #)
                when 'T : int64      = not (# "clt" x y : bool #)
                when 'T : nativeint  = not (# "clt" x y : bool #)
                when 'T : byte       = not (# "clt.un" x y : bool #)
                when 'T : uint16     = not (# "clt.un" x y : bool #)
                when 'T : uint32     = not (# "clt.un" x y : bool #)
                when 'T : uint64     = not (# "clt.un" x y : bool #)
                when 'T : unativeint = not (# "clt.un" x y : bool #)
                when 'T : float      = not (# "clt.un" x y : bool #) 
                when 'T : float32    = not (# "clt.un" x y : bool #)
                when 'T : char       = not (# "clt" x y : bool #)
                when 'T : decimal     = Decimal.op_GreaterThanOrEqual ((# "" x:decimal #), (# "" y:decimal #))


            //-------------------------------------------------------------------------
            // LanguagePrimitives.HashCompare: EQUALITY
            //------------------------------------------------------------------------- 


            /// optimized case: Core implementation of structural equality on arrays.
            let GenericEqualityByteArray (x:byte[]) (y:byte[]) : bool=
                let lenx = x.Length 
                let leny = y.Length 
                let c = (lenx = leny)
                if not c then c 
                else
                    let mutable i = 0 
                    let mutable res = true
                    while i < lenx do 
                        let c = byteEq (get x i) (get y i) 
                        if not c then (res <- false; i <- lenx) 
                        else i <- i + 1
                    res

            /// optimized case: Core implementation of structural equality on arrays.
            let GenericEqualityInt32Array (x:int[]) (y:int[]) : bool=
                let lenx = x.Length 
                let leny = y.Length 
                let c = (lenx = leny)
                if not c then c 
                else
                    let mutable i = 0 
                    let mutable res = true
                    while i < lenx do 
                        let c = int32Eq (get x i) (get y i) 
                        if not c then (res <- false; i <- lenx) 
                        else i <- i + 1
                    res

            /// optimized case: Core implementation of structural equality on arrays
            let GenericEqualitySingleArray er (x:float32[]) (y:float32[]) : bool=
                let lenx = x.Length 
                let leny = y.Length 
                let f32eq x y = if er && not(float32Eq x x) && not(float32Eq y y) then true else (float32Eq x y)
                let c = (lenx = leny)
                if not c then c 
                else
                    let mutable i = 0 
                    let mutable res = true
                    while i < lenx do 
                        let c = f32eq (get x i) (get y i) 
                        if not c then (res <- false; i <- lenx) 
                        else i <- i + 1
                    res

            /// optimized case: Core implementation of structural equality on arrays.
            let GenericEqualityDoubleArray er (x:float[]) (y:float[]) : bool=
                let lenx = x.Length 
                let leny = y.Length 
                let c = (lenx = leny)
                let feq x y = if er && not(floatEq x x) && not(floatEq y y) then true else (floatEq x y)
                if not c then c 
                else
                    let mutable i = 0 
                    let mutable res = true
                    while i < lenx do 
                        let c = feq (get x i) (get y i) 
                        if not c then (res <- false; i <- lenx) 
                        else i <- i + 1
                    res

            /// optimized case: Core implementation of structural equality on arrays.
            let GenericEqualityCharArray (x:char[]) (y:char[]) : bool=
                let lenx = x.Length 
                let leny = y.Length 
                let c = (lenx = leny)
                if not c then c 
                else
                    let mutable i = 0 
                    let mutable res = true
                    while i < lenx do 
                        let c = charEq (get x i) (get y i) 
                        if not c then (res <- false; i <- lenx) 
                        else i <- i + 1
                    res

            /// optimized case: Core implementation of structural equality on arrays.
            let GenericEqualityInt64Array (x:int64[]) (y:int64[]) : bool=
                let lenx = x.Length 
                let leny = y.Length 
                let c = (lenx = leny)
                if not c then c 
                else
                    let mutable i = 0 
                    let mutable res = true
                    while i < lenx do 
                        let c = int64Eq (get x i) (get y i) 
                        if not c then (res <- false; i <- lenx) 
                        else i <- i + 1
                    res



            /// The core implementation of generic equality between two objects.  This corresponds
            /// to th e pseudo-code in the F# language spec.
            //
            // Run in either PER or ER mode.  In PER mode, equality involving a NaN returns "false".
            // In ER mode, equality on two NaNs returns "true".
            //
            // If "er" is true the "iec" is fsEqualityComparerNoHashingER
            // If "er" is false the "iec" is fsEqualityComparerNoHashingPER
            let rec GenericEqualityObj (er:bool) (iec:System.Collections.IEqualityComparer) ((xobj:obj),(yobj:obj)) : bool = 
                (*if objEq xobj yobj then true else  *)
                match xobj,yobj with 
                 | null,null -> true
                 | null,_ -> false
                 | _,null -> false
                 | (:? string as xs),(:? string as ys) -> String.Equals(xs,ys)
                 // Permit structural equality on arrays
                 | (:? System.Array as arr1),_ -> 
                     match arr1,yobj with 
                     // Fast path
                     | (:? (obj[]) as arr1),    (:? (obj[]) as arr2)      -> GenericEqualityObjArray er iec arr1 arr2
                     // Fast path
                     | (:? (byte[]) as arr1),    (:? (byte[]) as arr2)     -> GenericEqualityByteArray arr1 arr2
                     | (:? (int32[]) as arr1),   (:? (int32[]) as arr2)   -> GenericEqualityInt32Array arr1 arr2
                     | (:? (int64[]) as arr1),   (:? (int64[]) as arr2)   -> GenericEqualityInt64Array arr1 arr2
                     | (:? (char[]) as arr1),    (:? (char[]) as arr2)     -> GenericEqualityCharArray arr1 arr2
                     | (:? (float32[]) as arr1), (:? (float32[]) as arr2) -> GenericEqualitySingleArray er arr1 arr2
                     | (:? (float[]) as arr1),   (:? (float[]) as arr2)     -> GenericEqualityDoubleArray er arr1 arr2
                     | _,    (:? System.Array as arr2) -> GenericEqualityArbArray er iec arr1 arr2
                     | _ -> xobj.Equals(yobj)
                 | (:? IStructuralEquatable as x1),_ -> x1.Equals(yobj,iec)
                 // Ensure ER NaN semantics on recursive calls
                 | (:? float as f1), (:? float as f2) ->
                    if er && (not (# "ceq" f1 f1 : bool #)) && (not (# "ceq" f2 f2 : bool #)) then true // NAN with ER semantics
                    else (# "ceq" f1 f2 : bool #) // PER semantics
                 | (:? float32 as f1), (:? float32 as f2) ->
                    if er && (not (# "ceq" f1 f1 : bool #)) && (not (# "ceq" f2 f2 : bool #)) then true // NAN with ER semantics
                    else (# "ceq" f1 f2 : bool #)  // PER semantics
                 | _ -> xobj.Equals(yobj)

            /// specialcase: Core implementation of structural equality on arbitrary arrays.
            and GenericEqualityArbArray er (iec:System.Collections.IEqualityComparer) (x:System.Array) (y:System.Array) : bool =
#if FX_NO_ARRAY_LONG_LENGTH
                if x.Rank = 1 && y.Rank = 1 then 
                    // check lengths 
                    let lenx = x.Length
                    let leny = y.Length 
                    (int32Eq lenx leny) &&
                    // check contents
                    let basex = x.GetLowerBound(0)
                    let basey = y.GetLowerBound(0)
                    (int32Eq basex basey) &&
                    let rec check i = (i >= lenx) || (GenericEqualityObj er iec ((x.GetValue(basex + i)),(y.GetValue(basey + i))) && check (i + 1))
                    check 0                    
                elif x.Rank = 2 && y.Rank = 2 then 
                    // check lengths 
                    let lenx0 = x.GetLength(0)
                    let leny0 = y.GetLength(0)
                    (int32Eq lenx0 leny0) && 
                    let lenx1 = x.GetLength(1)
                    let leny1 = y.GetLength(1)
                    (int32Eq lenx1 leny1) && 
                    let basex0 = x.GetLowerBound(0)
                    let basex1 = x.GetLowerBound(1)
                    let basey0 = y.GetLowerBound(0)
                    let basey1 = y.GetLowerBound(1)
                    (int32Eq basex0 basey0) && 
                    (int32Eq basex1 basey1) && 
                    // check contents
                    let rec check0 i =
                       let rec check1 j = (j >= lenx1) || (GenericEqualityObj er iec ((x.GetValue(basex0 + i,basex1 + j)), (y.GetValue(basey0 + i,basey1 + j))) && check1 (j + 1))
                       (i >= lenx0) || (check1 0 && check0 (i + 1))
                    check0 0
                else 
                    (x.Rank = y.Rank) && 
                    let ndims = x.Rank
                    // check lengths 
                    let rec precheck k = 
                        (k >= ndims) || 
                        (int32Eq (x.GetLength(k)) (y.GetLength(k)) && 
                         int32Eq (x.GetLowerBound(k)) (y.GetLowerBound(k)) && 
                         precheck (k+1))
                    precheck 0 &&
                    let idxs : int32[] = zeroCreate ndims 
                    // check contents
                    let rec checkN k baseIdx i lim =
                       (i >= lim) ||
                       (set idxs k (baseIdx + i);
                        (if k = ndims - 1 
                         then GenericEqualityObj er iec ((x.GetValue(idxs)),(y.GetValue(idxs)))
                         else check (k+1)) && 
                        checkN k baseIdx (i + 1) lim)
                    and check k = 
                       (k >= ndims) || 
                       (let baseIdx = x.GetLowerBound(k)
                        checkN k baseIdx 0 (x.GetLength(k)))
                           
                    check 0
#else
                if x.Rank = 1 && y.Rank = 1 then 
                    // check lengths 
                    let lenx = x.LongLength
                    let leny = y.LongLength 
                    (int64Eq lenx leny) &&
                    // check contents
                    let basex = int64 (x.GetLowerBound(0))
                    let basey = int64 (y.GetLowerBound(0))
                    (int64Eq basex basey) &&                    
                    let rec check i = (i >=. lenx) || (GenericEqualityObj er iec ((x.GetValue(basex +. i)),(y.GetValue(basey +. i))) && check (i +. 1L))
                    check 0L                    
                elif x.Rank = 2 && y.Rank = 2 then 
                    // check lengths 
                    let lenx0 = x.GetLongLength(0)
                    let leny0 = y.GetLongLength(0)
                    (int64Eq lenx0 leny0) && 
                    let lenx1 = x.GetLongLength(1)
                    let leny1 = y.GetLongLength(1)
                    (int64Eq lenx1 leny1) && 
                    let basex0 = int64 (x.GetLowerBound(0))
                    let basex1 = int64 (x.GetLowerBound(1))
                    let basey0 = int64 (y.GetLowerBound(0))
                    let basey1 = int64 (y.GetLowerBound(1))
                    (int64Eq basex0 basey0) && 
                    (int64Eq basex1 basey1) && 
                    // check contents
                    let rec check0 i =
                       let rec check1 j = (j >=. lenx1) || (GenericEqualityObj er iec ((x.GetValue(basex0 +. i,basex1 +. j)),(y.GetValue(basey0 +. i,basey1 +. j))) && check1 (j +. 1L))
                       (i >=. lenx0) || (check1 0L && check0 (i +. 1L))
                    check0 0L
                else 
                    (x.Rank = y.Rank) && 
                    let ndims = x.Rank
                    // check lengths 
                    let rec precheck k = 
                        (k >= ndims) || 
                        (int64Eq (x.GetLongLength(k)) (y.GetLongLength(k)) && 
                         int32Eq (x.GetLowerBound(k)) (y.GetLowerBound(k)) && 
                         precheck (k+1))
                    precheck 0 &&
                    let idxs : int64[] = zeroCreate ndims 
                    // check contents
                    let rec checkN k baseIdx i lim =
                       (i >=. lim) ||
                       (set idxs k (baseIdx +. i);
                        (if k = ndims - 1
                         then GenericEqualityObj er iec ((x.GetValue(idxs)),(y.GetValue(idxs)))
                         else check (k+1)) && 
                        checkN k baseIdx (i +. 1L) lim)
                    and check k = 
                       (k >= ndims) || 
                       (let baseIdx = x.GetLowerBound(k)
                        checkN k (int64 baseIdx) 0L (x.GetLongLength(k)))
                           
                    check 0
#endif                    
              
            /// optimized case: Core implementation of structural equality on object arrays.
            and GenericEqualityObjArray er iec (x:obj[]) (y:obj[]) : bool =
                let lenx = x.Length 
                let leny = y.Length 
                let c = (lenx = leny )
                if not c then c 
                else
                    let mutable i = 0
                    let mutable res = true
                    while i < lenx do 
                        let c = GenericEqualityObj er iec ((get x i),(get y i))
                        if not c then (res <- false; i <- lenx) 
                        else i <- i + 1
                    res


            /// One of the two unique instances of System.Collections.IEqualityComparer. Implements PER semantics
            /// where equality on NaN returns "false".
            let fsEqualityComparerNoHashingPER = 
                { new System.Collections.IEqualityComparer with
                    override iec.Equals(x:obj,y:obj) = GenericEqualityObj false iec (x,y)  // PER Semantics
                    override iec.GetHashCode(x:obj) = raise (InvalidOperationException (SR.GetString(SR.notUsedForHashing))) }
                    
            /// One of the two unique instances of System.Collections.IEqualityComparer. Implements ER semantics
            /// where equality on NaN returns "true".
            let fsEqualityComparerNoHashingER = 
                { new System.Collections.IEqualityComparer with
                    override iec.Equals(x:obj,y:obj) = GenericEqualityObj true iec (x,y)  // ER Semantics
                    override iec.GetHashCode(x:obj) = raise (InvalidOperationException (SR.GetString(SR.notUsedForHashing))) }

            /// Implements generic equality between two values, with PER semantics for NaN (so equality on two NaN values returns false)
            //
            // The compiler optimizer is aware of this function  (see use of generic_equality_per_inner_vref in opt.fs)
            // and devirtualizes calls to it based on "T".
            let GenericEqualityIntrinsic (x : 'T) (y : 'T) : bool = 
                GenericEqualityObj false fsEqualityComparerNoHashingPER ((box x), (box y))
                
            /// Implements generic equality between two values, with ER semantics for NaN (so equality on two NaN values returns true)
            //
            // ER semantics is used for recursive calls when implementing .Equals(that) for structural data, see the code generated for record and union types in augment.fs
            //
            // The compiler optimizer is aware of this function (see use of generic_equality_er_inner_vref in opt.fs)
            // and devirtualizes calls to it based on "T".
            let GenericEqualityERIntrinsic (x : 'T) (y : 'T) : bool =
                GenericEqualityObj true fsEqualityComparerNoHashingER ((box x), (box y))
                
            /// Implements generic equality between two values using "comp" for recursive calls.
            //
            // The compiler optimizer is aware of this function  (see use of generic_equality_withc_inner_vref in opt.fs)
            // and devirtualizes calls to it based on "T", and under the assumption that "comp" 
            // is either fsEqualityComparerNoHashingER or fsEqualityComparerNoHashingPER.
            let GenericEqualityWithComparerIntrinsic (comp : System.Collections.IEqualityComparer) (x : 'T) (y : 'T) : bool =
                comp.Equals((box x),(box y))
                

            /// Implements generic equality between two values, with ER semantics for NaN (so equality on two NaN values returns true)
            //
            // ER semantics is used for recursive calls when implementing .Equals(that) for structural data, see the code generated for record and union types in augment.fs
            //
            // If no static optimization applies, this becomes GenericEqualityERIntrinsic.
            let inline GenericEqualityERFast (x : 'T) (y : 'T) : bool = 
                  GenericEqualityERIntrinsic x y
                  when 'T : bool    = (# "ceq" x y : bool #)
                  when 'T : sbyte   = (# "ceq" x y : bool #)
                  when 'T : int16   = (# "ceq" x y : bool #)
                  when 'T : int32   = (# "ceq" x y : bool #)
                  when 'T : int64   = (# "ceq" x y : bool #)
                  when 'T : byte    = (# "ceq" x y : bool #)
                  when 'T : uint16  = (# "ceq" x y : bool #)
                  when 'T : uint32  = (# "ceq" x y : bool #)
                  when 'T : uint64  = (# "ceq" x y : bool #)
                  when 'T : nativeint  = (# "ceq" x y : bool #)
                  when 'T : unativeint  = (# "ceq" x y : bool #)
                  when 'T : float = 
                    if (# "ceq" x y : bool #) then
                        true
                    else
                        not (# "ceq" x x : bool #) && not (# "ceq" y y : bool #)
                  when 'T : float32 =
                    if (# "ceq" x y : bool #) then
                        true
                    else
                        not (# "ceq" x x : bool #) && not (# "ceq" y y : bool #)
                  when 'T : char    = (# "ceq" x y : bool #)
                  when 'T : string  = String.Equals((# "" x : string #),(# "" y : string #))
                  when 'T : decimal     = Decimal.op_Equality((# "" x:decimal #), (# "" y:decimal #))
                               
            /// Implements generic equality between two values, with PER semantics for NaN (so equality on two NaN values returns false)
            //
            // If no static optimization applies, this becomes GenericEqualityIntrinsic.
            let inline GenericEqualityFast (x : 'T) (y : 'T) : bool = 
                  GenericEqualityIntrinsic x y
                  when 'T : bool    = (# "ceq" x y : bool #)
                  when 'T : sbyte   = (# "ceq" x y : bool #)
                  when 'T : int16   = (# "ceq" x y : bool #)
                  when 'T : int32   = (# "ceq" x y : bool #)
                  when 'T : int64   = (# "ceq" x y : bool #)
                  when 'T : byte    = (# "ceq" x y : bool #)
                  when 'T : uint16  = (# "ceq" x y : bool #)
                  when 'T : uint32  = (# "ceq" x y : bool #)
                  when 'T : uint64  = (# "ceq" x y : bool #)
                  when 'T : float   = (# "ceq" x y : bool #)
                  when 'T : float32 = (# "ceq" x y : bool #)
                  when 'T : char    = (# "ceq" x y : bool #)
                  when 'T : nativeint  = (# "ceq" x y : bool #)
                  when 'T : unativeint  = (# "ceq" x y : bool #)
                  when 'T : string  = String.Equals((# "" x : string #),(# "" y : string #))
                  when 'T : decimal     = Decimal.op_Equality((# "" x:decimal #), (# "" y:decimal #))
                  
            /// A compiler intrinsic generated during optimization of calls to GenericEqualityIntrinsic on tuple values.
            //
            // If no static optimization applies, this becomes GenericEqualityIntrinsic.
            //
            // Note, although this function says "WithComparer", the static optimization conditionals for float and float32
            // mean that it has PER semantics. This is OK because calls to this function are only generated by 
            // the F# compiler, ultimately stemming from an optimization of GenericEqualityIntrinsic when used on a tuple type.
            let inline GenericEqualityWithComparerFast (comp : System.Collections.IEqualityComparer) (x : 'T) (y : 'T) : bool = 
                  GenericEqualityWithComparerIntrinsic comp x y
                  when 'T : bool    = (# "ceq" x y : bool #)
                  when 'T : sbyte   = (# "ceq" x y : bool #)
                  when 'T : int16   = (# "ceq" x y : bool #)
                  when 'T : int32   = (# "ceq" x y : bool #)
                  when 'T : int64   = (# "ceq" x y : bool #)
                  when 'T : byte    = (# "ceq" x y : bool #)
                  when 'T : uint16  = (# "ceq" x y : bool #)
                  when 'T : uint32  = (# "ceq" x y : bool #)
                  when 'T : uint64  = (# "ceq" x y : bool #)
                  when 'T : float   = (# "ceq" x y : bool #)        
                  when 'T : float32 = (# "ceq" x y : bool #)          
                  when 'T : char    = (# "ceq" x y : bool #)
                  when 'T : nativeint  = (# "ceq" x y : bool #)
                  when 'T : unativeint  = (# "ceq" x y : bool #)
                  when 'T : string  = String.Equals((# "" x : string #),(# "" y : string #))                  
                  when 'T : decimal     = Decimal.op_Equality((# "" x:decimal #), (# "" y:decimal #))
                  

            let inline GenericInequalityFast (x:'T) (y:'T) = (not(GenericEqualityFast x y) : bool)
            let inline GenericInequalityERFast (x:'T) (y:'T) = (not(GenericEqualityERFast x y) : bool)


            //-------------------------------------------------------------------------
            // LanguagePrimitives.HashCompare: HASHING.  
            //------------------------------------------------------------------------- 



            let defaultHashNodes = 18 

            /// The implementation of IEqualityComparer, using depth-limited for hashing and PER semantics for NaN equality.
            type CountLimitedHasherPER(sz:int) =
                [<DefaultValue>]
                val mutable nodeCount : int
                
                member x.Fresh() = 
                    if (System.Threading.Interlocked.CompareExchange(&(x.nodeCount), sz, 0) = 0) then 
                        x
                    else
                        new CountLimitedHasherPER(sz)
                
                interface IEqualityComparer 

            /// The implementation of IEqualityComparer, using unlimited depth for hashing and ER semantics for NaN equality.
            type UnlimitedHasherER() =
                interface IEqualityComparer 
                
            /// The implementation of IEqualityComparer, using unlimited depth for hashing and PER semantics for NaN equality.
            type UnlimitedHasherPER() =
                interface IEqualityComparer
                    

            /// The unique object for unlimited depth for hashing and ER semantics for equality.
            let fsEqualityComparerUnlimitedHashingER = UnlimitedHasherER()

            /// The unique object for unlimited depth for hashing and PER semantics for equality.
            let fsEqualityComparerUnlimitedHashingPER = UnlimitedHasherPER()
             
            let inline HashCombine nr x y = (x <<< 1) + y + 631 * nr

            let GenericHashObjArray (iec : System.Collections.IEqualityComparer) (x: obj[]) : int =
                  let len = x.Length 
                  let mutable i = len - 1 
                  if i > defaultHashNodes then i <- defaultHashNodes // limit the hash
                  let mutable acc = 0   
                  while (i >= 0) do 
                      // NOTE: GenericHash* call decreases nr 
                      acc <- HashCombine i acc (iec.GetHashCode(x.GetValue(i)));
                      i <- i - 1
                  acc

            // optimized case - byte arrays 
            let GenericHashByteArray (x: byte[]) : int =
                  let len = length x 
                  let mutable i = len - 1 
                  if i > defaultHashNodes then i <- defaultHashNodes // limit the hash
                  let mutable acc = 0   
                  while (i >= 0) do 
                      acc <- HashCombine i acc (intOfByte (get x i));
                      i <- i - 1
                  acc

            // optimized case - int arrays 
            let GenericHashInt32Array (x: int[]) : int =
                  let len = length x 
                  let mutable i = len - 1 
                  if i > defaultHashNodes then i <- defaultHashNodes // limit the hash
                  let mutable acc = 0   
                  while (i >= 0) do 
                      acc <- HashCombine i acc (get x i);
                      i <- i - 1
                  acc

            // optimized case - int arrays 
            let GenericHashInt64Array (x: int64[]) : int =
                  let len = length x 
                  let mutable i = len - 1 
                  if i > defaultHashNodes then i <- defaultHashNodes // limit the hash
                  let mutable acc = 0   
                  while (i >= 0) do 
                      acc <- HashCombine i acc (int32 (get x i));
                      i <- i - 1
                  acc

            // special case - arrays do not by default have a decent structural hashing function
            let GenericHashArbArray (iec : System.Collections.IEqualityComparer) (x: System.Array) : int =
                  match x.Rank  with 
                  | 1 -> 
                    let b = x.GetLowerBound(0) 
                    let len = x.Length 
                    let mutable i = b + len - 1 
                    if i > b + defaultHashNodes  then i <- b + defaultHashNodes  // limit the hash
                    let mutable acc = 0                  
                    while (i >= b) do 
                        // NOTE: GenericHash* call decreases nr 
                        acc <- HashCombine i acc (iec.GetHashCode(x.GetValue(i)));
                        i <- i - 1
                    acc
                  | _ -> 
                     HashCombine 10 (x.GetLength(0)) (x.GetLength(1)) 

            // Core implementation of structural hashing, corresponds to pseudo-code in the 
            // F# Language spec.  Searches for the IStructuralHash interface, otherwise uses GetHashCode().
            // Arrays are structurally hashed through a separate technique.
            //
            // "iec" is either fsEqualityComparerUnlimitedHashingER, fsEqualityComparerUnlimitedHashingPER or a CountLimitedHasherPER.
            let rec GenericHashParamObj (iec : System.Collections.IEqualityComparer) (x: obj) : int =
                  match x with 
                  | null -> 0 
                  | (:? System.Array as a) -> 
                      match a with 
                      | :? (obj[]) as oa -> GenericHashObjArray iec oa 
                      | :? (byte[]) as ba -> GenericHashByteArray ba 
                      | :? (int[]) as ba -> GenericHashInt32Array ba 
                      | :? (int64[]) as ba -> GenericHashInt64Array ba 
                      | _ -> GenericHashArbArray iec a 
                  | :? IStructuralEquatable as a ->    
                      a.GetHashCode(iec)
                  | _ -> 
                      x.GetHashCode()


            /// Fill in the implementation of CountLimitedHasherPER
            type CountLimitedHasherPER with
                
                interface System.Collections.IEqualityComparer with
                    override iec.Equals(x:obj,y:obj) =
                        GenericEqualityObj false iec (x,y)
                    override iec.GetHashCode(x:obj) =
                        iec.nodeCount <- iec.nodeCount - 1
                        if iec.nodeCount > 0 then
                            GenericHashParamObj iec  x
                        else
                            -1
               
            /// Fill in the implementation of UnlimitedHasherER
            type UnlimitedHasherER with
                
                interface System.Collections.IEqualityComparer with
                    override iec.Equals(x:obj,y:obj) = GenericEqualityObj true iec (x,y)
                    override iec.GetHashCode(x:obj) = GenericHashParamObj iec  x
                   
            /// Fill in the implementation of UnlimitedHasherPER
            type UnlimitedHasherPER with
                interface System.Collections.IEqualityComparer with
                    override iec.Equals(x:obj,y:obj) = GenericEqualityObj false iec (x,y)
                    override iec.GetHashCode(x:obj) = GenericHashParamObj iec x

            /// Intrinsic for calls to depth-unlimited structural hashing that were not optimized by static conditionals.
            //
            // NOTE: The compiler optimizer is aware of this function (see uses of generic_hash_inner_vref in opt.fs)
            // and devirtualizes calls to it based on type "T".
            let GenericHashIntrinsic input = GenericHashParamObj fsEqualityComparerUnlimitedHashingPER (box input)

            /// Intrinsic for calls to depth-limited structural hashing that were not optimized by static conditionals.
            let LimitedGenericHashIntrinsic limit input = GenericHashParamObj (CountLimitedHasherPER(limit)) (box input)

            /// Intrinsic for a recursive call to structural hashing that was not optimized by static conditionals.
            //
            // "iec" is assumed to be either fsEqualityComparerUnlimitedHashingER, fsEqualityComparerUnlimitedHashingPER or 
            // a CountLimitedHasherPER.
            //
            // NOTE: The compiler optimizer is aware of this function (see uses of generic_hash_withc_inner_vref in opt.fs)
            // and devirtualizes calls to it based on type "T".
            let GenericHashWithComparerIntrinsic<'T> (comp : System.Collections.IEqualityComparer) (input : 'T) : int =
                GenericHashParamObj comp (box input)
                
            /// Direct call to GetHashCode on the string type
            let inline HashString (s:string) = 
                 match s with 
                 | null -> 0 
                 | _ -> (# "call instance int32 [mscorlib]System.String :: GetHashCode()" s : int #)
                    
            // from mscorlib v4.0.30319
            let inline HashChar (x:char) = (# "or" (# "shl" x 16 : int #) x : int #)
            let inline HashSByte (x:sbyte) = (# "xor" (# "shl" x 8 : int #) x : int #)
            let inline HashInt16 (x:int16) = (# "or" (# "conv.u2" x : int #) (# "shl" x 16 : int #) : int #)
            let inline HashInt64 (x:int64) = (# "xor" (# "conv.i4" x : int #) (# "conv.i4" (# "shr" x 32 : int #) : int #) : int #)
            let inline HashUInt64 (x:uint64) = (# "xor" (# "conv.i4" x : int #) (# "conv.i4" (# "shr.un" x 32 : int #) : int #) : int #)
            let inline HashIntPtr (x:nativeint) = (# "conv.i4" (# "conv.u8" x : uint64 #) : int #)
            let inline HashUIntPtr (x:unativeint) = (# "and" (# "conv.i4" (# "conv.u8" x : uint64 #) : int #) 0x7fffffff : int #)

            /// Core entry into structural hashing for either limited or unlimited hashing.  
            //
            // "iec" is assumed to be either fsEqualityComparerUnlimitedHashingER, fsEqualityComparerUnlimitedHashingPER or 
            // a CountLimitedHasherPER.
            let inline GenericHashWithComparerFast (iec : System.Collections.IEqualityComparer) (x:'T) : int = 
                GenericHashWithComparerIntrinsic iec x 
                when 'T : bool   = (# "" x : int #)
                when 'T : int32  = (# "" x : int #)
                when 'T : byte   = (# "" x : int #)
                when 'T : uint32 = (# "" x : int #)                          
                when 'T : char = HashChar (# "" x : char #)                         
                when 'T : sbyte = HashSByte (# "" x : sbyte #)                          
                when 'T : int16 = HashInt16 (# "" x : int16 #)
                when 'T : int64 = HashInt64 (# "" x : int64 #)
                when 'T : uint64 = HashUInt64 (# "" x : uint64 #)
                when 'T : nativeint = HashIntPtr (# "" x : nativeint #)
                when 'T : unativeint = HashUIntPtr (# "" x : unativeint #)
                when 'T : uint16 = (# "" x : int #)                    
                when 'T : string = HashString  (# "" x : string #)
                    
            /// Core entry into depth-unlimited structural hashing.  Hash to a given depth limit.
            let inline GenericHashFast (x:'T) : int = 
                GenericHashIntrinsic x 
                when 'T : bool   = (# "" x : int #)
                when 'T : int32  = (# "" x : int #)
                when 'T : byte   = (# "" x : int #)
                when 'T : uint32 = (# "" x : int #)
                when 'T : char = HashChar (# "" x : char #)
                when 'T : sbyte = HashSByte (# "" x : sbyte #)
                when 'T : int16 = HashInt16 (# "" x : int16 #)
                when 'T : int64 = HashInt64 (# "" x : int64 #)
                when 'T : uint64 = HashUInt64 (# "" x : uint64 #)
                when 'T : nativeint = HashIntPtr (# "" x : nativeint #)
                when 'T : unativeint = HashUIntPtr (# "" x : unativeint #)
                when 'T : uint16 = (# "" x : int #)                    
                when 'T : string = HashString  (# "" x : string #)

            /// Core entry into depth-limited structural hashing.  
            let inline GenericLimitedHashFast (limit:int) (x:'T) : int = 
                LimitedGenericHashIntrinsic limit x 
                when 'T : bool   = (# "" x : int #)
                when 'T : int32  = (# "" x : int #)
                when 'T : byte   = (# "" x : int #)
                when 'T : uint32 = (# "" x : int #)                    
                when 'T : char = HashChar (# "" x : char #)                          
                when 'T : sbyte = HashSByte (# "" x : sbyte #)                          
                when 'T : int16 = HashInt16 (# "" x : int16 #)
                when 'T : int64 = HashInt64 (# "" x : int64 #)
                when 'T : uint64 = HashUInt64 (# "" x : uint64 #)
                when 'T : nativeint = HashIntPtr (# "" x : nativeint #)
                when 'T : unativeint = HashUIntPtr (# "" x : unativeint #)
                when 'T : uint16 = (# "" x : int #)                    
                when 'T : string = HashString  (# "" x : string #)


            /// Compiler intrinsic generated for devirtualized calls to structural hashing on tuples.  
            //
            // The F# compiler optimizer generates calls to this function when GenericHashWithComparerIntrinsic is used 
            // statically with a tuple type.
            // 
            // Because the function subsequently gets inlined, the calls to GenericHashWithComparerFast can be 
            // often statically optimized or devirtualized based on the statically known type.
            let inline FastHashTuple2 (comparer:System.Collections.IEqualityComparer) (x1,x2) = 
                TupleUtils.combineTupleHashes
                    (GenericHashWithComparerFast comparer x1)
                    (GenericHashWithComparerFast comparer x2)

            /// Compiler intrinsic generated for devirtualized calls to structural hashing on tuples.  
            //
            // The F# compiler optimizer generates calls to this function when GenericHashWithComparerIntrinsic is used 
            // statically with a tuple type.
            //
            // Because the function subsequently gets inlined, the calls to GenericHashWithComparerFast can be 
            // often statically optimized or devirtualized based on the statically known type.
            let inline FastHashTuple3 (comparer:System.Collections.IEqualityComparer) (x1,x2,x3) =
                TupleUtils.combineTupleHashes
                    (TupleUtils.combineTupleHashes
                        (GenericHashWithComparerFast comparer x1)
                        (GenericHashWithComparerFast comparer x2))
                    (GenericHashWithComparerFast comparer x3)

            /// Compiler intrinsic generated for devirtualized calls to structural hashing on tuples.  
            //
            // The F# compiler optimizer generates calls to this function when GenericHashWithComparerIntrinsic is used 
            // statically with a tuple type.
            //
            // Because the function subsequently gets inlined, the calls to GenericHashWithComparerFast can be 
            // often statically optimized or devirtualized based on the statically known type.
            let inline FastHashTuple4 (comparer:System.Collections.IEqualityComparer) (x1,x2,x3,x4) = 
                TupleUtils.combineTupleHashes
                    (TupleUtils.combineTupleHashes
                        (GenericHashWithComparerFast comparer x1)
                        (GenericHashWithComparerFast comparer x2))
                    (TupleUtils.combineTupleHashes
                        (GenericHashWithComparerFast comparer x3)
                        (GenericHashWithComparerFast comparer x4))

            /// Compiler intrinsic generated for devirtualized calls to structural hashing on tuples.  
            //
            // The F# compiler optimizer generates calls to this function when GenericHashWithComparerIntrinsic is used 
            // statically with a tuple type.
            //
            // Because the function subsequently gets inlined, the calls to GenericHashWithComparerFast can be 
            // often statically optimized or devirtualized based on the statically known type.
            let inline FastHashTuple5 (comparer:System.Collections.IEqualityComparer) (x1,x2,x3,x4,x5) = 
                TupleUtils.combineTupleHashes 
                    (TupleUtils.combineTupleHashes 
                        (TupleUtils.combineTupleHashes 
                            (GenericHashWithComparerFast comparer x1)
                            (GenericHashWithComparerFast comparer x2))
                        (TupleUtils.combineTupleHashes
                            (GenericHashWithComparerFast comparer x3)
                            (GenericHashWithComparerFast comparer x4)))
                    (GenericHashWithComparerFast comparer x5)

            /// Compiler intrinsic generated for devirtualized calls to PER-semantic structural equality on tuples
            //
            // The F# compiler optimizer generates calls to this function when GenericEqualityIntrinsic is used 
            // statically with a tuple type.
            // 
            // Because the function subsequently gets inlined, the calls to GenericEqualityWithComparerFast can be 
            // often statically optimized or devirtualized based on the statically known type.
            let inline FastEqualsTuple2 (comparer:System.Collections.IEqualityComparer) (x1,x2) (y1,y2) = 
                GenericEqualityWithComparerFast comparer x1 y1 &&
                GenericEqualityWithComparerFast comparer x2 y2

            /// Compiler intrinsic generated for devirtualized calls to PER-semantic structural equality on tuples.  
            //
            // The F# compiler optimizer generates calls to this function when GenericEqualityIntrinsic is used 
            // statically with a tuple type.
            // 
            // Because the function subsequently gets inlined, the calls to GenericEqualityWithComparerFast can be 
            // often statically optimized or devirtualized based on the statically known type.
            let inline FastEqualsTuple3 (comparer:System.Collections.IEqualityComparer) (x1,x2,x3) (y1,y2,y3) = 
                GenericEqualityWithComparerFast comparer x1 y1 &&
                GenericEqualityWithComparerFast comparer x2 y2 &&
                GenericEqualityWithComparerFast comparer x3 y3

            /// Compiler intrinsic generated for devirtualized calls to PER-semantic structural equality on tuples (with PER semantics).  
            //
            // The F# compiler optimizer generates calls to this function when GenericEqualityIntrinsic is used 
            // statically with a tuple type.
            // 
            // Because the function subsequently gets inlined, the calls to GenericEqualityWithComparerFast can be 
            // often statically optimized or devirtualized based on the statically known type.
            let inline FastEqualsTuple4 (comparer:System.Collections.IEqualityComparer) (x1,x2,x3,x4) (y1,y2,y3,y4) = 
                GenericEqualityWithComparerFast comparer x1 y1 &&
                GenericEqualityWithComparerFast comparer x2 y2 &&
                GenericEqualityWithComparerFast comparer x3 y3 &&
                GenericEqualityWithComparerFast comparer x4 y4

            /// Compiler intrinsic generated for devirtualized calls to PER-semantic structural equality on tuples.  
            //
            // The F# compiler optimizer generates calls to this function when GenericEqualityIntrinsic is used 
            // statically with a tuple type.
            // 
            // Because the function subsequently gets inlined, the calls to GenericEqualityWithComparerFast can be 
            // often statically optimized or devirtualized based on the statically known type.
            let inline FastEqualsTuple5 (comparer:System.Collections.IEqualityComparer) (x1,x2,x3,x4,x5) (y1,y2,y3,y4,y5) = 
                GenericEqualityWithComparerFast comparer x1 y1 &&
                GenericEqualityWithComparerFast comparer x2 y2 &&
                GenericEqualityWithComparerFast comparer x3 y3 &&
                GenericEqualityWithComparerFast comparer x4 y4 &&
                GenericEqualityWithComparerFast comparer x5 y5

            /// Compiler intrinsic generated for devirtualized calls to structural comparison on tuples (with ER semantics)
            //
            // The F# compiler optimizer generates calls to this function when GenericComparisonIntrinsic is used 
            // statically with a tuple type.
            // 
            // Because the function subsequently gets inlined, the calls to GenericComparisonWithComparerFast can be 
            // often statically optimized or devirtualized based on the statically known type.
            let inline FastCompareTuple2 (comparer:System.Collections.IComparer)  (x1,x2) (y1,y2) =
                let  n = GenericComparisonWithComparerFast comparer x1 y1
                if n <> 0 then n else
                GenericComparisonWithComparerFast comparer x2 y2

            /// Compiler intrinsic generated for devirtualized calls to structural comparison on tuples (with ER semantics)
            //
            // The F# compiler optimizer generates calls to this function when GenericComparisonIntrinsic is used 
            // statically with a tuple type.
            // 
            // Because the function subsequently gets inlined, the calls to GenericComparisonWithComparerFast can be 
            // often statically optimized or devirtualized based on the statically known type.
            let inline FastCompareTuple3 (comparer:System.Collections.IComparer) (x1,x2,x3) (y1,y2,y3) =
                let  n = GenericComparisonWithComparerFast comparer x1 y1
                if n <> 0 then n else
                let  n = GenericComparisonWithComparerFast comparer x2 y2
                if n <> 0 then n else
                GenericComparisonWithComparerFast comparer x3 y3

            /// Compiler intrinsic generated for devirtualized calls to structural comparison on tuples (with ER semantics)
            //
            // The F# compiler optimizer generates calls to this function when GenericComparisonIntrinsic is used 
            // statically with a tuple type.
            // 
            // Because the function subsequently gets inlined, the calls to GenericComparisonWithComparerFast can be 
            // often statically optimized or devirtualized based on the statically known type.
            let inline FastCompareTuple4 (comparer:System.Collections.IComparer) (x1,x2,x3,x4) (y1,y2,y3,y4) = 
                let  n = GenericComparisonWithComparerFast comparer x1 y1
                if n <> 0 then n else
                let  n = GenericComparisonWithComparerFast comparer x2 y2
                if n <> 0 then n else
                let  n = GenericComparisonWithComparerFast comparer x3 y3
                if n <> 0 then n else
                GenericComparisonWithComparerFast comparer x4 y4
            
            /// Compiler intrinsic generated for devirtualized calls to structural comparison on tuples (with ER semantics)
            //
            // The F# compiler optimizer generates calls to this function when GenericComparisonIntrinsic is used 
            // statically with a tuple type.
            // 
            // Because the function subsequently gets inlined, the calls to GenericComparisonWithComparerFast can be 
            // often statically optimized or devirtualized based on the statically known type.
            let inline FastCompareTuple5 (comparer:System.Collections.IComparer) (x1,x2,x3,x4,x5) (y1,y2,y3,y4,y5) =
                let  n = GenericComparisonWithComparerFast comparer x1 y1
                if n <> 0 then n else
                let  n = GenericComparisonWithComparerFast comparer x2 y2
                if n <> 0 then n else
                let  n = GenericComparisonWithComparerFast comparer x3 y3
                if n <> 0 then n else
                let  n = GenericComparisonWithComparerFast comparer x4 y4
                if n <> 0 then n else
                GenericComparisonWithComparerFast comparer x5 y5

        //-------------------------------------------------------------------------
        // LanguagePrimitives: PUBLISH HASH, EQUALITY AND COMPARISON FUNCTIONS.  
        //------------------------------------------------------------------------- 

        // Publish the intrinsic plus the static optimization conditionals
        let inline GenericEquality e1 e2 = HashCompare.GenericEqualityFast e1 e2

        let inline GenericEqualityER e1 e2 = HashCompare.GenericEqualityERFast e1 e2

        let inline GenericEqualityWithComparer comp e1 e2 = HashCompare.GenericEqualityWithComparerFast comp e1 e2

        let inline GenericComparison e1 e2 = HashCompare.GenericComparisonFast e1 e2

        let inline GenericComparisonWithComparer comp e1 e2 = HashCompare.GenericComparisonWithComparerFast comp e1 e2

        let inline GenericLessThan e1 e2 = HashCompare.GenericLessThanFast e1 e2

        let inline GenericGreaterThan e1 e2 = HashCompare.GenericGreaterThanFast e1 e2

        let inline GenericLessOrEqual e1 e2 = HashCompare.GenericLessOrEqualFast e1 e2

        let inline GenericGreaterOrEqual e1 e2 = HashCompare.GenericGreaterOrEqualFast e1 e2

        let inline retype<'T,'U> (x:'T) : 'U = (# "" x : 'U #)

        let inline GenericMinimum (e1: 'T) (e2: 'T) = 
            if HashCompare.GenericLessThanFast e1 e2 then e1 else e2
            when 'T : float         = (System.Math.Min : float * float -> float)(retype<_,float> e1, retype<_,float> e2)
            when 'T : float32       = (System.Math.Min : float32 * float32 -> float32)(retype<_,float32> e1, retype<_,float32> e2)

        let inline GenericMaximum (e1: 'T) (e2: 'T) = 
            if HashCompare.GenericLessThanFast e1 e2 then e2 else e1
            when 'T : float         = (System.Math.Max : float * float -> float)(retype<_,float> e1, retype<_,float> e2)
            when 'T : float32       = (System.Math.Max : float32 * float32 -> float32)(retype<_,float32> e1, retype<_,float32> e2)

        let inline PhysicalEquality e1 e2 = HashCompare.PhysicalEqualityFast e1 e2

        let inline PhysicalHash obj = HashCompare.PhysicalHashFast obj
        
        let GenericComparer = HashCompare.fsComparerER :> IComparer

        let GenericEqualityComparer = HashCompare.fsEqualityComparerUnlimitedHashingPER :> IEqualityComparer

        let GenericEqualityERComparer = HashCompare.fsEqualityComparerUnlimitedHashingER :> IEqualityComparer

        let inline GenericHash obj = HashCompare.GenericHashFast obj

        let inline GenericLimitedHash limit obj = HashCompare.GenericLimitedHashFast limit obj

        let inline GenericHashWithComparer comparer obj = HashCompare.GenericHashWithComparerFast comparer obj

        //-------------------------------------------------------------------------
        // LanguagePrimitives: PUBLISH IEqualityComparer AND IComparer OBJECTS
        //------------------------------------------------------------------------- 


        let inline MakeGenericEqualityComparer<'T>() = 
            // type-specialize some common cases to generate more efficient functions 
            { new System.Collections.Generic.IEqualityComparer<'T> with 
                  member self.GetHashCode(x) = GenericHash x 
                  member self.Equals(x,y) = GenericEquality x y }

        let inline MakeGenericLimitedEqualityComparer<'T>(limit:int) = 
            // type-specialize some common cases to generate more efficient functions 
            { new System.Collections.Generic.IEqualityComparer<'T> with 
                  member self.GetHashCode(x) = GenericLimitedHash limit x 
                  member self.Equals(x,y) = GenericEquality x y }

        let BoolIEquality    = MakeGenericEqualityComparer<bool>()
        let CharIEquality    = MakeGenericEqualityComparer<char>()
        let StringIEquality  = MakeGenericEqualityComparer<string>()
        let SByteIEquality   = MakeGenericEqualityComparer<sbyte>()
        let Int16IEquality   = MakeGenericEqualityComparer<int16>()
        let Int32IEquality   = MakeGenericEqualityComparer<int32>()
        let Int64IEquality   = MakeGenericEqualityComparer<int64>()
        let IntPtrIEquality  = MakeGenericEqualityComparer<nativeint>()
        let ByteIEquality    = MakeGenericEqualityComparer<byte>()
        let UInt16IEquality  = MakeGenericEqualityComparer<uint16>()
        let UInt32IEquality  = MakeGenericEqualityComparer<uint32>()
        let UInt64IEquality  = MakeGenericEqualityComparer<uint64>()
        let UIntPtrIEquality = MakeGenericEqualityComparer<unativeint>()
        let FloatIEquality   = MakeGenericEqualityComparer<float>()
        let Float32IEquality = MakeGenericEqualityComparer<float32>()
        let DecimalIEquality = MakeGenericEqualityComparer<decimal>()

        [<CodeAnalysis.SuppressMessage("Microsoft.Performance","CA1812:AvoidUninstantiatedInternalClasses")>]     
        type FastGenericEqualityComparerTable<'T>() = 
            static let f : System.Collections.Generic.IEqualityComparer<'T> = 
                match typeof<'T> with 
                | ty when ty.Equals(typeof<bool>)       -> unboxPrim (box BoolIEquality)
                | ty when ty.Equals(typeof<byte>)       -> unboxPrim (box ByteIEquality)
                | ty when ty.Equals(typeof<int32>)      -> unboxPrim (box Int32IEquality)
                | ty when ty.Equals(typeof<uint32>)     -> unboxPrim (box UInt32IEquality)
                | ty when ty.Equals(typeof<char>)       -> unboxPrim (box CharIEquality)
                | ty when ty.Equals(typeof<sbyte>)      -> unboxPrim (box SByteIEquality)
                | ty when ty.Equals(typeof<int16>)      -> unboxPrim (box Int16IEquality)
                | ty when ty.Equals(typeof<int64>)      -> unboxPrim (box Int64IEquality)
                | ty when ty.Equals(typeof<nativeint>)  -> unboxPrim (box IntPtrIEquality)
                | ty when ty.Equals(typeof<uint16>)     -> unboxPrim (box UInt16IEquality)
                | ty when ty.Equals(typeof<uint64>)     -> unboxPrim (box UInt64IEquality)
                | ty when ty.Equals(typeof<unativeint>) -> unboxPrim (box UIntPtrIEquality)
                | ty when ty.Equals(typeof<float>)      -> unboxPrim (box FloatIEquality)
                | ty when ty.Equals(typeof<float32>)    -> unboxPrim (box Float32IEquality)
                | ty when ty.Equals(typeof<decimal>)    -> unboxPrim (box DecimalIEquality)
                | ty when ty.Equals(typeof<string>)     -> unboxPrim (box StringIEquality)
                | _ -> MakeGenericEqualityComparer<'T>()
            static member Function : System.Collections.Generic.IEqualityComparer<'T> = f

        let FastGenericEqualityComparerFromTable<'T> = FastGenericEqualityComparerTable<'T>.Function

        // This is the implementation of HashIdentity.Structural.  In most cases this just becomes
        // FastGenericEqualityComparerFromTable.
        let inline FastGenericEqualityComparer<'T> = 
            // This gets used if 'T can't be resolved to anything interesting
            FastGenericEqualityComparerFromTable<'T>
            // When 'T is a primitive, just use the fixed entry in the table
            when 'T : bool   = FastGenericEqualityComparerFromTable<'T>
            when 'T : int32  = FastGenericEqualityComparerFromTable<'T>
            when 'T : byte   = FastGenericEqualityComparerFromTable<'T>
            when 'T : uint32 = FastGenericEqualityComparerFromTable<'T>
            when 'T : string = FastGenericEqualityComparerFromTable<'T>
            when 'T : sbyte  = FastGenericEqualityComparerFromTable<'T>
            when 'T : int16  = FastGenericEqualityComparerFromTable<'T>
            when 'T : int64  = FastGenericEqualityComparerFromTable<'T>
            when 'T : nativeint  = FastGenericEqualityComparerFromTable<'T>
            when 'T : uint16 = FastGenericEqualityComparerFromTable<'T>
            when 'T : uint64 = FastGenericEqualityComparerFromTable<'T>
            when 'T : unativeint = FastGenericEqualityComparerFromTable<'T>
            when 'T : float  = FastGenericEqualityComparerFromTable<'T>
            when 'T : float32 = FastGenericEqualityComparerFromTable<'T>
            when 'T : char   = FastGenericEqualityComparerFromTable<'T>
            when 'T : decimal = FastGenericEqualityComparerFromTable<'T>
             // According to the somewhat subtle rules of static optimizations,
             // this condition is used whenever 'T is resolved to a nominal or tuple type 
             // and none of the other rules above apply.
             //
             // When 'T is statically known to be nominal or tuple, it is better to inline the implementation of 
             // MakeGenericEqualityComparer. This is then reduced by further inlining to the primitives 
             // known to the F# compiler which are then often optimized for the particular nominal type involved.
            when 'T : 'T = MakeGenericEqualityComparer<'T>()

        let inline FastLimitedGenericEqualityComparer<'T>(limit) = MakeGenericLimitedEqualityComparer<'T>(limit) 

        let inline MakeGenericComparer<'T>()  = 
            { new System.Collections.Generic.IComparer<'T> with 
                 member __.Compare(x,y) = GenericComparison x y }

        let CharComparer    = MakeGenericComparer<char>()
        let StringComparer  = MakeGenericComparer<string>()
        let SByteComparer   = MakeGenericComparer<sbyte>()
        let Int16Comparer   = MakeGenericComparer<int16>()
        let Int32Comparer   = MakeGenericComparer<int32>()
        let Int64Comparer   = MakeGenericComparer<int64>()
        let IntPtrComparer  = MakeGenericComparer<nativeint>()
        let ByteComparer    = MakeGenericComparer<byte>()
        let UInt16Comparer  = MakeGenericComparer<uint16>()
        let UInt32Comparer  = MakeGenericComparer<uint32>()
        let UInt64Comparer  = MakeGenericComparer<uint64>()
        let UIntPtrComparer = MakeGenericComparer<unativeint>()
        let FloatComparer   = MakeGenericComparer<float>()
        let Float32Comparer = MakeGenericComparer<float32>()
        let DecimalComparer = MakeGenericComparer<decimal>()
        let BoolComparer    = MakeGenericComparer<bool>()

        /// Use a type-indexed table to ensure we only create a single FastStructuralComparison function
        /// for each type
        [<CodeAnalysis.SuppressMessage("Microsoft.Performance","CA1812:AvoidUninstantiatedInternalClasses")>]     
        type FastGenericComparerTable<'T>() = 

            // The CLI implementation of mscorlib optimizes array sorting
            // when the comparer is either null or precisely
            // reference-equals to System.Collections.Generic.Comparer<'T>.Default.
            // This is an indication that a "fast" array sorting helper can be used.
            //
            // So, for all the types listed below, we want to pass in a value of "null" for
            // the comparer object.  Note that F# generic comparison coincides precisely with 
            // System.Collections.Generic.Comparer<'T>.Default for these types.
            //
            // A "null" comparer is only valid if the values do not have identity, e.g. integers.
            // That is, an unstable sort of the array must be the semantically the 
            // same as a stable sort of the array. See Array.stableSortInPlace.
            //
            // REVIEW: in a future version we could extend this to include additional types 
            static let fCanBeNull : System.Collections.Generic.IComparer<'T>  = 
                match typeof<'T> with 
                | ty when ty.Equals(typeof<nativeint>)  -> unboxPrim (box IntPtrComparer)
                | ty when ty.Equals(typeof<unativeint>) -> unboxPrim (box UIntPtrComparer)
                | ty when ty.Equals(typeof<byte>)       -> null    
                | ty when ty.Equals(typeof<char>)       -> null    
                | ty when ty.Equals(typeof<sbyte>)      -> null     
                | ty when ty.Equals(typeof<int16>)      -> null    
                | ty when ty.Equals(typeof<int32>)      -> null    
                | ty when ty.Equals(typeof<int64>)      -> null    
                | ty when ty.Equals(typeof<uint16>)     -> null    
                | ty when ty.Equals(typeof<uint32>)     -> null    
                | ty when ty.Equals(typeof<uint64>)     -> null    
                | ty when ty.Equals(typeof<float>)      -> null    
                | ty when ty.Equals(typeof<float32>)    -> null    
                | ty when ty.Equals(typeof<decimal>)    -> null    
                | ty when ty.Equals(typeof<string>)     -> unboxPrim (box StringComparer)
                | ty when ty.Equals(typeof<bool>)       -> null
                | _ -> MakeGenericComparer<'T>()

            static let f : System.Collections.Generic.IComparer<'T>  = 
                match typeof<'T> with 
                | ty when ty.Equals(typeof<byte>)       -> unboxPrim (box ByteComparer)
                | ty when ty.Equals(typeof<char>)       -> unboxPrim (box CharComparer)
                | ty when ty.Equals(typeof<sbyte>)      -> unboxPrim (box SByteComparer)
                | ty when ty.Equals(typeof<int16>)      -> unboxPrim (box Int16Comparer)
                | ty when ty.Equals(typeof<int32>)      -> unboxPrim (box Int32Comparer)
                | ty when ty.Equals(typeof<int64>)      -> unboxPrim (box Int64Comparer)
                | ty when ty.Equals(typeof<nativeint>)  -> unboxPrim (box IntPtrComparer)
                | ty when ty.Equals(typeof<uint16>)     -> unboxPrim (box UInt16Comparer)
                | ty when ty.Equals(typeof<uint32>)     -> unboxPrim (box UInt32Comparer)
                | ty when ty.Equals(typeof<uint64>)     -> unboxPrim (box UInt64Comparer)
                | ty when ty.Equals(typeof<unativeint>) -> unboxPrim (box UIntPtrComparer)
                | ty when ty.Equals(typeof<float>)      -> unboxPrim (box FloatComparer)
                | ty when ty.Equals(typeof<float32>)    -> unboxPrim (box Float32Comparer)
                | ty when ty.Equals(typeof<decimal>)    -> unboxPrim (box DecimalComparer)
                | ty when ty.Equals(typeof<string>)     -> unboxPrim (box StringComparer)
                | ty when ty.Equals(typeof<bool>)       -> unboxPrim (box BoolComparer)
                | _ -> 
                    // Review: There are situations where we should be able
                    // to return System.Collections.Generic.Comparer<'T>.Default here.
                    // For example, for any value type.
                    MakeGenericComparer<'T>()

            static member Value : System.Collections.Generic.IComparer<'T> = f

            static member ValueCanBeNullIfDefaultSemantics : System.Collections.Generic.IComparer<'T> = fCanBeNull
        
        let FastGenericComparerFromTable<'T> = 
            FastGenericComparerTable<'T>.Value

        let inline FastGenericComparer<'T> = 
            // This gets used is 'T can't be resolved to anything interesting
            FastGenericComparerFromTable<'T>
            // When 'T is a primitive, just use the fixed entry in the table
            when 'T : bool   = FastGenericComparerFromTable<'T>
            when 'T : sbyte  = FastGenericComparerFromTable<'T>
            when 'T : int16  = FastGenericComparerFromTable<'T>
            when 'T : int32  = FastGenericComparerFromTable<'T>
            when 'T : int64  = FastGenericComparerFromTable<'T>
            when 'T : nativeint  = FastGenericComparerFromTable<'T>
            when 'T : byte   = FastGenericComparerFromTable<'T>
            when 'T : uint16 = FastGenericComparerFromTable<'T>
            when 'T : uint32 = FastGenericComparerFromTable<'T>
            when 'T : uint64 = FastGenericComparerFromTable<'T>
            when 'T : unativeint = FastGenericComparerFromTable<'T>
            when 'T : float  = FastGenericComparerFromTable<'T>
            when 'T : float32 = FastGenericComparerFromTable<'T>
            when 'T : char   = FastGenericComparerFromTable<'T>
            when 'T : string = FastGenericComparerFromTable<'T>
            when 'T : decimal = FastGenericComparerFromTable<'T>
             // According to the somewhat subtle rules of static optimizations,
             // this condition is used whenever 'T is resolved by inlining to be a nominal type 
             // and none of the other rules above apply
             //
             // In this case it is better to inline the implementation of MakeGenericComparer so that
             // the comparison object is eventually reduced to the primitives known to the F# compiler
             // which are then optimized for the particular nominal type involved.
            when 'T : 'T = MakeGenericComparer<'T>()
            
        let FastGenericComparerCanBeNull<'T> = FastGenericComparerTable<'T>.ValueCanBeNullIfDefaultSemantics

        //-------------------------------------------------------------------------
        // LanguagePrimitives: ENUMS
        //------------------------------------------------------------------------- 

        let inline EnumOfValue (value : 'T) : 'Enum when 'Enum : enum<'T> = 
            unboxPrim<'Enum>(box value)
             // According to the somewhat subtle rules of static optimizations,
             // this condition is used whenever 'Enum is resolved to a nominal type or witnesses are available
            when 'Enum : 'Enum = (retype value : 'Enum)

        let inline EnumToValue (enum : 'Enum) : 'T when 'Enum : enum<'T> = 
            unboxPrim<'T>(box enum)
             // According to the somewhat subtle rules of static optimizations,
             // this condition is used whenever 'Enum is resolved to a nominal type or witnesses are available
            when 'Enum : 'Enum = (retype enum : 'T)

        //-------------------------------------------------------------------------
        // LanguagePrimitives: MEASURES
        //------------------------------------------------------------------------- 

        let inline FloatWithMeasure (f : float) : float<'Measure> = retype f
        let inline Float32WithMeasure (f : float32) : float32<'Measure> = retype f
        let inline DecimalWithMeasure (f : decimal) : decimal<'Measure> = retype f
        let inline Int32WithMeasure (f : int) : int<'Measure> = retype f
        let inline Int16WithMeasure (f : int16) : int16<'Measure> = retype f
        let inline SByteWithMeasure (f : sbyte) : sbyte<'Measure> = retype f
        let inline Int64WithMeasure (f : int64) : int64<'Measure> = retype f

        let inline formatError() = raise (new System.FormatException(SR.GetString(SR.badFormatString)))

        // Parse formats
        //      DDDDDDDD
        //      -DDDDDDDD
        //      0xHHHHHHHH
        //      -0xHHHHHHHH
        //      0bBBBBBBB
        //      -0bBBBBBBB
        //      0oOOOOOOO
        //      -0oOOOOOOO
        // without leading/trailing spaces.
        ///
        // Note: Parse defaults to NumberStyles.Integer =  AllowLeadingWhite ||| AllowTrailingWhite ||| AllowLeadingSign
        // However, that is not the required behaviour of 'int32', 'int64' etc. when used on string
        // arguments: we explicitly disallow AllowLeadingWhite ||| AllowTrailingWhite 
        // and only request AllowLeadingSign.

        let isOXB c = 
            let c = System.Char.ToLowerInvariant c
            charEq c 'x' || charEq c 'o' || charEq c 'b'

        let is0OXB (s:string) p l = 
            l >= p + 2 && charEq (s.Chars(p)) '0' && isOXB (s.Chars(p+1))

        let get0OXB (s:string) (p:byref<int>)  l = 
            if is0OXB s p l
            then let r = System.Char.ToLowerInvariant(s.Chars(p+1)) in p <- p + 2; r
            else 'd' 

        let getSign32 (s:string) (p:byref<int>) l = 
            if (l >= p + 1 && charEq (s.Chars(p)) '-') 
            then p <- p + 1; -1
            else 1 

        let getSign64 (s:string) (p:byref<int>) l = 
            if (l >= p + 1 && charEq (s.Chars(p)) '-') 
            then p <- p + 1; -1L
            else 1L 

        let parseOctalUInt64 (s:string) p l = 
            let rec parse n acc = if n < l then parse (n+1) (acc *.. 8UL +.. (let c = s.Chars(n) in if c >=... '0' && c <=... '7' then Convert.ToUInt64(c) -.. Convert.ToUInt64('0') else formatError())) else acc in
            parse p 0UL

        let parseBinaryUInt64 (s:string) p l = 
            let rec parse n acc = if n < l then parse (n+1) (acc *.. 2UL +.. (match s.Chars(n) with '0' -> 0UL | '1' -> 1UL | _ -> formatError())) else acc in          
            parse p 0UL

        let inline removeUnderscores (s:string) =
            match s with
            | null -> null
            | s -> s.Replace("_", "")

        let ParseUInt32 (s:string) = 
            if System.Object.ReferenceEquals(s,null) then
                raise( new System.ArgumentNullException("s") )
            let s = removeUnderscores (s.Trim())
            let l = s.Length 
            let mutable p = 0 
            let specifier = get0OXB s &p l 
            if p >= l then formatError() else
            match specifier with 
            | 'x' -> UInt32.Parse( s.Substring(p), NumberStyles.AllowHexSpecifier,CultureInfo.InvariantCulture)
            | 'b' -> Convert.ToUInt32(parseBinaryUInt64 s p l)
            | 'o' -> Convert.ToUInt32(parseOctalUInt64 s p l)
            | _ -> UInt32.Parse(s.Substring(p), NumberStyles.Integer, CultureInfo.InvariantCulture) in

        let inline int32OfUInt32 (x:uint32) = (# "" x  : int32 #)
        let inline int64OfUInt64 (x:uint64) = (# "" x  : int64 #)

        let ParseInt32 (s:string) = 
            if System.Object.ReferenceEquals(s,null) then
                raise( new System.ArgumentNullException("s") )
            let s = removeUnderscores (s.Trim())
            let l = s.Length 
            let mutable p = 0 
            let sign = getSign32 s &p l 
            let specifier = get0OXB s &p l 
            if p >= l then formatError() else
            match Char.ToLowerInvariant(specifier) with 
            | 'x' -> sign * (int32OfUInt32 (Convert.ToUInt32(UInt64.Parse(s.Substring(p), NumberStyles.AllowHexSpecifier,CultureInfo.InvariantCulture))))
            | 'b' -> sign * (int32OfUInt32 (Convert.ToUInt32(parseBinaryUInt64 s p l)))
            | 'o' -> sign * (int32OfUInt32 (Convert.ToUInt32(parseOctalUInt64 s p l)))
            | _ -> Int32.Parse(s, NumberStyles.AllowLeadingSign, CultureInfo.InvariantCulture)

        let ParseInt64 (s:string) = 
            if System.Object.ReferenceEquals(s,null) then
                raise( new System.ArgumentNullException("s") )
            let s = removeUnderscores (s.Trim())
            let l = s.Length 
            let mutable p = 0 
            let sign = getSign64 s &p l 
            let specifier = get0OXB s &p l 
            if p >= l then formatError() else
            match Char.ToLowerInvariant(specifier) with 
            | 'x' -> sign *. Int64.Parse(s.Substring(p), NumberStyles.AllowHexSpecifier,CultureInfo.InvariantCulture)
            | 'b' -> sign *. (int64OfUInt64 (parseBinaryUInt64 s p l))
            | 'o' -> sign *. (int64OfUInt64 (parseOctalUInt64 s p l))
            | _ -> Int64.Parse(s, NumberStyles.AllowLeadingSign, CultureInfo.InvariantCulture)

        let ParseUInt64     (s:string) : uint64 = 
            if System.Object.ReferenceEquals(s,null) then
                raise( new System.ArgumentNullException("s") )
            let s = removeUnderscores (s.Trim())
            let l = s.Length 
            let mutable p = 0 
            let specifier = get0OXB s &p l 
            if p >= l then formatError() else
            match specifier with 
            | 'x' -> UInt64.Parse(s.Substring(p), NumberStyles.AllowHexSpecifier,CultureInfo.InvariantCulture)
            | 'b' -> parseBinaryUInt64 s p l
            | 'o' -> parseOctalUInt64 s p l
            | _ -> UInt64.Parse(s.Substring(p), NumberStyles.AllowLeadingSign, CultureInfo.InvariantCulture) 

        let inline ParseByte (s:string)       = (# "conv.ovf.u1" (ParseUInt32 s) : byte #)

        let inline ParseSByte (s:string)      = (# "conv.ovf.i1" (ParseInt32 s)  : sbyte #)

        let inline ParseInt16 (s:string)      = (# "conv.ovf.i2" (ParseInt32 s)  : int16 #)

        let inline ParseUInt16 (s:string)     = (# "conv.ovf.u2" (ParseUInt32 s) : uint16 #)

        let inline ParseIntPtr (s:string)  = (# "conv.ovf.i"  (ParseInt64 s)  : nativeint #)

        let inline ParseUIntPtr (s:string) = (# "conv.ovf.u"  (ParseInt64 s)  : unativeint #)

        let inline ParseDouble (s:string)   = Double.Parse(removeUnderscores s,NumberStyles.Float, CultureInfo.InvariantCulture)

        let inline ParseSingle (s:string) = Single.Parse(removeUnderscores s,NumberStyles.Float, CultureInfo.InvariantCulture)
            
        type BuiltInWitnesses = 
            static member inline op_Addition(x: int32, y: int32) = (# "add" x y : int32 #)
            static member inline op_Addition(x: float, y: float) = (# "add" x y : float #)
            static member inline op_Addition(x: float32, y: float32) = (# "add" x y : float32 #)
            static member inline op_Addition(x: int64, y: int64) = (# "add" x y : int64 #)
            static member inline op_Addition(x: uint64, y: uint64) = (# "add" x y : uint64 #)
            static member inline op_Addition(x: uint32, y: uint32) = (# "add" x y : uint32 #)
            static member inline op_Addition(x: nativeint, y: nativeint) = (# "add" x y : nativeint #)
            static member inline op_Addition(x: unativeint, y: unativeint) = (# "add" x y : unativeint #)
            static member inline op_Addition(x: int16, y: int16) = (# "conv.i2" (# "add" x y : int32 #) : int16 #)
            static member inline op_Addition(x: uint16, y: uint16) = (# "conv.u2" (# "add" x y : uint32 #) : uint16 #)
            static member inline op_Addition(x: char, y: char) = (# "conv.u2" (# "add" x y : uint32 #) : char #)
            static member inline op_Addition(x: sbyte, y: sbyte) = (# "conv.i1" (# "add" x y : int32 #) : sbyte #)
            static member inline op_Addition(x: byte, y: byte) = (# "conv.u1" (# "add" x y : uint32 #) : byte #)
            static member inline op_Addition(x: string, y: string) = String.Concat(x, y)
            static member inline op_Addition(x: decimal, y: decimal) = Decimal.op_Addition(x, y)
            
            static member inline op_Multiply(x: int32, y: int32) = (# "mul" x y : int32 #)
            static member inline op_Multiply(x: float, y: float) = (# "mul" x y : float #)
            static member inline op_Multiply(x: float32, y: float32) = (# "mul" x y : float32 #)
            static member inline op_Multiply(x: int64, y: int64) = (# "mul" x y : int64 #)
            static member inline op_Multiply(x: uint64, y: uint64) = (# "mul" x y : uint64 #)
            static member inline op_Multiply(x: uint32, y: uint32) = (# "mul" x y : uint32 #)
            static member inline op_Multiply(x: nativeint, y: nativeint) = (# "mul" x y : nativeint #)
            static member inline op_Multiply(x: unativeint, y: unativeint) = (# "mul" x y : unativeint #)
            static member inline op_Multiply(x: int16, y: int16) = (# "conv.i2" (# "mul" x y : int32 #) : int16 #)
            static member inline op_Multiply(x: uint16, y: uint16) = (# "conv.u2" (# "mul" x y : uint32 #) : uint16 #)
            static member inline op_Multiply(x: sbyte, y: sbyte) = (# "conv.i1" (# "mul" x y : int32 #) : sbyte #)
            static member inline op_Multiply(x: byte, y: byte) = (# "conv.u1" (# "mul" x y : uint32 #) : byte #)
            static member inline op_Multiply(x: decimal, y: decimal) = Decimal.op_Multiply(x, y)

            static member inline op_UnaryNegation(value: int32) = (# "neg" value : int32 #)
            static member inline op_UnaryNegation(value: float) = (# "neg" value : float #)
            static member inline op_UnaryNegation(value: float32) = (# "neg" value : float32 #)
            static member inline op_UnaryNegation(value: int64) = (# "neg" value : int64 #)
            static member inline op_UnaryNegation(value: int16) = (# "neg" value : int16 #)
            static member inline op_UnaryNegation(value: nativeint) = (# "neg" value : nativeint #)
            static member inline op_UnaryNegation(value: sbyte) = (# "neg" value : sbyte #)
            static member inline op_UnaryNegation(value: decimal) = Decimal.op_UnaryNegation(value)
            
            static member inline op_Subtraction(x: int32, y: int32) = (# "sub" x y : int32 #)
            static member inline op_Subtraction(x: float, y: float) = (# "sub" x y : float #)
            static member inline op_Subtraction(x: float32, y: float32) = (# "sub" x y : float32 #)
            static member inline op_Subtraction(x: int64, y: int64) = (# "sub" x y : int64 #)
            static member inline op_Subtraction(x: uint64, y: uint64) = (# "sub" x y : uint64 #)
            static member inline op_Subtraction(x: uint32, y: uint32) = (# "sub" x y : uint32 #)
            static member inline op_Subtraction(x: nativeint, y: nativeint) = (# "sub" x y : nativeint #)
            static member inline op_Subtraction(x: unativeint, y: unativeint) = (# "sub" x y : unativeint #)
            static member inline op_Subtraction(x: int16, y: int16) = (# "conv.i2" (# "sub" x y : int32 #) : int16 #)
            static member inline op_Subtraction(x: uint16, y: uint16) = (# "conv.u2" (# "sub" x y : uint32 #) : uint16 #)
            static member inline op_Subtraction(x: sbyte, y: sbyte) = (# "conv.i1" (# "sub" x y : int32 #) : sbyte #)
            static member inline op_Subtraction(x: byte, y: byte) = (# "conv.u1" (# "sub" x y : uint32 #) : byte #)
            static member inline op_Subtraction(x: decimal, y: decimal) = Decimal.op_Subtraction(x, y)
            
            static member inline op_Division(x: int32, y: int32) = (# "div" x y : int32 #)
            static member inline op_Division(x: float, y: float) = (# "div" x y : float #)
            static member inline op_Division(x: float32, y: float32) = (# "div" x y : float32 #)
            static member inline op_Division(x: int64, y: int64) = (# "div" x y : int64 #)
            static member inline op_Division(x: uint64, y: uint64) = (# "div.un" x y : uint64 #)
            static member inline op_Division(x: uint32, y: uint32) = (# "div.un" x y : uint32 #)
            static member inline op_Division(x: nativeint, y: nativeint) = (# "div" x y : nativeint #)
            static member inline op_Division(x: unativeint, y: unativeint) = (# "div.un" x y : unativeint #)
            static member inline op_Division(x: int16, y: int16) = (# "conv.i2" (# "div" x y : int32 #) : int16 #)
            static member inline op_Division(x: uint16, y: uint16) = (# "conv.u2" (# "div.un" x y : uint32 #) : uint16 #)
            static member inline op_Division(x: sbyte, y: sbyte) = (# "conv.i1" (# "div" x y : int32 #) : sbyte #)
            static member inline op_Division(x: byte, y: byte) = (# "conv.u1" (# "div.un" x y : uint32 #) : byte #)
            static member inline op_Division(x: decimal, y: decimal) = Decimal.op_Division(x, y)

            static member inline op_Modulus(x: int32, y: int32) = (# "rem" x y : int32 #)
            static member inline op_Modulus(x: float, y: float) = (# "rem" x y : float #)
            static member inline op_Modulus(x: float32, y: float32) = (# "rem" x y : float32 #)
            static member inline op_Modulus(x: int64, y: int64) = (# "rem" x y : int64 #)
            static member inline op_Modulus(x: uint64, y: uint64) = (# "rem.un" x y : uint64 #)
            static member inline op_Modulus(x: uint32, y: uint32) = (# "rem.un" x y : uint32 #)
            static member inline op_Modulus(x: nativeint, y: nativeint) = (# "rem" x y : nativeint #)
            static member inline op_Modulus(x: unativeint, y: unativeint) = (# "rem.un" x y : unativeint #)
            static member inline op_Modulus(x: int16, y: int16) = (# "conv.i2" (# "rem"    x y : int32  #) : int16  #)
            static member inline op_Modulus(x: uint16, y: uint16) = (# "conv.u2" (# "rem.un" x y : uint32 #) : uint16 #)
            static member inline op_Modulus(x: sbyte, y: sbyte) = (# "conv.i1" (# "rem"    x y : int32  #) : sbyte  #)
            static member inline op_Modulus(x: byte, y: byte) = (# "conv.u1" (# "rem.un" x y : uint32 #) : byte   #)
            static member inline op_Modulus(x: decimal, y: decimal) = Decimal.op_Modulus(x, y) 

            static member inline op_CheckedAddition(x: int32, y: int32) = (# "add.ovf" x y : int32 #)
            static member inline op_CheckedAddition(x: float, y: float) = (# "add" x y : float #)
            static member inline op_CheckedAddition(x: float32, y: float32) = (# "add" x y : float32 #)
            static member inline op_CheckedAddition(x: int64, y: int64) = (# "add.ovf" x y : int64 #)
            static member inline op_CheckedAddition(x: uint64, y: uint64) = (# "add.ovf.un" x y : uint64 #)
            static member inline op_CheckedAddition(x: uint32, y: uint32) = (# "add.ovf.un" x y : uint32 #)
            static member inline op_CheckedAddition(x: nativeint, y: nativeint) = (# "add.ovf" x y : nativeint #)
            static member inline op_CheckedAddition(x: unativeint, y: unativeint) = (# "add.ovf.un" x y : unativeint #)
            static member inline op_CheckedAddition(x: int16, y: int16) = (# "conv.ovf.i2" (# "add.ovf" x y : int32 #) : int16 #)
            static member inline op_CheckedAddition(x: uint16, y: uint16) =  (# "conv.ovf.u2.un" (# "add.ovf.un" x y : uint32 #) : uint16 #)
            static member inline op_CheckedAddition(x: char, y: char) = (# "conv.ovf.u2.un" (# "add.ovf.un" x y : uint32 #) : char #)
            static member inline op_CheckedAddition(x: sbyte, y: sbyte) = (# "conv.ovf.i1" (# "add.ovf" x y : int32 #) : sbyte #)
            static member inline op_CheckedAddition(x: byte, y: byte) = (# "conv.ovf.u1.un" (# "add.ovf.un" x y : uint32 #) : byte #)
            static member inline op_CheckedAddition(x: string, y: string) = String.Concat(x, y)

            static member inline op_CheckedSubtraction(x: int32, y: int32) = (# "sub.ovf" x y : int32 #)
            static member inline op_CheckedSubtraction(x: float, y: float) = (# "sub" x y : float #)
            static member inline op_CheckedSubtraction(x: float32, y: float32) = (# "sub" x y : float32 #)
            static member inline op_CheckedSubtraction(x: int64, y: int64) = (# "sub.ovf" x y : int64 #)
            static member inline op_CheckedSubtraction(x: uint64, y: uint64) = (# "sub.ovf.un" x y : uint64 #)
            static member inline op_CheckedSubtraction(x: uint32, y: uint32) = (# "sub.ovf.un" x y : uint32 #)
            static member inline op_CheckedSubtraction(x: nativeint, y: nativeint) = (# "sub.ovf" x y : nativeint #)
            static member inline op_CheckedSubtraction(x: unativeint, y: unativeint) = (# "sub.ovf.un" x y : unativeint #)
            static member inline op_CheckedSubtraction(x: int16, y: int16) = (# "conv.ovf.i2" (# "sub.ovf" x y : int32 #) : int16 #)
            static member inline op_CheckedSubtraction(x: uint16, y: uint16) =  (# "conv.ovf.u2.un" (# "sub.ovf.un" x y : uint32 #) : uint16 #)
            static member inline op_CheckedSubtraction(x: sbyte, y: sbyte) = (# "conv.ovf.i1" (# "sub.ovf" x y : int32 #) : sbyte #)
            static member inline op_CheckedSubtraction(x: byte, y: byte) = (# "conv.ovf.u1.un" (# "sub.ovf.un" x y : uint32 #) : byte #)

            static member inline op_CheckedMultiply(x: int32, y: int32) = (# "mul.ovf" x y : int32 #)
            static member inline op_CheckedMultiply(x: float, y: float) = (# "mul" x y : float #)
            static member inline op_CheckedMultiply(x: float32, y: float32) = (# "mul" x y : float32 #)
            static member inline op_CheckedMultiply(x: int64, y: int64) = (# "mul.ovf" x y : int64 #)
            static member inline op_CheckedMultiply(x: uint64, y: uint64) = (# "mul.ovf.un" x y : uint64 #)
            static member inline op_CheckedMultiply(x: uint32, y: uint32) = (# "mul.ovf.un" x y : uint32 #)
            static member inline op_CheckedMultiply(x: nativeint, y: nativeint) = (# "mul.ovf" x y : nativeint #)
            static member inline op_CheckedMultiply(x: unativeint, y: unativeint) = (# "mul.ovf.un" x y : unativeint #)
            static member inline op_CheckedMultiply(x: int16, y: int16) = (# "conv.ovf.i2" (# "mul.ovf" x y : int32 #) : int16 #)
            static member inline op_CheckedMultiply(x: uint16, y: uint16) = (# "conv.ovf.u2.un" (# "mul.ovf.un" x y : uint16 #) : uint16 #)
            static member inline op_CheckedMultiply(x: sbyte, y: sbyte) = (# "conv.ovf.i1" (# "mul.ovf" x y : int32 #) : sbyte #)
            static member inline op_CheckedMultiply(x: byte, y: byte) = (# "conv.ovf.u1.un" (# "mul.ovf.un" x y : uint32 #) : byte #)

            static member inline op_CheckedUnaryNegation(value: int32) = (# "sub.ovf" 0 value  : int32 #)
            static member inline op_CheckedUnaryNegation(value: float) = (# "neg" value  : float #)
            static member inline op_CheckedUnaryNegation(value: float32) = (# "neg" value  : float32 #)
            static member inline op_CheckedUnaryNegation(value: int64) = (# "sub.ovf" 0L value  : int64 #)
            static member inline op_CheckedUnaryNegation(value: int16) = (# "sub.ovf" 0s value  : int16 #)
            static member inline op_CheckedUnaryNegation(value: nativeint) = (# "sub.ovf" 0n value  : nativeint #)
            static member inline op_CheckedUnaryNegation(value: sbyte) = (# "sub.ovf" 0y value  : sbyte #)
            
            static member inline op_LeftShift(value: int32, shift: int32) = (# "shl" value (mask shift 31) : int #)
            static member inline op_LeftShift(value: uint32, shift: int32) = (# "shl" value (mask shift 31) : uint32 #)
            static member inline op_LeftShift(value: int64, shift: int32) = (# "shl" value (mask shift 63) : int64 #)
            static member inline op_LeftShift(value: uint64, shift: int32) = (# "shl" value (mask shift 63) : uint64 #)
            static member inline op_LeftShift(value: nativeint, shift: int32) = (# "shl" value shift : nativeint #)
            static member inline op_LeftShift(value: unativeint, shift: int32) = (# "shl" value shift : unativeint #)
            static member inline op_LeftShift(value: int16, shift: int32) = (# "conv.i2" (# "shl" value (mask shift 15) : int32  #) : int16 #)
            static member inline op_LeftShift(value: uint16, shift: int32) = (# "conv.u2" (# "shl" value (mask shift 15) : uint32 #) : uint16 #)
            static member inline op_LeftShift(value: sbyte, shift: int32) = (# "conv.i1" (# "shl" value (mask shift 7) : int32  #) : sbyte #)
            static member inline op_LeftShift(value: byte, shift: int32) =  (# "conv.u1" (# "shl" value (mask shift 7) : uint32 #) : byte #)

            static member inline op_RightShift(value: sbyte, shift: int32) = (# "conv.i1" (# "shr"    value (mask shift 7 ) : int32  #) : sbyte #)
            static member inline op_RightShift(value: byte, shift: int32) = (# "conv.u1" (# "shr.un" value (mask shift 7 ) : uint32 #) : byte #)
            static member inline op_RightShift(value: int16, shift: int32) = (# "conv.i2" (# "shr"    value (mask shift 15) : int32  #) : int16 #)
            static member inline op_RightShift(value: uint16, shift: int32) = (# "conv.u2" (# "shr.un" value (mask shift 15) : uint32 #) : uint16 #)
            static member inline op_RightShift(value: int32, shift: int32) = (# "shr"    value (mask shift 31) : int32 #)
            static member inline op_RightShift(value: uint32, shift: int32) = (# "shr.un" value (mask shift 31) : uint32 #)
            static member inline op_RightShift(value: int64, shift: int32) = (# "shr"    value (mask shift 63) : int64 #)
            static member inline op_RightShift(value: uint64, shift: int32) = (# "shr.un" value (mask shift 63) : uint64 #)
            static member inline op_RightShift(value: nativeint, shift: int32) = (# "shr"    value shift : nativeint #)
            static member inline op_RightShift(value: unativeint, shift: int32) = (# "shr.un" value shift : unativeint #)

            static member inline op_BitwiseAnd(x: sbyte, y: sbyte) = (# "and" x y : sbyte #)
            static member inline op_BitwiseAnd(x: byte, y: byte) = (# "and" x y : byte #)
            static member inline op_BitwiseAnd(x: int16, y: int16) = (# "and" x y : int16 #)
            static member inline op_BitwiseAnd(x: uint16, y: uint16) = (# "and" x y : uint16 #)
            static member inline op_BitwiseAnd(x: int32, y: int32) = (# "and" x y : int32 #)
            static member inline op_BitwiseAnd(x: uint32, y: uint32) = (# "and" x y : uint32 #)
            static member inline op_BitwiseAnd(x: int64, y: int64) = (# "and" x y : int64 #)
            static member inline op_BitwiseAnd(x: uint64, y: uint64) = (# "and" x y : uint64 #)
            static member inline op_BitwiseAnd(x: nativeint, y: nativeint) = (# "and" x y : nativeint #)
            static member inline op_BitwiseAnd(x: unativeint, y: unativeint) = (# "and" x y : unativeint #)

            static member inline op_BitwiseOr(x: sbyte, y: sbyte) = (# "or" x y : sbyte #)
            static member inline op_BitwiseOr(x: byte, y: byte) = (# "or" x y : byte #)
            static member inline op_BitwiseOr(x: int16, y: int16) = (# "or" x y : int16 #)
            static member inline op_BitwiseOr(x: uint16, y: uint16) = (# "or" x y : uint16 #)
            static member inline op_BitwiseOr(x: int32, y: int32) = (# "or" x y : int32 #)
            static member inline op_BitwiseOr(x: uint32, y: uint32) = (# "or" x y : uint32 #)
            static member inline op_BitwiseOr(x: int64, y: int64) = (# "or" x y : int64 #)
            static member inline op_BitwiseOr(x: uint64, y: uint64) = (# "or" x y : uint64 #)
            static member inline op_BitwiseOr(x: nativeint, y: nativeint) = (# "or" x y : nativeint #)
            static member inline op_BitwiseOr(x: unativeint, y: unativeint) = (# "or" x y : unativeint #)

            static member inline op_ExclusiveOr(x: sbyte, y: sbyte) = (# "xor" x y : sbyte #)
            static member inline op_ExclusiveOr(x: byte, y: byte) = (# "xor" x y : byte #)
            static member inline op_ExclusiveOr(x: int16, y: int16) = (# "xor" x y : int16 #)
            static member inline op_ExclusiveOr(x: uint16, y: uint16) = (# "xor" x y : uint16 #)
            static member inline op_ExclusiveOr(x: int32, y: int32) = (# "xor" x y : int32 #)
            static member inline op_ExclusiveOr(x: uint32, y: uint32) = (# "xor" x y : uint32 #)
            static member inline op_ExclusiveOr(x: int64, y: int64) = (# "xor" x y : int64 #)
            static member inline op_ExclusiveOr(x: uint64, y: uint64) = (# "xor" x y : uint64 #)
            static member inline op_ExclusiveOr(x: nativeint, y: nativeint) = (# "xor" x y : nativeint #)
            static member inline op_ExclusiveOr(x: unativeint, y: unativeint) = (# "xor" x y : unativeint #)

            static member inline op_LogicalNot(value: sbyte) = (# "conv.i1" (# "not" value : int32  #) : sbyte #)
            static member inline op_LogicalNot(value: byte) = (# "conv.u1" (# "not" value : uint32 #) : byte #)
            static member inline op_LogicalNot(value: int16) = (# "conv.i2" (# "not" value : int32  #) : int16 #)
            static member inline op_LogicalNot(value: uint16) = (# "conv.u2" (# "not" value : uint32 #) : uint16 #)
            static member inline op_LogicalNot(value: int32) = (# "not" value : int32 #)
            static member inline op_LogicalNot(value: uint32) = (# "not" value : uint32 #)
            static member inline op_LogicalNot(value: int64) = (# "not" value : int64 #)
            static member inline op_LogicalNot(value: uint64) = (# "not" value : uint64 #)
            static member inline op_LogicalNot(value: nativeint) = (# "not" value : nativeint #)
            static member inline op_LogicalNot(value: unativeint) = (# "not" value : unativeint #)

            static member inline op_Explicit(value: sbyte) : byte = (# "conv.u1" value  : byte #)
            static member inline op_Explicit(value: byte) : byte = (# "conv.u1" value  : byte #)
            static member inline op_Explicit(value: int16) : byte = (# "conv.u1" value  : byte #)
            static member inline op_Explicit(value: uint16) : byte = (# "conv.u1" value  : byte #)
            static member inline op_Explicit(value: int32) : byte = (# "conv.u1" value  : byte #)
            static member inline op_Explicit(value: uint32) : byte = (# "conv.u1" value  : byte #)
            static member inline op_Explicit(value: int64) : byte = (# "conv.u1" value  : byte #)
            static member inline op_Explicit(value: uint64) : byte = (# "conv.u1" value  : byte #)
            static member inline op_Explicit(value: nativeint) : byte = (# "conv.u1" value  : byte #)
            static member inline op_Explicit(value: unativeint) : byte = (# "conv.u1" value  : byte #)
            static member inline op_Explicit(value: float) : byte = (# "conv.u1" value  : byte #)
            static member inline op_Explicit(value: float32) : byte = (# "conv.u1" value  : byte #)
            static member inline op_Explicit(value: char) : byte = (# "conv.u1" value  : byte #)
            static member inline op_Explicit(value: string) : byte = ParseByte value

            static member inline op_Explicit(value: string) : sbyte = ParseSByte value
            static member inline op_Explicit(value: float) : sbyte = (# "conv.i1" value  : sbyte #)
            static member inline op_Explicit(value: float32) : sbyte = (# "conv.i1" value  : sbyte #)
            static member inline op_Explicit(value: int64) : sbyte = (# "conv.i1" value  : sbyte #)
            static member inline op_Explicit(value: int32) : sbyte = (# "conv.i1" value  : sbyte #)
            static member inline op_Explicit(value: int16) : sbyte = (# "conv.i1" value  : sbyte #)
            static member inline op_Explicit(value: nativeint) : sbyte = (# "conv.i1" value  : sbyte #)
            static member inline op_Explicit(value: sbyte) : sbyte = (# "conv.i1" value  : sbyte #)
            static member inline op_Explicit(value: uint64) : sbyte = (# "conv.i1" value  : sbyte #)
            static member inline op_Explicit(value: uint32) : sbyte = (# "conv.i1" value  : sbyte #)
            static member inline op_Explicit(value: uint16) : sbyte = (# "conv.i1" value  : sbyte #)
            static member inline op_Explicit(value: char) : sbyte = (# "conv.i1" value  : sbyte #)
            static member inline op_Explicit(value: unativeint) : sbyte = (# "conv.i1" value  : sbyte #)
            static member inline op_Explicit(value: byte) : sbyte = (# "conv.i1" value  : sbyte #)

            static member inline op_Explicit(value: string) : uint16 = ParseUInt16 value
            static member inline op_Explicit(value: float) : uint16 = (# "conv.u2" value  : uint16 #)
            static member inline op_Explicit(value: float32) : uint16 = (# "conv.u2" value  : uint16 #)
            static member inline op_Explicit(value: int64) : uint16 = (# "conv.u2" value  : uint16 #)
            static member inline op_Explicit(value: int32) : uint16 = (# "conv.u2" value  : uint16 #)
            static member inline op_Explicit(value: int16) : uint16 = (# "conv.u2" value  : uint16 #)
            static member inline op_Explicit(value: nativeint) : uint16 = (# "conv.u2" value  : uint16 #)
            static member inline op_Explicit(value: sbyte) : uint16 = (# "conv.u2" value  : uint16 #)
            static member inline op_Explicit(value: uint64) : uint16 = (# "conv.u2" value  : uint16 #)
            static member inline op_Explicit(value: uint32) : uint16 = (# "conv.u2" value  : uint16 #)
            static member inline op_Explicit(value: uint16) : uint16 = (# "conv.u2" value  : uint16 #)
            static member inline op_Explicit(value: char) : uint16 = (# "conv.u2" value  : uint16 #)
            static member inline op_Explicit(value: unativeint) : uint16 = (# "conv.u2" value  : uint16 #)
            static member inline op_Explicit(value: byte) : uint16 = (# "conv.u2" value  : uint16 #)

            static member inline op_Explicit(value: string) : int16 = ParseInt16 value
            static member inline op_Explicit(value: float) : int16 = (# "conv.i2" value  : int16 #)
            static member inline op_Explicit(value: float32) : int16 = (# "conv.i2" value  : int16 #)
            static member inline op_Explicit(value: int64) : int16 = (# "conv.i2" value  : int16 #)
            static member inline op_Explicit(value: int32) : int16 = (# "conv.i2" value  : int16 #)
            static member inline op_Explicit(value: int16) : int16 = (# "conv.i2" value  : int16 #)
            static member inline op_Explicit(value: nativeint) : int16 = (# "conv.i2" value  : int16 #)
            static member inline op_Explicit(value: sbyte) : int16 = (# "conv.i2" value  : int16 #)
            static member inline op_Explicit(value: uint64) : int16 = (# "conv.i2" value  : int16 #)
            static member inline op_Explicit(value: uint32) : int16 = (# "conv.i2" value  : int16 #)
            static member inline op_Explicit(value: uint16) : int16 = (# "conv.i2" value  : int16 #)
            static member inline op_Explicit(value: char) : int16 = (# "conv.i2" value  : int16 #)
            static member inline op_Explicit(value: unativeint) : int16 = (# "conv.i2" value  : int16 #)
            static member inline op_Explicit(value: byte) : int16 = (# "conv.i2" value  : int16 #)

            static member inline op_Explicit(value: string) : uint32 = ParseUInt32 value
            static member inline op_Explicit(value: float) : uint32 = (# "conv.u4" value  : uint32 #)
            static member inline op_Explicit(value: float32) : uint32 = (# "conv.u4" value  : uint32 #)
            static member inline op_Explicit(value: int64) : uint32 = (# "conv.u4" value  : uint32 #)
            static member inline op_Explicit(value: nativeint) : uint32 = (# "conv.u4" value  : uint32 #)
            static member inline op_Explicit(value: int32) : uint32 = (# "" value : uint32 #)
            static member inline op_Explicit(value: int16) : uint32 = (# "" value : uint32 #)
            static member inline op_Explicit(value: sbyte) : uint32 = (# "" value : uint32 #)                  
            static member inline op_Explicit(value: uint64) : uint32 = (# "conv.u4" value  : uint32 #)
            static member inline op_Explicit(value: uint32) : uint32 = (# "conv.u4" value  : uint32 #)
            static member inline op_Explicit(value: uint16) : uint32 = (# "conv.u4" value  : uint32 #)
            static member inline op_Explicit(value: char) : uint32 = (# "conv.u4" value  : uint32 #)
            static member inline op_Explicit(value: unativeint) : uint32 = (# "conv.u4" value  : uint32 #)
            static member inline op_Explicit(value: byte) : uint32 = (# "conv.u4" value  : uint32 #)

            static member inline op_Explicit(value: string) : int32 = ParseInt32 value
            static member inline op_Explicit(value: float) : int32 = (# "conv.i4" value  : int32 #)
            static member inline op_Explicit(value: float32) : int32 = (# "conv.i4" value  : int32 #)
            static member inline op_Explicit(value: int64) : int32 = (# "conv.i4" value  : int32 #)
            static member inline op_Explicit(value: nativeint) : int32 = (# "conv.i4" value  : int32 #)     
            static member inline op_Explicit(value: int32) : int32 = (# "" value  : int32 #)
            static member inline op_Explicit(value: int16) : int32 = (# "" value  : int32 #)
            static member inline op_Explicit(value: sbyte) : int32 = (# "" value  : int32 #)
            static member inline op_Explicit(value: uint64) : int32 = (# "conv.i4" value  : int32 #)             
            static member inline op_Explicit(value: uint32) : int32 = (# "" value  : int32 #)
            static member inline op_Explicit(value: uint16) : int32 = (# "conv.i4" value  : int32 #)
            static member inline op_Explicit(value: char) : int32 = (# "conv.i4" value  : int32 #)
            static member inline op_Explicit(value: unativeint) : int32 = (# "conv.i4" value  : int32 #)
            static member inline op_Explicit(value: byte) : int32 = (# "conv.i4" value  : int32 #)

            static member inline op_Explicit(value: string) : uint64 = ParseUInt64 value
            static member inline op_Explicit(value: float) : uint64 = (# "conv.u8" value  : uint64 #)
            static member inline op_Explicit(value: float32) : uint64 = (# "conv.u8" value  : uint64 #)
            static member inline op_Explicit(value: int64) : uint64 = (# "" value  : uint64 #)
            static member inline op_Explicit(value: int32) : uint64 = (# "conv.i8" value  : uint64 #)
            static member inline op_Explicit(value: int16) : uint64 = (# "conv.i8" value  : uint64 #)
            static member inline op_Explicit(value: nativeint) : uint64 = (# "conv.i8" value  : uint64 #)
            static member inline op_Explicit(value: sbyte) : uint64 = (# "conv.i8" value  : uint64 #)
            static member inline op_Explicit(value: uint64) : uint64 = (# "" value  : uint64 #)
            static member inline op_Explicit(value: uint32) : uint64 = (# "conv.u8" value  : uint64 #)
            static member inline op_Explicit(value: uint16) : uint64 = (# "conv.u8" value  : uint64 #)
            static member inline op_Explicit(value: char) : uint64 = (# "conv.u8" value  : uint64 #)
            static member inline op_Explicit(value: unativeint) : uint64 = (# "conv.u8" value  : uint64 #)
            static member inline op_Explicit(value: byte) : uint64 = (# "conv.u8" value  : uint64 #)

            static member inline op_Explicit(value: string) : int64 = ParseInt64 value
            static member inline op_Explicit(value: float) : int64 = (# "conv.i8" value  : int64 #)
            static member inline op_Explicit(value: float32) : int64 = (# "conv.i8" value  : int64 #)
            static member inline op_Explicit(value: int64) : int64 = (# "conv.i8" value  : int64 #)
            static member inline op_Explicit(value: int32) : int64 = (# "conv.i8" value  : int64 #)
            static member inline op_Explicit(value: int16) : int64 = (# "conv.i8" value  : int64 #)
            static member inline op_Explicit(value: nativeint) : int64 = (# "conv.i8" value  : int64 #)
            static member inline op_Explicit(value: sbyte) : int64 = (# "conv.i8" value  : int64 #)
            static member inline op_Explicit(value: uint64) : int64 = (# "" value  : int64 #)             
            static member inline op_Explicit(value: uint32) : int64 = (# "conv.u8" value  : int64 #)
            static member inline op_Explicit(value: uint16) : int64 = (# "conv.u8" value  : int64 #)
            static member inline op_Explicit(value: char) : int64 = (# "conv.u8" value  : int64 #)
            static member inline op_Explicit(value: unativeint) : int64 = (# "conv.u8" value  : int64 #)
            static member inline op_Explicit(value: byte) : int64 = (# "conv.u8" value  : int64 #)

            static member inline op_Explicit(value: string) : float32 = ParseSingle value
            static member inline op_Explicit(value: float) : float32 = (# "conv.r4" value  : float32 #)
            static member inline op_Explicit(value: float32) : float32 = (# "conv.r4" value  : float32 #)
            static member inline op_Explicit(value: int64) : float32 = (# "conv.r4" value  : float32 #)
            static member inline op_Explicit(value: int32) : float32 = (# "conv.r4" value  : float32 #)
            static member inline op_Explicit(value: int16) : float32 = (# "conv.r4" value  : float32 #)
            static member inline op_Explicit(value: nativeint) : float32 = (# "conv.r4" value  : float32 #)
            static member inline op_Explicit(value: sbyte) : float32 = (# "conv.r4" value  : float32 #)
            static member inline op_Explicit(value: uint64) : float32 = (# "conv.r.un conv.r4" value  : float32 #)
            static member inline op_Explicit(value: uint32) : float32 = (# "conv.r.un conv.r4" value  : float32 #)
            static member inline op_Explicit(value: uint16) : float32 = (# "conv.r.un conv.r4" value  : float32 #)
            static member inline op_Explicit(value: char) : float32 = (# "conv.r.un conv.r4" value  : float32 #)
            static member inline op_Explicit(value: unativeint) : float32 = (# "conv.r.un conv.r4" value  : float32 #)
            static member inline op_Explicit(value: byte) : float32 = (# "conv.r.un conv.r4" value  : float32 #)

            static member inline op_Explicit(value: string) : float = ParseDouble value
            static member inline op_Explicit(value: float) : float = (# "conv.r8" value  : float #)
            static member inline op_Explicit(value: float32) : float = (# "conv.r8" value  : float #)
            static member inline op_Explicit(value: int64) : float = (# "conv.r8" value  : float #)
            static member inline op_Explicit(value: int32) : float = (# "conv.r8" value  : float #)
            static member inline op_Explicit(value: int16) : float = (# "conv.r8" value  : float #)
            static member inline op_Explicit(value: nativeint) : float = (# "conv.r8" value  : float #)
            static member inline op_Explicit(value: sbyte) : float = (# "conv.r8" value  : float #)
            static member inline op_Explicit(value: uint64) : float = (# "conv.r.un conv.r8" value  : float #)
            static member inline op_Explicit(value: uint32) : float = (# "conv.r.un conv.r8" value  : float #)
            static member inline op_Explicit(value: uint16) : float = (# "conv.r.un conv.r8" value  : float #)
            static member inline op_Explicit(value: char) : float = (# "conv.r.un conv.r8" value  : float #)
            static member inline op_Explicit(value: unativeint) : float = (# "conv.r.un conv.r8" value  : float #)
            static member inline op_Explicit(value: byte) : float = (# "conv.r.un conv.r8" value  : float #)
            static member inline op_Explicit(value: decimal) : float = Convert.ToDouble(value) 

            static member inline op_Explicit(value: string) : decimal = Decimal.Parse(value,NumberStyles.Float,CultureInfo.InvariantCulture)
            static member inline op_Explicit(value: float) : decimal = Convert.ToDecimal(value) 
            static member inline op_Explicit(value: float32) : decimal = Convert.ToDecimal(value) 
            static member inline op_Explicit(value: int64) : decimal = Convert.ToDecimal(value)
            static member inline op_Explicit(value: int32) : decimal = Convert.ToDecimal(value)
            static member inline op_Explicit(value: int16) : decimal = Convert.ToDecimal(value)
            static member inline op_Explicit(value: nativeint) : decimal = Convert.ToDecimal(BuiltInWitnesses.op_Explicit value : int64)
            static member inline op_Explicit(value: sbyte) : decimal = Convert.ToDecimal(value) 
            static member inline op_Explicit(value: uint64) : decimal = Convert.ToDecimal(value) 
            static member inline op_Explicit(value: uint32) : decimal = Convert.ToDecimal(value) 
            static member inline op_Explicit(value: uint16) : decimal = Convert.ToDecimal(value) 
            static member inline op_Explicit(value: unativeint) : decimal = Convert.ToDecimal(BuiltInWitnesses.op_Explicit value : uint64) 
            static member inline op_Explicit(value: byte) : decimal = Convert.ToDecimal(value) 
            static member inline op_Explicit(value: decimal) : decimal = value

            static member inline op_Explicit(value: string) : unativeint = ParseUIntPtr value
            static member inline op_Explicit(value: float) : unativeint = (# "conv.u" value  : unativeint #)
            static member inline op_Explicit(value: float32) : unativeint = (# "conv.u" value  : unativeint #)
            static member inline op_Explicit(value: int64) : unativeint = (# "conv.i" value  : unativeint #)
            static member inline op_Explicit(value: int32) : unativeint = (# "conv.i" value  : unativeint #)
            static member inline op_Explicit(value: int16) : unativeint = (# "conv.i" value  : unativeint #)
            static member inline op_Explicit(value: nativeint) : unativeint = (# "" value  : unativeint #)
            static member inline op_Explicit(value: sbyte) : unativeint = (# "conv.i" value  : unativeint #)     
            static member inline op_Explicit(value: uint64) : unativeint = (# "conv.u" value  : unativeint #)
            static member inline op_Explicit(value: uint32) : unativeint = (# "conv.u" value  : unativeint #)
            static member inline op_Explicit(value: uint16) : unativeint = (# "conv.u" value  : unativeint #)
            static member inline op_Explicit(value: char) : unativeint = (# "conv.u" value  : unativeint #)
            static member inline op_Explicit(value: unativeint) : unativeint = (# "" value  : unativeint #)
            static member inline op_Explicit(value: byte) : unativeint = (# "conv.u" value  : unativeint #)

            static member inline op_Explicit(value: string) : nativeint = ParseIntPtr value
            static member inline op_Explicit(value: float) : nativeint = (# "conv.i" value  : nativeint #)
            static member inline op_Explicit(value: float32) : nativeint = (# "conv.i" value  : nativeint #)                 
            static member inline op_Explicit(value: int64) : nativeint = (# "conv.i" value  : nativeint #)
            static member inline op_Explicit(value: int32) : nativeint = (# "conv.i" value  : nativeint #)
            static member inline op_Explicit(value: int16) : nativeint = (# "conv.i" value  : nativeint #)
            static member inline op_Explicit(value: nativeint) : nativeint = (# "conv.i" value  : nativeint #)
            static member inline op_Explicit(value: sbyte) : nativeint = (# "conv.i" value  : nativeint #)
            static member inline op_Explicit(value: uint64) : nativeint = (# "conv.u" value  : nativeint #)
            static member inline op_Explicit(value: uint32) : nativeint = (# "conv.u" value  : nativeint #)
            static member inline op_Explicit(value: uint16) : nativeint = (# "conv.u" value  : nativeint #)
            static member inline op_Explicit(value: char) : nativeint = (# "conv.u" value  : nativeint #)
            static member inline op_Explicit(value: unativeint) : nativeint = (# "" value  : nativeint #)
            static member inline op_Explicit(value: byte) : nativeint = (# "conv.i" value  : nativeint #)

            static member inline op_Explicit(value: string) : char = (System.Char.Parse value)
            static member inline op_Explicit(value: float) : char = (# "conv.u2" value  : char #)
            static member inline op_Explicit(value: float32) : char = (# "conv.u2" value  : char #)
            static member inline op_Explicit(value: int64) : char = (# "conv.u2" value  : char #)
            static member inline op_Explicit(value: int32) : char = (# "conv.u2" value  : char #)
            static member inline op_Explicit(value: int16) : char = (# "conv.u2" value  : char #)
            static member inline op_Explicit(value: nativeint) : char = (# "conv.u2" value  : char #)
            static member inline op_Explicit(value: sbyte) : char = (# "conv.u2" value  : char #)
            static member inline op_Explicit(value: uint64) : char = (# "conv.u2" value  : char #)
            static member inline op_Explicit(value: uint32) : char = (# "conv.u2" value  : char #)
            static member inline op_Explicit(value: uint16) : char = (# "conv.u2" value  : char #)
            static member inline op_Explicit(value: char) : char = (# "conv.u2" value  : char #)
            static member inline op_Explicit(value: unativeint) : char = (# "conv.u2" value  : char #)
            static member inline op_Explicit(value: byte) : char = (# "conv.u2" value  : char #)

            static member inline op_LessThan(x: bool, y: bool) = (# "clt" x y : bool #)
            static member inline op_LessThan(x: sbyte, y: sbyte) = (# "clt" x y : bool #)
            static member inline op_LessThan(x: int16, y: int16) = (# "clt" x y : bool #)
            static member inline op_LessThan(x: int32, y: int32) = (# "clt" x y : bool #)
            static member inline op_LessThan(x: int64, y: int64) = (# "clt" x y : bool #)
            static member inline op_LessThan(x: byte, y: byte) = (# "clt.un" x y : bool #)
            static member inline op_LessThan(x: uint16, y: uint16) = (# "clt.un" x y : bool #)
            static member inline op_LessThan(x: uint32, y: uint32) = (# "clt.un" x y : bool #)
            static member inline op_LessThan(x: uint64, y: uint64) = (# "clt.un" x y : bool #)
            static member inline op_LessThan(x: unativeint, y: unativeint) = (# "clt.un" x y : bool #)
            static member inline op_LessThan(x: nativeint, y: nativeint) = (# "clt" x y : bool #)
            static member inline op_LessThan(x: float, y: float) = (# "clt" x y : bool #) 
            static member inline op_LessThan(x: float32, y: float32) = (# "clt" x y : bool #) 
            static member inline op_LessThan(x: char, y: char) = (# "clt" x y : bool #)
            static member inline op_LessThan(x: decimal, y: decimal) = Decimal.op_LessThan (x, y)
            static member inline op_LessThan(x: string, y: string) = (# "clt" (String.CompareOrdinal(x,y)) 0 : bool #)             

            static member inline op_GreaterThan(x: bool, y: bool) = (# "cgt" x y : bool #)
            static member inline op_GreaterThan(x: sbyte, y: sbyte) = (# "cgt" x y : bool #)
            static member inline op_GreaterThan(x: int16, y: int16) = (# "cgt" x y : bool #)
            static member inline op_GreaterThan(x: int32, y: int32) = (# "cgt" x y : bool #)
            static member inline op_GreaterThan(x: int64, y: int64) = (# "cgt" x y : bool #)
            static member inline op_GreaterThan(x: nativeint, y: nativeint) = (# "cgt" x y : bool #)
            static member inline op_GreaterThan(x: byte, y: byte) = (# "cgt.un" x y : bool #)
            static member inline op_GreaterThan(x: uint16, y: uint16) = (# "cgt.un" x y : bool #)
            static member inline op_GreaterThan(x: uint32, y: uint32) = (# "cgt.un" x y : bool #)
            static member inline op_GreaterThan(x: uint64, y: uint64) = (# "cgt.un" x y : bool #)
            static member inline op_GreaterThan(x: unativeint, y: unativeint) = (# "cgt.un" x y : bool #)
            static member inline op_GreaterThan(x: float, y: float) = (# "cgt" x y : bool #) 
            static member inline op_GreaterThan(x: float32, y: float32) = (# "cgt" x y : bool #) 
            static member inline op_GreaterThan(x: char, y: char) = (# "cgt" x y : bool #)
            static member inline op_GreaterThan(x: decimal, y: decimal) = Decimal.op_GreaterThan (x, y)
            static member inline op_GreaterThan(x: string, y: string) = (# "cgt" (String.CompareOrdinal(x, y)) 0 : bool #)             

            static member inline op_LessThanOrEqual(x: bool, y: bool) = not (# "cgt" x y : bool #)
            static member inline op_LessThanOrEqual(x: sbyte, y: sbyte) = not (# "cgt" x y : bool #)
            static member inline op_LessThanOrEqual(x: int16, y: int16) = not (# "cgt" x y : bool #)
            static member inline op_LessThanOrEqual(x: int32, y: int32) = not (# "cgt" x y : bool #)
            static member inline op_LessThanOrEqual(x: int64, y: int64) = not (# "cgt" x y : bool #)
            static member inline op_LessThanOrEqual(x: nativeint, y: nativeint) = not (# "cgt" x y : bool #)
            static member inline op_LessThanOrEqual(x: byte, y: byte) = not (# "cgt.un" x y : bool #)
            static member inline op_LessThanOrEqual(x: uint16, y: uint16) = not (# "cgt.un" x y : bool #)
            static member inline op_LessThanOrEqual(x: uint32, y: uint32) = not (# "cgt.un" x y : bool #)
            static member inline op_LessThanOrEqual(x: uint64, y: uint64) = not (# "cgt.un" x y : bool #)
            static member inline op_LessThanOrEqual(x: unativeint, y: unativeint) = not (# "cgt.un" x y : bool #)
            static member inline op_LessThanOrEqual(x: float, y: unativeint) = not (# "cgt.un" x y : bool #) 
            static member inline op_LessThanOrEqual(x: float32, y: float32) = not (# "cgt.un" x y : bool #) 
            static member inline op_LessThanOrEqual(x: char, y: char) = not (# "cgt" x y : bool #)
            static member inline op_LessThanOrEqual(x: decimal, y: decimal) = Decimal.op_LessThanOrEqual (x, y)
            static member inline op_LessThanOrEqual(x: string, y: string) = not (# "cgt" (String.CompareOrdinal(x, y)) 0 : bool #)             

            static member inline op_GreaterThanOrEqual(x: bool, y: bool) = not (# "clt" x y : bool #)
            static member inline op_GreaterThanOrEqual(x: sbyte, y: sbyte) = not (# "clt" x y : bool #)
            static member inline op_GreaterThanOrEqual(x: int16, y: int16) = not (# "clt" x y : bool #)
            static member inline op_GreaterThanOrEqual(x: int32, y: int32) = not (# "clt" x y : bool #)
            static member inline op_GreaterThanOrEqual(x: int64, y: int64) = not (# "clt" x y : bool #)
            static member inline op_GreaterThanOrEqual(x: nativeint, y: nativeint) = not (# "clt" x y : bool #)
            static member inline op_GreaterThanOrEqual(x: byte, y: byte) = not (# "clt.un" x y : bool #)
            static member inline op_GreaterThanOrEqual(x: uint16, y: uint16) = not (# "clt.un" x y : bool #)
            static member inline op_GreaterThanOrEqual(x: uint32, y: uint32) = not (# "clt.un" x y : bool #)
            static member inline op_GreaterThanOrEqual(x: uint64, y: uint64) = not (# "clt.un" x y : bool #)
            static member inline op_GreaterThanOrEqual(x: unativeint, y: unativeint) = not (# "clt.un" x y : bool #)
            static member inline op_GreaterThanOrEqual(x: float, y: float) = not (# "clt.un" x y : bool #) 
            static member inline op_GreaterThanOrEqual(x: float32, y: float32) = not (# "clt.un" x y : bool #)
            static member inline op_GreaterThanOrEqual(x: char, y: char) = not (# "clt" x y : bool #)
            static member inline op_GreaterThanOrEqual(x: decimal, y: decimal) = Decimal.op_GreaterThanOrEqual (x, y)
            static member inline op_GreaterThanOrEqual(x: string, y: string) = not (# "clt" (String.CompareOrdinal(x, y)) 0 : bool #)             

            static member inline op_Equality(x: bool, y: bool) = (# "ceq" x y : bool #)
            static member inline op_Equality(x: sbyte, y: sbyte) = (# "ceq" x y : bool #)
            static member inline op_Equality(x: int16, y: int16) = (# "ceq" x y : bool #)
            static member inline op_Equality(x: int32, y: int32) = (# "ceq" x y : bool #)
            static member inline op_Equality(x: int64, y: int64) = (# "ceq" x y : bool #)
            static member inline op_Equality(x: byte, y: byte) = (# "ceq" x y : bool #)
            static member inline op_Equality(x: uint16, y: uint16) = (# "ceq" x y : bool #)
            static member inline op_Equality(x: uint32, y: uint32) = (# "ceq" x y : bool #)
            static member inline op_Equality(x: uint64, y: uint64) = (# "ceq" x y : bool #)
            static member inline op_Equality(x: float, y: float) = (# "ceq" x y : bool #)
            static member inline op_Equality(x: float32, y: float32) = (# "ceq" x y : bool #)
            static member inline op_Equality(x: char, y: char) = (# "ceq" x y : bool #)
            static member inline op_Equality(x: nativeint, y: nativeint) = (# "ceq" x y : bool #)
            static member inline op_Equality(x: unativeint, y: unativeint) = (# "ceq" x y : bool #)
            static member inline op_Equality(x: string, y: string) = String.Equals(x, y)
            static member inline op_Equality(x: decimal, y: decimal) = Decimal.op_Equality(x, y)

            static member inline op_Inequality(x: bool, y: bool) = not (# "ceq" x y : bool #)
            static member inline op_Inequality(x: sbyte, y: sbyte) = not (# "ceq" x y : bool #)
            static member inline op_Inequality(x: int16, y: int16) = not (# "ceq" x y : bool #)
            static member inline op_Inequality(x: int32, y: int32) = not (# "ceq" x y : bool #)
            static member inline op_Inequality(x: int64, y: int64) = not (# "ceq" x y : bool #)
            static member inline op_Inequality(x: byte, y: byte) = not (# "ceq" x y : bool #)
            static member inline op_Inequality(x: uint16, y: uint16) = not (# "ceq" x y : bool #)
            static member inline op_Inequality(x: uint32, y: uint32) = not (# "ceq" x y : bool #)
            static member inline op_Inequality(x: uint64, y: uint64) = not (# "ceq" x y : bool #)
            static member inline op_Inequality(x: float, y: float) = not (# "ceq" x y : bool #)
            static member inline op_Inequality(x: float32, y: float32) = not (# "ceq" x y : bool #)
            static member inline op_Inequality(x: char, y: char) = not (# "ceq" x y : bool #)
            static member inline op_Inequality(x: nativeint, y: nativeint) = not (# "ceq" x y : bool #)
            static member inline op_Inequality(x: unativeint, y: unativeint) = not (# "ceq" x y : bool #)
            static member inline op_Inequality(x: string, y: string) = not (String.Equals(x, y))
            static member inline op_Inequality(x: decimal, y: decimal) = Decimal.op_Inequality(x, y)

            static member inline DivideByInt (x: decimal, n: int) = Decimal.Divide(x, Convert.ToDecimal(n))
            static member inline DivideByInt (x: float, n: int) = (# "div" x ((# "conv.r8" n  : float #)) : float #)
            static member inline DivideByInt (x: float32, n:int) = (# "div" x ((# "conv.r4" n  : float32 #)) : float32 #)

        type GenericZeroDynamicImplTable<'T>() = 
            static let result : 'T = 
                // The dynamic implementation
                let aty = typeof<'T>
                if   aty.Equals(typeof<sbyte>)      then unboxPrim<'T> (box 0y)
                elif aty.Equals(typeof<int16>)      then unboxPrim<'T> (box 0s)
                elif aty.Equals(typeof<int32>)      then unboxPrim<'T> (box 0)
                elif aty.Equals(typeof<int64>)      then unboxPrim<'T> (box 0L)
                elif aty.Equals(typeof<nativeint>)  then unboxPrim<'T> (box 0n)
                elif aty.Equals(typeof<byte>)       then unboxPrim<'T> (box 0uy)
                elif aty.Equals(typeof<uint16>)     then unboxPrim<'T> (box 0us)
                elif aty.Equals(typeof<uint32>)     then unboxPrim<'T> (box 0u)
                elif aty.Equals(typeof<uint64>)     then unboxPrim<'T> (box 0UL)
                elif aty.Equals(typeof<unativeint>) then unboxPrim<'T> (box 0un)
                elif aty.Equals(typeof<decimal>)    then unboxPrim<'T> (box 0M)
                elif aty.Equals(typeof<float>)      then unboxPrim<'T> (box 0.0)
                elif aty.Equals(typeof<float32>)    then unboxPrim<'T> (box 0.0f)
                else 
                   let pinfo = aty.GetTypeInfo().GetProperty("Zero")
                   unboxPrim<'T> (pinfo.GetValue(null,null))
            static member Result : 'T = result
                   
        // TODO: rationalise these
        type GenericOneDynamicImplTable<'T>() = 
            static let result : 'T = 
                // The dynamic implementation
                let aty = typeof<'T>
                if   aty.Equals(typeof<sbyte>)      then unboxPrim<'T> (box 1y)
                elif aty.Equals(typeof<int16>)      then unboxPrim<'T> (box 1s)
                elif aty.Equals(typeof<int32>)      then unboxPrim<'T> (box 1)
                elif aty.Equals(typeof<int64>)      then unboxPrim<'T> (box 1L)
                elif aty.Equals(typeof<nativeint>)  then unboxPrim<'T> (box 1n)
                elif aty.Equals(typeof<byte>)       then unboxPrim<'T> (box 1uy)
                elif aty.Equals(typeof<uint16>)     then unboxPrim<'T> (box 1us)
                elif aty.Equals(typeof<char>)       then unboxPrim<'T> (box (retype 1us : char))
                elif aty.Equals(typeof<uint32>)     then unboxPrim<'T> (box 1u)
                elif aty.Equals(typeof<uint64>)     then unboxPrim<'T> (box 1UL)
                elif aty.Equals(typeof<unativeint>) then unboxPrim<'T> (box 1un)
                elif aty.Equals(typeof<decimal>)    then unboxPrim<'T> (box 1M)
                elif aty.Equals(typeof<float>)      then unboxPrim<'T> (box 1.0)
                elif aty.Equals(typeof<float32>)    then unboxPrim<'T> (box 1.0f)
                else 
                   let pinfo = aty.GetTypeInfo().GetProperty("One")
                   unboxPrim<'T> (pinfo.GetValue(null,null))

            static member Result : 'T = result

        let GenericZeroDynamic<'T>() : 'T = GenericZeroDynamicImplTable<'T>.Result
        let GenericOneDynamic<'T>() : 'T = GenericOneDynamicImplTable<'T>.Result

        // TODO: rationalise these
        let inline GenericZero< ^T when ^T : (static member Zero : ^T) > : ^T =
            GenericZeroDynamic<(^T)>()
            when ^T : int32       = 0
            when ^T : float       = 0.0
            when ^T : float32     = 0.0f
            when ^T : int64       = 0L
            when ^T : uint64      = 0UL
            when ^T : uint32      = 0ul
            when ^T : nativeint   = 0n
            when ^T : unativeint  = 0un
            when ^T : int16       = 0s
            when ^T : uint16      = 0us
            when ^T : sbyte       = 0y
            when ^T : byte        = 0uy
            when ^T : decimal     = 0M
             // According to the somewhat subtle rules of static optimizations,
             // this condition is used whenever ^T is resolved to a nominal type or witnesses are available
            when ^T : ^T = (^T : (static member Zero : ^T) ())

        // TODO: rationalise these
        let inline GenericOne< ^T when ^T : (static member One : ^T) > : ^T =
            GenericOneDynamic<(^T)>()
            when ^T : int32       = 1
            when ^T : float       = 1.0
            when ^T : float32     = 1.0f
            when ^T : int64       = 1L
            when ^T : uint64      = 1UL
            when ^T : uint32      = 1ul
            when ^T : nativeint   = 1n
            when ^T : unativeint  = 1un
            when ^T : int16       = 1s
            when ^T : uint16      = 1us
            when ^T : char        = (retype 1us : char)
            when ^T : sbyte       = 1y
            when ^T : byte        = 1uy
            when ^T : decimal     = 1M
             // According to the somewhat subtle rules of static optimizations,
             // this condition is used whenever ^T is resolved to a nominal type or witnesses are available
             // That is, not in the generic implementation of '+'
            when ^T : ^T = (^T : (static member One : ^T) ())

        let UnaryDynamicImpl nm : ('T -> 'U) =
             let aty = typeof<'T>
             let minfo = aty.GetRuntimeMethod(nm, [| aty |])
             (fun x -> unboxPrim<_>(minfo.Invoke(null,[| box x|])))

        let BinaryDynamicImpl nm : ('T -> 'U -> 'V) =
             let aty = typeof<'T>
             let bty = typeof<'U>
             let minfo = aty.GetRuntimeMethod(nm,[| aty;bty |])
             (fun x y -> unboxPrim<_>(minfo.Invoke(null,[| box x; box y|])))

        // Dynamic implementation of operator resolution, using  BuiltInWitnesses as backing data
        type UnaryOpDynamicImplTable<'OpInfo,'T,'U>() = 
            static let impl : ('T -> 'U) = 
                // The dynamic implementation
                let aty = typeof<'T>
                let bty = typeof<'U>

                // Find the operator name
                //let staticBindingFlags = (BindingFlags.Static ||| BindingFlags.Public ||| BindingFlags.NonPublic)
                let opNameMeth = typeof<'OpInfo>.GetRuntimeMethod("get_Name", [| |] (*, staticBindingFlags, [| |], null*)  )
                let opName = opNameMeth.Invoke(null, [| |]) :?> string
                let builtinNameMeth = typeof<'OpInfo>.GetTypeInfo().GetMethod("get_BuiltInName", (* staticBindingFlags, *) [| |] (*, null *) )
                let builtinName = match builtinNameMeth with null -> opName | _ -> builtinNameMeth.Invoke(null, [| |]) :?> string

                let meth = 
                    let witnessesTy = typeof<BuiltInWitnesses>
                    let cmeth = 
                        if builtinName.Equals("op_Explicit") then 
                            let meths = witnessesTy.GetRuntimeMethods( (* staticBindingFlags *) )
                            let mutable res = null
                            for meth in meths do
                                if meth.Name.Equals(builtinName) then
                                    if (IntrinsicFunctions.GetArray (meth.GetParameters()) 0).ParameterType.Equals(aty) then
                                        if meth.ReturnType.Equals(bty) then
                                            res <- meth
                            res
                        else
                            witnessesTy.GetRuntimeMethod(builtinName, (* , staticBindingFlags *) [| aty |] (* , null *) )

                    match cmeth with 
                    | null -> 
                        let ameth = aty.GetRuntimeMethod(opName, [| aty |])
                        match ameth with
                        | null -> raise (NotSupportedException (SR.GetString(SR.dyInvOpAddCoerce)))
                        | res -> res
                    | res -> res
                (fun x -> unboxPrim<_> (meth.Invoke(null,[| box x |])))

            static member Impl : ('T -> 'U) = impl

        // Dynamic implementation of operator resolution, using  BuiltInWitnesses as backing data
        type BinaryOpDynamicImplTable<'OpInfo,'T,'U,'V>() = 
            static let impl : ('T -> 'U -> 'V) = 
                // The dynamic implementation
                let aty = typeof<'T>
                let bty = typeof<'U>

                // Find the operator name
                //let staticBindingFlags = (BindingFlags.Static ||| BindingFlags.Public ||| BindingFlags.NonPublic)
                let opNameMeth = typeof<'OpInfo>.GetRuntimeMethod("get_Name" (* , staticBindingFlags *) , [| |] (*, null *) )
                let opName = opNameMeth.Invoke(null, [| |]) :?> string
                let builtinNameMeth = typeof<'OpInfo>.GetRuntimeMethod("get_BuiltInName" (*, staticBindingFlags *) , [| |] (*, null *) )
                let builtinName = match builtinNameMeth with null -> opName | _ -> builtinNameMeth.Invoke(null, [| |]) :?> string

                let meth = 
                    let witnessesTy = typeof<BuiltInWitnesses>
                    let cmeth = witnessesTy.GetRuntimeMethod(builtinName (*, staticBindingFlags *) , [| aty; bty |] (*, null *) )
                    match cmeth with 
                    | null -> 
                        let ameth = aty.GetRuntimeMethod(opName, [| aty; bty |])
                        let bmeth = if aty.Equals(bty) then null else bty.GetRuntimeMethod(opName, [| aty; bty |])
                        match ameth, bmeth with
                        | null, null -> raise (NotSupportedException (SR.GetString(SR.dyInvOpAddCoerce)))
                        | m, null | null, m -> m
                        | _ ->  raise (NotSupportedException (SR.GetString(SR.dyInvOpAddOverload)))
                    | res -> res
                (fun x y -> unboxPrim<_> (meth.Invoke(null,[| box x; box y |])))

            static member Impl : ('T -> 'U -> 'V) = impl

        type OpAdditionInfo = static member Name = "op_Addition"
        let AdditionDynamic<'T,'U,'V> x y = BinaryOpDynamicImplTable<OpAdditionInfo,'T,'U,'V>.Impl x y

        type OpSubtractionInfo = static member Name = "op_Subtraction"
        let SubtractionDynamic<'T,'U,'V> x y = BinaryOpDynamicImplTable<OpSubtractionInfo,'T,'U,'V>.Impl x y

        type OpMultiplyInfo = static member Name = "op_Multiply"
        let MultiplyDynamic<'T,'U,'V> x y  = BinaryOpDynamicImplTable<OpMultiplyInfo,'T,'U,'V>.Impl x y

        type OpDivisionInfo = static member Name = "op_Division"
        let DivisionDynamic<'T,'U,'V> x y  = BinaryOpDynamicImplTable<OpDivisionInfo,'T,'U,'V>.Impl x y

        type OpModulusInfo = static member Name = "op_Modulus"
        let ModulusDynamic<'T,'U,'V> x y  = BinaryOpDynamicImplTable<OpModulusInfo,'T,'U,'V>.Impl x y

        type OpUnaryNegationInfo = static member Name = "op_UnaryNegation"
        let UnaryNegationDynamic<'T,'U> value = UnaryOpDynamicImplTable<OpUnaryNegationInfo,'T,'U>.Impl value

        type OpCheckedAdditionInfo = 
            static member Name = "op_Addition"
            static member BuiltInName = "op_CheckedAddition"
        let CheckedAdditionDynamic<'T,'U,'V> x y = BinaryOpDynamicImplTable<OpCheckedAdditionInfo,'T,'U,'V>.Impl x y

        type OpCheckedSubtractionInfo = 
            static member Name = "op_Subtraction"
            static member BuiltInName = "op_CheckedSubtraction"
        let CheckedSubtractionDynamic<'T,'U,'V> x y = BinaryOpDynamicImplTable<OpCheckedSubtractionInfo,'T,'U,'V>.Impl x y

        type OpCheckedMultiplyInfo = 
            static member Name = "op_Multiply"
            static member BuiltInName = "op_CheckedMultiply"
        let CheckedMultiplyDynamic<'T,'U,'V> x y = BinaryOpDynamicImplTable<OpCheckedMultiplyInfo,'T,'U,'V>.Impl x y

        type OpCheckedUnaryNegationInfo =
            static member Name = "op_UnaryNegation"
            static member BuiltInName = "op_CheckedUnaryNegation"
        let CheckedUnaryNegationDynamic<'T,'U> value = UnaryOpDynamicImplTable<OpCheckedUnaryNegationInfo,'T,'U>.Impl value

        type OpLeftShiftInfo = static member Name = "op_LeftShift"
        let OpLeftShiftDynamic<'T,'U,'V> x y = BinaryOpDynamicImplTable<OpLeftShiftInfo,'T,'U,'V>.Impl x y

        type OpRightShiftInfo = static member Name = "op_RightShift"
        let OpRightShiftDynamic<'T,'U,'V> x y = BinaryOpDynamicImplTable<OpRightShiftInfo,'T,'U,'V>.Impl x y

        type OpBitwiseAndInfo = static member Name = "op_BitwiseAnd"
        let OpBitwiseAndDynamic<'T,'U,'V> x y = BinaryOpDynamicImplTable<OpBitwiseAndInfo,'T,'U,'V>.Impl x y

        type OpBitwiseOrInfo = static member Name = "op_BitwiseOr"
        let OpBitwiseOrDynamic<'T,'U,'V> x y = BinaryOpDynamicImplTable<OpBitwiseOrInfo,'T,'U,'V>.Impl x y

        type OpBitwiseExclusiveOrInfo = static member Name = "op_ExclusiveOr"
        let OpBitwiseExclusiveOrDynamic<'T,'U,'V> x y = BinaryOpDynamicImplTable<OpBitwiseExclusiveOrInfo,'T,'U,'V>.Impl x y

        type OpLogicalNotInfo = static member Name = "op_LogicalNot"
        let OpLogicalNotDynamic<'T,'U> x = UnaryOpDynamicImplTable<OpLogicalNotInfo,'T,'U>.Impl x

        type OpExplicitInfo = static member Name = "op_Explicit"
        let OpExplicitDynamic<'T,'U> x = UnaryOpDynamicImplTable<OpExplicitInfo,'T,'U>.Impl x

        type OpLessThanInfo = static member Name = "op_LessThan"
        let OpLessThanDynamic<'T,'U,'V> x y = BinaryOpDynamicImplTable<OpLessThanInfo,'T,'U,'V>.Impl x y

        type OpGreaterThanInfo = static member Name = "op_GreaterThan"
        let OpGreaterThanDynamic<'T,'U,'V> x y = BinaryOpDynamicImplTable<OpGreaterThanInfo,'T,'U,'V>.Impl x y

        type OpLessThanOrEqualInfo = static member Name = "op_LessThanOrEqual"
        let OpLessThanOrEqualDynamic<'T,'U,'V> x y = BinaryOpDynamicImplTable<OpLessThanOrEqualInfo,'T,'U,'V>.Impl x y

        type OpGreaterThanOrEqualInfo = static member Name = "op_GreaterThanOrEqual"
        let OpGreaterThanOrEqualDynamic<'T,'U,'V> x y = BinaryOpDynamicImplTable<OpGreaterThanOrEqualInfo,'T,'U,'V>.Impl x y

        type OpEqualityInfo = static member Name = "op_Equality"
        let OpEqualityDynamic<'T,'U,'V> x y = BinaryOpDynamicImplTable<OpEqualityInfo,'T,'U,'V>.Impl x y

        type OpInequalityInfo = static member Name = "op_Inequality"
        let OpInequalityDynamic<'T,'U,'V> x y = BinaryOpDynamicImplTable<OpInequalityInfo,'T,'U,'V>.Impl x y

        type DivideByIntInfo = static member Name = "DivideByInt"
        let DivideByIntDynamic<'T> x y = BinaryOpDynamicImplTable<DivideByIntInfo,'T,int,'T>.Impl x y

        let inline DivideByInt< ^T when ^T : (static member DivideByInt : ^T * int -> ^T) > (x: ^T) (y: int) : ^T =
            DivideByIntDynamic<'T> x y
            when ^T : float = BuiltInWitnesses.DivideByInt ((retype x: float), y)
            when ^T : float32 = BuiltInWitnesses.DivideByInt ((retype x: float32), y)
            when ^T : decimal = BuiltInWitnesses.DivideByInt ((retype x: decimal), y)
            when ^T : ^T = (^T : (static member DivideByInt : ^T * int -> ^T) (x, y))

namespace Microsoft.FSharp.Core

    open System
    open System.Collections
    open System.Collections.Generic
    open System.Diagnostics
    open System.Globalization
    open System.Text
    open Microsoft.FSharp.Core.BasicInlinedOperations
    open Microsoft.FSharp.Core.LanguagePrimitives
    open Microsoft.FSharp.Core.LanguagePrimitives.IntrinsicOperators
    open Microsoft.FSharp.Core.LanguagePrimitives.IntrinsicFunctions

    [<StructuralEquality; StructuralComparison>]
    [<CompiledName("FSharpChoice`2")>]
    type Choice<'T1,'T2> = 
      | Choice1Of2 of 'T1 
      | Choice2Of2 of 'T2
    
    [<StructuralEquality; StructuralComparison>]
    [<CompiledName("FSharpChoice`3")>]
    type Choice<'T1,'T2,'T3> = 
      | Choice1Of3 of 'T1 
      | Choice2Of3 of 'T2
      | Choice3Of3 of 'T3
    
    [<StructuralEquality; StructuralComparison>]
    [<CompiledName("FSharpChoice`4")>]
    type Choice<'T1,'T2,'T3,'T4> = 
      | Choice1Of4 of 'T1 
      | Choice2Of4 of 'T2
      | Choice3Of4 of 'T3
      | Choice4Of4 of 'T4
    
    [<StructuralEquality; StructuralComparison>]
    [<CompiledName("FSharpChoice`5")>]
    type Choice<'T1,'T2,'T3,'T4,'T5> = 
      | Choice1Of5 of 'T1 
      | Choice2Of5 of 'T2
      | Choice3Of5 of 'T3
      | Choice4Of5 of 'T4
      | Choice5Of5 of 'T5
    
    [<StructuralEquality; StructuralComparison>]
    [<CompiledName("FSharpChoice`6")>]
    type Choice<'T1,'T2,'T3,'T4,'T5,'T6> = 
      | Choice1Of6 of 'T1
      | Choice2Of6 of 'T2
      | Choice3Of6 of 'T3
      | Choice4Of6 of 'T4
      | Choice5Of6 of 'T5
      | Choice6Of6 of 'T6
    
    [<StructuralEquality; StructuralComparison>]
    [<CompiledName("FSharpChoice`7")>]
    type Choice<'T1,'T2,'T3,'T4,'T5,'T6,'T7> = 
      | Choice1Of7 of 'T1
      | Choice2Of7 of 'T2
      | Choice3Of7 of 'T3
      | Choice4Of7 of 'T4
      | Choice5Of7 of 'T5
      | Choice6Of7 of 'T6
      | Choice7Of7 of 'T7
          
    //-------------------------------------------------------------------------
    // F#-specific Exceptions

    [<StructuralEquality; NoComparison>]
    exception MatchFailureException of string * int * int with 
        override x.Message  = SR.GetString(SR.matchCasesIncomplete)

    //-------------------------------------------------------------------------
    // Function Values

    [<AbstractClass>]
    type FSharpTypeFunc [<DebuggerHidden>] () = 
        abstract Specialize<'T> : unit -> obj

    [<AbstractClass>]
    type FSharpFunc<'T,'Res> [<DebuggerHidden>] () = 
        abstract Invoke : 'T -> 'Res

    module OptimizedClosures = 

          [<AbstractClass>]
          type FSharpFunc<'T,'U,'V> [<DebuggerHidden>] () = 
              inherit FSharpFunc<'T,('U -> 'V)>()
              abstract Invoke : 'T * 'U -> 'V
              override f.Invoke(t) = (fun u -> f.Invoke(t,u))
              static member Adapt(func : 'T -> 'U -> 'V) = 
                  match box func with 
                  // Does it take two arguments without side effect?
                  | :? FSharpFunc<'T,'U,'V> as f -> f

                  | _ -> { new FSharpFunc<'T,'U,'V>() with 
                              member x.Invoke(t,u) = (retype func : FSharpFunc<'T,FSharpFunc<'U,'V>>).Invoke(t).Invoke(u) }

          [<AbstractClass>]
          type FSharpFunc<'T,'U,'V,'W> [<DebuggerHidden>] () = 
              inherit FSharpFunc<'T,('U -> 'V -> 'W)>()
              abstract Invoke : 'T * 'U * 'V -> 'W
              override f.Invoke(t) = (fun u v -> f.Invoke(t,u,v))
              static member Adapt(func : 'T -> 'U -> 'V -> 'W) = 
                  match box func with 
                  // Does it take three arguments without side effect?
                  | :? FSharpFunc<'T,'U,'V,'W> as f -> f

                  // Does it take two arguments without side effect?
                  | :? FSharpFunc<'T,'U,FSharpFunc<'V,'W>> as f ->
                         { new FSharpFunc<'T,'U,'V,'W>() with 
                              member x.Invoke(t,u,v) = f.Invoke(t,u).Invoke(v) }

                  | _ -> { new FSharpFunc<'T,'U,'V,'W>() with 
                              member x.Invoke(t,u,v) = (retype func : FSharpFunc<'T,('U -> 'V -> 'W)>).Invoke(t) u v }

          [<AbstractClass>]
          type FSharpFunc<'T,'U,'V,'W,'X> [<DebuggerHidden>] () = 
              inherit FSharpFunc<'T,('U -> 'V -> 'W -> 'X)>()
              abstract Invoke : 'T * 'U * 'V * 'W -> 'X
              static member Adapt(func : 'T -> 'U -> 'V -> 'W -> 'X) = 
                  match box func with 
                  // Does it take four arguments without side effect?
                  | :? FSharpFunc<'T,'U,'V,'W,'X> as f -> f

                  // Does it take three arguments without side effect?
                  | :? FSharpFunc<'T,'U,'V,FSharpFunc<'W,'X>> as f ->
                         { new FSharpFunc<'T,'U,'V,'W,'X>() with 
                              member x.Invoke(t,u,v,w) = f.Invoke(t,u,v).Invoke(w) }

                  // Does it take two arguments without side effect?
                  | :? FSharpFunc<'T,'U,('V -> 'W -> 'X)> as f ->
                         { new FSharpFunc<'T,'U,'V,'W,'X>() with 
                              member x.Invoke(t,u,v,w) = f.Invoke(t,u) v w }

                  | _ -> { new FSharpFunc<'T,'U,'V,'W,'X>() with 
                              member x.Invoke(t,u,v,w) = ((retype func : FSharpFunc<'T,('U -> 'V -> 'W -> 'X)>).Invoke(t)) u v w   }
              override f.Invoke(t) = (fun u v w -> f.Invoke(t,u,v,w))

          [<AbstractClass>]
          type FSharpFunc<'T,'U,'V,'W,'X,'Y> [<DebuggerHidden>] () =
              inherit FSharpFunc<'T,('U -> 'V -> 'W -> 'X -> 'Y)>()
              abstract Invoke : 'T * 'U * 'V * 'W * 'X -> 'Y
              override f.Invoke(t) = (fun u v w x -> f.Invoke(t,u,v,w,x))
              static member Adapt(func : 'T -> 'U -> 'V -> 'W -> 'X -> 'Y) = 
                  match box func with 

                  // Does it take five arguments without side effect?
                  | :? FSharpFunc<'T,'U,'V,'W,'X,'Y> as f -> f

                  // Does it take four arguments without side effect?
                  | :? FSharpFunc<'T,'U,'V,'W,FSharpFunc<'X,'Y>> as f ->
                         { new FSharpFunc<'T,'U,'V,'W,'X,'Y>() with 
                              member ff.Invoke(t,u,v,w,x) = f.Invoke(t,u,v,w).Invoke(x) }

                  // Does it take three arguments without side effect?
                  | :? FSharpFunc<'T,'U,'V,('W -> 'X -> 'Y)> as f ->
                         { new FSharpFunc<'T,'U,'V,'W,'X,'Y>() with 
                              member ff.Invoke(t,u,v,w,x) = f.Invoke(t,u,v) w x }

                  // Does it take two arguments without side effect?
                  | :? FSharpFunc<'T,'U,('V -> 'W -> 'X -> 'Y)> as f ->
                         { new FSharpFunc<'T,'U,'V,'W,'X,'Y>() with 
                              member ff.Invoke(t,u,v,w,x) = f.Invoke(t,u) v w x }

                  | _ -> { new FSharpFunc<'T,'U,'V,'W,'X,'Y>() with 
                              member ff.Invoke(t,u,v,w,x) = ((retype func : FSharpFunc<'T,('U -> 'V -> 'W -> 'X -> 'Y)>).Invoke(t)) u v w x  }
          
          let inline invokeFast2((f1 : FSharpFunc<'T,('U -> 'V)>), t,u) =
              match f1 with
              | :? FSharpFunc<'T,'U,'V> as f2 -> f2.Invoke(t,u)
              | _                            -> (f1.Invoke(t)) u     
          
          let inline invokeFast3((f1 : FSharpFunc<'T,('U -> 'V -> 'W)>), t,u,v) =
               match f1 with
               | :? FSharpFunc<'T,'U,'V,'W>      as f3 -> f3.Invoke(t,u,v)
               | :? FSharpFunc<'T,'U,('V -> 'W)> as f2 -> (f2.Invoke(t,u)) v
               | _                                    -> (f1.Invoke(t)) u v
               
          let inline invokeFast4((f1 : FSharpFunc<'T,('U -> 'V -> 'W -> 'X)>), t,u,v,w) =
               match f1 with
               | :? FSharpFunc<'T,'U,'V,'W,'X>         as f4 -> f4.Invoke(t,u,v,w)
               | :? FSharpFunc<'T,'U,'V,('W -> 'X)>    as f3 -> (f3.Invoke(t,u,v)) w
               | :? FSharpFunc<'T,'U,('V -> 'W -> 'X)> as f2 -> (f2.Invoke(t,u)) v w
               | _                                          -> (f1.Invoke(t)) u v w

          let inline invokeFast5((f1 : FSharpFunc<'T,('U -> 'V -> 'W -> 'X -> 'Y)>), t,u,v,w,x) =
               match f1 with
               | :? FSharpFunc<'T,'U,'V,'W,'X,'Y>             as f5 -> f5.Invoke(t,u,v,w,x)
               | :? FSharpFunc<'T,'U,'V,'W,('X -> 'Y)>        as f4 -> (f4.Invoke(t,u,v,w)) x
               | :? FSharpFunc<'T,'U,'V,('W -> 'X -> 'Y)>     as f3 -> (f3.Invoke(t,u,v)) w x
               | :? FSharpFunc<'T,'U,('V -> 'W -> 'X -> 'Y)>  as f2 -> (f2.Invoke(t,u)) v w x
               | _                                                 -> (f1.Invoke(t)) u v w x


    type FSharpFunc<'T,'Res> with

        // Note: this is not made public in the signature, because of conflicts with the Converter overload.
        // The method remains in case someone is calling it via reflection.
        [<CodeAnalysis.SuppressMessage("Microsoft.Usage", "CA2225:OperatorOverloadsHaveNamedAlternates")>]
        static member op_Implicit(converter : System.Func<_,_>) : ('T -> 'Res) =  (fun t -> converter.Invoke(t))

        // Note: this is not made public in the signature, because of conflicts with the Converter overload.
        // The method remains in case someone is calling it via reflection.
        [<CodeAnalysis.SuppressMessage("Microsoft.Usage", "CA2225:OperatorOverloadsHaveNamedAlternates")>]
        static member op_Implicit(func : ('T -> 'Res) ) =  new System.Func<'T,'Res>(func)

#if !FX_NO_CONVERTER
        [<CodeAnalysis.SuppressMessage("Microsoft.Usage", "CA2225:OperatorOverloadsHaveNamedAlternates")>]
        static member op_Implicit(f : System.Converter<_,_>) : ('T -> 'Res) =  (fun t -> f.Invoke(t))

        [<CodeAnalysis.SuppressMessage("Microsoft.Usage", "CA2225:OperatorOverloadsHaveNamedAlternates")>]
        static member op_Implicit (func : ('T -> 'Res) ) =  new System.Converter<'T,'Res>(func)

        static member FromConverter (converter: System.Converter<_,_>) : ('T -> 'Res) =  (fun t -> converter.Invoke(t))

        static member ToConverter (func: ('T -> 'Res) ) =  new System.Converter<'T,'Res>(func)
#endif

        static member InvokeFast (func:FSharpFunc<_,_>, arg1: 'T, arg2: 'Res)                   = OptimizedClosures.invokeFast2(func, arg1, arg2) 

        static member InvokeFast (func:FSharpFunc<_,_>, arg1: 'T, arg2: 'Res, arg3)             = OptimizedClosures.invokeFast3(func, arg1, arg2, arg3)

        static member InvokeFast (func:FSharpFunc<_,_>, arg1: 'T, arg2: 'Res, arg3, arg4)       = OptimizedClosures.invokeFast4(func, arg1, arg2, arg3, arg4)

        static member InvokeFast (func:FSharpFunc<_,_>, arg1: 'T, arg2: 'Res, arg3, arg4, arg5) = OptimizedClosures.invokeFast5(func, arg1, arg2, arg3, arg4, arg5)

    [<AbstractClass>]
    [<Sealed>]
    type FuncConvert = 

        static member  inline ToFSharpFunc (action: Action<_>) = (fun t -> action.Invoke(t))

#if !FX_NO_CONVERTER
        static member  inline ToFSharpFunc (converter : Converter<_,_>) = (fun t -> converter.Invoke(t))
#endif

        // Note: this is not made public in the signature, because of conflicts with the Converter overload.
        // The method remains in case someone is calling it via reflection.
        static member  inline ToFSharpFunc (converter: System.Func<_, _>) = (fun t -> converter.Invoke(t))

        static member  inline FromFunc (func: System.Func<_>) = (fun () -> func.Invoke())

        static member  inline FromFunc (func: System.Func<_, _>) = (fun t -> func.Invoke(t))

        static member  inline FromFunc (func: System.Func<_, _, _>) = (fun t1 t2 -> func.Invoke(t1,t2))

        static member  inline FromFunc (func: System.Func<_, _, _, _>) = (fun t1 t2 t3 -> func.Invoke(t1,t2,t3))

        static member  inline FromFunc (func: System.Func<_, _, _, _, _>) = (fun t1 t2 t3 t4 -> func.Invoke(t1,t2,t3,t4))

        static member  inline FromFunc (func: System.Func<_, _, _, _, _, _>) = (fun t1 t2 t3 t4 t5 -> func.Invoke(t1,t2,t3,t4,t5))

        static member  inline FromAction (action: System.Action) = (fun () -> action.Invoke())

        static member  inline FromAction (action: System.Action<_>) = (fun t -> action.Invoke(t))

        static member  inline FromAction (action: System.Action<_, _>) = (fun t1 t2 -> action.Invoke(t1,t2))

        static member  inline FromAction (action: System.Action<_, _, _>) = (fun t1 t2 t3 -> action.Invoke(t1,t2,t3))

        static member  inline FromAction (action: System.Action<_, _, _, _>) = (fun t1 t2 t3 t4 -> action.Invoke(t1,t2,t3,t4))

        static member  inline FromAction (action: System.Action<_, _, _, _, _>) = (fun t1 t2 t3 t4 t5 -> action.Invoke(t1,t2,t3,t4,t5))

        static member inline FuncFromTupled (func: 'T1 * 'T2 -> 'Res) = (fun a b -> func (a, b))

        static member inline FuncFromTupled (func: 'T1 * 'T2 * 'T3 -> 'Res) = (fun a b c -> func (a, b, c))

        static member inline FuncFromTupled (func: 'T1 * 'T2 * 'T3 * 'T4 -> 'Res) = (fun a b c d -> func (a, b, c, d))

        static member inline FuncFromTupled (func: 'T1 * 'T2 * 'T3 * 'T4 * 'T5 -> 'Res) = (fun a b c d e -> func (a, b, c, d, e))

    //-------------------------------------------------------------------------
    // Refs
    //-------------------------------------------------------------------------

    [<DebuggerDisplay("{contents}")>]
    [<StructuralEquality; StructuralComparison>]
    [<CompiledName("FSharpRef`1")>]
    type Ref<'T> = 
        { 
          [<DebuggerBrowsable(DebuggerBrowsableState.Never)>]
          mutable contents: 'T }
        member x.Value 
            with get() = x.contents
            and  set v = x.contents <- v

    and 'T ref = Ref<'T> 

    //-------------------------------------------------------------------------
    // Options
    //-------------------------------------------------------------------------

    [<DefaultAugmentation(false)>]
    [<DebuggerDisplay("Some({Value})")>]
    [<CompilationRepresentation(CompilationRepresentationFlags.UseNullAsTrueValue)>]
    [<CodeAnalysis.SuppressMessage("Microsoft.Naming", "CA1716:IdentifiersShouldNotMatchKeywords", MessageId="Option")>]
    [<StructuralEquality; StructuralComparison>]
    [<CompiledName("FSharpOption`1")>]
    type Option<'T> = 
        | None :       'T option
        | Some : Value:'T -> 'T option 

        [<CompilationRepresentation(CompilationRepresentationFlags.Instance)>]
        member x.Value = match x with Some x -> x | None -> raise (new System.InvalidOperationException("Option.Value"))

        [<DebuggerBrowsable(DebuggerBrowsableState.Never)>]
        member x.IsNone = match x with None -> true | _ -> false

        [<DebuggerBrowsable(DebuggerBrowsableState.Never)>]
        member x.IsSome = match x with Some _ -> true | _ -> false

        [<DebuggerBrowsable(DebuggerBrowsableState.Never)>]
        static member None : 'T option = None

        static member Some (value) : 'T option = Some(value)

        static member op_Implicit (value) : 'T option = Some(value)

        override x.ToString() = 
           // x is non-null, hence Some
           "Some("^anyToStringShowingNull x.Value^")"

    and 'T option = Option<'T> 

    [<StructuralEquality; StructuralComparison>]
    [<CompiledName("FSharpResult`2")>]
    [<Struct>]
    type Result<'T,'TError> = 
      | Ok of ResultValue:'T 
      | Error of ErrorValue:'TError

    [<StructuralEquality; StructuralComparison>]
    [<Struct>]
    [<CompiledName("FSharpValueOption`1")>]
    [<DebuggerDisplay("ValueSome({Value})")>]
    type ValueOption<'T> =
        | ValueNone : 'T voption
        | ValueSome : 'T -> 'T voption

        member x.Value = match x with ValueSome x -> x | ValueNone -> raise (new System.InvalidOperationException("ValueOption.Value"))

        [<DebuggerBrowsable(DebuggerBrowsableState.Never)>]
        static member None : 'T voption = ValueNone

        static member Some (value) : 'T voption = ValueSome(value)

        [<DebuggerBrowsable(DebuggerBrowsableState.Never)>]
        member x.IsNone = match x with ValueNone -> true | _ -> false

        [<DebuggerBrowsable(DebuggerBrowsableState.Never)>]
        member x.IsSome = match x with ValueSome _ -> true | _ -> false

        static member op_Implicit (value) : 'T option = Some(value)

        override x.ToString() = 
           // x is non-null, hence ValueSome
           "ValueSome("^anyToStringShowingNull x.Value^")"

    and 'T voption = ValueOption<'T>

namespace Microsoft.FSharp.Collections

    open System
    open System.Collections.Generic
    open System.Diagnostics
    open Microsoft.FSharp.Core
    open Microsoft.FSharp.Core.LanguagePrimitives
    open Microsoft.FSharp.Core.LanguagePrimitives.IntrinsicOperators
    open Microsoft.FSharp.Core.LanguagePrimitives.IntrinsicFunctions
    open Microsoft.FSharp.Core.BasicInlinedOperations

    [<DefaultAugmentation(false)>]
    [<DebuggerTypeProxyAttribute(typedefof<ListDebugView<_>>)>]
    [<DebuggerDisplay("{DebugDisplay,nq}")>]
    [<CodeAnalysis.SuppressMessage("Microsoft.Naming", "CA1710:IdentifiersShouldHaveCorrectSuffix")>]
    [<StructuralEquality; StructuralComparison>]
    [<CompiledName("FSharpList`1")>]
    type List<'T> = 
       | ([])  :                  'T list
       | ( :: )  : Head: 'T * Tail: 'T list -> 'T list
       interface System.Collections.Generic.IEnumerable<'T>
       interface System.Collections.IEnumerable
       interface System.Collections.Generic.IReadOnlyCollection<'T>
       interface System.Collections.Generic.IReadOnlyList<'T>
        
    and 'T list = List<'T>

    //-------------------------------------------------------------------------
    // List (debug view)
    //-------------------------------------------------------------------------

    and
       ListDebugView<'T>(l:list<'T>) =

           let ListDebugViewMaxLength = 50                          // default displayed Max Length
           let ListDebugViewMaxFullLength = 5000                    // display only when FullList opened (5000 is a super big display used to cut-off an infinite list or undebuggably huge one)
           let rec count l n max =
               match l with
               | [] -> n
               | _ :: t -> if n > max then n else count t (n+1) max

           let items length =
               let items = zeroCreate length
               let rec copy (items: 'T[]) l i = 
                   match l with
                   | [] -> () 
                   | h :: t -> 
                       if i < length then 
                           SetArray items i h
                           copy items t (i+1)

               copy items l 0
               items

           [<DebuggerBrowsable(DebuggerBrowsableState.RootHidden)>]
           member x.Items = items (count l 0 ListDebugViewMaxLength)

           [<DebuggerBrowsable(DebuggerBrowsableState.Collapsed)>]
           member x._FullList = items (count l 0 ListDebugViewMaxFullLength)

    type ResizeArray<'T> = System.Collections.Generic.List<'T>

    module PrivateListHelpers = 

        let notStarted() = raise (new System.InvalidOperationException(SR.GetString(SR.enumerationNotStarted)))
        let alreadyFinished() = raise (new System.InvalidOperationException(SR.GetString(SR.enumerationAlreadyFinished)))
        let outOfRange() = raise (System.IndexOutOfRangeException(SR.GetString(SR.indexOutOfBounds)))

        let nonempty x = match x with [] -> false | _ -> true
        // optimized mutation-based implementation. This code is only valid in fslib, where mutation of private
        // tail cons cells is permitted in carefully written library code.
        let inline setFreshConsTail cons t = cons.( :: ).1 <- t
        let inline freshConsNoTail h = h :: (# "ldnull" : 'T list #)

        // Return the last cons it the chain
        let rec appendToFreshConsTail cons xs = 
            match xs with 
            | [] -> cons
            | h :: t -> 
                let cons2 = [h]
                setFreshConsTail cons cons2
                appendToFreshConsTail cons2 t

        type ListEnumerator<'T> (s: 'T list) = 
             let mutable curr = s 
             let mutable started = false 

             member x.GetCurrent() = 
                 if started then 
                     match curr with 
                     | [] -> alreadyFinished()
                     | h :: _ -> h
                 else 
                     notStarted()

             interface IEnumerator<'T> with 
                 member x.Current = x.GetCurrent()

             interface System.Collections.IEnumerator with 
                  member x.MoveNext() = 
                      if started then 
                          match curr with 
                          | _ :: t -> 
                              curr <- t; 
                              nonempty curr
                          | _ -> false
                      else 
                          started <- true; 
                          nonempty curr

                  member x.Current = box (x.GetCurrent())

                  member x.Reset() = 
                      started <- false; 
                      curr <- s

             interface System.IDisposable with 
                  member x.Dispose() = () 

        let mkListEnumerator s = (new ListEnumerator<'T>(s) :> IEnumerator<'T>)

        let rec lengthAcc acc xs = match xs with [] -> acc | _ :: t -> lengthAcc (acc+1) t 

        let rec nth l n = 
            match l with 
            | [] -> raise (new System.ArgumentException(SR.GetString(SR.indexOutOfBounds),"n"))
            | h :: t -> 
               if n < 0 then raise (new System.ArgumentException((SR.GetString(SR.inputMustBeNonNegative)),"n"))
               elif n = 0 then h
               else nth t (n - 1)

        // similar to 'takeFreshConsTail' but with exceptions same as array slicing
        let rec sliceFreshConsTail cons n l =
            if n = 0 then setFreshConsTail cons [] else
            match l with
            | [] -> outOfRange()
            | x :: xs ->
                let cons2 = freshConsNoTail x
                setFreshConsTail cons cons2
                sliceFreshConsTail cons2 (n - 1) xs

        // similar to 'take' but with n representing an index, not a number of elements
        // and with exceptions matching array slicing
        let sliceTake n l =
            if n < 0 then [] else
            match l with
            | [] -> outOfRange()
            | x :: xs ->
                let cons = freshConsNoTail x
                sliceFreshConsTail cons n xs
                cons

        // similar to 'skip' but with exceptions same as array slicing
        let sliceSkip n l =
            if n < 0 then outOfRange()
            let rec loop i lst =
                match lst with
                | _ when i = 0 -> lst
                | _ :: t -> loop (i-1) t
                | [] -> outOfRange()
            loop n l

    type List<'T> with
        [<DebuggerBrowsable(DebuggerBrowsableState.Never)>]
        member l.Length = PrivateListHelpers.lengthAcc 0 l

        [<DebuggerBrowsable(DebuggerBrowsableState.Never)>]
        member l.DebugDisplay = 
           let n = l.Length
           let txt = 
               if n > 1000 then "Length > 1000"
               else String.Concat( [| "Length = "; n.ToString() |])
           txt

        member l.Head   = match l with a :: _ -> a | [] -> raise (System.InvalidOperationException(SR.GetString(SR.inputListWasEmpty)))
        member l.Tail   = match l with _ :: b -> b | [] -> raise (System.InvalidOperationException(SR.GetString(SR.inputListWasEmpty)))

        [<DebuggerBrowsable(DebuggerBrowsableState.Never)>]
        member l.IsEmpty  = match l with [] -> true | _ -> false
        member l.Item with get(index) = PrivateListHelpers.nth l index

        [<DebuggerBrowsable(DebuggerBrowsableState.Never)>]
        static member Empty       : 'T list = []

        static member Cons(head,tail) : 'T list = head :: tail
        override x.ToString() = 
           match x with 
           | [] -> "[]"
           | [h1] -> System.Text.StringBuilder().Append("[").Append(anyToStringShowingNull h1).Append("]").ToString()
           | [h1;h2] -> System.Text.StringBuilder().Append("[").Append(anyToStringShowingNull h1).Append("; ").Append(anyToStringShowingNull h2).Append("]").ToString()
           | [h1;h2;h3] -> System.Text.StringBuilder().Append("[").Append(anyToStringShowingNull h1).Append("; ").Append(anyToStringShowingNull h2).Append("; ").Append(anyToStringShowingNull h3).Append("]").ToString()
           | h1 :: h2 :: h3 :: _ -> System.Text.StringBuilder().Append("[").Append(anyToStringShowingNull h1).Append("; ").Append(anyToStringShowingNull h2).Append("; ").Append(anyToStringShowingNull h3).Append("; ... ]").ToString() 

        member l.GetSlice(startIndex: int option, endIndex: int option ) = 
            match (startIndex, endIndex) with
            | None, None -> l
            | Some(i), None -> PrivateListHelpers.sliceSkip i l
            | None, Some(j) -> PrivateListHelpers.sliceTake j l
            | Some(i), Some(j) ->
                if i > j then [] else
                PrivateListHelpers.sliceTake (j-i) (PrivateListHelpers.sliceSkip i l)

        interface IEnumerable<'T> with
            member l.GetEnumerator() = PrivateListHelpers.mkListEnumerator l

        interface System.Collections.IEnumerable with
            member l.GetEnumerator() = (PrivateListHelpers.mkListEnumerator l :> System.Collections.IEnumerator)

        interface IReadOnlyCollection<'T> with
            member l.Count = l.Length

        interface IReadOnlyList<'T> with
            member l.Item with get(index) = l.[index]

    type seq<'T> = IEnumerable<'T>

        
//-------------------------------------------------------------------------
// Operators
//-------------------------------------------------------------------------


namespace Microsoft.FSharp.Core

    open System
    open System.Diagnostics              
    open System.Collections.Generic
    open System.Globalization
    open Microsoft.FSharp.Core
    open Microsoft.FSharp.Core.LanguagePrimitives
    open Microsoft.FSharp.Core.LanguagePrimitives.IntrinsicOperators
    open Microsoft.FSharp.Core.LanguagePrimitives.IntrinsicFunctions
    open Microsoft.FSharp.Core.BasicInlinedOperations
    open Microsoft.FSharp.Collections



    [<CodeAnalysis.SuppressMessage("Microsoft.Design", "CA1046:DoNotOverloadOperatorEqualsOnReferenceTypes")>]
    module Operators = 

        [<CompiledName("CreateSequence")>]
        let seq (sequence: seq<'T>) = sequence 

        [<CompiledName("Unbox")>]
        let inline unbox (value: obj) = UnboxGeneric(value)

        [<CompiledName("Box")>]
        let inline box (value: 'T)  = (# "box !0" type ('T) value : obj #)

        [<CompiledName("TryUnbox")>]
        let inline tryUnbox (value:obj)  = 
            match value with 
            | :? 'T as v -> Some v
            | _ -> None

        [<CompiledName("IsNull")>]
        let inline isNull (value : 'T) = 
            match value with 
            | null -> true 
            | _ -> false

        [<CompiledName("IsNotNull")>]
        let inline internal isNotNull (value : 'T) = 
            match value with 
            | null -> false 
            | _ -> true

        [<CompiledName("Raise")>]
        let inline raise (exn: exn) = (# "throw" exn : 'T #)

        let Failure message = new System.Exception(message)
        
        [<CompiledName("FailurePattern")>]
        let (|Failure|_|) (error: exn) = if error.GetType().Equals(typeof<System.Exception>) then Some error.Message else None

        [<CompiledName("Not")>]
        let inline not (value: bool) = (# "ceq" value false : bool #)
           

        let inline (<) x y = GenericLessThan x y
        let inline (>) x y = GenericGreaterThan x y
        let inline (>=) x y = GenericGreaterOrEqual x y
        let inline (<=) x y = GenericLessOrEqual x y
        let inline (=) x y = GenericEquality x y
        let inline (<>) x y = not (GenericEquality x y)

        [<CompiledName("Compare")>]
        let inline compare (e1: 'T) (e2: 'T) = GenericComparison e1 e2

        [<CompiledName("Max")>]
        let inline max e1 e2 = GenericMaximum e1 e2

        [<CompiledName("Min")>]
        let inline min e1 e2 = GenericMinimum e1 e2

        [<CompiledName("FailWith")>]
        let inline failwith message = raise (Failure(message))

        [<CompiledName("InvalidArg")>]
        [<CodeAnalysis.SuppressMessage("Microsoft.Naming","CA1704:IdentifiersShouldBeSpelledCorrectly")>]
        let inline invalidArg (argumentName:string) (message:string) = 
            raise (new System.ArgumentException(message,argumentName))

        [<CompiledName("NullArg")>]
        [<CodeAnalysis.SuppressMessage("Microsoft.Naming","CA1704:IdentifiersShouldBeSpelledCorrectly")>]
        let inline nullArg (argumentName:string) = 
            raise (new System.ArgumentNullException(argumentName))        

        [<CompiledName("InvalidOp")>]
        [<CodeAnalysis.SuppressMessage("Microsoft.Naming","CA1704:IdentifiersShouldBeSpelledCorrectly")>]
        let inline invalidOp message = raise (System.InvalidOperationException(message))

        [<CompiledName("Rethrow")>]
        [<NoDynamicInvocation>]
        let inline rethrow() = unbox(# "rethrow ldnull" : System.Object #)

        [<CompiledName("Reraise")>]
        [<NoDynamicInvocation>]
        let inline reraise() = unbox(# "rethrow ldnull" : System.Object #)

        [<CompiledName("Fst")>]
        [<CodeAnalysis.SuppressMessage("Microsoft.Naming","CA1704:IdentifiersShouldBeSpelledCorrectly")>]
        let inline fst (a, _) = a

        [<CompiledName("Snd")>]
        [<CodeAnalysis.SuppressMessage("Microsoft.Naming","CA1704:IdentifiersShouldBeSpelledCorrectly")>]
        let inline snd (_, b) = b

        [<CompiledName("Ignore")>]
        let inline ignore _ = ()

        [<CompiledName("Ref")>]
        [<CodeAnalysis.SuppressMessage("Microsoft.Naming","CA1704:IdentifiersShouldBeSpelledCorrectly")>]
        let ref value = { contents = value }

        let (:=) cell value = cell.contents <- value

        let (!) cell = cell.contents

        let inline (|>) arg func = func arg

        let inline (||>) (arg1, arg2) func = func arg1 arg2

        let inline (|||>) (arg1, arg2, arg3) func = func arg1 arg2 arg3

        let inline (<|) func arg1 = func arg1

        let inline (<||) func (arg1, arg2) = func arg1 arg2

        let inline (<|||) func (arg1, arg2, arg3) = func arg1 arg2 arg3

        let inline (>>) func1 func2 x = func2 (func1 x)

        let inline (<<) func2 func1 x = func2 (func1 x)

        let (^) (s1: string) (s2: string) = String.Concat(s1, s2)

        [<CompiledName("DefaultArg")>]
        let defaultArg arg defaultValue = match arg with None -> defaultValue | Some v -> v
        
        [<CompiledName("DefaultValueArg")>]
        let defaultValueArg arg defaultValue = match arg with ValueNone -> defaultValue | ValueSome v -> v

        let inline (~-) (n: ^T) : ^T = 
             UnaryNegationDynamic<(^T), (^T)> n
             when ^T : int32     = (# "neg" n  : int32 #)
             when ^T : float     = (# "neg" n  : float #)
             when ^T : float32   = (# "neg" n  : float32 #)
             when ^T : int64     = (# "neg" n  : int64 #)
             when ^T : int16     = (# "neg" n  : int16 #)
             when ^T : nativeint = (# "neg" n  : nativeint #)
             when ^T : sbyte     = (# "neg" n  : sbyte #)
             when ^T : decimal   = (# "" (Decimal.op_UnaryNegation((# "" n : decimal #))) : ^T #)
             // According to the somewhat subtle rules of static optimizations,
             // this condition is used whenever ^T is resolved to a nominal type or witnesses are available
             // That is, not in the generic implementation of '*'
             when ^T : ^T = (^T : (static member (~-) : ^T -> ^T) (n))

        let inline (+) (x: ^T) (y: ^U) : ^V = 
             AdditionDynamic<(^T),(^U),(^V)>  x y 
             when ^T : int32       and ^U : int32      = (# "add" x y : int32 #)
             when ^T : float       and ^U : float      = (# "add" x y : float #)
             when ^T : float32     and ^U : float32    = (# "add" x y : float32 #)
             when ^T : int64       and ^U : int64      = (# "add" x y : int64 #)
             when ^T : uint64      and ^U : uint64     = (# "add" x y : uint64 #)
             when ^T : uint32      and ^U : uint32     = (# "add" x y : uint32 #)
             when ^T : nativeint   and ^U : nativeint  = (# "add" x y : nativeint #)
             when ^T : unativeint  and ^U : unativeint = (# "add" x y : unativeint #)
             when ^T : int16       and ^U : int16      = (# "conv.i2" (# "add" x y : int32 #) : int16 #)
             when ^T : uint16      and ^U : uint16     = (# "conv.u2" (# "add" x y : uint32 #) : uint16 #)
             when ^T : char        and ^U : char       = (# "conv.u2" (# "add" x y : uint32 #) : char #)
             when ^T : sbyte       and ^U : sbyte      = (# "conv.i1" (# "add" x y : int32 #) : sbyte #)
             when ^T : byte        and ^U : byte       = (# "conv.u1" (# "add" x y : uint32 #) : byte #)
             when ^T : string      and ^U : string     = (# "" (String.Concat((# "" x : string #),(# "" y : string #))) : ^T #)
             when ^T : decimal     and ^U : decimal    = (# "" (Decimal.op_Addition((# "" x : decimal #),(# "" y : decimal #))) : ^V #)
             // According to the somewhat subtle rules of static optimizations,
             // this condition is used whenever ^T is resolved to a nominal type or witnesses are available
             when ^T : ^T = ((^T or ^U): (static member (+) : ^T * ^U -> ^V) (x,y))

        let inline (-) (x: ^T) (y: ^U) : ^V = 
             SubtractionDynamic<(^T),(^U),(^V)>  x y 
             when ^T : int32      and ^U : int32      = (# "sub" x y : int32 #)
             when ^T : float      and ^U : float      = (# "sub" x y : float #)
             when ^T : float32    and ^U : float32    = (# "sub" x y : float32 #)
             when ^T : int64      and ^U : int64      = (# "sub" x y : int64 #)
             when ^T : uint64     and ^U : uint64     = (# "sub" x y : uint64 #)
             when ^T : uint32     and ^U : uint32     = (# "sub" x y : uint32 #)
             when ^T : nativeint  and ^U : nativeint  = (# "sub" x y : nativeint #)
             when ^T : unativeint and ^U : unativeint = (# "sub" x y : unativeint #)
             when ^T : int16       and ^U : int16      = (# "conv.i2" (# "sub" x y : int32 #) : int16 #)
             when ^T : uint16      and ^U : uint16     = (# "conv.u2" (# "sub" x y : uint32 #) : uint16 #)
             when ^T : sbyte       and ^U : sbyte      = (# "conv.i1" (# "sub" x y : int32 #) : sbyte #)
             when ^T : byte        and ^U : byte       = (# "conv.u1" (# "sub" x y : uint32 #) : byte #)
             when ^T : decimal     and ^U : decimal    = (# "" (Decimal.op_Subtraction((# "" x : decimal #),(# "" y : decimal #))) : ^V #)
             // According to the somewhat subtle rules of static optimizations,
             // this condition is used whenever ^T is resolved to a nominal type or witnesses are available
             when ^T : ^T = ((^T or ^U): (static member (-) : ^T * ^U -> ^V) (x,y))

        let inline ( * ) (x: ^T) (y: ^U) : ^V = 
             MultiplyDynamic<(^T),(^U),(^V)>  x y 
             when ^T : int32      and ^U : int32      = (# "mul" x y : int32 #)
             when ^T : float      and ^U : float      = (# "mul" x y : float #)
             when ^T : float32    and ^U : float32    = (# "mul" x y : float32 #)
             when ^T : int64      and ^U : int64      = (# "mul" x y : int64 #)
             when ^T : uint64     and ^U : uint64     = (# "mul" x y : uint64 #)
             when ^T : uint32     and ^U : uint32     = (# "mul" x y : uint32 #)
             when ^T : nativeint  and ^U : nativeint  = (# "mul" x y : nativeint #)
             when ^T : unativeint and ^U : unativeint = (# "mul" x y : unativeint #)
             when ^T : int16       and ^U : int16      = (# "conv.i2" (# "mul" x y : int32 #) : int16 #)
             when ^T : uint16      and ^U : uint16     = (# "conv.u2" (# "mul" x y : uint32 #) : uint16 #)
             when ^T : sbyte       and ^U : sbyte      = (# "conv.i1" (# "mul" x y : int32 #) : sbyte #)
             when ^T : byte        and ^U : byte       = (# "conv.u1" (# "mul" x y : uint32 #) : byte #)
             when ^T : decimal     and ^U : decimal    = (# "" (Decimal.op_Multiply((# "" x : decimal #),(# "" y : decimal #))) : ^V #)
             // According to the somewhat subtle rules of static optimizations,
             // this condition is used whenever ^T is resolved to a nominal type or witnesses are available
             when ^T : ^T = ((^T or ^U): (static member (*) : ^T * ^U -> ^V) (x,y))

        let inline ( / ) (x: ^T) (y: ^U) : ^V = 
             DivisionDynamic<(^T),(^U),(^V)>  x y 
             when ^T : int32       and ^U : int32      = (# "div" x y : int32 #)
             when ^T : float       and ^U : float      = (# "div" x y : float #)
             when ^T : float32     and ^U : float32    = (# "div" x y : float32 #)
             when ^T : int64       and ^U : int64      = (# "div" x y : int64 #)
             when ^T : uint64      and ^U : uint64     = (# "div.un" x y : uint64 #)
             when ^T : uint32      and ^U : uint32     = (# "div.un" x y : uint32 #)
             when ^T : nativeint   and ^U : nativeint  = (# "div" x y : nativeint #)
             when ^T : unativeint  and ^U : unativeint = (# "div.un" x y : unativeint #)
             when ^T : int16       and ^U : int16      = (# "conv.i2" (# "div" x y : int32 #) : int16 #)
             when ^T : uint16      and ^U : uint16     = (# "conv.u2" (# "div.un" x y : uint32 #) : uint16 #)
             when ^T : sbyte       and ^U : sbyte      = (# "conv.i1" (# "div" x y : int32 #) : sbyte #)
             when ^T : byte        and ^U : byte       = (# "conv.u1" (# "div.un" x y : uint32 #) : byte #)
             when ^T : decimal     and ^U : decimal    = (# "" (Decimal.op_Division((# "" x : decimal #),(# "" y : decimal #))) : ^V #)
             // According to the somewhat subtle rules of static optimizations,
             // this condition is used whenever ^T is resolved to a nominal type or witnesses are available
             when ^T : ^T = ((^T or ^U): (static member (/) : ^T * ^U -> ^V) (x,y))
        
        let inline ( % ) (x: ^T) (y: ^U) : ^V = 
             ModulusDynamic<(^T),(^U),(^V)>  x y 
             when ^T : int32       and ^U : int32      = (# "rem" x y : int32 #)
             when ^T : float       and ^U : float      = (# "rem" x y : float #)
             when ^T : float32     and ^U : float32    = (# "rem" x y : float32 #)
             when ^T : int64       and ^U : int64      = (# "rem" x y : int64 #)
             when ^T : uint64      and ^U : uint64     = (# "rem.un" x y : uint64 #)
             when ^T : uint32      and ^U : uint32     = (# "rem.un" x y : uint32 #)
             when ^T : nativeint   and ^U : nativeint  = (# "rem" x y : nativeint #)
             when ^T : unativeint  and ^U : unativeint = (# "rem.un" x y : unativeint #)
             when ^T : int16       and ^U : int16      = (# "conv.i2" (# "rem"    x y : int32  #) : int16  #)
             when ^T : uint16      and ^U : uint16     = (# "conv.u2" (# "rem.un" x y : uint32 #) : uint16 #)
             when ^T : sbyte       and ^U : sbyte      = (# "conv.i1" (# "rem"    x y : int32  #) : sbyte  #)
             when ^T : byte        and ^U : byte       = (# "conv.u1" (# "rem.un" x y : uint32 #) : byte   #)
             when ^T : decimal     and ^U : decimal    = (# "" (Decimal.op_Modulus((# "" x : decimal #),(# "" y : decimal #))) : ^V #)
             // According to the somewhat subtle rules of static optimizations,
             // this condition is used whenever ^T is resolved to a nominal type or witnesses are available
             when ^T : ^T = ((^T or ^U): (static member (%) : ^T * ^U -> ^V) (x,y))
        
        let inline (~+) (value: ^T) : ^T =
             value
             when ^T : int32      = value
             when ^T : float      = value
             when ^T : float32    = value
             when ^T : int64      = value
             when ^T : uint64     = value
             when ^T : uint32     = value
             when ^T : int16      = value
             when ^T : uint16     = value
             when ^T : nativeint  = value
             when ^T : unativeint = value
             when ^T : sbyte      = value
             when ^T : byte       = value
             when ^T : decimal    = value
             when ^T : ^T = (^T: (static member (~+) : ^T -> ^T) (value))

        let inline (<<<) (value: ^T) (shift:int) : ^T = 
             OpLeftShiftDynamic<(^T),int,(^T)> value shift
             when ^T : int32      = (# "shl" value (mask shift 31) : int #)
             when ^T : uint32     = (# "shl" value (mask shift 31) : uint32 #)
             when ^T : int64      = (# "shl" value (mask shift 63) : int64 #)
             when ^T : uint64     = (# "shl" value (mask shift 63) : uint64 #)
             when ^T : nativeint  = (# "shl" value shift : nativeint #)
             when ^T : unativeint = (# "shl" value shift : unativeint #)
             when ^T : int16      = (# "conv.i2" (# "shl" value (mask shift 15) : int32  #) : int16 #)
             when ^T : uint16     = (# "conv.u2" (# "shl" value (mask shift 15) : uint32 #) : uint16 #)
             when ^T : sbyte      = (# "conv.i1" (# "shl" value (mask shift 7 ) : int32  #) : sbyte #)
             when ^T : byte       = (# "conv.u1" (# "shl" value (mask shift 7 ) : uint32 #) : byte #)
             // According to the somewhat subtle rules of static optimizations,
             // this condition is used whenever ^T is resolved to a nominal type or witnesses are available
             when ^T : ^T = (^T: (static member (<<<) : ^T * int -> ^T) (value,shift))

        let inline (>>>) (value: ^T) (shift:int) : ^T = 
             OpRightShiftDynamic<(^T),int,(^T)> value shift
             when ^T : int32      = (# "shr"    value (mask shift 31) : int32 #)
             when ^T : uint32     = (# "shr.un" value (mask shift 31) : uint32 #)
             when ^T : int64      = (# "shr"    value (mask shift 63) : int64 #)
             when ^T : uint64     = (# "shr.un" value (mask shift 63) : uint64 #)
             when ^T : nativeint  = (# "shr"    value shift : nativeint #)
             when ^T : unativeint = (# "shr.un" value shift : unativeint #)
             when ^T : int16      = (# "conv.i2" (# "shr"    value (mask shift 15) : int32  #) : int16 #)
             when ^T : uint16     = (# "conv.u2" (# "shr.un" value (mask shift 15) : uint32 #) : uint16 #)
             when ^T : sbyte      = (# "conv.i1" (# "shr"    value (mask shift 7 ) : int32  #) : sbyte #)
             when ^T : byte       = (# "conv.u1" (# "shr.un" value (mask shift 7 ) : uint32 #) : byte #)
             // According to the somewhat subtle rules of static optimizations,
             // this condition is used whenever ^T is resolved to a nominal type or witnesses are available
             when ^T : ^T = (^T: (static member (>>>) : ^T * int -> ^T) (value, shift))

        let inline (&&&) (x: ^T) (y: ^T) : ^T = 
             OpBitwiseAndDynamic<(^T),(^T),(^T)> x y
             when ^T : int32      = (# "and" x y : int32 #)
             when ^T : int64      = (# "and" x y : int64 #)
             when ^T : uint64     = (# "and" x y : uint64 #)
             when ^T : uint32     = (# "and" x y : uint32 #)
             when ^T : int16      = (# "and" x y : int16 #)
             when ^T : uint16     = (# "and" x y : uint16 #)
             when ^T : nativeint  = (# "and" x y : nativeint #)
             when ^T : unativeint = (# "and" x y : unativeint #)
             when ^T : sbyte      = (# "and" x y : sbyte #)
             when ^T : byte       = (# "and" x y : byte #)
             // According to the somewhat subtle rules of static optimizations,
             // this condition is used whenever ^T is resolved to a nominal type or witnesses are available
             when ^T : ^T = (^T: (static member (&&&) : ^T * ^T -> ^T) (x, y))

        let inline (|||) (x: ^T) (y: ^T) : ^T = 
             OpBitwiseOrDynamic<(^T),(^T),(^T)> x y
             when ^T : int32      = (# "or" x y : int32 #)
             when ^T : int64      = (# "or" x y : int64 #)
             when ^T : uint64     = (# "or" x y : uint64 #)
             when ^T : uint32     = (# "or" x y : uint32 #)
             when ^T : int16      = (# "or" x y : int16 #)
             when ^T : uint16     = (# "or" x y : uint16 #)
             when ^T : nativeint  = (# "or" x y : nativeint #)
             when ^T : unativeint = (# "or" x y : unativeint #)
             when ^T : sbyte      = (# "or" x y : sbyte #)
             when ^T : byte       = (# "or" x y : byte #)
             // According to the somewhat subtle rules of static optimizations,
             // this condition is used whenever ^T is resolved to a nominal type or witnesses are available
             when ^T : ^T = (^T: (static member (|||) : ^T * ^T -> ^T) (x, y))

        let inline (^^^) (x: ^T) (y: ^T) : ^T = 
             OpBitwiseExclusiveOrDynamic<(^T),(^T),(^T)> x y
             when ^T : int32      = (# "xor" x y : int32 #)
             when ^T : int64      = (# "xor" x y : int64 #)
             when ^T : uint64     = (# "xor" x y : uint64 #)
             when ^T : uint32     = (# "xor" x y : uint32 #)
             when ^T : int16      = (# "xor" x y : int16 #)
             when ^T : uint16     = (# "xor" x y : uint16 #)
             when ^T : nativeint  = (# "xor" x y : nativeint #)
             when ^T : unativeint = (# "xor" x y : unativeint #)
             when ^T : sbyte      = (# "xor" x y : sbyte #)
             when ^T : byte       = (# "xor" x y : byte #)
             // According to the somewhat subtle rules of static optimizations,
             // this condition is used whenever ^T is resolved to a nominal type or witnesses are available
             when ^T : ^T = (^T: (static member (^^^) : ^T * ^T -> ^T) (x, y))
        
        let inline (~~~) (value: ^T) : ^T = 
             OpLogicalNotDynamic<(^T),(^T)> value
             when ^T : int32      = (# "not" value : int32 #)
             when ^T : int64      = (# "not" value : int64 #)
             when ^T : uint64     = (# "not" value : uint64 #)
             when ^T : uint32     = (# "not" value : uint32 #)
             when ^T : nativeint  = (# "not" value : nativeint #)
             when ^T : unativeint = (# "not" value : unativeint #)
             when ^T : int16      = (# "conv.i2" (# "not" value : int32  #) : int16 #)
             when ^T : uint16     = (# "conv.u2" (# "not" value : uint32 #) : uint16 #)
             when ^T : sbyte      = (# "conv.i1" (# "not" value : int32  #) : sbyte #)
             when ^T : byte       = (# "conv.u1" (# "not" value : uint32 #) : byte #)
             // According to the somewhat subtle rules of static optimizations,
             // this condition is used whenever ^T is resolved to a nominal type or witnesses are available
             when ^T : ^T = (^T: (static member (~~~) : ^T -> ^T) (value))

        let inline castToString (x:'T) = (# "" x : string #)  // internal

        // let rec (@) x y = match x with [] -> y | (h :: t) -> h :: (t @ y)
        let (@) list1 list2 = 
            match list1 with
            | [] -> list2
            | (h :: t) -> 
            match list2 with
            | [] -> list1
            | _ ->
              match t with
              | [] -> h :: list2
              | _ ->
                  let res = [h] 
                  let lastCons = PrivateListHelpers.appendToFreshConsTail res t 
                  PrivateListHelpers.setFreshConsTail lastCons list2
                  res

        [<CompiledName("Increment")>]
        let incr cell = cell.contents <- cell.contents + 1

        [<CompiledName("Decrement")>]
        let decr cell = cell.contents <- cell.contents - 1

        [<CompiledName("Exit")>]
        let exit (exitcode:int) = System.Environment.Exit(exitcode); failwith "System.Environment.Exit did not exit!"

        [<CompiledName("ToByte")>]
        let inline byte (value: ^T) = 
             OpExplicitDynamic<(^T), byte> value
             when ^T : string     = ParseByte (castToString value)
             when ^T : float      = (# "conv.u1" value  : byte #)
             when ^T : float32    = (# "conv.u1" value  : byte #)
             when ^T : int64      = (# "conv.u1" value  : byte #)
             when ^T : int32      = (# "conv.u1" value  : byte #)
             when ^T : int16      = (# "conv.u1" value  : byte #)
             when ^T : nativeint  = (# "conv.u1" value  : byte #)
             when ^T : sbyte      = (# "conv.u1" value  : byte #)
             when ^T : uint64     = (# "conv.u1" value  : byte #)
             when ^T : uint32     = (# "conv.u1" value  : byte #)
             when ^T : uint16     = (# "conv.u1" value  : byte #)
             when ^T : char       = (# "conv.u1" value  : byte #)
             when ^T : unativeint = (# "conv.u1" value  : byte #)
             when ^T : byte       = (# "conv.u1" value  : byte #)
             // According to the somewhat subtle rules of static optimizations,
             // this condition is used whenever ^T is resolved to a nominal type or witnesses are available
             when ^T : ^T = (^T : (static member op_Explicit: ^T -> byte) (value))
            
        [<CompiledName("ToSByte")>]
        let inline sbyte (value: ^T) = 
             OpExplicitDynamic<(^T), sbyte> value
             when ^T : string     = ParseSByte (castToString value)
             when ^T : float     = (# "conv.i1" value  : sbyte #)
             when ^T : float32   = (# "conv.i1" value  : sbyte #)
             when ^T : int64     = (# "conv.i1" value  : sbyte #)
             when ^T : int32     = (# "conv.i1" value  : sbyte #)
             when ^T : int16     = (# "conv.i1" value  : sbyte #)
             when ^T : nativeint = (# "conv.i1" value  : sbyte #)
             when ^T : sbyte     = (# "conv.i1" value  : sbyte #)
             when ^T : uint64     = (# "conv.i1" value  : sbyte #)
             when ^T : uint32     = (# "conv.i1" value  : sbyte #)
             when ^T : uint16     = (# "conv.i1" value  : sbyte #)
             when ^T : char       = (# "conv.i1" value  : sbyte #)
             when ^T : unativeint = (# "conv.i1" value  : sbyte #)
             when ^T : byte     = (# "conv.i1" value  : sbyte #)
             // According to the somewhat subtle rules of static optimizations,
             // this condition is used whenever ^T is resolved to a nominal type or witnesses are available
             when ^T : ^T = (^T : (static member op_Explicit: ^T -> sbyte) (value))

        [<CompiledName("ToUInt16")>]
        let inline uint16 (value: ^T) = 
             OpExplicitDynamic<(^T), uint16> value
             when ^T : string     = ParseUInt16 (castToString value)
             when ^T : float     = (# "conv.u2" value  : uint16 #)
             when ^T : float32   = (# "conv.u2" value  : uint16 #)
             when ^T : int64     = (# "conv.u2" value  : uint16 #)
             when ^T : int32     = (# "conv.u2" value  : uint16 #)
             when ^T : int16     = (# "conv.u2" value  : uint16 #)
             when ^T : nativeint = (# "conv.u2" value  : uint16 #)
             when ^T : sbyte     = (# "conv.u2" value  : uint16 #)
             when ^T : uint64     = (# "conv.u2" value  : uint16 #)
             when ^T : uint32     = (# "conv.u2" value  : uint16 #)
             when ^T : uint16     = (# "conv.u2" value  : uint16 #)
             when ^T : char       = (# "conv.u2" value  : uint16 #)
             when ^T : unativeint = (# "conv.u2" value  : uint16 #)
             when ^T : byte     = (# "conv.u2" value  : uint16 #)
             // According to the somewhat subtle rules of static optimizations,
             // this condition is used whenever ^T is resolved to a nominal type or witnesses are available
             when ^T : ^T = (^T : (static member op_Explicit: ^T -> uint16) (value))

        [<CompiledName("ToInt16")>]
        let inline int16 (value: ^T) = 
             OpExplicitDynamic<(^T), int16> value
             when ^T : string     = ParseInt16 (castToString value)
             when ^T : float     = (# "conv.i2" value  : int16 #)
             when ^T : float32   = (# "conv.i2" value  : int16 #)
             when ^T : int64     = (# "conv.i2" value  : int16 #)
             when ^T : int32     = (# "conv.i2" value  : int16 #)
             when ^T : int16     = (# "conv.i2" value  : int16 #)
             when ^T : nativeint = (# "conv.i2" value  : int16 #)
             when ^T : sbyte     = (# "conv.i2" value  : int16 #)
             when ^T : uint64     = (# "conv.i2" value  : int16 #)
             when ^T : uint32     = (# "conv.i2" value  : int16 #)
             when ^T : uint16     = (# "conv.i2" value  : int16 #)
             when ^T : char       = (# "conv.i2" value  : int16 #)
             when ^T : unativeint = (# "conv.i2" value  : int16 #)
             when ^T : byte     = (# "conv.i2" value  : int16 #)
             // According to the somewhat subtle rules of static optimizations,
             // this condition is used whenever ^T is resolved to a nominal type or witnesses are available
             when ^T : ^T = (^T : (static member op_Explicit: ^T -> int16) (value))

        [<CompiledName("ToUInt32")>]
        let inline uint32 (value: ^T) = 
             OpExplicitDynamic<(^T), uint32> value
             when ^T : string     = ParseUInt32 (castToString value)
             when ^T : float     = (# "conv.u4" value  : uint32 #)
             when ^T : float32   = (# "conv.u4" value  : uint32 #)
             when ^T : int64     = (# "conv.u4" value  : uint32 #)
             when ^T : nativeint = (# "conv.u4" value  : uint32 #)
             // For integers shorter that 32 bits, we must first 
             // sign-widen the signed integer to 32 bits, and then 
             // "convert" from signed int32 to unsigned int32
             // This is a no-op on IL stack (ECMA 335 Part III 1.5 Tables 8 & 9)
             when ^T : int32     = (# "" value : uint32 #)
             when ^T : int16     = (# "" value : uint32 #)
             when ^T : sbyte     = (# "" value : uint32 #)             
             when ^T : uint64     = (# "conv.u4" value  : uint32 #)
             when ^T : uint32     = (# "conv.u4" value  : uint32 #)
             when ^T : uint16     = (# "conv.u4" value  : uint32 #)
             when ^T : char       = (# "conv.u4" value  : uint32 #)
             when ^T : unativeint = (# "conv.u4" value  : uint32 #)
             when ^T : byte     = (# "conv.u4" value  : uint32 #)
             // According to the somewhat subtle rules of static optimizations,
             // this condition is used whenever ^T is resolved to a nominal type or witnesses are available
             when ^T : ^T = (^T : (static member op_Explicit: ^T -> uint32) (value))

        [<CompiledName("ToInt32")>]
        let inline int32 (value: ^T) = 
             OpExplicitDynamic<(^T), int32> value
             when ^T : string     = ParseInt32 (castToString value)
             when ^T : float     = (# "conv.i4" value  : int32 #)
             when ^T : float32   = (# "conv.i4" value  : int32 #)
             when ^T : int64     = (# "conv.i4" value  : int32 #)
             when ^T : nativeint = (# "conv.i4" value  : int32 #)
             // For integers shorter that 32 bits, we sign-widen the signed integer to 32 bits
             // This is a no-op on IL stack (ECMA 335 Part III 1.5 Tables 8 & 9)
             when ^T : int32     = (# "" value  : int32 #)
             when ^T : int16     = (# "" value  : int32 #)
             when ^T : sbyte     = (# "" value  : int32 #)
             when ^T : uint64     = (# "conv.i4" value  : int32 #)             
             when ^T : uint32     = (# "" value  : int32 #) // Signed<->Unsigned conversion is a no-op on IL stack
             when ^T : uint16     = (# "conv.i4" value  : int32 #)
             when ^T : char       = (# "conv.i4" value  : int32 #)
             when ^T : unativeint = (# "conv.i4" value  : int32 #)
             when ^T : byte     = (# "conv.i4" value  : int32 #)
             // According to the somewhat subtle rules of static optimizations,
             // this condition is used whenever ^T is resolved to a nominal type or witnesses are available
             when ^T : ^T = (^T : (static member op_Explicit: ^T -> int32) (value))

        [<CompiledName("ToInt")>]
        let inline int value = int32  value         

        [<CompiledName("ToEnum")>]
        let inline enum< ^T when ^T : enum<int32> > (value:int32) : ^T = EnumOfValue value

        [<CompiledName("KeyValuePattern")>]
        let ( |KeyValue| ) (keyValuePair : KeyValuePair<'T,'U>) = (keyValuePair.Key, keyValuePair.Value)

        [<CompiledName("Infinity")>]
        let infinity = System.Double.PositiveInfinity

        [<CompiledName("NaN")>]
        let nan = System.Double.NaN 

        [<CompiledName("InfinitySingle")>]
        let infinityf = System.Single.PositiveInfinity

        [<CompiledName("NaNSingle")>]
        let nanf = System.Single.NaN 

        [<CompiledName("ToUInt64")>]
        let inline uint64 (value: ^T) = 
             OpExplicitDynamic<(^T), uint64> value
             when ^T : string     = ParseUInt64 (castToString value)
             when ^T : float     = (# "conv.u8" value  : uint64 #)
             when ^T : float32   = (# "conv.u8" value  : uint64 #)
             // we must first sign-widen the signed integer to 64 bits, and then 
             // "convert" from signed int64 to unsigned int64             
             // conv.i8 sign-widens the input, and on IL stack, 
             // conversion from signed to unsigned is a no-op (ECMA 335 Part III 1.5 Table 8)
             when ^T : int64     = (# "" value  : uint64 #)
             when ^T : int32     = (# "conv.i8" value  : uint64 #)
             when ^T : int16     = (# "conv.i8" value  : uint64 #)
             when ^T : nativeint = (# "conv.i8" value  : uint64 #)
             when ^T : sbyte     = (# "conv.i8" value  : uint64 #)
             when ^T : uint64     = (# "" value  : uint64 #)
             when ^T : uint32     = (# "conv.u8" value  : uint64 #)
             when ^T : uint16     = (# "conv.u8" value  : uint64 #)
             when ^T : char       = (# "conv.u8" value  : uint64 #)
             when ^T : unativeint = (# "conv.u8" value  : uint64 #)
             when ^T : byte     = (# "conv.u8" value  : uint64 #)
             // According to the somewhat subtle rules of static optimizations,
             // this condition is used whenever ^T is resolved to a nominal type or witnesses are available
             when ^T : ^T = (^T : (static member op_Explicit: ^T -> uint64) (value))

        [<CompiledName("ToInt64")>]
        let inline int64 (value: ^T) = 
             OpExplicitDynamic<(^T), int64> value
             when ^T : string     = ParseInt64 (castToString value)
             when ^T : float     = (# "conv.i8" value  : int64 #)
             when ^T : float32   = (# "conv.i8" value  : int64 #)
             when ^T : int64     = (# "conv.i8" value  : int64 #)
             when ^T : int32     = (# "conv.i8" value  : int64 #)
             when ^T : int16     = (# "conv.i8" value  : int64 #)
             when ^T : nativeint = (# "conv.i8" value  : int64 #)
             when ^T : sbyte     = (# "conv.i8" value  : int64 #)
             // When converting unsigned integer, we should zero-widen them, NOT sign-widen 
             // No-op for uint64, conv.u8 for uint32, for smaller types conv.u8 and conv.i8 are identical.
             // For nativeint, conv.u8 works correctly both in 32 bit and 64 bit case.
             when ^T : uint64     = (# "" value  : int64 #)             
             when ^T : uint32     = (# "conv.u8" value  : int64 #)
             when ^T : uint16     = (# "conv.u8" value  : int64 #)
             when ^T : char       = (# "conv.u8" value  : int64 #)
             when ^T : unativeint = (# "conv.u8" value  : int64 #)
             when ^T : byte     = (# "conv.u8" value  : int64 #)
             // According to the somewhat subtle rules of static optimizations,
             // this condition is used whenever ^T is resolved to a nominal type or witnesses are available
             when ^T : ^T = (^T : (static member op_Explicit: ^T -> int64) (value))

        [<CompiledName("ToSingle")>]
        let inline float32 (value: ^T) = 
             OpExplicitDynamic<(^T), float32> value
             when ^T : string     = ParseSingle (castToString value)
             when ^T : float     = (# "conv.r4" value  : float32 #)
             // NOTE: float32 should convert its argument to 32-bit float even when applied to a higher precision float stored in a register. See devdiv2#49888.
             when ^T : float32   = (# "conv.r4" value  : float32 #)
             when ^T : int64     = (# "conv.r4" value  : float32 #)
             when ^T : int32     = (# "conv.r4" value  : float32 #)
             when ^T : int16     = (# "conv.r4" value  : float32 #)
             when ^T : nativeint = (# "conv.r4" value  : float32 #)
             when ^T : sbyte     = (# "conv.r4" value  : float32 #)
             when ^T : uint64     = (# "conv.r.un conv.r4" value  : float32 #)
             when ^T : uint32     = (# "conv.r.un conv.r4" value  : float32 #)
             when ^T : uint16     = (# "conv.r.un conv.r4" value  : float32 #)
             when ^T : char       = (# "conv.r.un conv.r4" value  : float32 #)
             when ^T : unativeint = (# "conv.r.un conv.r4" value  : float32 #)
             when ^T : byte     = (# "conv.r.un conv.r4" value  : float32 #)
             // According to the somewhat subtle rules of static optimizations,
             // this condition is used whenever ^T is resolved to a nominal type or witnesses are available
             when ^T : ^T = (^T : (static member op_Explicit: ^T -> float32) (value))

        [<CompiledName("ToDouble")>]
        let inline float (value: ^T) = 
             OpExplicitDynamic<(^T), float> value
             when ^T : string     = ParseDouble (castToString value)
             // NOTE: float should convert its argument to 64-bit float even when applied to a higher precision float stored in a register. See devdiv2#49888.
             when ^T : float     = (# "conv.r8" value  : float #)
             when ^T : float32   = (# "conv.r8" value  : float #)
             when ^T : int64     = (# "conv.r8" value  : float #)
             when ^T : int32     = (# "conv.r8" value  : float #)
             when ^T : int16     = (# "conv.r8" value  : float #)
             when ^T : nativeint = (# "conv.r8" value  : float #)
             when ^T : sbyte     = (# "conv.r8" value  : float #)
             when ^T : uint64     = (# "conv.r.un conv.r8" value  : float #)
             when ^T : uint32     = (# "conv.r.un conv.r8" value  : float #)
             when ^T : uint16     = (# "conv.r.un conv.r8" value  : float #)
             when ^T : char       = (# "conv.r.un conv.r8" value  : float #)
             when ^T : unativeint = (# "conv.r.un conv.r8" value  : float #)
             when ^T : byte       = (# "conv.r.un conv.r8" value  : float #)
             when ^T : decimal    = (Convert.ToDouble((# "" value : decimal #))) 
             // According to the somewhat subtle rules of static optimizations,
             // this condition is used whenever ^T is resolved to a nominal type or witnesses are available
             when ^T : ^T = (^T : (static member op_Explicit: ^T -> float) (value))

        [<CompiledName("ToDecimal")>]
        let inline decimal (value: ^T) = 
             OpExplicitDynamic<(^T), decimal> value
             when ^T : string     = (Decimal.Parse(castToString value,NumberStyles.Float,CultureInfo.InvariantCulture))
             when ^T : float      = (Convert.ToDecimal((# "" value : float #))) 
             when ^T : float32    = (Convert.ToDecimal((# "" value : float32 #))) 
             when ^T : int64      = (Convert.ToDecimal((# "" value : int64 #))) 
             when ^T : int32      = (Convert.ToDecimal((# "" value : int32 #))) 
             when ^T : int16      = (Convert.ToDecimal((# "" value : int16 #))) 
             when ^T : nativeint  = (Convert.ToDecimal(int64 (# "" value : nativeint #))) 
             when ^T : sbyte      = (Convert.ToDecimal((# "" value : sbyte #))) 
             when ^T : uint64     = (Convert.ToDecimal((# "" value : uint64 #))) 
             when ^T : uint32     = (Convert.ToDecimal((# "" value : uint32 #))) 
             when ^T : uint16     = (Convert.ToDecimal((# "" value : uint16 #))) 
             when ^T : unativeint = (Convert.ToDecimal(uint64 (# "" value : unativeint #))) 
             when ^T : byte       = (Convert.ToDecimal((# "" value : byte #))) 
             when ^T : decimal    = (# "" value : decimal #)
             // According to the somewhat subtle rules of static optimizations,
             // this condition is used whenever ^T is resolved to a nominal type or witnesses are available
             when ^T : ^T = (^T : (static member op_Explicit: ^T -> decimal) (value))

        [<CompiledName("ToUIntPtr")>]
        let inline unativeint (value: ^T) = 
             OpExplicitDynamic<(^T), unativeint> value
             when ^T : string     = ParseUIntPtr (castToString value)
             when ^T : float     = (# "conv.u" value  : unativeint #)
             when ^T : float32   = (# "conv.u" value  : unativeint #)
             // Narrower signed types we sign-extend.
             // Same length signed types we leave as such (so -1 gets reinterpreted as unsigned MaxValue).
             // Wider signed types we truncate.
             // conv.i does just that for both 32 and 64 bit case of nativeint, and conversion from nativeint is no-op.
             when ^T : int64     = (# "conv.i" value  : unativeint #)
             when ^T : int32     = (# "conv.i" value  : unativeint #)
             when ^T : int16     = (# "conv.i" value  : unativeint #)
             when ^T : nativeint = (# "" value  : unativeint #)
             when ^T : sbyte     = (# "conv.i" value  : unativeint #)
             when ^T : uint64     = (# "conv.u" value  : unativeint #)
             when ^T : uint32     = (# "conv.u" value  : unativeint #)
             when ^T : uint16     = (# "conv.u" value  : unativeint #)
             when ^T : char       = (# "conv.u" value  : unativeint #)
             when ^T : unativeint = (# "" value  : unativeint #)
             when ^T : byte       = (# "conv.u" value  : unativeint #)
             // According to the somewhat subtle rules of static optimizations,
             // this condition is used whenever ^T is resolved to a nominal type or witnesses are available
             when ^T : ^T = (^T : (static member op_Explicit: ^T -> unativeint) (value))

        [<CompiledName("ToIntPtr")>]
        let inline nativeint (value: ^T) = 
             OpExplicitDynamic<(^T), nativeint> value
             when ^T : string     = ParseIntPtr (castToString value)
             when ^T : float      = (# "conv.i" value  : nativeint #)
             when ^T : float32    = (# "conv.i" value  : nativeint #)
             when ^T : int64      = (# "conv.i" value  : nativeint #)
             when ^T : int32      = (# "conv.i" value  : nativeint #)
             when ^T : int16      = (# "conv.i" value  : nativeint #)
             when ^T : nativeint  = (# "conv.i" value  : nativeint #)
             when ^T : sbyte      = (# "conv.i" value  : nativeint #)
             // Narrower unsigned types we zero-extend.
             // Same length unsigned types we leave as such (so unsigned MaxValue (all-bits-set) gets reinterpreted as -1).
             // Wider unsigned types we truncate.
             // conv.u does just that for both 32- and 64-bit-wide nativeint, and conversion from unativeint is no-op.
             when ^T : uint64     = (# "conv.u" value  : nativeint #)
             when ^T : uint32     = (# "conv.u" value  : nativeint #)
             when ^T : uint16     = (# "conv.u" value  : nativeint #)
             when ^T : char       = (# "conv.u" value  : nativeint #)
             when ^T : unativeint = (# "" value  : nativeint #)
             when ^T : byte       = (# "conv.i" value  : nativeint #)
             // According to the somewhat subtle rules of static optimizations,
             // this condition is used whenever ^T is resolved to a nominal type or witnesses are available
             when ^T : ^T = (^T : (static member op_Explicit: ^T -> nativeint) (value))

        [<CompiledName("ToString")>]
        let inline string (value: ^T) = 
             anyToString "" value
             // since we have static optimization conditionals for ints below, we need to special-case Enums.
             // This way we'll print their symbolic value, as opposed to their integral one (Eg., "A", rather than "1")
             when ^T struct = anyToString "" value
             when ^T : float      = (# "" value : float      #).ToString("g",CultureInfo.InvariantCulture)
             when ^T : float32    = (# "" value : float32    #).ToString("g",CultureInfo.InvariantCulture)
             when ^T : int64      = (# "" value : int64      #).ToString("g",CultureInfo.InvariantCulture)
             when ^T : int32      = (# "" value : int32      #).ToString("g",CultureInfo.InvariantCulture)
             when ^T : int16      = (# "" value : int16      #).ToString("g",CultureInfo.InvariantCulture)
             when ^T : nativeint  = (# "" value : nativeint  #).ToString()
             when ^T : sbyte      = (# "" value : sbyte      #).ToString("g",CultureInfo.InvariantCulture)
             when ^T : uint64     = (# "" value : uint64     #).ToString("g",CultureInfo.InvariantCulture)
             when ^T : uint32     = (# "" value : uint32     #).ToString("g",CultureInfo.InvariantCulture)
             when ^T : int16      = (# "" value : int16      #).ToString("g",CultureInfo.InvariantCulture)
             when ^T : unativeint = (# "" value : unativeint #).ToString()
             when ^T : byte       = (# "" value : byte       #).ToString("g",CultureInfo.InvariantCulture)

        [<CompiledName("ToChar")>]
        let inline char (value: ^T) = 
             OpExplicitDynamic<(^T), char> value
             when ^T : string     = (System.Char.Parse(castToString value))
             when ^T : float      = (# "conv.u2" value  : char #)
             when ^T : float32    = (# "conv.u2" value  : char #)
             when ^T : int64      = (# "conv.u2" value  : char #)
             when ^T : int32      = (# "conv.u2" value  : char #)
             when ^T : int16      = (# "conv.u2" value  : char #)
             when ^T : nativeint  = (# "conv.u2" value  : char #)
             when ^T : sbyte      = (# "conv.u2" value  : char #)
             when ^T : uint64     = (# "conv.u2" value  : char #)
             when ^T : uint32     = (# "conv.u2" value  : char #)
             when ^T : uint16     = (# "conv.u2" value  : char #)
             when ^T : char       = (# "conv.u2" value  : char #)
             when ^T : unativeint = (# "conv.u2" value  : char #)
             when ^T : byte       = (# "conv.u2" value  : char #)
             // According to the somewhat subtle rules of static optimizations,
             // this condition is used whenever ^T is resolved to a nominal type or witnesses are available
             when ^T : ^T = (^T : (static member op_Explicit: ^T -> char) (value))
        
        module NonStructuralComparison = 
            /// Static less-than with static optimizations for some well-known cases.
            let inline (<) (x:^T) (y:^U) = 
                OpLessThanDynamic<(^T), (^U), bool> x y
                when ^T : bool   = (# "clt" x y : bool #)
                when ^T : sbyte  = (# "clt" x y : bool #)
                when ^T : int16  = (# "clt" x y : bool #)
                when ^T : int32  = (# "clt" x y : bool #)
                when ^T : int64  = (# "clt" x y : bool #)
                when ^T : byte   = (# "clt.un" x y : bool #)
                when ^T : uint16 = (# "clt.un" x y : bool #)
                when ^T : uint32 = (# "clt.un" x y : bool #)
                when ^T : uint64 = (# "clt.un" x y : bool #)
                when ^T : unativeint = (# "clt.un" x y : bool #)
                when ^T : nativeint  = (# "clt" x y : bool #)
                when ^T : float  = (# "clt" x y : bool #) 
                when ^T : float32= (# "clt" x y : bool #) 
                when ^T : char   = (# "clt" x y : bool #)
                when ^T : decimal     = Decimal.op_LessThan ((# "" x:decimal #), (# "" y:decimal #))
                when ^T : string     = (# "clt" (String.CompareOrdinal((# "" x : string #),(# "" y : string #))) 0 : bool #)             
                // According to the somewhat subtle rules of static optimizations,
                // this condition is used whenever ^T is resolved to a nominal type or witnesses are available
                when ^T : ^T = ((^T or ^U): (static member (<) : ^T * ^U -> bool) (x,y))

            /// Static greater-than with static optimizations for some well-known cases.
            let inline (>) (x:^T) (y:^U) = 
                OpGreaterThanDynamic<(^T), (^U), bool> x y
                when 'T : bool       = (# "cgt" x y : bool #)
                when 'T : sbyte      = (# "cgt" x y : bool #)
                when 'T : int16      = (# "cgt" x y : bool #)
                when 'T : int32      = (# "cgt" x y : bool #)
                when 'T : int64      = (# "cgt" x y : bool #)
                when 'T : nativeint  = (# "cgt" x y : bool #)
                when 'T : byte       = (# "cgt.un" x y : bool #)
                when 'T : uint16     = (# "cgt.un" x y : bool #)
                when 'T : uint32     = (# "cgt.un" x y : bool #)
                when 'T : uint64     = (# "cgt.un" x y : bool #)
                when 'T : unativeint = (# "cgt.un" x y : bool #)
                when 'T : float      = (# "cgt" x y : bool #) 
                when 'T : float32    = (# "cgt" x y : bool #) 
                when 'T : char       = (# "cgt" x y : bool #)
                when 'T : decimal     = Decimal.op_GreaterThan ((# "" x:decimal #), (# "" y:decimal #))
                when ^T : string     = (# "cgt" (String.CompareOrdinal((# "" x : string #),(# "" y : string #))) 0 : bool #)             
                // According to the somewhat subtle rules of static optimizations,
                // this condition is used whenever ^T is resolved to a nominal type or witnesses are available
                when ^T : ^T = ((^T or ^U): (static member (>) : ^T * ^U -> bool) (x,y))

            /// Static less-than-or-equal with static optimizations for some well-known cases.
            let inline (<=) (x:^T) (y:^U) = 
                OpLessThanOrEqualDynamic<(^T), (^U), bool> x y
                when 'T : bool       = not (# "cgt" x y : bool #)
                when 'T : sbyte      = not (# "cgt" x y : bool #)
                when 'T : int16      = not (# "cgt" x y : bool #)
                when 'T : int32      = not (# "cgt" x y : bool #)
                when 'T : int64      = not (# "cgt" x y : bool #)
                when 'T : nativeint  = not (# "cgt" x y : bool #)
                when 'T : byte       = not (# "cgt.un" x y : bool #)
                when 'T : uint16     = not (# "cgt.un" x y : bool #)
                when 'T : uint32     = not (# "cgt.un" x y : bool #)
                when 'T : uint64     = not (# "cgt.un" x y : bool #)
                when 'T : unativeint = not (# "cgt.un" x y : bool #)
                when 'T : float      = not (# "cgt.un" x y : bool #) 
                when 'T : float32    = not (# "cgt.un" x y : bool #) 
                when 'T : char       = not (# "cgt" x y : bool #)
                when 'T : decimal     = Decimal.op_LessThanOrEqual ((# "" x:decimal #), (# "" y:decimal #))
                when ^T : string     = not (# "cgt" (String.CompareOrdinal((# "" x : string #),(# "" y : string #))) 0 : bool #)             
                // According to the somewhat subtle rules of static optimizations,
                // this condition is used whenever ^T is resolved to a nominal type or witnesses are available
                when ^T : ^T = ((^T or ^U): (static member (<=) : ^T * ^U -> bool) (x,y))

            /// Static greater-than-or-equal with static optimizations for some well-known cases.
            let inline (>=) (x:^T) (y:^U) = 
                OpGreaterThanOrEqualDynamic<(^T), (^U), bool> x y
                when 'T : bool       = not (# "clt" x y : bool #)
                when 'T : sbyte      = not (# "clt" x y : bool #)
                when 'T : int16      = not (# "clt" x y : bool #)
                when 'T : int32      = not (# "clt" x y : bool #)
                when 'T : int64      = not (# "clt" x y : bool #)
                when 'T : nativeint  = not (# "clt" x y : bool #)
                when 'T : byte       = not (# "clt.un" x y : bool #)
                when 'T : uint16     = not (# "clt.un" x y : bool #)
                when 'T : uint32     = not (# "clt.un" x y : bool #)
                when 'T : uint64     = not (# "clt.un" x y : bool #)
                when 'T : unativeint = not (# "clt.un" x y : bool #)
                when 'T : float      = not (# "clt.un" x y : bool #) 
                when 'T : float32    = not (# "clt.un" x y : bool #)
                when 'T : char       = not (# "clt" x y : bool #)
                when 'T : decimal     = Decimal.op_GreaterThanOrEqual ((# "" x:decimal #), (# "" y:decimal #))
                when ^T : string     = not (# "clt" (String.CompareOrdinal((# "" x : string #),(# "" y : string #))) 0 : bool #)             
                // According to the somewhat subtle rules of static optimizations,
                // this condition is used whenever ^T is resolved to a nominal type or witnesses are available
                when ^T : ^T = ((^T or ^U): (static member (>=) : ^T * ^U -> bool) (x,y))

            /// Static greater-than-or-equal with static optimizations for some well-known cases.
            let inline (=) (x:^T) (y:^T) = 
                OpEqualityDynamic<(^T), (^T), bool> x y
                when ^T : bool    = (# "ceq" x y : bool #)
                when ^T : sbyte   = (# "ceq" x y : bool #)
                when ^T : int16   = (# "ceq" x y : bool #)
                when ^T : int32   = (# "ceq" x y : bool #)
                when ^T : int64   = (# "ceq" x y : bool #)
                when ^T : byte    = (# "ceq" x y : bool #)
                when ^T : uint16  = (# "ceq" x y : bool #)
                when ^T : uint32  = (# "ceq" x y : bool #)
                when ^T : uint64  = (# "ceq" x y : bool #)
                when ^T : float   = (# "ceq" x y : bool #)
                when ^T : float32 = (# "ceq" x y : bool #)
                when ^T : char    = (# "ceq" x y : bool #)
                when ^T : nativeint  = (# "ceq" x y : bool #)
                when ^T : unativeint  = (# "ceq" x y : bool #)
                when ^T : string  = String.Equals((# "" x : string #),(# "" y : string #))
                when ^T : decimal = Decimal.op_Equality((# "" x:decimal #), (# "" y:decimal #))
                when ^T : ^T = (^T : (static member (=) : ^T * ^T -> bool) (x,y))

            let inline (<>) (x:^T) (y:^T) = 
                OpInequalityDynamic<(^T), (^T), bool> x y
                when ^T : bool    = not (# "ceq" x y : bool #)
                when ^T : sbyte   = not (# "ceq" x y : bool #)
                when ^T : int16   = not (# "ceq" x y : bool #)
                when ^T : int32   = not (# "ceq" x y : bool #)
                when ^T : int64   = not (# "ceq" x y : bool #)
                when ^T : byte    = not (# "ceq" x y : bool #)
                when ^T : uint16  = not (# "ceq" x y : bool #)
                when ^T : uint32  = not (# "ceq" x y : bool #)
                when ^T : uint64  = not (# "ceq" x y : bool #)
                when ^T : float   = not (# "ceq" x y : bool #)
                when ^T : float32 = not (# "ceq" x y : bool #)
                when ^T : char    = not (# "ceq" x y : bool #)
                when ^T : nativeint  = not (# "ceq" x y : bool #)
                when ^T : unativeint  = not (# "ceq" x y : bool #)
                when ^T : string  = not (String.Equals((# "" x : string #),(# "" y : string #)))
                when ^T : decimal     = Decimal.op_Inequality((# "" x:decimal #), (# "" y:decimal #))
                when ^T : ^T = (^T : (static member (<>) : ^T * ^T -> bool) (x,y))

            // static comparison (ER mode) with static optimizations for some well-known cases
            [<CompiledName("Compare")>]
            let inline compare (e1: ^T) (e2: ^T) : int = 
                 (if e1 < e2 then -1 elif e1 > e2 then 1 else 0)
                 when ^T : bool   = if (# "clt" e1 e2 : bool #) then (-1) else (# "cgt" e1 e2 : int #)
                 when ^T : sbyte  = if (# "clt" e1 e2 : bool #) then (-1) else (# "cgt" e1 e2 : int #)
                 when ^T : int16  = if (# "clt" e1 e2 : bool #) then (-1) else (# "cgt" e1 e2 : int #)
                 when ^T : int32  = if (# "clt" e1 e2 : bool #) then (-1) else (# "cgt" e1 e2 : int #)
                 when ^T : int64  = if (# "clt" e1 e2 : bool #) then (-1) else (# "cgt" e1 e2 : int #)
                 when ^T : nativeint  = if (# "clt" e1 e2 : bool #) then (-1) else (# "cgt" e1 e2 : int #)
                 when ^T : byte   = if (# "clt.un" e1 e2 : bool #) then (-1) else (# "cgt.un" e1 e2 : int #)
                 when ^T : uint16 = if (# "clt.un" e1 e2 : bool #) then (-1) else (# "cgt.un" e1 e2 : int #)
                 when ^T : uint32 = if (# "clt.un" e1 e2 : bool #) then (-1) else (# "cgt.un" e1 e2 : int #)
                 when ^T : uint64 = if (# "clt.un" e1 e2 : bool #) then (-1) else (# "cgt.un" e1 e2 : int #)
                 when ^T : unativeint = if (# "clt.un" e1 e2 : bool #) then (-1) else (# "cgt.un" e1 e2 : int #)
                 when ^T : float  = if   (# "clt" e1 e2 : bool #) then (-1)
                                    elif (# "cgt" e1 e2 : bool #) then (1)
                                    elif (# "ceq" e1 e2 : bool #) then (0)
                                    elif (# "ceq" e2 e2 : bool #) then (-1)
                                    else (# "ceq" e1 e1 : int #)
                 when ^T : float32 = if   (# "clt" e1 e2 : bool #) then (-1)
                                     elif (# "cgt" e1 e2 : bool #) then (1)
                                     elif (# "ceq" e1 e2 : bool #) then (0)
                                     elif (# "ceq" e2 e2 : bool #) then (-1)
                                     else (# "ceq" e1 e1 : int #)
                 when ^T : char   = if (# "clt.un" e1 e2 : bool #) then (-1) else (# "cgt.un" e1 e2 : int #)
                 when ^T : string = 
                     // NOTE: we don't have to null check here because String.CompareOrdinal
                     // gives reliable results on null values.
                     String.CompareOrdinal((# "" e1 : string #),(# "" e2 : string #))
                 when ^T : decimal     = Decimal.Compare((# "" e1:decimal #), (# "" e2:decimal #))

            [<CompiledName("Max")>]
            let inline max (e1: ^T) (e2: ^T) = 
                (if e1 < e2 then e2 else e1)
                when ^T : float         = (System.Math.Max : float * float -> float)(retype<_,float> e1, retype<_,float> e2)
                when ^T : float32       = (System.Math.Max : float32 * float32 -> float32)(retype<_,float32> e1, retype<_,float32> e2)

            [<CompiledName("Min")>]
            let inline min (e1: ^T) (e2: ^T) = 
                (if e1 < e2 then e1 else e2)
                when ^T : float         = (System.Math.Min : float * float -> float)(retype<_,float> e1, retype<_,float> e2)
                when ^T : float32       = (System.Math.Min : float32 * float32 -> float32)(retype<_,float32> e1, retype<_,float32> e2)

            [<CompiledName("Hash")>]
            let inline hash (value:'T) = 
                value.GetHashCode()
                when 'T : bool   = (# "" value : int #)
                when 'T : int32  = (# "" value : int #)
                when 'T : byte   = (# "" value : int #)
                when 'T : uint32 = (# "" value : int #)
                when 'T : char = HashCompare.HashChar (# "" value : char #)
                when 'T : sbyte = HashCompare.HashSByte (# "" value : sbyte #)
                when 'T : int16 = HashCompare.HashInt16 (# "" value : int16 #)
                when 'T : int64 = HashCompare.HashInt64 (# "" value : int64 #)
                when 'T : uint64 = HashCompare.HashUInt64 (# "" value : uint64 #)
                when 'T : nativeint = HashCompare.HashIntPtr (# "" value : nativeint #)
                when 'T : unativeint = HashCompare.HashUIntPtr (# "" value : unativeint #)
                when 'T : uint16 = (# "" value : int #)                    
                when 'T : string = HashCompare.HashString  (# "" value : string #)

        module Attributes = 
            open System.Runtime.CompilerServices

#if !FX_NO_DEFAULT_DEPENDENCY_TYPE
            [<assembly: System.Runtime.CompilerServices.DefaultDependency(System.Runtime.CompilerServices.LoadHint.Always)>] 
#endif

#if !FX_NO_COMVISIBLE
            [<assembly: System.Runtime.InteropServices.ComVisible(false)>]
#endif            
            [<assembly: System.CLSCompliant(true)>]

#if BE_SECURITY_TRANSPARENT
            [<assembly: System.Security.SecurityTransparent>] // assembly is fully transparent
#if CROSS_PLATFORM_COMPILER
#else
            [<assembly: System.Security.SecurityRules(System.Security.SecurityRuleSet.Level2)>] // v4 transparency; soon to be the default, but not yet
#endif
#else
#if !FX_NO_SECURITY_PERMISSIONS
            // REVIEW: Need to choose a specific permission for the action to be applied to
            [<assembly: System.Security.Permissions.SecurityPermission(System.Security.Permissions.SecurityAction.RequestMinimum)>]
#endif
#endif
            do ()

#if FX_NO_MONITOR_REPORTS_LOCKTAKEN
        [<CompiledName("Lock")>]
        let inline lock (lockobj : 'T when 'T : not struct) f  = 
            System.Threading.Monitor.Enter(lockobj);
            try f()
            finally
                System.Threading.Monitor.Exit(lockobj)
#else
        [<CompiledName("Lock")>]
        let inline lock (lockObject : 'T when 'T : not struct) action  = 
            let mutable lockTaken = false
            try 
                System.Threading.Monitor.Enter(lockObject, &lockTaken);
                action()
            finally
                if lockTaken then
                    System.Threading.Monitor.Exit(lockObject)
#endif


        [<CompiledName("Using")>]
        let using (resource : 'T when 'T :> System.IDisposable) action = 
            try action(resource)
            finally match (box resource) with null -> () | _ -> resource.Dispose()

        [<CompiledName("TypeOf")>]
        let inline typeof<'T> = BasicInlinedOperations.typeof<'T>

        [<CompiledName("MethodHandleOf")>]
        let methodhandleof (_call: ('T -> 'TResult)) : System.RuntimeMethodHandle = raise (Exception "may not call directly, should always be optimized away")

        [<CompiledName("TypeDefOf")>]
        let inline typedefof<'T> = BasicInlinedOperations.typedefof<'T>

        [<CompiledName("SizeOf")>]
        let inline sizeof<'T> = BasicInlinedOperations.sizeof<'T>

        [<CompiledName("Hash")>]
        let inline hash (obj: 'T) = LanguagePrimitives.GenericHash obj

        [<CodeAnalysis.SuppressMessage("Microsoft.Naming","CA1709:IdentifiersShouldBeCasedCorrectly");  CodeAnalysis.SuppressMessage("Microsoft.Naming","CA1704:IdentifiersShouldBeSpelledCorrectly")>]
        let inline limitedHash (limit:int) (obj: 'T) = LanguagePrimitives.GenericLimitedHash limit obj

        [<CompiledName("Identity")>]
        let id x = x

#if !FX_NO_SYSTEM_CONSOLE
        // std* are TypeFunctions with the effect of reading the property on instantiation.
        // So, direct uses of stdout should capture the current System.Console.Out at that point.
        [<CompiledName("ConsoleIn")>]
        let stdin<'T>  = System.Console.In

        [<CompiledName("ConsoleOut")>]
        let stdout<'T> = System.Console.Out

        [<CompiledName("ConsoleError")>]
        let stderr<'T> = System.Console.Error
#endif
            

        module Unchecked = 

            [<CompiledName("Unbox")>]
            let inline unbox<'T> (v:obj) = unboxPrim<'T> v

            [<CompiledName("DefaultOf")>]
            let inline defaultof<'T> = unsafeDefault<'T>

            [<CompiledName("Compare")>]
            let inline compare x y = GenericComparison x y

            [<CompiledName("Equals")>]
            let inline equals x y = GenericEquality x y

            [<CompiledName("Hash")>]
            let inline hash x = GenericHash x

        module Checked = 
        
            let inline (+) (x: ^T) (y: ^U) : ^V = 
                 CheckedAdditionDynamic<(^T),(^U),(^V)>  x y 
                 when ^T : int32       and ^U : int32      = (# "add.ovf" x y : int32 #)
                 when ^T : float       and ^U : float      = (# "add" x y : float #)
                 when ^T : float32     and ^U : float32    = (# "add" x y : float32 #)
                 when ^T : int64       and ^U : int64      = (# "add.ovf" x y : int64 #)
                 when ^T : uint64      and ^U : uint64     = (# "add.ovf.un" x y : uint64 #)
                 when ^T : uint32      and ^U : uint32     = (# "add.ovf.un" x y : uint32 #)
                 when ^T : nativeint   and ^U : nativeint  = (# "add.ovf" x y : nativeint #)
                 when ^T : unativeint  and ^U : unativeint = (# "add.ovf.un" x y : unativeint #)
                 when ^T : int16       and ^U : int16      = (# "conv.ovf.i2" (# "add.ovf" x y : int32 #) : int16 #)
                 when ^T : uint16      and ^U : uint16     = (# "conv.ovf.u2.un" (# "add.ovf.un" x y : uint32 #) : uint16 #)
                 when ^T : char        and ^U : char       = (# "conv.ovf.u2.un" (# "add.ovf.un" x y : uint32 #) : char #)
                 when ^T : sbyte       and ^U : sbyte      = (# "conv.ovf.i1" (# "add.ovf" x y : int32 #) : sbyte #)
                 when ^T : byte        and ^U : byte       = (# "conv.ovf.u1.un" (# "add.ovf.un" x y : uint32 #) : byte #)
                 when ^T : string      and ^U : string     = (# "" (String.Concat((# "" x : string #),(# "" y : string #))) : ^T #)
                 when ^T : decimal     and ^U : decimal    = (# "" (Decimal.op_Addition((# "" x : decimal #),(# "" y : decimal #))) : ^V #)
                 // According to the somewhat subtle rules of static optimizations,
                 // this condition is used whenever ^T is resolved to a nominal type or witnesses are available
                 when ^T : ^T = ((^T or ^U): (static member (+) : ^T * ^U -> ^V) (x,y))

            let inline (-) (x: ^T) (y: ^U) : ^V = 
                 CheckedSubtractionDynamic<(^T),(^U),(^V)>  x y 
                 when ^T : int32      and ^U : int32      = (# "sub.ovf" x y : int32 #)
                 when ^T : float      and ^U : float      = (# "sub" x y : float #)
                 when ^T : float32    and ^U : float32    = (# "sub" x y : float32 #)
                 when ^T : int64      and ^U : int64      = (# "sub.ovf" x y : int64 #)
                 when ^T : uint64     and ^U : uint64     = (# "sub.ovf.un" x y : uint64 #)
                 when ^T : uint32     and ^U : uint32     = (# "sub.ovf.un" x y : uint32 #)
                 when ^T : nativeint  and ^U : nativeint  = (# "sub.ovf" x y : nativeint #)
                 when ^T : unativeint and ^U : unativeint = (# "sub.ovf.un" x y : unativeint #)
                 when ^T : int16       and ^U : int16      = (# "conv.ovf.i2" (# "sub.ovf" x y : int32 #) : int16 #)
                 when ^T : uint16      and ^U : uint16     = (# "conv.ovf.u2.un" (# "sub.ovf.un" x y : uint32 #) : uint16 #)
                 when ^T : sbyte       and ^U : sbyte      = (# "conv.ovf.i1" (# "sub.ovf" x y : int32 #) : sbyte #)
                 when ^T : byte        and ^U : byte       = (# "conv.ovf.u1.un" (# "sub.ovf.un" x y : uint32 #) : byte #)
                 when ^T : decimal     and ^U : decimal    = (# "" (Decimal.op_Subtraction((# "" x : decimal #),(# "" y : decimal #))) : ^V #)
                 // According to the somewhat subtle rules of static optimizations,
                 // this condition is used whenever ^T is resolved to a nominal type or witnesses are available
                 when ^T : ^T = ((^T or ^U): (static member (-) : ^T * ^U -> ^V) (x,y))

            let inline (~-) (value: ^T) : ^T = 
                 CheckedUnaryNegationDynamic<(^T),(^T)>  value 
                 when ^T : int32     = (# "sub.ovf" 0 value  : int32 #)
                 when ^T : float     = (# "neg" value  : float #)
                 when ^T : float32   = (# "neg" value  : float32 #)
                 when ^T : int64     = (# "sub.ovf" 0L value  : int64 #)
                 when ^T : int16     = (# "sub.ovf" 0s value  : int16 #)
                 when ^T : nativeint = (# "sub.ovf" 0n value  : nativeint #)
                 when ^T : sbyte     = (# "sub.ovf" 0y value  : sbyte #)
                 when ^T : decimal   = (# "" (Decimal.op_UnaryNegation((# "" value : decimal #))) : ^T #)
                 // According to the somewhat subtle rules of static optimizations,
                 // this condition is used whenever ^T is resolved to a nominal type or witnesses are available
                 when ^T : ^T = (^T : (static member (~-) : ^T -> ^T) (value))

            let inline ( * ) (x: ^T) (y: ^U) : ^V = 
                 CheckedMultiplyDynamic<(^T),(^U),(^V)>  x y 
                 when ^T : sbyte       and ^U : sbyte      = (# "conv.ovf.i1" (# "mul.ovf" x y : int32 #) : sbyte #)
                 when ^T : int16       and ^U : int16      = (# "conv.ovf.i2" (# "mul.ovf" x y : int32 #) : int16 #)
                 when ^T : int64      and ^U : int64      = (# "mul.ovf" x y : int64 #)
                 when ^T : int32      and ^U : int32      = (# "mul.ovf" x y : int32 #)
                 when ^T : nativeint  and ^U : nativeint  = (# "mul.ovf" x y : nativeint #)
                 when ^T : byte        and ^U : byte       = (# "conv.ovf.u1.un" (# "mul.ovf.un" x y : uint32 #) : byte #)
                 when ^T : uint16      and ^U : uint16     = (# "conv.ovf.u2.un" (# "mul.ovf.un" x y : uint32 #) : uint16 #)
                 when ^T : uint32     and ^U : uint32     = (# "mul.ovf.un" x y : uint32 #)
                 when ^T : uint64     and ^U : uint64     = (# "mul.ovf.un" x y : uint64 #)
                 when ^T : unativeint and ^U : unativeint = (# "mul.ovf.un" x y : unativeint #)
                 when ^T : float      and ^U : float      = (# "mul" x y : float #)
                 when ^T : float32    and ^U : float32    = (# "mul" x y : float32 #)
                 when ^T : decimal     and ^U : decimal    = (# "" (Decimal.op_Multiply((# "" x : decimal #),(# "" y : decimal #))) : ^V #)
                 // According to the somewhat subtle rules of static optimizations,
                 // this condition is used whenever ^T is resolved to a nominal type or witnesses are available
                 // That is, not in the generic implementation of '*'
                 when ^T : ^T = ((^T or ^U): (static member (*) : ^T * ^U -> ^V) (x,y))

            [<CompiledName("ToByte")>]
            let inline byte (value: ^T) = 
                 OpExplicitDynamic<(^T),byte> value 
                 when ^T : string     = ParseByte (castToString value)
                 when ^T : float     = (# "conv.ovf.u1" value  : byte #)
                 when ^T : float32   = (# "conv.ovf.u1" value  : byte #)
                 when ^T : int64     = (# "conv.ovf.u1" value  : byte #)
                 when ^T : int32     = (# "conv.ovf.u1" value  : byte #)
                 when ^T : int16     = (# "conv.ovf.u1" value  : byte #)
                 when ^T : nativeint = (# "conv.ovf.u1" value  : byte #)
                 when ^T : sbyte     = (# "conv.ovf.u1" value  : byte #)
                 when ^T : uint64     = (# "conv.ovf.u1.un" value  : byte #)
                 when ^T : uint32     = (# "conv.ovf.u1.un" value  : byte #)
                 when ^T : uint16     = (# "conv.ovf.u1.un" value  : byte #)
                 when ^T : char       = (# "conv.ovf.u1.un" value  : byte #)
                 when ^T : unativeint = (# "conv.ovf.u1.un" value  : byte #)
                 when ^T : byte     = (# "conv.ovf.u1.un" value  : byte #)
                 // According to the somewhat subtle rules of static optimizations,
                 // this condition is used whenever ^T is resolved to a nominal type or witnesses are available
                 // That is, not in the generic implementation of '*'
                 when ^T : ^T = (^T : (static member op_Explicit: ^T -> byte) (value))

            [<CompiledName("ToSByte")>]
            let inline sbyte (value: ^T) = 
                 OpExplicitDynamic<(^T),sbyte> value 
                 when ^T : string     = ParseSByte (castToString value)
                 when ^T : float     = (# "conv.ovf.i1" value  : sbyte #)
                 when ^T : float32   = (# "conv.ovf.i1" value  : sbyte #)
                 when ^T : int64     = (# "conv.ovf.i1" value  : sbyte #)
                 when ^T : int32     = (# "conv.ovf.i1" value  : sbyte #)
                 when ^T : int16     = (# "conv.ovf.i1" value  : sbyte #)
                 when ^T : nativeint = (# "conv.ovf.i1" value  : sbyte #)
                 when ^T : sbyte     = (# "conv.ovf.i1" value  : sbyte #)
                 when ^T : uint64     = (# "conv.ovf.i1.un" value  : sbyte #)
                 when ^T : uint32     = (# "conv.ovf.i1.un" value  : sbyte #)
                 when ^T : uint16     = (# "conv.ovf.i1.un" value  : sbyte #)
                 when ^T : char       = (# "conv.ovf.i1.un" value  : sbyte #)
                 when ^T : unativeint = (# "conv.ovf.i1.un" value  : sbyte #)
                 when ^T : byte     = (# "conv.ovf.i1.un" value  : sbyte #)
                 // According to the somewhat subtle rules of static optimizations,
                 // this condition is used whenever ^T is resolved to a nominal type or witnesses are available
                 // That is, not in the generic implementation of '*'
                 when ^T : ^T = (^T : (static member op_Explicit: ^T -> sbyte) (value))

            [<CompiledName("ToUInt16")>]
            let inline uint16 (value: ^T) = 
                 OpExplicitDynamic<(^T),uint16> value 
                 when ^T : string     = ParseUInt16 (castToString value)
                 when ^T : float      = (# "conv.ovf.u2" value  : uint16 #)
                 when ^T : float32    = (# "conv.ovf.u2" value  : uint16 #)
                 when ^T : int64      = (# "conv.ovf.u2" value  : uint16 #)
                 when ^T : int32      = (# "conv.ovf.u2" value  : uint16 #)
                 when ^T : int16      = (# "conv.ovf.u2" value  : uint16 #)
                 when ^T : nativeint  = (# "conv.ovf.u2" value  : uint16 #)
                 when ^T : sbyte      = (# "conv.ovf.u2" value  : uint16 #)
                 when ^T : uint64     = (# "conv.ovf.u2.un" value  : uint16 #)
                 when ^T : uint32     = (# "conv.ovf.u2.un" value  : uint16 #)
                 when ^T : uint16     = (# "conv.ovf.u2.un" value  : uint16 #)
                 when ^T : char       = (# "conv.ovf.u2.un" value  : uint16 #)
                 when ^T : unativeint = (# "conv.ovf.u2.un" value  : uint16 #)
                 when ^T : byte       = (# "conv.ovf.u2.un" value  : uint16 #)
                 // According to the somewhat subtle rules of static optimizations,
                 // this condition is used whenever ^T is resolved to a nominal type or witnesses are available
                 // That is, not in the generic implementation of '*'
                 when ^T : ^T = (^T : (static member op_Explicit: ^T -> uint16) (value))

            [<CompiledName("ToChar")>]
            let inline char (value: ^T) = 
                 OpExplicitDynamic<(^T), char> value 
                 when ^T : string     = (System.Char.Parse(castToString value))
                 when ^T : float      = (# "conv.ovf.u2" value  : char #)
                 when ^T : float32    = (# "conv.ovf.u2" value  : char #)
                 when ^T : int64      = (# "conv.ovf.u2" value  : char #)
                 when ^T : int32      = (# "conv.ovf.u2" value  : char #)
                 when ^T : int16      = (# "conv.ovf.u2" value  : char #)
                 when ^T : nativeint  = (# "conv.ovf.u2" value  : char #)
                 when ^T : sbyte      = (# "conv.ovf.u2" value  : char #)
                 when ^T : uint64     = (# "conv.ovf.u2.un" value  : char #)
                 when ^T : uint32     = (# "conv.ovf.u2.un" value  : char #)
                 when ^T : uint16     = (# "conv.ovf.u2.un" value  : char #)
                 when ^T : char       = (# "conv.ovf.u2.un" value  : char #)
                 when ^T : unativeint = (# "conv.ovf.u2.un" value  : char #)
                 when ^T : byte       = (# "conv.ovf.u2.un" value  : char #)
                 // According to the somewhat subtle rules of static optimizations,
                 // this condition is used whenever ^T is resolved to a nominal type or witnesses are available
                 // That is, not in the generic implementation of '*'
                 when ^T : ^T = (^T : (static member op_Explicit: ^T -> char) (value))

            [<CompiledName("ToInt16")>]
            let inline int16 (value: ^T) = 
                 OpExplicitDynamic<(^T), int16> value 
                 when ^T : string     = ParseInt16 (castToString value)
                 when ^T : float     = (# "conv.ovf.i2" value  : int16 #)
                 when ^T : float32   = (# "conv.ovf.i2" value  : int16 #)
                 when ^T : int64     = (# "conv.ovf.i2" value  : int16 #)
                 when ^T : int32     = (# "conv.ovf.i2" value  : int16 #)
                 when ^T : int16     = (# "conv.ovf.i2" value  : int16 #)
                 when ^T : nativeint = (# "conv.ovf.i2" value  : int16 #)
                 when ^T : sbyte     = (# "conv.ovf.i2" value  : int16 #)
                 when ^T : uint64     = (# "conv.ovf.i2.un" value  : int16 #)
                 when ^T : uint32     = (# "conv.ovf.i2.un" value  : int16 #)
                 when ^T : uint16     = (# "conv.ovf.i2.un" value  : int16 #)
                 when ^T : char       = (# "conv.ovf.i2.un" value  : int16 #)
                 when ^T : unativeint = (# "conv.ovf.i2.un" value  : int16 #)
                 when ^T : byte     = (# "conv.ovf.i2.un" value  : int16 #)
                 // According to the somewhat subtle rules of static optimizations,
                 // this condition is used whenever ^T is resolved to a nominal type or witnesses are available
                 // That is, not in the generic implementation of '*'
                 when ^T : ^T = (^T : (static member op_Explicit: ^T -> int16) (value))

            [<CompiledName("ToUInt32")>]
            let inline uint32 (value: ^T) = 
                 OpExplicitDynamic<(^T), uint32> value 
                 when ^T : string     = ParseUInt32 (castToString value)
                 when ^T : float     = (# "conv.ovf.u4" value  : uint32 #)
                 when ^T : float32   = (# "conv.ovf.u4" value  : uint32 #)
                 when ^T : int64     = (# "conv.ovf.u4" value  : uint32 #)
                 when ^T : int32     = (# "conv.ovf.u4" value  : uint32 #)
                 when ^T : int16     = (# "conv.ovf.u4" value  : uint32 #)
                 when ^T : nativeint = (# "conv.ovf.u4" value  : uint32 #)
                 when ^T : sbyte     = (# "conv.ovf.u4" value  : uint32 #)
                 when ^T : uint64     = (# "conv.ovf.u4.un" value  : uint32 #)
                 when ^T : uint32     = (# "conv.ovf.u4.un" value  : uint32 #)
                 when ^T : uint16     = (# "conv.ovf.u4.un" value  : uint32 #)
                 when ^T : char       = (# "conv.ovf.u4.un" value  : uint32 #)
                 when ^T : unativeint = (# "conv.ovf.u4.un" value  : uint32 #)
                 when ^T : byte     = (# "conv.ovf.u4.un" value  : uint32 #)
                 // According to the somewhat subtle rules of static optimizations,
                 // this condition is used whenever ^T is resolved to a nominal type or witnesses are available
                 // That is, not in the generic implementation of '*'
                 when ^T : ^T = (^T : (static member op_Explicit: ^T -> uint32) (value))

            [<CompiledName("ToInt32")>]
            let inline int32 (value: ^T) = 
                 OpExplicitDynamic<(^T), int32> value 
                 when ^T : string     = ParseInt32 (castToString value)
                 when ^T : float     = (# "conv.ovf.i4" value  : int32 #)
                 when ^T : float32   = (# "conv.ovf.i4" value  : int32 #)
                 when ^T : int64     = (# "conv.ovf.i4" value  : int32 #)
                 when ^T : int32     = (# "conv.ovf.i4" value  : int32 #)
                 when ^T : int16     = (# "conv.ovf.i4" value  : int32 #)
                 when ^T : nativeint = (# "conv.ovf.i4" value  : int32 #)
                 when ^T : sbyte     = (# "conv.ovf.i4" value  : int32 #)
                 when ^T : uint64     = (# "conv.ovf.i4.un" value  : int32 #)
                 when ^T : uint32     = (# "conv.ovf.i4.un" value  : int32 #)
                 when ^T : uint16     = (# "conv.ovf.i4.un" value  : int32 #)
                 when ^T : char       = (# "conv.ovf.i4.un" value  : int32 #)
                 when ^T : unativeint = (# "conv.ovf.i4.un" value  : int32 #)
                 when ^T : byte     = (# "conv.ovf.i4.un" value  : int32 #)
                 // According to the somewhat subtle rules of static optimizations,
                 // this condition is used whenever ^T is resolved to a nominal type or witnesses are available
                 // That is, not in the generic implementation of '*'
                 when ^T : ^T = (^T : (static member op_Explicit: ^T -> int32) (value))

            [<CompiledName("ToInt")>]
            let inline int value = int32 value

            [<CompiledName("ToUInt64")>]
            let inline uint64 (value: ^T) = 
                 OpExplicitDynamic<(^T), uint64> value 
                 when ^T : string     = ParseUInt64 (castToString value)
                 when ^T : float     = (# "conv.ovf.u8" value  : uint64 #)
                 when ^T : float32   = (# "conv.ovf.u8" value  : uint64 #)
                 when ^T : int64     = (# "conv.ovf.u8" value  : uint64 #)
                 when ^T : int32     = (# "conv.ovf.u8" value  : uint64 #)
                 when ^T : int16     = (# "conv.ovf.u8" value  : uint64 #)
                 when ^T : nativeint = (# "conv.ovf.u8" value  : uint64 #)
                 when ^T : sbyte     = (# "conv.ovf.u8" value  : uint64 #)
                 when ^T : uint64     = (# "conv.ovf.u8.un" value  : uint64 #)
                 when ^T : uint32     = (# "conv.ovf.u8.un" value  : uint64 #)
                 when ^T : uint16     = (# "conv.ovf.u8.un" value  : uint64 #)
                 when ^T : char       = (# "conv.ovf.u8.un" value  : uint64 #)
                 when ^T : unativeint = (# "conv.ovf.u8.un" value  : uint64 #)
                 when ^T : byte     = (# "conv.ovf.u8.un" value  : uint64 #)
                 // According to the somewhat subtle rules of static optimizations,
                 // this condition is used whenever ^T is resolved to a nominal type or witnesses are available
                 // That is, not in the generic implementation of '*'
                 when ^T : ^T = (^T : (static member op_Explicit: ^T -> uint64) (value))

            [<CompiledName("ToInt64")>]
            let inline int64 (value: ^T) = 
                 OpExplicitDynamic<(^T), int64> value 
                 when ^T : string     = ParseInt64 (castToString value)
                 when ^T : float     = (# "conv.ovf.i8" value  : int64 #)
                 when ^T : float32   = (# "conv.ovf.i8" value  : int64 #)
                 when ^T : int64     = (# "conv.ovf.i8" value  : int64 #)
                 when ^T : int32     = (# "conv.ovf.i8" value  : int64 #)
                 when ^T : int16     = (# "conv.ovf.i8" value  : int64 #)
                 when ^T : nativeint = (# "conv.ovf.i8" value  : int64 #)
                 when ^T : sbyte     = (# "conv.ovf.i8" value  : int64 #)
                 when ^T : uint64     = (# "conv.ovf.i8.un" value  : int64 #)
                 when ^T : uint32     = (# "conv.ovf.i8.un" value  : int64 #)
                 when ^T : uint16     = (# "conv.ovf.i8.un" value  : int64 #)
                 when ^T : char       = (# "conv.ovf.i8.un" value  : int64 #)
                 when ^T : unativeint = (# "conv.ovf.i8.un" value  : int64 #)
                 when ^T : byte     = (# "conv.ovf.i8.un" value  : int64 #)
                 // According to the somewhat subtle rules of static optimizations,
                 // this condition is used whenever ^T is resolved to a nominal type or witnesses are available
                 // That is, not in the generic implementation of '*'
                 when ^T : ^T = (^T : (static member op_Explicit: ^T -> int64) (value))

            [<CompiledName("ToUIntPtr")>]
            let inline unativeint (value: ^T) = 
                 OpExplicitDynamic<(^T), unativeint> value 
                 when ^T : string     = ParseUIntPtr (castToString value)
                 when ^T : float     = (# "conv.ovf.u" value  : unativeint #)
                 when ^T : float32   = (# "conv.ovf.u" value  : unativeint #)
                 when ^T : int64     = (# "conv.ovf.u" value  : unativeint #)
                 when ^T : int32     = (# "conv.ovf.u" value  : unativeint #)
                 when ^T : int16     = (# "conv.ovf.u" value  : unativeint #)
                 when ^T : nativeint = (# "conv.ovf.u" value  : unativeint #)
                 when ^T : sbyte     = (# "conv.ovf.u" value  : unativeint #)
                 when ^T : uint64     = (# "conv.ovf.u.un" value  : unativeint #)
                 when ^T : uint32     = (# "conv.ovf.u.un" value  : unativeint #)
                 when ^T : uint16     = (# "conv.ovf.u.un" value  : unativeint #)
                 when ^T : char       = (# "conv.ovf.u.un" value  : unativeint #)
                 when ^T : unativeint = (# "conv.ovf.u.un" value  : unativeint #)
                 when ^T : byte     = (# "conv.ovf.u.un" value  : unativeint #)
                 // According to the somewhat subtle rules of static optimizations,
                 // this condition is used whenever ^T is resolved to a nominal type or witnesses are available
                 // That is, not in the generic implementation of '*'
                 when ^T : ^T = (^T : (static member op_Explicit: ^T -> unativeint) (value))

            [<CompiledName("ToIntPtr")>]
            let inline nativeint (value: ^T) = 
                 OpExplicitDynamic<(^T), nativeint> value 
                 when ^T : string     = ParseIntPtr (castToString value)
                 when ^T : float     = (# "conv.ovf.i" value  : nativeint #)
                 when ^T : float32   = (# "conv.ovf.i" value  : nativeint #)
                 when ^T : int64     = (# "conv.ovf.i" value  : nativeint #)
                 when ^T : int32     = (# "conv.ovf.i" value  : nativeint #)
                 when ^T : int16     = (# "conv.ovf.i" value  : nativeint #)
                 when ^T : nativeint = (# "conv.ovf.i" value  : nativeint #)
                 when ^T : sbyte     = (# "conv.ovf.i" value  : nativeint #)
                 when ^T : uint64     = (# "conv.ovf.i.un" value  : nativeint #)
                 when ^T : uint32     = (# "conv.ovf.i.un" value  : nativeint #)
                 when ^T : uint16     = (# "conv.ovf.i.un" value  : nativeint #)
                 when ^T : char       = (# "conv.ovf.i.un" value  : nativeint #)
                 when ^T : unativeint = (# "conv.ovf.i.un" value  : nativeint #)
                 when ^T : byte     = (# "conv.ovf.i.un" value  : nativeint #)
                 // According to the somewhat subtle rules of static optimizations,
                 // this condition is used whenever ^T is resolved to a nominal type or witnesses are available
                 // That is, not in the generic implementation of '*'
                 when ^T : ^T = (^T : (static member op_Explicit: ^T -> nativeint) (value))

        module OperatorIntrinsics =  
            
            open System.Collections
#if FX_RESHAPED_REFLECTION
            open PrimReflectionAdapters
#endif
            
            let notStarted() = raise (new System.InvalidOperationException(SR.GetString(SR.enumerationNotStarted)))
            let alreadyFinished() = raise (new System.InvalidOperationException(SR.GetString(SR.enumerationAlreadyFinished)))

            // Notes on "inline" with range ienumerable generation.
            // "inline" is used to ensure that primitive ops like add,sub etc. are direct calls.
            // However, it is not used to ensure all explicit lambda arguments can be reduced by the optimiser.

            type Mode = 
                | NotStarted = 0
                | Running = 1
                | Finished = 2

            [<AbstractClass>]
            type BaseRangeEnumerator<'T>() =
                // Generate enumerator from mutable state "z".
                // Marked "inline" to ensure argument functions are reduced (by optimiser).
                let mutable mode = Mode.NotStarted
                let getCurrent(x:BaseRangeEnumerator<'T>) = 
                    match mode with
                    | Mode.NotStarted -> notStarted()
                    | Mode.Running    -> x.Current
                    | _          -> alreadyFinished()
                interface IEnumerator<'T> with
                    member x.Current = getCurrent(x)
                interface System.Collections.IEnumerator with 
                    member x.Current = box (getCurrent(x))
                    member x.MoveNext() = 
                        match mode with
                        | Mode.NotStarted -> if x.CanStart then (mode <- Mode.Running; true) else (mode <- Mode.Finished; false)
                        | Mode.Running    -> if x.CanStep then true                          else (mode <- Mode.Finished; false)
                        | _           -> false
                    member x.Reset() = 
                        mode <- Mode.NotStarted
                        x.DoReset()
                interface System.IDisposable with 
                    member x.Dispose() = ()
                abstract CanStart : bool
                abstract CanStep : bool
                abstract DoReset : unit -> unit
                abstract Current : 'T
                

            type EmptyEnumerator<'T>() = 
                inherit BaseRangeEnumerator<'T>()
                override x.CanStart = false
                override x.CanStep = false
                override x.DoReset() = ()
                override x.Current = Unchecked.defaultof<_>

            type SingletonEnumerator<'T>(v:'T) = 
                inherit BaseRangeEnumerator<'T>()
                override x.CanStart = true
                override x.CanStep = false
                override x.DoReset() = ()
                override x.Current = v

            [<AbstractClass>]
            type ProperIntegralRangeEnumerator<'State,'T>(n:'State, m:'State) = 
                // NOTE: The ordering << is an argument.
                // << will be < or > depending on direction.
                // Assumes n << m and zero << step (i.e. it's a "proper" range).
                //--------
                // NOTE: "inline" so << becomes direct operation (should be IL comparison operation)
                inherit BaseRangeEnumerator<'T>()
                let mutable z : 'State = n
                override obj.DoReset() = z <- n
                override obj.Current = obj.Result z
                override obj.CanStep = 
                    let x  = z
                    let x' = obj.Step z 
                    if    obj.Before x' x                       then false           // x+step has wrapped around
                    elif  obj.Equal x' x                          then false           // x+step has not moved (unexpected, step<>0)
                    elif  obj.Before x x' && obj.Before x' m  then (z <- x'; true) // x+step has moved towards end point
                    elif  obj.Equal x' m                          then (z <- x'; true) // x+step has reached end point
                    else                                          false           // x+step has passed end point
                abstract Before: 'State -> 'State -> bool
                abstract Equal: 'State -> 'State -> bool
                abstract Step: 'State -> 'State
                abstract Result: 'State -> 'T

            let inline enumerator (x : IEnumerator<_>) = x
            
            let inline integralRangeStepEnumerator (zero,add,n,step,m,f) : IEnumerator<_> =
                // Generates sequence z_i where z_i = f (n + i.step) while n + i.step is in region (n,m)
                if n = m then
                    new SingletonEnumerator<_> (f n) |> enumerator 
                else
                    let up = (n < m)
                    let canStart = not (if up then step < zero else step > zero) // check for interval increasing, step decreasing 
                    // generate proper increasing sequence
                    { new ProperIntegralRangeEnumerator<_,_>(n,m) with 
                          member x.CanStart = canStart
                          member x.Before a b = if up then (a < b) else (a > b)
                          member x.Equal a b = (a = b)
                          member x.Step a = add a step
                          member x.Result a = f a } |> enumerator 

            // For RangeGeneric, one and add are functions representing the static resolution of GenericOne and (+)
            // for the particular static type. 
            let inline integralRange<'T> (one:'T, add:'T -> 'T -> 'T, n:'T, m:'T) =
                let gen() = 
                    // Generates sequence z_i where z_i = (n + i.step) while n + i.step is in region (n,m)
                    if n = m then
                        new SingletonEnumerator<_>(n) |> enumerator 
                    else
                        let canStart = (n < m)
                        // generate proper increasing sequence
                        { new ProperIntegralRangeEnumerator<_,_>(n,m) with 
                              member x.CanStart = canStart
                              member x.Before a b = (a < b)
                              member x.Equal a b = (a = b)
                              member x.Step a = add a one
                              member x.Result a = a } |> enumerator 

                { new IEnumerable<'T> with 
                      member x.GetEnumerator() = gen() 
                  interface IEnumerable with 
                      member x.GetEnumerator() = (gen() :> IEnumerator) }

            [<NoEquality; NoComparison>]
            type VariableStepIntegralRangeState<'T> = {
                mutable Started  : bool
                mutable Complete : bool
                mutable Current  : 'T
            }
            let inline variableStepIntegralRange n step m =
                if step = LanguagePrimitives.GenericZero then
                    invalidArg "step" (SR.GetString(SR.stepCannotBeZero));

                let variableStepRangeEnumerator () =
                    let state = {
                        Started  = false
                        Complete = false
                        Current  = Unchecked.defaultof<'T>
                    }

                    let current () = 
                        // according to IEnumerator<int>.Current documentation, the result of of Current
                        // is undefined prior to the first call of MoveNext and post called to MoveNext
                        // that return false (see https://msdn.microsoft.com/en-us/library/58e146b7%28v=vs.110%29.aspx)
                        // so we should be able to just return value here, and we could get rid of the 
                        // complete variable which would be faster
                        if not state.Started then
                            notStarted ()
                        elif state.Complete then
                            alreadyFinished ()
                        else
                            state.Current

                    { new IEnumerator<'T> with
                        member __.Current = current ()

                      interface System.IDisposable with
                        member __.Dispose () = ()

                      interface IEnumerator with 
                        member __.Current = box (current ())

                        member __.Reset () =
                            state.Started <- false
                            state.Complete <- false
                            state.Current <- Unchecked.defaultof<_> 

                        member __.MoveNext () =
                            if not state.Started then
                                state.Started <- true
                                state.Current <- n
                                state.Complete <- 
                                    (  (step > LanguagePrimitives.GenericZero && state.Current > m)
                                    || (step < LanguagePrimitives.GenericZero && state.Current < m))
                            else
                                let next = state.Current + step
                                if   (step > LanguagePrimitives.GenericZero && next > state.Current && next <= m)
                                    || (step < LanguagePrimitives.GenericZero && next < state.Current && next >= m) then
                                    state.Current <- next
                                else
                                    state.Complete <- true

                            not state.Complete}

                { new IEnumerable<'T> with
                    member __.GetEnumerator () = variableStepRangeEnumerator ()

                  interface IEnumerable with
                    member this.GetEnumerator () = (variableStepRangeEnumerator ()) :> IEnumerator }

            let inline simpleIntegralRange minValue maxValue n step m =
                if step <> LanguagePrimitives.GenericOne || n > m || n = minValue || m = maxValue then 
                    variableStepIntegralRange n step m
                else 
                    // a constrained, common simple iterator that is fast.
                    let singleStepRangeEnumerator () =
                        let value : Ref<'T> = ref (n - LanguagePrimitives.GenericOne)

                        let inline current () =
                            // according to IEnumerator<int>.Current documentation, the result of of Current
                            // is undefined prior to the first call of MoveNext and post called to MoveNext
                            // that return false (see https://msdn.microsoft.com/en-us/library/58e146b7%28v=vs.110%29.aspx)
                            // so we should be able to just return value here, which would be faster
                            let derefValue = !value
                            if derefValue < n then
                                notStarted ()
                            elif derefValue > m then
                                alreadyFinished ()
                            else 
                                derefValue

                        { new IEnumerator<'T> with
                            member __.Current = current ()

                          interface System.IDisposable with
                            member __.Dispose () = ()

                          interface IEnumerator with
                            member __.Current = box (current ())
                            member __.Reset () = value := n - LanguagePrimitives.GenericOne
                            member __.MoveNext () =
                                let derefValue = !value
                                if derefValue < m then
                                    value := derefValue + LanguagePrimitives.GenericOne
                                    true
                                elif derefValue = m then 
                                    value := derefValue + LanguagePrimitives.GenericOne
                                    false
                                else false }

                    { new IEnumerable<'T> with
                        member __.GetEnumerator () = singleStepRangeEnumerator ()

                      interface IEnumerable with
                        member __.GetEnumerator () = (singleStepRangeEnumerator ()) :> IEnumerator }

            // For RangeStepGeneric, zero and add are functions representing the static resolution of GenericZero and (+)
            // for the particular static type. 
            let inline integralRangeStep<'T,'Step> (zero:'Step) (add:'T -> 'Step -> 'T) (n:'T, step:'Step, m:'T) =
                if step = zero then invalidArg "step" (SR.GetString(SR.stepCannotBeZero));
                let gen() = integralRangeStepEnumerator (zero, add, n, step, m, id)
                { new IEnumerable<'T> with 
                      member x.GetEnumerator() = gen() 
                  interface IEnumerable with 
                      member x.GetEnumerator() = (gen() :> IEnumerator) }

            let inline isNaN x = x <> x // NaN is the only value that does not equal itself.
            
            [<AbstractClass>]
            type ProperFloatingRangeStepEnumerator<'T>(n:'T, m:'T) = 
                inherit BaseRangeEnumerator<'T>()
                let mutable z = n
                override obj.DoReset() = z <- n
                override obj.Current = z
                override obj.CanStep = 
                    let x  = z
                    let x' = obj.Step z 
                    // NOTE: The following code is similar to the integer case, but there are differences.
                    // * With floats, there is a NaN case to consider.
                    // * With floats, there should not be any wrapping around arithmetic.
                    // * With floats, x + step == x is possible when step>0.                                 
                    if   obj.Equal x' x                           then false              // no movement, loss of precision
                    elif obj.Before x x' && obj.Before x' m       then (z <- x'; true)    // advanced towards end point
                    elif obj.Equal x' m                           then (z <- x'; true)    // hit end point
                    elif obj.Before m x'                          then false              // passed beyond end point
                                                                                          // [includes x' infinite, m finite case]
                    elif not (obj.Equal x' x')                    then false              // x' has become NaN, which is possible...
                                                                                          // e.g. -infinity + infinity = NaN
                    //elif lt x' x               then failwith           // x + step should not move against <<
                    //                                  "Broken invariant in F# floating point range"
                    else                                               false              

                // NOTE: The ordering Before is an argument. It will be < or > depending on direction.
                // We assume assume "Before n m" 
                abstract Before: 'T -> 'T -> bool
                abstract Equal: 'T -> 'T -> bool
                abstract Step: 'T -> 'T 

            let inline floatingRangeStepEnumerator n step m =
                if step = GenericZero then invalidArg "step" (SR.GetString(SR.stepCannotBeZero));
                if isNaN n            then invalidArg "n"    (SR.GetString(SR.startCannotBeNaN));
                if isNaN step         then invalidArg "step" (SR.GetString(SR.stepCannotBeNaN));
                if isNaN m            then invalidArg "m"    (SR.GetString(SR.endCannotBeNaN));
                if n = m then
                    new SingletonEnumerator<_>(n) |> enumerator
                else 
                    let up = (n < m)
                    let canStart = not (if up then step < GenericZero else step > GenericZero) // interval increasing, step decreasing 
                    // generate proper increasing sequence
                    { new ProperFloatingRangeStepEnumerator<_>(n, m) with 
                          member x.CanStart = canStart
                          member x.Before a b = if up then (a < b) else (a > b)
                          member x.Equal a b = (a = b)
                          member x.Step a = a + step } |> enumerator 

            // When is a System.Double an System.Int32?
            let minIntR = -2147483648.0
            let maxIntR =  2147483647.0
            let isPreciseInt x = minIntR <= x && x <= maxIntR && System.Math.Floor x = x 

            // When a floating range looks like an exact number of steps, generate using {n+i.step} for i from an integer range.
            let inline semiPreciseFloatingRangeEnumerator ofInt n dx m =                                                 
                let numSteps = float ((m - n) / dx)
                if isPreciseInt numSteps then
                    integralRangeStepEnumerator(0, (+), 0, 1, int numSteps, (fun i -> n + (ofInt i * dx)))
                else
                    floatingRangeStepEnumerator n dx m

            let inline floatingRange ofInt (n,step,m) =
                let gen() = semiPreciseFloatingRangeEnumerator ofInt n step m 
                { new IEnumerable<'T> with 
                      member x.GetEnumerator() = gen() 
                  interface System.Collections.IEnumerable with 
                      member x.GetEnumerator() = (gen() :> System.Collections.IEnumerator) }

            let RangeInt32   start step stop : seq<int>        = simpleIntegralRange Int32.MinValue Int32.MaxValue start step stop
            let RangeInt64   start step stop : seq<int64>      = simpleIntegralRange Int64.MinValue Int64.MaxValue start step stop
            let RangeUInt64  start step stop : seq<uint64>     = simpleIntegralRange UInt64.MinValue UInt64.MaxValue start step stop
            let RangeUInt32  start step stop : seq<uint32>     = simpleIntegralRange UInt32.MinValue UInt32.MaxValue start step stop
            let RangeIntPtr  start step stop : seq<nativeint>  = variableStepIntegralRange start step stop
            let RangeUIntPtr start step stop : seq<unativeint> = variableStepIntegralRange start step stop
            let RangeInt16   start step stop : seq<int16>      = simpleIntegralRange Int16.MinValue Int16.MaxValue start step stop
            let RangeUInt16  start step stop : seq<uint16>     = simpleIntegralRange UInt16.MinValue UInt16.MaxValue start step stop
            let RangeSByte   start step stop : seq<sbyte>      = simpleIntegralRange SByte.MinValue SByte.MaxValue start step stop
            let RangeByte    start step stop : seq<byte>       = simpleIntegralRange Byte.MinValue Byte.MaxValue start step stop
            let RangeDouble  start step stop : seq<float>      = floatingRange float   (start,step,stop)
            let RangeSingle  start step stop : seq<float32>    = floatingRange float32 (start,step,stop)
            let RangeGeneric   one add start stop : seq<'T> = integralRange (one,add,start,stop)
            let RangeStepGeneric   zero add start step stop : seq<'T> = integralRangeStep zero add  (start,step,stop)
            let RangeChar (start:char) (stop:char) = 
                integralRange ((retype 1us : char),(fun (x:char) (y:char) -> retype ((retype x : uint16) + (retype y : uint16)) ),start,stop)


            let inline toFloat (x:float32) = (# "conv.r8" x : float #)
            let inline toFloat32 (x:float) = (# "conv.r4" x : float32 #)

            let inline ComputePowerGenericInlined one mul x n =
                let rec loop n = 
                    match n with 
                    | 0 -> one
                    | 1 -> x
                    | 2 -> mul x x 
                    | 3 -> mul (mul x x) x
                    | 4 -> let v = mul x x in mul v v
                    | _ -> 
                        let v = loop (n/2) in 
                        let v = mul v v in
                        if n%2 = 0 then v else mul v x in
                loop n


            [<CodeAnalysis.SuppressMessage("Microsoft.Naming","CA1709:IdentifiersShouldBeCasedCorrectly");  CodeAnalysis.SuppressMessage("Microsoft.Naming","CA1704:IdentifiersShouldBeSpelledCorrectly")>]
            let PowByte (x:byte) n = ComputePowerGenericInlined  1uy Checked.( * ) x n 

            [<CodeAnalysis.SuppressMessage("Microsoft.Naming","CA1709:IdentifiersShouldBeCasedCorrectly");  CodeAnalysis.SuppressMessage("Microsoft.Naming","CA1704:IdentifiersShouldBeSpelledCorrectly")>]
            let PowSByte (x:sbyte) n = ComputePowerGenericInlined  1y Checked.( * ) x n 

            [<CodeAnalysis.SuppressMessage("Microsoft.Naming","CA1709:IdentifiersShouldBeCasedCorrectly");  CodeAnalysis.SuppressMessage("Microsoft.Naming","CA1704:IdentifiersShouldBeSpelledCorrectly")>]
            let PowInt16 (x:int16) n = ComputePowerGenericInlined  1s Checked.( * ) x n 

            [<CodeAnalysis.SuppressMessage("Microsoft.Naming","CA1709:IdentifiersShouldBeCasedCorrectly");  CodeAnalysis.SuppressMessage("Microsoft.Naming","CA1704:IdentifiersShouldBeSpelledCorrectly")>]
            let PowUInt16 (x:uint16) n = ComputePowerGenericInlined  1us Checked.( * ) x n 

            [<CodeAnalysis.SuppressMessage("Microsoft.Naming","CA1709:IdentifiersShouldBeCasedCorrectly");  CodeAnalysis.SuppressMessage("Microsoft.Naming","CA1704:IdentifiersShouldBeSpelledCorrectly")>]
            let PowInt32 (x:int32) n = ComputePowerGenericInlined  1 Checked.( * ) x n 

            [<CodeAnalysis.SuppressMessage("Microsoft.Naming","CA1709:IdentifiersShouldBeCasedCorrectly");  CodeAnalysis.SuppressMessage("Microsoft.Naming","CA1704:IdentifiersShouldBeSpelledCorrectly")>]
            let PowUInt32 (x:uint32) n = ComputePowerGenericInlined  1u Checked.( * ) x n 

            [<CodeAnalysis.SuppressMessage("Microsoft.Naming","CA1709:IdentifiersShouldBeCasedCorrectly");  CodeAnalysis.SuppressMessage("Microsoft.Naming","CA1704:IdentifiersShouldBeSpelledCorrectly")>]
            let PowInt64 (x:int64) n = ComputePowerGenericInlined  1L Checked.( * ) x n 

            [<CodeAnalysis.SuppressMessage("Microsoft.Naming","CA1709:IdentifiersShouldBeCasedCorrectly");  CodeAnalysis.SuppressMessage("Microsoft.Naming","CA1704:IdentifiersShouldBeSpelledCorrectly")>]
            let PowUInt64 (x:uint64) n = ComputePowerGenericInlined  1UL Checked.( * ) x n 

            [<CodeAnalysis.SuppressMessage("Microsoft.Naming","CA1709:IdentifiersShouldBeCasedCorrectly");  CodeAnalysis.SuppressMessage("Microsoft.Naming","CA1704:IdentifiersShouldBeSpelledCorrectly")>]
            let PowIntPtr (x:nativeint) n = ComputePowerGenericInlined  1n Checked.( * ) x n 

            [<CodeAnalysis.SuppressMessage("Microsoft.Naming","CA1709:IdentifiersShouldBeCasedCorrectly");  CodeAnalysis.SuppressMessage("Microsoft.Naming","CA1704:IdentifiersShouldBeSpelledCorrectly")>]
            let PowUIntPtr (x:unativeint) n = ComputePowerGenericInlined  1un Checked.( * ) x n 

            [<CodeAnalysis.SuppressMessage("Microsoft.Naming","CA1709:IdentifiersShouldBeCasedCorrectly");  CodeAnalysis.SuppressMessage("Microsoft.Naming","CA1704:IdentifiersShouldBeSpelledCorrectly")>]
            let PowSingle (x:float32) n = ComputePowerGenericInlined  1.0f Checked.( * ) x n 

            [<CodeAnalysis.SuppressMessage("Microsoft.Naming","CA1709:IdentifiersShouldBeCasedCorrectly");  CodeAnalysis.SuppressMessage("Microsoft.Naming","CA1704:IdentifiersShouldBeSpelledCorrectly")>]
            let PowDouble (x:float) n = ComputePowerGenericInlined  1.0 Checked.( * ) x n 

            [<CodeAnalysis.SuppressMessage("Microsoft.Naming","CA1709:IdentifiersShouldBeCasedCorrectly");  CodeAnalysis.SuppressMessage("Microsoft.Naming","CA1704:IdentifiersShouldBeSpelledCorrectly")>]
            let PowDecimal (x:decimal) n = ComputePowerGenericInlined  1.0M Checked.( * ) x n 

            [<CodeAnalysis.SuppressMessage("Microsoft.Naming","CA1709:IdentifiersShouldBeCasedCorrectly");  CodeAnalysis.SuppressMessage("Microsoft.Naming","CA1704:IdentifiersShouldBeSpelledCorrectly")>]
            let PowGeneric (one, mul, value: 'T, exponent) = ComputePowerGenericInlined  one mul value exponent 

            let inline ComputeSlice bound start finish length =
                match start, finish with
                | None, None -> bound, bound + length - 1
                | None, Some n when n >= bound  -> bound, n
                | Some m, None when m <= bound + length -> m, bound + length - 1
                | Some m, Some n -> m, n
                | _ -> raise (System.IndexOutOfRangeException())

            let inline GetArraySlice (source: _[]) start finish =
                let start, finish = ComputeSlice 0 start finish source.Length
                GetArraySub source start (finish - start + 1)

            let inline SetArraySlice (target: _[]) start finish (source: _[]) = 
                let start  = (match start with None -> 0 | Some n -> n) 
                let finish = (match finish with None -> target.Length - 1 | Some n -> n) 
                SetArraySub target start (finish - start + 1) source

            let GetArraySlice2D (source: _[,]) start1 finish1 start2 finish2 =
                let bound1 = source.GetLowerBound(0)
                let bound2 = source.GetLowerBound(1)
                let start1, finish1 = ComputeSlice bound1 start1 finish1 (GetArray2DLength1 source)
                let start2, finish2 = ComputeSlice bound2 start2 finish2 (GetArray2DLength2 source)
                let len1 = (finish1 - start1 + 1)
                let len2 = (finish2 - start2 + 1)
                GetArray2DSub source start1 start2 len1 len2

            let inline GetArraySlice2DFixed1 (source: _[,]) index1 start2 finish2 = 
                let bound2 = source.GetLowerBound(1)
                let start2, finish2 = ComputeSlice bound2 start2 finish2 (GetArray2DLength2 source)
                let len2 = (finish2 - start2 + 1)
                let dst = zeroCreate (if len2 < 0 then 0 else len2)
                for j = 0 to len2 - 1 do 
                    SetArray dst j (GetArray2D source index1 (start2+j))
                dst

            let inline GetArraySlice2DFixed2 (source: _[,]) start1 finish1 index2 =
                let bound1 = source.GetLowerBound(0)
                let start1, finish1 = ComputeSlice bound1 start1 finish1 (GetArray2DLength1 source) 
                let len1 = (finish1 - start1 + 1)
                let dst = zeroCreate (if len1 < 0 then 0 else len1)
                for i = 0 to len1 - 1 do 
                    SetArray dst i (GetArray2D source (start1+i) index2)
                dst

            let inline SetArraySlice2DFixed1 (target: _[,]) index1 start2 finish2 (source: _[]) = 
                let bound2 = target.GetLowerBound(1)
                let start2  = (match start2 with None -> bound2 | Some n -> n) 
                let finish2 = (match finish2 with None -> bound2 + GetArray2DLength2 target - 1 | Some n -> n) 
                let len2 = (finish2 - start2 + 1)
                for j = 0 to len2 - 1 do
                    SetArray2D target index1 (bound2+start2+j) (GetArray source j)

            let inline SetArraySlice2DFixed2 (target: _[,]) start1 finish1 index2 (source:_[]) = 
                let bound1 = target.GetLowerBound(0)
                let start1  = (match start1 with None -> bound1 | Some n -> n) 
                let finish1 = (match finish1 with None -> bound1 + GetArray2DLength1 target - 1 | Some n -> n) 
                let len1 = (finish1 - start1 + 1)
                for i = 0 to len1 - 1 do
                    SetArray2D target (bound1+start1+i) index2 (GetArray source i)

            let SetArraySlice2D (target: _[,]) start1 finish1 start2 finish2 (source: _[,]) = 
                let bound1 = target.GetLowerBound(0)
                let bound2 = target.GetLowerBound(1)
                let start1  = (match start1 with None -> bound1 | Some n -> n) 
                let start2  = (match start2 with None -> bound2 | Some n -> n) 
                let finish1 = (match finish1 with None -> bound1 + GetArray2DLength1 target - 1 | Some n -> n) 
                let finish2 = (match finish2 with None -> bound2 + GetArray2DLength2 target - 1 | Some n -> n) 
                SetArray2DSub target start1 start2 (finish1 - start1 + 1) (finish2 - start2 + 1) source

            let GetArraySlice3D (source: _[,,]) start1 finish1 start2 finish2 start3 finish3 =
                let bound1 = source.GetLowerBound(0)
                let bound2 = source.GetLowerBound(1)
                let bound3 = source.GetLowerBound(2)
                let start1, finish1 = ComputeSlice bound1 start1 finish1 (GetArray3DLength1 source)              
                let start2, finish2 = ComputeSlice bound2 start2 finish2 (GetArray3DLength2 source)              
                let start3, finish3 = ComputeSlice bound3 start3 finish3 (GetArray3DLength3 source)              
                let len1 = (finish1 - start1 + 1)
                let len2 = (finish2 - start2 + 1)
                let len3 = (finish3 - start3 + 1)
                GetArray3DSub source start1 start2 start3 len1 len2 len3

            let SetArraySlice3D (target: _[,,]) start1 finish1 start2 finish2 start3 finish3 (source:_[,,]) = 
                let bound1 = target.GetLowerBound(0)
                let bound2 = target.GetLowerBound(1)
                let bound3 = target.GetLowerBound(2)
                let start1  = (match start1 with None -> bound1 | Some n -> n) 
                let start2  = (match start2 with None -> bound2 | Some n -> n) 
                let start3  = (match start3 with None -> bound3 | Some n -> n) 
                let finish1 = (match finish1 with None -> bound1 + GetArray3DLength1 target - 1 | Some n -> n) 
                let finish2 = (match finish2 with None -> bound2 + GetArray3DLength2 target - 1 | Some n -> n) 
                let finish3 = (match finish3 with None -> bound3 + GetArray3DLength3 target - 1 | Some n -> n) 
                SetArray3DSub target start1 start2 start3 (finish1 - start1 + 1) (finish2 - start2 + 1) (finish3 - start3 + 1) source

            let GetArraySlice4D (source: _[,,,]) start1 finish1 start2 finish2 start3 finish3 start4 finish4 = 
                let bound1 = source.GetLowerBound(0)
                let bound2 = source.GetLowerBound(1)
                let bound3 = source.GetLowerBound(2)
                let bound4 = source.GetLowerBound(3)
                let start1, finish1 = ComputeSlice bound1 start1 finish1 (Array4DLength1 source)              
                let start2, finish2 = ComputeSlice bound2 start2 finish2 (Array4DLength2 source)              
                let start3, finish3 = ComputeSlice bound3 start3 finish3 (Array4DLength3 source)              
                let start4, finish4 = ComputeSlice bound4 start4 finish4 (Array4DLength4 source)              
                let len1 = (finish1 - start1 + 1)
                let len2 = (finish2 - start2 + 1)
                let len3 = (finish3 - start3 + 1)
                let len4 = (finish4 - start4 + 1)
                GetArray4DSub source start1 start2 start3 start4 len1 len2 len3 len4

            let SetArraySlice4D (target: _[,,,]) start1 finish1 start2 finish2 start3 finish3 start4 finish4 (source:_[,,,]) = 
                let bound1 = target.GetLowerBound(0)
                let bound2 = target.GetLowerBound(1)
                let bound3 = target.GetLowerBound(2)
                let bound4 = target.GetLowerBound(3)
                let start1  = (match start1 with None -> bound1 | Some n -> n) 
                let start2  = (match start2 with None -> bound2 | Some n -> n) 
                let start3  = (match start3 with None -> bound3 | Some n -> n) 
                let start4  = (match start4 with None -> bound4 | Some n -> n) 
                let finish1 = (match finish1 with None -> bound1 + Array4DLength1 target - 1 | Some n -> n) 
                let finish2 = (match finish2 with None -> bound2 + Array4DLength2 target - 1 | Some n -> n) 
                let finish3 = (match finish3 with None -> bound3 + Array4DLength3 target - 1 | Some n -> n) 
                let finish4 = (match finish4 with None -> bound4 + Array4DLength4 target - 1 | Some n -> n) 
                SetArray4DSub target start1 start2 start3 start4 (finish1 - start1 + 1) (finish2 - start2 + 1) (finish3 - start3 + 1) (finish4 - start4 + 1) source

            let inline GetStringSlice (source: string) start finish =
                let start, finish = ComputeSlice 0 start finish source.Length
                let len = finish-start+1
                if len <= 0 then String.Empty
                else source.Substring(start, len)

            let inline absImpl (x: ^T) : ^T = 
                 (^T: (static member Abs : ^T -> ^T) (x))
                 when ^T : int32       = let x : int32     = retype x in System.Math.Abs(x)
                 when ^T : float       = let x : float     = retype x in System.Math.Abs(x)
                 when ^T : float32     = let x : float32   = retype x in System.Math.Abs(x)
                 when ^T : int64       = let x : int64     = retype x in System.Math.Abs(x)
                 when ^T : nativeint   = 
                   (let x : nativeint = retype x 
                    if x >= 0n then 
                        x 
                    else 
                        let res = -x 
                        if res < 0n then raise (System.OverflowException(ErrorStrings.NoNegateMinValueString))
                        res)
                 when ^T : int16       = let x : int16     = retype x in System.Math.Abs(x)
                 when ^T : sbyte       = let x : sbyte     = retype x in System.Math.Abs(x)
                 when ^T : decimal     = System.Math.Abs(retype x : decimal) 
            
            let inline  acosImpl(x: ^T) : ^T = 
                 (^T: (static member Acos : ^T -> ^T) (x))
                 when ^T : float       = System.Math.Acos(retype x)
                 when ^T : float32     = System.Math.Acos(toFloat (retype x)) |> toFloat32

            let inline  asinImpl(x: ^T) : ^T = 
                 (^T: (static member Asin : ^T -> ^T) (x))
                 when ^T : float       = System.Math.Asin(retype x)
                 when ^T : float32     = System.Math.Asin(toFloat (retype x)) |> toFloat32

            let inline  atanImpl(x: ^T) : ^T = 
                 (^T: (static member Atan : ^T -> ^T) (x))
                 when ^T : float       = System.Math.Atan(retype x)
                 when ^T : float32     = System.Math.Atan(toFloat (retype x)) |> toFloat32

            let inline  atan2Impl(x: ^T) (y: ^T) : 'U = 
                 (^T: (static member Atan2 : ^T * ^T -> 'U) (x,y))
                 when ^T : float       = System.Math.Atan2(retype x, retype y)
                 when ^T : float32     = System.Math.Atan2(toFloat (retype x), toFloat(retype y)) |> toFloat32

            let inline  ceilImpl(x: ^T) : ^T = 
                 (^T: (static member Ceiling : ^T -> ^T) (x))
                 when ^T : float       = System.Math.Ceiling(retype x : float)
                 when ^T : float32     = System.Math.Ceiling(toFloat (retype x)) |> toFloat32

            let inline  expImpl(x: ^T) : ^T = 
                 (^T: (static member Exp : ^T -> ^T) (x))
                 when ^T : float       = System.Math.Exp(retype x)
                 when ^T : float32     = System.Math.Exp(toFloat (retype x)) |> toFloat32

            let inline floorImpl (x: ^T) : ^T = 
                 (^T: (static member Floor : ^T -> ^T) (x))
                 when ^T : float       = System.Math.Floor(retype x : float)
                 when ^T : float32     = System.Math.Floor(toFloat (retype x)) |> toFloat32

            let inline truncateImpl (x: ^T) : ^T = 
                 (^T: (static member Truncate : ^T -> ^T) (x))
                 when ^T : float       = System.Math.Truncate(retype x : float) 
                 when ^T : float32     = System.Math.Truncate(toFloat (retype x))  |> toFloat32

            let inline roundImpl (x: ^T) : ^T = 
                 (^T: (static member Round : ^T -> ^T) (x))
                 when ^T : float       = System.Math.Round(retype x : float)
                 when ^T : float32     = System.Math.Round(toFloat (retype x)) |> toFloat32

            let inline signImpl (x: ^T) : int = 
                 (^T: (member Sign : int) (x))
                 when ^T : int32       = System.Math.Sign(retype x : int32)
                 when ^T : int64       = System.Math.Sign(retype x : int64)
                 when ^T : nativeint   = if (retype x : nativeint) < 0n then -1 else if (retype x : nativeint) > 0n then 1 else 0
                 when ^T : int16       = System.Math.Sign(retype x : int16)
                 when ^T : sbyte       = System.Math.Sign(retype x : sbyte)
                 when ^T : float       = System.Math.Sign(retype x : float)
                 when ^T : float32     = System.Math.Sign(toFloat (retype x)) 
                 when ^T : decimal     = System.Math.Sign(retype x : decimal) 

            let inline  logImpl(x: ^T) : ^T = 
                 (^T: (static member Log : ^T -> ^T) (x))
                 when ^T : float       = System.Math.Log(retype x)
                 when ^T : float32     = System.Math.Log(toFloat (retype x)) |> toFloat32
            
            let inline  log10Impl(x: ^T) : ^T = 
                 (^T: (static member Log10 : ^T -> ^T) (x))
                 when ^T : float       = System.Math.Log10(retype x)
                 when ^T : float32     = System.Math.Log10(toFloat (retype x)) |> toFloat32

            let inline  sqrtImpl(x: ^T) : ^U = 
                 (^T: (static member Sqrt : ^T -> ^U) (x))
                 when ^T : float       = System.Math.Sqrt(retype x : float)
                 when ^T : float32     = System.Math.Sqrt(toFloat (retype x)) |> toFloat32

            let inline  cosImpl(x: ^T) : ^T = 
                 (^T: (static member Cos : ^T -> ^T) (x))
                 when ^T : float       = System.Math.Cos(retype x)
                 when ^T : float32     = System.Math.Cos(toFloat (retype x)) |> toFloat32

            let inline  coshImpl(x: ^T) : ^T = 
                 (^T: (static member Cosh : ^T -> ^T) (x))
                 when ^T : float       = System.Math.Cosh(retype x)
                 when ^T : float32     = System.Math.Cosh(toFloat (retype x)) |> toFloat32

            let inline  sinImpl(x: ^T) : ^T = 
                 (^T: (static member Sin : ^T -> ^T) (x))
                 when ^T : float       = System.Math.Sin(retype x)
                 when ^T : float32     = System.Math.Sin(toFloat (retype x)) |> toFloat32

            let inline  sinhImpl(x: ^T) : ^T = 
                 (^T: (static member Sinh : ^T -> ^T) (x))
                 when ^T : float       = System.Math.Sinh(retype x)
                 when ^T : float32     = System.Math.Sinh(toFloat (retype x)) |> toFloat32

            let inline  tanImpl(x: ^T) : ^T = 
                 (^T: (static member Tan : ^T -> ^T) (x))
                 when ^T : float       = System.Math.Tan(retype x)
                 when ^T : float32     = System.Math.Tan(toFloat (retype x)) |> toFloat32

            let inline  tanhImpl(x: ^T) : ^T = 
                 (^T: (static member Tanh : ^T -> ^T) (x))
                 when ^T : float       = System.Math.Tanh(retype x)
                 when ^T : float32     = System.Math.Tanh(toFloat (retype x)) |> toFloat32

            let inline  powImpl (x: ^T) (y: ^U) : ^T = 
                 (^T: (static member Pow : ^T * ^U -> ^T) (x,y))
                 when ^T : float       = System.Math.Pow((retype x : float), (retype y: float))
                 when ^T : float32     = System.Math.Pow(toFloat (retype x), toFloat(retype y)) |> toFloat32

            type AbsDynamicImplTable<'T>() = 
                static let result : ('T -> 'T) = 
                    let aty = typeof<'T>
                    if   aty.Equals(typeof<sbyte>)      then unboxPrim<_>(fun (x:sbyte)     -> absImpl x)
                    elif aty.Equals(typeof<int16>)      then unboxPrim<_>(fun (x:int16)     -> absImpl x)
                    elif aty.Equals(typeof<int32>)      then unboxPrim<_>(fun (x:int32)     -> absImpl x)
                    elif aty.Equals(typeof<int64>)      then unboxPrim<_>(fun (x:int64)     -> absImpl x)
                    elif aty.Equals(typeof<nativeint>)  then unboxPrim<_>(fun (x:nativeint) -> absImpl x)
                    elif aty.Equals(typeof<float>)      then unboxPrim<_>(fun (x:float)     -> absImpl x)
                    elif aty.Equals(typeof<float32>)    then unboxPrim<_>(fun (x:float32)   -> absImpl x)
                    elif aty.Equals(typeof<decimal>)    then unboxPrim<_>(fun (x:decimal)   -> absImpl x)
                    else UnaryDynamicImpl "Abs" 
                static member Result : ('T -> 'T) = result

            type AcosDynamicImplTable<'T>() = 
                static let result : ('T -> 'T) = 
                    let aty = typeof<'T>
                    if aty.Equals(typeof<float>)        then unboxPrim<_>(fun (x:float)     -> acosImpl x)
                    elif aty.Equals(typeof<float32>)    then unboxPrim<_>(fun (x:float32)   -> acosImpl x)
                    else UnaryDynamicImpl "Acos" 
                static member Result : ('T -> 'T) = result

            type AsinDynamicImplTable<'T>() = 
                static let result : ('T -> 'T) = 
                    let aty = typeof<'T>
                    if aty.Equals(typeof<float>)        then unboxPrim<_>(fun (x:float)     -> asinImpl x)
                    elif aty.Equals(typeof<float32>)    then unboxPrim<_>(fun (x:float32)   -> asinImpl x)
                    else UnaryDynamicImpl "Asin" 
                static member Result : ('T -> 'T) = result

            type AtanDynamicImplTable<'T>() = 
                static let result : ('T -> 'T) = 
                    let aty = typeof<'T>
                    if aty.Equals(typeof<float>)        then unboxPrim<_>(fun (x:float)     -> atanImpl x)
                    elif aty.Equals(typeof<float32>)    then unboxPrim<_>(fun (x:float32)   -> atanImpl x)
                    else UnaryDynamicImpl "Atan" 
                static member Result : ('T -> 'T) = result

            type Atan2DynamicImplTable<'T,'U>() = 
                static let result : ('T -> 'T -> 'U) = 
                    let aty = typeof<'T>
                    if aty.Equals(typeof<float>)        then unboxPrim<_>(fun (x:float)  (y:float)   -> atan2Impl x y)
                    elif aty.Equals(typeof<float32>)    then unboxPrim<_>(fun (x:float32) (y:float32)  -> atan2Impl x y)
                    else BinaryDynamicImpl "Atan2"
                static member Result : ('T -> 'T -> 'U) = result

            type CeilingDynamicImplTable<'T>() = 
                static let result : ('T -> 'T) = 
                    let aty = typeof<'T>
                    if aty.Equals(typeof<float>)        then unboxPrim<_>(fun (x:float)     -> ceilImpl x)
                    elif aty.Equals(typeof<float32>)    then unboxPrim<_>(fun (x:float32)   -> ceilImpl x)
                    else UnaryDynamicImpl "Ceiling" 
                static member Result : ('T -> 'T) = result

            type ExpDynamicImplTable<'T>() = 
                static let result : ('T -> 'T) = 
                    let aty = typeof<'T>
                    if aty.Equals(typeof<float>)        then unboxPrim<_>(fun (x:float)     -> expImpl x)
                    elif aty.Equals(typeof<float32>)    then unboxPrim<_>(fun (x:float32)   -> expImpl x)
                    else UnaryDynamicImpl "Exp" 
                static member Result : ('T -> 'T) = result

            type FloorDynamicImplTable<'T>() = 
                static let result : ('T -> 'T) = 
                    let aty = typeof<'T>
                    if aty.Equals(typeof<float>)        then unboxPrim<_>(fun (x:float)     -> floorImpl x)
                    elif aty.Equals(typeof<float32>)    then unboxPrim<_>(fun (x:float32)   -> floorImpl x)
                    else UnaryDynamicImpl "Floor" 
                static member Result : ('T -> 'T) = result

            type TruncateDynamicImplTable<'T>() = 
                static let result : ('T -> 'T) = 
                    let aty = typeof<'T>
                    if aty.Equals(typeof<float>)        then unboxPrim<_>(fun (x:float)     -> truncateImpl x)
                    elif aty.Equals(typeof<float32>)    then unboxPrim<_>(fun (x:float32)   -> truncateImpl x)
                    else UnaryDynamicImpl "Truncate" 
                static member Result : ('T -> 'T) = result

            type RoundDynamicImplTable<'T>() = 
                static let result : ('T -> 'T) = 
                    let aty = typeof<'T>
                    if aty.Equals(typeof<float>)        then unboxPrim<_>(fun (x:float)     -> roundImpl x)
                    elif aty.Equals(typeof<float32>)    then unboxPrim<_>(fun (x:float32)   -> roundImpl x)
                    else UnaryDynamicImpl "Round" 
                static member Result : ('T -> 'T) = result

            type SignDynamicImplTable<'T>() = 
                static let result : ('T -> int) = 
                    let aty = typeof<'T>
                    if aty.Equals(typeof<float>)        then unboxPrim<_>(fun (x:float)     -> signImpl x)
                    elif aty.Equals(typeof<float32>)    then unboxPrim<_>(fun (x:float32)   -> signImpl x)
                    elif aty.Equals(typeof<nativeint>)    then unboxPrim<_>(fun (x:nativeint)   -> signImpl x)
                    elif aty.Equals(typeof<decimal>)    then unboxPrim<_>(fun (x:decimal)   -> signImpl x)
                    elif aty.Equals(typeof<int16>)    then unboxPrim<_>(fun (x:int16)   -> signImpl x)
                    elif aty.Equals(typeof<int32>)    then unboxPrim<_>(fun (x:int32)   -> signImpl x)
                    elif aty.Equals(typeof<int64>)    then unboxPrim<_>(fun (x:int64)   -> signImpl x)
                    elif aty.Equals(typeof<sbyte>)    then unboxPrim<_>(fun (x:sbyte)   -> signImpl x)
                    else UnaryDynamicImpl "Sign" 
                static member Result : ('T -> int) = result

            type LogDynamicImplTable<'T>() = 
                static let result : ('T -> 'T) = 
                    let aty = typeof<'T>
                    if aty.Equals(typeof<float>)        then unboxPrim<_>(fun (x:float)     -> logImpl x)
                    elif aty.Equals(typeof<float32>)    then unboxPrim<_>(fun (x:float32)   -> logImpl x)
                    else UnaryDynamicImpl "Log" 
                static member Result : ('T -> 'T) = result

            type Log10DynamicImplTable<'T>() = 
                static let result : ('T -> 'T) = 
                    let aty = typeof<'T>
                    if aty.Equals(typeof<float>)        then unboxPrim<_>(fun (x:float)     -> log10Impl x)
                    elif aty.Equals(typeof<float32>)    then unboxPrim<_>(fun (x:float32)   -> log10Impl x)
                    else UnaryDynamicImpl "Log10" 
                static member Result : ('T -> 'T) = result

            type SqrtDynamicImplTable<'T,'U>() = 
                static let result : ('T -> 'U) = 
                    let aty = typeof<'T>
                    if aty.Equals(typeof<float>)        then unboxPrim<_>(fun (x:float)     -> sqrtImpl x)
                    elif aty.Equals(typeof<float32>)    then unboxPrim<_>(fun (x:float32)   -> sqrtImpl x)
                    else UnaryDynamicImpl "Sqrt" 
                static member Result : ('T -> 'U) = result

            type CosDynamicImplTable<'T>() = 
                static let result : ('T -> 'T) = 
                    let aty = typeof<'T>
                    if aty.Equals(typeof<float>)        then unboxPrim<_>(fun (x:float)     -> cosImpl x)
                    elif aty.Equals(typeof<float32>)    then unboxPrim<_>(fun (x:float32)   -> cosImpl x)
                    else UnaryDynamicImpl "Cos" 
                static member Result : ('T -> 'T) = result

            type CoshDynamicImplTable<'T>() = 
                static let result : ('T -> 'T) = 
                    let aty = typeof<'T>
                    if aty.Equals(typeof<float>)        then unboxPrim<_>(fun (x:float)     -> coshImpl x)
                    elif aty.Equals(typeof<float32>)    then unboxPrim<_>(fun (x:float32)   -> coshImpl x)
                    else UnaryDynamicImpl "Cosh" 
                static member Result : ('T -> 'T) = result

            type SinDynamicImplTable<'T>() = 
                static let result : ('T -> 'T) = 
                    let aty = typeof<'T>
                    if aty.Equals(typeof<float>)        then unboxPrim<_>(fun (x:float)     -> sinImpl x)
                    elif aty.Equals(typeof<float32>)    then unboxPrim<_>(fun (x:float32)   -> sinImpl x)
                    else UnaryDynamicImpl "Sin" 
                static member Result : ('T -> 'T) = result

            type SinhDynamicImplTable<'T>() = 
                static let result : ('T -> 'T) = 
                    let aty = typeof<'T>
                    if aty.Equals(typeof<float>)        then unboxPrim<_>(fun (x:float)     -> sinhImpl x)
                    elif aty.Equals(typeof<float32>)    then unboxPrim<_>(fun (x:float32)   -> sinhImpl x)
                    else UnaryDynamicImpl "Sinh" 
                static member Result : ('T -> 'T) = result

            type TanDynamicImplTable<'T>() = 
                static let result : ('T -> 'T) = 
                    let aty = typeof<'T>
                    if aty.Equals(typeof<float>)        then unboxPrim<_>(fun (x:float)     -> tanImpl x)
                    elif aty.Equals(typeof<float32>)    then unboxPrim<_>(fun (x:float32)   -> tanImpl x)
                    else UnaryDynamicImpl "Tan" 
                static member Result : ('T -> 'T) = result

            type TanhDynamicImplTable<'T>() = 
                static let result : ('T -> 'T) = 
                    let aty = typeof<'T>
                    if aty.Equals(typeof<float>)        then unboxPrim<_>(fun (x:float)     -> tanhImpl x)
                    elif aty.Equals(typeof<float32>)    then unboxPrim<_>(fun (x:float32)   -> tanhImpl x)
                    else UnaryDynamicImpl "Tanh" 
                static member Result : ('T -> 'T) = result

            type PowDynamicImplTable<'T,'U>() = 
                static let result : ('T -> 'U -> 'T) = 
                    let aty = typeof<'T>
                    if aty.Equals(typeof<float>)        then unboxPrim<_>(fun (x:float)   (y:float)  -> powImpl x y)
                    elif aty.Equals(typeof<float32>)    then unboxPrim<_>(fun (x:float32) (y:float32)  -> powImpl x y)
                    else BinaryDynamicImpl "Pow" 
                static member Result : ('T -> 'U -> 'T) = result

            let AbsDynamic x            = AbsDynamicImplTable<_>.Result x
            let AcosDynamic x           = AcosDynamicImplTable<_>.Result x
            let AsinDynamic x           = AsinDynamicImplTable<_>.Result x
            let AtanDynamic x           = AtanDynamicImplTable<_>.Result x
            let Atan2Dynamic y x        = Atan2DynamicImplTable<_,_>.Result y x
            let CeilingDynamic x        = CeilingDynamicImplTable<_>.Result x 
            let ExpDynamic x            = ExpDynamicImplTable<_>.Result x 
            let FloorDynamic x          = FloorDynamicImplTable<_>.Result x 
            let TruncateDynamic x       = TruncateDynamicImplTable<_>.Result x 
            let RoundDynamic x          = RoundDynamicImplTable<_>.Result x 
            let SignDynamic x           = SignDynamicImplTable<_>.Result x 
            let LogDynamic x            = LogDynamicImplTable<_>.Result x 
            let Log10Dynamic x          = Log10DynamicImplTable<_>.Result x 
            let SqrtDynamic x           = SqrtDynamicImplTable<_,_>.Result x 
            let CosDynamic x            = CosDynamicImplTable<_>.Result x 
            let CoshDynamic x           = CoshDynamicImplTable<_>.Result x 
            let SinDynamic x            = SinDynamicImplTable<_>.Result x 
            let SinhDynamic x           = SinhDynamicImplTable<_>.Result x 
            let TanDynamic x            = TanDynamicImplTable<_>.Result x 
            let TanhDynamic x           = TanhDynamicImplTable<_>.Result x 
            let PowDynamic x y          = PowDynamicImplTable<_,_>.Result x y

        open OperatorIntrinsics
                   
        let inline (..) (start:^T) (finish:^T) = 
           RangeGeneric (GenericOne< (^T) >)  Checked.(+) start finish
           when ^T : int32       = RangeInt32   (retype start) 1    (retype finish)
           when ^T : float       = RangeDouble  (retype start) 1.0  (retype finish)
           when ^T : float32     = RangeSingle  (retype start) 1.0f (retype finish)
           when ^T : int64       = RangeInt64   (retype start) 1L   (retype finish)
           when ^T : uint64      = RangeUInt64  (retype start) 1UL  (retype finish)
           when ^T : uint32      = RangeUInt32  (retype start) 1ul  (retype finish)
           when ^T : nativeint   = RangeIntPtr  (retype start) 1n   (retype finish)
           when ^T : unativeint  = RangeUIntPtr (retype start) 1un  (retype finish)
           when ^T : int16       = RangeInt16   (retype start) 1s   (retype finish)
           when ^T : uint16      = RangeUInt16  (retype start) 1us  (retype finish)
           when ^T : sbyte       = RangeSByte   (retype start) 1y   (retype finish)
           when ^T : byte        = RangeByte    (retype start) 1uy  (retype finish)
           when ^T : char        = RangeChar    (retype start) (retype finish)

        let inline (.. ..) (start: ^T) (step: ^U) (finish: ^T) = 
           RangeStepGeneric (GenericZero< (^U) >) Checked.(+) start step finish
           when ^T : int32       = RangeInt32   (retype start) (retype step) (retype finish)
           when ^T : float       = RangeDouble  (retype start) (retype step) (retype finish)
           when ^T : float32     = RangeSingle  (retype start) (retype step) (retype finish)
           when ^T : int64       = RangeInt64   (retype start) (retype step) (retype finish)
           when ^T : uint64      = RangeUInt64  (retype start) (retype step) (retype finish)
           when ^T : uint32      = RangeUInt32  (retype start) (retype step) (retype finish)
           when ^T : nativeint   = RangeIntPtr  (retype start) (retype step) (retype finish)
           when ^T : unativeint  = RangeUIntPtr (retype start) (retype step) (retype finish)
           when ^T : int16       = RangeInt16   (retype start) (retype step) (retype finish)
           when ^T : uint16      = RangeUInt16  (retype start) (retype step) (retype finish)
           when ^T : sbyte       = RangeSByte   (retype start) (retype step) (retype finish)
           when ^T : byte        = RangeByte    (retype start) (retype step) (retype finish)
        

        type ``[,]``<'T> with 
            member arr.GetSlice(x : int, y1 : int option, y2 : int option) = GetArraySlice2DFixed1 arr x y1 y2 
            member arr.GetSlice(x1 : int option, x2 : int option, y : int) = GetArraySlice2DFixed2 arr x1 x2 y

            member arr.SetSlice(x : int, y1 : int option, y2 : int option, source:'T[]) = SetArraySlice2DFixed1 arr x y1 y2 source
            member arr.SetSlice(x1 : int option, x2 : int option, y : int, source:'T[]) = SetArraySlice2DFixed2 arr x1 x2 y source

        [<CompiledName("Abs")>]
        let inline abs (value: ^T) : ^T = 
             AbsDynamic value
             when ^T : ^T = absImpl value

        [<CompiledName("Acos")>]
        let inline  acos (value: ^T) : ^T = 
             AcosDynamic value
             when ^T : ^T       = acosImpl value

        [<CompiledName("Asin")>]
        let inline  asin (value: ^T) : ^T = 
             AsinDynamic value
             when ^T : ^T       = asinImpl value

        [<CompiledName("Atan")>]
        let inline  atan (value: ^T) : ^T = 
             AtanDynamic value
             when ^T : ^T       = atanImpl value

        [<CompiledName("Atan2")>]
        let inline  atan2(y: ^T) (x: ^T) : 'U = 
             Atan2Dynamic y x
             when ^T : ^T       = (atan2Impl y x : 'U)

        [<CompiledName("Ceiling")>]
        let inline  ceil (value: ^T) : ^T = 
             CeilingDynamic value
             when ^T : ^T       = ceilImpl value

        [<CompiledName("Exp")>]
        let inline  exp(value: ^T) : ^T = 
             ExpDynamic value
             when ^T : ^T       = expImpl value

        [<CompiledName("Floor")>]
        let inline floor (value: ^T) : ^T = 
             FloorDynamic value
             when ^T : ^T       = floorImpl value

        [<CompiledName("Truncate")>]
        let inline truncate (value: ^T) : ^T = 
             TruncateDynamic value
             when ^T : ^T       = truncateImpl value

        [<CompiledName("Round")>]
        let inline round (value: ^T) : ^T = 
             RoundDynamic value
             when ^T : ^T       = roundImpl value

        [<CompiledName("Sign")>]
        let inline sign (value: ^T) : int = 
             SignDynamic value
             when ^T : ^T       = signImpl value

        [<CompiledName("Log")>]
        let inline  log (value: ^T) : ^T = 
             LogDynamic value
             when ^T : ^T       = logImpl value

        [<CompiledName("Log10")>]
        let inline  log10 (value: ^T) : ^T = 
             Log10Dynamic value
             when ^T : ^T       = log10Impl value

        [<CompiledName("Sqrt")>]
        let inline  sqrt (value: ^T) : ^U = 
             SqrtDynamic value
             when ^T : ^T       = (sqrtImpl value : ^U)

        [<CompiledName("Cos")>]
        let inline  cos (value: ^T) : ^T = 
             CosDynamic value
             when ^T : ^T       = cosImpl value

        [<CompiledName("Cosh")>]
        let inline cosh (value: ^T) : ^T = 
             CoshDynamic value
             when ^T : ^T       = coshImpl value

        [<CompiledName("Sin")>]
        let inline sin (value: ^T) : ^T = 
             SinDynamic value
             when ^T : ^T       = sinImpl value

        [<CompiledName("Sinh")>]
        let inline sinh (value: ^T) : ^T = 
             SinhDynamic value
             when ^T : ^T       = sinhImpl value

        [<CompiledName("Tan")>]
        let inline tan (value: ^T) : ^T = 
             TanDynamic value
             when ^T : ^T       = tanImpl value

        [<CompiledName("Tanh")>]
        let inline tanh (value: ^T) : ^T = 
             TanhDynamic value
             when ^T : ^T       = tanhImpl value

        let inline ( ** ) (x: ^T) (y: ^U) : ^T = 
             PowDynamic x y
             when ^T : ^T       = powImpl x y

        let inline gpown  (x: ^T) n =
            let v = PowGeneric (GenericOne< (^T) >, Checked.( * ), x,n) 
            if n < 0 then GenericOne< (^T) > / v
            else v

        [<CompiledName("PowInteger")>]
        let inline pown  (x: ^T) n =
             (if n = Int32.MinValue then gpown x (n+1) / x else gpown x n)
             when ^T : int32 = 
                         (let x = (retype x : int32) in
                          if  x = 2 && n >= 0 && n < 31 then 1 <<< n 
                          elif n >= 0 then PowInt32 x n 
                          else 1 / PowInt32 x n)
             when ^T : int64 = 
                         (let x = (retype x : int64) in
                          if  x = 2L && n >= 0 && n < 63 then 1L <<< n 
                          elif n >= 0 then PowInt64 x n 
                          else 1L / PowInt64 x n)
             when ^T : int16 = 
                         (let x = (retype x : int16) in
                          if  x = 2s && n >= 0 && n < 15 then 1s <<< n 
                          elif n >= 0 then PowInt16 x n 
                          else 1s / PowInt16 x n)
             when ^T : sbyte = 
                         (let x = (retype x : sbyte) in
                          if  x = 2y && n >= 0 && n < 7 then 1y <<< n 
                          elif n >= 0 then PowSByte x n 
                          else 1y / PowSByte x n)
             when ^T : nativeint = 
                         (let x = (retype x : nativeint) in
                          if  x = 2n && n >= 0 && n < 31 then 1n <<< n 
                          elif n >= 0 then PowIntPtr x n 
                          else 1n / PowIntPtr x n)
             when ^T : uint32 = 
                         (let x = (retype x : uint32) in
                          if  x = 2u && n >= 0 && n <= 31 then 1u <<< n 
                          elif n >= 0 then PowUInt32 x n 
                          else 1u / PowUInt32 x n)
             when ^T : uint64 = 
                         (let x = (retype x : uint64) in
                          if  x = 2UL && n >= 0 && n <= 63 then 1UL <<< n 
                          elif n >= 0 then PowUInt64 x n 
                          else 1UL / PowUInt64 x n)
             when ^T : uint16 = 
                         (let x = (retype x : uint16) in
                          if  x = 2us && n >= 0 && n <= 15 then 1us <<< n 
                          elif n >= 0 then PowUInt16 x n 
                          else 1us / PowUInt16 x n)
             when ^T : byte = 
                         (let x = (retype x : byte) in
                          if  x = 2uy && n >= 0 && n <= 7 then 1uy <<< n 
                          elif n >= 0 then PowByte x n 
                          else 1uy / PowByte x n)
             when ^T : unativeint = 
                         (let x = (retype x : unativeint) in
                          if  x = 2un && n >= 0 && n <= 31 then 1un <<< n 
                          elif n >= 0 then PowUIntPtr x n 
                          else 1un / PowUIntPtr x n)

             when ^T : float       = 
                         (let x = (retype x : float) in
                         if n >= 0 then PowDouble x n else 1.0 /  PowDouble x n)
             when ^T : float32     = 
                         (let x = (retype x : float32) in
                          if n >= 0 then PowSingle x n else 1.0f /  PowSingle x n)
             when ^T : decimal     = 
                         (let x = (retype x : decimal) in
                          if n >= 0 then PowDecimal x n else 1.0M /  PowDecimal x n)


namespace Microsoft.FSharp.Control

    open System    
    open System.Threading    
    open System.Diagnostics
    open Microsoft.FSharp.Core
    open Microsoft.FSharp.Core.Operators

    module LazyExtensions = 
        type System.Lazy<'T> with
            [<CompiledName("Create")>] // give the extension member a 'nice', unmangled compiled name, unique within this module
            static member Create(creator : unit -> 'T) : Lazy<'T> =
                let creator = Func<'T>(creator)
                Lazy<'T>(creator, true)

            [<CompiledName("CreateFromValue")>] // give the extension member a 'nice', unmangled compiled name, unique within this module
            static member CreateFromValue(value : 'T) : Lazy<'T> =
                Lazy<'T>.Create(fun () -> value)

            [<CompiledName("IsDelayedDeprecated")>] // give the extension member a 'nice', unmangled compiled name, unique within this module
            member x.IsDelayed = not(x.IsValueCreated)

            [<CompiledName("IsForcedDeprecated")>] // give the extension member a 'nice', unmangled compiled name, unique within this module
            member x.IsForced = x.IsValueCreated

            [<CompiledName("Force")>] // give the extension member a 'nice', unmangled compiled name, unique within this module
            member x.Force() = x.Value

            [<CompiledName("SynchronizedForceDeprecated")>] // give the extension member a 'nice', unmangled compiled name, unique within this module
            member x.SynchronizedForce() = x.Value

            [<CompiledName("UnsynchronizedForceDeprecated")>] // give the extension member a 'nice', unmangled compiled name, unique within this module
            member x.UnsynchronizedForce() = x.Value
            
    type Lazy<'T> = System.Lazy<'T>

    type 'T ``lazy`` = Lazy<'T>       


namespace Microsoft.FSharp.Control

    open System
    open Microsoft.FSharp.Core

    type IDelegateEvent<'Delegate when 'Delegate :> System.Delegate > =
        abstract AddHandler: handler:'Delegate -> unit
        abstract RemoveHandler: handler:'Delegate -> unit 

    type IEvent<'Delegate,'Args when 'Delegate : delegate<'Args,unit> and 'Delegate :> System.Delegate > =
        inherit IDelegateEvent<'Delegate>
        inherit IObservable<'Args>

    [<CompiledName("FSharpHandler`1")>]
    type Handler<'Args> =  delegate of sender:obj * args:'Args -> unit 

    type IEvent<'Args> = IEvent<Handler<'Args>, 'Args>

    do()<|MERGE_RESOLUTION|>--- conflicted
+++ resolved
@@ -475,12 +475,7 @@
     
     module TupleUtils =
     
-<<<<<<< HEAD
         // adapted from System.Tuple::CombineHashCodes
-=======
-        // adapted from System.Tuple :: CombineHashCodes
-        let inline mask (n:int) (m:int) = (# "and" n m : int #)
->>>>>>> ccb913d3
         let inline opshl (x:int) (n:int) : int =  (# "shl" x (mask n 31) : int #)
         let inline opxor (x:int) (y:int) : int = (# "xor" x y : int32 #)
         let inline combineTupleHashes (h1 : int) (h2 : int) = (opxor ((opshl h1  5) + h1)  h2)
