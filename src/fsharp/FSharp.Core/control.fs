--- conflicted
+++ resolved
@@ -119,14 +119,9 @@
         
         static let unfake FakeUnit = ()
 
-<<<<<<< HEAD
         /// Use this trampoline on the synchronous stack if none exists, and execute
         /// the given function. The function might write its continuation into the trampoline.
         [<DebuggerHidden>]
-=======
-        /// Use this object with a trampoline on the synchronous stack if none exists, and execute
-        /// the given function. The function might write its continuation into the trampoline.
->>>>>>> 55f9510b
         member __.Execute (firstAction : unit -> AsyncReturn) =
             let rec loop action = 
                 action() |> unfake
@@ -179,44 +174,26 @@
         
         static let unfake FakeUnit = ()
 
-<<<<<<< HEAD
         // Preallocate a context-switching callback delegate.
-=======
-        // Preallocate a ctxt-switching callback delegate.
->>>>>>> 55f9510b
         // This should be the only call to SynchronizationContext.Post in this library. We must always install a trampoline.        
         let sendOrPostCallback = 
             SendOrPostCallback (fun o ->
                 let f = unbox<(unit -> AsyncReturn)> o
-<<<<<<< HEAD
                 this.Execute f |> unfake)
 
         // Preallocate a context-switching callback delegate.
-=======
-                this.ExecuteWithTrampoline f |> unfake)
-
-        // Preallocate a ctxt-switching callback delegate.
->>>>>>> 55f9510b
         // This should be the only call to QueueUserWorkItem in this library. We must always install a trampoline.
         let waitCallbackForQueueWorkItemWithTrampoline = 
             WaitCallback (fun o ->
                 let f = unbox<(unit -> AsyncReturn)> o
-<<<<<<< HEAD
                 this.Execute f |> unfake)
-=======
-                this.ExecuteWithTrampoline f |> unfake)
->>>>>>> 55f9510b
 
 #if !FX_NO_PARAMETERIZED_THREAD_START
         // This should be the only call to Thread.Start in this library. We must always install a trampoline.
         let threadStartCallbackForStartThreadWithTrampoline = 
             ParameterizedThreadStart (fun o ->
                 let f = unbox<(unit -> AsyncReturn)> o
-<<<<<<< HEAD
                 this.Execute f |> unfake)
-=======
-                this.ExecuteWithTrampoline f |> unfake)
->>>>>>> 55f9510b
 #endif
 
         member this.Post (syncCtxt: SynchronizationContext)  (f : unit -> AsyncReturn) =
@@ -234,11 +211,7 @@
 #if FX_NO_THREAD
             this.QueueWorkItem(f)
 #else
-<<<<<<< HEAD
             (new Thread((fun _ -> this.Execute f |> unfake), IsBackground=true)).Start()
-=======
-            (new Thread((fun _ -> this.ExecuteWithTrampoline f |> unfake), IsBackground=true)).Start()
->>>>>>> 55f9510b
             FakeUnit
 #endif
 
@@ -250,12 +223,8 @@
 #endif
         
         /// Execute an async computation after installing a trampoline on its synchronous stack.
-<<<<<<< HEAD
         [<DebuggerHidden>]
         member __.Execute firstAction =
-=======
-        member __.ExecuteWithTrampoline firstAction =
->>>>>>> 55f9510b
             trampoline <- new Trampoline()
             trampoline.Execute firstAction
             
@@ -290,11 +259,7 @@
         /// Call the cancellation continuation of the active computation
         member ctxt.OnCancellation () =
             ctxt.aux.ccont (new OperationCanceledException (ctxt.aux.token))
-<<<<<<< HEAD
-           
-=======
-
->>>>>>> 55f9510b
+
         member ctxt.OnSuccess result =
             if ctxt.IsCancellationRequested then
                 ctxt.OnCancellation ()
@@ -342,16 +307,6 @@
 
         let mutable defaultCancellationTokenSource = new CancellationTokenSource()
 
-<<<<<<< HEAD
-=======
-        let inline hijack (trampolineHolder:TrampolineHolder) res (cont : 'T -> AsyncReturn) : AsyncReturn =
-            if trampolineHolder.Trampoline.IncrementBindCount() then
-                trampolineHolder.Trampoline.Set(fun () -> cont res)
-            else
-                // NOTE: this must be a tailcall
-                cont res
-
->>>>>>> 55f9510b
         /// Global mutable state used to associate Exception
         let associationTable = System.Runtime.CompilerServices.ConditionalWeakTable<exn, ExceptionDispatchInfo>()
 
@@ -449,11 +404,7 @@
         let waitCallbackForQueueWorkItemWithTrampoline(trampolineHolder : TrampolineHolder) = 
             WaitCallback(fun o ->
                 let f = unbox o : unit -> AsyncReturn
-<<<<<<< HEAD
                 trampolineHolder.Execute f |> unfake)
-=======
-                trampolineHolder.ExecuteWithTrampoline f |> unfake)
->>>>>>> 55f9510b
                     
         let startThreadWithTrampoline (trampolineHolder:TrampolineHolder) (f : unit -> AsyncReturn) =
 #if FX_NO_THREAD
@@ -461,11 +412,7 @@
                 failwith "failed to queue user work item"
             FakeUnit
 #else        
-<<<<<<< HEAD
             (new Thread((fun _ -> trampolineHolder.Execute f |> unfake), IsBackground=true)).Start()
-=======
-            (new Thread((fun _ -> trampolineHolder.ExecuteWithTrampoline f |> unfake), IsBackground=true)).Start()
->>>>>>> 55f9510b
             FakeUnit
 #endif            
 
@@ -475,11 +422,7 @@
         let threadStartCallbackForStartThreadWithTrampoline = 
             ParameterizedThreadStart (fun o ->
                 let (trampolineHolder,f) = unbox o : TrampolineHolder * (unit -> AsyncReturn)
-<<<<<<< HEAD
                 trampolineHolder.Execute f |> unfake)
-=======
-                trampolineHolder.ExecuteWithTrampoline f |> unfake)
->>>>>>> 55f9510b
 
         // This should be the only call to Thread.Start in this library. We must always install a trampoline.
         let startThreadWithTrampoline (trampolineHolder:TrampolineHolder) (f : unit -> AsyncReturn) =
@@ -489,16 +432,11 @@
 
         let startAsync cancellationToken cont econt ccont p =
             let trampolineHolder = new TrampolineHolder()
-<<<<<<< HEAD
             trampolineHolder.Execute (fun () -> startA cancellationToken trampolineHolder cont econt ccont p)
-=======
-            trampolineHolder.ExecuteWithTrampoline (fun () -> startA cancellationToken trampolineHolder cont econt ccont p)
->>>>>>> 55f9510b
 
         let queueAsync cancellationToken cont econt ccont p =
             let trampolineHolder = new TrampolineHolder()
             trampolineHolder.QueueWorkItem (fun () -> startA cancellationToken trampolineHolder cont econt ccont p)
-<<<<<<< HEAD
 
         /// Build a primitive without any exception or resync protection
         let MakeAsync body = { Invoke = body }
@@ -561,53 +499,6 @@
                 else 
                     let ctxtPart1ThenPart2 = bindPart2 ctxt part2f
                     part1.Invoke ctxtPart1ThenPart2
-=======
-
-        /// Build a primitive without any exception or resync protection
-        let MakeAsync body = { Invoke = body }
-
-        // Use this to recover ExceptionDispatchInfo when outside the "with" part of a try/with block.
-        // This indicates all the places where we lose a stack trace.
-        //
-        // Stack trace losses come when interoperating with other code that only provide us with an exception value,
-        // notably .NET 4.x tasks and user exceptions passed to the exception continuation in Async.FromContinuations.
-        let MayLoseStackTrace exn = ExceptionDispatchInfo.RestoreOrCapture(exn)
-        
-        // Call the exception continuation
-        let errorT args edi = 
-            args.aux.econt edi
-
-        let protectedPrimitiveCore ctxt f =
-            if ctxt.aux.token.IsCancellationRequested then
-                ctxt.OnCancellation ()
-            else
-                try 
-                    f ctxt
-                with exn -> 
-                    let edi = ExceptionDispatchInfo.RestoreOrCapture(exn)
-                    errorT ctxt edi
-
-        // When run, ensures that any exceptions raised by the immediate execution of "f" are
-        // sent to the exception continuation.
-        //
-        let protectUserCodeAsAsync f =
-            MakeAsync (fun ctxt -> protectUserCodeInCtxt ctxt f)
-
-        let asyncResultToAsync res =
-            MakeAsync (fun ctxt ->
-                match res with
-                | AsyncResult.Ok r -> ctxt.cont r
-                | AsyncResult.Error edi -> ctxt.CallExceptionContinuation edi
-                | AsyncResult.Canceled oce -> ctxt.aux.ccont oce)
-
-        // Generate async computation which calls its continuation with the given result
-        let resultA x = 
-            MakeAsync (fun ctxt -> 
-                if ctxt.IsCancellationRequested then
-                    ctxt.OnCancellation ()
-                else
-                    ctxt.aux.trampolineHolder.HijackCheck ctxt.cont x)
->>>>>>> 55f9510b
 
         [<DebuggerHidden>]
         /// Execute user code but first check for trampoline and cancellation.
@@ -658,7 +549,6 @@
         // The primitive bind operation. Generate a process that runs the first process, takes
         // its result, applies f and then runs the new process produced. Hijack if necessary and 
         // run 'f' with exception protection
-<<<<<<< HEAD
         let inline bindA keepStack part1 part2f  =
             // Note: this code ends up in user assemblies via inlining
             MakeAsync (fun ctxt -> Bind keepStack ctxt part1 part2f)
@@ -668,36 +558,6 @@
         let inline callA part2f result1 =
             // Note: this code ends up in user assemblies via inlining
             MakeAsync (fun ctxt -> Call ctxt result1 part2f)
-=======
-        let bindA p1 f  =
-            MakeAsync (fun ctxt ->
-                if ctxt.IsCancellationRequested then
-                    ctxt.OnCancellation ()
-                else
-
-                    let ctxt =
-                        let cont a = protectUserCodeNoHijackCheck f a ctxt.aux.econt (fun p2 -> p2.Invoke ctxt)
-                        { cont=cont;
-                          aux = ctxt.aux
-                        }
-                    // Trampoline the continuation onto a new work item every so often 
-                    let trampoline = ctxt.aux.trampolineHolder.Trampoline
-                    if trampoline.IncrementBindCount() then
-                        trampoline.Set(fun () -> p1.Invoke ctxt)
-                    else
-                        // NOTE: this must be a tailcall
-                        p1.Invoke ctxt)
-
-
-        // callA = "bindA (return x) f"
-        let callA f x =
-            MakeAsync (fun ctxt ->
-                if ctxt.aux.token.IsCancellationRequested then
-                    ctxt.OnCancellation ()
-                else                    
-                    protectUserCodeIncludingHijackCheck ctxt.aux.trampolineHolder f x ctxt.aux.econt (fun p2 -> p2.Invoke ctxt)
-            )
->>>>>>> 55f9510b
 
         // delayPrim = "bindA (return ()) f"
         let inline delayA computation =
@@ -712,45 +572,17 @@
         // If the finallyFunction raises an exception then call the original exception continuation
         // with the new exception. If exception is raised after a cancellation, exception is ignored
         // and cancel continuation is called.
-<<<<<<< HEAD
         let inline tryFinallyA finallyFunction computation =
             MakeAsync (fun ctxt -> TryFinally ctxt finallyFunction computation)
-=======
-        let tryFinallyA finallyFunction p  =
-            MakeAsync (fun ctxt ->
-                if ctxt.aux.token.IsCancellationRequested then
-                    ctxt.OnCancellation ()
-                else
-                    let trampolineHolder = ctxt.aux.trampolineHolder
-                    // The new continuation runs the finallyFunction and resumes the old continuation
-                    // If an exception is thrown we continue with the previous exception continuation.
-                    let cont b     = protectUserCodeIncludingHijackCheck trampolineHolder finallyFunction () ctxt.aux.econt (fun () -> ctxt.cont b)
-                    // The new exception continuation runs the finallyFunction and then runs the previous exception continuation.
-                    // If an exception is thrown we continue with the previous exception continuation.
-                    let econt exn  = protectUserCodeIncludingHijackCheck trampolineHolder finallyFunction () ctxt.aux.econt (fun () -> ctxt.aux.econt exn)
-                    // The cancellation continuation runs the finallyFunction and then runs the previous cancellation continuation.
-                    // If an exception is thrown we continue with the previous cancellation continuation (the exception is lost)
-                    let ccont cexn = protectUserCodeIncludingHijackCheck trampolineHolder finallyFunction () (fun _ -> ctxt.aux.ccont cexn) (fun () -> ctxt.aux.ccont cexn)
-                    p.Invoke { ctxt with cont = cont; aux = { ctxt.aux with econt = econt; ccont = ccont } })
->>>>>>> 55f9510b
 
         // Re-route the exception continuation to call to catchFunction. If catchFunction or the new process fail
         // then call the original exception continuation with the failure.
         let tryWithDispatchInfoA catchFunction computation =
             MakeAsync (fun ctxt ->
-<<<<<<< HEAD
                 if ctxt.IsCancellationRequested then
                     ctxt.OnCancellation ()
                 else 
                     let econt (edi: ExceptionDispatchInfo) = Call ctxt edi catchFunction
-=======
-                if ctxt.aux.token.IsCancellationRequested then
-                    ctxt.OnCancellation ()
-                else 
-                    let econt (edi: ExceptionDispatchInfo) = 
-                        let ecomputation = callA catchFunction edi
-                        ecomputation.Invoke ctxt
->>>>>>> 55f9510b
                     let newCtxt = { ctxt with aux = { ctxt.aux with econt = econt } }
                     computation.Invoke newCtxt)
 
@@ -781,22 +613,13 @@
                     Microsoft.FSharp.Core.LanguagePrimitives.IntrinsicFunctions.Dispose resource
             tryFinallyA disposeFunction (callA computation resource) |> whenCancelledA disposeFunction
 
-<<<<<<< HEAD
         let inline ignoreA computation = 
             bindA false computation (fun _ -> unitAsync)
-=======
-        let ignoreA computation = 
-            bindA computation (fun _ -> unitAsync)
->>>>>>> 55f9510b
 
         /// Implement the while loop construct of async commputation expressions
         let rec whileA guardFunc computation =
             if guardFunc() then 
-<<<<<<< HEAD
                 bindA false computation (fun () -> whileA guardFunc computation) 
-=======
-                bindA computation (fun () -> whileA guardFunc computation) 
->>>>>>> 55f9510b
             else 
                 unitAsync
 
@@ -807,12 +630,6 @@
                     (fun () -> ie.MoveNext())
                     (delayA (fun () -> computation ie.Current)))
 
-<<<<<<< HEAD
-=======
-        let sequentialA p1 p2 = 
-            bindA p1 (fun () -> p2)
-
->>>>>>> 55f9510b
         let switchTo (syncCtxt: SynchronizationContext) =
             protectUserCodeAsAsync (fun ctxt ->
                 ctxt.aux.trampolineHolder.Post syncCtxt (fun () -> ctxt.cont ()))
@@ -874,11 +691,7 @@
 
             member __.ContinueImmediate res = 
                 let action () = ctxt.cont res
-<<<<<<< HEAD
                 let inline executeImmediately () = trampolineHolder.Execute action
-=======
-                let inline executeImmediately () = trampolineHolder.ExecuteWithTrampoline action
->>>>>>> 55f9510b
                 let currentSyncCtxt = SynchronizationContext.Current 
                 match syncCtxt, currentSyncCtxt with
                 | null, null -> 
@@ -1094,11 +907,7 @@
             use resultCell = new ResultCell<AsyncResult<_>>()
             let trampolineHolder = TrampolineHolder()
 
-<<<<<<< HEAD
             trampolineHolder.Execute
-=======
-            trampolineHolder.ExecuteWithTrampoline
->>>>>>> 55f9510b
                 (fun () ->
                     startA
                         token
@@ -1129,10 +938,7 @@
             // for the cancellation and run the computation in another thread.
             | _ -> RunSynchronouslyInAnotherThread (token, computation, timeout)
 
-<<<<<<< HEAD
         [<DebuggerHidden>]
-=======
->>>>>>> 55f9510b
         let Start token computation =
             queueAsync 
                 token
@@ -1146,10 +952,7 @@
         let StartWithContinuations(token:CancellationToken, a:Async<'T>, cont, econt, ccont) : unit =
             startAsync token (cont >> fake) (econt >> fake) (ccont >> fake) a |> ignore
             
-<<<<<<< HEAD
         [<DebuggerHidden>]
-=======
->>>>>>> 55f9510b
         let StartAsTask token computation taskCreationOptions =
             let taskCreationOptions = defaultArg taskCreationOptions TaskCreationOptions.None
             let tcs = new TaskCompletionSource<_>(taskCreationOptions)
@@ -1169,18 +972,10 @@
 
         // Helper to attach continuation to the given task.
         // Should be invoked as a part of protectUserCodeAsAsync(withResync) call
-<<<<<<< HEAD
-        [<DebuggerHidden>]
-        let taskContinueWith (task : Task<'T>) ctxt useCcontForTaskCancellation = 
-
-            let continuation (completedTask: Task<_>) : unit =
-                ctxt.aux.trampolineHolder.Execute ((fun () ->
-=======
         let taskContinueWith (task : Task<'T>) ctxt useCcontForTaskCancellation = 
 
             let continuation (completedTask: Task<_>) : unit =
                 ctxt.aux.trampolineHolder.ExecuteWithTrampoline ((fun () ->
->>>>>>> 55f9510b
                     if completedTask.IsCanceled then
                         if useCcontForTaskCancellation then
                             ctxt.OnCancellation ()
@@ -1195,18 +990,11 @@
 
             task.ContinueWith(Action<Task<'T>>(continuation)) |> ignore |> fake
 
-<<<<<<< HEAD
         [<DebuggerHidden>]
         let taskContinueWithUnit (task: Task) ctxt useCcontForTaskCancellation = 
 
             let continuation (completedTask: Task) : unit =
                 ctxt.aux.trampolineHolder.Execute ((fun () ->
-=======
-        let taskContinueWithUnit (task: Task) ctxt useCcontForTaskCancellation = 
-
-            let continuation (completedTask: Task) : unit =
-                ctxt.aux.trampolineHolder.ExecuteWithTrampoline ((fun () ->
->>>>>>> 55f9510b
                     if completedTask.IsCanceled then
                         if useCcontForTaskCancellation then
                             ctxt.OnCancellation ()
@@ -1250,10 +1038,7 @@
                  | None -> failwith "unreachable"
 
              member x.IsClosed = disposed
-<<<<<<< HEAD
-
-=======
->>>>>>> 55f9510b
+
              member x.Close() = 
                  if not disposed  then
                      disposed <- true 
@@ -1313,7 +1098,6 @@
     type AsyncBuilder() =
         member __.Zero () = unitAsync
 
-<<<<<<< HEAD
         member __.Delay generator = delayA generator
 
         member inline __.Return value = resultA value
@@ -1321,15 +1105,6 @@
         member inline __.ReturnFrom (computation:Async<_>) = computation
 
         member inline __.Bind (computation, binder) = bindA true computation binder
-=======
-        member __.Delay generator = delayA(generator)
-
-        member __.Return value = resultA(value)
-
-        member __.ReturnFrom (computation: Async<_>) = computation
-
-        member __.Bind (computation, binder) = bindA computation binder
->>>>>>> 55f9510b
 
         member __.Using (resource, binder) = usingA resource binder
 
@@ -1337,15 +1112,9 @@
 
         member __.For (sequence, body) = forA sequence body
 
-<<<<<<< HEAD
         member inline __.Combine (computation1, computation2) = sequentialA computation1 computation2
 
         member inline __.TryFinally (computation, compensation) = tryFinallyA compensation computation
-=======
-        member __.Combine (computation1, computation2) = sequentialA computation1 computation2
-
-        member __.TryFinally (computation, compensation) = tryFinallyA compensation computation
->>>>>>> 55f9510b
 
         member __.TryWith (computation, catchHandler) = tryWithExnA catchHandler computation
 
@@ -1380,11 +1149,7 @@
                             let syncCtxt = getSyncContext()
                             postOrQueue syncCtxt aux.trampolineHolder (fun () -> cont x) |> unfake 
                         else
-<<<<<<< HEAD
                             aux.trampolineHolder.Execute (fun () -> cont x ) |> unfake
-=======
-                            aux.trampolineHolder.ExecuteWithTrampoline (fun () -> cont x ) |> unfake
->>>>>>> 55f9510b
                     try 
                         callback (once ctxt.cont, (fun exn -> once aux.econt (MayLoseStackTrace(exn))), once aux.ccont)
                     with exn -> 
@@ -1465,15 +1230,9 @@
                         if (remaining = 0) then 
                             innerCTS.Dispose()
                             match (!firstExn) with 
-<<<<<<< HEAD
                             | None -> trampolineHolder.Execute (fun () -> ctxtWithSync.cont results)
                             | Some (Choice1Of2 exn) -> trampolineHolder.Execute (fun () -> aux.econt exn)
                             | Some (Choice2Of2 cexn) -> trampolineHolder.Execute (fun () -> aux.ccont cexn)
-=======
-                            | None -> trampolineHolder.ExecuteWithTrampoline (fun () -> ctxtWithSync.cont results)
-                            | Some (Choice1Of2 exn) -> trampolineHolder.ExecuteWithTrampoline (fun () -> aux.econt exn)
-                            | Some (Choice2Of2 cexn) -> trampolineHolder.ExecuteWithTrampoline (fun () -> aux.ccont cexn)
->>>>>>> 55f9510b
                         else
                             FakeUnit
 
@@ -1533,41 +1292,25 @@
                             match result with
                             | Some _ -> 
                                 if Interlocked.Increment exnCount = 1 then
-<<<<<<< HEAD
                                     innerCts.Cancel(); trampolineHolder.Execute (fun () -> ctxtWithSync.cont result)
-=======
-                                    innerCts.Cancel(); trampolineHolder.ExecuteWithTrampoline (fun () -> ctxtWithSync.cont result)
->>>>>>> 55f9510b
                                 else
                                     FakeUnit
 
                             | None ->
                                 if Interlocked.Increment noneCount = computations.Length then
-<<<<<<< HEAD
                                     innerCts.Cancel(); trampolineHolder.Execute (fun () -> ctxtWithSync.cont None)
-=======
-                                    innerCts.Cancel(); trampolineHolder.ExecuteWithTrampoline (fun () -> ctxtWithSync.cont None)
->>>>>>> 55f9510b
                                 else
                                     FakeUnit
  
                         let econt (exn : ExceptionDispatchInfo) =
                             if Interlocked.Increment exnCount = 1 then 
-<<<<<<< HEAD
                                 innerCts.Cancel(); trampolineHolder.Execute (fun () -> ctxtWithSync.aux.econt exn)
-=======
-                                innerCts.Cancel(); trampolineHolder.ExecuteWithTrampoline (fun () -> ctxtWithSync.aux.econt exn)
->>>>>>> 55f9510b
                             else
                                 FakeUnit
  
                         let ccont (exn : OperationCanceledException) =
                             if Interlocked.Increment exnCount = 1 then
-<<<<<<< HEAD
                                 innerCts.Cancel(); trampolineHolder.Execute (fun () -> ctxtWithSync.aux.ccont exn)
-=======
-                                innerCts.Cancel(); trampolineHolder.ExecuteWithTrampoline (fun () -> ctxtWithSync.aux.ccont exn)
->>>>>>> 55f9510b
                             else
                                 FakeUnit
 
@@ -1615,11 +1358,7 @@
                                 match !timer with
                                 | None -> ()
                                 | Some t -> t.Dispose()
-<<<<<<< HEAD
                                 aux.trampolineHolder.Execute (fun () -> savedCCont(new OperationCanceledException(aux.token))) |> unfake
-=======
-                                aux.trampolineHolder.ExecuteWithTrampoline (fun () -> savedCCont(new OperationCanceledException(aux.token))) |> unfake
->>>>>>> 55f9510b
                             ),
                         null)
                 let mutable edi = null
@@ -1639,11 +1378,7 @@
                                             |  None -> ()
                                             |  Some t -> t.Dispose()
                                             // Now we're done, so call the continuation
-<<<<<<< HEAD
                                             aux.trampolineHolder.Execute (fun () -> savedCont()) |> unfake),
-=======
-                                            aux.trampolineHolder.ExecuteWithTrampoline (fun () -> savedCont()) |> unfake),
->>>>>>> 55f9510b
                                      null, dueTime=millisecondsDueTime, period = -1) |> Some
                 with exn -> 
                     if latch.Enter() then 
@@ -1699,11 +1434,7 @@
                                                             lock rwh (fun () -> rwh.Value.Value.Unregister(null) |> ignore)
                                                             rwh := None
                                                             registration.Dispose()
-<<<<<<< HEAD
                                                             aux.trampolineHolder.Execute (fun () -> savedCont (not timeOut)) |> unfake),
-=======
-                                                            aux.trampolineHolder.ExecuteWithTrampoline (fun () -> savedCont (not timeOut)) |> unfake),
->>>>>>> 55f9510b
                                            state=null,
                                            millisecondsTimeOutInterval=millisecondsTimeout,
                                            executeOnlyOnce=true));
@@ -1792,11 +1523,6 @@
                                 // If we get an exception from a cooperative cancellation function
                                 // we assume the operation has already completed.
                                 try cancel() with _ -> ()
-<<<<<<< HEAD
-=======
-
-                        cancellationToken.Register(Action<obj>(onCancel), null)
->>>>>>> 55f9510b
 
                         cancellationToken.Register(Action<obj>(onCancel), null)
                                 
@@ -1959,11 +1685,6 @@
 
     module CommonExtensions =
 
-<<<<<<< HEAD
-        open AsyncPrimitives
-
-=======
->>>>>>> 55f9510b
         type System.IO.Stream with
 
             [<CompiledName("AsyncRead")>] // give the extension member a 'nice', unmangled compiled name, unique within this module
