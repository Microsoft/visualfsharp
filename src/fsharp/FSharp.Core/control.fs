// Copyright (c) Microsoft Corporation.  All Rights Reserved.  See License.txt in the project root for license information.

namespace Microsoft.FSharp.Control

    #nowarn "40"
    #nowarn "21"
    #nowarn "47"
    #nowarn "52" // The value has been copied to ensure the original is not mutated by this operation
    #nowarn "67" // This type test or downcast will always hold
    #nowarn "864" // IObservable.Subscribe
 
    open System
    open System.Diagnostics
    open System.Diagnostics.CodeAnalysis
    open System.IO
    open System.Reflection
    open System.Runtime.CompilerServices
    open System.Runtime.ExceptionServices
    open System.Threading
    open System.Threading.Tasks
    open Microsoft.FSharp.Core
    open Microsoft.FSharp.Core.LanguagePrimitives.IntrinsicOperators
    open Microsoft.FSharp.Core.Operators
    open Microsoft.FSharp.Control
    open Microsoft.FSharp.Collections

#if FX_RESHAPED_REFLECTION
    open ReflectionAdapters
#endif


    /// We use our own internal implementation of queues to avoid a dependency on System.dll
    type Queue<'T>() =  //: IEnumerable<T>, ICollection, IEnumerable
    
        let mutable array = [| |]
        let mutable head = 0
        let mutable size = 0
        let mutable tail = 0

        let SetCapacity(capacity) =
            let destinationArray = Array.zeroCreate capacity;
            if (size > 0) then 
                if (head < tail) then 
                    System.Array.Copy(array, head, destinationArray, 0, size);
        
                else
                    System.Array.Copy(array, head, destinationArray, 0, array.Length - head);
                    System.Array.Copy(array, 0, destinationArray, array.Length - head, tail);
            array <- destinationArray;
            head <- 0;
            tail <- if (size = capacity) then 0 else size;

        member x.Dequeue() =
            if (size = 0) then
                failwith "Dequeue"
            let local = array.[head];
            array.[head] <- Unchecked.defaultof<'T>
            head <- (head + 1) % array.Length;
            size <- size - 1;
            local

        member this.Enqueue(item) =
            if (size = array.Length) then 
                let capacity = int ((int64 array.Length * 200L) / 100L);
                let capacity = max capacity (array.Length + 4)
                SetCapacity(capacity);
            array.[tail] <- item;
            tail <- (tail + 1) % array.Length;
            size <- size + 1

        member x.Count = size

    type LinkedSubSource(cancellationToken : CancellationToken) =
        
        let failureCTS = new CancellationTokenSource()

        let linkedCTS = CancellationTokenSource.CreateLinkedTokenSource(cancellationToken, failureCTS.Token)
        
        member this.Token = linkedCTS.Token
        member this.Cancel() = failureCTS.Cancel()
        member this.Dispose() = 
            linkedCTS.Dispose()
            failureCTS.Dispose()
        
        interface IDisposable with
            member this.Dispose() = this.Dispose()

    /// Global mutable state used to associate Exception
    [<AutoOpen>]
    module ExceptionDispatchInfoHelpers =

        let associationTable = ConditionalWeakTable<exn, ExceptionDispatchInfo>()

        type ExceptionDispatchInfo with 

            member edi.GetAssociatedSourceException() = 
                let exn = edi.SourceException
                // Try to store the entry in the association table to allow us to recover it later.
                try associationTable.Add(exn, edi) with _ -> ()
                exn

            // Capture, but prefer the saved information if available
            [<DebuggerHidden>]
            static member RestoreOrCapture(exn) = 
                match associationTable.TryGetValue(exn) with 
                | true, edi -> edi
                | _ ->
                    ExceptionDispatchInfo.Capture(exn)

            member inline edi.ThrowAny() = 
                edi.Throw()
                Unchecked.defaultof<'T> // Note, this line should not be reached, but gives a generic return type

    // F# don't always take tailcalls to functions returning 'unit' because this
    // is represented as type 'void' in the underlying IL.
    // Hence we don't use the 'unit' return type here, and instead invent our own type.
    [<NoEquality; NoComparison>]
    type AsyncReturn =
        | FakeUnit

    type cont<'T> = ('T -> AsyncReturn)
    type econt = (ExceptionDispatchInfo -> AsyncReturn)
    type ccont = (OperationCanceledException -> AsyncReturn)

    [<AllowNullLiteral>]
    type Trampoline() = 

        let unfake FakeUnit = ()

        [<Literal>]
        static let bindLimitBeforeHijack = 300 

        [<ThreadStatic>]
        [<DefaultValue>]
        static val mutable private thisThreadHasTrampoline : bool

        static member ThisThreadHasTrampoline = 
            Trampoline.thisThreadHasTrampoline
        
        let mutable storedCont = None
        let mutable storedExnCont = None
        let mutable bindCount = 0
        
        /// Use this trampoline on the synchronous stack if none exists, and execute
        /// the given function. The function might write its continuation into the trampoline.
        [<DebuggerHidden>]
        member __.Execute (firstAction : unit -> AsyncReturn) =
            let rec loop action = 
                action() |> unfake
                match storedCont with
                | None -> ()
                | Some newAction -> 
                    storedCont <- None
                    loop newAction

            let thisIsTopTrampoline =
                if Trampoline.thisThreadHasTrampoline then
                    false
                else
                    Trampoline.thisThreadHasTrampoline <- true
                    true
            try
                let mutable keepGoing = true
                let mutable action = firstAction
                while keepGoing do 
                    try 
                        action() |> unfake
                        match storedCont with
                        | None ->
                            keepGoing <- false
                        | Some cont -> 
                            storedCont <- None
                            action <- cont
                    // Let the exception propagate all the way to the trampoline to get a full .StackTrace entry
                    with exn -> 
                        match storedExnCont with
                        | None ->
                            reraise()
                        | Some econt -> 
                            storedExnCont <- None
                            let edi = ExceptionDispatchInfo.RestoreOrCapture exn
                            action <- (fun () -> econt edi)
                        
            finally
                if thisIsTopTrampoline then
                    Trampoline.thisThreadHasTrampoline <- false
            FakeUnit
            
        /// Increment the counter estimating the size of the synchronous stack and
        /// return true if time to jump on trampoline.
        member __.IncrementBindCount() =
            bindCount <- bindCount + 1
            bindCount >= bindLimitBeforeHijack
            
        /// Prepare to abandon the synchronous stack of the current execution and save the continuation in the trampoline.
        member __.Set action = 
            match storedCont with
            | None -> 
                bindCount <- 0
                storedCont <- Some action
            | _ -> failwith "Internal error: attempting to install continuation twice"
            FakeUnit

        /// Save the exception continuation during propagation of an exception, or prior to raising an exception
        member __.SaveExceptionContinuation (action: econt) = 
            storedExnCont <- Some action

    type TrampolineHolder() as this =
        let mutable trampoline = null
        
        static let unfake FakeUnit = ()

        // Preallocate this delegate and keep it in the trampoline holder.
        let sendOrPostCallback = 
            SendOrPostCallback (fun o ->
                let f = unbox<(unit -> AsyncReturn)> o
                this.Execute f |> unfake)

        // Preallocate this delegate and keep it in the trampoline holder.
        let waitCallbackForQueueWorkItemWithTrampoline = 
            WaitCallback (fun o ->
                let f = unbox<(unit -> AsyncReturn)> o
                this.Execute f |> unfake)

#if !FX_NO_PARAMETERIZED_THREAD_START
        // Preallocate this delegate and keep it in the trampoline holder.
        let threadStartCallbackForStartThreadWithTrampoline = 
            ParameterizedThreadStart (fun o ->
                let f = unbox<(unit -> AsyncReturn)> o
                this.Execute f |> unfake)
#endif

        member this.Post (syncCtxt: SynchronizationContext)  (f : unit -> AsyncReturn) =
            syncCtxt.Post (sendOrPostCallback, state=(f |> box))
            FakeUnit

        member this.QueueWorkItem (f: unit -> AsyncReturn) =            
            if not (ThreadPool.QueueUserWorkItem(waitCallbackForQueueWorkItemWithTrampoline, f |> box)) then
                failwith "failed to queue user work item"
            FakeUnit

        member this.PostOrQueue (syncCtxt : SynchronizationContext) f =
            match syncCtxt with 
            | null -> this.QueueWorkItem f 
            | _ -> this.Post syncCtxt f            
        
#if FX_NO_PARAMETERIZED_THREAD_START
        // This should be the only call to Thread.Start in this library. We must always install a trampoline.
        member this.StartThread (f : unit -> AsyncReturn) =
#if FX_NO_THREAD
            this.QueueWorkItem(f)
#else
            (new Thread((fun _ -> this.Execute f |> unfake), IsBackground=true)).Start()
            FakeUnit
#endif

#else
        // This should be the only call to Thread.Start in this library. We must always install a trampoline.
        member __.StartThread (f : unit -> AsyncReturn) =
            (new Thread(threadStartCallbackForStartThreadWithTrampoline,IsBackground=true)).Start(f|>box)
            FakeUnit
#endif
        
        /// Execute an async computation after installing a trampoline on its synchronous stack.
        [<DebuggerHidden>]
        member __.Execute firstAction =
            trampoline <- new Trampoline()
            trampoline.Execute firstAction
            
        member __.Trampoline = trampoline

        /// Call a continuation, but first check if an async computation should trampoline on its synchronous stack.
        member inline __.HijackCheck (cont : 'T -> AsyncReturn) res =
            if trampoline.IncrementBindCount() then
                trampoline.Set (fun () -> cont res)
            else
                // NOTE: this must be a tailcall
                cont res

        /// Save the exception continuation during propagation of an exception, or prior to raising an exception
        member __.SaveExceptionContinuation(econt) =
            trampoline.SaveExceptionContinuation econt
        
    [<NoEquality; NoComparison>]
    [<AutoSerializable(false)>]
    /// Represents rarely changing components of an in-flight async computation
    type AsyncActivationAux =
        { token : CancellationToken
          econt : econt
          ccont : ccont
          trampolineHolder : TrampolineHolder }
    
    [<NoEquality; NoComparison>]
    [<AutoSerializable(false)>]
    /// Represents an in-flight async computation
    type AsyncActivation<'T> =
        { cont : cont<'T>
          aux : AsyncActivationAux }

        member ctxt.IsCancellationRequested = ctxt.aux.token.IsCancellationRequested

        /// Call the cancellation continuation of the active computation
        member ctxt.OnCancellation () =
            ctxt.aux.ccont (new OperationCanceledException (ctxt.aux.token))

        member ctxt.OnSuccess result =
            if ctxt.IsCancellationRequested then
                ctxt.OnCancellation ()
            else
                ctxt.aux.trampolineHolder.HijackCheck ctxt.cont result

        /// Call the exception continuation directly
        member ctxt.CallExceptionContinuation edi =
            ctxt.aux.econt edi

        /// Save the exception continuation during propagation of an exception, or prior to raising an exception
        member ctxt.SaveExceptionContinuation() =
            ctxt.aux.trampolineHolder.SaveExceptionContinuation ctxt.aux.econt

    [<NoEquality; NoComparison>]
    [<CompiledName("FSharpAsync`1")>]
    type Async<'T> =
        { Invoke : (AsyncActivation<'T> -> AsyncReturn) }

    type VolatileBarrier() =
        [<VolatileField>]
        let mutable isStopped = false
        member __.Proceed = not isStopped
        member __.Stop() = isStopped <- true

    [<Sealed>]
    [<AutoSerializable(false)>]
    type Latch() = 
        let mutable i = 0
        member this.Enter() = Interlocked.CompareExchange(&i, 1, 0) = 0

    [<Sealed>]
    [<AutoSerializable(false)>]
    type Once() =
        let latch = Latch()
        member this.Do f =
            if latch.Enter() then
                f()

    [<NoEquality; NoComparison>]
    type AsyncResult<'T>  =
        | Ok of 'T
        | Error of ExceptionDispatchInfo
        | Canceled of OperationCanceledException

        [<DebuggerHidden>]
        member res.Commit () =
            match res with
            | AsyncResult.Ok res -> res
            | AsyncResult.Error edi -> edi.ThrowAny()
            | AsyncResult.Canceled exn -> raise exn

    module AsyncPrimitives =

        let fake () = FakeUnit
        let unfake FakeUnit = ()

        let mutable defaultCancellationTokenSource = new CancellationTokenSource()

        /// Apply userCode to x and call either the continuation or exception continuation depending what happens
        [<DebuggerHidden>]
        let ProtectUserCodePlusHijackCheck (ctxt: AsyncActivation<_>) userCode x : AsyncReturn =
            // This is deliberately written in a allocation-free style, except when the trampoline is taken
            let mutable res = Unchecked.defaultof<_>
            let mutable ok = false

            try 
                res <- userCode x
                ok <- true
            finally
                if not ok then 
                    ctxt.SaveExceptionContinuation()

            if ok then 
                ctxt.aux.trampolineHolder.HijackCheck ctxt.cont res
            else
                FakeUnit

        /// Apply userCode to x and call either the continuation or exception continuation depending what happens
        [<DebuggerHidden>]
        let ProtectUserCodePlusHijackCheckThenBind (ctxt: AsyncActivation<_>) userCode x : AsyncReturn =
            // This is deliberately written in a allocation-free style, except when the trampoline is taken
            let mutable res = Unchecked.defaultof<_>
            let mutable ok = false

            try 
                res <- userCode x
                ok <- true
            finally
                if not ok then 
                    ctxt.SaveExceptionContinuation()

            if ok then 
                let trampoline = ctxt.aux.trampolineHolder.Trampoline
                if trampoline.IncrementBindCount() then
                    trampoline.Set (fun () -> res.Invoke ctxt)
                else
                    // NOTE: this must be a tailcall
                    res.Invoke ctxt
            else
                FakeUnit

        /// Apply userCode to x and call either the continuation or exception continuation depending what happens.
        /// Does not do a hijack check.
        [<DebuggerHidden>]
        let ProtectUserCodeThenBind (ctxt: AsyncActivation<_>) userCode x : AsyncReturn =
            // This is deliberately written in a allocation-free style
            let mutable res = Unchecked.defaultof<_>
            let mutable ok = false

            try 
                res <- userCode x
                ok <- true
            finally
                if not ok then 
                    ctxt.SaveExceptionContinuation()

            if ok then 
                res.Invoke ctxt
            else FakeUnit

        /// Perform a cancellation check and ensure that any exceptions raised by 
        /// the immediate execution of "userCode" are sent to the exception continuation.
        [<DebuggerHidden>]
        let ProtectUserCode (ctxt: AsyncActivation<_>) userCode =
            if ctxt.IsCancellationRequested then
                ctxt.OnCancellation ()
            else
                let mutable ok = false
                try 
<<<<<<< HEAD
                    let res = userCode ctxt
                    ok <- true
                    res
                finally
                    if not ok then 
                        ctxt.SaveExceptionContinuation()
=======
                    userCode ctxt
                with exn -> 
                    let edi = ExceptionDispatchInfo.RestoreOrCapture(exn)
                    ctxt.CallExceptionContinuation edi
>>>>>>> cb5106b8

        /// Make an initial asyc activation.  
        [<DebuggerHidden>]
        let CreateAsyncActivation cancellationToken trampolineHolder cont econt ccont =
            { cont = cont; aux = { token = cancellationToken; econt = econt; ccont = ccont; trampolineHolder = trampolineHolder } }
                    
<<<<<<< HEAD
#if FX_NO_PARAMETERIZED_THREAD_START
        // Preallocate the delegate and keep it in the trampoline
        let waitCallbackForQueueWorkItemWithTrampoline(trampolineHolder: TrampolineHolder) = 
            WaitCallback(fun o ->
                let f = unbox o : unit -> AsyncReturn
                trampolineHolder.Execute f |> unfake)
#else
        // Preallocate the delegate and keep it in the trampoline
        let threadStartCallbackForStartThreadWithTrampoline = 
            ParameterizedThreadStart (fun o ->
                let (trampolineHolder,f) = unbox o : TrampolineHolder * (unit -> AsyncReturn)
                trampolineHolder.Execute f |> unfake)
#endif

        [<DebuggerHidden>]
=======
>>>>>>> cb5106b8
        let QueueAsync cancellationToken cont econt ccont computation =
            let trampolineHolder = new TrampolineHolder()
            trampolineHolder.QueueWorkItem (fun () -> 
                let ctxt = CreateAsyncActivation cancellationToken trampolineHolder cont econt ccont
                computation.Invoke ctxt)

        /// Build a primitive without any exception or resync protection
        let MakeAsync body = { Invoke = body }

        // Use this to recover ExceptionDispatchInfo when outside the "with" part of a try/with block.
        // This indicates all the places where we lose a stack trace.
        //
        // Stack trace losses come when interoperating with other code that only provide us with an exception value,
        // notably .NET 4.x tasks and user exceptions passed to the exception continuation in Async.FromContinuations.
        let MayLoseStackTrace exn = ExceptionDispatchInfo.RestoreOrCapture(exn)
                 
        [<DebuggerHidden>]
        // Note: direct calls to this function end up in user assemblies via inlining
        let rec Bind keepStack (ctxt: AsyncActivation<_>) part1 part2 =
            // Cancellation check
            if ctxt.IsCancellationRequested then
                ctxt.OnCancellation ()
            else
                // Hijack check
                let trampoline = ctxt.aux.trampolineHolder.Trampoline

                if trampoline.IncrementBindCount() then
                    trampoline.Set(fun () -> Bind keepStack ctxt part1 part2)

                // In debug code, keep a stack frame for the synchronous invocation of part1, but drop it for part2
                elif keepStack then 

                    let latch = Latch()

                    let mutable savedResult1 = Unchecked.defaultof<_>

                    let ctxtPart1ThenPart2 =
                        let cont result1 = 
                            savedResult1 <- result1
                            if latch.Enter() then 
                                FakeUnit 
                            else 
                                ProtectUserCodeThenBind ctxt part2 result1
                        { cont=cont; aux = ctxt.aux }

                    let result2 = part1.Invoke ctxtPart1ThenPart2 

                    if latch.Enter() then 
                        // We acquired the latch before the continuation was called.
                        // This indicates the body is being run async, or an exception or
                        // cancellation happened.
                        result2 
                    else
                        // The body continuation acquired the latch.
                        // This indicates the body should be run sync using the saved result.
                        //
                        // NOTE: this must be a tailcall to drop the part1 frame off the stack.
                        ProtectUserCodeThenBind ctxt part2 savedResult1

                else 
                    let cont a = ProtectUserCodeThenBind ctxt part2 a
                    let ctxtPart1ThenPart2 = { cont=cont; aux = ctxt.aux }
                    part1.Invoke ctxtPart1ThenPart2

        [<DebuggerHidden>]
        /// Execute user code but first check for trampoline and cancellation.
        //
<<<<<<< HEAD
        // Note: direct calls to this function end up in user assemblies via inlining
        let Call (ctxt: AsyncActivation<'T>) result1 (part2: 'U -> Async<'T>)  =
            if ctxt.IsCancellationRequested then
                ctxt.OnCancellation ()
            else                    
                ProtectUserCodePlusHijackCheckThenBind ctxt part2 result1

        let inline CallDelay ctxt generator =
            Call ctxt () generator

        [<DebuggerHidden>]
        let TryFinally (ctxt: AsyncActivation<'T>) finallyFunction computation =
            if ctxt.IsCancellationRequested then
                ctxt.OnCancellation ()
            else
                // The new continuation runs the finallyFunction and resumes the old continuation
                // If an exception is thrown we continue with the previous exception continuation.
                let cont b     = 
                    let ctxt = { cont = (fun () -> ctxt.cont b); aux = ctxt.aux }
                    ProtectUserCodePlusHijackCheck ctxt finallyFunction () 
                // The new exception continuation runs the finallyFunction and then runs the previous exception continuation.
                // If an exception is thrown we continue with the previous exception continuation.
                let econt exn  = 
                    let ctxt = { cont =  (fun () -> ctxt.aux.econt exn); aux = ctxt.aux }
                    ProtectUserCodePlusHijackCheck ctxt finallyFunction ()
                // The cancellation continuation runs the finallyFunction and then runs the previous cancellation continuation.
                // If an exception is thrown we continue with the previous cancellation continuation (the exception is lost)
                let ccont cexn = 
                    let ctxt = { cont =  (fun () -> ctxt.aux.ccont cexn); aux = { ctxt.aux with econt = (fun _ -> ctxt.aux.ccont cexn) } }
                    ProtectUserCodePlusHijackCheck ctxt finallyFunction () 
                computation.Invoke { ctxt with cont = cont; aux = { ctxt.aux with econt = econt; ccont = ccont } } 

        /// When run, ensures that any exceptions raised by the immediate execution of "f" are
        /// sent to the exception continuation.
=======
>>>>>>> cb5106b8
        let CreateUserCodeAsync f =
            MakeAsync (fun ctxt -> ProtectUserCode ctxt f)

        let CreateAsyncResultAsync res =
            MakeAsync (fun ctxt ->
                match res with
                | AsyncResult.Ok r -> ctxt.cont r
                | AsyncResult.Error edi -> ctxt.CallExceptionContinuation edi //ctxt.SaveExceptionContinuation(); edi.ThrowAny()
                | AsyncResult.Canceled oce -> ctxt.aux.ccont oce)

        // Generate async computation which calls its continuation with the given result
<<<<<<< HEAD
        let inline CreateResultAsync res = 
            // Note: this code ends up in user assemblies via inlining
            MakeAsync (fun ctxt -> ctxt.OnSuccess res)
                    
        // The primitive bind operation. Generate a process that runs the first process, takes
        // its result, applies f and then runs the new process produced. Hijack if necessary and 
        // run 'f' with exception protection
        let inline CreateBindAsync keepStack part1 part2  =
            // Note: this code ends up in user assemblies via inlining
            MakeAsync (fun ctxt -> Bind keepStack ctxt part1 part2)
=======
        let CreateReturnAsync x = 
            MakeAsync (fun ctxt -> 
                if ctxt.IsCancellationRequested then
                    ctxt.OnCancellation ()
                else
                    ctxt.aux.trampolineHolder.HijackCheck ctxt.cont x)

        // The primitive bind operation. Generate a process that runs the first process, takes
        // its result, applies f and then runs the new process produced. Hijack if necessary and 
        // run 'f' with exception protection
        let CreateBindAsync p1 f  =
            MakeAsync (fun ctxt ->
                if ctxt.IsCancellationRequested then
                    ctxt.OnCancellation ()
                else
>>>>>>> cb5106b8

        // Call the given function with exception protection, but first 
        // check for cancellation.
        let inline CreateCallAsync part2 result1 =
            // Note: this code ends up in user assemblies via inlining
            MakeAsync (fun ctxt -> Call ctxt result1 part2)

        let inline CreateDelayAsync computation =
            // Note: this code ends up in user assemblies via inlining
            MakeAsync (fun ctxt -> CallDelay ctxt computation)

<<<<<<< HEAD
        /// Implements the sequencing construct of async computation expressions
        let inline CreateSequentialAsync part1 part2 = 
            // Note: this code ends up in user assemblies via inlining
            CreateBindAsync false part1 (fun () -> part2)
=======
        // Call the given function with exception protection, but first 
        // check for cancellation.
        let CreateCallAsync f x =
            MakeAsync (fun ctxt ->
                if ctxt.aux.token.IsCancellationRequested then
                    ctxt.OnCancellation ()
                else                    
                    protectUserCodeIncludingHijackCheck ctxt.aux.trampolineHolder f x ctxt.aux.econt (fun p2 -> p2.Invoke ctxt)
            )

        let CreateDelayAsync f = CreateCallAsync f ()

        let CreateSequentialAsync p1 p2 = 
            CreateBindAsync p1 (fun () -> p2)
>>>>>>> cb5106b8

        // Call p but augment the normal, exception and cancel continuations with a call to finallyFunction.
        // If the finallyFunction raises an exception then call the original exception continuation
        // with the new exception. If exception is raised after a cancellation, exception is ignored
        // and cancel continuation is called.
<<<<<<< HEAD
        let inline CreateTryFinallyAsync finallyFunction computation =
            MakeAsync (fun ctxt -> TryFinally ctxt finallyFunction computation)
=======
        let CreateTryFinallyAsync finallyFunction computation  =
            MakeAsync (fun ctxt ->
                if ctxt.aux.token.IsCancellationRequested then
                    ctxt.OnCancellation ()
                else
                    let trampolineHolder = ctxt.aux.trampolineHolder
                    // The new continuation runs the finallyFunction and resumes the old continuation
                    // If an exception is thrown we continue with the previous exception continuation.
                    let cont b     = protectUserCodeIncludingHijackCheck trampolineHolder finallyFunction () ctxt.aux.econt (fun () -> ctxt.cont b)
                    // The new exception continuation runs the finallyFunction and then runs the previous exception continuation.
                    // If an exception is thrown we continue with the previous exception continuation.
                    let econt exn  = protectUserCodeIncludingHijackCheck trampolineHolder finallyFunction () ctxt.aux.econt (fun () -> ctxt.aux.econt exn)
                    // The cancellation continuation runs the finallyFunction and then runs the previous cancellation continuation.
                    // If an exception is thrown we continue with the previous cancellation continuation (the exception is lost)
                    let ccont cexn = protectUserCodeIncludingHijackCheck trampolineHolder finallyFunction () (fun _ -> ctxt.aux.ccont cexn) (fun () -> ctxt.aux.ccont cexn)
                    computation.Invoke { ctxt with cont = cont; aux = { ctxt.aux with econt = econt; ccont = ccont } })
>>>>>>> cb5106b8

        // Re-route the exception continuation to call to catchFunction. If catchFunction or the new process fail
        // then call the original exception continuation with the failure.
        let CreateTryWithDispatchInfoAsync catchFunction computation =
            MakeAsync (fun ctxt ->
                if ctxt.IsCancellationRequested then
                    ctxt.OnCancellation ()
                else 
<<<<<<< HEAD
                    let econt (edi: ExceptionDispatchInfo) = Call ctxt edi catchFunction
=======
                    let econt (edi: ExceptionDispatchInfo) = 
                        let ecomputation = CreateCallAsync catchFunction edi
                        ecomputation.Invoke ctxt
>>>>>>> cb5106b8
                    let newCtxt = { ctxt with aux = { ctxt.aux with econt = econt } }
                    computation.Invoke newCtxt)

        let CreateTryWithAsync catchFunction computation = 
            computation |> CreateTryWithDispatchInfoAsync (fun edi -> catchFunction (edi.GetAssociatedSourceException()))

        /// Call the finallyFunction if the computation results in a cancellation
        let CreateWhenCancelledAsync (finallyFunction : OperationCanceledException -> unit) computation =
            MakeAsync (fun ctxt ->
                let aux = ctxt.aux
                let ccont exn = 
                    let ctxt = { cont = (fun _ -> aux.ccont exn); aux = { aux with econt = (fun _ -> aux.ccont exn) } }
                    ProtectUserCodePlusHijackCheck ctxt finallyFunction exn
                let newCtxt = { ctxt with aux = { aux with ccont = ccont } }
                computation.Invoke newCtxt)

        /// A single pre-allocated computation that fetched the current cancellation token
        let cancellationTokenAsync  =
            MakeAsync (fun ctxt -> ctxt.cont ctxt.aux.token)
        
        /// A single pre-allocated computation that returns a unit result
        let unitAsync =
<<<<<<< HEAD
            CreateResultAsync()
=======
            CreateReturnAsync()
>>>>>>> cb5106b8

        /// Implement use/Dispose
        let CreateUsingAsync (resource:'T :> IDisposable) (computation:'T -> Async<'a>) : Async<'a> =
            let mutable x = 0
            let disposeFunction _ =
                if Interlocked.CompareExchange(&x, 1, 0) = 0 then
                    Microsoft.FSharp.Core.LanguagePrimitives.IntrinsicFunctions.Dispose resource
            CreateTryFinallyAsync disposeFunction (CreateCallAsync computation resource) |> CreateWhenCancelledAsync disposeFunction

<<<<<<< HEAD
        let inline CreateIgnoreAsync computation = 
            CreateBindAsync false computation (fun _ -> unitAsync)

        /// Implement the while loop construct of async computation expressions
        let CreateWhileAsync guardFunc computation =
            let mutable whileAsync = Unchecked.defaultof<_>
            if guardFunc() then 
                whileAsync <- CreateBindAsync false computation (fun () -> if guardFunc() then whileAsync else unitAsync) 
                whileAsync
=======
        let CreateIgnoreAsync computation = 
            CreateBindAsync computation (fun _ -> unitAsync)

        /// Implement the while loop construct of async commputation expressions
        let rec CreateWhileAsync guardFunc computation =
            if guardFunc() then 
                CreateBindAsync computation (fun () -> CreateWhileAsync guardFunc computation) 
>>>>>>> cb5106b8
            else 
                unitAsync

        /// Implement the for loop construct of async commputation expressions
<<<<<<< HEAD
        let CreateForLoopAsync (source: seq<_>) computation =
=======
        let rec CreateForLoopAsync (source: seq<_>) computation =
>>>>>>> cb5106b8
            CreateUsingAsync (source.GetEnumerator()) (fun ie ->
                CreateWhileAsync
                    (fun () -> ie.MoveNext())
                    (CreateDelayAsync (fun () -> computation ie.Current)))
<<<<<<< HEAD

        let CreateSwitchToAsync (syncCtxt: SynchronizationContext) =
            CreateUserCodeAsync (fun ctxt ->
                ctxt.aux.trampolineHolder.Post syncCtxt (fun () -> ctxt.cont ()))

        let CreateSwitchToNewThreadAsync() =
            CreateUserCodeAsync (fun ctxt ->
                ctxt.aux.trampolineHolder.StartThread (fun () -> ctxt.cont ()))

        let CreateSwitchToThreadPoolAsync() =
            CreateUserCodeAsync (fun ctxt -> 
                ctxt.aux.trampolineHolder.QueueWorkItem (fun () -> ctxt.cont ()))

=======

        let CreateSwitchToAsync (syncCtxt: SynchronizationContext) =
            CreateUserCodeAsync (fun ctxt ->
                ctxt.aux.trampolineHolder.Post syncCtxt ctxt.cont)

        let CreateSwitchToNewThreadAsync() =
            CreateUserCodeAsync (fun ctxt ->
                ctxt.aux.trampolineHolder.StartThread ctxt.cont)

        let CreateSwitchToThreadPoolAsync() =
            CreateUserCodeAsync (fun ctxt -> 
                ctxt.aux.trampolineHolder.QueueWorkItem ctxt.cont)

>>>>>>> cb5106b8
        let delimitSyncContext ctxt =            
            match SynchronizationContext.Current with
            | null -> ctxt
            | syncCtxt -> 
                let aux = ctxt.aux                
                let trampolineHolder = aux.trampolineHolder
                {   ctxt with
                         cont = (fun x -> trampolineHolder.Post syncCtxt (fun () -> ctxt.cont x))
                         aux = { aux with
                                     econt = (fun x -> trampolineHolder.Post syncCtxt (fun () -> aux.econt x))
                                     ccont = (fun x -> trampolineHolder.Post syncCtxt (fun () -> aux.ccont x)) }
                }

        // When run, ensures that each of the continuations of the process are run in the same synchronization context.
        let CreateDelimitedUserCodeAsync f = 
            CreateUserCodeAsync (fun ctxt -> 
                let ctxtWithSync = delimitSyncContext ctxt
                f ctxtWithSync)

        [<Sealed>]
        [<AutoSerializable(false)>]        
        type SuspendedAsync<'T>(ctxt : AsyncActivation<'T>) =

<<<<<<< HEAD
            let syncCtxt = SynchronizationContext.Current 
=======
            let syncCtxt = SynchronizationContext.Current
>>>>>>> cb5106b8

            let thread = 
                match syncCtxt with
                | null -> null // saving a thread-local access
                | _ -> Thread.CurrentThread 

            let trampolineHolder = ctxt.aux.trampolineHolder

            member __.ContinueImmediate res = 
                let action () = ctxt.cont res
                let inline executeImmediately () = trampolineHolder.Execute action
                let currentSyncCtxt = SynchronizationContext.Current 
                match syncCtxt, currentSyncCtxt with
                | null, null -> 
                    executeImmediately ()
                // See bug 370350; this logic is incorrect from the perspective of how SynchronizationContext is meant to work,
                // but the logic works for mainline scenarios (WinForms/WPF/ASP.NET) and we won't change it again.
                | _ when Object.Equals(syncCtxt, currentSyncCtxt) && thread.Equals(Thread.CurrentThread) ->
                    executeImmediately ()
                | _ -> 
                    trampolineHolder.PostOrQueue syncCtxt action

            member __.ContinueWithPostOrQueue res =
                trampolineHolder.PostOrQueue syncCtxt (fun () -> ctxt.cont res)

        /// A utility type to provide a synchronization point between an asynchronous computation 
        /// and callers waiting on the result of that computation.
        ///
        /// Use with care! 
        [<Sealed>]        
        [<AutoSerializable(false)>]        
        type ResultCell<'T>() =

            let mutable result = None

            // The continuations for the result
            let mutable savedConts : list<SuspendedAsync<'T>> = []

            // The WaitHandle event for the result. Only created if needed, and set to null when disposed.
            let mutable resEvent = null

            let mutable disposed = false

            // All writers of result are protected by lock on syncRoot.
            let syncRoot = new Object()

            member x.GetWaitHandle() =
                lock syncRoot (fun () -> 
                    if disposed then 
                        raise (System.ObjectDisposedException("ResultCell"));
                    match resEvent with 
                    | null ->
                        // Start in signalled state if a result is already present.
                        let ev = new ManualResetEvent(result.IsSome)
                        resEvent <- ev
                        (ev :> WaitHandle)
                    | ev -> 
                        (ev :> WaitHandle))

            member x.Close() =
                lock syncRoot (fun () ->
                    if not disposed then 
                        disposed <- true;
                        match resEvent with
                        | null -> ()
                        | ev -> 
#if FX_NO_EVENTWAITHANDLE_IDISPOSABLE
                            ev.Dispose()                            
                            System.GC.SuppressFinalize(ev)
#else                        
                            ev.Close();
#endif                            
                            resEvent <- null)

            interface IDisposable with
                member x.Dispose() = x.Close() // ; System.GC.SuppressFinalize(x)

            member x.GrabResult() =
                match result with
                | Some res -> res
                | None -> failwith "Unexpected no result"

            /// Record the result in the ResultCell.
            member x.RegisterResult (res:'T, reuseThread) =
                let grabbedConts = 
                    lock syncRoot (fun () ->
                        // Ignore multiple sets of the result. This can happen, e.g. for a race between a cancellation and a success
                        if x.ResultAvailable then 
                            [] // invalidOp "multiple results registered for asynchronous operation"
                        else
                            // In this case the ResultCell has already been disposed, e.g. due to a timeout.
                            // The result is dropped on the floor.
                            if disposed then 
                                []
                            else
                                result <- Some res;
                                // If the resEvent exists then set it. If not we can skip setting it altogether and it won't be
                                // created
                                match resEvent with
                                | null -> 
                                    ()
                                | ev ->
                                    // Setting the event need to happen under lock so as not to race with Close()
                                    ev.Set () |> ignore
                                List.rev savedConts)

                // Run the action outside the lock
                match grabbedConts with
                |   [] -> FakeUnit
                |   [cont] -> 
                        if reuseThread then
                            cont.ContinueImmediate(res)
                        else
                            cont.ContinueWithPostOrQueue(res)
                |   otherwise ->
                        otherwise |> List.iter (fun cont -> cont.ContinueWithPostOrQueue(res) |> unfake) |> fake
            
            member x.ResultAvailable = result.IsSome

            /// Await the result of a result cell, without a direct timeout or direct
            /// cancellation. That is, the underlying computation must fill the result
            /// if cancellation or timeout occurs.
            member x.AwaitResult_NoDirectCancelOrTimeout  =
                MakeAsync (fun ctxt ->                    
                    // Check if a result is available synchronously                
                    let resOpt =
                        match result with
                        |   Some _ -> result
                        |   None ->                 
                                lock syncRoot (fun () ->
                                    match result with
                                    | Some _ ->
                                        result
                                    | None ->
                                        // Otherwise save the continuation and call it in RegisterResult                                        
                                        savedConts <- (SuspendedAsync<_>(ctxt))::savedConts
                                        None
                                )
                    match resOpt with
                    |   Some res -> ctxt.cont res
                    |   None -> FakeUnit
                )

            member x.TryWaitForResultSynchronously (?timeout) : 'T option =
                // Check if a result is available.
                match result with
                | Some _ as r ->
                    r
                | None ->
                    // Force the creation of the WaitHandle
                    let resHandle = x.GetWaitHandle()
                    // Check again. While we were in GetWaitHandle, a call to RegisterResult may have set result then skipped the
                    // Set because the resHandle wasn't forced.
                    match result with
                    | Some _ as r ->
                        r
                    | None ->
                        // OK, let's really wait for the Set signal. This may block.
                        let timeout = defaultArg timeout Threading.Timeout.Infinite 
#if FX_NO_EXIT_CONTEXT_FLAGS
#if FX_NO_WAITONE_MILLISECONDS
                        let ok = resHandle.WaitOne(TimeSpan(int64(timeout)*10000L))
#else
                        let ok = resHandle.WaitOne(millisecondsTimeout= timeout) 
#endif                        
#else
                        let ok = resHandle.WaitOne(millisecondsTimeout= timeout,exitContext=true) 
#endif
                        if ok then
                            // Now the result really must be available
                            result
                        else
                            // timed out
                            None


        /// Create an instance of an arbitrary delegate type delegating to the given F# function
        type FuncDelegate<'T>(f) =
            member __.Invoke(sender:obj, a:'T) : unit = ignore(sender); f(a)
            static member Create<'Delegate when 'Delegate :> Delegate>(f) = 
                let obj = FuncDelegate<'T>(f)
                let invokeMeth = (typeof<FuncDelegate<'T>>).GetMethod("Invoke", BindingFlags.Public ||| BindingFlags.NonPublic ||| BindingFlags.Instance)
                System.Delegate.CreateDelegate(typeof<'Delegate>, obj, invokeMeth) :?> 'Delegate

        /// Run the asynchronous workflow and wait for its result.
<<<<<<< HEAD
        [<DebuggerHidden>]
=======
>>>>>>> cb5106b8
        let RunSynchronouslyInAnotherThread (token:CancellationToken,computation,timeout) =
            let token,innerCTS = 
                // If timeout is provided, we govern the async by our own CTS, to cancel
                // when execution times out. Otherwise, the user-supplied token governs the async.
                match timeout with 
                | None -> token, None
                | Some _ ->
                    let subSource = new LinkedSubSource(token)
                    subSource.Token, Some subSource
                
            use resultCell = new ResultCell<AsyncResult<_>>()
            QueueAsync 
                    token                        
                    (fun res -> resultCell.RegisterResult(AsyncResult.Ok(res),reuseThread=true))
                    (fun edi -> resultCell.RegisterResult(AsyncResult.Error(edi),reuseThread=true))
                    (fun exn -> resultCell.RegisterResult(AsyncResult.Canceled(exn),reuseThread=true))
                    computation 
                |> unfake

            let res = resultCell.TryWaitForResultSynchronously(?timeout = timeout)
            match res with
            | None -> // timed out
                // issue cancellation signal
                if innerCTS.IsSome then innerCTS.Value.Cancel() 
                // wait for computation to quiesce; drop result on the floor
                resultCell.TryWaitForResultSynchronously() |> ignore 
                // dispose the CancellationTokenSource
                if innerCTS.IsSome then innerCTS.Value.Dispose()
                raise (System.TimeoutException())
            | Some res ->
                match innerCTS with
                |   Some subSource -> subSource.Dispose()
                |   None -> ()
                res.Commit()

<<<<<<< HEAD
        [<DebuggerHidden>]
=======
>>>>>>> cb5106b8
        let RunSynchronouslyInCurrentThread (token:CancellationToken,computation) =
            use resultCell = new ResultCell<AsyncResult<_>>()
            let trampolineHolder = TrampolineHolder()

            trampolineHolder.Execute
                (fun () ->
                    let ctxt = 
                      CreateAsyncActivation
                        token
                        trampolineHolder
                        (fun res -> resultCell.RegisterResult(AsyncResult.Ok(res),reuseThread=true))
                        (fun edi -> resultCell.RegisterResult(AsyncResult.Error(edi),reuseThread=true))
                        (fun exn -> resultCell.RegisterResult(AsyncResult.Canceled(exn),reuseThread=true))
                    computation.Invoke ctxt)
            |> unfake

            let res = resultCell.TryWaitForResultSynchronously().Value
            res.Commit()

<<<<<<< HEAD
        [<DebuggerHidden>]
        let RunSynchronously (token:CancellationToken, computation: Async<'T>, timeout) =
=======
        let RunSynchronously cancellationToken (computation: Async<'T>) timeout =
>>>>>>> cb5106b8
            // Reuse the current ThreadPool thread if possible. Unfortunately
            // Thread.IsThreadPoolThread isn't available on all profiles so
            // we approximate it by testing synchronization context for null.
            match SynchronizationContext.Current, timeout with
            | null, None -> RunSynchronouslyInCurrentThread (cancellationToken, computation)
            // When the timeout is given we need a dedicated thread
            // which cancels the computation.
            // Performing the cancellation in the ThreadPool eg. by using
            // Timer from System.Threading or CancellationTokenSource.CancelAfter
            // (which internally uses Timer) won't work properly
            // when the ThreadPool is busy.
            //
            // And so when the timeout is given we always use the current thread
            // for the cancellation and run the computation in another thread.
            | _ -> RunSynchronouslyInAnotherThread (cancellationToken, computation, timeout)

<<<<<<< HEAD
        [<DebuggerHidden>]
        let Start token (computation:Async<unit>) =
=======
        let Start token computation =
>>>>>>> cb5106b8
            QueueAsync 
                token
                (fun () -> FakeUnit)   // nothing to do on success
                (fun edi -> edi.ThrowAny())   // raise exception in child
                (fun _ -> FakeUnit)    // ignore cancellation in child
                computation
            |> unfake

<<<<<<< HEAD
        [<DebuggerHidden>]
=======
>>>>>>> cb5106b8
        let StartWithContinuations cancellationToken (computation:Async<'T>) cont econt ccont =
            let trampolineHolder = new TrampolineHolder()
            trampolineHolder.Execute (fun () -> 
                let ctxt = CreateAsyncActivation cancellationToken trampolineHolder (cont >> fake) (econt >> fake) (ccont >> fake)
                computation.Invoke ctxt)
            |> unfake
<<<<<<< HEAD

        [<DebuggerHidden>]
        let StartAsTask cancellationToken (computation:Async<'T>) taskCreationOptions =
=======
            
        let StartAsTask token computation taskCreationOptions =
>>>>>>> cb5106b8
            let taskCreationOptions = defaultArg taskCreationOptions TaskCreationOptions.None
            let tcs = new TaskCompletionSource<_>(taskCreationOptions)

            // The contract: 
            //      a) cancellation signal should always propagate to the computation
            //      b) when the task IsCompleted -> nothing is running anymore
            let task = tcs.Task
            QueueAsync
<<<<<<< HEAD
                cancellationToken
=======
                token
>>>>>>> cb5106b8
                (fun r -> tcs.SetResult r |> fake)
                (fun edi -> tcs.SetException edi.SourceException |> fake)
                (fun _ -> tcs.SetCanceled() |> fake)
                computation
            |> unfake
            task

        // Helper to attach continuation to the given task.
        // Should be invoked as a part of CreateUserCodeAsync(withResync) call
        let taskContinueWith (task : Task<'T>) ctxt useCcontForTaskCancellation = 

            let continuation (completedTask: Task<_>) : unit =
                ctxt.aux.trampolineHolder.Execute (fun () ->
                    if completedTask.IsCanceled then
                        if useCcontForTaskCancellation then
                            ctxt.OnCancellation ()
                        else 
                            let edi = ExceptionDispatchInfo.Capture(new TaskCanceledException(completedTask))
                            ctxt.CallExceptionContinuation edi
                    elif completedTask.IsFaulted then
                        let edi = MayLoseStackTrace(completedTask.Exception)
                        ctxt.CallExceptionContinuation edi
                    else
                        ctxt.cont completedTask.Result) |> unfake

            task.ContinueWith(Action<Task<'T>>(continuation)) |> ignore |> fake

        [<DebuggerHidden>]
        let taskContinueWithUnit (task: Task) ctxt useCcontForTaskCancellation = 

            let continuation (completedTask: Task) : unit =
                ctxt.aux.trampolineHolder.Execute (fun () ->
                    if completedTask.IsCanceled then
                        if useCcontForTaskCancellation then
                            ctxt.OnCancellation ()
                        else 
                            let edi = ExceptionDispatchInfo.Capture(new TaskCanceledException(completedTask))
                            ctxt.CallExceptionContinuation edi
                    elif completedTask.IsFaulted then
                        let edi = MayLoseStackTrace(completedTask.Exception)
                        ctxt.CallExceptionContinuation edi
                    else
                        ctxt.cont ()) |> unfake

            task.ContinueWith(Action<Task>(continuation)) |> ignore |> fake

        [<Sealed>]
        [<AutoSerializable(false)>]
        type AsyncIAsyncResult<'T>(callback: System.AsyncCallback,state:obj) =
             // This gets set to false if the result is not available by the 
             // time the IAsyncResult is returned to the caller of Begin
             let mutable completedSynchronously = true 

             let mutable disposed = false

             let cts = new CancellationTokenSource()

             let result = new ResultCell<AsyncResult<'T>>()

             member s.SetResult(v: AsyncResult<'T>) =  
                 result.RegisterResult(v,reuseThread=true) |> unfake
                 match callback with
                 | null -> ()
                 | d -> 
                     // The IASyncResult becomes observable here
                     d.Invoke (s :> System.IAsyncResult)

             member s.GetResult() = 
                 match result.TryWaitForResultSynchronously (-1) with 
                 | Some (AsyncResult.Ok v) -> v
                 | Some (AsyncResult.Error edi) -> edi.ThrowAny()
                 | Some (AsyncResult.Canceled err) -> raise err
                 | None -> failwith "unreachable"

             member x.IsClosed = disposed

             member x.Close() = 
                 if not disposed  then
                     disposed <- true 
                     cts.Dispose()
                     result.Close()
                 
             member x.Token = cts.Token

             member x.CancelAsync() = cts.Cancel()

             member x.CheckForNotSynchronous() = 
                 if not result.ResultAvailable then 
                     completedSynchronously <- false

             interface System.IAsyncResult with
                  member x.IsCompleted = result.ResultAvailable
                  member x.CompletedSynchronously = completedSynchronously
                  member x.AsyncWaitHandle = result.GetWaitHandle()
                  member x.AsyncState = state

             interface System.IDisposable with
                 member x.Dispose() = x.Close()
    
        module AsBeginEndHelpers =
            let beginAction (computation, callback, state) = 
                let aiar = new AsyncIAsyncResult<'T>(callback, state)
                let cont v = aiar.SetResult (AsyncResult.Ok v)
                let econt v = aiar.SetResult (AsyncResult.Error v)
                let ccont v = aiar.SetResult (AsyncResult.Canceled v)
                StartWithContinuations aiar.Token computation cont econt ccont
                aiar.CheckForNotSynchronous()
                (aiar :> IAsyncResult)
               
            let endAction<'T> (iar:IAsyncResult) =
                match iar with 
                | :? AsyncIAsyncResult<'T> as aiar ->
                    if aiar.IsClosed then 
                        raise (System.ObjectDisposedException("AsyncResult"))
                    else
                        let res = aiar.GetResult()
                        aiar.Close ()
                        res
                | _ -> 
                    invalidArg "iar" (SR.GetString(SR.mismatchIAREnd))

            let cancelAction<'T>(iar:IAsyncResult) =
                match iar with 
                | :? AsyncIAsyncResult<'T> as aiar ->
                    aiar.CancelAsync()
                | _ -> 
                    invalidArg "iar" (SR.GetString(SR.mismatchIARCancel))

    open AsyncPrimitives
    
    [<Sealed>]
    [<CompiledName("FSharpAsyncBuilder")>]
    type AsyncBuilder() =
        member __.Zero () = unitAsync

        member __.Delay generator = CreateDelayAsync generator

<<<<<<< HEAD
        member inline __.Return value = CreateResultAsync value
=======
        member __.Return value = CreateReturnAsync value
>>>>>>> cb5106b8

        member inline __.ReturnFrom (computation:Async<_>) = computation

<<<<<<< HEAD
        member inline __.Bind (computation, binder) = CreateBindAsync true computation binder
=======
        member __.Bind (computation, binder) = CreateBindAsync computation binder
>>>>>>> cb5106b8

        member __.Using (resource, binder) = CreateUsingAsync resource binder

        member __.While (guard, computation) = CreateWhileAsync guard computation

        member __.For (sequence, body) = CreateForLoopAsync sequence body

<<<<<<< HEAD
        member inline __.Combine (computation1, computation2) = CreateSequentialAsync computation1 computation2

        member inline __.TryFinally (computation, compensation) = CreateTryFinallyAsync compensation computation
=======
        member __.Combine (computation1, computation2) = CreateSequentialAsync computation1 computation2

        member __.TryFinally (computation, compensation) = CreateTryFinallyAsync compensation computation
>>>>>>> cb5106b8

        member __.TryWith (computation, catchHandler) = CreateTryWithAsync catchHandler computation

    [<AutoOpen>]
    module AsyncBuilderImpl = 
        let async = AsyncBuilder()

    [<Sealed>]
    [<CompiledName("FSharpAsync")>]
    type Async =
    
        static member CancellationToken = cancellationTokenAsync

        static member CancelCheck () = unitAsync

        static member FromContinuations (callback : ('T -> unit) * (exn -> unit) * (OperationCanceledException -> unit) -> unit) : Async<'T> = 
            MakeAsync (fun ctxt ->
                if ctxt.IsCancellationRequested then
                    ctxt.OnCancellation ()
                else
                    let mutable underCurrentThreadStack = true
                    let mutable contToTailCall = None
                    let thread = Thread.CurrentThread
                    let latch = Latch()
                    let aux = ctxt.aux
                    let once cont x = 
                        if not(latch.Enter()) then invalidOp(SR.GetString(SR.controlContinuationInvokedMultipleTimes))
                        if Thread.CurrentThread.Equals(thread) && underCurrentThreadStack then
                            contToTailCall <- Some(fun () -> cont x)
                        else if Trampoline.ThisThreadHasTrampoline then
<<<<<<< HEAD
                            let syncCtxt = SynchronizationContext.Current 
=======
                            let syncCtxt = SynchronizationContext.Current
>>>>>>> cb5106b8
                            aux.trampolineHolder.PostOrQueue syncCtxt (fun () -> cont x) |> unfake 
                        else
                            aux.trampolineHolder.Execute (fun () -> cont x ) |> unfake
                    try 
                        callback (once ctxt.cont, (fun exn -> once aux.econt (MayLoseStackTrace(exn))), once aux.ccont)
                    with exn -> 
                        if not(latch.Enter()) then invalidOp(SR.GetString(SR.controlContinuationInvokedMultipleTimes))
                        let edi = ExceptionDispatchInfo.RestoreOrCapture(exn)
                        aux.econt edi |> unfake

                    underCurrentThreadStack <- false

                    match contToTailCall with
                    | Some k -> k()
                    | _ -> FakeUnit)
                
        static member DefaultCancellationToken = defaultCancellationTokenSource.Token

        static member CancelDefaultToken() =

            let cts = defaultCancellationTokenSource

            // set new CancellationTokenSource before calling Cancel - otherwise if Cancel throws token will stay unchanged
            defaultCancellationTokenSource <- new CancellationTokenSource()

            cts.Cancel()

            // we do not dispose the old default CTS - let GC collect it
            
        static member Catch (computation: Async<'T>) =
            MakeAsync (fun ctxt ->
                let cont = (Choice1Of2 >> ctxt.cont)
                let econt (edi: ExceptionDispatchInfo) = ctxt.cont (Choice2Of2 (edi.GetAssociatedSourceException()))
                let ctxt = { cont = cont; aux = { ctxt.aux with econt = econt } }
                computation.Invoke ctxt)

        static member RunSynchronously (computation: Async<'T>,?timeout,?cancellationToken:CancellationToken) =
            let timeout, cancellationToken =
                match cancellationToken with
                | None -> timeout,defaultCancellationTokenSource.Token
                | Some token when not token.CanBeCanceled -> timeout, token
                | Some token -> None, token
            AsyncPrimitives.RunSynchronously cancellationToken computation timeout

        static member Start (computation, ?cancellationToken) =
            let cancellationToken = defaultArg cancellationToken defaultCancellationTokenSource.Token
            AsyncPrimitives.Start cancellationToken computation

        static member StartAsTask (computation,?taskCreationOptions,?cancellationToken)=
            let cancellationToken = defaultArg cancellationToken defaultCancellationTokenSource.Token        
            AsyncPrimitives.StartAsTask cancellationToken computation taskCreationOptions
        
        static member StartChildAsTask (computation,?taskCreationOptions) =
            async { let! cancellationToken = cancellationTokenAsync  
                    return AsyncPrimitives.StartAsTask cancellationToken computation taskCreationOptions }

        static member Parallel (computations: seq<Async<'T>>) =
            MakeAsync (fun ctxt ->
                let tasks, result = 
                    try 
                        Seq.toArray computations, None   // manually protect eval of seq
                    with exn -> 
                        let edi = ExceptionDispatchInfo.RestoreOrCapture(exn)
                        null, Some (ctxt.CallExceptionContinuation edi)

                match result with
                | Some r -> r
                | None ->
                if tasks.Length = 0 then 
                    // must not be in a 'protect' if we call cont explicitly; if cont throws, it should unwind the stack, preserving Dev10 behavior
                    ctxt.cont [| |] 
                else  
                  ProtectUserCode ctxt (fun ctxt ->
                    let ctxtWithSync = delimitSyncContext ctxt  // manually resync
                    let aux = ctxtWithSync.aux
                    let count = ref tasks.Length
                    let firstExn = ref None
                    let results = Array.zeroCreate tasks.Length
                    // Attempt to cancel the individual operations if an exception happens on any of the other threads
                    let innerCTS = new LinkedSubSource(aux.token)
                    let trampolineHolder = aux.trampolineHolder
                    
                    let finishTask(remaining) = 
                        if (remaining = 0) then 
                            innerCTS.Dispose()
                            match (!firstExn) with 
                            | None -> trampolineHolder.Execute (fun () -> ctxtWithSync.cont results)
                            | Some (Choice1Of2 exn) -> trampolineHolder.Execute (fun () -> aux.econt exn)
                            | Some (Choice2Of2 cexn) -> trampolineHolder.Execute (fun () -> aux.ccont cexn)
                        else
                            FakeUnit

                    // recordSuccess and recordFailure between them decrement count to 0 and 
                    // as soon as 0 is reached dispose innerCancellationSource
                
                    let recordSuccess i res = 
                        results.[i] <- res;
                        finishTask(Interlocked.Decrement count) 

                    let recordFailure exn = 
                        // capture first exception and then decrement the counter to avoid race when
                        // - thread 1 decremented counter and preempted by the scheduler
                        // - thread 2 decremented counter and called finishTask
                        // since exception is not yet captured - finishtask will fall into success branch
                        match Interlocked.CompareExchange(firstExn, Some exn, None) with
                        | None -> 
                            // signal cancellation before decrementing the counter - this guarantees that no other thread can sneak to finishTask and dispose innerCTS
                            // NOTE: Cancel may introduce reentrancy - i.e. when handler registered for the cancellation token invokes cancel continuation that will call 'recordFailure'
                            // to correctly handle this we need to return decremented value, not the current value of 'count' otherwise we may invoke finishTask with value '0' several times
                            innerCTS.Cancel()
                        | _ -> ()
                        finishTask(Interlocked.Decrement count)
                
                    tasks |> Array.iteri (fun i p ->
                        QueueAsync
                                innerCTS.Token
                                // on success, record the result
                                (fun res -> recordSuccess i res)
                                // on exception...
                                (fun edi -> recordFailure (Choice1Of2 edi))
                                // on cancellation...
                                (fun cexn -> recordFailure (Choice2Of2 cexn))
                                p
                            |> unfake);
                    FakeUnit))

        static member Choice(computations : Async<'T option> seq) : Async<'T option> =
            MakeAsync (fun ctxt ->
                let result =
                    try Seq.toArray computations |> Choice1Of2
                    with exn -> ExceptionDispatchInfo.RestoreOrCapture exn |> Choice2Of2

                match result with
                | Choice2Of2 edi -> ctxt.CallExceptionContinuation edi
                | Choice1Of2 [||] -> ctxt.cont None
                | Choice1Of2 computations ->
                    ProtectUserCode ctxt (fun ctxt ->
                        let ctxtWithSync = delimitSyncContext ctxt
                        let aux = ctxtWithSync.aux
                        let noneCount = ref 0
                        let exnCount = ref 0
                        let innerCts = new LinkedSubSource(aux.token)
                        let trampolineHolder = aux.trampolineHolder

                        let scont (result : 'T option) =
                            match result with
                            | Some _ -> 
                                if Interlocked.Increment exnCount = 1 then
                                    innerCts.Cancel(); trampolineHolder.Execute (fun () -> ctxtWithSync.cont result)
                                else
                                    FakeUnit

                            | None ->
                                if Interlocked.Increment noneCount = computations.Length then
                                    innerCts.Cancel(); trampolineHolder.Execute (fun () -> ctxtWithSync.cont None)
                                else
                                    FakeUnit
 
                        let econt (exn : ExceptionDispatchInfo) =
                            if Interlocked.Increment exnCount = 1 then 
                                innerCts.Cancel(); trampolineHolder.Execute (fun () -> ctxtWithSync.aux.econt exn)
                            else
                                FakeUnit
 
                        let ccont (exn : OperationCanceledException) =
                            if Interlocked.Increment exnCount = 1 then
                                innerCts.Cancel(); trampolineHolder.Execute (fun () -> ctxtWithSync.aux.ccont exn)
                            else
                                FakeUnit

                        for c in computations do
                            QueueAsync innerCts.Token scont econt ccont c |> unfake

                        FakeUnit))

    type Async with

        /// StartWithContinuations, except the exception continuation is given an ExceptionDispatchInfo
        static member StartWithContinuationsUsingDispatchInfo(computation:Async<'T>, continuation, exceptionContinuation, cancellationContinuation, ?cancellationToken) : unit =
            let cancellationToken = defaultArg cancellationToken defaultCancellationTokenSource.Token
            AsyncPrimitives.StartWithContinuations cancellationToken computation continuation exceptionContinuation cancellationContinuation

        static member StartWithContinuations(computation:Async<'T>, continuation, exceptionContinuation, cancellationContinuation, ?cancellationToken) : unit =
            Async.StartWithContinuationsUsingDispatchInfo(computation, continuation, (fun edi -> exceptionContinuation (edi.GetAssociatedSourceException())), cancellationContinuation, ?cancellationToken=cancellationToken)

        static member StartImmediateAsTask (computation : Async<'T>, ?cancellationToken ) : Task<'T>=
            let cancellationToken = defaultArg cancellationToken defaultCancellationTokenSource.Token
            let ts = new TaskCompletionSource<'T>()
            let task = ts.Task
            Async.StartWithContinuations(
                computation, 
                (fun (k) -> ts.SetResult(k)), 
                (fun exn -> ts.SetException(exn)), 
                (fun _ -> ts.SetCanceled()), 
                cancellationToken)
            task

        static member StartImmediate(computation:Async<unit>, ?cancellationToken) : unit =
            let cancellationToken = defaultArg cancellationToken defaultCancellationTokenSource.Token
            AsyncPrimitives.StartWithContinuations cancellationToken computation id (fun edi -> edi.ThrowAny()) ignore

        static member Sleep(millisecondsDueTime) : Async<unit> =
            CreateDelimitedUserCodeAsync (fun ctxt ->
                let aux = ctxt.aux
                let timer = ref (None : Timer option)
                let savedCont = ctxt.cont
                let savedCCont = aux.ccont
                let latch = new Latch()
                let registration =
                    aux.token.Register(
                        (fun _ -> 
                            if latch.Enter() then
                                match !timer with
                                | None -> ()
                                | Some t -> t.Dispose()
                                aux.trampolineHolder.Execute (fun () -> savedCCont(new OperationCanceledException(aux.token))) |> unfake
                            ),
                        null)
                let mutable edi = null
                try
                    timer := new Timer((fun _ ->
                                        if latch.Enter() then
                                            // NOTE: If the CTS for the token would have been disposed, disposal of the registration would throw
                                            // However, our contract is that until async computation ceases execution (and invokes ccont) 
                                            // the CTS will not be disposed. Execution of savedCCont is guarded by latch, so we are safe unless
                                            // user violates the contract.
                                            registration.Dispose()
                                            // Try to Dispose of the TImer.
                                            // Note: there is a race here: the Timer time very occasionally
                                            // calls the callback _before_ the timer object has been recorded anywhere. This makes it difficult to dispose the
                                            // timer in this situation. In this case we just let the timer be collected by finalization.
                                            match !timer with
                                            |  None -> ()
                                            |  Some t -> t.Dispose()
                                            // Now we're done, so call the continuation
                                            aux.trampolineHolder.Execute (fun () -> savedCont()) |> unfake),
                                     null, dueTime=millisecondsDueTime, period = -1) |> Some
                with exn -> 
                    if latch.Enter() then 
                        edi <- ExceptionDispatchInfo.RestoreOrCapture(exn) // post exception to econt only if we successfully enter the latch (no other continuations were called)

                match edi with 
                | null -> 
                    FakeUnit
                | _ -> 
                    aux.econt edi
                )
        
        /// Wait for a wait handle. Both timeout and cancellation are supported
        static member AwaitWaitHandle(waitHandle: WaitHandle, ?millisecondsTimeout:int) =
            let millisecondsTimeout = defaultArg millisecondsTimeout Threading.Timeout.Infinite
            if millisecondsTimeout = 0 then 
                async.Delay(fun () ->
#if FX_NO_EXIT_CONTEXT_FLAGS
#if FX_NO_WAITONE_MILLISECONDS
                    let ok = waitHandle.WaitOne(TimeSpan(0L))
#else
                    let ok = waitHandle.WaitOne(0)
#endif                    
#else
                    let ok = waitHandle.WaitOne(0,exitContext=false)
#endif
                    async.Return ok)
            else
                CreateDelimitedUserCodeAsync(fun ctxt ->
                    let aux = ctxt.aux
                    let rwh = ref (None : RegisteredWaitHandle option)
                    let latch = Latch()
                    let rec cancelHandler =
                        Action<obj>(fun _ ->
                            if latch.Enter() then
                                // if we got here - then we need to unregister RegisteredWaitHandle + trigger cancellation
                                // entrance to TP callback is protected by latch - so savedCont will never be called
                                lock rwh (fun () ->
                                    match !rwh with
                                    | None -> ()
                                    | Some rwh -> rwh.Unregister(null) |> ignore)
                                Async.Start (async { do (aux.ccont (OperationCanceledException(aux.token)) |> unfake) }))

                    and registration : CancellationTokenRegistration = aux.token.Register(cancelHandler, null)
                    
                    let savedCont = ctxt.cont
                    try
                        lock rwh (fun () ->
                            rwh := Some(ThreadPool.RegisterWaitForSingleObject
                                          (waitObject=waitHandle,
                                           callBack=WaitOrTimerCallback(fun _ timeOut ->
                                                        if latch.Enter() then
                                                            lock rwh (fun () -> rwh.Value.Value.Unregister(null) |> ignore)
                                                            rwh := None
                                                            registration.Dispose()
                                                            aux.trampolineHolder.Execute (fun () -> savedCont (not timeOut)) |> unfake),
                                           state=null,
                                           millisecondsTimeOutInterval=millisecondsTimeout,
                                           executeOnlyOnce=true));
                            FakeUnit)
                    with _ -> 
                        if latch.Enter() then
                            registration.Dispose()
                            reraise() // reraise exception only if we successfully enter the latch (no other continuations were called)
                        else FakeUnit
                    )

        static member AwaitIAsyncResult(iar: IAsyncResult, ?millisecondsTimeout): Async<bool> =
            async { if iar.CompletedSynchronously then 
                        return true
                    else
                        return! Async.AwaitWaitHandle(iar.AsyncWaitHandle, ?millisecondsTimeout=millisecondsTimeout)  }


        /// Bind the result of a result cell, calling the appropriate continuation.
        static member BindResult (result: AsyncResult<'T>) : Async<'T> =
            MakeAsync (fun ctxt -> 
                   (match result with 
                    | Ok v -> ctxt.cont v 
                    | Error exn -> ctxt.CallExceptionContinuation exn 
                    | Canceled exn -> ctxt.aux.ccont exn) )

        /// Await and use the result of a result cell. The resulting async doesn't support cancellation
        /// or timeout directly, rather the underlying computation must fill the result if cancellation
        /// or timeout occurs.
        static member AwaitAndBindResult_NoDirectCancelOrTimeout(resultCell: ResultCell<AsyncResult<'T>>) : Async<'T> =
            async {
                let! result = resultCell.AwaitResult_NoDirectCancelOrTimeout
                return! Async.BindResult result
            }

        /// Await the result of a result cell belonging to a child computation.  The resulting async supports timeout and if
        /// it happens the child computation will be cancelled.   The resulting async doesn't support cancellation
        /// directly, rather the underlying computation must fill the result if cancellation occurs.
        static member AwaitAndBindChildResult(innerCTS: CancellationTokenSource, resultCell: ResultCell<AsyncResult<'T>>, millisecondsTimeout) : Async<'T> =
            match millisecondsTimeout with
            | None | Some -1 -> 
                resultCell |> Async.AwaitAndBindResult_NoDirectCancelOrTimeout

            | Some 0 -> 
                async { if resultCell.ResultAvailable then 
                            let res = resultCell.GrabResult()
                            return res.Commit()
                        else
                            return raise (System.TimeoutException()) }
            | _ ->
                async { try 
                           if resultCell.ResultAvailable then 
                             let res = resultCell.GrabResult()
                             return res.Commit()
                           else
                             let! ok = Async.AwaitWaitHandle (resultCell.GetWaitHandle(), ?millisecondsTimeout=millisecondsTimeout) 
                             if ok then
                                let res = resultCell.GrabResult()
                                return res.Commit()
                             else // timed out
                                // issue cancellation signal
                                innerCTS.Cancel()
                                // wait for computation to quiesce
                                let! _ = Async.AwaitWaitHandle (resultCell.GetWaitHandle())                                
                                return raise (System.TimeoutException())
                         finally 
                           resultCell.Close() } 


        static member FromBeginEnd(beginAction, endAction, ?cancelAction): Async<'T> =
            async { let! cancellationToken = cancellationTokenAsync
                    let resultCell = new ResultCell<_>()

                    let once = Once()

                    let registration : CancellationTokenRegistration = 

                        let onCancel (_:obj) = 
                            // Call the cancellation routine
                            match cancelAction with 
                            | None -> 
                                // Register the result. This may race with a successful result, but
                                // ResultCell allows a race and throws away whichever comes last.
                                once.Do(fun () ->
                                            let canceledResult = Canceled (OperationCanceledException(cancellationToken))
                                            resultCell.RegisterResult(canceledResult,reuseThread=true) |> unfake
                                )
                            | Some cancel -> 
                                // If we get an exception from a cooperative cancellation function
                                // we assume the operation has already completed.
                                try cancel() with _ -> ()

                        cancellationToken.Register(Action<obj>(onCancel), null)
                                
                    let callback = 
                        new System.AsyncCallback(fun iar -> 
                                if not iar.CompletedSynchronously then 
                                    // The callback has been activated, so ensure cancellation is not possible
                                    // beyond this point. 
                                    match cancelAction with
                                    |   Some _ -> 
                                            registration.Dispose()
                                    |   None -> 
                                            once.Do(fun () -> registration.Dispose())

                                    // Run the endAction and collect its result.
                                    let res = 
                                        try 
                                            Ok(endAction iar) 
                                        with exn -> 
                                            let edi = ExceptionDispatchInfo.RestoreOrCapture(exn)
                                            Error edi

                                    // Register the result. This may race with a cancellation result, but
                                    // ResultCell allows a race and throws away whichever comes last.
                                    resultCell.RegisterResult(res,reuseThread=true) |> unfake
                                else ())
                    
                    let (iar:IAsyncResult) = beginAction (callback,(null:obj))
                    if iar.CompletedSynchronously then 
                        registration.Dispose()
                        return endAction iar 
                    else 
                        // Note: ok to use "NoDirectCancel" here because cancellation has been registered above
                        // Note: ok to use "NoDirectTimeout" here because no timeout parameter to this method
                        return! Async.AwaitAndBindResult_NoDirectCancelOrTimeout(resultCell) }


        static member FromBeginEnd(arg,beginAction,endAction,?cancelAction): Async<'T> =
            Async.FromBeginEnd((fun (iar,state) -> beginAction(arg,iar,state)), endAction, ?cancelAction=cancelAction)

        static member FromBeginEnd(arg1,arg2,beginAction,endAction,?cancelAction): Async<'T> =
            Async.FromBeginEnd((fun (iar,state) -> beginAction(arg1,arg2,iar,state)), endAction, ?cancelAction=cancelAction)

        static member FromBeginEnd(arg1,arg2,arg3,beginAction,endAction,?cancelAction): Async<'T> =
            Async.FromBeginEnd((fun (iar,state) -> beginAction(arg1,arg2,arg3,iar,state)), endAction, ?cancelAction=cancelAction)

        static member AsBeginEnd<'Arg,'T> (computation:('Arg -> Async<'T>)) :
                // The 'Begin' member
                ('Arg * System.AsyncCallback * obj -> System.IAsyncResult) * 
                // The 'End' member
                (System.IAsyncResult -> 'T) * 
                // The 'Cancel' member
                (System.IAsyncResult -> unit) =
                    let beginAction = fun (a1,callback,state) -> AsBeginEndHelpers.beginAction ((computation a1), callback, state)
                    beginAction, AsBeginEndHelpers.endAction<'T>, AsBeginEndHelpers.cancelAction<'T>

        static member AwaitEvent(event:IEvent<'Delegate,'T>, ?cancelAction) : Async<'T> =
            async { let! cancellationToken = cancellationTokenAsync
                    let resultCell = new ResultCell<_>()
                    // Set up the handlers to listen to events and cancellation
                    let once = new Once()
                    let rec registration : CancellationTokenRegistration= 
                        let onCancel _ =
                            // We've been cancelled. Call the given cancellation routine
                            match cancelAction with 
                            | None -> 
                                // We've been cancelled without a cancel action. Stop listening to events
                                event.RemoveHandler(del)
                                // Register the result. This may race with a successful result, but
                                // ResultCell allows a race and throws away whichever comes last.
                                once.Do(fun () -> resultCell.RegisterResult(Canceled (OperationCanceledException(cancellationToken)),reuseThread=true) |> unfake) 
                            | Some cancel -> 
                                // If we get an exception from a cooperative cancellation function
                                // we assume the operation has already completed.
                                try cancel() with _ -> ()
                        cancellationToken.Register(Action<obj>(onCancel), null)
                    
                    and del = 
                        FuncDelegate<'T>.Create<'Delegate>(fun eventArgs ->
                            // Stop listening to events
                            event.RemoveHandler(del)
                            // The callback has been activated, so ensure cancellation is not possible beyond this point
                            once.Do(fun () -> registration.Dispose())
                            let res = Ok(eventArgs) 
                            // Register the result. This may race with a cancellation result, but
                            // ResultCell allows a race and throws away whichever comes last.
                            resultCell.RegisterResult(res,reuseThread=true) |> unfake) 

                    // Start listening to events
                    event.AddHandler(del)

                    // Return the async computation that allows us to await the result
                    // Note: ok to use "NoDirectCancel" here because cancellation has been registered above
                    // Note: ok to use "NoDirectTimeout" here because no timeout parameter to this method
                    return! Async.AwaitAndBindResult_NoDirectCancelOrTimeout(resultCell) }

        static member Ignore (computation: Async<'T>) = CreateIgnoreAsync computation

        static member SwitchToNewThread() = CreateSwitchToNewThreadAsync()

        static member SwitchToThreadPool() = CreateSwitchToThreadPoolAsync()

        static member StartChild (computation:Async<'T>,?millisecondsTimeout) =
            async { 
                let resultCell = new ResultCell<_>()
                let! cancellationToken = cancellationTokenAsync
                let innerCTS = new CancellationTokenSource() // innerCTS does not require disposal
                let ctsRef = ref innerCTS
                let reg = cancellationToken.Register(
                                        (fun _ -> 
                                            match !ctsRef with
                                            |   null -> ()
                                            |   otherwise -> otherwise.Cancel()), 
                                        null)
                do QueueAsync 
                       innerCTS.Token
                       // since innerCTS is not ever Disposed, can call reg.Dispose() without a safety Latch
                       (fun res -> ctsRef := null; reg.Dispose(); resultCell.RegisterResult (Ok res, reuseThread=true))   
                       (fun edi -> ctsRef := null; reg.Dispose(); resultCell.RegisterResult (Error edi,reuseThread=true))   
                       (fun err -> ctsRef := null; reg.Dispose(); resultCell.RegisterResult (Canceled err,reuseThread=true))    
                       computation
                     |> unfake
                                               
                return Async.AwaitAndBindChildResult(innerCTS, resultCell, millisecondsTimeout) }

        static member SwitchToContext syncContext =
            async { match syncContext with 
                    | null -> 
                        // no synchronization context, just switch to the thread pool
                        do! Async.SwitchToThreadPool()
                    | syncCtxt -> 
                        // post the continuation to the synchronization context
                        return! CreateSwitchToAsync syncCtxt }

        static member OnCancel interruption =
            async { let! cancellationToken = cancellationTokenAsync
                    // latch protects CancellationTokenRegistration.Dispose from being called twice
                    let latch = Latch()
                    let rec handler (_ : obj) = 
                        try 
                            if latch.Enter() then registration.Dispose()
                            interruption () 
                        with _ -> ()                        
                    and registration : CancellationTokenRegistration = cancellationToken.Register(Action<obj>(handler), null)
                    return { new System.IDisposable with
                                member this.Dispose() = 
                                    // dispose CancellationTokenRegistration only if cancellation was not requested.
                                    // otherwise - do nothing, disposal will be performed by the handler itself
                                    if not cancellationToken.IsCancellationRequested then
                                        if latch.Enter() then registration.Dispose() } }

        static member TryCancelled (computation: Async<'T>,compensation) = 
            CreateWhenCancelledAsync compensation computation

        static member AwaitTask (task:Task<'T>) : Async<'T> = 
            CreateDelimitedUserCodeAsync (fun ctxt -> taskContinueWith task ctxt false)

        static member AwaitTask (task:Task) : Async<unit> = 
            CreateDelimitedUserCodeAsync (fun ctxt -> taskContinueWithUnit task ctxt false)

    module CommonExtensions =

        type System.IO.Stream with

            [<CompiledName("AsyncRead")>] // give the extension member a 'nice', unmangled compiled name, unique within this module
            member stream.AsyncRead(buffer: byte[],?offset,?count) =
                let offset = defaultArg offset 0
                let count  = defaultArg count buffer.Length
#if FX_NO_BEGINEND_READWRITE
                // use combo CreateDelimitedUserCodeAsync + taskContinueWith instead of AwaitTask so we can pass cancellation token to the ReadAsync task
                CreateDelimitedUserCodeAsync (fun ctxt -> taskContinueWith (stream.ReadAsync(buffer, offset, count, ctxt.aux.token)) ctxt false)
#else
                Async.FromBeginEnd (buffer,offset,count,stream.BeginRead,stream.EndRead)
#endif

            [<CompiledName("AsyncReadBytes")>] // give the extension member a 'nice', unmangled compiled name, unique within this module
            member stream.AsyncRead(count) =
                async { let buffer = Array.zeroCreate count
                        let i = ref 0
                        while !i < count do
                            let! n = stream.AsyncRead(buffer,!i,count - !i)
                            i := !i + n
                            if n = 0 then 
                                raise(System.IO.EndOfStreamException(SR.GetString(SR.failedReadEnoughBytes)))
                        return buffer }
            
            [<CompiledName("AsyncWrite")>] // give the extension member a 'nice', unmangled compiled name, unique within this module
            member stream.AsyncWrite(buffer:byte[], ?offset:int, ?count:int) =
                let offset = defaultArg offset 0
                let count  = defaultArg count buffer.Length
#if FX_NO_BEGINEND_READWRITE
                // use combo CreateDelimitedUserCodeAsync + taskContinueWithUnit instead of AwaitTask so we can pass cancellation token to the WriteAsync task
                CreateDelimitedUserCodeAsync (fun ctxt -> taskContinueWithUnit (stream.WriteAsync(buffer, offset, count, ctxt.aux.token)) ctxt false)
#else
                Async.FromBeginEnd (buffer,offset,count,stream.BeginWrite,stream.EndWrite)
#endif
                
        type IObservable<'Args> with 

            [<CompiledName("AddToObservable")>] // give the extension member a 'nice', unmangled compiled name, unique within this module
            member x.Add(callback: 'Args -> unit) = x.Subscribe callback |> ignore

            [<CompiledName("SubscribeToObservable")>] // give the extension member a 'nice', unmangled compiled name, unique within this module
            member x.Subscribe(callback) = 
                x.Subscribe { new IObserver<'Args> with 
                                  member x.OnNext(args) = callback args 
                                  member x.OnError(e) = () 
                                  member x.OnCompleted() = () } 

    module WebExtensions =
        open AsyncPrimitives

        type System.Net.WebRequest with
            [<CompiledName("AsyncGetResponse")>] // give the extension member a 'nice', unmangled compiled name, unique within this module
            member req.AsyncGetResponse() : Async<System.Net.WebResponse>= 
                
                let canceled = ref false // WebException with Status = WebExceptionStatus.RequestCanceled  can be raised in other situations except cancellation, use flag to filter out false positives

                // Use CreateTryWithDispatchInfoAsync to allow propagation of ExceptionDispatchInfo
                Async.FromBeginEnd(beginAction=req.BeginGetResponse, 
                                   endAction = req.EndGetResponse, 
                                   cancelAction = fun() -> canceled := true; req.Abort())
                |> CreateTryWithDispatchInfoAsync (fun edi ->
                    match edi.SourceException with 
                    | :? System.Net.WebException as webExn 
                            when webExn.Status = System.Net.WebExceptionStatus.RequestCanceled && !canceled -> 

                        Async.BindResult(AsyncResult.Canceled (OperationCanceledException webExn.Message))
                    | _ -> 
                        edi.ThrowAny())

#if !FX_NO_WEB_CLIENT
        
        type System.Net.WebClient with
            member inline private this.Download(event: IEvent<'T, _>, handler: _ -> 'T, start, result) =
                let downloadAsync =
                    Async.FromContinuations (fun (cont, econt, ccont) ->
                        let userToken = new obj()
                        let rec delegate' (_: obj) (args : #ComponentModel.AsyncCompletedEventArgs) =
                            // ensure we handle the completed event from correct download call
                            if userToken = args.UserState then
                                event.RemoveHandler handle
                                if args.Cancelled then
                                    ccont (new OperationCanceledException())
                                elif isNotNull args.Error then
                                    econt args.Error
                                else
                                    cont (result args)
                        and handle = handler delegate'
                        event.AddHandler handle
                        start userToken
                    )

                async {
                    use! _holder = Async.OnCancel(fun _ -> this.CancelAsync())
                    return! downloadAsync
                 }

            [<CompiledName("AsyncDownloadString")>] // give the extension member a 'nice', unmangled compiled name, unique within this module
            member this.AsyncDownloadString (address:Uri) : Async<string> =
                this.Download(
                    event   = this.DownloadStringCompleted,
                    handler = (fun action    -> Net.DownloadStringCompletedEventHandler(action)),
                    start   = (fun userToken -> this.DownloadStringAsync(address, userToken)),
                    result  = (fun args      -> args.Result)
                )

            [<CompiledName("AsyncDownloadData")>] // give the extension member a 'nice', unmangled compiled name, unique within this module
            member this.AsyncDownloadData (address:Uri) : Async<byte[]> =
                this.Download(
                    event   = this.DownloadDataCompleted,
                    handler = (fun action    -> Net.DownloadDataCompletedEventHandler(action)),
                    start   = (fun userToken -> this.DownloadDataAsync(address, userToken)),
                    result  = (fun args      -> args.Result)
                )

            [<CompiledName("AsyncDownloadFile")>] // give the extension member a 'nice', unmangled compiled name, unique within this module
            member this.AsyncDownloadFile (address:Uri, fileName:string) : Async<unit> =
                this.Download(
                    event   = this.DownloadFileCompleted,
                    handler = (fun action    -> ComponentModel.AsyncCompletedEventHandler(action)),
                    start   = (fun userToken -> this.DownloadFileAsync(address, fileName, userToken)),
                    result  = (fun _         -> ())
                )
#endif


    open CommonExtensions

    module AsyncHelpers =

        let awaitEither a1 a2 =
            async {
                let resultCell = new ResultCell<_>()
                let! cancellationToken = Async.CancellationToken
                let start a f =
                    Async.StartWithContinuationsUsingDispatchInfo(a, 
                        (fun res -> resultCell.RegisterResult(f res |> AsyncResult.Ok, reuseThread=false) |> unfake),
                        (fun edi -> resultCell.RegisterResult(edi |> AsyncResult.Error, reuseThread=false) |> unfake),
                        (fun oce -> resultCell.RegisterResult(oce |> AsyncResult.Canceled, reuseThread=false) |> unfake),
                        cancellationToken = cancellationToken
                        )
                start a1 Choice1Of2
                start a2 Choice2Of2
                // Note: It is ok to use "NoDirectCancel" here because the started computations use the same
                //       cancellation token and will register a cancelled result if cancellation occurs.
                // Note: It is ok to use "NoDirectTimeout" here because there is no specific timeout log to this routine.
                let! result = resultCell.AwaitResult_NoDirectCancelOrTimeout
                return! CreateAsyncResultAsync result
            }

        let timeout msec cancellationToken =
            if msec < 0 then
                MakeAsync (fun _ -> FakeUnit) // "block" forever
            else
                let resultCell = new ResultCell<_>()
                Async.StartWithContinuations(
                    computation=Async.Sleep(msec),
                    continuation=(fun () -> resultCell.RegisterResult((), reuseThread = false) |> unfake),
                    exceptionContinuation=ignore, 
                    cancellationContinuation=ignore, 
                    cancellationToken = cancellationToken)
                // Note: It is ok to use "NoDirectCancel" here because the started computations use the same
                //       cancellation token and will register a cancelled result if cancellation occurs.
                // Note: It is ok to use "NoDirectTimeout" here because the child compuation above looks after the timeout.
                resultCell.AwaitResult_NoDirectCancelOrTimeout

    [<Sealed>]
    [<AutoSerializable(false)>]        
    type Mailbox<'Msg>(cancellationSupported: bool) =  
        let mutable inboxStore  = null 
        let mutable arrivals = new Queue<'Msg>()
        let syncRoot = arrivals

        // Control elements indicating the state of the reader. When the reader is "blocked" at an 
        // asynchronous receive, either 
        //     -- "cont" is non-null and the reader is "activated" by re-scheduling cont in the thread pool; or
        //     -- "pulse" is non-null and the reader is "activated" by setting this event
        let mutable savedCont : ((bool -> AsyncReturn) * TrampolineHolder) option = None

        // Readers who have a timeout use this event
        let mutable pulse : AutoResetEvent = null

        // Make sure that the "pulse" value is created
        let ensurePulse() = 
            match pulse with 
            | null -> 
                pulse <- new AutoResetEvent(false);
            | _ -> 
                ()
            pulse
                
        let waitOneNoTimeoutOrCancellation = 
            MakeAsync (fun ctxt -> 
                match savedCont with 
                | None -> 
                    let descheduled = 
                        // An arrival may have happened while we're preparing to deschedule
                        lock syncRoot (fun () -> 
                            if arrivals.Count = 0 then 
                                // OK, no arrival so deschedule
                                savedCont <- Some(ctxt.cont, ctxt.aux.trampolineHolder);
                                true
                            else
                                false)
                    if descheduled then 
                        FakeUnit 
                    else 
                        // If we didn't deschedule then run the continuation immediately
                        ctxt.cont true
                | Some _ -> 
                    failwith "multiple waiting reader continuations for mailbox")

        let waitOneWithCancellation timeout = 
            Async.AwaitWaitHandle(ensurePulse(), millisecondsTimeout=timeout)

        let waitOne timeout = 
            if timeout < 0 && not cancellationSupported then 
                waitOneNoTimeoutOrCancellation
            else 
                waitOneWithCancellation(timeout)

        member __.inbox = 
            match inboxStore with 
            | null -> inboxStore <- new System.Collections.Generic.List<'Msg>(1)
            | _ -> () 
            inboxStore

        member x.CurrentQueueLength = 
            lock syncRoot (fun () -> x.inbox.Count + arrivals.Count)

        member x.ScanArrivalsUnsafe(f) =
            if arrivals.Count = 0 then None
            else let msg = arrivals.Dequeue()
                 match f msg with
                 | None -> 
                     x.inbox.Add(msg);
                     x.ScanArrivalsUnsafe(f)
                 | res -> res

        // Lock the arrivals queue while we scan that
        member x.ScanArrivals(f) = lock syncRoot (fun () -> x.ScanArrivalsUnsafe(f))

        member x.ScanInbox(f,n) =
            match inboxStore with
            | null -> None
            | inbox ->
                if n >= inbox.Count
                then None
                else
                    let msg = inbox.[n]
                    match f msg with
                    | None -> x.ScanInbox (f,n+1)
                    | res -> inbox.RemoveAt(n); res

        member x.ReceiveFromArrivalsUnsafe() =
            if arrivals.Count = 0 then None
            else Some(arrivals.Dequeue())

        member x.ReceiveFromArrivals() = 
            lock syncRoot (fun () -> x.ReceiveFromArrivalsUnsafe())

        member x.ReceiveFromInbox() =
            match inboxStore with
            | null -> None
            | inbox ->
                if inbox.Count = 0
                then None
                else
                    let x = inbox.[0]
                    inbox.RemoveAt(0);
                    Some(x)

        member x.Post(msg) =
            lock syncRoot (fun () ->

                // Add the message to the arrivals queue
                arrivals.Enqueue(msg)

                // Cooperatively unblock any waiting reader. If there is no waiting
                // reader we just leave the message in the incoming queue
                match savedCont with
                | None -> 
                    match pulse with 
                    | null -> 
                        () // no one waiting, leaving the message in the queue is sufficient
                    | ev -> 
                        // someone is waiting on the wait handle
                        ev.Set() |> ignore

                | Some (action, trampolineHolder) -> 
                    savedCont <- None
                    trampolineHolder.QueueWorkItem(fun () -> action true) |> unfake)

        member x.TryScan ((f: 'Msg -> (Async<'T>) option), timeout) : Async<'T option> =
            let rec scan timeoutAsync (timeoutCts:CancellationTokenSource) =
                async { match x.ScanArrivals(f) with
                        | None -> 
                            // Deschedule and wait for a message. When it comes, rescan the arrivals
                            let! ok = AsyncHelpers.awaitEither waitOneNoTimeoutOrCancellation timeoutAsync
                            match ok with
                            | Choice1Of2 true -> 
                                return! scan timeoutAsync timeoutCts
                            | Choice1Of2 false ->
                                return failwith "should not happen - waitOneNoTimeoutOrCancellation always returns true"
                            | Choice2Of2 () ->
                                lock syncRoot (fun () -> 
                                    // Cancel the outstanding wait for messages installed by waitOneWithCancellation
                                    //
                                    // HERE BE DRAGONS. This is bestowed on us because we only support
                                    // a single mailbox reader at any one time.
                                    // If awaitEither returned control because timeoutAsync has terminated, waitOneNoTimeoutOrCancellation
                                    // might still be in-flight. In practical terms, it means that the push-to-async-result-cell 
                                    // continuation that awaitEither registered on it is still pending, i.e. it is still in savedCont.
                                    // That continuation is a no-op now, but it is still a registered reader for arriving messages.
                                    // Therefore we just abandon it - a brutal way of canceling.
                                    // This ugly non-compositionality is only needed because we only support a single mailbox reader
                                    // (i.e. the user is not allowed to run several Receive/TryReceive/Scan/TryScan in parallel) - otherwise 
                                    // we would just have an extra no-op reader in the queue.
                                    savedCont <- None)

                                return None
                        | Some resP ->                     
                            timeoutCts.Cancel() // cancel the timeout watcher
                            let! res = resP
                            return Some res
                       }
            let rec scanNoTimeout () =
                async { match x.ScanArrivals(f) with
                        |   None -> let! ok = waitOne(Timeout.Infinite)
                                    if ok then
                                        return! scanNoTimeout()
                                    else
                                        return (failwith "Timed out with infinite timeout??")
                        |   Some resP -> 
                            let! res = resP
                            return Some res
                }

            // Look in the inbox first
            async { match x.ScanInbox(f,0) with
                    |   None  when timeout < 0 -> return! scanNoTimeout()
                    |   None -> 
                            let! cancellationToken = Async.CancellationToken
                            let timeoutCts = CancellationTokenSource.CreateLinkedTokenSource(cancellationToken, CancellationToken.None)
                            let timeoutAsync = AsyncHelpers.timeout timeout timeoutCts.Token
                            return! scan timeoutAsync timeoutCts
                    |   Some resP -> 
                            let! res = resP
                            return Some res

            }

        member x.Scan((f: 'Msg -> (Async<'T>) option), timeout) =
            async { let! resOpt = x.TryScan(f,timeout)
                    match resOpt with
                    | None -> return raise(TimeoutException(SR.GetString(SR.mailboxScanTimedOut)))
                    | Some res -> return res }

        member x.TryReceive(timeout) =
            let rec processFirstArrival() =
                async { match x.ReceiveFromArrivals() with
                        | None -> 
                            // Make sure the pulse is created if it is going to be needed. 
                            // If it isn't, then create it, and go back to the start to 
                            // check arrivals again.
                            match pulse with
                            | null when timeout >= 0 || cancellationSupported ->
                                ensurePulse() |> ignore
                                return! processFirstArrival()
                            | _ -> 
                                // Wait until we have been notified about a message. When that happens, rescan the arrivals
                                let! ok = waitOne(timeout)
                                if ok then return! processFirstArrival()
                                else return None
                        | res -> return res }

            // look in the inbox first
            async { match x.ReceiveFromInbox() with
                    | None -> return! processFirstArrival()
                    | res -> return res }

        member x.Receive(timeout) =

            let rec processFirstArrival() =
                async { match x.ReceiveFromArrivals() with
                        | None -> 
                            // Make sure the pulse is created if it is going to be needed. 
                            // If it isn't, then create it, and go back to the start to 
                            // check arrivals again.
                            match pulse with
                            | null when timeout >= 0 || cancellationSupported ->
                                ensurePulse() |> ignore
                                return! processFirstArrival()
                            | _ -> 
                                // Wait until we have been notified about a message. When that happens, rescan the arrivals
                                let! ok = waitOne(timeout)
                                if ok then return! processFirstArrival()
                                else return raise(TimeoutException(SR.GetString(SR.mailboxReceiveTimedOut)))
                        | Some res -> return res }

            // look in the inbox first
            async { match x.ReceiveFromInbox() with
                    | None -> return! processFirstArrival() 
                    | Some res -> return res }

        interface System.IDisposable with
            member __.Dispose() =
                if isNotNull pulse then (pulse :> IDisposable).Dispose()

#if DEBUG
        member x.UnsafeContents =
            (x.inbox,arrivals,pulse,savedCont) |> box
#endif


    [<Sealed>]
    [<CompiledName("FSharpAsyncReplyChannel`1")>]
    type AsyncReplyChannel<'Reply>(replyf : 'Reply -> unit) =
        member x.Reply(value) = replyf(value)

    [<Sealed>]
    [<AutoSerializable(false)>]
    [<CompiledName("FSharpMailboxProcessor`1")>]
    type MailboxProcessor<'Msg>(body, ?cancellationToken) =

        let cancellationSupported = cancellationToken.IsSome
        let cancellationToken = defaultArg cancellationToken Async.DefaultCancellationToken
        let mailbox = new Mailbox<'Msg>(cancellationSupported)
        let mutable defaultTimeout = Threading.Timeout.Infinite
        let mutable started = false
        let errorEvent = new Event<Exception>()

        member __.CurrentQueueLength = mailbox.CurrentQueueLength // nb. unprotected access gives an approximation of the queue length

        member __.DefaultTimeout 
            with get() = defaultTimeout 
            and set(v) = defaultTimeout <- v

        [<CLIEvent>]
        member __.Error = errorEvent.Publish

#if DEBUG
        member __.UnsafeMessageQueueContents = mailbox.UnsafeContents
#endif

        member x.Start() =
            if started then
                raise (new InvalidOperationException(SR.GetString(SR.mailboxProcessorAlreadyStarted)))
            else
                started <- true

                // Protect the execution and send errors to the event.
                // Note that exception stack traces are lost in this design - in an extended design
                // the event could propagate an ExceptionDispatchInfo instead of an Exception.
                let p = 
                    async { try 
                                do! body x 
                            with exn -> 
                                errorEvent.Trigger exn }

                Async.Start(computation=p, cancellationToken=cancellationToken)

        member __.Post(message) = mailbox.Post(message)

        member __.TryPostAndReply(buildMessage : (_ -> 'Msg), ?timeout) : 'Reply option = 
            let timeout = defaultArg timeout defaultTimeout
            use resultCell = new ResultCell<_>()
            let msg = buildMessage (new AsyncReplyChannel<_>(fun reply ->
                                    // Note the ResultCell may have been disposed if the operation
                                    // timed out. In this case RegisterResult drops the result on the floor.                                                                        
                                    resultCell.RegisterResult(reply,reuseThread=false) |> unfake))
            mailbox.Post(msg)
            resultCell.TryWaitForResultSynchronously(timeout=timeout) 

        member x.PostAndReply(buildMessage, ?timeout) : 'Reply = 
            match x.TryPostAndReply(buildMessage,?timeout=timeout) with
            | None ->  raise (TimeoutException(SR.GetString(SR.mailboxProcessorPostAndReplyTimedOut)))
            | Some res -> res

        member __.PostAndTryAsyncReply(buildMessage, ?timeout) : Async<'Reply option> = 
            let timeout = defaultArg timeout defaultTimeout
            let resultCell = new ResultCell<_>()
            let msg = buildMessage (new AsyncReplyChannel<_>(fun reply ->
                                    // Note the ResultCell may have been disposed if the operation
                                    // timed out. In this case RegisterResult drops the result on the floor.
                                    resultCell.RegisterResult(reply, reuseThread=false) |> unfake))
            mailbox.Post(msg)
            match timeout with
            | Threading.Timeout.Infinite when not cancellationSupported -> 
                async { let! result = resultCell.AwaitResult_NoDirectCancelOrTimeout
                        return Some result }  
                        
            | _ ->
                async { use _disposeCell = resultCell
                        let! ok =  Async.AwaitWaitHandle(resultCell.GetWaitHandle(), millisecondsTimeout=timeout)
                        let res = (if ok then Some(resultCell.GrabResult()) else None)
                        return res }
                    
        member x.PostAndAsyncReply(buildMessage, ?timeout:int) =                 
            let timeout = defaultArg timeout defaultTimeout
            match timeout with
            | Threading.Timeout.Infinite when not cancellationSupported -> 
                // Nothing to dispose, no wait handles used
                let resultCell = new ResultCell<_>()
                let msg = buildMessage (new AsyncReplyChannel<_>(fun reply -> resultCell.RegisterResult(reply,reuseThread=false) |> unfake))
                mailbox.Post(msg)
                resultCell.AwaitResult_NoDirectCancelOrTimeout
            | _ ->            
                let asyncReply = x.PostAndTryAsyncReply(buildMessage,timeout=timeout) 
                async { let! res = asyncReply
                        match res with 
                        | None ->  return! raise (TimeoutException(SR.GetString(SR.mailboxProcessorPostAndAsyncReplyTimedOut)))
                        | Some res -> return res }
                           
        member __.Receive(?timeout) = 
            mailbox.Receive(timeout=defaultArg timeout defaultTimeout)

        member __.TryReceive(?timeout) = 
            mailbox.TryReceive(timeout=defaultArg timeout defaultTimeout)

        member __.Scan(scanner: 'Msg -> (Async<'T>) option,?timeout) = 
            mailbox.Scan(scanner,timeout=defaultArg timeout defaultTimeout)

        member __.TryScan(scanner: 'Msg -> (Async<'T>) option,?timeout) = 
            mailbox.TryScan(scanner,timeout=defaultArg timeout defaultTimeout)

        interface System.IDisposable with
            member __.Dispose() = (mailbox :> IDisposable).Dispose()

        static member Start(body,?cancellationToken) = 
            let mailboxProcessor = new MailboxProcessor<'Msg>(body,?cancellationToken=cancellationToken)
            mailboxProcessor.Start()
            mailboxProcessor
 
    [<CompilationRepresentation(CompilationRepresentationFlags.ModuleSuffix)>]
    [<RequireQualifiedAccess>]
    module Event =
        [<CompiledName("Create")>]
        let create<'T>() = 
            let ev = new Event<'T>() 
            ev.Trigger, ev.Publish

        [<CompiledName("Map")>]
        let map mapping (sourceEvent: IEvent<'Delegate,'T>) =
            let ev = new Event<_>() 
            sourceEvent.Add(fun x -> ev.Trigger(mapping x));
            ev.Publish

        [<CompiledName("Filter")>]
        let filter predicate (sourceEvent: IEvent<'Delegate,'T>) =
            let ev = new Event<_>() 
            sourceEvent.Add(fun x -> if predicate x then ev.Trigger x);
            ev.Publish

        [<CompiledName("Partition")>]
        let partition predicate (sourceEvent: IEvent<'Delegate,'T>) =
            let ev1 = new Event<_>() 
            let ev2 = new Event<_>() 
            sourceEvent.Add(fun x -> if predicate x then ev1.Trigger x else ev2.Trigger x);
            ev1.Publish,ev2.Publish

        [<CompiledName("Choose")>]
        let choose chooser (sourceEvent: IEvent<'Delegate,'T>) =
            let ev = new Event<_>() 
            sourceEvent.Add(fun x -> match chooser x with None -> () | Some r -> ev.Trigger r);
            ev.Publish

        [<CompiledName("Scan")>]
        let scan collector state (sourceEvent: IEvent<'Delegate,'T>) =
            let state = ref state
            let ev = new Event<_>() 
            sourceEvent.Add(fun msg ->
                 let z = !state
                 let z = collector z msg
                 state := z; 
                 ev.Trigger(z));
            ev.Publish

        [<CompiledName("Add")>]
        let add callback (sourceEvent: IEvent<'Delegate,'T>) = sourceEvent.Add(callback)

        [<CompiledName("Pairwise")>]
        let pairwise (sourceEvent : IEvent<'Delegate,'T>) : IEvent<'T * 'T> = 
            let ev = new Event<'T * 'T>() 
            let lastArgs = ref None
            sourceEvent.Add(fun args2 -> 
                (match !lastArgs with 
                 | None -> () 
                 | Some args1 -> ev.Trigger(args1,args2))
                lastArgs := Some args2)

            ev.Publish

        [<CompiledName("Merge")>]
        let merge (event1: IEvent<'Del1,'T>) (event2: IEvent<'Del2,'T>) =
            let ev = new Event<_>() 
            event1.Add(fun x -> ev.Trigger(x))
            event2.Add(fun x -> ev.Trigger(x))
            ev.Publish

        [<CompiledName("Split")>]
        let split (splitter : 'T -> Choice<'U1,'U2>) (sourceEvent: IEvent<'Delegate,'T>) =
            let ev1 = new Event<_>() 
            let ev2 = new Event<_>() 
            sourceEvent.Add(fun x -> match splitter x with Choice1Of2 y -> ev1.Trigger(y) | Choice2Of2 z -> ev2.Trigger(z));
            ev1.Publish,ev2.Publish


    [<CompilationRepresentation(CompilationRepresentationFlags.ModuleSuffix)>]
    [<RequireQualifiedAccess>]
    module Observable =
        let obs x =  (x :> IObservable<_>)


        let inline protect f succeed fail =
          match (try Choice1Of2 (f ()) with e -> Choice2Of2 e) with
            | Choice1Of2 x -> (succeed x)
            | Choice2Of2 e -> (fail e)

        [<AbstractClass>]
        type BasicObserver<'T>() =
          let mutable stopped = false
          abstract Next : value : 'T -> unit
          abstract Error : error : exn -> unit
          abstract Completed : unit -> unit
          interface IObserver<'T> with
              member x.OnNext value = if not stopped then x.Next value
              member x.OnError e = if not stopped then stopped <- true
                                                       x.Error e
              member x.OnCompleted () = if not stopped then stopped <- true
                                                            x.Completed ()

        [<CompiledName("Map")>]
        let map mapping (source: IObservable<'T>) =
            { new IObservable<'U> with 
                 member x.Subscribe(observer) =
                     source.Subscribe { new BasicObserver<'T>() with  
                                        member x.Next(v) = 
                                            protect (fun () -> mapping v) observer.OnNext observer.OnError
                                        member x.Error(e) = observer.OnError(e)
                                        member x.Completed() = observer.OnCompleted() } }

        [<CompiledName("Choose")>]
        let choose chooser (source: IObservable<'T>) =
            { new IObservable<'U> with 
                 member x.Subscribe(observer) =
                     source.Subscribe { new BasicObserver<'T>() with  
                                        member x.Next(v) = 
                                            protect (fun () -> chooser v) (function None -> () | Some v2 -> observer.OnNext v2) observer.OnError
                                        member x.Error(e) = observer.OnError(e)
                                        member x.Completed() = observer.OnCompleted() } }

        [<CompiledName("Filter")>]
        let filter predicate (source: IObservable<'T>) =
            choose (fun x -> if predicate x then Some x else None) source

        [<CompiledName("Partition")>]
        let partition predicate (source: IObservable<'T>) =
            filter predicate source, filter (predicate >> not) source


        [<CompiledName("Scan")>]
        let scan collector state (source: IObservable<'T>) =
            { new IObservable<'U> with 
                 member x.Subscribe(observer) =
                     let state = ref state
                     source.Subscribe { new BasicObserver<'T>() with  
                                        member x.Next(v) = 
                                            let z = !state
                                            protect (fun () -> collector z v) (fun z -> 
                                                state := z
                                                observer.OnNext z) observer.OnError
                                            
                                        member x.Error(e) = observer.OnError(e)
                                        member x.Completed() = observer.OnCompleted() } }

        [<CompiledName("Add")>]
        let add callback (source: IObservable<'T>) = source.Add(callback)

        [<CompiledName("Subscribe")>]
        let subscribe (callback: 'T -> unit) (source: IObservable<'T>) = source.Subscribe(callback)

        [<CompiledName("Pairwise")>]
        let pairwise (source : IObservable<'T>) : IObservable<'T * 'T> = 
            { new IObservable<_> with 
                 member x.Subscribe(observer) =
                     let lastArgs = ref None
                     source.Subscribe { new BasicObserver<'T>() with  
                                        member x.Next(args2) = 
                                            match !lastArgs with 
                                            | None -> ()
                                            | Some args1 -> observer.OnNext (args1,args2)
                                            lastArgs := Some args2
                                        member x.Error(e) = observer.OnError(e)
                                        member x.Completed() = observer.OnCompleted() } }


        [<CompiledName("Merge")>]
        let merge (source1: IObservable<'T>) (source2: IObservable<'T>) =
            { new IObservable<_> with 
                 member x.Subscribe(observer) =
                     let stopped = ref false
                     let completed1 = ref false
                     let completed2 = ref false
                     let h1 = 
                         source1.Subscribe { new IObserver<'T> with  
                                            member x.OnNext(v) = 
                                                    if not !stopped then 
                                                        observer.OnNext v
                                            member x.OnError(e) = 
                                                    if not !stopped then 
                                                        stopped := true; 
                                                        observer.OnError(e)
                                            member x.OnCompleted() = 
                                                    if not !stopped then 
                                                        completed1 := true; 
                                                        if !completed1 && !completed2 then 
                                                            stopped := true
                                                            observer.OnCompleted() } 
                     let h2 = 
                         source2.Subscribe { new IObserver<'T> with  
                                            member x.OnNext(v) = 
                                                    if not !stopped then 
                                                        observer.OnNext v
                                            member x.OnError(e) = 
                                                    if not !stopped then 
                                                        stopped := true; 
                                                        observer.OnError(e)
                                            member x.OnCompleted() = 
                                                    if not !stopped then 
                                                        completed2 := true; 
                                                        if !completed1 && !completed2 then 
                                                            stopped := true
                                                            observer.OnCompleted() } 

                     { new IDisposable with 
                           member x.Dispose() = 
                               h1.Dispose(); 
                               h2.Dispose() } }

        [<CompiledName("Split")>]
        let split (splitter : 'T -> Choice<'U1,'U2>) (source: IObservable<'T>) =
            choose (fun v -> match splitter v with Choice1Of2 x -> Some x | _ -> None) source,
            choose (fun v -> match splitter v with Choice2Of2 x -> Some x | _ -> None) source
<|MERGE_RESOLUTION|>--- conflicted
+++ resolved
@@ -433,43 +433,19 @@
             else
                 let mutable ok = false
                 try 
-<<<<<<< HEAD
                     let res = userCode ctxt
                     ok <- true
                     res
                 finally
                     if not ok then 
                         ctxt.SaveExceptionContinuation()
-=======
-                    userCode ctxt
-                with exn -> 
-                    let edi = ExceptionDispatchInfo.RestoreOrCapture(exn)
-                    ctxt.CallExceptionContinuation edi
->>>>>>> cb5106b8
 
         /// Make an initial asyc activation.  
         [<DebuggerHidden>]
         let CreateAsyncActivation cancellationToken trampolineHolder cont econt ccont =
             { cont = cont; aux = { token = cancellationToken; econt = econt; ccont = ccont; trampolineHolder = trampolineHolder } }
                     
-<<<<<<< HEAD
-#if FX_NO_PARAMETERIZED_THREAD_START
-        // Preallocate the delegate and keep it in the trampoline
-        let waitCallbackForQueueWorkItemWithTrampoline(trampolineHolder: TrampolineHolder) = 
-            WaitCallback(fun o ->
-                let f = unbox o : unit -> AsyncReturn
-                trampolineHolder.Execute f |> unfake)
-#else
-        // Preallocate the delegate and keep it in the trampoline
-        let threadStartCallbackForStartThreadWithTrampoline = 
-            ParameterizedThreadStart (fun o ->
-                let (trampolineHolder,f) = unbox o : TrampolineHolder * (unit -> AsyncReturn)
-                trampolineHolder.Execute f |> unfake)
-#endif
-
         [<DebuggerHidden>]
-=======
->>>>>>> cb5106b8
         let QueueAsync cancellationToken cont econt ccont computation =
             let trampolineHolder = new TrampolineHolder()
             trampolineHolder.QueueWorkItem (fun () -> 
@@ -537,7 +513,6 @@
         [<DebuggerHidden>]
         /// Execute user code but first check for trampoline and cancellation.
         //
-<<<<<<< HEAD
         // Note: direct calls to this function end up in user assemblies via inlining
         let Call (ctxt: AsyncActivation<'T>) result1 (part2: 'U -> Async<'T>)  =
             if ctxt.IsCancellationRequested then
@@ -572,8 +547,6 @@
 
         /// When run, ensures that any exceptions raised by the immediate execution of "f" are
         /// sent to the exception continuation.
-=======
->>>>>>> cb5106b8
         let CreateUserCodeAsync f =
             MakeAsync (fun ctxt -> ProtectUserCode ctxt f)
 
@@ -585,8 +558,7 @@
                 | AsyncResult.Canceled oce -> ctxt.aux.ccont oce)
 
         // Generate async computation which calls its continuation with the given result
-<<<<<<< HEAD
-        let inline CreateResultAsync res = 
+        let inline CreateReturnAsync res = 
             // Note: this code ends up in user assemblies via inlining
             MakeAsync (fun ctxt -> ctxt.OnSuccess res)
                     
@@ -596,23 +568,6 @@
         let inline CreateBindAsync keepStack part1 part2  =
             // Note: this code ends up in user assemblies via inlining
             MakeAsync (fun ctxt -> Bind keepStack ctxt part1 part2)
-=======
-        let CreateReturnAsync x = 
-            MakeAsync (fun ctxt -> 
-                if ctxt.IsCancellationRequested then
-                    ctxt.OnCancellation ()
-                else
-                    ctxt.aux.trampolineHolder.HijackCheck ctxt.cont x)
-
-        // The primitive bind operation. Generate a process that runs the first process, takes
-        // its result, applies f and then runs the new process produced. Hijack if necessary and 
-        // run 'f' with exception protection
-        let CreateBindAsync p1 f  =
-            MakeAsync (fun ctxt ->
-                if ctxt.IsCancellationRequested then
-                    ctxt.OnCancellation ()
-                else
->>>>>>> cb5106b8
 
         // Call the given function with exception protection, but first 
         // check for cancellation.
@@ -624,53 +579,17 @@
             // Note: this code ends up in user assemblies via inlining
             MakeAsync (fun ctxt -> CallDelay ctxt computation)
 
-<<<<<<< HEAD
         /// Implements the sequencing construct of async computation expressions
         let inline CreateSequentialAsync part1 part2 = 
             // Note: this code ends up in user assemblies via inlining
             CreateBindAsync false part1 (fun () -> part2)
-=======
-        // Call the given function with exception protection, but first 
-        // check for cancellation.
-        let CreateCallAsync f x =
-            MakeAsync (fun ctxt ->
-                if ctxt.aux.token.IsCancellationRequested then
-                    ctxt.OnCancellation ()
-                else                    
-                    protectUserCodeIncludingHijackCheck ctxt.aux.trampolineHolder f x ctxt.aux.econt (fun p2 -> p2.Invoke ctxt)
-            )
-
-        let CreateDelayAsync f = CreateCallAsync f ()
-
-        let CreateSequentialAsync p1 p2 = 
-            CreateBindAsync p1 (fun () -> p2)
->>>>>>> cb5106b8
 
         // Call p but augment the normal, exception and cancel continuations with a call to finallyFunction.
         // If the finallyFunction raises an exception then call the original exception continuation
         // with the new exception. If exception is raised after a cancellation, exception is ignored
         // and cancel continuation is called.
-<<<<<<< HEAD
         let inline CreateTryFinallyAsync finallyFunction computation =
             MakeAsync (fun ctxt -> TryFinally ctxt finallyFunction computation)
-=======
-        let CreateTryFinallyAsync finallyFunction computation  =
-            MakeAsync (fun ctxt ->
-                if ctxt.aux.token.IsCancellationRequested then
-                    ctxt.OnCancellation ()
-                else
-                    let trampolineHolder = ctxt.aux.trampolineHolder
-                    // The new continuation runs the finallyFunction and resumes the old continuation
-                    // If an exception is thrown we continue with the previous exception continuation.
-                    let cont b     = protectUserCodeIncludingHijackCheck trampolineHolder finallyFunction () ctxt.aux.econt (fun () -> ctxt.cont b)
-                    // The new exception continuation runs the finallyFunction and then runs the previous exception continuation.
-                    // If an exception is thrown we continue with the previous exception continuation.
-                    let econt exn  = protectUserCodeIncludingHijackCheck trampolineHolder finallyFunction () ctxt.aux.econt (fun () -> ctxt.aux.econt exn)
-                    // The cancellation continuation runs the finallyFunction and then runs the previous cancellation continuation.
-                    // If an exception is thrown we continue with the previous cancellation continuation (the exception is lost)
-                    let ccont cexn = protectUserCodeIncludingHijackCheck trampolineHolder finallyFunction () (fun _ -> ctxt.aux.ccont cexn) (fun () -> ctxt.aux.ccont cexn)
-                    computation.Invoke { ctxt with cont = cont; aux = { ctxt.aux with econt = econt; ccont = ccont } })
->>>>>>> cb5106b8
 
         // Re-route the exception continuation to call to catchFunction. If catchFunction or the new process fail
         // then call the original exception continuation with the failure.
@@ -679,13 +598,7 @@
                 if ctxt.IsCancellationRequested then
                     ctxt.OnCancellation ()
                 else 
-<<<<<<< HEAD
                     let econt (edi: ExceptionDispatchInfo) = Call ctxt edi catchFunction
-=======
-                    let econt (edi: ExceptionDispatchInfo) = 
-                        let ecomputation = CreateCallAsync catchFunction edi
-                        ecomputation.Invoke ctxt
->>>>>>> cb5106b8
                     let newCtxt = { ctxt with aux = { ctxt.aux with econt = econt } }
                     computation.Invoke newCtxt)
 
@@ -708,11 +621,7 @@
         
         /// A single pre-allocated computation that returns a unit result
         let unitAsync =
-<<<<<<< HEAD
-            CreateResultAsync()
-=======
             CreateReturnAsync()
->>>>>>> cb5106b8
 
         /// Implement use/Dispose
         let CreateUsingAsync (resource:'T :> IDisposable) (computation:'T -> Async<'a>) : Async<'a> =
@@ -722,7 +631,6 @@
                     Microsoft.FSharp.Core.LanguagePrimitives.IntrinsicFunctions.Dispose resource
             CreateTryFinallyAsync disposeFunction (CreateCallAsync computation resource) |> CreateWhenCancelledAsync disposeFunction
 
-<<<<<<< HEAD
         let inline CreateIgnoreAsync computation = 
             CreateBindAsync false computation (fun _ -> unitAsync)
 
@@ -732,29 +640,15 @@
             if guardFunc() then 
                 whileAsync <- CreateBindAsync false computation (fun () -> if guardFunc() then whileAsync else unitAsync) 
                 whileAsync
-=======
-        let CreateIgnoreAsync computation = 
-            CreateBindAsync computation (fun _ -> unitAsync)
-
-        /// Implement the while loop construct of async commputation expressions
-        let rec CreateWhileAsync guardFunc computation =
-            if guardFunc() then 
-                CreateBindAsync computation (fun () -> CreateWhileAsync guardFunc computation) 
->>>>>>> cb5106b8
             else 
                 unitAsync
 
         /// Implement the for loop construct of async commputation expressions
-<<<<<<< HEAD
         let CreateForLoopAsync (source: seq<_>) computation =
-=======
-        let rec CreateForLoopAsync (source: seq<_>) computation =
->>>>>>> cb5106b8
             CreateUsingAsync (source.GetEnumerator()) (fun ie ->
                 CreateWhileAsync
                     (fun () -> ie.MoveNext())
                     (CreateDelayAsync (fun () -> computation ie.Current)))
-<<<<<<< HEAD
 
         let CreateSwitchToAsync (syncCtxt: SynchronizationContext) =
             CreateUserCodeAsync (fun ctxt ->
@@ -768,21 +662,6 @@
             CreateUserCodeAsync (fun ctxt -> 
                 ctxt.aux.trampolineHolder.QueueWorkItem (fun () -> ctxt.cont ()))
 
-=======
-
-        let CreateSwitchToAsync (syncCtxt: SynchronizationContext) =
-            CreateUserCodeAsync (fun ctxt ->
-                ctxt.aux.trampolineHolder.Post syncCtxt ctxt.cont)
-
-        let CreateSwitchToNewThreadAsync() =
-            CreateUserCodeAsync (fun ctxt ->
-                ctxt.aux.trampolineHolder.StartThread ctxt.cont)
-
-        let CreateSwitchToThreadPoolAsync() =
-            CreateUserCodeAsync (fun ctxt -> 
-                ctxt.aux.trampolineHolder.QueueWorkItem ctxt.cont)
-
->>>>>>> cb5106b8
         let delimitSyncContext ctxt =            
             match SynchronizationContext.Current with
             | null -> ctxt
@@ -806,11 +685,7 @@
         [<AutoSerializable(false)>]        
         type SuspendedAsync<'T>(ctxt : AsyncActivation<'T>) =
 
-<<<<<<< HEAD
-            let syncCtxt = SynchronizationContext.Current 
-=======
             let syncCtxt = SynchronizationContext.Current
->>>>>>> cb5106b8
 
             let thread = 
                 match syncCtxt with
@@ -996,10 +871,7 @@
                 System.Delegate.CreateDelegate(typeof<'Delegate>, obj, invokeMeth) :?> 'Delegate
 
         /// Run the asynchronous workflow and wait for its result.
-<<<<<<< HEAD
         [<DebuggerHidden>]
-=======
->>>>>>> cb5106b8
         let RunSynchronouslyInAnotherThread (token:CancellationToken,computation,timeout) =
             let token,innerCTS = 
                 // If timeout is provided, we govern the async by our own CTS, to cancel
@@ -1035,10 +907,7 @@
                 |   None -> ()
                 res.Commit()
 
-<<<<<<< HEAD
         [<DebuggerHidden>]
-=======
->>>>>>> cb5106b8
         let RunSynchronouslyInCurrentThread (token:CancellationToken,computation) =
             use resultCell = new ResultCell<AsyncResult<_>>()
             let trampolineHolder = TrampolineHolder()
@@ -1058,12 +927,8 @@
             let res = resultCell.TryWaitForResultSynchronously().Value
             res.Commit()
 
-<<<<<<< HEAD
         [<DebuggerHidden>]
-        let RunSynchronously (token:CancellationToken, computation: Async<'T>, timeout) =
-=======
         let RunSynchronously cancellationToken (computation: Async<'T>) timeout =
->>>>>>> cb5106b8
             // Reuse the current ThreadPool thread if possible. Unfortunately
             // Thread.IsThreadPoolThread isn't available on all profiles so
             // we approximate it by testing synchronization context for null.
@@ -1080,12 +945,8 @@
             // for the cancellation and run the computation in another thread.
             | _ -> RunSynchronouslyInAnotherThread (cancellationToken, computation, timeout)
 
-<<<<<<< HEAD
         [<DebuggerHidden>]
         let Start token (computation:Async<unit>) =
-=======
-        let Start token computation =
->>>>>>> cb5106b8
             QueueAsync 
                 token
                 (fun () -> FakeUnit)   // nothing to do on success
@@ -1094,24 +955,16 @@
                 computation
             |> unfake
 
-<<<<<<< HEAD
         [<DebuggerHidden>]
-=======
->>>>>>> cb5106b8
         let StartWithContinuations cancellationToken (computation:Async<'T>) cont econt ccont =
             let trampolineHolder = new TrampolineHolder()
             trampolineHolder.Execute (fun () -> 
                 let ctxt = CreateAsyncActivation cancellationToken trampolineHolder (cont >> fake) (econt >> fake) (ccont >> fake)
                 computation.Invoke ctxt)
             |> unfake
-<<<<<<< HEAD
 
         [<DebuggerHidden>]
         let StartAsTask cancellationToken (computation:Async<'T>) taskCreationOptions =
-=======
-            
-        let StartAsTask token computation taskCreationOptions =
->>>>>>> cb5106b8
             let taskCreationOptions = defaultArg taskCreationOptions TaskCreationOptions.None
             let tcs = new TaskCompletionSource<_>(taskCreationOptions)
 
@@ -1120,11 +973,7 @@
             //      b) when the task IsCompleted -> nothing is running anymore
             let task = tcs.Task
             QueueAsync
-<<<<<<< HEAD
                 cancellationToken
-=======
-                token
->>>>>>> cb5106b8
                 (fun r -> tcs.SetResult r |> fake)
                 (fun edi -> tcs.SetException edi.SourceException |> fake)
                 (fun _ -> tcs.SetCanceled() |> fake)
@@ -1262,19 +1111,11 @@
 
         member __.Delay generator = CreateDelayAsync generator
 
-<<<<<<< HEAD
-        member inline __.Return value = CreateResultAsync value
-=======
-        member __.Return value = CreateReturnAsync value
->>>>>>> cb5106b8
+        member inline __.Return value = CreateReturnAsync value
 
         member inline __.ReturnFrom (computation:Async<_>) = computation
 
-<<<<<<< HEAD
         member inline __.Bind (computation, binder) = CreateBindAsync true computation binder
-=======
-        member __.Bind (computation, binder) = CreateBindAsync computation binder
->>>>>>> cb5106b8
 
         member __.Using (resource, binder) = CreateUsingAsync resource binder
 
@@ -1282,15 +1123,9 @@
 
         member __.For (sequence, body) = CreateForLoopAsync sequence body
 
-<<<<<<< HEAD
         member inline __.Combine (computation1, computation2) = CreateSequentialAsync computation1 computation2
 
         member inline __.TryFinally (computation, compensation) = CreateTryFinallyAsync compensation computation
-=======
-        member __.Combine (computation1, computation2) = CreateSequentialAsync computation1 computation2
-
-        member __.TryFinally (computation, compensation) = CreateTryFinallyAsync compensation computation
->>>>>>> cb5106b8
 
         member __.TryWith (computation, catchHandler) = CreateTryWithAsync catchHandler computation
 
@@ -1321,11 +1156,7 @@
                         if Thread.CurrentThread.Equals(thread) && underCurrentThreadStack then
                             contToTailCall <- Some(fun () -> cont x)
                         else if Trampoline.ThisThreadHasTrampoline then
-<<<<<<< HEAD
-                            let syncCtxt = SynchronizationContext.Current 
-=======
                             let syncCtxt = SynchronizationContext.Current
->>>>>>> cb5106b8
                             aux.trampolineHolder.PostOrQueue syncCtxt (fun () -> cont x) |> unfake 
                         else
                             aux.trampolineHolder.Execute (fun () -> cont x ) |> unfake
