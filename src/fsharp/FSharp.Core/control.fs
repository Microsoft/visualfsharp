// Copyright (c) Microsoft Corporation.  All Rights Reserved.  See License.txt in the project root for license information.

namespace Microsoft.FSharp.Control

    #nowarn "40"
    #nowarn "21"
    #nowarn "47"
    #nowarn "52" // The value has been copied to ensure the original is not mutated by this operation
    #nowarn "67" // This type test or downcast will always hold
    #nowarn "864" // IObservable.Subscribe
 
    open System
    open System.Diagnostics
    open System.Diagnostics.CodeAnalysis
    open System.IO
    open System.Reflection
    open System.Runtime.ExceptionServices
    open System.Threading
    open System.Threading.Tasks
    open Microsoft.FSharp.Core
    open Microsoft.FSharp.Core.LanguagePrimitives.IntrinsicOperators
    open Microsoft.FSharp.Core.Operators
    open Microsoft.FSharp.Control
    open Microsoft.FSharp.Collections

#if FX_RESHAPED_REFLECTION
    open ReflectionAdapters
#endif


    /// We use our own internal implementation of queues to avoid a dependency on System.dll
    type Queue<'T>() =  //: IEnumerable<T>, ICollection, IEnumerable
    
        let mutable array = [| |]
        let mutable head = 0
        let mutable size = 0
        let mutable tail = 0

        let SetCapacity(capacity) =
            let destinationArray = Array.zeroCreate capacity;
            if (size > 0) then 
                if (head < tail) then 
                    System.Array.Copy(array, head, destinationArray, 0, size);
        
                else
                    System.Array.Copy(array, head, destinationArray, 0, array.Length - head);
                    System.Array.Copy(array, 0, destinationArray, array.Length - head, tail);
            array <- destinationArray;
            head <- 0;
            tail <- if (size = capacity) then 0 else size;

        member x.Dequeue() =
            if (size = 0) then
                failwith "Dequeue"
            let local = array.[head];
            array.[head] <- Unchecked.defaultof<'T>
            head <- (head + 1) % array.Length;
            size <- size - 1;
            local

        member this.Enqueue(item) =
            if (size = array.Length) then 
                let capacity = int ((int64 array.Length * 200L) / 100L);
                let capacity = max capacity (array.Length + 4)
                SetCapacity(capacity);
            array.[tail] <- item;
            tail <- (tail + 1) % array.Length;
            size <- size + 1

        member x.Count = size

    type LinkedSubSource(cancellationToken : CancellationToken) =
        
        let failureCTS = new CancellationTokenSource()
        let linkedCTS = CancellationTokenSource.CreateLinkedTokenSource(cancellationToken, failureCTS.Token)
        
        member this.Token = linkedCTS.Token
        member this.Cancel() = failureCTS.Cancel()
        member this.Dispose() = 
            linkedCTS.Dispose()
            failureCTS.Dispose()
        
        interface IDisposable with
            member this.Dispose() = this.Dispose()

    
    // F# don't always take tailcalls to functions returning 'unit' because this
    // is represented as type 'void' in the underlying IL.
    // Hence we don't use the 'unit' return type here, and instead invent our own type.
    [<NoEquality; NoComparison>]
    type AsyncReturn =
        | FakeUnit


    type cont<'T> = ('T -> AsyncReturn)
    type econt = (ExceptionDispatchInfo -> AsyncReturn)
    type ccont = (OperationCanceledException -> AsyncReturn)



    //----------------------------------
    // PRIMITIVE ASYNC TRAMPOLINE

    [<AllowNullLiteral>]
    type Trampoline() = 

        [<Literal>]
        static let bindLimitBeforeHijack = 300 

        [<ThreadStatic>]
        [<DefaultValue>]
        static val mutable private thisThreadHasTrampoline : bool

        static member ThisThreadHasTrampoline = 
            Trampoline.thisThreadHasTrampoline
        
        let mutable cont = None
        let mutable bindCount = 0
        
        static let unfake FakeUnit = ()

        /// Use this object with a trampoline on the synchronous stack if none exists, and execute
        /// the given function. The function might write its continuation into the trampoline.
        member __.Execute (firstAction : unit -> AsyncReturn) =
            let rec loop action = 
                action() |> unfake
                match cont with
                | None -> ()
                | Some newAction -> 
                    cont <- None
                    loop newAction
            let thisIsTopTrampoline =
                if Trampoline.thisThreadHasTrampoline then
                    false
                else
                    Trampoline.thisThreadHasTrampoline <- true
                    true
            try
                let mutable keepGoing = true
                let mutable action = firstAction
                while keepGoing do 
                    action() |> unfake
                    match cont with
                    | None ->
                        keepGoing <- false
                    | Some newAction -> 
                        cont <- None
                        action <- newAction
            finally
                if thisIsTopTrampoline then
                    Trampoline.thisThreadHasTrampoline <- false
            FakeUnit
            
        /// Increment the counter estimating the size of the synchronous stack and
        /// return true if time to jump on trampoline.
        member __.IncrementBindCount() =
            bindCount <- bindCount + 1
            bindCount >= bindLimitBeforeHijack
            
        /// Abandon the synchronous stack of the current execution and save the continuation in the trampoline.
        member __.Set action = 
            match cont with
            | None -> 
                bindCount <- 0
                cont <- Some action
            | _ -> failwith "Internal error: attempting to install continuation twice"
            FakeUnit


    type TrampolineHolder() as this =
        let mutable trampoline = null
        
        static let unfake FakeUnit = ()

        // Preallocate a ctxt-switching callback delegate.
        // This should be the only call to SynchronizationContext.Post in this library. We must always install a trampoline.        
        let sendOrPostCallback = 
            SendOrPostCallback (fun o ->
                let f = unbox<(unit -> AsyncReturn)> o
                this.ExecuteWithTrampoline f |> unfake)

        // Preallocate a ctxt-switching callback delegate.
        // This should be the only call to QueueUserWorkItem in this library. We must always install a trampoline.
        let waitCallbackForQueueWorkItemWithTrampoline = 
            WaitCallback (fun o ->
                let f = unbox<(unit -> AsyncReturn)> o
                this.ExecuteWithTrampoline f |> unfake)

#if !FX_NO_PARAMETERIZED_THREAD_START
        // This should be the only call to Thread.Start in this library. We must always install a trampoline.
        let threadStartCallbackForStartThreadWithTrampoline = 
            ParameterizedThreadStart (fun o ->
                let f = unbox<(unit -> AsyncReturn)> o
                this.ExecuteWithTrampoline f |> unfake)
#endif

        member this.Post (syncCtxt: SynchronizationContext)  (f : unit -> AsyncReturn) =
            syncCtxt.Post (sendOrPostCallback, state=(f |> box))
            FakeUnit

        member this.QueueWorkItem (f: unit -> AsyncReturn) =            
            if not (ThreadPool.QueueUserWorkItem(waitCallbackForQueueWorkItemWithTrampoline, f |> box)) then
                failwith "failed to queue user work item"
            FakeUnit
        
#if FX_NO_PARAMETERIZED_THREAD_START
        // This should be the only call to Thread.Start in this library. We must always install a trampoline.
        member this.StartThread (f : unit -> AsyncReturn) =
#if FX_NO_THREAD
            this.QueueWorkItem(f)
#else
            (new Thread((fun _ -> this.ExecuteWithTrampoline f |> unfake), IsBackground=true)).Start()
            FakeUnit
#endif

#else
        // This should be the only call to Thread.Start in this library. We must always install a trampoline.
        member __.StartThread (f : unit -> AsyncReturn) =
            (new Thread(threadStartCallbackForStartThreadWithTrampoline,IsBackground=true)).Start(f|>box)
            FakeUnit
#endif
        
        /// Execute an async computation after installing a trampoline on its synchronous stack.
        member __.ExecuteWithTrampoline firstAction =
            trampoline <- new Trampoline()
            trampoline.Execute firstAction
            
        member __.Trampoline = trampoline

        /// Call a continuation, but first check if an async computation should trampoline on its synchronous stack.
        member inline __.HijackCheck (cont : 'T -> AsyncReturn) res =
            if trampoline.IncrementBindCount() then
                trampoline.Set (fun () -> cont res)
            else
                // NOTE: this must be a tailcall
                cont res
        
    [<NoEquality; NoComparison>]
    [<AutoSerializable(false)>]
    /// Represents rarely changing components of an in-flight async computation
    type AsyncActivationAux =
        { token : CancellationToken
          econt : econt
          ccont : ccont
          trampolineHolder : TrampolineHolder }
    
    [<NoEquality; NoComparison>]
    [<AutoSerializable(false)>]
    /// Represents an in-flight async computation
    type AsyncActivation<'T> =
        { cont : cont<'T>
          aux : AsyncActivationAux }

        member ctxt.IsCancellationRequested = ctxt.aux.token.IsCancellationRequested

        /// Call the cancellation continuation of the active computation
        member ctxt.OnCancellation () =
            ctxt.aux.ccont (new OperationCanceledException (ctxt.aux.token))
                   
        member ctxt.OnSuccess result =
            if ctxt.IsCancellationRequested then
                ctxt.OnCancellation ()
            else
                ctxt.aux.trampolineHolder.HijackCheck ctxt.cont result

        /// Call the exception continuation of the active computation
        member ctxt.CallExceptionContinuation edi =
            ctxt.aux.econt edi
        
    [<NoEquality; NoComparison>]
    [<CompiledName("FSharpAsync`1")>]
    type Async<'T> =
        { Invoke : (AsyncActivation<'T> -> AsyncReturn) }

    type VolatileBarrier() =
        [<VolatileField>]
        let mutable isStopped = false
        member __.Proceed = not isStopped
        member __.Stop() = isStopped <- true

    [<Sealed>]
    [<AutoSerializable(false)>]
    type Latch() = 
        let mutable i = 0
        member this.Enter() = Interlocked.CompareExchange(&i, 1, 0) = 0

    [<NoEquality; NoComparison>]
    type AsyncResult<'T>  =
        | Ok of 'T
        | Error of ExceptionDispatchInfo
        | Canceled of OperationCanceledException

    module AsyncPrimitives =
        // To consider: augment with more exception traceability information
        // To consider: add the ability to suspend running ps in debug mode
        // To consider: add the ability to trace running ps in debug mode
        open System
        open System.Threading
        open System.IO
        open Microsoft.FSharp.Core

        let fake () = FakeUnit
        let unfake FakeUnit = ()

        let mutable defaultCancellationTokenSource = new CancellationTokenSource()

        /// Global mutable state used to associate Exception
        let associationTable = System.Runtime.CompilerServices.ConditionalWeakTable<exn, ExceptionDispatchInfo>()

        type ExceptionDispatchInfo with 

            member edi.GetAssociatedSourceException() = 
               let exn = edi.SourceException
               // Try to store the entry in the association table to allow us to recover it later.
               try lock associationTable (fun () -> associationTable.Add(exn, edi)) with _ -> ()
               exn

            // Capture, but prefer the saved information if available
            static member inline RestoreOrCapture(exn) = 
                match lock associationTable (fun () -> associationTable.TryGetValue(exn)) with 
                | true, edi -> edi
                | _ ->
                    ExceptionDispatchInfo.Capture(exn)

            member inline edi.ThrowAny() = 
                edi.Throw()
                Unchecked.defaultof<'T> // Note, this line should not be reached, but gives a generic return type

        /// Apply userCode to x and call either the continuation or exception continuation depending what happens
        let inline protectUserCodeIncludingHijackCheck (trampolineHolder:TrampolineHolder) userCode x econt (cont : 'T -> AsyncReturn) : AsyncReturn =
            // This is deliberately written in a allocation-free style, except when the trampoline is taken
            let mutable res = Unchecked.defaultof<_>
            let mutable edi = null

            try 
                res <- userCode x
            with exn -> 
                edi <- ExceptionDispatchInfo.RestoreOrCapture(exn)

            match edi with 
            | null -> 
                // NOTE: this must be a tailcall
                trampolineHolder.HijackCheck cont res
            | _ -> 
                // NOTE: this must be a tailcall
                trampolineHolder.HijackCheck econt edi

        // Apply userCode to x and call either the continuation or exception continuation depending what happens
        let inline protectUserCodeNoHijackCheck userCode x econt (cont : 'T -> AsyncReturn) : AsyncReturn =
            // This is deliberately written in a allocation-free style
            let mutable res = Unchecked.defaultof<_>
            let mutable edi = null

            try 
                res <- userCode x
            with exn -> 
                edi <- ExceptionDispatchInfo.RestoreOrCapture(exn)

            match edi with 
            | null -> 
                // NOTE: this must be a tailcall
                cont res
            | exn -> 
                // NOTE: this must be a tailcall
                econt exn

        /// Perform a cancellation check and ensure that any exceptions raised by 
        /// the immediate execution of "userCode" are sent to the exception continuation.
        let protectUserCodeInCtxt (ctxt: AsyncActivation<_>) userCode =
            if ctxt.IsCancellationRequested then
                ctxt.OnCancellation ()
            else
                try 
                    userCode ctxt
                with exn -> 
                    let edi = ExceptionDispatchInfo.RestoreOrCapture(exn)
                    ctxt.CallExceptionContinuation edi

       /// Reify exceptional results as exceptions
        let commit res =
            match res with
            | AsyncResult.Ok res -> res
            | AsyncResult.Error edi -> edi.ThrowAny()
            | AsyncResult.Canceled exn -> raise exn

        // Reify exceptional results as exceptionsJIT 64 doesn't always take tailcalls correctly
        
        let commitWithPossibleTimeout res =
            match res with
            | None -> raise (System.TimeoutException())
            | Some res -> commit res

        /// Make an initial ctxt and execute the async computation.  
        let startA cancellationToken trampolineHolder cont econt ccont computation =
            let ctxt = { cont = cont; aux = { token = cancellationToken; econt = econt; ccont = ccont; trampolineHolder = trampolineHolder } }
            computation.Invoke ctxt
                    
#if FX_NO_PARAMETERIZED_THREAD_START
        // Preallocate the delegate
        // This should be the only call to QueueUserWorkItem in this library. We must always install a trampoline.
        let waitCallbackForQueueWorkItemWithTrampoline(trampolineHolder : TrampolineHolder) = 
            WaitCallback(fun o ->
                let f = unbox o : unit -> AsyncReturn
                trampolineHolder.ExecuteWithTrampoline f |> unfake)
                    
        let startThreadWithTrampoline (trampolineHolder:TrampolineHolder) (f : unit -> AsyncReturn) =
#if FX_NO_THREAD
            if not (ThreadPool.QueueUserWorkItem((waitCallbackForQueueWorkItemWithTrampoline trampolineHolder), f |> box)) then
                failwith "failed to queue user work item"
            FakeUnit
#else        
            (new Thread((fun _ -> trampolineHolder.ExecuteWithTrampoline f |> unfake), IsBackground=true)).Start()
            FakeUnit
#endif            

#else

        // Statically preallocate the delegate
        let threadStartCallbackForStartThreadWithTrampoline = 
            ParameterizedThreadStart (fun o ->
                let (trampolineHolder,f) = unbox o : TrampolineHolder * (unit -> AsyncReturn)
                trampolineHolder.ExecuteWithTrampoline f |> unfake)

        // This should be the only call to Thread.Start in this library. We must always install a trampoline.
        let startThreadWithTrampoline (trampolineHolder:TrampolineHolder) (f : unit -> AsyncReturn) =
            (new Thread(threadStartCallbackForStartThreadWithTrampoline,IsBackground=true)).Start((trampolineHolder,f)|>box)
            FakeUnit
#endif

        let startAsync cancellationToken cont econt ccont p =
            let trampolineHolder = new TrampolineHolder()
            trampolineHolder.ExecuteWithTrampoline (fun () -> startA cancellationToken trampolineHolder cont econt ccont p)

        let queueAsync cancellationToken cont econt ccont p =
            let trampolineHolder = new TrampolineHolder()
            trampolineHolder.QueueWorkItem (fun () -> startA cancellationToken trampolineHolder cont econt ccont p)

        /// Use this to recover ExceptionDispatchInfo when outside the "with" part of a try/with block.
        /// This indicates all the places where we lose a stack trace.
        ///
        /// Stack trace losses come when interoperating with other code that only provide us with an exception value,
        /// notably .NET 4.x tasks and user exceptions passed to the exception continuation in Async.FromContinuations.
        let MayLoseStackTrace exn = ExceptionDispatchInfo.RestoreOrCapture exn
                 
        /// Build a primitive without any exception or resync protection
        let MakeAsync body = { Invoke = body }

        /// Build a context suitable for running part1 of a computation and passing the result to part2f
        let bindPart2 ctxt part2f =
            let cont a = protectUserCodeNoHijackCheck part2f a ctxt.aux.econt (fun part2 -> part2.Invoke ctxt)
            { cont=cont; aux = ctxt.aux }

        [<DebuggerHidden>]
        // Note: direct calls to this function end up in user assemblies via inlining
        let rec Bind keepStack (ctxt: AsyncActivation<_>) part1 part2f =
            // Cancellation check
            if ctxt.IsCancellationRequested then
                ctxt.OnCancellation ()
            else
                // Hijack check
                let trampoline = ctxt.aux.trampolineHolder.Trampoline

                if trampoline.IncrementBindCount() then
                    trampoline.Set(fun () -> Bind keepStack ctxt part1 part2f)

                // In debug code, keep a stack frame for the synchronous invocation of part1, but drop it for part2
                elif keepStack then 

                    let latch = Latch()

                    let mutable savedResult1 = Unchecked.defaultof<_>

                    let ctxtPart1ThenPart2 =
                        let cont result1 = 
                            savedResult1 <- result1
                            if latch.Enter() then 
                                FakeUnit 
                            else 
                                protectUserCodeNoHijackCheck part2f result1 ctxt.aux.econt (fun part2 -> part2.Invoke ctxt)
                        { cont=cont; aux = ctxt.aux }

                    let result2 = part1.Invoke ctxtPart1ThenPart2 

                    if latch.Enter() then 
                        // We acquired the latch before the continuation was called.
                        // This indicates the body is being run async, or an exception or
                        // cancellation happened.
                        result2 
                    else
                        // The body continuation acquired the latch.
                        // This indicates the body should be run sync using the saved result.
                        //
                        // NOTE: this must be a tailcall to drop the part1 frame off the stack.
                        protectUserCodeNoHijackCheck part2f savedResult1 ctxt.aux.econt (fun part2 -> part2.Invoke ctxt)

                else 
                    let ctxtPart1ThenPart2 = bindPart2 ctxt part2f
                    part1.Invoke ctxtPart1ThenPart2

        [<DebuggerHidden>]
        /// Execute user code but first check for trampoline and cancellation.
        //
        // Note: direct calls to this function end up in user assemblies via inlining
        let Call (ctxt: AsyncActivation<'T>) result1 (part2f: 'U -> Async<'T>)  =
            if ctxt.IsCancellationRequested then
                ctxt.OnCancellation ()
            else                    
                protectUserCodeIncludingHijackCheck ctxt.aux.trampolineHolder part2f result1 ctxt.aux.econt (fun part2 -> part2.Invoke ctxt)

        let TryFinally (ctxt: AsyncActivation<'T>) finallyFunction computation =
            if ctxt.IsCancellationRequested then
                ctxt.OnCancellation ()
            else
                let trampolineHolder = ctxt.aux.trampolineHolder
                // The new continuation runs the finallyFunction and resumes the old continuation
                // If an exception is thrown we continue with the previous exception continuation.
                let cont b     = protectUserCodeIncludingHijackCheck trampolineHolder finallyFunction () ctxt.aux.econt (fun () -> ctxt.cont b)
                // The new exception continuation runs the finallyFunction and then runs the previous exception continuation.
                // If an exception is thrown we continue with the previous exception continuation.
                let econt exn  = protectUserCodeIncludingHijackCheck trampolineHolder finallyFunction () ctxt.aux.econt (fun () -> ctxt.aux.econt exn)
                // The cancellation continuation runs the finallyFunction and then runs the previous cancellation continuation.
                // If an exception is thrown we continue with the previous cancellation continuation (the exception is lost)
                let ccont cexn = protectUserCodeIncludingHijackCheck trampolineHolder finallyFunction () (fun _ -> ctxt.aux.ccont cexn) (fun () -> ctxt.aux.ccont cexn)
                computation.Invoke { ctxt with cont = cont; aux = { ctxt.aux with econt = econt; ccont = ccont } } 

        /// When run, ensures that any exceptions raised by the immediate execution of "f" are
        /// sent to the exception continuation.
        let protectUserCodeAsAsync f =
            MakeAsync (fun ctxt -> protectUserCodeInCtxt ctxt f)

        let asyncResultToAsync res =
            MakeAsync (fun ctxt ->
                match res with
                | AsyncResult.Ok r -> ctxt.cont r
                | AsyncResult.Error edi -> ctxt.CallExceptionContinuation edi
                | AsyncResult.Canceled oce -> ctxt.aux.ccont oce)

        // Generate async computation which calls its continuation with the given result
<<<<<<< HEAD
        let inline resultA res = 
            // Note: this code ends up in user assemblies via inlining
            MakeAsync (fun ctxt -> ctxt.OnSuccess res)
                    
        // The primitive bind operation. Generate a process that runs the first process, takes
        // its result, applies f and then runs the new process produced. Hijack if necessary and 
        // run 'f' with exception protection
        let inline bindA keepStack part1 part2f  =
            // Note: this code ends up in user assemblies via inlining
            MakeAsync (fun ctxt -> Bind keepStack ctxt part1 part2f)
=======
        let resultA x = 
            MakeAsync (fun ctxt -> 
                if ctxt.IsCancellationRequested then
                    ctxt.OnCancellation ()
                else
                    ctxt.aux.trampolineHolder.HijackCheck ctxt.cont x)

        // The primitive bind operation. Generate a process that runs the first process, takes
        // its result, applies f and then runs the new process produced. Hijack if necessary and 
        // run 'f' with exception protection
        let bindA p1 f  =
            MakeAsync (fun ctxt ->
                if ctxt.IsCancellationRequested then
                    ctxt.OnCancellation ()
                else
>>>>>>> a31caa7c

        // Call the given function with exception protection, but first 
        // check for cancellation.
        let inline callA part2f result1 =
            // Note: this code ends up in user assemblies via inlining
            MakeAsync (fun ctxt -> Call ctxt result1 part2f)

        // delayPrim = "bindA (return ()) f"
        let inline delayA f = callA f ()

        /// Implements the sequencing construct of async computation expressions
        let inline sequentialA part1 part2 = 
            bindA false part1 (fun () -> part2)

        // Call p but augment the normal, exception and cancel continuations with a call to finallyFunction.
        // If the finallyFunction raises an exception then call the original exception continuation
        // with the new exception. If exception is raised after a cancellation, exception is ignored
        // and cancel continuation is called.
        let inline tryFinallyA finallyFunction computation =
            MakeAsync (fun ctxt -> TryFinally ctxt finallyFunction computation)

        // Re-route the exception continuation to call to catchFunction. If catchFunction or the new process fail
        // then call the original exception continuation with the failure.
        let tryWithDispatchInfoA catchFunction computation =
            MakeAsync (fun ctxt ->
                if ctxt.IsCancellationRequested then
                    ctxt.OnCancellation ()
                else 
                    let econt (edi: ExceptionDispatchInfo) = 
                        let ecomputation = callA catchFunction edi
                        ecomputation.Invoke ctxt
                    let newCtxt = { ctxt with aux = { ctxt.aux with econt = econt } }
<<<<<<< HEAD
                    computation.Invoke newCtxt) 
=======
                    computation.Invoke newCtxt)
>>>>>>> a31caa7c

        let tryWithExnA catchFunction computation = 
            computation |> tryWithDispatchInfoA (fun edi -> catchFunction (edi.GetAssociatedSourceException()))

        /// Call the finallyFunction if the computation results in a cancellation
        let whenCancelledA (finallyFunction : OperationCanceledException -> unit) computation =
            MakeAsync (fun ctxt ->
                let aux = ctxt.aux
                let ccont exn = protectUserCodeIncludingHijackCheck aux.trampolineHolder finallyFunction exn (fun _ -> aux.ccont exn) (fun _ -> aux.ccont exn)
                let newCtxt = { ctxt with aux = { aux with ccont = ccont } }
                computation.Invoke newCtxt)

        /// A single pre-allocated computation that fetched the current cancellation token
<<<<<<< HEAD
        let GetCancellationTokenAsync  =
            MakeAsync (fun ctxt -> ctxt.cont ctxt.aux.token)
        
        /// A single pre-allocated computation that returns a unit result
        let unitAsync = 
=======
        let cancellationTokenAsync  =
            MakeAsync (fun ctxt -> ctxt.cont ctxt.aux.token)
        
        /// A single pre-allocated computation that returns a unit result
        let unitAsync =
>>>>>>> a31caa7c
            resultA()

        /// Implement use/Dispose
        let usingA (resource:'T :> IDisposable) (computation:'T -> Async<'a>) : Async<'a> =
            let mutable x = 0
            let disposeFunction _ =
                if Interlocked.CompareExchange(&x, 1, 0) = 0 then
                    Microsoft.FSharp.Core.LanguagePrimitives.IntrinsicFunctions.Dispose resource
            tryFinallyA disposeFunction (callA computation resource) |> whenCancelledA disposeFunction

        let inline ignoreA computation = 
            bindA false computation (fun _ -> unitAsync)

        /// Implement the while loop construct of async commputation expressions
        let rec whileA guardFunc computation =
            if guardFunc() then 
                bindA false computation (fun () -> whileA guardFunc computation) 
            else 
                unitAsync

        /// Implement the for loop construct of async commputation expressions
        let rec forA (source: seq<_>) computation =
            usingA (source.GetEnumerator()) (fun ie ->
                whileA
                    (fun () -> ie.MoveNext())
                    (delayA (fun () -> computation ie.Current)))
<<<<<<< HEAD

        let switchTo (syncCtxt: SynchronizationContext) =
            protectUserCodeAsAsync (fun ctxt -> 
=======

        let sequentialA p1 p2 = 
            bindA p1 (fun () -> p2)

        let switchTo (syncCtxt: SynchronizationContext) =
            protectUserCodeAsAsync (fun ctxt ->
>>>>>>> a31caa7c
                ctxt.aux.trampolineHolder.Post syncCtxt (fun () -> ctxt.cont ()))

        let switchToNewThread() =
            protectUserCodeAsAsync (fun ctxt ->
                ctxt.aux.trampolineHolder.StartThread (fun () -> ctxt.cont ()))

        let switchToThreadPool() =
            protectUserCodeAsAsync (fun ctxt -> 
                ctxt.aux.trampolineHolder.QueueWorkItem (fun () -> ctxt.cont ()))

        let getSyncContext () = SynchronizationContext.Current 

        let postOrQueue (syncCtxt : SynchronizationContext) (trampolineHolder:TrampolineHolder) f =
            match syncCtxt with 
            | null -> trampolineHolder.QueueWorkItem f 
<<<<<<< HEAD
            | _ -> trampolineHolder.Post syncCtxt f            
=======
            | _ -> trampolineHolder.Post ctxt f            
>>>>>>> a31caa7c

        let delimitSyncContext ctxt =            
            match getSyncContext () with
            | null -> ctxt
            | syncCtxt -> 
                let aux = ctxt.aux                
                let trampolineHolder = aux.trampolineHolder
                {   ctxt with
                         cont = (fun x -> trampolineHolder.Post syncCtxt (fun () -> ctxt.cont x))
                         aux = { aux with
<<<<<<< HEAD
                                     econt = (fun x -> trampolineHolder.Post syncCtxt (fun () -> aux.econt x ))
=======
                                     econt = (fun x -> trampolineHolder.Post syncCtxt (fun () -> aux.econt x))
>>>>>>> a31caa7c
                                     ccont = (fun x -> trampolineHolder.Post syncCtxt (fun () -> aux.ccont x)) }
                }

        // When run, ensures that each of the continuations of the process are run in the same synchronization ctxt.
        let protectUserCodeAsAsyncWithResync f = 
            protectUserCodeAsAsync (fun ctxt -> 
                let ctxtWithSync = delimitSyncContext ctxt
                f ctxtWithSync)

        [<Sealed>]
        [<AutoSerializable(false)>]
        type Once() =
            let latch = Latch()
            member this.Do f =
                if latch.Enter() then
                    f()

        [<Sealed>]
        [<AutoSerializable(false)>]        
        type SuspendedAsync<'T>(ctxt : AsyncActivation<'T>) =

            let syncCtxt = getSyncContext ()

            let thread = 
                match syncCtxt with
                | null -> null // saving a thread-local access
                | _ -> Thread.CurrentThread 

            let trampolineHolder = ctxt.aux.trampolineHolder

            member __.ContinueImmediate res = 
                let action () = ctxt.cont res
                let inline executeImmediately () = trampolineHolder.ExecuteWithTrampoline action
                let currentSyncCtxt = SynchronizationContext.Current 
                match syncCtxt, currentSyncCtxt with
                | null, null -> 
                    executeImmediately ()
                // See bug 370350; this logic is incorrect from the perspective of how SynchronizationContext is meant to work,
                // but the logic works for mainline scenarios (WinForms/WPF/ASP.NET) and we won't change it again.
                | _ when Object.Equals(syncCtxt, currentSyncCtxt) && thread.Equals(Thread.CurrentThread) ->
                    executeImmediately ()
                | _ -> 
                    postOrQueue syncCtxt trampolineHolder action

            member __.ContinueWithPostOrQueue res =
                postOrQueue syncCtxt trampolineHolder (fun () -> ctxt.cont res)

        /// A utility type to provide a synchronization point between an asynchronous computation 
        /// and callers waiting on the result of that computation.
        ///
        /// Use with care! 
        [<Sealed>]        
        [<AutoSerializable(false)>]        
<<<<<<< HEAD
        type ResultCell<'T>() =               
=======
        type ResultCell<'T>() =
>>>>>>> a31caa7c

            let mutable result = None

            // The continuations for the result
            let mutable savedConts : list<SuspendedAsync<'T>> = []

            // The WaitHandle event for the result. Only created if needed, and set to null when disposed.
            let mutable resEvent = null

            let mutable disposed = false

            // All writers of result are protected by lock on syncRoot.
            let syncRoot = new Object()

            member x.GetWaitHandle() =
                lock syncRoot (fun () -> 
                    if disposed then 
                        raise (System.ObjectDisposedException("ResultCell"));
                    match resEvent with 
                    | null ->
                        // Start in signalled state if a result is already present.
                        let ev = new ManualResetEvent(result.IsSome)
                        resEvent <- ev
                        (ev :> WaitHandle)
                    | ev -> 
                        (ev :> WaitHandle))

            member x.Close() =
                lock syncRoot (fun () ->
                    if not disposed then 
                        disposed <- true;
                        match resEvent with
                        | null -> ()
                        | ev -> 
#if FX_NO_EVENTWAITHANDLE_IDISPOSABLE
                            ev.Dispose()                            
                            System.GC.SuppressFinalize(ev)
#else                        
                            ev.Close();
#endif                            
                            resEvent <- null)

            interface IDisposable with
                member x.Dispose() = x.Close() // ; System.GC.SuppressFinalize(x)

            member x.GrabResult() =
                match result with
                | Some res -> res
                | None -> failwith "Unexpected no result"

            /// Record the result in the ResultCell.
            member x.RegisterResult (res:'T, reuseThread) =
                let grabbedConts = 
                    lock syncRoot (fun () ->
                        // Ignore multiple sets of the result. This can happen, e.g. for a race between a cancellation and a success
                        if x.ResultAvailable then 
                            [] // invalidOp "multiple results registered for asynchronous operation"
                        else
                            // In this case the ResultCell has already been disposed, e.g. due to a timeout.
                            // The result is dropped on the floor.
                            if disposed then 
                                []
                            else
                                result <- Some res;
                                // If the resEvent exists then set it. If not we can skip setting it altogether and it won't be
                                // created
                                match resEvent with
                                | null -> 
                                    ()
                                | ev ->
                                    // Setting the event need to happen under lock so as not to race with Close()
                                    ev.Set () |> ignore
                                List.rev savedConts)

                // Run the action outside the lock
                match grabbedConts with
                |   [] -> FakeUnit
                |   [cont] -> 
                        if reuseThread then
                            cont.ContinueImmediate(res)
                        else
                            cont.ContinueWithPostOrQueue(res)
                |   otherwise ->
                        otherwise |> List.iter (fun cont -> cont.ContinueWithPostOrQueue(res) |> unfake) |> fake
            
            member x.ResultAvailable = result.IsSome

            /// Await the result of a result cell, without a direct timeout or direct
            /// cancellation. That is, the underlying computation must fill the result
            /// if cancellation or timeout occurs.
            member x.AwaitResult_NoDirectCancelOrTimeout  =
                MakeAsync (fun ctxt ->                    
                    // Check if a result is available synchronously                
                    let resOpt =
                        match result with
                        |   Some _ -> result
                        |   None ->                 
                                lock syncRoot (fun () ->
                                    match result with
                                    | Some _ ->
                                        result
                                    | None ->
                                        // Otherwise save the continuation and call it in RegisterResult                                        
                                        savedConts <- (SuspendedAsync<_>(ctxt))::savedConts
                                        None
                                )
                    match resOpt with
                    |   Some res -> ctxt.cont res
                    |   None -> FakeUnit
                )

            member x.TryWaitForResultSynchronously (?timeout) : 'T option =
                // Check if a result is available.
                match result with
                | Some _ as r ->
                    r
                | None ->
                    // Force the creation of the WaitHandle
                    let resHandle = x.GetWaitHandle()
                    // Check again. While we were in GetWaitHandle, a call to RegisterResult may have set result then skipped the
                    // Set because the resHandle wasn't forced.
                    match result with
                    | Some _ as r ->
                        r
                    | None ->
                        // OK, let's really wait for the Set signal. This may block.
                        let timeout = defaultArg timeout Threading.Timeout.Infinite 
#if FX_NO_EXIT_CONTEXT_FLAGS
#if FX_NO_WAITONE_MILLISECONDS
                        let ok = resHandle.WaitOne(TimeSpan(int64(timeout)*10000L))
#else
                        let ok = resHandle.WaitOne(millisecondsTimeout= timeout) 
#endif                        
#else
                        let ok = resHandle.WaitOne(millisecondsTimeout= timeout,exitContext=true) 
#endif
                        if ok then
                            // Now the result really must be available
                            result
                        else
                            // timed out
                            None


        type FuncDelegate<'T>(f) =
            member __.Invoke(sender:obj, a:'T) : unit = ignore(sender); f(a)
            static member Create<'Delegate when 'Delegate :> Delegate>(f) = 
                let obj = FuncDelegate<'T>(f)
#if FX_PORTABLE_OR_NETSTANDARD
                let invokeMeth = (typeof<FuncDelegate<'T>>).GetMethod("Invoke", BindingFlags.Public ||| BindingFlags.NonPublic ||| BindingFlags.Instance)
                System.Delegate.CreateDelegate(typeof<'Delegate>, obj, invokeMeth) :?> 'Delegate
#else
                System.Delegate.CreateDelegate(typeof<'Delegate>, obj, "Invoke") :?> 'Delegate
#endif

        /// Run the asynchronous workflow and wait for its result.
        let private RunSynchronouslyInAnotherThread (token:CancellationToken,computation,timeout) =
            let token,innerCTS = 
                // If timeout is provided, we govern the async by our own CTS, to cancel
                // when execution times out. Otherwise, the user-supplied token governs the async.
                match timeout with 
                | None -> token, None
                | Some _ ->
                    let subSource = new LinkedSubSource(token)
                    subSource.Token, Some subSource
                
            use resultCell = new ResultCell<AsyncResult<_>>()
            queueAsync 
                    token                        
                    (fun res -> resultCell.RegisterResult(AsyncResult.Ok(res),reuseThread=true))
                    (fun edi -> resultCell.RegisterResult(AsyncResult.Error(edi),reuseThread=true))
                    (fun exn -> resultCell.RegisterResult(AsyncResult.Canceled(exn),reuseThread=true))
                    computation 
                |> unfake

            let res = resultCell.TryWaitForResultSynchronously(?timeout = timeout) in
            match res with
            | None -> // timed out
                // issue cancellation signal
                if innerCTS.IsSome then innerCTS.Value.Cancel() 
                // wait for computation to quiesce; drop result on the floor
                resultCell.TryWaitForResultSynchronously() |> ignore 
                // dispose the CancellationTokenSource
                if innerCTS.IsSome then innerCTS.Value.Dispose()
                raise (System.TimeoutException())
            | Some res ->
                match innerCTS with
                |   Some subSource -> subSource.Dispose()
                |   None -> ()
                commit res

        let private RunSynchronouslyInCurrentThread (token:CancellationToken,computation) =
            use resultCell = new ResultCell<AsyncResult<_>>()
            let trampolineHolder = TrampolineHolder()

            trampolineHolder.ExecuteWithTrampoline
                (fun () ->
                    startA
                        token
                        trampolineHolder
                        (fun res -> resultCell.RegisterResult(AsyncResult.Ok(res),reuseThread=true))
                        (fun edi -> resultCell.RegisterResult(AsyncResult.Error(edi),reuseThread=true))
                        (fun exn -> resultCell.RegisterResult(AsyncResult.Canceled(exn),reuseThread=true))
                        computation)
            |> unfake

            commit (resultCell.TryWaitForResultSynchronously() |> Option.get)

        let RunSynchronously (token:CancellationToken,computation,timeout) =
            // Reuse the current ThreadPool thread if possible. Unfortunately
            // Thread.IsThreadPoolThread isn't available on all profiles so
            // we approximate it by testing synchronization ctxt for null.
            match SynchronizationContext.Current, timeout with
            | null, None -> RunSynchronouslyInCurrentThread (token, computation)
            // When the timeout is given we need a dedicated thread
            // which cancels the computation.
            // Performing the cancellation in the ThreadPool eg. by using
            // Timer from System.Threading or CancellationTokenSource.CancelAfter
            // (which internally uses Timer) won't work properly
            // when the ThreadPool is busy.
            //
            // And so when the timeout is given we always use the current thread
            // for the cancellation and run the computation in another thread.
            | _ -> RunSynchronouslyInAnotherThread (token, computation, timeout)

        let Start token computation =
            queueAsync 
<<<<<<< HEAD
                    token
                    (fun () -> FakeUnit)   // nothing to do on success
                    (fun edi -> edi.ThrowAny())   // raise exception in child
                    (fun _ -> FakeUnit)    // ignore cancellation in child
                    computation
                |> unfake
=======
                token
                (fun () -> FakeUnit)   // nothing to do on success
                (fun edi -> edi.ThrowAny())   // raise exception in child
                (fun _ -> FakeUnit)    // ignore cancellation in child
                computation
            |> unfake
>>>>>>> a31caa7c

        let StartWithContinuations(token:CancellationToken, a:Async<'T>, cont, econt, ccont) : unit =
            startAsync token (cont >> fake) (econt >> fake) (ccont >> fake) a |> ignore
            
        let StartAsTask token computation taskCreationOptions =
            let taskCreationOptions = defaultArg taskCreationOptions TaskCreationOptions.None
            let tcs = new TaskCompletionSource<_>(taskCreationOptions)

            // The contract: 
            //      a) cancellation signal should always propagate to the computation
            //      b) when the task IsCompleted -> nothing is running anymore
            let task = tcs.Task
            queueAsync
                token
                (fun r -> tcs.SetResult r |> fake)
                (fun edi -> tcs.SetException edi.SourceException |> fake)
                (fun _ -> tcs.SetCanceled() |> fake)
                computation
            |> unfake
            task

        // Helper to attach continuation to the given task.
        // Should be invoked as a part of protectUserCodeAsAsync(withResync) call
<<<<<<< HEAD
        let taskContinueWith (task: Task<'T>) ctxt useCcontForTaskCancellation = 

            let continuation (completedTask : Task<_>) : unit =
                ctxt.aux.trampolineHolder.ExecuteWithTrampoline ((fun () ->
                    if completedTask.IsCanceled then
                        if useCcontForTaskCancellation
                        then ctxt.OnCancellation ()
                        else ctxt.CallExceptionContinuation (ExceptionDispatchInfo.Capture(new TaskCanceledException(completedTask)))
                    elif completedTask.IsFaulted then
                        ctxt.CallExceptionContinuation (MayLoseStackTrace(completedTask.Exception))
=======
        let taskContinueWith (task : Task<'T>) ctxt useCcontForTaskCancellation = 

            let continuation (completedTask: Task<_>) : unit =
                ctxt.aux.trampolineHolder.ExecuteWithTrampoline ((fun () ->
                    if completedTask.IsCanceled then
                        if useCcontForTaskCancellation then
                            ctxt.OnCancellation ()
                        else 
                            let edi = ExceptionDispatchInfo.Capture(new TaskCanceledException(completedTask))
                            ctxt.CallExceptionContinuation edi
                    elif completedTask.IsFaulted then
                        let edi = MayLoseStackTrace(completedTask.Exception)
                        ctxt.CallExceptionContinuation edi
>>>>>>> a31caa7c
                    else
                        ctxt.cont completedTask.Result)) |> unfake

            task.ContinueWith(Action<Task<'T>>(continuation)) |> ignore |> fake

<<<<<<< HEAD
        let taskContinueWithUnit (task : Task) ctxt useCcontForTaskCancellation = 

            let continuation (completedTask : Task) : unit =
                ctxt.aux.trampolineHolder.ExecuteWithTrampoline ((fun () ->
                    if completedTask.IsCanceled then
                        if useCcontForTaskCancellation
                        then ctxt.OnCancellation ()
                        else ctxt.CallExceptionContinuation (ExceptionDispatchInfo.Capture(new TaskCanceledException(completedTask)))
                    elif completedTask.IsFaulted then
                        ctxt.CallExceptionContinuation (MayLoseStackTrace(completedTask.Exception))
=======
        let taskContinueWithUnit (task: Task) ctxt useCcontForTaskCancellation = 

            let continuation (completedTask: Task) : unit =
                ctxt.aux.trampolineHolder.ExecuteWithTrampoline ((fun () ->
                    if completedTask.IsCanceled then
                        if useCcontForTaskCancellation then
                            ctxt.OnCancellation ()
                        else 
                            let edi = ExceptionDispatchInfo.Capture(new TaskCanceledException(completedTask))
                            ctxt.CallExceptionContinuation edi
                    elif completedTask.IsFaulted then
                        let edi = MayLoseStackTrace(completedTask.Exception)
                        ctxt.CallExceptionContinuation edi
>>>>>>> a31caa7c
                    else
                        ctxt.cont ())) |> unfake

            task.ContinueWith(Action<Task>(continuation)) |> ignore |> fake

        [<Sealed>]
        [<AutoSerializable(false)>]
        type AsyncIAsyncResult<'T>(callback: System.AsyncCallback,state:obj) =
             // This gets set to false if the result is not available by the 
             // time the IAsyncResult is returned to the caller of Begin
             let mutable completedSynchronously = true 

             let mutable disposed = false

             let cts = new CancellationTokenSource()

             let result = new ResultCell<AsyncResult<'T>>()

             member s.SetResult(v: AsyncResult<'T>) =  
                 result.RegisterResult(v,reuseThread=true) |> unfake
                 match callback with
                 | null -> ()
                 | d -> 
                     // The IASyncResult becomes observable here
                     d.Invoke (s :> System.IAsyncResult)

             member s.GetResult() = 
                 match result.TryWaitForResultSynchronously (-1) with 
                 | Some (AsyncResult.Ok v) -> v
                 | Some (AsyncResult.Error edi) -> edi.ThrowAny()
                 | Some (AsyncResult.Canceled err) -> raise err
                 | None -> failwith "unreachable"

             member x.IsClosed = disposed
             member x.Close() = 
                 if not disposed  then
                     disposed <- true 
                     cts.Dispose()
                     result.Close()
                 
             member x.Token = cts.Token

             member x.CancelAsync() = cts.Cancel()

             member x.CheckForNotSynchronous() = 
                 if not result.ResultAvailable then 
                     completedSynchronously <- false

             interface System.IAsyncResult with
                  member x.IsCompleted = result.ResultAvailable
                  member x.CompletedSynchronously = completedSynchronously
                  member x.AsyncWaitHandle = result.GetWaitHandle()
                  member x.AsyncState = state

             interface System.IDisposable with
                 member x.Dispose() = x.Close()
    
        module AsBeginEndHelpers =
<<<<<<< HEAD
            let beginAction (computation, callback, state) = 
=======
            let beginAction(computation, callback, state) = 
>>>>>>> a31caa7c
                let aiar = new AsyncIAsyncResult<'T>(callback, state)
                let cont v = aiar.SetResult (AsyncResult.Ok v)
                let econt v = aiar.SetResult (AsyncResult.Error v)
                let ccont v = aiar.SetResult (AsyncResult.Canceled v)
                StartWithContinuations(aiar.Token, computation, cont, econt, ccont)
                aiar.CheckForNotSynchronous()
                (aiar :> IAsyncResult)
               
            let endAction<'T> (iar:IAsyncResult) =
                match iar with 
                | :? AsyncIAsyncResult<'T> as aiar ->
                    if aiar.IsClosed then 
                        raise (System.ObjectDisposedException("AsyncResult"))
                    else
                        let res = aiar.GetResult()
                        aiar.Close ()
                        res
                | _ -> 
                    invalidArg "iar" (SR.GetString(SR.mismatchIAREnd))

            let cancelAction<'T>(iar:IAsyncResult) =
                match iar with 
                | :? AsyncIAsyncResult<'T> as aiar ->
                    aiar.CancelAsync()
                | _ -> 
                    invalidArg "iar" (SR.GetString(SR.mismatchIARCancel))

    open AsyncPrimitives
    
    [<Sealed>]
    [<CompiledName("FSharpAsyncBuilder")>]
    type AsyncBuilder() =
<<<<<<< HEAD
        member b.Zero () = unitAsync

        member inline __.Delay generator = delayA generator

        member inline __.Return value = resultA value

        member inline __.ReturnFrom (computation:Async<_>) = computation

        member inline __.Bind (computation, binder) = bindA true computation binder
=======
        member __.Zero()                 = unitAsync

        member __.Delay generator = delayA(generator)

        member __.Return value = resultA(value)

        member __.ReturnFrom (computation: Async<_>) = computation

        member __.Bind (computation, binder) = bindA computation binder
>>>>>>> a31caa7c

        member __.Using (resource, binder) = usingA resource binder

        member __.While (guard, computation) = whileA guard computation

        member __.For (sequence, body) = forA sequence body

<<<<<<< HEAD
        member inline __.Combine (computation1, computation2) = sequentialA computation1 computation2

        member inline __.TryFinally (computation, compensation) = tryFinallyA compensation computation

        member __.TryWith (computation, catchHandler) = tryWithExnA catchHandler computation
=======
        member b.Combine (computation1, computation2) = sequentialA computation1 computation2

        member b.TryFinally (computation, compensation) = tryFinallyA compensation computation

        member b.TryWith (computation, catchHandler) = tryWithExnA catchHandler computation
>>>>>>> a31caa7c

    module AsyncImpl = 
        let async = AsyncBuilder()

    open AsyncImpl
    
    [<Sealed>]
    [<CompiledName("FSharpAsync")>]
    type Async =
    
        static member CancellationToken = cancellationTokenAsync

        static member CancelCheck () = unitAsync

        static member FromContinuations (callback : ('T -> unit) * (exn -> unit) * (OperationCanceledException -> unit) -> unit) : Async<'T> = 
            MakeAsync (fun ctxt ->
                if ctxt.IsCancellationRequested then
                    ctxt.OnCancellation ()
                else
                    let mutable underCurrentThreadStack = true
                    let mutable contToTailCall = None
                    let thread = Thread.CurrentThread
                    let latch = Latch()
                    let aux = ctxt.aux
                    let once cont x = 
                        if not(latch.Enter()) then invalidOp(SR.GetString(SR.controlContinuationInvokedMultipleTimes))
                        if Thread.CurrentThread.Equals(thread) && underCurrentThreadStack then
                            contToTailCall <- Some(fun () -> cont x)
                        else if Trampoline.ThisThreadHasTrampoline then
                            let syncCtxt = getSyncContext()
                            postOrQueue syncCtxt aux.trampolineHolder (fun () -> cont x) |> unfake 
                        else
                            aux.trampolineHolder.ExecuteWithTrampoline (fun () -> cont x ) |> unfake
                    try 
                        callback (once ctxt.cont, (fun exn -> once aux.econt (MayLoseStackTrace(exn))), once aux.ccont)
                    with exn -> 
                        if not(latch.Enter()) then invalidOp(SR.GetString(SR.controlContinuationInvokedMultipleTimes))
                        let edi = ExceptionDispatchInfo.RestoreOrCapture(exn)
                        aux.econt edi |> unfake

                    underCurrentThreadStack <- false

                    match contToTailCall with
                    | Some k -> k()
                    | _ -> FakeUnit)
                
        static member DefaultCancellationToken = defaultCancellationTokenSource.Token

        static member CancelDefaultToken() =

            let cts = defaultCancellationTokenSource

            // set new CancellationTokenSource before calling Cancel - otherwise if Cancel throws token will stay unchanged
            defaultCancellationTokenSource <- new CancellationTokenSource()

            cts.Cancel()

            // we do not dispose the old default CTS - let GC collect it
            
        static member Catch (computation: Async<'T>) =
            MakeAsync (fun ctxt ->
                let cont = (Choice1Of2 >> ctxt.cont)
                let econt (edi: ExceptionDispatchInfo) = ctxt.cont (Choice2Of2 (edi.GetAssociatedSourceException()))
                let ctxt = { cont = cont; aux = { ctxt.aux with econt = econt } }
                computation.Invoke ctxt)

        static member RunSynchronously (computation: Async<'T>,?timeout,?cancellationToken:CancellationToken) =
            let timeout,token =
                match cancellationToken with
                | None -> timeout,defaultCancellationTokenSource.Token
                | Some token when not token.CanBeCanceled -> timeout, token
                | Some token -> None, token
            AsyncPrimitives.RunSynchronously(token, computation, timeout)

        static member Start (computation, ?cancellationToken) =
            let cancellationToken = defaultArg cancellationToken defaultCancellationTokenSource.Token
            AsyncPrimitives.Start cancellationToken computation

        static member StartAsTask (computation,?taskCreationOptions,?cancellationToken)=
            let cancellationToken = defaultArg cancellationToken defaultCancellationTokenSource.Token        
            AsyncPrimitives.StartAsTask cancellationToken computation taskCreationOptions
        
        static member StartChildAsTask (computation,?taskCreationOptions) =
<<<<<<< HEAD
            async { let! cancellationToken = GetCancellationTokenAsync  
=======
            async { let! cancellationToken = cancellationTokenAsync  
>>>>>>> a31caa7c
                    return AsyncPrimitives.StartAsTask cancellationToken computation taskCreationOptions }

        static member Parallel (computations: seq<Async<'T>>) =
            MakeAsync (fun ctxt ->
                let tasks,result = 
                    try 
                        Seq.toArray computations, None   // manually protect eval of seq
                    with exn -> 
                        let edi = ExceptionDispatchInfo.RestoreOrCapture(exn)
                        null, Some (ctxt.CallExceptionContinuation edi)

                match result with
                | Some r -> r
                | None ->
                if tasks.Length = 0 then ctxt.cont [| |] else  // must not be in a 'protect' if we call cont explicitly; if cont throws, it should unwind the stack, preserving Dev10 behavior
                protectUserCodeInCtxt ctxt (fun ctxt ->
                    let ctxtWithSync = delimitSyncContext ctxt  // manually resync
                    let aux = ctxtWithSync.aux
                    let count = ref tasks.Length
                    let firstExn = ref None
                    let results = Array.zeroCreate tasks.Length
                    // Attempt to cancel the individual operations if an exception happens on any of the other threads
                    let innerCTS = new LinkedSubSource(aux.token)
                    let trampolineHolder = aux.trampolineHolder
                    
                    let finishTask(remaining) = 
                        if (remaining = 0) then 
                            innerCTS.Dispose()
                            match (!firstExn) with 
                            | None -> trampolineHolder.ExecuteWithTrampoline (fun () -> ctxtWithSync.cont results)
                            | Some (Choice1Of2 exn) -> trampolineHolder.ExecuteWithTrampoline (fun () -> aux.econt exn)
                            | Some (Choice2Of2 cexn) -> trampolineHolder.ExecuteWithTrampoline (fun () -> aux.ccont cexn)
                        else
                            FakeUnit

                    // recordSuccess and recordFailure between them decrement count to 0 and 
                    // as soon as 0 is reached dispose innerCancellationSource
                
                    let recordSuccess i res = 
                        results.[i] <- res;
                        finishTask(Interlocked.Decrement count) 

                    let recordFailure exn = 
                        // capture first exception and then decrement the counter to avoid race when
                        // - thread 1 decremented counter and preempted by the scheduler
                        // - thread 2 decremented counter and called finishTask
                        // since exception is not yet captured - finishtask will fall into success branch
                        match Interlocked.CompareExchange(firstExn, Some exn, None) with
                        | None -> 
                            // signal cancellation before decrementing the counter - this guarantees that no other thread can sneak to finishTask and dispose innerCTS
                            // NOTE: Cancel may introduce reentrancy - i.e. when handler registered for the cancellation token invokes cancel continuation that will call 'recordFailure'
                            // to correctly handle this we need to return decremented value, not the current value of 'count' otherwise we may invoke finishTask with value '0' several times
                            innerCTS.Cancel()
                        | _ -> ()
                        finishTask(Interlocked.Decrement count)
                
                    tasks |> Array.iteri (fun i p ->
                        queueAsync
                                innerCTS.Token
                                // on success, record the result
                                (fun res -> recordSuccess i res)
                                // on exception...
                                (fun edi -> recordFailure (Choice1Of2 edi))
                                // on cancellation...
                                (fun cexn -> recordFailure (Choice2Of2 cexn))
                                p
                            |> unfake);
                    FakeUnit))

        static member Choice(computations : Async<'T option> seq) : Async<'T option> =
            MakeAsync (fun ctxt ->
                let result =
                    try Seq.toArray computations |> Choice1Of2
                    with exn -> ExceptionDispatchInfo.RestoreOrCapture exn |> Choice2Of2

                match result with
                | Choice2Of2 edi -> ctxt.CallExceptionContinuation edi
                | Choice1Of2 [||] -> ctxt.cont None
                | Choice1Of2 computations ->
                    protectUserCodeInCtxt ctxt (fun ctxt ->
                        let ctxtWithSync = delimitSyncContext ctxt
                        let aux = ctxt.aux
                        let noneCount = ref 0
                        let exnCount = ref 0
                        let innerCts = new LinkedSubSource(aux.token)
                        let trampolineHolder = aux.trampolineHolder

                        let scont (result : 'T option) =
                            match result with
                            | Some _ -> 
                                if Interlocked.Increment exnCount = 1 then
                                    innerCts.Cancel(); trampolineHolder.ExecuteWithTrampoline (fun () -> ctxtWithSync.cont result)
                                else
                                    FakeUnit

                            | None ->
                                if Interlocked.Increment noneCount = computations.Length then
                                    innerCts.Cancel(); trampolineHolder.ExecuteWithTrampoline (fun () -> ctxtWithSync.cont None)
                                else
                                    FakeUnit
 
                        let econt (exn : ExceptionDispatchInfo) =
                            if Interlocked.Increment exnCount = 1 then 
<<<<<<< HEAD
                                innerCts.Cancel(); trampolineHolder.ExecuteWithTrampoline (fun () -> ctxt.aux.econt exn)
=======
                                innerCts.Cancel(); trampolineHolder.ExecuteWithTrampoline (fun () -> ctxtWithSync.aux.econt exn)
>>>>>>> a31caa7c
                            else
                                FakeUnit
 
                        let ccont (exn : OperationCanceledException) =
                            if Interlocked.Increment exnCount = 1 then
<<<<<<< HEAD
                                innerCts.Cancel(); trampolineHolder.ExecuteWithTrampoline (fun () -> ctxt.aux.ccont exn)
=======
                                innerCts.Cancel(); trampolineHolder.ExecuteWithTrampoline (fun () -> ctxtWithSync.aux.ccont exn)
>>>>>>> a31caa7c
                            else
                                FakeUnit

                        for c in computations do
                            queueAsync innerCts.Token scont econt ccont c |> unfake

                        FakeUnit))

    type Async with

        /// StartWithContinuations, except the exception continuation is given an ExceptionDispatchInfo
        static member StartWithContinuationsUsingDispatchInfo(computation:Async<'T>, continuation, exceptionContinuation, cancellationContinuation, ?cancellationToken) : unit =
            let token = defaultArg cancellationToken defaultCancellationTokenSource.Token
            AsyncPrimitives.StartWithContinuations(token, computation, continuation, exceptionContinuation, cancellationContinuation)

        static member StartWithContinuations(computation:Async<'T>, continuation, exceptionContinuation, cancellationContinuation, ?cancellationToken) : unit =
            Async.StartWithContinuationsUsingDispatchInfo(computation, continuation, (fun edi -> exceptionContinuation (edi.GetAssociatedSourceException())), cancellationContinuation, ?cancellationToken=cancellationToken)

        static member StartImmediateAsTask (computation : Async<'T>, ?cancellationToken ) : Task<'T>=
            let token = defaultArg cancellationToken defaultCancellationTokenSource.Token
            let ts = new TaskCompletionSource<'T>()
            let task = ts.Task
            Async.StartWithContinuations(
                computation, 
                (fun (k) -> ts.SetResult(k)), 
                (fun exn -> ts.SetException(exn)), 
                (fun _ -> ts.SetCanceled()), 
                token)
            task
        static member StartImmediate(computation:Async<unit>, ?cancellationToken) : unit =
            let token = defaultArg cancellationToken defaultCancellationTokenSource.Token
            AsyncPrimitives.StartWithContinuations(token, computation, id, (fun edi -> edi.ThrowAny()), ignore)

        static member Sleep(millisecondsDueTime) : Async<unit> =
            protectUserCodeAsAsyncWithResync (fun ctxt ->
                let aux = ctxt.aux
                let timer = ref (None : Timer option)
                let savedCont = ctxt.cont
                let savedCCont = aux.ccont
                let latch = new Latch()
                let registration =
                    aux.token.Register(
                        (fun _ -> 
                            if latch.Enter() then
                                match !timer with
                                | None -> ()
                                | Some t -> t.Dispose()
                                aux.trampolineHolder.ExecuteWithTrampoline (fun () -> savedCCont(new OperationCanceledException(aux.token))) |> unfake
                            ),
                        null)
                let mutable edi = null
                try
                    timer := new Timer((fun _ ->
                                        if latch.Enter() then
                                            // NOTE: If the CTS for the token would have been disposed, disposal of the registration would throw
                                            // However, our contract is that until async computation ceases execution (and invokes ccont) 
                                            // the CTS will not be disposed. Execution of savedCCont is guarded by latch, so we are safe unless
                                            // user violates the contract.
                                            registration.Dispose()
                                            // Try to Dispose of the TImer.
                                            // Note: there is a race here: the Timer time very occasionally
                                            // calls the callback _before_ the timer object has been recorded anywhere. This makes it difficult to dispose the
                                            // timer in this situation. In this case we just let the timer be collected by finalization.
                                            match !timer with
                                            |  None -> ()
                                            |  Some t -> t.Dispose()
                                            // Now we're done, so call the continuation
                                            aux.trampolineHolder.ExecuteWithTrampoline (fun () -> savedCont()) |> unfake),
                                     null, dueTime=millisecondsDueTime, period = -1) |> Some
                with exn -> 
                    if latch.Enter() then 
                        edi <- ExceptionDispatchInfo.RestoreOrCapture(exn) // post exception to econt only if we successfully enter the latch (no other continuations were called)

                match edi with 
                | null -> 
                    FakeUnit
                | _ -> 
                    aux.econt edi
                )
        
        /// Wait for a wait handle. Both timeout and cancellation are supported
        static member AwaitWaitHandle(waitHandle: WaitHandle, ?millisecondsTimeout:int) =
            let millisecondsTimeout = defaultArg millisecondsTimeout Threading.Timeout.Infinite
            if millisecondsTimeout = 0 then 
                async.Delay(fun () ->
#if FX_NO_EXIT_CONTEXT_FLAGS
#if FX_NO_WAITONE_MILLISECONDS
                    let ok = waitHandle.WaitOne(TimeSpan(0L))
#else
                    let ok = waitHandle.WaitOne(0)
#endif                    
#else
                    let ok = waitHandle.WaitOne(0,exitContext=false)
#endif
                    async.Return ok)
            else
                protectUserCodeAsAsyncWithResync(fun ctxt ->
                    let aux = ctxt.aux
                    let rwh = ref (None : RegisteredWaitHandle option)
                    let latch = Latch()
                    let rec cancelHandler =
                        Action<obj>(fun _ ->
                            if latch.Enter() then
                                // if we got here - then we need to unregister RegisteredWaitHandle + trigger cancellation
                                // entrance to TP callback is protected by latch - so savedCont will never be called
                                lock rwh (fun () ->
                                    match !rwh with
                                    | None -> ()
                                    | Some rwh -> rwh.Unregister(null) |> ignore)
                                Async.Start (async { do (aux.ccont (OperationCanceledException(aux.token)) |> unfake) }))

                    and registration : CancellationTokenRegistration = aux.token.Register(cancelHandler, null)
                    
                    let savedCont = ctxt.cont
                    try
                        lock rwh (fun () ->
                            rwh := Some(ThreadPool.RegisterWaitForSingleObject
                                          (waitObject=waitHandle,
                                           callBack=WaitOrTimerCallback(fun _ timeOut ->
                                                        if latch.Enter() then
                                                            lock rwh (fun () -> rwh.Value.Value.Unregister(null) |> ignore)
                                                            rwh := None
                                                            registration.Dispose()
                                                            aux.trampolineHolder.ExecuteWithTrampoline (fun () -> savedCont (not timeOut)) |> unfake),
                                           state=null,
                                           millisecondsTimeOutInterval=millisecondsTimeout,
                                           executeOnlyOnce=true));
                            FakeUnit)
                    with _ -> 
                        if latch.Enter() then
                            registration.Dispose()
                            reraise() // reraise exception only if we successfully enter the latch (no other continuations were called)
                        else FakeUnit
                    )

        static member AwaitIAsyncResult(iar: IAsyncResult, ?millisecondsTimeout): Async<bool> =
            async { if iar.CompletedSynchronously then 
                        return true
                    else
                        return! Async.AwaitWaitHandle(iar.AsyncWaitHandle, ?millisecondsTimeout=millisecondsTimeout)  }


        /// Bind the result of a result cell, calling the appropriate continuation.
<<<<<<< HEAD
        static member BindResult (result:AsyncResult<'T>) : Async<'T> =
=======
        static member BindResult (result: AsyncResult<'T>) : Async<'T> =
>>>>>>> a31caa7c
            MakeAsync (fun ctxt -> 
                   (match result with 
                    | Ok v -> ctxt.cont v 
                    | Error exn -> ctxt.CallExceptionContinuation exn 
                    | Canceled exn -> ctxt.aux.ccont exn) )

        /// Await and use the result of a result cell. The resulting async doesn't support cancellation
        /// or timeout directly, rather the underlying computation must fill the result if cancellation
        /// or timeout occurs.
        static member AwaitAndBindResult_NoDirectCancelOrTimeout(resultCell: ResultCell<AsyncResult<'T>>) : Async<'T> =
            async {
                let! result = resultCell.AwaitResult_NoDirectCancelOrTimeout
                return! Async.BindResult result
            }

        /// Await the result of a result cell belonging to a child computation.  The resulting async supports timeout and if
        /// it happens the child computation will be cancelled.   The resulting async doesn't support cancellation
        /// directly, rather the underlying computation must fill the result if cancellation occurs.
        static member AwaitAndBindChildResult(innerCTS: CancellationTokenSource, resultCell: ResultCell<AsyncResult<'T>>, millisecondsTimeout) : Async<'T> =
            match millisecondsTimeout with
            | None | Some -1 -> 
                resultCell |> Async.AwaitAndBindResult_NoDirectCancelOrTimeout

            | Some 0 -> 
                async { if resultCell.ResultAvailable then 
                            return commit (resultCell.GrabResult())
                        else
                            return raise (System.TimeoutException()) }
            | _ ->
                async { try 
                           if resultCell.ResultAvailable then 
                             return commit (resultCell.GrabResult())
                           else
                             let! ok = Async.AwaitWaitHandle (resultCell.GetWaitHandle(), ?millisecondsTimeout=millisecondsTimeout) 
                             if ok then
                                return commit (resultCell.GrabResult())
                             else // timed out
                                // issue cancellation signal
                                innerCTS.Cancel()
                                // wait for computation to quiesce
                                let! _ = Async.AwaitWaitHandle (resultCell.GetWaitHandle())                                
                                return raise (System.TimeoutException())
                         finally 
                           resultCell.Close() } 


        static member FromBeginEnd(beginAction, endAction, ?cancelAction): Async<'T> =
            async { let! cancellationToken = cancellationTokenAsync
                    let resultCell = new ResultCell<_>()

                    let once = Once()

                    let registration : CancellationTokenRegistration = 

                        let onCancel (_:obj) = 
                            // Call the cancellation routine
                            match cancelAction with 
                            | None -> 
                                // Register the result. This may race with a successful result, but
                                // ResultCell allows a race and throws away whichever comes last.
                                once.Do(fun () ->
                                            let canceledResult = Canceled (OperationCanceledException(cancellationToken))
                                            resultCell.RegisterResult(canceledResult,reuseThread=true) |> unfake
                                )
                            | Some cancel -> 
                                // If we get an exception from a cooperative cancellation function
                                // we assume the operation has already completed.
                                try cancel() with _ -> ()

                        cancellationToken.Register(Action<obj>(onCancel), null)
                                
                    let callback = 
                        new System.AsyncCallback(fun iar -> 
                                if not iar.CompletedSynchronously then 
                                    // The callback has been activated, so ensure cancellation is not possible
                                    // beyond this point. 
                                    match cancelAction with
                                    |   Some _ -> 
                                            registration.Dispose()
                                    |   None -> 
                                            once.Do(fun () -> registration.Dispose())

                                    // Run the endAction and collect its result.
                                    let res = 
                                        try 
                                            Ok(endAction iar) 
                                        with exn -> 
                                            let edi = ExceptionDispatchInfo.RestoreOrCapture(exn)
                                            Error edi

                                    // Register the result. This may race with a cancellation result, but
                                    // ResultCell allows a race and throws away whichever comes last.
                                    resultCell.RegisterResult(res,reuseThread=true) |> unfake
                                else ())
                    
                    let (iar:IAsyncResult) = beginAction (callback,(null:obj))
                    if iar.CompletedSynchronously then 
                        registration.Dispose()
                        return endAction iar 
                    else 
                        // Note: ok to use "NoDirectCancel" here because cancellation has been registered above
                        // Note: ok to use "NoDirectTimeout" here because no timeout parameter to this method
                        return! Async.AwaitAndBindResult_NoDirectCancelOrTimeout(resultCell) }


        static member FromBeginEnd(arg,beginAction,endAction,?cancelAction): Async<'T> =
            Async.FromBeginEnd((fun (iar,state) -> beginAction(arg,iar,state)), endAction, ?cancelAction=cancelAction)

        static member FromBeginEnd(arg1,arg2,beginAction,endAction,?cancelAction): Async<'T> =
            Async.FromBeginEnd((fun (iar,state) -> beginAction(arg1,arg2,iar,state)), endAction, ?cancelAction=cancelAction)

        static member FromBeginEnd(arg1,arg2,arg3,beginAction,endAction,?cancelAction): Async<'T> =
            Async.FromBeginEnd((fun (iar,state) -> beginAction(arg1,arg2,arg3,iar,state)), endAction, ?cancelAction=cancelAction)

        static member AsBeginEnd<'Arg,'T> (computation:('Arg -> Async<'T>)) :
                // The 'Begin' member
                ('Arg * System.AsyncCallback * obj -> System.IAsyncResult) * 
                // The 'End' member
                (System.IAsyncResult -> 'T) * 
                // The 'Cancel' member
                (System.IAsyncResult -> unit) =
                    let beginAction = fun (a1,callback,state) -> AsBeginEndHelpers.beginAction ((computation a1), callback, state)
                    beginAction, AsBeginEndHelpers.endAction<'T>, AsBeginEndHelpers.cancelAction<'T>

        static member AwaitEvent(event:IEvent<'Delegate,'T>, ?cancelAction) : Async<'T> =
<<<<<<< HEAD
            async { let! cancellationToken = GetCancellationTokenAsync
=======
            async { let! cancellationToken = cancellationTokenAsync
>>>>>>> a31caa7c
                    let resultCell = new ResultCell<_>()
                    // Set up the handlers to listen to events and cancellation
                    let once = new Once()
                    let rec registration : CancellationTokenRegistration= 
                        let onCancel _ =
                            // We've been cancelled. Call the given cancellation routine
                            match cancelAction with 
                            | None -> 
                                // We've been cancelled without a cancel action. Stop listening to events
                                event.RemoveHandler(del)
                                // Register the result. This may race with a successful result, but
                                // ResultCell allows a race and throws away whichever comes last.
                                once.Do(fun () -> resultCell.RegisterResult(Canceled (OperationCanceledException(cancellationToken)),reuseThread=true) |> unfake) 
                            | Some cancel -> 
                                // If we get an exception from a cooperative cancellation function
                                // we assume the operation has already completed.
                                try cancel() with _ -> ()
                        cancellationToken.Register(Action<obj>(onCancel), null)
                    
                    and del = 
                        FuncDelegate<'T>.Create<'Delegate>(fun eventArgs ->
                            // Stop listening to events
                            event.RemoveHandler(del)
                            // The callback has been activated, so ensure cancellation is not possible beyond this point
                            once.Do(fun () -> registration.Dispose())
                            let res = Ok(eventArgs) 
                            // Register the result. This may race with a cancellation result, but
                            // ResultCell allows a race and throws away whichever comes last.
                            resultCell.RegisterResult(res,reuseThread=true) |> unfake) 

                    // Start listening to events
                    event.AddHandler(del)

                    // Return the async computation that allows us to await the result
                    // Note: ok to use "NoDirectCancel" here because cancellation has been registered above
                    // Note: ok to use "NoDirectTimeout" here because no timeout parameter to this method
                    return! Async.AwaitAndBindResult_NoDirectCancelOrTimeout(resultCell) }

        static member Ignore (computation: Async<'T>) = ignoreA computation

        static member SwitchToNewThread() = switchToNewThread()

        static member SwitchToThreadPool() = switchToThreadPool()

        static member StartChild (computation:Async<'T>,?millisecondsTimeout) =
            async { 
                let resultCell = new ResultCell<_>()
                let! cancellationToken = cancellationTokenAsync
                let innerCTS = new CancellationTokenSource() // innerCTS does not require disposal
                let ctsRef = ref innerCTS
                let reg = cancellationToken.Register(
                                        (fun _ -> 
                                            match !ctsRef with
                                            |   null -> ()
                                            |   otherwise -> otherwise.Cancel()), 
                                        null)
                do queueAsync 
                       innerCTS.Token
                       // since innerCTS is not ever Disposed, can call reg.Dispose() without a safety Latch
                       (fun res -> ctsRef := null; reg.Dispose(); resultCell.RegisterResult (Ok res, reuseThread=true))   
                       (fun edi -> ctsRef := null; reg.Dispose(); resultCell.RegisterResult (Error edi,reuseThread=true))   
                       (fun err -> ctsRef := null; reg.Dispose(); resultCell.RegisterResult (Canceled err,reuseThread=true))    
                       computation
                     |> unfake
                                               
                return Async.AwaitAndBindChildResult(innerCTS, resultCell, millisecondsTimeout) }

        static member SwitchToContext syncContext =
            async { match syncContext with 
                    | null -> 
                        // no synchronization ctxt, just switch to the thread pool
                        do! Async.SwitchToThreadPool()
                    | syncCtxt -> 
<<<<<<< HEAD
                        // post the continuation to the synchronization ctxt
=======
                        // post the continuation to the synchronization context
>>>>>>> a31caa7c
                        return! switchTo syncCtxt }

        static member OnCancel interruption =
            async { let! cancellationToken = cancellationTokenAsync
                    // latch protects CancellationTokenRegistration.Dispose from being called twice
                    let latch = Latch()
                    let rec handler (_ : obj) = 
                        try 
                            if latch.Enter() then registration.Dispose()
                            interruption () 
                        with _ -> ()                        
                    and registration : CancellationTokenRegistration = cancellationToken.Register(Action<obj>(handler), null)
                    return { new System.IDisposable with
                                member this.Dispose() = 
                                    // dispose CancellationTokenRegistration only if cancellation was not requested.
                                    // otherwise - do nothing, disposal will be performed by the handler itself
                                    if not cancellationToken.IsCancellationRequested then
                                        if latch.Enter() then registration.Dispose() } }

        static member TryCancelled (computation: Async<'T>,compensation) = 
            whenCancelledA compensation computation

        static member AwaitTask (task:Task<'T>) : Async<'T> = 
            protectUserCodeAsAsyncWithResync (fun ctxt -> taskContinueWith task ctxt false)

        static member AwaitTask (task:Task) : Async<unit> = 
            protectUserCodeAsAsyncWithResync (fun ctxt -> taskContinueWithUnit task ctxt false)

    module CommonExtensions =

        open AsyncPrimitives

        type System.IO.Stream with

            [<CompiledName("AsyncRead")>] // give the extension member a 'nice', unmangled compiled name, unique within this module
            member stream.AsyncRead(buffer: byte[],?offset,?count) =
                let offset = defaultArg offset 0
                let count  = defaultArg count buffer.Length
#if FX_NO_BEGINEND_READWRITE
                // use combo protectUserCodeAsAsyncWithResync + taskContinueWith instead of AwaitTask so we can pass cancellation token to the ReadAsync task
<<<<<<< HEAD
                protectUserCodeAsAsyncWithResync (fun ctxt ->
                    TaskHelpers.taskContinueWith(stream.ReadAsync(buffer, offset, count, ctxt.aux.token), ctxt, false))
=======
                protectUserCodeAsAsyncWithResync (fun ctxt -> taskContinueWith (stream.ReadAsync(buffer, offset, count, ctxt.aux.token)) ctxt false)
>>>>>>> a31caa7c
#else
                Async.FromBeginEnd (buffer,offset,count,stream.BeginRead,stream.EndRead)
#endif

            [<CompiledName("AsyncReadBytes")>] // give the extension member a 'nice', unmangled compiled name, unique within this module
            member stream.AsyncRead(count) =
                async { let buffer = Array.zeroCreate count
                        let i = ref 0
                        while !i < count do
                            let! n = stream.AsyncRead(buffer,!i,count - !i)
                            i := !i + n
                            if n = 0 then 
                                raise(System.IO.EndOfStreamException(SR.GetString(SR.failedReadEnoughBytes)))
                        return buffer }
            
            [<CompiledName("AsyncWrite")>] // give the extension member a 'nice', unmangled compiled name, unique within this module
            member stream.AsyncWrite(buffer:byte[], ?offset:int, ?count:int) =
                let offset = defaultArg offset 0
                let count  = defaultArg count buffer.Length
#if FX_NO_BEGINEND_READWRITE
<<<<<<< HEAD
                // use combo protectUserCodeAsAsyncWithResync + taskContinueWith instead of AwaitTask so we can pass cancellation token to the WriteAsync task
                protectUserCodeAsAsyncWithResync (fun ctxt -> TaskHelpers.taskContinueWithUnit (stream.WriteAsync(buffer, offset, count, ctxt.aux.token)) ctxt false)
=======
                // use combo protectUserCodeAsAsyncWithResync + continueWith instead of AwaitTask so we can pass cancellation token to the WriteAsync task
                protectUserCodeAsAsyncWithResync ( fun ctxt -> taskContinueWithUnit (stream.WriteAsync(buffer, offset, count, ctxt.aux.token)) ctxt false)
>>>>>>> a31caa7c
#else
                Async.FromBeginEnd (buffer,offset,count,stream.BeginWrite,stream.EndWrite)
#endif
                
        type IObservable<'Args> with 

            [<CompiledName("AddToObservable")>] // give the extension member a 'nice', unmangled compiled name, unique within this module
            member x.Add(callback: 'Args -> unit) = x.Subscribe callback |> ignore

            [<CompiledName("SubscribeToObservable")>] // give the extension member a 'nice', unmangled compiled name, unique within this module
            member x.Subscribe(callback) = 
                x.Subscribe { new IObserver<'Args> with 
                                  member x.OnNext(ctxt) = callback ctxt 
                                  member x.OnError(e) = () 
                                  member x.OnCompleted() = () } 

    module WebExtensions =
        open AsyncPrimitives

        type System.Net.WebRequest with
            [<CompiledName("AsyncGetResponse")>] // give the extension member a 'nice', unmangled compiled name, unique within this module
            member req.AsyncGetResponse() : Async<System.Net.WebResponse>= 
                
                let canceled = ref false // WebException with Status = WebExceptionStatus.RequestCanceled  can be raised in other situations except cancellation, use flag to filter out false positives

                // Use tryWithDispatchInfoA to allow propagation of ExceptionDispatchInfo
                Async.FromBeginEnd(beginAction=req.BeginGetResponse, 
                                   endAction = req.EndGetResponse, 
                                   cancelAction = fun() -> canceled := true; req.Abort())
                |> tryWithDispatchInfoA (fun edi ->
                    match edi.SourceException with 
                    | :? System.Net.WebException as webExn 
                            when webExn.Status = System.Net.WebExceptionStatus.RequestCanceled && !canceled -> 

                        Async.BindResult(AsyncResult.Canceled (OperationCanceledException webExn.Message))
                    | _ -> 
                        edi.ThrowAny())

#if !FX_NO_WEB_CLIENT
        
        type System.Net.WebClient with
            member inline private this.Download(event: IEvent<'T, _>, handler: _ -> 'T, start, result) =
                let downloadAsync =
                    Async.FromContinuations (fun (cont, econt, ccont) ->
                        let userToken = new obj()
                        let rec delegate' (_: obj) (args : #ComponentModel.AsyncCompletedEventArgs) =
                            // ensure we handle the completed event from correct download call
                            if userToken = args.UserState then
                                event.RemoveHandler handle
                                if args.Cancelled then
                                    ccont (new OperationCanceledException())
                                elif isNotNull args.Error then
                                    econt args.Error
                                else
                                    cont (result args)
                        and handle = handler delegate'
                        event.AddHandler handle
                        start userToken
                    )

                async {
                    use! _holder = Async.OnCancel(fun _ -> this.CancelAsync())
                    return! downloadAsync
                 }

            [<CompiledName("AsyncDownloadString")>] // give the extension member a 'nice', unmangled compiled name, unique within this module
            member this.AsyncDownloadString (address:Uri) : Async<string> =
                this.Download(
                    event   = this.DownloadStringCompleted,
                    handler = (fun action    -> Net.DownloadStringCompletedEventHandler(action)),
                    start   = (fun userToken -> this.DownloadStringAsync(address, userToken)),
                    result  = (fun ctxt      -> ctxt.Result)
                )

            [<CompiledName("AsyncDownloadData")>] // give the extension member a 'nice', unmangled compiled name, unique within this module
            member this.AsyncDownloadData (address:Uri) : Async<byte[]> =
                this.Download(
                    event   = this.DownloadDataCompleted,
                    handler = (fun action    -> Net.DownloadDataCompletedEventHandler(action)),
                    start   = (fun userToken -> this.DownloadDataAsync(address, userToken)),
                    result  = (fun ctxt      -> ctxt.Result)
                )

            [<CompiledName("AsyncDownloadFile")>] // give the extension member a 'nice', unmangled compiled name, unique within this module
            member this.AsyncDownloadFile (address:Uri, fileName:string) : Async<unit> =
                this.Download(
                    event   = this.DownloadFileCompleted,
                    handler = (fun action    -> ComponentModel.AsyncCompletedEventHandler(action)),
                    start   = (fun userToken -> this.DownloadFileAsync(address, fileName, userToken)),
                    result  = (fun _         -> ())
                )
#endif


    open CommonExtensions

    module AsyncHelpers =

        let awaitEither a1 a2 =
            async {
                let resultCell = new ResultCell<_>()
                let! cancellationToken = Async.CancellationToken
                let start a f =
                    Async.StartWithContinuationsUsingDispatchInfo(a, 
                        (fun res -> resultCell.RegisterResult(f res |> AsyncResult.Ok, reuseThread=false) |> unfake),
                        (fun edi -> resultCell.RegisterResult(edi |> AsyncResult.Error, reuseThread=false) |> unfake),
                        (fun oce -> resultCell.RegisterResult(oce |> AsyncResult.Canceled, reuseThread=false) |> unfake),
                        cancellationToken = cancellationToken
                        )
                start a1 Choice1Of2
                start a2 Choice2Of2
                // Note: It is ok to use "NoDirectCancel" here because the started computations use the same
                //       cancellation token and will register a cancelled result if cancellation occurs.
                // Note: It is ok to use "NoDirectTimeout" here because there is no specific timeout log to this routine.
                let! result = resultCell.AwaitResult_NoDirectCancelOrTimeout
                return! asyncResultToAsync result
            }

        let timeout msec cancellationToken =
            if msec < 0 then
                MakeAsync (fun _ -> FakeUnit) // "block" forever
            else
                let resultCell = new ResultCell<_>()
                Async.StartWithContinuations(
                    computation=Async.Sleep(msec),
                    continuation=(fun () -> resultCell.RegisterResult((), reuseThread = false) |> unfake),
                    exceptionContinuation=ignore, 
                    cancellationContinuation=ignore, 
                    cancellationToken = cancellationToken)
                // Note: It is ok to use "NoDirectCancel" here because the started computations use the same
                //       cancellation token and will register a cancelled result if cancellation occurs.
                // Note: It is ok to use "NoDirectTimeout" here because the child compuation above looks after the timeout.
                resultCell.AwaitResult_NoDirectCancelOrTimeout

    [<Sealed>]
    [<AutoSerializable(false)>]        
    type Mailbox<'Msg>(cancellationSupported: bool) =  
        let mutable inboxStore  = null 
        let mutable arrivals = new Queue<'Msg>()
        let syncRoot = arrivals

        // Control elements indicating the state of the reader. When the reader is "blocked" at an 
        // asynchronous receive, either 
        //     -- "cont" is non-null and the reader is "activated" by re-scheduling cont in the thread pool; or
        //     -- "pulse" is non-null and the reader is "activated" by setting this event
        let mutable savedCont : ((bool -> AsyncReturn) * TrampolineHolder) option = None

        // Readers who have a timeout use this event
        let mutable pulse : AutoResetEvent = null

        // Make sure that the "pulse" value is created
        let ensurePulse() = 
            match pulse with 
            | null -> 
                pulse <- new AutoResetEvent(false);
            | _ -> 
                ()
            pulse
                
        let waitOneNoTimeoutOrCancellation = 
            MakeAsync (fun ctxt -> 
                match savedCont with 
                | None -> 
                    let descheduled = 
                        // An arrival may have happened while we're preparing to deschedule
                        lock syncRoot (fun () -> 
                            if arrivals.Count = 0 then 
                                // OK, no arrival so deschedule
                                savedCont <- Some(ctxt.cont, ctxt.aux.trampolineHolder);
                                true
                            else
                                false)
                    if descheduled then 
                        FakeUnit 
                    else 
                        // If we didn't deschedule then run the continuation immediately
                        ctxt.cont true
                | Some _ -> 
                    failwith "multiple waiting reader continuations for mailbox")

        let waitOneWithCancellation timeout = 
            Async.AwaitWaitHandle(ensurePulse(), millisecondsTimeout=timeout)

        let waitOne timeout = 
            if timeout < 0 && not cancellationSupported then 
                waitOneNoTimeoutOrCancellation
            else 
                waitOneWithCancellation(timeout)

        member __.inbox = 
            match inboxStore with 
            | null -> inboxStore <- new System.Collections.Generic.List<'Msg>(1)
            | _ -> () 
            inboxStore

        member x.CurrentQueueLength = 
            lock syncRoot (fun () -> x.inbox.Count + arrivals.Count)

        member x.ScanArrivalsUnsafe(f) =
            if arrivals.Count = 0 then None
            else let msg = arrivals.Dequeue()
                 match f msg with
                 | None -> 
                     x.inbox.Add(msg);
                     x.ScanArrivalsUnsafe(f)
                 | res -> res

        // Lock the arrivals queue while we scan that
        member x.ScanArrivals(f) = lock syncRoot (fun () -> x.ScanArrivalsUnsafe(f))

        member x.ScanInbox(f,n) =
            match inboxStore with
            | null -> None
            | inbox ->
                if n >= inbox.Count
                then None
                else
                    let msg = inbox.[n]
                    match f msg with
                    | None -> x.ScanInbox (f,n+1)
                    | res -> inbox.RemoveAt(n); res

        member x.ReceiveFromArrivalsUnsafe() =
            if arrivals.Count = 0 then None
            else Some(arrivals.Dequeue())

        member x.ReceiveFromArrivals() = 
            lock syncRoot (fun () -> x.ReceiveFromArrivalsUnsafe())

        member x.ReceiveFromInbox() =
            match inboxStore with
            | null -> None
            | inbox ->
                if inbox.Count = 0
                then None
                else
                    let x = inbox.[0]
                    inbox.RemoveAt(0);
                    Some(x)

        member x.Post(msg) =
            lock syncRoot (fun () ->

                // Add the message to the arrivals queue
                arrivals.Enqueue(msg)

                // Cooperatively unblock any waiting reader. If there is no waiting
                // reader we just leave the message in the incoming queue
                match savedCont with
                | None -> 
                    match pulse with 
                    | null -> 
                        () // no one waiting, leaving the message in the queue is sufficient
                    | ev -> 
                        // someone is waiting on the wait handle
                        ev.Set() |> ignore

                | Some (action, trampolineHolder) -> 
                    savedCont <- None
                    trampolineHolder.QueueWorkItem(fun () -> action true) |> unfake)

        member x.TryScan ((f: 'Msg -> (Async<'T>) option), timeout) : Async<'T option> =
            let rec scan timeoutAsync (timeoutCts:CancellationTokenSource) =
                async { match x.ScanArrivals(f) with
                        | None -> 
                            // Deschedule and wait for a message. When it comes, rescan the arrivals
                            let! ok = AsyncHelpers.awaitEither waitOneNoTimeoutOrCancellation timeoutAsync
                            match ok with
                            | Choice1Of2 true -> 
                                return! scan timeoutAsync timeoutCts
                            | Choice1Of2 false ->
                                return failwith "should not happen - waitOneNoTimeoutOrCancellation always returns true"
                            | Choice2Of2 () ->
                                lock syncRoot (fun () -> 
                                    // Cancel the outstanding wait for messages installed by waitOneWithCancellation
                                    //
                                    // HERE BE DRAGONS. This is bestowed on us because we only support
                                    // a single mailbox reader at any one time.
                                    // If awaitEither returned control because timeoutAsync has terminated, waitOneNoTimeoutOrCancellation
                                    // might still be in-flight. In practical terms, it means that the push-to-async-result-cell 
                                    // continuation that awaitEither registered on it is still pending, i.e. it is still in savedCont.
                                    // That continuation is a no-op now, but it is still a registered reader for arriving messages.
                                    // Therefore we just abandon it - a brutal way of canceling.
                                    // This ugly non-compositionality is only needed because we only support a single mailbox reader
                                    // (i.e. the user is not allowed to run several Receive/TryReceive/Scan/TryScan in parallel) - otherwise 
                                    // we would just have an extra no-op reader in the queue.
                                    savedCont <- None)

                                return None
                        | Some resP ->                     
                            timeoutCts.Cancel() // cancel the timeout watcher
                            let! res = resP
                            return Some res
                       }
            let rec scanNoTimeout () =
                async { match x.ScanArrivals(f) with
                        |   None -> let! ok = waitOne(Timeout.Infinite)
                                    if ok then
                                        return! scanNoTimeout()
                                    else
                                        return (failwith "Timed out with infinite timeout??")
                        |   Some resP -> 
                            let! res = resP
                            return Some res
                }

            // Look in the inbox first
            async { match x.ScanInbox(f,0) with
                    |   None  when timeout < 0 -> return! scanNoTimeout()
                    |   None -> 
                            let! cancellationToken = Async.CancellationToken
                            let timeoutCts = CancellationTokenSource.CreateLinkedTokenSource(cancellationToken, CancellationToken.None)
                            let timeoutAsync = AsyncHelpers.timeout timeout timeoutCts.Token
                            return! scan timeoutAsync timeoutCts
                    |   Some resP -> 
                            let! res = resP
                            return Some res

            }

        member x.Scan((f: 'Msg -> (Async<'T>) option), timeout) =
            async { let! resOpt = x.TryScan(f,timeout)
                    match resOpt with
                    | None -> return raise(TimeoutException(SR.GetString(SR.mailboxScanTimedOut)))
                    | Some res -> return res }

        member x.TryReceive(timeout) =
            let rec processFirstArrival() =
                async { match x.ReceiveFromArrivals() with
                        | None -> 
                            // Make sure the pulse is created if it is going to be needed. 
                            // If it isn't, then create it, and go back to the start to 
                            // check arrivals again.
                            match pulse with
                            | null when timeout >= 0 || cancellationSupported ->
                                ensurePulse() |> ignore
                                return! processFirstArrival()
                            | _ -> 
                                // Wait until we have been notified about a message. When that happens, rescan the arrivals
                                let! ok = waitOne(timeout)
                                if ok then return! processFirstArrival()
                                else return None
                        | res -> return res }

            // look in the inbox first
            async { match x.ReceiveFromInbox() with
                    | None -> return! processFirstArrival()
                    | res -> return res }

        member x.Receive(timeout) =

            let rec processFirstArrival() =
                async { match x.ReceiveFromArrivals() with
                        | None -> 
                            // Make sure the pulse is created if it is going to be needed. 
                            // If it isn't, then create it, and go back to the start to 
                            // check arrivals again.
                            match pulse with
                            | null when timeout >= 0 || cancellationSupported ->
                                ensurePulse() |> ignore
                                return! processFirstArrival()
                            | _ -> 
                                // Wait until we have been notified about a message. When that happens, rescan the arrivals
                                let! ok = waitOne(timeout)
                                if ok then return! processFirstArrival()
                                else return raise(TimeoutException(SR.GetString(SR.mailboxReceiveTimedOut)))
                        | Some res -> return res }

            // look in the inbox first
            async { match x.ReceiveFromInbox() with
                    | None -> return! processFirstArrival() 
                    | Some res -> return res }

        interface System.IDisposable with
            member __.Dispose() =
                if isNotNull pulse then (pulse :> IDisposable).Dispose()

#if DEBUG
        member x.UnsafeContents =
            (x.inbox,arrivals,pulse,savedCont) |> box
#endif


    [<Sealed>]
    [<CompiledName("FSharpAsyncReplyChannel`1")>]
    type AsyncReplyChannel<'Reply>(replyf : 'Reply -> unit) =
        member x.Reply(value) = replyf(value)

    [<Sealed>]
    [<AutoSerializable(false)>]
    [<CompiledName("FSharpMailboxProcessor`1")>]
    type MailboxProcessor<'Msg>(body, ?cancellationToken) =

        let cancellationSupported = cancellationToken.IsSome
        let cancellationToken = defaultArg cancellationToken Async.DefaultCancellationToken
        let mailbox = new Mailbox<'Msg>(cancellationSupported)
        let mutable defaultTimeout = Threading.Timeout.Infinite
        let mutable started = false
        let errorEvent = new Event<Exception>()

        member __.CurrentQueueLength = mailbox.CurrentQueueLength // nb. unprotected access gives an approximation of the queue length

        member __.DefaultTimeout 
            with get() = defaultTimeout 
            and set(v) = defaultTimeout <- v

        [<CLIEvent>]
        member __.Error = errorEvent.Publish

#if DEBUG
        member __.UnsafeMessageQueueContents = mailbox.UnsafeContents
#endif

        member x.Start() =
            if started then
                raise (new InvalidOperationException(SR.GetString(SR.mailboxProcessorAlreadyStarted)))
            else
                started <- true

                // Protect the execution and send errors to the event.
                // Note that exception stack traces are lost in this design - in an extended design
                // the event could propagate an ExceptionDispatchInfo instead of an Exception.
                let p = 
                    async { try 
                                do! body x 
                            with exn -> 
                                errorEvent.Trigger exn }

                Async.Start(computation=p, cancellationToken=cancellationToken)

        member __.Post(message) = mailbox.Post(message)

        member __.TryPostAndReply(buildMessage : (_ -> 'Msg), ?timeout) : 'Reply option = 
            let timeout = defaultArg timeout defaultTimeout
            use resultCell = new ResultCell<_>()
            let msg = buildMessage (new AsyncReplyChannel<_>(fun reply ->
                                    // Note the ResultCell may have been disposed if the operation
                                    // timed out. In this case RegisterResult drops the result on the floor.                                                                        
                                    resultCell.RegisterResult(reply,reuseThread=false) |> unfake))
            mailbox.Post(msg)
            resultCell.TryWaitForResultSynchronously(timeout=timeout) 

        member x.PostAndReply(buildMessage, ?timeout) : 'Reply = 
            match x.TryPostAndReply(buildMessage,?timeout=timeout) with
            | None ->  raise (TimeoutException(SR.GetString(SR.mailboxProcessorPostAndReplyTimedOut)))
            | Some res -> res

        member __.PostAndTryAsyncReply(buildMessage, ?timeout) : Async<'Reply option> = 
            let timeout = defaultArg timeout defaultTimeout
            let resultCell = new ResultCell<_>()
            let msg = buildMessage (new AsyncReplyChannel<_>(fun reply ->
                                    // Note the ResultCell may have been disposed if the operation
                                    // timed out. In this case RegisterResult drops the result on the floor.
                                    resultCell.RegisterResult(reply, reuseThread=false) |> unfake))
            mailbox.Post(msg)
            match timeout with
            | Threading.Timeout.Infinite when not cancellationSupported -> 
                async { let! result = resultCell.AwaitResult_NoDirectCancelOrTimeout
                        return Some result }  
                        
            | _ ->
                async { use _disposeCell = resultCell
                        let! ok =  Async.AwaitWaitHandle(resultCell.GetWaitHandle(), millisecondsTimeout=timeout)
                        let res = (if ok then Some(resultCell.GrabResult()) else None)
                        return res }
                    
        member x.PostAndAsyncReply(buildMessage, ?timeout:int) =                 
            let timeout = defaultArg timeout defaultTimeout
            match timeout with
            | Threading.Timeout.Infinite when not cancellationSupported -> 
                // Nothing to dispose, no wait handles used
                let resultCell = new ResultCell<_>()
                let msg = buildMessage (new AsyncReplyChannel<_>(fun reply -> resultCell.RegisterResult(reply,reuseThread=false) |> unfake))
                mailbox.Post(msg)
                resultCell.AwaitResult_NoDirectCancelOrTimeout
            | _ ->            
                let asyncReply = x.PostAndTryAsyncReply(buildMessage,timeout=timeout) 
                async { let! res = asyncReply
                        match res with 
                        | None ->  return! raise (TimeoutException(SR.GetString(SR.mailboxProcessorPostAndAsyncReplyTimedOut)))
                        | Some res -> return res }
                           
        member __.Receive(?timeout) = 
            mailbox.Receive(timeout=defaultArg timeout defaultTimeout)

        member __.TryReceive(?timeout) = 
            mailbox.TryReceive(timeout=defaultArg timeout defaultTimeout)

        member __.Scan(scanner: 'Msg -> (Async<'T>) option,?timeout) = 
            mailbox.Scan(scanner,timeout=defaultArg timeout defaultTimeout)

        member __.TryScan(scanner: 'Msg -> (Async<'T>) option,?timeout) = 
            mailbox.TryScan(scanner,timeout=defaultArg timeout defaultTimeout)

        interface System.IDisposable with
            member __.Dispose() = (mailbox :> IDisposable).Dispose()

        static member Start(body,?cancellationToken) = 
            let mailboxProcessor = new MailboxProcessor<'Msg>(body,?cancellationToken=cancellationToken)
            mailboxProcessor.Start()
            mailboxProcessor
 
    [<CompilationRepresentation(CompilationRepresentationFlags.ModuleSuffix)>]
    [<RequireQualifiedAccess>]
    module Event =
        [<CompiledName("Create")>]
        let create<'T>() = 
            let ev = new Event<'T>() 
            ev.Trigger, ev.Publish

        [<CompiledName("Map")>]
        let map mapping (sourceEvent: IEvent<'Delegate,'T>) =
            let ev = new Event<_>() 
            sourceEvent.Add(fun x -> ev.Trigger(mapping x));
            ev.Publish

        [<CompiledName("Filter")>]
        let filter predicate (sourceEvent: IEvent<'Delegate,'T>) =
            let ev = new Event<_>() 
            sourceEvent.Add(fun x -> if predicate x then ev.Trigger x);
            ev.Publish

        [<CompiledName("Partition")>]
        let partition predicate (sourceEvent: IEvent<'Delegate,'T>) =
            let ev1 = new Event<_>() 
            let ev2 = new Event<_>() 
            sourceEvent.Add(fun x -> if predicate x then ev1.Trigger x else ev2.Trigger x);
            ev1.Publish,ev2.Publish

        [<CompiledName("Choose")>]
        let choose chooser (sourceEvent: IEvent<'Delegate,'T>) =
            let ev = new Event<_>() 
            sourceEvent.Add(fun x -> match chooser x with None -> () | Some r -> ev.Trigger r);
            ev.Publish

        [<CompiledName("Scan")>]
        let scan collector state (sourceEvent: IEvent<'Delegate,'T>) =
            let state = ref state
            let ev = new Event<_>() 
            sourceEvent.Add(fun msg ->
                 let z = !state
                 let z = collector z msg
                 state := z; 
                 ev.Trigger(z));
            ev.Publish

        [<CompiledName("Add")>]
        let add callback (sourceEvent: IEvent<'Delegate,'T>) = sourceEvent.Add(callback)

        [<CompiledName("Pairwise")>]
        let pairwise (sourceEvent : IEvent<'Delegate,'T>) : IEvent<'T * 'T> = 
            let ev = new Event<'T * 'T>() 
            let lastArgs = ref None
            sourceEvent.Add(fun args2 -> 
                (match !lastArgs with 
                 | None -> () 
                 | Some args1 -> ev.Trigger(args1,args2))
                lastArgs := Some args2)

            ev.Publish

        [<CompiledName("Merge")>]
        let merge (event1: IEvent<'Del1,'T>) (event2: IEvent<'Del2,'T>) =
            let ev = new Event<_>() 
            event1.Add(fun x -> ev.Trigger(x))
            event2.Add(fun x -> ev.Trigger(x))
            ev.Publish

        [<CompiledName("Split")>]
        let split (splitter : 'T -> Choice<'U1,'U2>) (sourceEvent: IEvent<'Delegate,'T>) =
            let ev1 = new Event<_>() 
            let ev2 = new Event<_>() 
            sourceEvent.Add(fun x -> match splitter x with Choice1Of2 y -> ev1.Trigger(y) | Choice2Of2 z -> ev2.Trigger(z));
            ev1.Publish,ev2.Publish


    [<CompilationRepresentation(CompilationRepresentationFlags.ModuleSuffix)>]
    [<RequireQualifiedAccess>]
    module Observable =
        let obs x =  (x :> IObservable<_>)


        let inline protect f succeed fail =
          match (try Choice1Of2 (f ()) with e -> Choice2Of2 e) with
            | Choice1Of2 x -> (succeed x)
            | Choice2Of2 e -> (fail e)

        [<AbstractClass>]
        type BasicObserver<'T>() =
          let mutable stopped = false
          abstract Next : value : 'T -> unit
          abstract Error : error : exn -> unit
          abstract Completed : unit -> unit
          interface IObserver<'T> with
              member x.OnNext value = if not stopped then x.Next value
              member x.OnError e = if not stopped then stopped <- true
                                                       x.Error e
              member x.OnCompleted () = if not stopped then stopped <- true
                                                            x.Completed ()

<<<<<<< HEAD

=======
>>>>>>> a31caa7c
        [<CompiledName("Map")>]
        let map mapping (source: IObservable<'T>) =
            { new IObservable<'U> with 
                 member x.Subscribe(observer) =
                     source.Subscribe { new BasicObserver<'T>() with  
                                        member x.Next(v) = 
                                            protect (fun () -> mapping v) observer.OnNext observer.OnError
                                        member x.Error(e) = observer.OnError(e)
                                        member x.Completed() = observer.OnCompleted() } }

        [<CompiledName("Choose")>]
        let choose chooser (source: IObservable<'T>) =
            { new IObservable<'U> with 
                 member x.Subscribe(observer) =
                     source.Subscribe { new BasicObserver<'T>() with  
                                        member x.Next(v) = 
                                            protect (fun () -> chooser v) (function None -> () | Some v2 -> observer.OnNext v2) observer.OnError
                                        member x.Error(e) = observer.OnError(e)
                                        member x.Completed() = observer.OnCompleted() } }

        [<CompiledName("Filter")>]
        let filter predicate (source: IObservable<'T>) =
            choose (fun x -> if predicate x then Some x else None) source

        [<CompiledName("Partition")>]
        let partition predicate (source: IObservable<'T>) =
            filter predicate source, filter (predicate >> not) source


        [<CompiledName("Scan")>]
        let scan collector state (source: IObservable<'T>) =
            { new IObservable<'U> with 
                 member x.Subscribe(observer) =
                     let state = ref state
                     source.Subscribe { new BasicObserver<'T>() with  
                                        member x.Next(v) = 
                                            let z = !state
                                            protect (fun () -> collector z v) (fun z -> 
                                                state := z
                                                observer.OnNext z) observer.OnError
                                            
                                        member x.Error(e) = observer.OnError(e)
                                        member x.Completed() = observer.OnCompleted() } }

        [<CompiledName("Add")>]
        let add callback (source: IObservable<'T>) = source.Add(callback)

        [<CompiledName("Subscribe")>]
        let subscribe (callback: 'T -> unit) (source: IObservable<'T>) = source.Subscribe(callback)

        [<CompiledName("Pairwise")>]
        let pairwise (source : IObservable<'T>) : IObservable<'T * 'T> = 
            { new IObservable<_> with 
                 member x.Subscribe(observer) =
                     let lastArgs = ref None
                     source.Subscribe { new BasicObserver<'T>() with  
                                        member x.Next(args2) = 
                                            match !lastArgs with 
                                            | None -> ()
                                            | Some args1 -> observer.OnNext (args1,args2)
                                            lastArgs := Some args2
                                        member x.Error(e) = observer.OnError(e)
                                        member x.Completed() = observer.OnCompleted() } }


        [<CompiledName("Merge")>]
        let merge (source1: IObservable<'T>) (source2: IObservable<'T>) =
            { new IObservable<_> with 
                 member x.Subscribe(observer) =
                     let stopped = ref false
                     let completed1 = ref false
                     let completed2 = ref false
                     let h1 = 
                         source1.Subscribe { new IObserver<'T> with  
                                            member x.OnNext(v) = 
                                                    if not !stopped then 
                                                        observer.OnNext v
                                            member x.OnError(e) = 
                                                    if not !stopped then 
                                                        stopped := true; 
                                                        observer.OnError(e)
                                            member x.OnCompleted() = 
                                                    if not !stopped then 
                                                        completed1 := true; 
                                                        if !completed1 && !completed2 then 
                                                            stopped := true
                                                            observer.OnCompleted() } 
                     let h2 = 
                         source2.Subscribe { new IObserver<'T> with  
                                            member x.OnNext(v) = 
                                                    if not !stopped then 
                                                        observer.OnNext v
                                            member x.OnError(e) = 
                                                    if not !stopped then 
                                                        stopped := true; 
                                                        observer.OnError(e)
                                            member x.OnCompleted() = 
                                                    if not !stopped then 
                                                        completed2 := true; 
                                                        if !completed1 && !completed2 then 
                                                            stopped := true
                                                            observer.OnCompleted() } 

                     { new IDisposable with 
                           member x.Dispose() = 
                               h1.Dispose(); 
                               h2.Dispose() } }

        [<CompiledName("Split")>]
        let split (splitter : 'T -> Choice<'U1,'U2>) (source: IObservable<'T>) =
            choose (fun v -> match splitter v with Choice1Of2 x -> Some x | _ -> None) source,
            choose (fun v -> match splitter v with Choice2Of2 x -> Some x | _ -> None) source
<|MERGE_RESOLUTION|>--- conflicted
+++ resolved
@@ -536,7 +536,6 @@
                 | AsyncResult.Canceled oce -> ctxt.aux.ccont oce)
 
         // Generate async computation which calls its continuation with the given result
-<<<<<<< HEAD
         let inline resultA res = 
             // Note: this code ends up in user assemblies via inlining
             MakeAsync (fun ctxt -> ctxt.OnSuccess res)
@@ -547,23 +546,6 @@
         let inline bindA keepStack part1 part2f  =
             // Note: this code ends up in user assemblies via inlining
             MakeAsync (fun ctxt -> Bind keepStack ctxt part1 part2f)
-=======
-        let resultA x = 
-            MakeAsync (fun ctxt -> 
-                if ctxt.IsCancellationRequested then
-                    ctxt.OnCancellation ()
-                else
-                    ctxt.aux.trampolineHolder.HijackCheck ctxt.cont x)
-
-        // The primitive bind operation. Generate a process that runs the first process, takes
-        // its result, applies f and then runs the new process produced. Hijack if necessary and 
-        // run 'f' with exception protection
-        let bindA p1 f  =
-            MakeAsync (fun ctxt ->
-                if ctxt.IsCancellationRequested then
-                    ctxt.OnCancellation ()
-                else
->>>>>>> a31caa7c
 
         // Call the given function with exception protection, but first 
         // check for cancellation.
@@ -596,11 +578,7 @@
                         let ecomputation = callA catchFunction edi
                         ecomputation.Invoke ctxt
                     let newCtxt = { ctxt with aux = { ctxt.aux with econt = econt } }
-<<<<<<< HEAD
-                    computation.Invoke newCtxt) 
-=======
                     computation.Invoke newCtxt)
->>>>>>> a31caa7c
 
         let tryWithExnA catchFunction computation = 
             computation |> tryWithDispatchInfoA (fun edi -> catchFunction (edi.GetAssociatedSourceException()))
@@ -614,19 +592,11 @@
                 computation.Invoke newCtxt)
 
         /// A single pre-allocated computation that fetched the current cancellation token
-<<<<<<< HEAD
-        let GetCancellationTokenAsync  =
-            MakeAsync (fun ctxt -> ctxt.cont ctxt.aux.token)
-        
-        /// A single pre-allocated computation that returns a unit result
-        let unitAsync = 
-=======
         let cancellationTokenAsync  =
             MakeAsync (fun ctxt -> ctxt.cont ctxt.aux.token)
         
         /// A single pre-allocated computation that returns a unit result
         let unitAsync =
->>>>>>> a31caa7c
             resultA()
 
         /// Implement use/Dispose
@@ -653,18 +623,9 @@
                 whileA
                     (fun () -> ie.MoveNext())
                     (delayA (fun () -> computation ie.Current)))
-<<<<<<< HEAD
 
         let switchTo (syncCtxt: SynchronizationContext) =
             protectUserCodeAsAsync (fun ctxt -> 
-=======
-
-        let sequentialA p1 p2 = 
-            bindA p1 (fun () -> p2)
-
-        let switchTo (syncCtxt: SynchronizationContext) =
-            protectUserCodeAsAsync (fun ctxt ->
->>>>>>> a31caa7c
                 ctxt.aux.trampolineHolder.Post syncCtxt (fun () -> ctxt.cont ()))
 
         let switchToNewThread() =
@@ -680,11 +641,7 @@
         let postOrQueue (syncCtxt : SynchronizationContext) (trampolineHolder:TrampolineHolder) f =
             match syncCtxt with 
             | null -> trampolineHolder.QueueWorkItem f 
-<<<<<<< HEAD
             | _ -> trampolineHolder.Post syncCtxt f            
-=======
-            | _ -> trampolineHolder.Post ctxt f            
->>>>>>> a31caa7c
 
         let delimitSyncContext ctxt =            
             match getSyncContext () with
@@ -695,11 +652,7 @@
                 {   ctxt with
                          cont = (fun x -> trampolineHolder.Post syncCtxt (fun () -> ctxt.cont x))
                          aux = { aux with
-<<<<<<< HEAD
-                                     econt = (fun x -> trampolineHolder.Post syncCtxt (fun () -> aux.econt x ))
-=======
                                      econt = (fun x -> trampolineHolder.Post syncCtxt (fun () -> aux.econt x))
->>>>>>> a31caa7c
                                      ccont = (fun x -> trampolineHolder.Post syncCtxt (fun () -> aux.ccont x)) }
                 }
 
@@ -753,11 +706,7 @@
         /// Use with care! 
         [<Sealed>]        
         [<AutoSerializable(false)>]        
-<<<<<<< HEAD
-        type ResultCell<'T>() =               
-=======
         type ResultCell<'T>() =
->>>>>>> a31caa7c
 
             let mutable result = None
 
@@ -985,21 +934,12 @@
 
         let Start token computation =
             queueAsync 
-<<<<<<< HEAD
-                    token
-                    (fun () -> FakeUnit)   // nothing to do on success
-                    (fun edi -> edi.ThrowAny())   // raise exception in child
-                    (fun _ -> FakeUnit)    // ignore cancellation in child
-                    computation
-                |> unfake
-=======
                 token
                 (fun () -> FakeUnit)   // nothing to do on success
                 (fun edi -> edi.ThrowAny())   // raise exception in child
                 (fun _ -> FakeUnit)    // ignore cancellation in child
                 computation
             |> unfake
->>>>>>> a31caa7c
 
         let StartWithContinuations(token:CancellationToken, a:Async<'T>, cont, econt, ccont) : unit =
             startAsync token (cont >> fake) (econt >> fake) (ccont >> fake) a |> ignore
@@ -1023,18 +963,6 @@
 
         // Helper to attach continuation to the given task.
         // Should be invoked as a part of protectUserCodeAsAsync(withResync) call
-<<<<<<< HEAD
-        let taskContinueWith (task: Task<'T>) ctxt useCcontForTaskCancellation = 
-
-            let continuation (completedTask : Task<_>) : unit =
-                ctxt.aux.trampolineHolder.ExecuteWithTrampoline ((fun () ->
-                    if completedTask.IsCanceled then
-                        if useCcontForTaskCancellation
-                        then ctxt.OnCancellation ()
-                        else ctxt.CallExceptionContinuation (ExceptionDispatchInfo.Capture(new TaskCanceledException(completedTask)))
-                    elif completedTask.IsFaulted then
-                        ctxt.CallExceptionContinuation (MayLoseStackTrace(completedTask.Exception))
-=======
         let taskContinueWith (task : Task<'T>) ctxt useCcontForTaskCancellation = 
 
             let continuation (completedTask: Task<_>) : unit =
@@ -1048,24 +976,11 @@
                     elif completedTask.IsFaulted then
                         let edi = MayLoseStackTrace(completedTask.Exception)
                         ctxt.CallExceptionContinuation edi
->>>>>>> a31caa7c
                     else
                         ctxt.cont completedTask.Result)) |> unfake
 
             task.ContinueWith(Action<Task<'T>>(continuation)) |> ignore |> fake
 
-<<<<<<< HEAD
-        let taskContinueWithUnit (task : Task) ctxt useCcontForTaskCancellation = 
-
-            let continuation (completedTask : Task) : unit =
-                ctxt.aux.trampolineHolder.ExecuteWithTrampoline ((fun () ->
-                    if completedTask.IsCanceled then
-                        if useCcontForTaskCancellation
-                        then ctxt.OnCancellation ()
-                        else ctxt.CallExceptionContinuation (ExceptionDispatchInfo.Capture(new TaskCanceledException(completedTask)))
-                    elif completedTask.IsFaulted then
-                        ctxt.CallExceptionContinuation (MayLoseStackTrace(completedTask.Exception))
-=======
         let taskContinueWithUnit (task: Task) ctxt useCcontForTaskCancellation = 
 
             let continuation (completedTask: Task) : unit =
@@ -1079,7 +994,6 @@
                     elif completedTask.IsFaulted then
                         let edi = MayLoseStackTrace(completedTask.Exception)
                         ctxt.CallExceptionContinuation edi
->>>>>>> a31caa7c
                     else
                         ctxt.cont ())) |> unfake
 
@@ -1138,11 +1052,7 @@
                  member x.Dispose() = x.Close()
     
         module AsBeginEndHelpers =
-<<<<<<< HEAD
             let beginAction (computation, callback, state) = 
-=======
-            let beginAction(computation, callback, state) = 
->>>>>>> a31caa7c
                 let aiar = new AsyncIAsyncResult<'T>(callback, state)
                 let cont v = aiar.SetResult (AsyncResult.Ok v)
                 let econt v = aiar.SetResult (AsyncResult.Error v)
@@ -1175,7 +1085,6 @@
     [<Sealed>]
     [<CompiledName("FSharpAsyncBuilder")>]
     type AsyncBuilder() =
-<<<<<<< HEAD
         member b.Zero () = unitAsync
 
         member inline __.Delay generator = delayA generator
@@ -1185,17 +1094,6 @@
         member inline __.ReturnFrom (computation:Async<_>) = computation
 
         member inline __.Bind (computation, binder) = bindA true computation binder
-=======
-        member __.Zero()                 = unitAsync
-
-        member __.Delay generator = delayA(generator)
-
-        member __.Return value = resultA(value)
-
-        member __.ReturnFrom (computation: Async<_>) = computation
-
-        member __.Bind (computation, binder) = bindA computation binder
->>>>>>> a31caa7c
 
         member __.Using (resource, binder) = usingA resource binder
 
@@ -1203,19 +1101,11 @@
 
         member __.For (sequence, body) = forA sequence body
 
-<<<<<<< HEAD
         member inline __.Combine (computation1, computation2) = sequentialA computation1 computation2
 
         member inline __.TryFinally (computation, compensation) = tryFinallyA compensation computation
 
         member __.TryWith (computation, catchHandler) = tryWithExnA catchHandler computation
-=======
-        member b.Combine (computation1, computation2) = sequentialA computation1 computation2
-
-        member b.TryFinally (computation, compensation) = tryFinallyA compensation computation
-
-        member b.TryWith (computation, catchHandler) = tryWithExnA catchHandler computation
->>>>>>> a31caa7c
 
     module AsyncImpl = 
         let async = AsyncBuilder()
@@ -1299,11 +1189,7 @@
             AsyncPrimitives.StartAsTask cancellationToken computation taskCreationOptions
         
         static member StartChildAsTask (computation,?taskCreationOptions) =
-<<<<<<< HEAD
-            async { let! cancellationToken = GetCancellationTokenAsync  
-=======
             async { let! cancellationToken = cancellationTokenAsync  
->>>>>>> a31caa7c
                     return AsyncPrimitives.StartAsTask cancellationToken computation taskCreationOptions }
 
         static member Parallel (computations: seq<Async<'T>>) =
@@ -1385,7 +1271,7 @@
                 | Choice1Of2 computations ->
                     protectUserCodeInCtxt ctxt (fun ctxt ->
                         let ctxtWithSync = delimitSyncContext ctxt
-                        let aux = ctxt.aux
+                        let aux = ctxtWithSync.aux
                         let noneCount = ref 0
                         let exnCount = ref 0
                         let innerCts = new LinkedSubSource(aux.token)
@@ -1407,21 +1293,13 @@
  
                         let econt (exn : ExceptionDispatchInfo) =
                             if Interlocked.Increment exnCount = 1 then 
-<<<<<<< HEAD
-                                innerCts.Cancel(); trampolineHolder.ExecuteWithTrampoline (fun () -> ctxt.aux.econt exn)
-=======
                                 innerCts.Cancel(); trampolineHolder.ExecuteWithTrampoline (fun () -> ctxtWithSync.aux.econt exn)
->>>>>>> a31caa7c
                             else
                                 FakeUnit
  
                         let ccont (exn : OperationCanceledException) =
                             if Interlocked.Increment exnCount = 1 then
-<<<<<<< HEAD
-                                innerCts.Cancel(); trampolineHolder.ExecuteWithTrampoline (fun () -> ctxt.aux.ccont exn)
-=======
                                 innerCts.Cancel(); trampolineHolder.ExecuteWithTrampoline (fun () -> ctxtWithSync.aux.ccont exn)
->>>>>>> a31caa7c
                             else
                                 FakeUnit
 
@@ -1565,11 +1443,7 @@
 
 
         /// Bind the result of a result cell, calling the appropriate continuation.
-<<<<<<< HEAD
-        static member BindResult (result:AsyncResult<'T>) : Async<'T> =
-=======
         static member BindResult (result: AsyncResult<'T>) : Async<'T> =
->>>>>>> a31caa7c
             MakeAsync (fun ctxt -> 
                    (match result with 
                     | Ok v -> ctxt.cont v 
@@ -1695,11 +1569,7 @@
                     beginAction, AsBeginEndHelpers.endAction<'T>, AsBeginEndHelpers.cancelAction<'T>
 
         static member AwaitEvent(event:IEvent<'Delegate,'T>, ?cancelAction) : Async<'T> =
-<<<<<<< HEAD
-            async { let! cancellationToken = GetCancellationTokenAsync
-=======
             async { let! cancellationToken = cancellationTokenAsync
->>>>>>> a31caa7c
                     let resultCell = new ResultCell<_>()
                     // Set up the handlers to listen to events and cancellation
                     let once = new Once()
@@ -1773,11 +1643,7 @@
                         // no synchronization ctxt, just switch to the thread pool
                         do! Async.SwitchToThreadPool()
                     | syncCtxt -> 
-<<<<<<< HEAD
-                        // post the continuation to the synchronization ctxt
-=======
                         // post the continuation to the synchronization context
->>>>>>> a31caa7c
                         return! switchTo syncCtxt }
 
         static member OnCancel interruption =
@@ -1818,12 +1684,7 @@
                 let count  = defaultArg count buffer.Length
 #if FX_NO_BEGINEND_READWRITE
                 // use combo protectUserCodeAsAsyncWithResync + taskContinueWith instead of AwaitTask so we can pass cancellation token to the ReadAsync task
-<<<<<<< HEAD
-                protectUserCodeAsAsyncWithResync (fun ctxt ->
-                    TaskHelpers.taskContinueWith(stream.ReadAsync(buffer, offset, count, ctxt.aux.token), ctxt, false))
-=======
                 protectUserCodeAsAsyncWithResync (fun ctxt -> taskContinueWith (stream.ReadAsync(buffer, offset, count, ctxt.aux.token)) ctxt false)
->>>>>>> a31caa7c
 #else
                 Async.FromBeginEnd (buffer,offset,count,stream.BeginRead,stream.EndRead)
 #endif
@@ -1844,13 +1705,8 @@
                 let offset = defaultArg offset 0
                 let count  = defaultArg count buffer.Length
 #if FX_NO_BEGINEND_READWRITE
-<<<<<<< HEAD
                 // use combo protectUserCodeAsAsyncWithResync + taskContinueWith instead of AwaitTask so we can pass cancellation token to the WriteAsync task
                 protectUserCodeAsAsyncWithResync (fun ctxt -> TaskHelpers.taskContinueWithUnit (stream.WriteAsync(buffer, offset, count, ctxt.aux.token)) ctxt false)
-=======
-                // use combo protectUserCodeAsAsyncWithResync + continueWith instead of AwaitTask so we can pass cancellation token to the WriteAsync task
-                protectUserCodeAsAsyncWithResync ( fun ctxt -> taskContinueWithUnit (stream.WriteAsync(buffer, offset, count, ctxt.aux.token)) ctxt false)
->>>>>>> a31caa7c
 #else
                 Async.FromBeginEnd (buffer,offset,count,stream.BeginWrite,stream.EndWrite)
 #endif
@@ -2451,10 +2307,6 @@
               member x.OnCompleted () = if not stopped then stopped <- true
                                                             x.Completed ()
 
-<<<<<<< HEAD
-
-=======
->>>>>>> a31caa7c
         [<CompiledName("Map")>]
         let map mapping (source: IObservable<'T>) =
             { new IObservable<'U> with 
