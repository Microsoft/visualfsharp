// Copyright (c) Microsoft Corporation.  All Rights Reserved.  See License.txt in the project root for license information.

namespace Microsoft.FSharp.Control

    #nowarn "40"
    #nowarn "52" // The value has been copied to ensure the original is not mutated by this operation

    open System
    open System.Diagnostics
    open System.Reflection
    open System.Runtime.CompilerServices
    open System.Runtime.ExceptionServices
    open System.Threading
    open System.Threading.Tasks
    open Microsoft.FSharp.Core
    open Microsoft.FSharp.Core.LanguagePrimitives.IntrinsicOperators
    open Microsoft.FSharp.Control
    open Microsoft.FSharp.Collections

    type LinkedSubSource(cancellationToken: CancellationToken) =

        let failureCTS = new CancellationTokenSource()

        let linkedCTS = CancellationTokenSource.CreateLinkedTokenSource(cancellationToken, failureCTS.Token)

        member _.Token = linkedCTS.Token

        member _.Cancel() = failureCTS.Cancel()

        member _.Dispose() =
            linkedCTS.Dispose()
            failureCTS.Dispose()

        interface IDisposable with
            member this.Dispose() = this.Dispose()

    /// Global mutable state used to associate Exception
    [<AutoOpen>]
    module ExceptionDispatchInfoHelpers =

        let associationTable = ConditionalWeakTable<exn, ExceptionDispatchInfo>()

        type ExceptionDispatchInfo with

            member edi.GetAssociatedSourceException() =
                let exn = edi.SourceException
                // Try to store the entry in the association table to allow us to recover it later.
                try associationTable.Add(exn, edi) with _ -> ()
                exn

            // Capture, but prefer the saved information if available
            [<DebuggerHidden>]
            static member RestoreOrCapture exn =
                match associationTable.TryGetValue exn with
                | true, edi -> edi
                | _ ->
                    ExceptionDispatchInfo.Capture exn

            member inline edi.ThrowAny() =
                edi.Throw()
                Unchecked.defaultof<'T> // Note, this line should not be reached, but gives a generic return type

    // F# don't always take tailcalls to functions returning 'unit' because this
    // is represented as type 'void' in the underlying IL.
    // Hence we don't use the 'unit' return type here, and instead invent our own type.
    [<NoEquality; NoComparison>]
    type AsyncReturn =
        | AsyncReturn
        with
            static member inline Fake() = Unchecked.defaultof<AsyncReturn>

    type cont<'T> = ('T -> AsyncReturn)
    type econt = (ExceptionDispatchInfo -> AsyncReturn)
    type ccont = (OperationCanceledException -> AsyncReturn)

    [<AllowNullLiteral>]
    type Trampoline() =

        [<Literal>]
        static let bindLimitBeforeHijack = 300

        [<ThreadStatic; DefaultValue>]
        static val mutable private thisThreadHasTrampoline: bool

        static member ThisThreadHasTrampoline =
            Trampoline.thisThreadHasTrampoline

        let mutable storedCont = None
        let mutable storedExnCont = None
        let mutable bindCount = 0

        /// Use this trampoline on the synchronous stack if none exists, and execute
        /// the given function. The function might write its continuation into the trampoline.
        [<DebuggerHidden>]
        member _.Execute (firstAction: unit -> AsyncReturn) =

            let thisThreadHadTrampoline = Trampoline.thisThreadHasTrampoline
            Trampoline.thisThreadHasTrampoline <- true
            try
                let mutable keepGoing = true
                let mutable action = firstAction
                while keepGoing do
                    try
                        action() |> ignore
                        match storedCont with
                        | None ->
                            keepGoing <- false
                        | Some cont ->
                            storedCont <- None
                            action <- cont
                    // Let the exception propagate all the way to the trampoline to get a full .StackTrace entry
                    with exn ->
                        match storedExnCont with
                        | None ->
                             // Note, the exception escapes the trampoline. This should not happen since all
                             // exception-generating code shuld use ProtectCode.
                             reraise()
                        | Some econt ->
                            storedExnCont <- None
                            let edi = ExceptionDispatchInfo.RestoreOrCapture exn
                            action <- (fun () -> econt edi)

            finally
                Trampoline.thisThreadHasTrampoline <- thisThreadHadTrampoline
            AsyncReturn.Fake()

        /// Increment the counter estimating the size of the synchronous stack and
        /// return true if time to jump on trampoline.
        member _.IncrementBindCount() =
            bindCount <- bindCount + 1
            bindCount >= bindLimitBeforeHijack

        /// Prepare to abandon the synchronous stack of the current execution and save the continuation in the trampoline.
        member _.Set action =
            assert storedCont.IsNone
            bindCount <- 0
            storedCont <- Some action
            AsyncReturn.Fake()

        /// Save the exception continuation during propagation of an exception, or prior to raising an exception
        member _.OnExceptionRaised (action: econt) =
            assert storedExnCont.IsNone
            storedExnCont <- Some action

    type TrampolineHolder() as this =
        let mutable trampoline = null

        // Preallocate this delegate and keep it in the trampoline holder.
        let sendOrPostCallbackWithTrampoline =
            SendOrPostCallback (fun o ->
                let f = unbox<unit -> AsyncReturn> o
                // Reminder: the ignore below ignores an AsyncReturn.
                this.ExecuteWithTrampoline f |> ignore)

        // Preallocate this delegate and keep it in the trampoline holder.
        let waitCallbackForQueueWorkItemWithTrampoline =
            WaitCallback (fun o ->
                let f = unbox<unit -> AsyncReturn> o
                this.ExecuteWithTrampoline f |> ignore)

        // Preallocate this delegate and keep it in the trampoline holder.
        let threadStartCallbackForStartThreadWithTrampoline =
            ParameterizedThreadStart (fun o ->
                let f = unbox<unit -> AsyncReturn> o
                this.ExecuteWithTrampoline f |> ignore)

        /// Execute an async computation after installing a trampoline on its synchronous stack.
        [<DebuggerHidden>]
        member _.ExecuteWithTrampoline firstAction =
            trampoline <- Trampoline()
            trampoline.Execute firstAction

        member _.PostWithTrampoline (syncCtxt: SynchronizationContext)  (f: unit -> AsyncReturn) =
            syncCtxt.Post (sendOrPostCallbackWithTrampoline, state=(f |> box))
            AsyncReturn.Fake()

        member _.QueueWorkItemWithTrampoline (f: unit -> AsyncReturn) =
            if not (ThreadPool.QueueUserWorkItem(waitCallbackForQueueWorkItemWithTrampoline, f |> box)) then
                failwith "failed to queue user work item"
            AsyncReturn.Fake()

        member this.PostOrQueueWithTrampoline (syncCtxt: SynchronizationContext) f =
            match syncCtxt with
            | null -> this.QueueWorkItemWithTrampoline f
            | _ -> this.PostWithTrampoline syncCtxt f

        // This should be the only call to Thread.Start in this library. We must always install a trampoline.
        member _.StartThreadWithTrampoline (f: unit -> AsyncReturn) =
            Thread(threadStartCallbackForStartThreadWithTrampoline, IsBackground=true).Start(f|>box)
            AsyncReturn.Fake()

        /// Save the exception continuation during propagation of an exception, or prior to raising an exception
        member inline _.OnExceptionRaised econt =
            trampoline.OnExceptionRaised econt

        /// Call a continuation, but first check if an async computation should trampoline on its synchronous stack.
        member inline _.HijackCheckThenCall (cont: 'T -> AsyncReturn) res =
            if trampoline.IncrementBindCount() then
                trampoline.Set (fun () -> cont res)
            else
                // NOTE: this must be a tailcall
                cont res

    [<NoEquality; NoComparison>]
    [<AutoSerializable(false)>]
    /// Represents rarely changing components of an in-flight async computation
    type AsyncActivationAux =
        { /// The active cancellation token
          token: CancellationToken

          /// The exception continuation
          econt: econt

          /// The cancellation continuation
          ccont: ccont

          /// Holds some commonly-allocated callbacks and a mutable location to use for a trampoline
          trampolineHolder: TrampolineHolder }

    [<NoEquality; NoComparison>]
    [<AutoSerializable(false)>]
    /// Represents context for an in-flight async computation
    type AsyncActivationContents<'T> =
        { /// The success continuation
          cont: cont<'T>

          /// The rarely changing components
          aux: AsyncActivationAux }

    /// A struct wrapper around AsyncActivationContents. Using a struct wrapper allows us to change representation of the
    /// contents at a later point, e.g. to change the contents to a .NET Task or some other representation.
    [<Struct; NoEquality; NoComparison>]
    type AsyncActivation<'T>(contents: AsyncActivationContents<'T>) =

        /// Produce a new execution context for a composite async
        member ctxt.WithCancellationContinuation ccont = AsyncActivation<'T> { contents with aux = { ctxt.aux with ccont = ccont } }

        /// Produce a new execution context for a composite async
        member ctxt.WithExceptionContinuation econt = AsyncActivation<'T> { contents with aux = { ctxt.aux with econt = econt } }

        /// Produce a new execution context for a composite async
        member _.WithContinuation cont = AsyncActivation<'U> { cont = cont; aux = contents.aux }

        /// Produce a new execution context for a composite async
        member _.WithContinuations(cont, econt) = AsyncActivation<'U> { cont = cont; aux = { contents.aux with econt = econt } }

        /// Produce a new execution context for a composite async
        member ctxt.WithContinuations(cont, econt, ccont) = AsyncActivation<'T> { contents with cont = cont; aux = { ctxt.aux with econt = econt; ccont = ccont } }

        /// The extra information relevant to the execution of the async
        member _.aux = contents.aux

        /// The success continuation relevant to the execution of the async
        member _.cont = contents.cont

        /// The exception continuation relevant to the execution of the async
        member _.econt = contents.aux.econt

        /// The cancellation continuation relevant to the execution of the async
        member _.ccont = contents.aux.ccont

        /// The cancellation token relevant to the execution of the async
        member _.token = contents.aux.token

        /// The trampoline holder being used to protect execution of the async
        member _.trampolineHolder = contents.aux.trampolineHolder

        /// Check if cancellation has been requested
        member _.IsCancellationRequested = contents.aux.token.IsCancellationRequested

        /// Call the cancellation continuation of the active computation
        member _.OnCancellation () =
            contents.aux.ccont (OperationCanceledException (contents.aux.token))

        /// Check for trampoline hijacking.
        member inline _.HijackCheckThenCall cont arg =
            contents.aux.trampolineHolder.HijackCheckThenCall cont arg

        /// Call the success continuation of the asynchronous execution context after checking for
        /// cancellation and trampoline hijacking.
        //   - Cancellation check
        //   - Hijack check
        member ctxt.OnSuccess result =
            if ctxt.IsCancellationRequested then
                ctxt.OnCancellation ()
            else
                ctxt.HijackCheckThenCall ctxt.cont result

        /// Save the exception continuation during propagation of an exception, or prior to raising an exception
        member _.OnExceptionRaised() =
            contents.aux.trampolineHolder.OnExceptionRaised contents.aux.econt

        /// Make an initial async activation.
        static member Create cancellationToken trampolineHolder cont econt ccont : AsyncActivation<'T> =
            AsyncActivation { cont = cont; aux = { token = cancellationToken; econt = econt; ccont = ccont; trampolineHolder = trampolineHolder } }

        /// Queue the success continuation of the asynchronous execution context as a work item in the thread pool
        /// after installing a trampoline
        member ctxt.QueueContinuationWithTrampoline (result: 'T) =
            let cont = ctxt.cont
            ctxt.aux.trampolineHolder.QueueWorkItemWithTrampoline(fun () -> cont result)

        /// Ensure that any exceptions raised by the immediate execution of "userCode"
        /// are sent to the exception continuation. This is done by allowing the exception to propagate
        /// to the trampoline, and the saved exception continuation is called there.
        ///
        /// It is also valid for MakeAsync primitive code to call the exception continuation directly.
        [<DebuggerHidden>]
        member ctxt.ProtectCode userCode =
            let mutable ok = false
            try
                let res = userCode()
                ok <- true
                res
            finally
                if not ok then
                    ctxt.OnExceptionRaised()

        member ctxt.PostWithTrampoline (syncCtxt: SynchronizationContext)  (f: unit -> AsyncReturn) =
            let holder = contents.aux.trampolineHolder
            ctxt.ProtectCode (fun () -> holder.PostWithTrampoline syncCtxt f)

        /// Call the success continuation of the asynchronous execution context
        member ctxt.CallContinuation(result: 'T) =
            ctxt.cont result

    /// Represents an asynchronous computation
    [<NoEquality; NoComparison; CompiledName("FSharpAsync`1")>]
    type Async<'T> =
        { Invoke: (AsyncActivation<'T> -> AsyncReturn) }

    /// Mutable register to help ensure that code is only executed once
    [<Sealed>]
    type Latch() =
        let mutable i = 0

        /// Execute the latch
        member _.Enter() = Interlocked.CompareExchange(&i, 1, 0) = 0

    /// Represents the result of an asynchronous computation
    [<NoEquality; NoComparison>]
    type AsyncResult<'T>  =
        | Ok of 'T
        | Error of ExceptionDispatchInfo
        | Canceled of OperationCanceledException

        /// Get the result of an asynchronous computation
        [<DebuggerHidden>]
        member res.Commit () =
            match res with
            | AsyncResult.Ok res -> res
            | AsyncResult.Error edi -> edi.ThrowAny()
            | AsyncResult.Canceled exn -> raise exn

    /// Primitives to execute asynchronous computations
    module AsyncPrimitives =

        let inline fake () = Unchecked.defaultof<AsyncReturn>

        let inline unfake (_: AsyncReturn)  = ()

        /// The mutable global CancellationTokenSource, see Async.DefaultCancellationToken
        let mutable defaultCancellationTokenSource = new CancellationTokenSource()

        /// Primitive to invoke an async computation.
        //
        // Note: direct calls to this function may end up in user assemblies via inlining
        [<DebuggerHidden>]
        let Invoke (computation: Async<'T>) (ctxt: AsyncActivation<_>) : AsyncReturn =
            ctxt.HijackCheckThenCall computation.Invoke ctxt

        /// Apply 'userCode' to 'arg'. If no exception is raised then call the normal continuation.  Used to implement
        /// 'finally' and 'when cancelled'.
        ///
        /// - Apply 'userCode' to argument with exception protection
        /// - Hijack check before invoking the continuation
        [<DebuggerHidden>]
        let CallThenContinue userCode arg (ctxt: AsyncActivation<_>) : AsyncReturn =
            let mutable result = Unchecked.defaultof<_>
            let mutable ok = false

            try
                result <- userCode arg
                ok <- true
            finally
                if not ok then
                    ctxt.OnExceptionRaised()

            if ok then
                ctxt.HijackCheckThenCall ctxt.cont result
            else
                fake()

        /// Apply 'part2' to 'result1' and invoke the resulting computation.
        ///
        /// Note: direct calls to this function end up in user assemblies via inlining
        ///
        /// - Apply 'part2' to argument with exception protection
        /// - Hijack check before invoking the resulting computation
        [<DebuggerHidden>]
        let CallThenInvoke (ctxt: AsyncActivation<_>) result1 part2 : AsyncReturn =
            let mutable result = Unchecked.defaultof<_>
            let mutable ok = false

            try
                result <- part2 result1
                ok <- true
            finally
                if not ok then
                    ctxt.OnExceptionRaised()

            if ok then
                Invoke result ctxt
            else
                fake()

        /// Apply 'filterFunction' to 'arg'. If the result is 'Some' invoke the resulting computation. If the result is 'None'
        /// then send 'result1' to the exception continuation.
        ///
        /// - Apply 'filterFunction' to argument with exception protection
        /// - Hijack check before invoking the resulting computation or exception continuation
        [<DebuggerHidden>]
        let CallFilterThenInvoke (ctxt: AsyncActivation<'T>) filterFunction (edi: ExceptionDispatchInfo) : AsyncReturn =
            let mutable resOpt = None
            let mutable ok = false

            try
                resOpt <- filterFunction (edi.GetAssociatedSourceException())
                ok <- true
            finally
                if not ok then
                    ctxt.OnExceptionRaised()

            if ok then
                match resOpt with
                | None ->
                    ctxt.HijackCheckThenCall ctxt.econt edi
                | Some res ->
                    Invoke res ctxt
            else
                fake()

        /// Build a primitive without any exception or resync protection
        [<DebuggerHidden>]
        let MakeAsync body = { Invoke = body }

        [<DebuggerHidden>]
        let MakeAsyncWithCancelCheck body =
            MakeAsync (fun ctxt ->
                if ctxt.IsCancellationRequested then
                    ctxt.OnCancellation ()
                else
                    body ctxt)

        /// Execute part1, then apply part2, then execute the result of that
        /// 
        /// Note: direct calls to this function end up in user assemblies via inlining
        ///   - Initial cancellation check
        ///   - Initial hijack check (see Invoke)
        ///   - Hijack check after applying 'part2' to argument (see CallThenInvoke)
        ///   - No cancellation check after applying 'part2' to argument (see CallThenInvoke)
        ///   - Apply 'part2' to argument with exception protection (see CallThenInvoke)
        [<DebuggerHidden>]
        let Bind (ctxt: AsyncActivation<'T>) (part1: Async<'U>) (part2: 'U -> Async<'T>) : AsyncReturn =
            if ctxt.IsCancellationRequested then
                ctxt.OnCancellation ()
            else
                // Note, no cancellation check is done before calling 'part2'.  This is
                // because part1 may bind a resource, while part2 is a try/finally, and, if
                // the resource creation completes, we want to enter part2 before cancellation takes effect.
                Invoke part1 (ctxt.WithContinuation(fun result1 -> CallThenInvoke ctxt result1 part2))

        /// Re-route all continuations to execute the finally function.
        ///   - Cancellation check after 'entering' the try/finally and before running the body
        ///   - Hijack check after 'entering' the try/finally and before running the body (see Invoke)
        ///   - Run 'finallyFunction' with exception protection (see CallThenContinue)
        ///   - Hijack check before any of the continuations (see CallThenContinue)
        [<DebuggerHidden>]
        let TryFinally (ctxt: AsyncActivation<'T>) computation finallyFunction =
            // Note, we don't test for cancellation before entering a try/finally. This prevents
            // a resource being created without being disposed.

            // The new continuation runs the finallyFunction and resumes the old continuation
            // If an exception is thrown we continue with the previous exception continuation.
            let cont result =
                CallThenContinue finallyFunction () (ctxt.WithContinuation(fun () -> ctxt.cont result))

            // The new exception continuation runs the finallyFunction and then runs the previous exception continuation.
            // If an exception is thrown we continue with the previous exception continuation.
            let econt edi =
                CallThenContinue finallyFunction () (ctxt.WithContinuation(fun () -> ctxt.econt edi))

            // The cancellation continuation runs the finallyFunction and then runs the previous cancellation continuation.
            // If an exception is thrown we continue with the previous cancellation continuation (the exception is lost)
            let ccont cexn =
                CallThenContinue finallyFunction () (ctxt.WithContinuations(cont=(fun () -> ctxt.ccont cexn), econt = (fun _ -> ctxt.ccont cexn)))

            let ctxt = ctxt.WithContinuations(cont=cont, econt=econt, ccont=ccont)
            if ctxt.IsCancellationRequested then
                ctxt.OnCancellation ()
            else
                Invoke computation ctxt

        /// Re-route the exception continuation to call to catchFunction. If catchFunction returns None then call the exception continuation.
        /// If it returns Some, invoke the resulting async.
        ///   - Cancellation check before entering the try
        ///   - Hijack check after 'entering' the try/with
        ///   - Cancellation check before applying the 'catchFunction'
        ///   - Apply `catchFunction' to argument with exception protection (see CallFilterThenInvoke)
        ///   - Hijack check before invoking the resulting computation or exception continuation
        [<DebuggerHidden>]
        let TryWith (ctxt: AsyncActivation<'T>) computation catchFunction =
            if ctxt.IsCancellationRequested then
                ctxt.OnCancellation ()
            else
                let ctxt =
                    ctxt.WithExceptionContinuation(fun edi ->
                        if ctxt.IsCancellationRequested then
                            ctxt.OnCancellation ()
                        else
                            CallFilterThenInvoke ctxt catchFunction edi)

                Invoke computation ctxt

        /// Make an async for an AsyncResult
        //   - No cancellation check
        //   - No hijack check
        let CreateAsyncResultAsync res =
            MakeAsync (fun ctxt ->
                match res with
                | AsyncResult.Ok r -> ctxt.cont r
                | AsyncResult.Error edi -> ctxt.econt edi
                | AsyncResult.Canceled cexn -> ctxt.ccont cexn)

        /// Generate async computation which calls its continuation with the given result
        ///   - Cancellation check (see OnSuccess)
        ///   - Hijack check (see OnSuccess)
        let inline CreateReturnAsync res =
            // Note: this code ends up in user assemblies via inlining
            MakeAsync (fun ctxt -> ctxt.OnSuccess res)

        /// Runs the first process, takes its result, applies f and then runs the new process produced.
        ///   - Initial cancellation check (see Bind)
        ///   - Initial hijack check (see Bind)
        ///   - Hijack check after applying 'part2' to argument (see Bind)
        ///   - No cancellation check after applying 'part2' to argument (see Bind)
        ///   - Apply 'part2' to argument with exception protection (see Bind)
        let inline CreateBindAsync part1 part2  =
            // Note: this code ends up in user assemblies via inlining
            MakeAsync (fun ctxt ->
                Bind ctxt part1 part2)

        /// Call the given function with exception protection.
        ///   - No initial cancellation check
        ///   - Hijack check after applying part2 to argument (see CallThenInvoke)
        let inline CreateCallAsync part2 result1 =
            // Note: this code ends up in user assemblies via inlining
            MakeAsync (fun ctxt ->
                CallThenInvoke ctxt result1 part2)

        /// Call the given function with exception protection.
        ///   - Initial cancellation check
        ///   - Hijack check after applying computation to argument (see CallThenInvoke)
        ///   - Apply 'computation' to argument with exception protection (see CallThenInvoke)
        let inline CreateDelayAsync computation =
            // Note: this code ends up in user assemblies via inlining
            MakeAsyncWithCancelCheck (fun ctxt ->
                CallThenInvoke ctxt () computation)

        /// Implements the sequencing construct of async computation expressions
        ///   - Initial cancellation check (see CreateBindAsync)
        ///   - Initial hijack check (see CreateBindAsync)
        ///   - Hijack check after applying 'part2' to argument (see CreateBindAsync)
        ///   - No cancellation check after applying 'part2' to argument (see CreateBindAsync)
        ///   - Apply 'part2' to argument with exception protection (see CreateBindAsync)
        let inline CreateSequentialAsync part1 part2 =
            // Note: this code ends up in user assemblies via inlining
            CreateBindAsync part1 (fun () -> part2)

        /// Create an async for a try/finally
        ///   - Cancellation check after 'entering' the try/finally and before running the body
        ///   - Hijack check after 'entering' the try/finally and before running the body (see TryFinally)
        ///   - Apply 'finallyFunction' with exception protection (see TryFinally)
        let inline CreateTryFinallyAsync finallyFunction computation =
            MakeAsync (fun ctxt -> TryFinally ctxt computation finallyFunction)

        /// Create an async for a try/with filtering exceptions through a pattern match
        ///   - Cancellation check before entering the try (see TryWith)
        ///   - Cancellation check before entering the with (see TryWith)
        ///   - Apply `filterFunction' to argument with exception protection (see TryWith)
        ///   - Hijack check before invoking the resulting computation or exception continuation
        let inline CreateTryWithFilterAsync filterFunction computation =
            MakeAsync (fun ctxt -> TryWith ctxt computation filterFunction)

        /// Create an async for a try/with filtering
        ///   - Cancellation check before entering the try (see TryWith)
        ///   - Cancellation check before entering the with (see TryWith)
        ///   - Apply `catchFunction' to argument with exception protection (see TryWith)
        ///   - Hijack check before invoking the resulting computation or exception continuation
        let inline CreateTryWithAsync catchFunction computation =
            MakeAsync (fun ctxt -> TryWith ctxt computation (fun exn -> Some (catchFunction exn)))

        /// Call the finallyFunction if the computation results in a cancellation, and then continue with cancellation.
        /// If the finally function gives an exception then continue with cancellation regardless.
        ///   - No cancellation check before entering the when-cancelled
        ///   - No hijack check before entering the when-cancelled
        ///   - Apply `finallyFunction' to argument with exception protection (see CallThenContinue)
        ///   - Hijack check before continuing with cancellation (see CallThenContinue)
        let CreateWhenCancelledAsync (finallyFunction: OperationCanceledException -> unit) computation =
            MakeAsync (fun ctxt ->
                let ccont = ctxt.ccont
                let ctxt =
                    ctxt.WithCancellationContinuation(fun cexn ->
                        CallThenContinue finallyFunction cexn (ctxt.WithContinuations(cont = (fun _ -> ccont cexn), econt = (fun _ -> ccont cexn))))
                computation.Invoke ctxt)

        /// A single pre-allocated computation that fetched the current cancellation token
        let cancellationTokenAsync  =
            MakeAsync (fun ctxt -> ctxt.cont ctxt.aux.token)

        /// A single pre-allocated computation that returns a unit result
        ///   - Cancellation check (see CreateReturnAsync)
        ///   - Hijack check (see CreateReturnAsync)
        let unitAsync =
            CreateReturnAsync()

        /// Implement use/Dispose
        ///
        ///   - No initial cancellation check before applying computation to its argument. See CreateTryFinallyAsync
        ///     and CreateCallAsync. We enter the try/finally before any cancel checks.
        ///   - Cancellation check after 'entering' the implied try/finally and before running the body  (see CreateTryFinallyAsync)
        ///   - Hijack check after 'entering' the implied try/finally and before running the body  (see CreateTryFinallyAsync)
        ///   - Run 'disposeFunction' with exception protection (see CreateTryFinallyAsync)
        let CreateUsingAsync (resource:'T :> IDisposable) (computation:'T -> Async<'a>) : Async<'a> =
            let disposeFunction () = Microsoft.FSharp.Core.LanguagePrimitives.IntrinsicFunctions.Dispose resource
            CreateTryFinallyAsync disposeFunction (CreateCallAsync computation resource)

        ///   - Initial cancellation check (see CreateBindAsync)
        ///   - Initial hijack check (see CreateBindAsync)
        ///   - Cancellation check after (see unitAsync)
        ///   - Hijack check after (see unitAsync)
        let inline CreateIgnoreAsync computation =
            CreateBindAsync computation (fun _ -> unitAsync)

        /// Implement the while loop construct of async computation expressions
        ///   - Initial cancellation check before initial execution of guard
        ///   - Initial hijack check before initial execution of guard
        ///   - Cancellation check before each execution of the body (see CreateSequentialAsync)
        ///   - Hijack check before each execution of the body (see CreateSequentialAsync)
        ///   - Hijack check after each execution of the body and before guard (see CreateSequentialAsync)
        ///   - No cancellation check after each execution of body and before guard (see CreateSequentialAsync)
        ///   - Cancellation check after guard fails (see unitAsync)
        ///   - Hijack check after guard fails (see unitAsync)
        ///   - Apply 'guardFunc' with exception protection
        let CreateWhileAsync guardFunc computation =
            let mutable whileAsync = Unchecked.defaultof<_>
            whileAsync <- CreateDelayAsync (fun () -> if guardFunc() then CreateSequentialAsync computation whileAsync else unitAsync)
            whileAsync

        /// Implement the for loop construct of async commputation expressions
        ///   - No initial cancellation check before GetEnumerator call.
        ///   - No initial cancellation check before entering protection of implied try/finally
        ///   - Cancellation check after 'entering' the implied try/finally and before loop
        ///   - Hijack check after 'entering' the implied try/finally and before loop
        ///   - Once not apply 'GetEnumerator' with exception protection. However for an 'async'
        ///     in an 'async { ... }' the exception protection will be provided by the enclosing
        //      Delay or Bind or similar construct.
        ///   - Apply 'MoveNext' with exception protection
        ///   - Apply 'Current' with exception protection
        let CreateForLoopAsync (source: seq<_>) computation =
            CreateUsingAsync (source.GetEnumerator()) (fun ie ->
                CreateWhileAsync
                    (fun () -> ie.MoveNext())
                    (CreateDelayAsync (fun () -> computation ie.Current)))

        ///   - Initial cancellation check
        ///   - Call syncCtxt.Post with exception protection. THis may fail as it is arbitrary user code
        let CreateSwitchToAsync (syncCtxt: SynchronizationContext) =
            MakeAsyncWithCancelCheck (fun ctxt ->
                ctxt.PostWithTrampoline syncCtxt ctxt.cont)

        ///   - Initial cancellation check
        ///   - Create Thread and call Start() with exception protection. We don't expect this
        ///     to fail but protect nevertheless.
        let CreateSwitchToNewThreadAsync() =
            MakeAsyncWithCancelCheck (fun ctxt ->
                ctxt.ProtectCode (fun () -> ctxt.trampolineHolder.StartThreadWithTrampoline ctxt.cont))

        ///   - Initial cancellation check
        ///   - Call ThreadPool.QueueUserWorkItem with exception protection. We don't expect this
        ///     to fail but protect nevertheless.
        let CreateSwitchToThreadPoolAsync() =
            MakeAsyncWithCancelCheck (fun ctxt ->
                ctxt.ProtectCode (fun () -> ctxt.trampolineHolder.QueueWorkItemWithTrampoline ctxt.cont))

        /// Post back to the sync context regardless of which continuation is taken
        ///   - Call syncCtxt.Post with exception protection
        let DelimitSyncContext (ctxt: AsyncActivation<_>) =
            match SynchronizationContext.Current with
            | null -> ctxt
            | syncCtxt ->
                ctxt.WithContinuations(cont = (fun x -> ctxt.PostWithTrampoline syncCtxt (fun () -> ctxt.cont x)),
                                       econt = (fun edi -> ctxt.PostWithTrampoline syncCtxt (fun () -> ctxt.econt edi)),
                                       ccont = (fun cexn -> ctxt.PostWithTrampoline syncCtxt (fun () -> ctxt.ccont cexn)))

        [<Sealed>]
        [<AutoSerializable(false)>]
        type SuspendedAsync<'T>(ctxt: AsyncActivation<'T>) =

            let syncCtxt = SynchronizationContext.Current

            let thread =
                match syncCtxt with
                | null -> null // saving a thread-local access
                | _ -> Thread.CurrentThread

            let trampolineHolder = ctxt.trampolineHolder

            member _.ContinueImmediate res =
                let action () = ctxt.cont res
                let inline executeImmediately () = trampolineHolder.ExecuteWithTrampoline action
                let currentSyncCtxt = SynchronizationContext.Current
                match syncCtxt, currentSyncCtxt with
                | null, null ->
                    executeImmediately ()
                // This logic was added in F# 2.0 though is incorrect from the perspective of
                // how SynchronizationContext is meant to work. However the logic works for
                // mainline scenarios (WinForms/WPF) and for compatibility reasons we won't change it.
                | _ when Object.Equals(syncCtxt, currentSyncCtxt) && thread.Equals Thread.CurrentThread ->
                    executeImmediately ()
                | _ ->
                    trampolineHolder.PostOrQueueWithTrampoline syncCtxt action

            member _.PostOrQueueWithTrampoline res =
                trampolineHolder.PostOrQueueWithTrampoline syncCtxt (fun () -> ctxt.cont res)

        /// A utility type to provide a synchronization point between an asynchronous computation
        /// and callers waiting on the result of that computation.
        ///
        /// Use with care!
        [<Sealed>]
        [<AutoSerializable(false)>]
        type ResultCell<'T>() =

            let mutable result = None

            // The continuations for the result
            let mutable savedConts: list<SuspendedAsync<'T>> = []

            // The WaitHandle event for the result. Only created if needed, and set to null when disposed.
            let mutable resEvent = null

            let mutable disposed = false

            // All writers of result are protected by lock on syncRoot.
            let syncRoot = obj()

            member x.GetWaitHandle() =
                lock syncRoot (fun () ->
                    if disposed then
                        raise (System.ObjectDisposedException("ResultCell"))
                    match resEvent with
                    | null ->
                        // Start in signalled state if a result is already present.
                        let ev = new ManualResetEvent(result.IsSome)
                        resEvent <- ev
                        (ev :> WaitHandle)
                    | ev ->
                        (ev :> WaitHandle))

            member x.Close() =
                lock syncRoot (fun () ->
                    if not disposed then
                        disposed <- true
                        match resEvent with
                        | null -> ()
                        | ev ->
                            ev.Close()
                            resEvent <- null)

            interface IDisposable with
                member x.Dispose() = x.Close()

            member x.GrabResult() =
                match result with
                | Some res -> res
                | None -> failwith "Unexpected no result"

            /// Record the result in the ResultCell.
            member x.RegisterResult (res:'T, reuseThread) =
                let grabbedConts =
                    lock syncRoot (fun () ->
                        // Ignore multiple sets of the result. This can happen, e.g. for a race between a cancellation and a success
                        if x.ResultAvailable then
                            [] // invalidOp "multiple results registered for asynchronous operation"
                        else
                            // In this case the ResultCell has already been disposed, e.g. due to a timeout.
                            // The result is dropped on the floor.
                            if disposed then
                                []
                            else
                                result <- Some res
                                // If the resEvent exists then set it. If not we can skip setting it altogether and it won't be
                                // created
                                match resEvent with
                                | null ->
                                    ()
                                | ev ->
                                    // Setting the event need to happen under lock so as not to race with Close()
                                    ev.Set () |> ignore
                                List.rev savedConts)

                // Run the action outside the lock
                match grabbedConts with
                | [] -> fake()
                | [cont] ->
                    if reuseThread then
                        cont.ContinueImmediate res
                    else
                        cont.PostOrQueueWithTrampoline res
                | otherwise ->
                    otherwise |> List.iter (fun cont -> cont.PostOrQueueWithTrampoline res |> unfake) |> fake

            member x.ResultAvailable = result.IsSome

            /// Await the result of a result cell, without a direct timeout or direct
            /// cancellation. That is, the underlying computation must fill the result
            /// if cancellation or timeout occurs.
            member x.AwaitResult_NoDirectCancelOrTimeout  =
                MakeAsync (fun ctxt ->
                    // Check if a result is available synchronously
                    let resOpt =
                        match result with
                        | Some _ -> result
                        | None ->
                            lock syncRoot (fun () ->
                                match result with
                                | Some _ ->
                                    result
                                | None ->
                                    // Otherwise save the continuation and call it in RegisterResult
                                    savedConts <- (SuspendedAsync<_>(ctxt)) :: savedConts
                                    None
                            )
                    match resOpt with
                    | Some res -> ctxt.cont res
                    | None -> fake()
                )

            member x.TryWaitForResultSynchronously (?timeout) : 'T option =
                // Check if a result is available.
                match result with
                | Some _ as r ->
                    r
                | None ->
                    // Force the creation of the WaitHandle
                    let resHandle = x.GetWaitHandle()
                    // Check again. While we were in GetWaitHandle, a call to RegisterResult may have set result then skipped the
                    // Set because the resHandle wasn't forced.
                    match result with
                    | Some _ as r ->
                        r
                    | None ->
                        // OK, let's really wait for the Set signal. This may block.
                        let timeout = defaultArg timeout Threading.Timeout.Infinite
                        let ok = resHandle.WaitOne(millisecondsTimeout= timeout, exitContext=true)
                        if ok then
                            // Now the result really must be available
                            result
                        else
                            // timed out
                            None


        /// Create an instance of an arbitrary delegate type delegating to the given F# function
        type FuncDelegate<'T>(f) =
            member _.Invoke(sender:obj, a:'T) : unit = ignore sender; f a
            static member Create<'Delegate when 'Delegate :> Delegate>(f) =
                let obj = FuncDelegate<'T>(f)
                let invokeMeth = (typeof<FuncDelegate<'T>>).GetMethod("Invoke", BindingFlags.Public ||| BindingFlags.NonPublic ||| BindingFlags.Instance)
                System.Delegate.CreateDelegate(typeof<'Delegate>, obj, invokeMeth) :?> 'Delegate

        [<DebuggerHidden>]
        let QueueAsync cancellationToken cont econt ccont computation =
            let trampolineHolder = TrampolineHolder()
            trampolineHolder.QueueWorkItemWithTrampoline (fun () ->
                let ctxt = AsyncActivation.Create cancellationToken trampolineHolder cont econt ccont
                computation.Invoke ctxt)

        /// Run the asynchronous workflow and wait for its result.
        [<DebuggerHidden>]
        let QueueAsyncAndWaitForResultSynchronously (token:CancellationToken) computation timeout =
            let token, innerCTS =
                // If timeout is provided, we govern the async by our own CTS, to cancel
                // when execution times out. Otherwise, the user-supplied token governs the async.
                match timeout with
                | None -> token, None
                | Some _ ->
                    let subSource = new LinkedSubSource(token)
                    subSource.Token, Some subSource

            use resultCell = new ResultCell<AsyncResult<_>>()
            QueueAsync
                token
                (fun res -> resultCell.RegisterResult(AsyncResult.Ok res, reuseThread=true))
                (fun edi -> resultCell.RegisterResult(AsyncResult.Error edi, reuseThread=true))
                (fun exn -> resultCell.RegisterResult(AsyncResult.Canceled exn, reuseThread=true))
                computation
            |> unfake

            let res = resultCell.TryWaitForResultSynchronously(?timeout = timeout)
            match res with
            | None -> // timed out
                // issue cancellation signal
                if innerCTS.IsSome then innerCTS.Value.Cancel()
                // wait for computation to quiesce; drop result on the floor
                resultCell.TryWaitForResultSynchronously() |> ignore
                // dispose the CancellationTokenSource
                if innerCTS.IsSome then innerCTS.Value.Dispose()
                raise (System.TimeoutException())
            | Some res ->
                match innerCTS with
                | Some subSource -> subSource.Dispose()
                | None -> ()
                res.Commit()

        [<DebuggerHidden>]
        let RunImmediate (cancellationToken:CancellationToken) computation =
            use resultCell = new ResultCell<AsyncResult<_>>()
            let trampolineHolder = TrampolineHolder()

            trampolineHolder.ExecuteWithTrampoline (fun () ->
                let ctxt =
                    AsyncActivation.Create
                        cancellationToken
                        trampolineHolder
                        (fun res -> resultCell.RegisterResult(AsyncResult.Ok res, reuseThread=true))
                        (fun edi -> resultCell.RegisterResult(AsyncResult.Error edi, reuseThread=true))
                        (fun exn -> resultCell.RegisterResult(AsyncResult.Canceled exn, reuseThread=true))
                computation.Invoke ctxt)
            |> unfake

            let res = resultCell.TryWaitForResultSynchronously().Value
            res.Commit()

        [<DebuggerHidden>]
        let RunSynchronously cancellationToken (computation: Async<'T>) timeout =
            // Reuse the current ThreadPool thread if possible.
            match Thread.CurrentThread.IsThreadPoolThread, timeout with
            | true, None -> RunImmediate cancellationToken computation
            | _ -> QueueAsyncAndWaitForResultSynchronously cancellationToken computation timeout

        [<DebuggerHidden>]
        let Start cancellationToken (computation:Async<unit>) =
            QueueAsync
                cancellationToken
                (fun () -> fake())   // nothing to do on success
                (fun edi -> edi.ThrowAny())   // raise exception in child
                (fun _ -> fake())    // ignore cancellation in child
                computation
            |> unfake

        [<DebuggerHidden>]
        let StartWithContinuations cancellationToken (computation:Async<'T>) cont econt ccont =
            let trampolineHolder = TrampolineHolder()
            trampolineHolder.ExecuteWithTrampoline (fun () ->
                let ctxt = AsyncActivation.Create cancellationToken trampolineHolder (cont >> fake) (econt >> fake) (ccont >> fake)
                computation.Invoke ctxt)
            |> unfake

        [<DebuggerHidden>]
        let StartAsTask cancellationToken (computation:Async<'T>) taskCreationOptions =
            let taskCreationOptions = defaultArg taskCreationOptions TaskCreationOptions.None
            let tcs = TaskCompletionSource<_>(taskCreationOptions)

            // The contract:
            //      a) cancellation signal should always propagate to the computation
            //      b) when the task IsCompleted -> nothing is running anymore
            let task = tcs.Task
            QueueAsync
                cancellationToken
                (fun r -> tcs.SetResult r |> fake)
                (fun edi -> tcs.SetException edi.SourceException |> fake)
                (fun _ -> tcs.SetCanceled() |> fake)
                computation
            |> unfake
            task

        // Call the appropriate continuation on completion of a task
        [<DebuggerHidden>]
        let OnTaskCompleted (completedTask: Task<'T>) (ctxt: AsyncActivation<'T>)  =
            assert completedTask.IsCompleted
            if completedTask.IsCanceled then
                let edi = ExceptionDispatchInfo.Capture(TaskCanceledException completedTask)
                ctxt.econt edi
            elif completedTask.IsFaulted then
                let edi = ExceptionDispatchInfo.RestoreOrCapture completedTask.Exception
                ctxt.econt edi
            else
                ctxt.cont completedTask.Result

        // Call the appropriate continuation on completion of a task.  A cancelled task
        // calls the exception continuation with TaskCanceledException, since it may not represent cancellation of
        // the overall async (they may be governed by different cancellation tokens, or
        // the task may not have a cancellation token at all).
        [<DebuggerHidden>]
        let OnUnitTaskCompleted (completedTask: Task) (ctxt: AsyncActivation<unit>)  =
            assert completedTask.IsCompleted
            if completedTask.IsCanceled then
                let edi = ExceptionDispatchInfo.Capture(TaskCanceledException(completedTask))
                ctxt.econt edi
            elif completedTask.IsFaulted then
                let edi = ExceptionDispatchInfo.RestoreOrCapture completedTask.Exception
                ctxt.econt edi
            else
                ctxt.cont ()

        // Helper to attach continuation to the given task, which is assumed not to be completed.
        // When the task completes the continuation will be run synchronously on the thread
        // completing the task. This will install a new trampoline on that thread and continue the
        // execution of the async there.
        [<DebuggerHidden>]
        let AttachContinuationToTask (task: Task<'T>) (ctxt: AsyncActivation<'T>)  =
            task.ContinueWith(Action<Task<'T>>(fun completedTask -> 
                ctxt.trampolineHolder.ExecuteWithTrampoline (fun () ->
                    OnTaskCompleted completedTask ctxt)
                |> unfake), TaskContinuationOptions.ExecuteSynchronously)
            |> ignore
            |> fake

        // Helper to attach continuation to the given task, which is assumed not to be completed
        // When the task completes the continuation will be run synchronously on the thread
        // completing the task. This will install a new trampoline on that thread and continue the
        // execution of the async there.
        [<DebuggerHidden>]
        let AttachContinuationToUnitTask (task: Task) (ctxt: AsyncActivation<unit>) =
            task.ContinueWith(Action<Task>(fun completedTask ->
                ctxt.trampolineHolder.ExecuteWithTrampoline (fun () ->
                    OnUnitTaskCompleted completedTask ctxt)
                |> unfake), TaskContinuationOptions.ExecuteSynchronously)
            |> ignore 
            |> fake
<<<<<<< HEAD

        let DisposeRegistration (registration: byref<CancellationTokenRegistration option>) =
            match registration with
            | Some r ->
                registration <- None
                r.Dispose()
            | None -> ()

        let DisposeTimer (timer: byref<Timer option>) =
            match timer with
            | None -> ()
            | Some t -> 
                timer <- None
                t.Dispose()

        let UnregisterWaitHandle (rwh: byref<RegisteredWaitHandle option>) =
            match rwh with
            | None -> ()
            | Some r ->
                r.Unregister null |> ignore
                rwh <- None

        let RemoveHandler (event: IEvent<_, _>) (del: byref<'Delegate option>) =
            match del with
            | Some d -> 
                del <- None
                event.RemoveHandler d
            | None -> ()
=======
>>>>>>> 33f7e88a

        [<Sealed; AutoSerializable(false)>]
        type AsyncIAsyncResult<'T>(callback: System.AsyncCallback, state:obj) =
             // This gets set to false if the result is not available by the
             // time the IAsyncResult is returned to the caller of Begin
             let mutable completedSynchronously = true

             let mutable disposed = false

             let cts = new CancellationTokenSource()

             let result = new ResultCell<AsyncResult<'T>>()

             member s.SetResult(v: AsyncResult<'T>) =
                 result.RegisterResult(v, reuseThread=true) |> unfake
                 match callback with
                 | null -> ()
                 | d ->
                     // The IASyncResult becomes observable here
                     d.Invoke (s :> System.IAsyncResult)

             member s.GetResult() =
                 match result.TryWaitForResultSynchronously (-1) with
                 | Some (AsyncResult.Ok v) -> v
                 | Some (AsyncResult.Error edi) -> edi.ThrowAny()
                 | Some (AsyncResult.Canceled err) -> raise err
                 | None -> failwith "unreachable"

             member x.IsClosed = disposed

             member x.Close() =
                 if not disposed  then
                     disposed <- true
                     cts.Dispose()
                     result.Close()

             member x.Token = cts.Token

             member x.CancelAsync() = cts.Cancel()

             member x.CheckForNotSynchronous() =
                 if not result.ResultAvailable then
                     completedSynchronously <- false

             interface System.IAsyncResult with
                  member x.IsCompleted = result.ResultAvailable
                  member x.CompletedSynchronously = completedSynchronously
                  member x.AsyncWaitHandle = result.GetWaitHandle()
                  member x.AsyncState = state

             interface System.IDisposable with
                 member x.Dispose() = x.Close()

        module AsBeginEndHelpers =
            let beginAction (computation, callback, state) =
                let aiar = new AsyncIAsyncResult<'T>(callback, state)
                let cont res = aiar.SetResult (AsyncResult.Ok res)
                let econt edi = aiar.SetResult (AsyncResult.Error edi)
                let ccont cexn = aiar.SetResult (AsyncResult.Canceled cexn)
                StartWithContinuations aiar.Token computation cont econt ccont
                aiar.CheckForNotSynchronous()
                (aiar :> IAsyncResult)

            let endAction<'T> (iar:IAsyncResult) =
                match iar with
                | :? AsyncIAsyncResult<'T> as aiar ->
                    if aiar.IsClosed then
                        raise (System.ObjectDisposedException("AsyncResult"))
                    else
                        let res = aiar.GetResult()
                        aiar.Close ()
                        res
                | _ ->
                    invalidArg "iar" (SR.GetString(SR.mismatchIAREnd))

            let cancelAction<'T>(iar:IAsyncResult) =
                match iar with
                | :? AsyncIAsyncResult<'T> as aiar ->
                    aiar.CancelAsync()
                | _ ->
                    invalidArg "iar" (SR.GetString(SR.mismatchIARCancel))

    open AsyncPrimitives

    [<Sealed; CompiledName("FSharpAsyncBuilder")>]
    type AsyncBuilder() =
        member _.Zero () = unitAsync

        member _.Delay generator = CreateDelayAsync generator

        member inline _.Return value = CreateReturnAsync value

        member inline _.ReturnFrom (computation:Async<_>) = computation

        member inline _.Bind (computation, binder) = CreateBindAsync computation binder

        member _.Using (resource, binder) = CreateUsingAsync resource binder

        member _.While (guard, computation) = CreateWhileAsync guard computation

        member _.For (sequence, body) = CreateForLoopAsync sequence body

        member inline _.Combine (computation1, computation2) = CreateSequentialAsync computation1 computation2

        member inline _.TryFinally (computation, compensation) = CreateTryFinallyAsync compensation computation

        member inline _.TryWith (computation, catchHandler) = CreateTryWithAsync catchHandler computation

        // member inline _.TryWithFilter (computation, catchHandler) = CreateTryWithFilterAsync catchHandler computation

    [<AutoOpen>]
    module AsyncBuilderImpl =
        let async = AsyncBuilder()

    [<Sealed; CompiledName("FSharpAsync")>]
    type Async =

        static member CancellationToken = cancellationTokenAsync

        static member CancelCheck () = unitAsync

        static member FromContinuations (callback: ('T -> unit) * (exn -> unit) * (OperationCanceledException -> unit) -> unit) : Async<'T> =
            MakeAsyncWithCancelCheck (fun ctxt ->
                let mutable underCurrentThreadStack = true
                let mutable contToTailCall = None
                let thread = Thread.CurrentThread
                let latch = Latch()
                let once cont x =
                    if not(latch.Enter()) then invalidOp(SR.GetString(SR.controlContinuationInvokedMultipleTimes))
                    if Thread.CurrentThread.Equals thread && underCurrentThreadStack then
                        contToTailCall <- Some(fun () -> cont x)
                    elif Trampoline.ThisThreadHasTrampoline then
                        let syncCtxt = SynchronizationContext.Current
                        ctxt.trampolineHolder.PostOrQueueWithTrampoline syncCtxt (fun () -> cont x) |> unfake
                    else
                        ctxt.trampolineHolder.ExecuteWithTrampoline (fun () -> cont x ) |> unfake
                try
                    callback (once ctxt.cont, (fun exn -> once ctxt.econt (ExceptionDispatchInfo.RestoreOrCapture exn)), once ctxt.ccont)
                with exn ->
                    if not(latch.Enter()) then invalidOp(SR.GetString(SR.controlContinuationInvokedMultipleTimes))
                    let edi = ExceptionDispatchInfo.RestoreOrCapture exn
                    ctxt.econt edi |> unfake

                underCurrentThreadStack <- false

                match contToTailCall with
                | Some k -> k()
                | _ -> fake())

        static member DefaultCancellationToken = defaultCancellationTokenSource.Token

        static member CancelDefaultToken() =
            let cts = defaultCancellationTokenSource
            // set new CancellationTokenSource before calling Cancel - otherwise if Cancel throws token will stay unchanged
            defaultCancellationTokenSource <- new CancellationTokenSource()
            cts.Cancel()
            // we do not dispose the old default CTS - let GC collect it

        static member Catch (computation: Async<'T>) =
            MakeAsync (fun ctxt ->
                // Turn the success or exception into data
                let newCtxt = ctxt.WithContinuations(cont = (fun res -> ctxt.cont (Choice1Of2 res)),
                                                     econt = (fun edi -> ctxt.cont (Choice2Of2 (edi.GetAssociatedSourceException()))))
                computation.Invoke newCtxt)

        static member RunSynchronously (computation: Async<'T>, ?timeout, ?cancellationToken:CancellationToken) =
            let timeout, cancellationToken =
                match cancellationToken with
                | None -> timeout, defaultCancellationTokenSource.Token
                | Some token when not token.CanBeCanceled -> timeout, token
                | Some token -> None, token
            AsyncPrimitives.RunSynchronously cancellationToken computation timeout

        static member Start (computation, ?cancellationToken) =
            let cancellationToken = defaultArg cancellationToken defaultCancellationTokenSource.Token
            AsyncPrimitives.Start cancellationToken computation

        static member StartAsTask (computation, ?taskCreationOptions, ?cancellationToken)=
            let cancellationToken = defaultArg cancellationToken defaultCancellationTokenSource.Token
            AsyncPrimitives.StartAsTask cancellationToken computation taskCreationOptions

        static member StartChildAsTask (computation, ?taskCreationOptions) =
            async { 
                let! cancellationToken = cancellationTokenAsync
                return AsyncPrimitives.StartAsTask cancellationToken computation taskCreationOptions
            }

        static member Parallel (computations: seq<Async<'T>>) =
            Async.Parallel(computations, ?maxDegreeOfParallelism=None)

        static member Parallel (computations: seq<Async<'T>>, ?maxDegreeOfParallelism: int) =
            match maxDegreeOfParallelism with
            | Some x when x < 1 -> raise(System.ArgumentException(String.Format(SR.GetString(SR.maxDegreeOfParallelismNotPositive), x), "maxDegreeOfParallelism"))
            | _ -> ()

            MakeAsyncWithCancelCheck (fun ctxt ->
                // manually protect eval of seq
                let result =
                    try
                        Choice1Of2 (Seq.toArray computations)
                    with exn ->
                        Choice2Of2 (ExceptionDispatchInfo.RestoreOrCapture exn)

                match result with
                | Choice2Of2 edi -> ctxt.econt edi
                | Choice1Of2 [| |] -> ctxt.cont [| |]
                | Choice1Of2 computations ->
                  ctxt.ProtectCode (fun () ->
                    let ctxt = DelimitSyncContext ctxt  // manually resync
                    let mutable count = computations.Length
                    let mutable firstExn = None
                    let results = Array.zeroCreate computations.Length
                    // Attempt to cancel the individual operations if an exception happens on any of the other threads
                    let innerCTS = new LinkedSubSource(ctxt.token)

                    let finishTask remaining =
                        if (remaining = 0) then
                            innerCTS.Dispose()
                            match firstExn with
                            | None -> ctxt.trampolineHolder.ExecuteWithTrampoline (fun () -> ctxt.cont results)
                            | Some (Choice1Of2 exn) -> ctxt.trampolineHolder.ExecuteWithTrampoline (fun () -> ctxt.econt exn)
                            | Some (Choice2Of2 cexn) -> ctxt.trampolineHolder.ExecuteWithTrampoline (fun () -> ctxt.ccont cexn)
                        else
                            fake()

                    // recordSuccess and recordFailure between them decrement count to 0 and
                    // as soon as 0 is reached dispose innerCancellationSource

                    let recordSuccess i res =
                        results.[i] <- res
                        finishTask(Interlocked.Decrement &count)

                    let recordFailure exn =
                        // capture first exception and then decrement the counter to avoid race when
                        // - thread 1 decremented counter and preempted by the scheduler
                        // - thread 2 decremented counter and called finishTask
                        // since exception is not yet captured - finishtask will fall into success branch
                        match Interlocked.CompareExchange(&firstExn, Some exn, None) with
                        | None ->
                            // signal cancellation before decrementing the counter - this guarantees that no other thread can sneak to finishTask and dispose innerCTS
                            // NOTE: Cancel may introduce reentrancy - i.e. when handler registered for the cancellation token invokes cancel continuation that will call 'recordFailure'
                            // to correctly handle this we need to return decremented value, not the current value of 'count' otherwise we may invoke finishTask with value '0' several times
                            innerCTS.Cancel()
                        | _ -> ()
                        finishTask(Interlocked.Decrement &count)

                    // If maxDegreeOfParallelism is set but is higher then the number of tasks we have we set it back to None to fall into the simple
                    // queue all items branch
                    let maxDegreeOfParallelism =
                        match maxDegreeOfParallelism with
                        | None -> None
                        | Some x when x >= computations.Length -> None
                        | Some _ as x -> x

                    // Simple case (no maxDegreeOfParallelism) just queue all the work, if we have maxDegreeOfParallelism set we start that many workers
                    // which will make progress on the actual computations
                    match maxDegreeOfParallelism with
                    | None ->
                        computations |> Array.iteri (fun i p ->
                            QueueAsync
                                    innerCTS.Token
                                    // on success, record the result
                                    (fun res -> recordSuccess i res)
                                    // on exception...
                                    (fun edi -> recordFailure (Choice1Of2 edi))
                                    // on cancellation...
                                    (fun cexn -> recordFailure (Choice2Of2 cexn))
                                    p
                                |> unfake)
                    | Some maxDegreeOfParallelism ->
                        let mutable i = -1
                        let rec worker (trampolineHolder : TrampolineHolder) =
                            if i < computations.Length then
                                let j = Interlocked.Increment &i
                                if j < computations.Length then
                                    if innerCTS.Token.IsCancellationRequested then
                                        let cexn = OperationCanceledException (innerCTS.Token)
                                        recordFailure (Choice2Of2 cexn) |> unfake
                                        worker trampolineHolder |> unfake
                                    else
                                        let taskCtxt =
                                            AsyncActivation.Create
                                                innerCTS.Token
                                                trampolineHolder
                                                (fun res -> recordSuccess j res |> unfake; worker trampolineHolder)
                                                (fun edi -> recordFailure (Choice1Of2 edi) |> unfake; worker trampolineHolder)
                                                (fun cexn -> recordFailure (Choice2Of2 cexn) |> unfake; worker trampolineHolder)
                                        computations.[j].Invoke taskCtxt |> unfake
                            fake()
                        for x = 1 to maxDegreeOfParallelism do
                            let trampolineHolder = TrampolineHolder()
                            trampolineHolder.QueueWorkItemWithTrampoline (fun () ->
                                worker trampolineHolder)
                            |> unfake

                    fake()))

        static member Sequential (computations: seq<Async<'T>>) =
            Async.Parallel(computations, maxDegreeOfParallelism=1)

        static member Choice(computations: Async<'T option> seq) : Async<'T option> =
            MakeAsyncWithCancelCheck (fun ctxt ->
                let result =
                    try Seq.toArray computations |> Choice1Of2
                    with exn -> ExceptionDispatchInfo.RestoreOrCapture exn |> Choice2Of2

                match result with
                | Choice2Of2 edi -> ctxt.econt edi
                | Choice1Of2 [||] -> ctxt.cont None
                | Choice1Of2 computations ->
                     let ctxt = DelimitSyncContext ctxt
                     ctxt.ProtectCode (fun () ->
                        let mutable count = computations.Length
                        let mutable noneCount = 0
                        let mutable someOrExnCount = 0
                        let innerCts = new LinkedSubSource(ctxt.token)

                        let scont (result: 'T option) =
                            let result =
                                match result with
                                | Some _ ->
                                    if Interlocked.Increment &someOrExnCount = 1 then
                                        innerCts.Cancel(); ctxt.trampolineHolder.ExecuteWithTrampoline (fun () -> ctxt.cont result)
                                    else
                                        fake()

                                | None ->
                                    if Interlocked.Increment &noneCount = computations.Length then
                                        innerCts.Cancel(); ctxt.trampolineHolder.ExecuteWithTrampoline (fun () -> ctxt.cont None)
                                    else
                                        fake()

                            if Interlocked.Decrement &count = 0 then
                                innerCts.Dispose()

                            result

                        let econt (exn: ExceptionDispatchInfo) =
                            let result =
                                if Interlocked.Increment &someOrExnCount = 1 then
                                    innerCts.Cancel(); ctxt.trampolineHolder.ExecuteWithTrampoline (fun () -> ctxt.econt exn)
                                else
                                    fake()

                            if Interlocked.Decrement &count = 0 then
                                innerCts.Dispose()

                            result

                        let ccont (cexn: OperationCanceledException) =
                            let result =
                                if Interlocked.Increment &someOrExnCount = 1 then
                                    innerCts.Cancel(); ctxt.trampolineHolder.ExecuteWithTrampoline (fun () -> ctxt.ccont cexn)
                                else
                                    fake()

                            if Interlocked.Decrement &count = 0 then
                                innerCts.Dispose()

                            result

                        for computation in computations do
                            QueueAsync innerCts.Token scont econt ccont computation |> unfake

                        fake()))

        /// StartWithContinuations, except the exception continuation is given an ExceptionDispatchInfo
        static member StartWithContinuationsUsingDispatchInfo(computation:Async<'T>, continuation, exceptionContinuation, cancellationContinuation, ?cancellationToken) : unit =
            let cancellationToken = defaultArg cancellationToken defaultCancellationTokenSource.Token
            AsyncPrimitives.StartWithContinuations cancellationToken computation continuation exceptionContinuation cancellationContinuation

        static member StartWithContinuations(computation:Async<'T>, continuation, exceptionContinuation, cancellationContinuation, ?cancellationToken) : unit =
            Async.StartWithContinuationsUsingDispatchInfo(computation, continuation, (fun edi -> exceptionContinuation (edi.GetAssociatedSourceException())), cancellationContinuation, ?cancellationToken=cancellationToken)

        static member StartImmediateAsTask (computation: Async<'T>, ?cancellationToken ) : Task<'T>=
            let cancellationToken = defaultArg cancellationToken defaultCancellationTokenSource.Token
            let ts = TaskCompletionSource<'T>()
            let task = ts.Task
            Async.StartWithContinuations(
                computation,
                (fun k -> ts.SetResult k),
                (fun exn -> ts.SetException exn),
                (fun _ -> ts.SetCanceled()),
                cancellationToken)
            task

        static member StartImmediate(computation:Async<unit>, ?cancellationToken) : unit =
            let cancellationToken = defaultArg cancellationToken defaultCancellationTokenSource.Token
            AsyncPrimitives.StartWithContinuations cancellationToken computation id (fun edi -> edi.ThrowAny()) ignore

        static member Sleep (millisecondsDueTime: int64) : Async<unit> =
            MakeAsyncWithCancelCheck (fun ctxt ->
                let ctxt = DelimitSyncContext ctxt
                let mutable edi = null
                let latch = Latch()
                let mutable timer: Timer option = None
                let mutable registration: CancellationTokenRegistration option = None
                registration <-
                    ctxt.token.Register(Action(fun () ->
                        if latch.Enter() then
                            // Make sure we're not cancelled again
                            DisposeRegistration &registration 
                            DisposeTimer &timer
                            ctxt.trampolineHolder.ExecuteWithTrampoline (fun () -> ctxt.ccont(OperationCanceledException(ctxt.token))) |> unfake)
                    ) |> Some
                try
                    timer <- new Timer(TimerCallback(fun _ ->
                                        if latch.Enter() then
                                            // Ensure cancellation is not possible beyond this point
                                            DisposeRegistration &registration 
                                            DisposeTimer &timer
                                            // Now we're done, so call the continuation
                                            ctxt.trampolineHolder.ExecuteWithTrampoline (fun () -> ctxt.cont()) |> unfake),
                                     null, dueTime=millisecondsDueTime, period = -1L) |> Some
                with exn ->
                    if latch.Enter() then
                        // Ensure cancellation is not possible beyond this point
                        DisposeRegistration &registration 
                        // Prepare to call exception continuation
                        edi <- ExceptionDispatchInfo.RestoreOrCapture exn

                // Call exception continuation if necessary
                match edi with
                | null ->
                    fake()
                | _ ->
                    ctxt.econt edi)

        static member Sleep (millisecondsDueTime: int32) : Async<unit> =
            Async.Sleep (millisecondsDueTime |> int64)

        static member Sleep (dueTime: TimeSpan) =
            if dueTime < TimeSpan.Zero then
                raise (ArgumentOutOfRangeException("dueTime"))
            else
                Async.Sleep (dueTime.TotalMilliseconds |> Checked.int64)

        /// Wait for a wait handle. Both timeout and cancellation are supported
        static member AwaitWaitHandle(waitHandle: WaitHandle, ?millisecondsTimeout:int) =
            MakeAsyncWithCancelCheck (fun ctxt ->
                let millisecondsTimeout = defaultArg millisecondsTimeout Threading.Timeout.Infinite
                if millisecondsTimeout = 0 then
                    let ok = waitHandle.WaitOne(0, exitContext=false)
                    ctxt.cont ok
                else
                    let ctxt = DelimitSyncContext ctxt
                    let mutable edi = null
                    let latch = Latch()
                    let mutable rwh: RegisteredWaitHandle option = None
                    let mutable registration: CancellationTokenRegistration option = None
                    registration <-
                        ctxt.token.Register(Action(fun () ->
                            if latch.Enter() then
                                // Make sure we're not cancelled again
                                DisposeRegistration &registration 

                                UnregisterWaitHandle &rwh

                                // Call the cancellation continuation
                                ctxt.trampolineHolder.ExecuteWithTrampoline (fun () -> ctxt.ccont(OperationCanceledException(ctxt.token))) |> unfake))
                        |> Some

                    try
                         rwh <- ThreadPool.RegisterWaitForSingleObject(waitObject=waitHandle,
                                        callBack=WaitOrTimerCallback(fun _ timeOut ->
                                                    if latch.Enter() then
                                                        // Ensure cancellation is not possible beyond this point
                                                        DisposeRegistration &registration 
                                                        UnregisterWaitHandle &rwh
                                                        // Call the success continuation
                                                        ctxt.trampolineHolder.ExecuteWithTrampoline (fun () -> ctxt.cont (not timeOut)) |> unfake),
                                        state=null,
                                        millisecondsTimeOutInterval=millisecondsTimeout,
                                        executeOnlyOnce=true)
                                    |> Some
                    with exn ->
                        if latch.Enter() then
                            // Ensure cancellation is not possible beyond this point
                            DisposeRegistration &registration 
                            // Prepare to call exception continuation
                            edi <- ExceptionDispatchInfo.RestoreOrCapture exn

                    // Call exception continuation if necessary
                    match edi with
                    | null ->
                        fake()
                    | _ ->
                        // Call the exception continuation
                        ctxt.econt edi)

        static member AwaitIAsyncResult(iar: IAsyncResult, ?millisecondsTimeout) =
            async {
                if iar.CompletedSynchronously then
                    return true
                else
                    return! Async.AwaitWaitHandle(iar.AsyncWaitHandle, ?millisecondsTimeout=millisecondsTimeout)
            }

        /// Await and use the result of a result cell. The resulting async doesn't support cancellation
        /// or timeout directly, rather the underlying computation must fill the result if cancellation
        /// or timeout occurs.
        static member AwaitAndBindResult_NoDirectCancelOrTimeout(resultCell: ResultCell<AsyncResult<'T>>) =
            async {
                let! result = resultCell.AwaitResult_NoDirectCancelOrTimeout
                return! CreateAsyncResultAsync result
            }

        /// Await the result of a result cell belonging to a child computation.  The resulting async supports timeout and if
        /// it happens the child computation will be cancelled.   The resulting async doesn't support cancellation
        /// directly, rather the underlying computation must fill the result if cancellation occurs.
        static member AwaitAndBindChildResult(innerCTS: CancellationTokenSource, resultCell: ResultCell<AsyncResult<'T>>, millisecondsTimeout) : Async<'T> =
            match millisecondsTimeout with
            | None | Some -1 ->
                resultCell |> Async.AwaitAndBindResult_NoDirectCancelOrTimeout

            | Some 0 ->
                async { if resultCell.ResultAvailable then
                            let res = resultCell.GrabResult()
                            return res.Commit()
                        else
                            return raise (System.TimeoutException()) }
            | _ ->
                async { 
                    try
                        if resultCell.ResultAvailable then
                            let res = resultCell.GrabResult()
                            return res.Commit()
                        else
                            let! ok = Async.AwaitWaitHandle (resultCell.GetWaitHandle(), ?millisecondsTimeout=millisecondsTimeout)
                            if ok then
                                let res = resultCell.GrabResult()
                                return res.Commit()
                            else // timed out
                                // issue cancellation signal
                                innerCTS.Cancel()
                                // wait for computation to quiesce
                                let! _ = Async.AwaitWaitHandle (resultCell.GetWaitHandle())
                                return raise (System.TimeoutException())
                    finally
                        resultCell.Close() 
                }


        static member FromBeginEnd(beginAction, endAction, ?cancelAction): Async<'T> =
            async {
                let! ct = cancellationTokenAsync
                let resultCell = new ResultCell<_>()

                let latch = Latch()

                let mutable registration: CancellationTokenRegistration option = None
                registration <-
                    ct.Register(Action(fun () ->
                        if latch.Enter() then
                            // Make sure we're not cancelled again
                            DisposeRegistration &registration 

                            // Call the cancellation function. Ignore any exceptions from the
                            // cancellation function.
                            match cancelAction with
                            | None -> ()
                            | Some cancel ->
                                try cancel() with _ -> ()

                            // Register the cancellation result.
                            let canceledResult = Canceled (OperationCanceledException ct)
                            resultCell.RegisterResult(canceledResult, reuseThread=true) |> unfake))
                    |> Some

                let callback =
                    AsyncCallback(fun iar ->
                        if not iar.CompletedSynchronously then
                            if latch.Enter() then
                                // Ensure cancellation is not possible beyond this point
                                DisposeRegistration &registration 

                                // Run the endAction and collect its result.
                                let res =
                                    try
                                        Ok(endAction iar)
                                    with exn ->
                                        let edi = ExceptionDispatchInfo.RestoreOrCapture exn
                                        Error edi

                                // Register the result. 
                                resultCell.RegisterResult(res, reuseThread=true) |> unfake)

                let (iar:IAsyncResult) = beginAction (callback, (null:obj))
                if iar.CompletedSynchronously then
                    // Ensure cancellation is not possible beyond this point
                    DisposeRegistration &registration 
                    return endAction iar
                else
                    // Note: ok to use "NoDirectCancel" here because cancellation has been registered above
                    // Note: ok to use "NoDirectTimeout" here because no timeout parameter to this method
                    return! Async.AwaitAndBindResult_NoDirectCancelOrTimeout resultCell
            }


        static member FromBeginEnd(arg, beginAction, endAction, ?cancelAction): Async<'T> =
            Async.FromBeginEnd((fun (iar, state) -> beginAction(arg, iar, state)), endAction, ?cancelAction=cancelAction)

        static member FromBeginEnd(arg1, arg2, beginAction, endAction, ?cancelAction): Async<'T> =
            Async.FromBeginEnd((fun (iar, state) -> beginAction(arg1, arg2, iar, state)), endAction, ?cancelAction=cancelAction)

        static member FromBeginEnd(arg1, arg2, arg3, beginAction, endAction, ?cancelAction): Async<'T> =
            Async.FromBeginEnd((fun (iar, state) -> beginAction(arg1, arg2, arg3, iar, state)), endAction, ?cancelAction=cancelAction)

        static member AsBeginEnd<'Arg, 'T> (computation:('Arg -> Async<'T>)) :
                // The 'Begin' member
                ('Arg * System.AsyncCallback * obj -> System.IAsyncResult) *
                // The 'End' member
                (System.IAsyncResult -> 'T) *
                // The 'Cancel' member
                (System.IAsyncResult -> unit) =
                    let beginAction = fun (a1, callback, state) -> AsBeginEndHelpers.beginAction ((computation a1), callback, state)
                    beginAction, AsBeginEndHelpers.endAction<'T>, AsBeginEndHelpers.cancelAction<'T>

        static member AwaitEvent(event:IEvent<'Delegate, 'T>, ?cancelAction) : Async<'T> =
            async {
                let! ct = cancellationTokenAsync
                let resultCell = new ResultCell<_>()
                // Set up the handlers to listen to events and cancellation
                let latch = Latch()
                let mutable registration: CancellationTokenRegistration option = None
                let mutable del: 'Delegate option = None
                registration <- 
                    ct.Register(Action(fun () ->
                        if latch.Enter() then
                            // Make sure we're not cancelled again
                            DisposeRegistration &registration 

                            // Stop listening to events
                            RemoveHandler event &del

                            // Call the given cancellation routine if we've been given one
                            // Exceptions from a cooperative cancellation are ignored.
                            match cancelAction with
                            | None -> ()
                            | Some cancel ->
                                try cancel() with _ -> ()
                            
                            // Register the cancellation result.
                            resultCell.RegisterResult(Canceled (OperationCanceledException ct), reuseThread=true) |> unfake
                    )) |> Some

                let del =
                    FuncDelegate<'T>.Create<'Delegate>(fun eventArgs ->
                        if latch.Enter() then
                            // Ensure cancellation is not possible beyond this point
                            DisposeRegistration &registration 

                            // Stop listening to events
                            RemoveHandler event &del

                            // Register the successful result.
                            resultCell.RegisterResult(Ok eventArgs, reuseThread=true) |> unfake)

                // Start listening to events
                event.AddHandler del

                // Return the async computation that allows us to await the result
                // Note: ok to use "NoDirectCancel" here because cancellation has been registered above
                // Note: ok to use "NoDirectTimeout" here because no timeout parameter to this method
                return! Async.AwaitAndBindResult_NoDirectCancelOrTimeout resultCell }

        static member Ignore (computation: Async<'T>) = CreateIgnoreAsync computation

        static member SwitchToNewThread() = CreateSwitchToNewThreadAsync()

        static member SwitchToThreadPool() = CreateSwitchToThreadPoolAsync()

        static member StartChild (computation:Async<'T>, ?millisecondsTimeout) =
            async {
                let resultCell = new ResultCell<_>()
                let! ct = cancellationTokenAsync
                let innerCTS = new CancellationTokenSource() // innerCTS does not require disposal
                let mutable ctsRef = innerCTS
                let registration =
                    ct.Register(Action(fun () ->
                        match ctsRef with
                        | null -> ()
                        | otherwise -> otherwise.Cancel()))

                do QueueAsync
                       innerCTS.Token
                       // since innerCTS is not ever Disposed, can call reg.Dispose() without a safety Latch
                       (fun res -> ctsRef <- null; registration.Dispose(); resultCell.RegisterResult (Ok res, reuseThread=true))
                       (fun edi -> ctsRef <- null; registration.Dispose(); resultCell.RegisterResult (Error edi, reuseThread=true))
                       (fun err -> ctsRef <- null; registration.Dispose(); resultCell.RegisterResult (Canceled err, reuseThread=true))
                       computation
                     |> unfake

                return Async.AwaitAndBindChildResult(innerCTS, resultCell, millisecondsTimeout) }

        static member SwitchToContext syncContext =
            async { 
                match syncContext with
                | null ->
                    // no synchronization context, just switch to the thread pool
                    do! Async.SwitchToThreadPool()
                | syncCtxt ->
                    // post the continuation to the synchronization context
                    return! CreateSwitchToAsync syncCtxt 
            }

        static member OnCancel interruption =
            async { 
                let! ct = cancellationTokenAsync
                // latch protects cancellation and disposal contention
                let latch = Latch()
                let mutable registration: CancellationTokenRegistration option = None
                registration <-
                    ct.Register(Action(fun () ->
                            if latch.Enter() then
                                // Make sure we're not cancelled again
                                DisposeRegistration &registration 
                                try
                                    interruption ()
                                with _ -> ()))
                    |> Some
                let disposer =
                    { new System.IDisposable with
                        member _.Dispose() =
                            // dispose CancellationTokenRegistration only if cancellation was not requested.
                            // otherwise - do nothing, disposal will be performed by the handler itself
                            if not ct.IsCancellationRequested then
                                if latch.Enter() then
                                    // Ensure cancellation is not possible beyond this point
                                    DisposeRegistration &registration }
                return disposer
            }

        static member TryCancelled (computation: Async<'T>, compensation) =
            CreateWhenCancelledAsync compensation computation

        static member AwaitTask (task:Task<'T>) : Async<'T> =
<<<<<<< HEAD
            MakeAsyncWithCancelCheck (fun ctxt -> 
                if task.IsCompleted then
                    // Run synchronously without installing new trampoline
                    OnTaskCompleted task ctxt
                else
                    // Continue asynchronously, via syncContext if necessary, installing new trampoline
                    let ctxt = DelimitSyncContext ctxt
                    ctxt.ProtectCode (fun () -> AttachContinuationToTask task ctxt))

        static member AwaitTask (task:Task) : Async<unit> =
            MakeAsyncWithCancelCheck (fun ctxt -> 
                if task.IsCompleted then
                    // Continue synchronously without installing new trampoline
                    OnUnitTaskCompleted task ctxt
                else
                    // Continue asynchronously, via syncContext if necessary, installing new trampoline
                    let ctxt = DelimitSyncContext ctxt
                    ctxt.ProtectCode (fun () -> AttachContinuationToUnitTask task ctxt))
=======
            if task.IsCompleted then
                MakeAsync (fun ctxt -> OnTaskCompleted task ctxt)
            else
                CreateDelimitedUserCodeAsync (fun ctxt -> AttachContinuationToTask task ctxt)

        static member AwaitTask (task:Task) : Async<unit> =
            if task.IsCompleted then
                MakeAsync (fun ctxt -> OnUnitTaskCompleted task ctxt)
            else
                CreateDelimitedUserCodeAsync (fun ctxt -> AttachContinuationToUnitTask task ctxt)
>>>>>>> 33f7e88a

    module CommonExtensions =

        type System.IO.Stream with

            [<CompiledName("AsyncRead")>] // give the extension member a 'nice', unmangled compiled name, unique within this module
            member stream.AsyncRead(buffer: byte[], ?offset, ?count) =
                let offset = defaultArg offset 0
                let count  = defaultArg count buffer.Length
                Async.FromBeginEnd (buffer, offset, count, stream.BeginRead, stream.EndRead)

            [<CompiledName("AsyncReadBytes")>] // give the extension member a 'nice', unmangled compiled name, unique within this module
            member stream.AsyncRead count =
                async { 
                    let buffer = Array.zeroCreate count
                    let mutable i = 0
                    while i < count do
                        let! n = stream.AsyncRead(buffer, i, count - i)
                        i <- i + n
                        if n = 0 then
                            raise(System.IO.EndOfStreamException(SR.GetString(SR.failedReadEnoughBytes)))
                    return buffer 
                }

            [<CompiledName("AsyncWrite")>] // give the extension member a 'nice', unmangled compiled name, unique within this module
            member stream.AsyncWrite(buffer:byte[], ?offset:int, ?count:int) =
                let offset = defaultArg offset 0
                let count  = defaultArg count buffer.Length
                Async.FromBeginEnd (buffer, offset, count, stream.BeginWrite, stream.EndWrite)

        type IObservable<'Args> with

            [<CompiledName("AddToObservable")>] // give the extension member a 'nice', unmangled compiled name, unique within this module
            member x.Add(callback: 'Args -> unit) = x.Subscribe callback |> ignore

            [<CompiledName("SubscribeToObservable")>] // give the extension member a 'nice', unmangled compiled name, unique within this module
            member x.Subscribe callback =
                x.Subscribe { new IObserver<'Args> with
                                  member x.OnNext args = callback args
                                  member x.OnError e = ()
                                  member x.OnCompleted() = () }

    module WebExtensions =

        type System.Net.WebRequest with
            [<CompiledName("AsyncGetResponse")>] // give the extension member a 'nice', unmangled compiled name, unique within this module
            member req.AsyncGetResponse() : Async<System.Net.WebResponse>=

                let mutable canceled = false // WebException with Status = WebExceptionStatus.RequestCanceled  can be raised in other situations except cancellation, use flag to filter out false positives

                // Use CreateTryWithFilterAsync to allow propagation of exception without losing stack
                Async.FromBeginEnd(beginAction=req.BeginGetResponse,
                                   endAction = req.EndGetResponse,
                                   cancelAction = fun() -> canceled <- true; req.Abort())
                |> CreateTryWithFilterAsync (fun exn ->
                    match exn with
                    | :? System.Net.WebException as webExn
                            when webExn.Status = System.Net.WebExceptionStatus.RequestCanceled && canceled ->

                        Some (CreateAsyncResultAsync(AsyncResult.Canceled (OperationCanceledException webExn.Message)))
                    | _ ->
                        None)

        type System.Net.WebClient with
            member inline private this.Download(event: IEvent<'T, _>, handler: _ -> 'T, start, result) =
                let downloadAsync =
                    Async.FromContinuations (fun (cont, econt, ccont) ->
                        let userToken = obj()
                        let rec delegate' (_: obj) (args: #ComponentModel.AsyncCompletedEventArgs) =
                            // ensure we handle the completed event from correct download call
                            if userToken = args.UserState then
                                event.RemoveHandler handle
                                if args.Cancelled then
                                    ccont (OperationCanceledException())
                                elif isNotNull args.Error then
                                    econt args.Error
                                else
                                    cont (result args)
                        and handle = handler delegate'
                        event.AddHandler handle
                        start userToken
                    )

                async {
                    use! _holder = Async.OnCancel(fun _ -> this.CancelAsync())
                    return! downloadAsync
                }

            [<CompiledName("AsyncDownloadString")>] // give the extension member a 'nice', unmangled compiled name, unique within this module
            member this.AsyncDownloadString (address:Uri) : Async<string> =
                this.Download(
                    event   = this.DownloadStringCompleted,
                    handler = (fun action    -> Net.DownloadStringCompletedEventHandler action),
                    start   = (fun userToken -> this.DownloadStringAsync(address, userToken)),
                    result  = (fun args      -> args.Result)
                )

            [<CompiledName("AsyncDownloadData")>] // give the extension member a 'nice', unmangled compiled name, unique within this module
            member this.AsyncDownloadData (address:Uri) : Async<byte[]> =
                this.Download(
                    event   = this.DownloadDataCompleted,
                    handler = (fun action    -> Net.DownloadDataCompletedEventHandler action),
                    start   = (fun userToken -> this.DownloadDataAsync(address, userToken)),
                    result  = (fun args      -> args.Result)
                )

            [<CompiledName("AsyncDownloadFile")>] // give the extension member a 'nice', unmangled compiled name, unique within this module
            member this.AsyncDownloadFile (address:Uri, fileName:string) : Async<unit> =
                this.Download(
                    event   = this.DownloadFileCompleted,
                    handler = (fun action    -> ComponentModel.AsyncCompletedEventHandler action),
                    start   = (fun userToken -> this.DownloadFileAsync(address, fileName, userToken)),
                    result  = (fun _         -> ())
                )<|MERGE_RESOLUTION|>--- conflicted
+++ resolved
@@ -1040,15 +1040,16 @@
                 |> unfake), TaskContinuationOptions.ExecuteSynchronously)
             |> ignore 
             |> fake
-<<<<<<< HEAD
-
-        let DisposeRegistration (registration: byref<CancellationTokenRegistration option>) =
+
+        /// Removes a registration places on a cancellation token
+        let DisposeCancellationRegistration (registration: byref<CancellationTokenRegistration option>) =
             match registration with
             | Some r ->
                 registration <- None
                 r.Dispose()
             | None -> ()
 
+        /// Cleans up a Timer, helper for Async.Sleep
         let DisposeTimer (timer: byref<Timer option>) =
             match timer with
             | None -> ()
@@ -1056,6 +1057,7 @@
                 timer <- None
                 t.Dispose()
 
+        /// Unregisters a RegisteredWaitHandle, helper for AwaitWaitHandle
         let UnregisterWaitHandle (rwh: byref<RegisteredWaitHandle option>) =
             match rwh with
             | None -> ()
@@ -1063,14 +1065,13 @@
                 r.Unregister null |> ignore
                 rwh <- None
 
+        /// Unregisters a delegate handler, helper for AwaitEvent
         let RemoveHandler (event: IEvent<_, _>) (del: byref<'Delegate option>) =
             match del with
             | Some d -> 
                 del <- None
                 event.RemoveHandler d
             | None -> ()
-=======
->>>>>>> 33f7e88a
 
         [<Sealed; AutoSerializable(false)>]
         type AsyncIAsyncResult<'T>(callback: System.AsyncCallback, state:obj) =
@@ -1116,10 +1117,10 @@
                      completedSynchronously <- false
 
              interface System.IAsyncResult with
-                  member x.IsCompleted = result.ResultAvailable
-                  member x.CompletedSynchronously = completedSynchronously
-                  member x.AsyncWaitHandle = result.GetWaitHandle()
-                  member x.AsyncState = state
+                  member _.IsCompleted = result.ResultAvailable
+                  member _.CompletedSynchronously = completedSynchronously
+                  member _.AsyncWaitHandle = result.GetWaitHandle()
+                  member _.AsyncState = state
 
              interface System.IDisposable with
                  member x.Dispose() = x.Close()
@@ -1472,7 +1473,7 @@
                     ctxt.token.Register(Action(fun () ->
                         if latch.Enter() then
                             // Make sure we're not cancelled again
-                            DisposeRegistration &registration 
+                            DisposeCancellationRegistration &registration 
                             DisposeTimer &timer
                             ctxt.trampolineHolder.ExecuteWithTrampoline (fun () -> ctxt.ccont(OperationCanceledException(ctxt.token))) |> unfake)
                     ) |> Some
@@ -1480,7 +1481,7 @@
                     timer <- new Timer(TimerCallback(fun _ ->
                                         if latch.Enter() then
                                             // Ensure cancellation is not possible beyond this point
-                                            DisposeRegistration &registration 
+                                            DisposeCancellationRegistration &registration 
                                             DisposeTimer &timer
                                             // Now we're done, so call the continuation
                                             ctxt.trampolineHolder.ExecuteWithTrampoline (fun () -> ctxt.cont()) |> unfake),
@@ -1488,7 +1489,7 @@
                 with exn ->
                     if latch.Enter() then
                         // Ensure cancellation is not possible beyond this point
-                        DisposeRegistration &registration 
+                        DisposeCancellationRegistration &registration 
                         // Prepare to call exception continuation
                         edi <- ExceptionDispatchInfo.RestoreOrCapture exn
 
@@ -1525,7 +1526,7 @@
                         ctxt.token.Register(Action(fun () ->
                             if latch.Enter() then
                                 // Make sure we're not cancelled again
-                                DisposeRegistration &registration 
+                                DisposeCancellationRegistration &registration 
 
                                 UnregisterWaitHandle &rwh
 
@@ -1538,7 +1539,7 @@
                                         callBack=WaitOrTimerCallback(fun _ timeOut ->
                                                     if latch.Enter() then
                                                         // Ensure cancellation is not possible beyond this point
-                                                        DisposeRegistration &registration 
+                                                        DisposeCancellationRegistration &registration 
                                                         UnregisterWaitHandle &rwh
                                                         // Call the success continuation
                                                         ctxt.trampolineHolder.ExecuteWithTrampoline (fun () -> ctxt.cont (not timeOut)) |> unfake),
@@ -1549,7 +1550,7 @@
                     with exn ->
                         if latch.Enter() then
                             // Ensure cancellation is not possible beyond this point
-                            DisposeRegistration &registration 
+                            DisposeCancellationRegistration &registration 
                             // Prepare to call exception continuation
                             edi <- ExceptionDispatchInfo.RestoreOrCapture exn
 
@@ -1620,13 +1621,12 @@
                 let resultCell = new ResultCell<_>()
 
                 let latch = Latch()
-
                 let mutable registration: CancellationTokenRegistration option = None
                 registration <-
                     ct.Register(Action(fun () ->
                         if latch.Enter() then
                             // Make sure we're not cancelled again
-                            DisposeRegistration &registration 
+                            DisposeCancellationRegistration &registration 
 
                             // Call the cancellation function. Ignore any exceptions from the
                             // cancellation function.
@@ -1645,7 +1645,7 @@
                         if not iar.CompletedSynchronously then
                             if latch.Enter() then
                                 // Ensure cancellation is not possible beyond this point
-                                DisposeRegistration &registration 
+                                DisposeCancellationRegistration &registration 
 
                                 // Run the endAction and collect its result.
                                 let res =
@@ -1661,7 +1661,7 @@
                 let (iar:IAsyncResult) = beginAction (callback, (null:obj))
                 if iar.CompletedSynchronously then
                     // Ensure cancellation is not possible beyond this point
-                    DisposeRegistration &registration 
+                    DisposeCancellationRegistration &registration 
                     return endAction iar
                 else
                     // Note: ok to use "NoDirectCancel" here because cancellation has been registered above
@@ -1701,7 +1701,7 @@
                     ct.Register(Action(fun () ->
                         if latch.Enter() then
                             // Make sure we're not cancelled again
-                            DisposeRegistration &registration 
+                            DisposeCancellationRegistration &registration 
 
                             // Stop listening to events
                             RemoveHandler event &del
@@ -1721,7 +1721,7 @@
                     FuncDelegate<'T>.Create<'Delegate>(fun eventArgs ->
                         if latch.Enter() then
                             // Ensure cancellation is not possible beyond this point
-                            DisposeRegistration &registration 
+                            DisposeCancellationRegistration &registration 
 
                             // Stop listening to events
                             RemoveHandler event &del
@@ -1787,7 +1787,7 @@
                     ct.Register(Action(fun () ->
                             if latch.Enter() then
                                 // Make sure we're not cancelled again
-                                DisposeRegistration &registration 
+                                DisposeCancellationRegistration &registration 
                                 try
                                     interruption ()
                                 with _ -> ()))
@@ -1800,7 +1800,7 @@
                             if not ct.IsCancellationRequested then
                                 if latch.Enter() then
                                     // Ensure cancellation is not possible beyond this point
-                                    DisposeRegistration &registration }
+                                    DisposeCancellationRegistration &registration }
                 return disposer
             }
 
@@ -1808,7 +1808,6 @@
             CreateWhenCancelledAsync compensation computation
 
         static member AwaitTask (task:Task<'T>) : Async<'T> =
-<<<<<<< HEAD
             MakeAsyncWithCancelCheck (fun ctxt -> 
                 if task.IsCompleted then
                     // Run synchronously without installing new trampoline
@@ -1827,18 +1826,6 @@
                     // Continue asynchronously, via syncContext if necessary, installing new trampoline
                     let ctxt = DelimitSyncContext ctxt
                     ctxt.ProtectCode (fun () -> AttachContinuationToUnitTask task ctxt))
-=======
-            if task.IsCompleted then
-                MakeAsync (fun ctxt -> OnTaskCompleted task ctxt)
-            else
-                CreateDelimitedUserCodeAsync (fun ctxt -> AttachContinuationToTask task ctxt)
-
-        static member AwaitTask (task:Task) : Async<unit> =
-            if task.IsCompleted then
-                MakeAsync (fun ctxt -> OnUnitTaskCompleted task ctxt)
-            else
-                CreateDelimitedUserCodeAsync (fun ctxt -> AttachContinuationToUnitTask task ctxt)
->>>>>>> 33f7e88a
 
     module CommonExtensions =
 
