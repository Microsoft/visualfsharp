--- conflicted
+++ resolved
@@ -1768,13 +1768,8 @@
                             if userToken = args.UserState then
                                 event.RemoveHandler handle
                                 if args.Cancelled then
-<<<<<<< HEAD
-                                    ccont (OperationCanceledException())
-                                elif isNotNull args.Error then
-=======
                                     ccont (new OperationCanceledException())
                                 elif isNonNull args.Error then
->>>>>>> 3e151ce3
                                     econt args.Error
                                 else
                                     cont (result args)
