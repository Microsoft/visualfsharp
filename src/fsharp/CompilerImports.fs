// Copyright (c) Microsoft Corporation. All Rights Reserved. See License.txt in the project root for license information.

/// Contains logic to coordinate assembly resolution and manage the TcImports table of referenced
/// assemblies.
module internal FSharp.Compiler.CompilerImports

open System
open System.Collections.Concurrent
open System.Collections.Generic
open System.Diagnostics
open System.IO

open Internal.Utilities
open Internal.Utilities.Collections
open Internal.Utilities.FSharpEnvironment
open Internal.Utilities.Library
open Internal.Utilities.Library.Extras

open FSharp.Compiler
open FSharp.Compiler.AbstractIL.IL
open FSharp.Compiler.AbstractIL.ILBinaryReader
open FSharp.Compiler.AbstractIL.ILX
open FSharp.Compiler.AbstractIL.Diagnostics
open FSharp.Compiler.CheckDeclarations
open FSharp.Compiler.CompilerGlobalState
open FSharp.Compiler.CompilerConfig
open FSharp.Compiler.DependencyManager
open FSharp.Compiler.ErrorLogger
open FSharp.Compiler.Import
open FSharp.Compiler.IO
open FSharp.Compiler.CodeAnalysis
open FSharp.Compiler.Syntax.PrettyNaming
open FSharp.Compiler.SyntaxTreeOps
open FSharp.Compiler.TcGlobals
open FSharp.Compiler.Text
open FSharp.Compiler.Text.Range
open FSharp.Compiler.Xml
open FSharp.Compiler.TypedTreePickle
open FSharp.Compiler.TypedTree
open FSharp.Compiler.TypedTreeBasics
open FSharp.Compiler.TypedTreeOps

#if !NO_EXTENSIONTYPING
open FSharp.Compiler.ExtensionTyping
open FSharp.Core.CompilerServices
#endif

let (++) x s = x @ [s]

//----------------------------------------------------------------------------
// Signature and optimization data blobs
//--------------------------------------------------------------------------

let IsSignatureDataResource (r: ILResource) =
    r.Name.StartsWithOrdinal FSharpSignatureDataResourceName ||
    r.Name.StartsWithOrdinal FSharpSignatureDataResourceName2

let IsOptimizationDataResource (r: ILResource) =
    r.Name.StartsWithOrdinal FSharpOptimizationDataResourceName||
    r.Name.StartsWithOrdinal FSharpOptimizationDataResourceName2

let GetSignatureDataResourceName (r: ILResource) =
    if r.Name.StartsWithOrdinal FSharpSignatureDataResourceName then
        String.dropPrefix r.Name FSharpSignatureDataResourceName
    elif r.Name.StartsWithOrdinal FSharpSignatureDataResourceName2 then
        String.dropPrefix r.Name FSharpSignatureDataResourceName2
    else failwith "GetSignatureDataResourceName"

let GetOptimizationDataResourceName (r: ILResource) =
    if r.Name.StartsWithOrdinal FSharpOptimizationDataResourceName then
        String.dropPrefix r.Name FSharpOptimizationDataResourceName
    elif r.Name.StartsWithOrdinal FSharpOptimizationDataResourceName2 then
        String.dropPrefix r.Name FSharpOptimizationDataResourceName2
    else failwith "GetOptimizationDataResourceName"

let IsReflectedDefinitionsResource (r: ILResource) =
    r.Name.StartsWithOrdinal(QuotationPickler.SerializedReflectedDefinitionsResourceNameBase)

let MakeILResource rName bytes =
    { Name = rName
      Location = ILResourceLocation.Local(ByteStorage.FromByteArray(bytes))
      Access = ILResourceAccess.Public
      CustomAttrsStored = storeILCustomAttrs emptyILCustomAttrs
      MetadataIndex = NoMetadataIdx }

let PickleToResource inMem file (g: TcGlobals) scope rName p x =
    let file = PathMap.apply g.pathMap file

    let bytes = pickleObjWithDanglingCcus inMem file g scope p x
    let byteStorage =
        if inMem then
            ByteStorage.FromByteArrayAndCopy(bytes, useBackingMemoryMappedFile = true)
        else
            ByteStorage.FromByteArray(bytes)

    { Name = rName
      Location = ILResourceLocation.Local(byteStorage)
      Access = ILResourceAccess.Public
      CustomAttrsStored = storeILCustomAttrs emptyILCustomAttrs
      MetadataIndex = NoMetadataIdx }

let GetSignatureData (file, ilScopeRef, ilModule, byteReader) : PickledDataWithReferences<PickledCcuInfo> =
    unpickleObjWithDanglingCcus file ilScopeRef ilModule unpickleCcuInfo (byteReader())

let WriteSignatureData (tcConfig: TcConfig, tcGlobals, exportRemapping, ccu: CcuThunk, filename, inMem) : ILResource =
    let mspec = ccu.Contents
    let mspec = ApplyExportRemappingToEntity tcGlobals exportRemapping mspec
    // For historical reasons, we use a different resource name for FSharp.Core, so older F# compilers
    // don't complain when they see the resource.
    let rName = if ccu.AssemblyName = getFSharpCoreLibraryName then FSharpSignatureDataResourceName2 else FSharpSignatureDataResourceName

    let includeDir =
        if String.IsNullOrEmpty tcConfig.implicitIncludeDir then ""
        else
            tcConfig.implicitIncludeDir
            |> FileSystem.GetFullPathShim
            |> PathMap.applyDir tcGlobals.pathMap

    PickleToResource inMem filename tcGlobals ccu (rName+ccu.AssemblyName) pickleCcuInfo
        { mspec=mspec
          compileTimeWorkingDir=includeDir
          usesQuotations = ccu.UsesFSharp20PlusQuotations }

let GetOptimizationData (file, ilScopeRef, ilModule, byteReader) =
    unpickleObjWithDanglingCcus file ilScopeRef ilModule Optimizer.u_CcuOptimizationInfo (byteReader())

let WriteOptimizationData (tcGlobals, filename, inMem, ccu: CcuThunk, modulInfo) =
    // For historical reasons, we use a different resource name for FSharp.Core, so older F# compilers
    // don't complain when they see the resource.
    let rName = if ccu.AssemblyName = getFSharpCoreLibraryName then FSharpOptimizationDataResourceName2 else FSharpOptimizationDataResourceName
    PickleToResource inMem filename tcGlobals ccu (rName+ccu.AssemblyName) Optimizer.p_CcuOptimizationInfo modulInfo

let EncodeSignatureData(tcConfig: TcConfig, tcGlobals, exportRemapping, generatedCcu, outfile, isIncrementalBuild) =
    if tcConfig.GenerateSignatureData then
        let resource = WriteSignatureData (tcConfig, tcGlobals, exportRemapping, generatedCcu, outfile, isIncrementalBuild)
        // The resource gets written to a file for FSharp.Core
        let useDataFiles = (tcConfig.useOptimizationDataFile || tcGlobals.compilingFslib) && not isIncrementalBuild

        if useDataFiles then
            let sigDataFileName = (FileSystemUtils.chopExtension outfile)+".sigdata"
            let bytes = resource.GetBytes()
            use fileStream = FileSystem.OpenFileForWriteShim(sigDataFileName, FileMode.Create, FileAccess.ReadWrite, FileShare.None)

            bytes.CopyTo fileStream
        let resources =
            [ resource ]
        let sigAttr = mkSignatureDataVersionAttr tcGlobals (parseILVersion Internal.Utilities.FSharpEnvironment.FSharpBinaryMetadataFormatRevision)
        [sigAttr], resources
      else
        [], []

let EncodeOptimizationData(tcGlobals, tcConfig: TcConfig, outfile, exportRemapping, data, isIncrementalBuild) =
    if tcConfig.GenerateOptimizationData then
        let data = map2Of2 (Optimizer.RemapOptimizationInfo tcGlobals exportRemapping) data
        // As with the sigdata file, the optdata gets written to a file for FSharp.Core
        let useDataFiles = (tcConfig.useOptimizationDataFile || tcGlobals.compilingFslib) && not isIncrementalBuild

        if useDataFiles then
            let ccu, modulInfo = data
            let bytes = TypedTreePickle.pickleObjWithDanglingCcus isIncrementalBuild outfile tcGlobals ccu Optimizer.p_CcuOptimizationInfo modulInfo
            let optDataFileName = (FileSystemUtils.chopExtension outfile)+".optdata"
            use fileStream = FileSystem.OpenFileForWriteShim(optDataFileName, FileMode.Create, FileAccess.ReadWrite, FileShare.None)
            fileStream.Write(bytes)

        let (ccu, optData) =
            if tcConfig.onlyEssentialOptimizationData then
                map2Of2 Optimizer.AbstractOptimizationInfoToEssentials data
            else
                data
        [ WriteOptimizationData (tcGlobals, outfile, isIncrementalBuild, ccu, optData) ]
    else
        [ ]

exception AssemblyNotResolved of (*originalName*) string * range

exception MSBuildReferenceResolutionWarning of (*MSBuild warning code*)string * (*Message*)string * range

exception MSBuildReferenceResolutionError of (*MSBuild warning code*)string * (*Message*)string * range

let OpenILBinary(filename, reduceMemoryUsage, pdbDirPath, shadowCopyReferences, tryGetMetadataSnapshot) =
    let opts: ILReaderOptions =
        { metadataOnly = MetadataOnlyFlag.Yes
          reduceMemoryUsage = reduceMemoryUsage
          pdbDirPath = pdbDirPath
          tryGetMetadataSnapshot = tryGetMetadataSnapshot }

    let location =
#if FX_NO_APP_DOMAINS
        // In order to use memory mapped files on the shadow copied version of the Assembly, we `preload the assembly
        // We swallow all exceptions so that we do not change the exception contract of this API
        if shadowCopyReferences then
          try
            System.Reflection.Assembly.ReflectionOnlyLoadFrom(filename).Location
          with e -> filename
        else
#else
          ignore shadowCopyReferences
#endif
          filename
    AssemblyReader.GetILModuleReader(location, opts)

[<RequireQualifiedAccess>]
type ResolveAssemblyReferenceMode = Speculative | ReportErrors

#if !NO_EXTENSIONTYPING
type ResolvedExtensionReference = ResolvedExtensionReference of string * AssemblyReference list * Tainted<ITypeProvider> list
#endif

#if DEBUG
[<System.Diagnostics.DebuggerDisplayAttribute("AssemblyResolution({resolvedPath})")>]
#endif
type AssemblyResolution =
    {  /// The original reference to the assembly.
       originalReference: AssemblyReference

       /// Path to the resolvedFile
       resolvedPath: string

       /// Create the tooltip text for the assembly reference
       prepareToolTip: unit -> string

       /// Whether or not this is an installed system assembly (for example, System.dll)
       sysdir: bool

       /// Lazily populated ilAssemblyRef for this reference.
       mutable ilAssemblyRef: ILAssemblyRef option
     }
    override this.ToString() = sprintf "%s%s" (if this.sysdir then "[sys]" else "") this.resolvedPath

    member this.ProjectReference = this.originalReference.ProjectReference

    /// Compute the ILAssemblyRef for a resolved assembly. This is done by reading the binary if necessary. The result
    /// is cached.
    ///
    /// For project references in the language service, this would result in a build of the project.
    /// This is because ``EvaluateRawContents ctok`` is used. However this path is only currently used
    /// in fsi.fs, which does not use project references.
    //
    member this.GetILAssemblyRef(ctok, reduceMemoryUsage, tryGetMetadataSnapshot) =
      cancellable {
        match this.ilAssemblyRef with
        | Some assemblyRef -> return assemblyRef
        | None ->
            let! assemblyRefOpt =
              cancellable {
                match this.ProjectReference with
                | Some r ->
                    let! contents = r.EvaluateRawContents ctok
                    match contents with
                    | None -> return None
                    | Some contents ->
                        match contents.ILScopeRef with
                        | ILScopeRef.Assembly aref -> return Some aref
                        | _ -> return None
                | None -> return None
              }
            let assemblyRef =
                match assemblyRefOpt with
                | Some aref -> aref
                | None ->
                    let readerSettings: ILReaderOptions =
                        { pdbDirPath=None
                          reduceMemoryUsage = reduceMemoryUsage
                          metadataOnly = MetadataOnlyFlag.Yes
                          tryGetMetadataSnapshot = tryGetMetadataSnapshot }
                    use reader = OpenILModuleReader this.resolvedPath readerSettings
                    mkRefToILAssembly reader.ILModuleDef.ManifestOfAssembly
            this.ilAssemblyRef <- Some assemblyRef
            return assemblyRef
      }

type ImportedBinary =
    { FileName: string
      RawMetadata: IRawFSharpAssemblyData
#if !NO_EXTENSIONTYPING
      ProviderGeneratedAssembly: System.Reflection.Assembly option
      IsProviderGenerated: bool
      ProviderGeneratedStaticLinkMap: ProvidedAssemblyStaticLinkingMap option
#endif
      ILAssemblyRefs: ILAssemblyRef list
      ILScopeRef: ILScopeRef }

type ImportedAssembly =
    { ILScopeRef: ILScopeRef
      FSharpViewOfMetadata: CcuThunk
      AssemblyAutoOpenAttributes: string list
      AssemblyInternalsVisibleToAttributes: string list
#if !NO_EXTENSIONTYPING
      IsProviderGenerated: bool
      mutable TypeProviders: Tainted<Microsoft.FSharp.Core.CompilerServices.ITypeProvider> list
#endif
      FSharpOptimizationData: Microsoft.FSharp.Control.Lazy<Option<Optimizer.LazyModuleInfo>> }

type AvailableImportedAssembly =
    | ResolvedImportedAssembly of ImportedAssembly
    | UnresolvedImportedAssembly of string

type CcuLoadFailureAction =
    | RaiseError
    | ReturnNone

type TcConfig with

    member tcConfig.TryResolveLibWithDirectories (r: AssemblyReference) =
        let m, nm = r.Range, r.Text
        use unwindBuildPhase = PushThreadBuildPhaseUntilUnwind BuildPhase.Parameter
        // Only want to resolve certain extensions (otherwise, 'System.Xml' is ambiguous).
        // MSBuild resolution is limited to .exe and .dll so do the same here.
        let ext = System.IO.Path.GetExtension nm
        let isNetModule = String.Compare(ext, ".netmodule", StringComparison.OrdinalIgnoreCase)=0

        // See if the language service has already produced the contents of the assembly for us, virtually
        match r.ProjectReference with
        | Some _ ->
            let resolved = r.Text
            let sysdir = tcConfig.IsSystemAssembly resolved
            Some
                { originalReference = r
                  resolvedPath = resolved
                  prepareToolTip = (fun () -> resolved)
                  sysdir = sysdir
                  ilAssemblyRef = None }
        | None ->

        if String.Compare(ext, ".dll", StringComparison.OrdinalIgnoreCase)=0
           || String.Compare(ext, ".exe", StringComparison.OrdinalIgnoreCase)=0
           || isNetModule then

            let searchPaths =
                // if this is a #r reference (not from dummy range), make sure the directory of the declaring
                // file is included in the search path. This should ideally already be one of the search paths, but
                // during some global checks it won't be. We append to the end of the search list so that this is the last
                // place that is checked.
                let isPoundRReference (r: range) =
                    not (Range.equals r range0) &&
                    not (Range.equals r rangeStartup) &&
                    not (Range.equals r rangeCmdArgs) &&
                    FileSystem.IsPathRootedShim r.FileName

                if isPoundRReference m then
                    tcConfig.GetSearchPathsForLibraryFiles() @ [Path.GetDirectoryName(m.FileName)]
                else
                    tcConfig.GetSearchPathsForLibraryFiles()

            let resolved = TryResolveFileUsingPaths(searchPaths, m, nm)
            match resolved with
            | Some resolved ->
                let sysdir = tcConfig.IsSystemAssembly resolved
                Some
                    { originalReference = r
                      resolvedPath = resolved
                      prepareToolTip = (fun () ->
                            let fusionName = System.Reflection.AssemblyName.GetAssemblyName(resolved).ToString()
                            let line(append: string) = append.Trim([|' '|])+"\n"
                            line resolved + line fusionName)
                      sysdir = sysdir
                      ilAssemblyRef = None }
            | None -> None
        else None

    member tcConfig.ResolveLibWithDirectories (ccuLoadFailureAction, r: AssemblyReference) =
        let m, nm = r.Range, r.Text
        use unwindBuildPhase = PushThreadBuildPhaseUntilUnwind BuildPhase.Parameter
        // test for both libraries and executables
        let ext = System.IO.Path.GetExtension nm
        let isExe = (String.Compare(ext, ".exe", StringComparison.OrdinalIgnoreCase) = 0)
        let isDLL = (String.Compare(ext, ".dll", StringComparison.OrdinalIgnoreCase) = 0)
        let isNetModule = (String.Compare(ext, ".netmodule", StringComparison.OrdinalIgnoreCase) = 0)

        let rs =
            if isExe || isDLL || isNetModule then
                [r]
            else
                [AssemblyReference(m, nm+".dll", None);AssemblyReference(m, nm+".exe", None);AssemblyReference(m, nm+".netmodule", None)]

        match rs |> List.tryPick (fun r -> tcConfig.TryResolveLibWithDirectories(r)) with
        | Some res -> Some res
        | None ->
            match ccuLoadFailureAction with
            | CcuLoadFailureAction.RaiseError ->
                let searchMessage = String.concat "\n " (tcConfig.GetSearchPathsForLibraryFiles())
                raise (FileNameNotResolved(nm, searchMessage, m))
            | CcuLoadFailureAction.ReturnNone -> None

    member tcConfig.MsBuildResolve (references, mode, errorAndWarningRange, showMessages) =
        let logMessage showMessages =
            if showMessages && tcConfig.showReferenceResolutions then (fun (message: string)->dprintf "%s\n" message)
            else ignore

        let logDiagnostic showMessages =
            (fun isError code message->
                if showMessages && mode = ResolveAssemblyReferenceMode.ReportErrors then
                  if isError then
                    errorR(MSBuildReferenceResolutionError(code, message, errorAndWarningRange))
                  else
                    match code with
                    // These are warnings that mean 'not resolved' for some assembly.
                    // Note that we don't get to know the name of the assembly that couldn't be resolved.
                    // Ignore these and rely on the logic below to emit an error for each unresolved reference.
                    | "MSB3246" // Resolved file has a bad image, no metadata, or is otherwise inaccessible.
                    | "MSB3106"
                        -> ()
                    | _ ->
                        if code = "MSB3245" then
                            errorR(MSBuildReferenceResolutionWarning(code, message, errorAndWarningRange))
                        else
                            warning(MSBuildReferenceResolutionWarning(code, message, errorAndWarningRange)))

        let targetProcessorArchitecture =
            match tcConfig.platform with
            | None -> "MSIL"
            | Some X86 -> "x86"
            | Some AMD64 -> "amd64"
            | Some IA64 -> "ia64"

        try
            tcConfig.legacyReferenceResolver.Impl.Resolve
               (tcConfig.resolutionEnvironment,
                references,
                tcConfig.targetFrameworkVersion,
                tcConfig.GetTargetFrameworkDirectories(),
                targetProcessorArchitecture,
                tcConfig.fsharpBinariesDir, // FSharp binaries directory
                tcConfig.includes, // Explicit include directories
                tcConfig.implicitIncludeDir, // Implicit include directory (likely the project directory)
                logMessage showMessages, logDiagnostic showMessages)
        with
            | LegacyResolutionFailure -> error(Error(FSComp.SR.buildAssemblyResolutionFailed(), errorAndWarningRange))


    // NOTE!! if mode=Speculative then this method must not report ANY warnings or errors through 'warning' or 'error'. Instead
    // it must return warnings and errors as data
    //
    // NOTE!! if mode=ReportErrors then this method must not raise exceptions. It must just report the errors and recover
    static member TryResolveLibsUsingMSBuildRules (tcConfig: TcConfig,
            originalReferences: AssemblyReference list,
            errorAndWarningRange: range,
            mode: ResolveAssemblyReferenceMode) : AssemblyResolution list * UnresolvedAssemblyReference list =

        use unwindBuildPhase = PushThreadBuildPhaseUntilUnwind BuildPhase.Parameter
        if tcConfig.useSimpleResolution then
            failwith "MSBuild resolution is not supported."
        if originalReferences=[] then [], []
        else
            // Group references by name with range values in the grouped value list.
            // In the grouped reference, store the index of the last use of the reference.
            let groupedReferences =
                originalReferences
                |> List.indexed
                |> Seq.groupBy(fun (_, reference) -> reference.Text)
                |> Seq.map(fun (assemblyName, assemblyAndIndexGroup)->
                    let assemblyAndIndexGroup = assemblyAndIndexGroup |> List.ofSeq
                    let highestPosition = assemblyAndIndexGroup |> List.maxBy fst |> fst
                    let assemblyGroup = assemblyAndIndexGroup |> List.map snd
                    assemblyName, highestPosition, assemblyGroup)
                |> Array.ofSeq

            // First, try to resolve everything as a file using simple resolution
            let resolvedAsFile =
                groupedReferences
                |> Array.map(fun (_filename, maxIndexOfReference, references)->
                                let assemblyResolution = references |> List.choose (fun r -> tcConfig.TryResolveLibWithDirectories r)
                                (maxIndexOfReference, assemblyResolution))
                |> Array.filter(fun (_, refs)->refs |> isNil |> not)

            let toMsBuild = [|0..groupedReferences.Length-1|]
                             |> Array.map(fun i->(p13 groupedReferences.[i]), (p23 groupedReferences.[i]), i)
                             |> Array.filter (fun (_, i0, _)->resolvedAsFile|>Array.exists(fun (i1, _) -> i0=i1)|>not)
                             |> Array.map(fun (ref, _, i)->ref, string i)

            let resolutions = tcConfig.MsBuildResolve(toMsBuild, mode, errorAndWarningRange, (*showMessages*)true)

            // Map back to original assembly resolutions.
            let resolvedByMsbuild =
                resolutions
                    |> Array.map(fun resolvedFile ->
                                    let i = int resolvedFile.baggage
                                    let _, maxIndexOfReference, ms = groupedReferences.[i]
                                    let assemblyResolutions =
                                        ms|>List.map(fun originalReference ->
                                                    System.Diagnostics.Debug.Assert(FileSystem.IsPathRootedShim(resolvedFile.itemSpec), sprintf "msbuild-resolved path is not absolute: '%s'" resolvedFile.itemSpec)
                                                    let canonicalItemSpec = FileSystem.GetFullPathShim(resolvedFile.itemSpec)
                                                    { originalReference=originalReference
                                                      resolvedPath=canonicalItemSpec
                                                      prepareToolTip = (fun () -> resolvedFile.prepareToolTip (originalReference.Text, canonicalItemSpec))
                                                      sysdir= tcConfig.IsSystemAssembly canonicalItemSpec
                                                      ilAssemblyRef = None })
                                    (maxIndexOfReference, assemblyResolutions))

            // When calculating the resulting resolutions, we're going to use the index of the reference
            // in the original specification and resort it to match the ordering that we had.
            let resultingResolutions =
                    [resolvedByMsbuild;resolvedAsFile]
                    |> Array.concat
                    |> Array.sortBy fst
                    |> Array.map snd
                    |> List.ofArray
                    |> List.concat

            // O(N^2) here over a small set of referenced assemblies.
            let IsResolved(originalName: string) =
                if resultingResolutions |> List.exists(fun resolution -> resolution.originalReference.Text = originalName) then true
                else
                    // MSBuild resolution may have unified the result of two duplicate references. Try to re-resolve now.
                    // If re-resolution worked then this was a removed duplicate.
                    tcConfig.MsBuildResolve([|originalName, ""|], mode, errorAndWarningRange, (*showMessages*)false).Length<>0

            let unresolvedReferences =
                    groupedReferences
                    //|> Array.filter(p13 >> IsNotFileOrIsAssembly)
                    |> Array.filter(p13 >> IsResolved >> not)
                    |> List.ofArray

            // If mode=Speculative, then we haven't reported any errors.
            // We report the error condition by returning an empty list of resolutions
            if mode = ResolveAssemblyReferenceMode.Speculative && (List.length unresolvedReferences) > 0 then
                [], (List.ofArray groupedReferences) |> List.map (fun (name, _, r) -> (name, r)) |> List.map UnresolvedAssemblyReference
            else
                resultingResolutions, unresolvedReferences |> List.map (fun (name, _, r) -> (name, r)) |> List.map UnresolvedAssemblyReference


[<Sealed>]
type TcAssemblyResolutions(tcConfig: TcConfig, results: AssemblyResolution list, unresolved: UnresolvedAssemblyReference list) =

    let originalReferenceToResolution = results |> List.map (fun r -> r.originalReference.Text, r) |> Map.ofList
    let resolvedPathToResolution = results |> List.map (fun r -> r.resolvedPath, r) |> Map.ofList

    /// Add some resolutions to the map of resolution results.
    member _.AddResolutionResults newResults = TcAssemblyResolutions(tcConfig, results @ newResults, unresolved)

    /// Add some unresolved results.
    member _.AddUnresolvedReferences newUnresolved = TcAssemblyResolutions(tcConfig, results, unresolved @ newUnresolved)

    /// Get information about referenced DLLs
    member _.GetAssemblyResolutions() = results

    member _.GetUnresolvedReferences() = unresolved

    member _.TryFindByOriginalReference(assemblyReference: AssemblyReference) = originalReferenceToResolution.TryFind assemblyReference.Text

    /// This doesn't need to be cancellable, it is only used by F# Interactive
    member _.TryFindByExactILAssemblyRef (ctok, assemblyRef) =
        results |> List.tryFind (fun ar->
            let r = ar.GetILAssemblyRef(ctok, tcConfig.reduceMemoryUsage, tcConfig.tryGetMetadataSnapshot) |> Cancellable.runWithoutCancellation
            r = assemblyRef)

    /// This doesn't need to be cancellable, it is only used by F# Interactive
    member _.TryFindBySimpleAssemblyName (ctok, simpleAssemName) =
        results |> List.tryFind (fun ar->
            let r = ar.GetILAssemblyRef(ctok, tcConfig.reduceMemoryUsage, tcConfig.tryGetMetadataSnapshot) |> Cancellable.runWithoutCancellation
            r.Name = simpleAssemName)

    member _.TryFindByResolvedPath nm = resolvedPathToResolution.TryFind nm

    member _.TryFindByOriginalReferenceText nm = originalReferenceToResolution.TryFind nm

    static member ResolveAssemblyReferences (ctok, tcConfig: TcConfig, assemblyList: AssemblyReference list, knownUnresolved: UnresolvedAssemblyReference list) : TcAssemblyResolutions =
        let resolved, unresolved =
            if tcConfig.useSimpleResolution then
                let resolutions =
                    assemblyList
                    |> List.map (fun assemblyReference ->
                           try
                               Choice1Of2 (tcConfig.ResolveLibWithDirectories (CcuLoadFailureAction.RaiseError, assemblyReference) |> Option.get)
                           with e ->
                               errorRecovery e assemblyReference.Range
                               Choice2Of2 assemblyReference)
                let successes = resolutions |> List.choose (function Choice1Of2 x -> Some x | _ -> None)
                let failures = resolutions |> List.choose (function Choice2Of2 x -> Some (UnresolvedAssemblyReference(x.Text, [x])) | _ -> None)
                successes, failures
            else
                RequireCompilationThread ctok // we don't want to do assembly resolution concurrently, we assume MSBuild doesn't handle this
                TcConfig.TryResolveLibsUsingMSBuildRules (tcConfig, assemblyList, rangeStartup, ResolveAssemblyReferenceMode.ReportErrors)
        TcAssemblyResolutions(tcConfig, resolved, unresolved @ knownUnresolved)

    static member GetAllDllReferences (tcConfig: TcConfig) = [
            let primaryReference = tcConfig.PrimaryAssemblyDllReference()

            let assumeDotNetFramework = primaryReference.SimpleAssemblyNameIs("mscorlib")

            if not tcConfig.compilingFslib then
                yield tcConfig.CoreLibraryDllReference()
                if assumeDotNetFramework then
                    // When building desktop then we need these additional dependencies
                    yield AssemblyReference(rangeStartup, "System.Numerics.dll", None)
                    yield AssemblyReference(rangeStartup, "System.dll", None)
                    let asm = AssemblyReference(rangeStartup, "netstandard.dll", None)
                    let found =
                        if tcConfig.useSimpleResolution then
                            match tcConfig.ResolveLibWithDirectories (CcuLoadFailureAction.ReturnNone, asm) with
                            | Some _ -> true
                            | None -> false
                        else
                            let resolutions = tcConfig.MsBuildResolve([|asm.Text, ""|], ResolveAssemblyReferenceMode.Speculative, rangeStartup, (*showMessages*)false)
                            resolutions.Length = 1
                    if found then yield asm

            if tcConfig.framework then
                let references, _useDotNetFramework = tcConfig.FxResolver.GetDefaultReferences(tcConfig.useFsiAuxLib)
                for s in references do
                    yield AssemblyReference(rangeStartup, (if s.EndsWith(".dll", StringComparison.OrdinalIgnoreCase) then s else s+".dll"), None)

            yield! tcConfig.referencedDLLs
        ]

    static member SplitNonFoundationalResolutions (ctok, tcConfig: TcConfig) =
        let assemblyList = TcAssemblyResolutions.GetAllDllReferences tcConfig
        let resolutions = TcAssemblyResolutions.ResolveAssemblyReferences (ctok, tcConfig, assemblyList, tcConfig.knownUnresolvedReferences)
        let frameworkDLLs, nonFrameworkReferences = resolutions.GetAssemblyResolutions() |> List.partition (fun r -> r.sysdir)
        let unresolved = resolutions.GetUnresolvedReferences()
#if DEBUG
        let mutable itFailed = false
        let addedText = "\nIf you want to debug this right now, attach a debugger, and put a breakpoint in 'CompileOps.fs' near the text '!itFailed', and you can re-step through the assembly resolution logic."
        unresolved
        |> List.iter (fun (UnresolvedAssemblyReference(referenceText, _ranges)) ->
            if referenceText.Contains("mscorlib") then
                System.Diagnostics.Debug.Assert(false, sprintf "whoops, did not resolve mscorlib: '%s'%s" referenceText addedText)
                itFailed <- true)
        frameworkDLLs
        |> List.iter (fun x ->
            if not(FileSystem.IsPathRootedShim(x.resolvedPath)) then
                System.Diagnostics.Debug.Assert(false, sprintf "frameworkDLL should be absolute path: '%s'%s" x.resolvedPath addedText)
                itFailed <- true)
        nonFrameworkReferences
        |> List.iter (fun x ->
            if not(FileSystem.IsPathRootedShim(x.resolvedPath)) then
                System.Diagnostics.Debug.Assert(false, sprintf "nonFrameworkReference should be absolute path: '%s'%s" x.resolvedPath addedText)
                itFailed <- true)
        if itFailed then
            // idea is, put a breakpoint here and then step through
            let assemblyList = TcAssemblyResolutions.GetAllDllReferences tcConfig
            let resolutions = TcAssemblyResolutions.ResolveAssemblyReferences (ctok, tcConfig, assemblyList, [])
            let _frameworkDLLs, _nonFrameworkReferences = resolutions.GetAssemblyResolutions() |> List.partition (fun r -> r.sysdir)
            ()
#endif
        frameworkDLLs, nonFrameworkReferences, unresolved

    static member BuildFromPriorResolutions (ctok, tcConfig: TcConfig, resolutions, knownUnresolved) =
        let references = resolutions |> List.map (fun r -> r.originalReference)
        TcAssemblyResolutions.ResolveAssemblyReferences (ctok, tcConfig, references, knownUnresolved)

    static member GetAssemblyResolutionInformation(ctok, tcConfig: TcConfig) =
        use unwindBuildPhase = PushThreadBuildPhaseUntilUnwind BuildPhase.Parameter
        let assemblyList = TcAssemblyResolutions.GetAllDllReferences tcConfig
        let resolutions = TcAssemblyResolutions.ResolveAssemblyReferences (ctok, tcConfig, assemblyList, [])
        resolutions.GetAssemblyResolutions(), resolutions.GetUnresolvedReferences()

//----------------------------------------------------------------------------
// Abstraction for project reference

let GetNameOfILModule (m: ILModuleDef) =
    match m.Manifest with
    | Some manifest -> manifest.Name
    | None -> m.Name

let MakeScopeRefForILModule (ilModule: ILModuleDef) =
    match ilModule.Manifest with
    | Some m -> ILScopeRef.Assembly (mkRefToILAssembly m)
    | None -> ILScopeRef.Module (mkRefToILModule ilModule)

let GetCustomAttributesOfILModule (ilModule: ILModuleDef) =
    (match ilModule.Manifest with Some m -> m.CustomAttrs | None -> ilModule.CustomAttrs).AsList

let GetAutoOpenAttributes ilg ilModule =
    ilModule |> GetCustomAttributesOfILModule |> List.choose (TryFindAutoOpenAttr ilg)

let GetInternalsVisibleToAttributes ilg ilModule =
    ilModule |> GetCustomAttributesOfILModule |> List.choose (TryFindInternalsVisibleToAttr ilg)

type RawFSharpAssemblyDataBackedByFileOnDisk (ilModule: ILModuleDef, ilAssemblyRefs) =
    let externalSigAndOptData = ["FSharp.Core"]
    interface IRawFSharpAssemblyData with

         member _.GetAutoOpenAttributes ilg = GetAutoOpenAttributes ilg ilModule

         member _.GetInternalsVisibleToAttributes ilg = GetInternalsVisibleToAttributes ilg ilModule

         member _.TryGetILModuleDef() = Some ilModule

         member _.GetRawFSharpSignatureData(m, ilShortAssemName, filename) =
            let resources = ilModule.Resources.AsList
            let sigDataReaders =
                [ for iresource in resources do
                    if IsSignatureDataResource iresource then
                        let ccuName = GetSignatureDataResourceName iresource
                        yield (ccuName, fun () -> iresource.GetBytes()) ]

            let sigDataReaders =
                if sigDataReaders.IsEmpty && List.contains ilShortAssemName externalSigAndOptData then
                    let sigFileName = Path.ChangeExtension(filename, "sigdata")
                    if not (FileSystem.FileExistsShim sigFileName) then
                        error(Error(FSComp.SR.buildExpectedSigdataFile (FileSystem.GetFullPathShim sigFileName), m))
                    [ (ilShortAssemName, fun () -> FileSystem.OpenFileForReadShim(sigFileName, shouldShadowCopy=true).AsReadOnly())]
                else
                    sigDataReaders
            sigDataReaders

         member _.GetRawFSharpOptimizationData(m, ilShortAssemName, filename) =
            let optDataReaders =
                ilModule.Resources.AsList
                |> List.choose (fun r -> if IsOptimizationDataResource r then Some(GetOptimizationDataResourceName r, (fun () -> r.GetBytes())) else None)

            // Look for optimization data in a file
            let optDataReaders =
                if optDataReaders.IsEmpty && List.contains ilShortAssemName externalSigAndOptData then
                    let optDataFile = Path.ChangeExtension(filename, "optdata")
                    if not (FileSystem.FileExistsShim optDataFile) then
                        error(Error(FSComp.SR.buildExpectedFileAlongSideFSharpCore(optDataFile, FileSystem.GetFullPathShim optDataFile), m))
                    [ (ilShortAssemName, (fun () -> FileSystem.OpenFileForReadShim(optDataFile, shouldShadowCopy=true).AsReadOnly()))]
                else
                    optDataReaders
            optDataReaders

         member _.GetRawTypeForwarders() =
            match ilModule.Manifest with
            | Some manifest -> manifest.ExportedTypes
            | None -> mkILExportedTypes []

         member _.ShortAssemblyName = GetNameOfILModule ilModule

         member _.ILScopeRef = MakeScopeRefForILModule ilModule

         member _.ILAssemblyRefs = ilAssemblyRefs

         member _.HasAnyFSharpSignatureDataAttribute =
            let attrs = GetCustomAttributesOfILModule ilModule
            List.exists IsSignatureDataVersionAttr attrs

         member _.HasMatchingFSharpSignatureDataAttribute ilg =
            let attrs = GetCustomAttributesOfILModule ilModule
            List.exists (IsMatchingSignatureDataVersionAttr ilg (parseILVersion Internal.Utilities.FSharpEnvironment.FSharpBinaryMetadataFormatRevision)) attrs

[<Sealed>]
type RawFSharpAssemblyData (ilModule: ILModuleDef, ilAssemblyRefs) =

    interface IRawFSharpAssemblyData with

         member _.GetAutoOpenAttributes ilg = GetAutoOpenAttributes ilg ilModule

         member _.GetInternalsVisibleToAttributes ilg = GetInternalsVisibleToAttributes ilg ilModule

         member _.TryGetILModuleDef() = Some ilModule

         member _.GetRawFSharpSignatureData(_, _, _) =
            let resources = ilModule.Resources.AsList
            [ for iresource in resources do
                if IsSignatureDataResource iresource then
                    let ccuName = GetSignatureDataResourceName iresource
                    yield (ccuName, fun () -> iresource.GetBytes()) ]

         member _.GetRawFSharpOptimizationData(_, _, _) =
            ilModule.Resources.AsList
            |> List.choose (fun r -> if IsOptimizationDataResource r then Some(GetOptimizationDataResourceName r, (fun () -> r.GetBytes())) else None)

         member _.GetRawTypeForwarders() =
            match ilModule.Manifest with
            | Some manifest -> manifest.ExportedTypes
            | None -> mkILExportedTypes []

         member _.ShortAssemblyName = GetNameOfILModule ilModule

         member _.ILScopeRef = MakeScopeRefForILModule ilModule

         member _.ILAssemblyRefs = ilAssemblyRefs

         member _.HasAnyFSharpSignatureDataAttribute =
            let attrs = GetCustomAttributesOfILModule ilModule
            List.exists IsSignatureDataVersionAttr attrs

         member _.HasMatchingFSharpSignatureDataAttribute ilg =
            let attrs = GetCustomAttributesOfILModule ilModule
            List.exists (IsMatchingSignatureDataVersionAttr ilg (parseILVersion Internal.Utilities.FSharpEnvironment.FSharpBinaryMetadataFormatRevision)) attrs

//----------------------------------------------------------------------------
// TcImports
//--------------------------------------------------------------------------

[<Sealed>]
type TcImportsSafeDisposal(disposeActions: ResizeArray<unit -> unit>,disposeTypeProviderActions: ResizeArray<unit -> unit>) =

    let mutable isDisposed = false

    let dispose () =
        // disposing deliberately only closes this tcImports, not the ones up the chain
        isDisposed <- true
        if verbose then
            dprintf "disposing of TcImports, %d binaries\n" disposeActions.Count
        for action in disposeTypeProviderActions do action()
        for action in disposeActions do action()

    override _.Finalize() =
        dispose ()

    interface IDisposable with

        member this.Dispose()  =
            if not isDisposed then
                GC.SuppressFinalize this
                dispose ()

#if !NO_EXTENSIONTYPING
// These are hacks in order to allow TcImports to be held as a weak reference inside a type provider.
// The reason is due to older type providers compiled using an older TypeProviderSDK, that SDK used reflection on fields and properties to determine the contract.
// The reflection code has now since been removed, see here: https://github.com/fsprojects/FSharp.TypeProviders.SDK/pull/305. But we still need to work on older type providers.
// One day we can remove these hacks when we deemed most if not all type providers were re-compiled using the newer TypeProviderSDK.
// Yuck.
type TcImportsDllInfoHack =
    {
        FileName: string
    }

and TcImportsWeakHack (tcImports: WeakReference<TcImports>) =
    let mutable dllInfos: TcImportsDllInfoHack list = []

    member _.SetDllInfos (value: ImportedBinary list) =
        dllInfos <- value |> List.map (fun x -> { FileName = x.FileName })

    member _.Base: TcImportsWeakHack option =
        match tcImports.TryGetTarget() with
        | true, strong ->
            match strong.Base with
            | Some (baseTcImports: TcImports) ->
                Some baseTcImports.Weak
            | _ ->
                None
        | _ ->
            None

    member _.SystemRuntimeContainsType typeName =
        match tcImports.TryGetTarget () with
        | true, strong -> strong.SystemRuntimeContainsType typeName
        | _ -> false
#endif
/// Represents a table of imported assemblies with their resolutions.
/// Is a disposable object, but it is recommended not to explicitly call Dispose unless you absolutely know nothing will be using its contents after the disposal.
/// Otherwise, simply allow the GC to collect this and it will properly call Dispose from the finalizer.
and [<Sealed>] TcImports(tcConfigP: TcConfigProvider, initialResolutions: TcAssemblyResolutions, importsBase: TcImports option,
                         ilGlobalsOpt, dependencyProviderOpt: DependencyProvider option)
#if !NO_EXTENSIONTYPING
                         as this
#endif
       =

    let mutable resolutions = initialResolutions
    let mutable importsBase: TcImports option = importsBase
    let mutable dllInfos: ImportedBinary list = []
    let mutable dllTable: NameMap<ImportedBinary> = NameMap.empty
    let mutable ccuInfos: ImportedAssembly list = []
    let mutable ccuTable: NameMap<ImportedAssembly> = NameMap.empty

    /// ccuThunks is a ConcurrentDictionary thus threadsafe
    /// the key is a ccuThunk object, the value is a (unit->unit) func that when executed
    /// the func is used to fix up the func and operates on data captured at the time the func is created.
    /// func() is captured during phase2() of RegisterAndPrepareToImportReferencedDll(..) and PrepareToImportReferencedFSharpAssembly ( .. )
    let mutable ccuThunks = new ConcurrentDictionary<CcuThunk, (unit -> unit)>()

    let disposeActions = ResizeArray()
    let mutable disposed = false
    let mutable ilGlobalsOpt = ilGlobalsOpt
    let mutable tcGlobals = None
    let disposeTypeProviderActions = ResizeArray()
#if !NO_EXTENSIONTYPING
    let mutable generatedTypeRoots = new System.Collections.Generic.Dictionary<ILTypeRef, int * ProviderGeneratedType>()
    let mutable tcImportsWeak = TcImportsWeakHack (WeakReference<_> this)
#endif

    let disposal = new TcImportsSafeDisposal(disposeActions, disposeTypeProviderActions)

    let CheckDisposed() =
        if disposed then assert false

    let dispose () =
        CheckDisposed()
        (disposal :> IDisposable).Dispose()

    // This is used to fixe up unresolved ccuThunks that were created during assembly import.
    // the ccuThunks dictionary is a ConcurrentDictionary and thus threadsafe.
    // Algorithm:
    //   Get a snapshot of the current unFixedUp ccuThunks.
    //   for each of those thunks, remove them from the dictionary, so any parallel threads can't do this work
    //      If it successfully removed it from the dictionary then do the fixup
    //          If the thunk remains unresolved add it back to the ccuThunks dictionary for further processing
    //      If not then move on to the next thunk
    let fixupOrphanCcus () =
        let keys = ccuThunks.Keys
        for ccuThunk in keys do
            match ccuThunks.TryRemove(ccuThunk) with
            | true, func ->
                if ccuThunk.IsUnresolvedReference then
                    func()
                if ccuThunk.IsUnresolvedReference then
                    ccuThunks.TryAdd(ccuThunk, func) |> ignore
            | _ -> ()

    let availableToOptionalCcu = function
        | ResolvedCcu ccu -> Some ccu
        | UnresolvedCcu _ -> None

    static let ccuHasType (ccu: CcuThunk) (nsname: string list) (tname: string) =
        let matchNameSpace (entityOpt: Entity option) n =
            match entityOpt with
            | None -> None
            | Some entity ->
                entity.ModuleOrNamespaceType.AllEntitiesByCompiledAndLogicalMangledNames.TryFind n

        match (Some ccu.Contents, nsname) ||> List.fold matchNameSpace with
        | Some ns ->
                match Map.tryFind tname ns.ModuleOrNamespaceType.TypesByMangledName with
                | Some _ -> true
                | None -> false
        | None -> false

    member internal tcImports.Base =
            CheckDisposed()
            importsBase

    member tcImports.CcuTable =
            CheckDisposed()
            ccuTable

    member tcImports.DllTable =
            CheckDisposed()
            dllTable

#if !NO_EXTENSIONTYPING
    member tcImports.Weak =
            CheckDisposed()
            tcImportsWeak
#endif

    member tcImports.RegisterCcu ccuInfo =
        CheckDisposed()
        ccuInfos <- ccuInfos ++ ccuInfo
        // Assembly Ref Resolution: remove this use of ccu.AssemblyName
        ccuTable <- NameMap.add (ccuInfo.FSharpViewOfMetadata.AssemblyName) ccuInfo ccuTable

    member tcImports.RegisterDll dllInfo =
        CheckDisposed()
        dllInfos <- dllInfos ++ dllInfo
#if !NO_EXTENSIONTYPING
        tcImportsWeak.SetDllInfos dllInfos
#endif
        dllTable <- NameMap.add (getNameOfScopeRef dllInfo.ILScopeRef) dllInfo dllTable

    member tcImports.GetDllInfos() : ImportedBinary list =
        CheckDisposed()
        match importsBase with
        | Some importsBase-> importsBase.GetDllInfos() @ dllInfos
        | None -> dllInfos

    member tcImports.AllAssemblyResolutions() =
        CheckDisposed()
        let ars = resolutions.GetAssemblyResolutions()
        match importsBase with
        | Some importsBase-> importsBase.AllAssemblyResolutions() @ ars
        | None -> ars

    member tcImports.TryFindDllInfo (ctok: CompilationThreadToken, m, assemblyName, lookupOnly) =
        CheckDisposed()
        let rec look (t: TcImports) =
            match NameMap.tryFind assemblyName t.DllTable with
            | Some res -> Some res
            | None ->
                match t.Base with
                | Some t2 -> look t2
                | None -> None
        match look tcImports with
        | Some res -> Some res
        | None ->
            tcImports.ImplicitLoadIfAllowed(ctok, m, assemblyName, lookupOnly)
            look tcImports

    member tcImports.FindDllInfo (ctok, m, assemblyName) =
        match tcImports.TryFindDllInfo (ctok, m, assemblyName, lookupOnly=false) with
        | Some res -> res
        | None -> error(Error(FSComp.SR.buildCouldNotResolveAssembly assemblyName, m))

    member tcImports.GetImportedAssemblies() =
        CheckDisposed()
        match importsBase with
        | Some importsBase-> List.append (importsBase.GetImportedAssemblies()) ccuInfos
        | None -> ccuInfos

    member tcImports.GetCcusExcludingBase() =
        CheckDisposed()
        ccuInfos |> List.map (fun x -> x.FSharpViewOfMetadata)

    member tcImports.GetCcusInDeclOrder() =
        CheckDisposed()
        List.map (fun x -> x.FSharpViewOfMetadata) (tcImports.GetImportedAssemblies())

    // This is the main "assembly reference --> assembly" resolution routine.
    member tcImports.FindCcuInfo (ctok, m, assemblyName, lookupOnly) =
        CheckDisposed()
        let rec look (t: TcImports) =
            match NameMap.tryFind assemblyName t.CcuTable with
            | Some res -> Some res
            | None ->
                 match t.Base with
                 | Some t2 -> look t2
                 | None -> None

        match look tcImports with
        | Some res -> ResolvedImportedAssembly res
        | None ->
            tcImports.ImplicitLoadIfAllowed(ctok, m, assemblyName, lookupOnly)
            match look tcImports with
            | Some res -> ResolvedImportedAssembly res
            | None -> UnresolvedImportedAssembly assemblyName

    member tcImports.FindCcu (ctok, m, assemblyName, lookupOnly) =
        CheckDisposed()
        match tcImports.FindCcuInfo(ctok, m, assemblyName, lookupOnly) with
        | ResolvedImportedAssembly importedAssembly -> ResolvedCcu(importedAssembly.FSharpViewOfMetadata)
        | UnresolvedImportedAssembly assemblyName -> UnresolvedCcu assemblyName

    member tcImports.FindCcuFromAssemblyRef(ctok, m, assemblyRef: ILAssemblyRef) =
        CheckDisposed()
        match tcImports.FindCcuInfo(ctok, m, assemblyRef.Name, lookupOnly=false) with
        | ResolvedImportedAssembly importedAssembly -> ResolvedCcu(importedAssembly.FSharpViewOfMetadata)
        | UnresolvedImportedAssembly _ -> UnresolvedCcu(assemblyRef.QualifiedName)

    member tcImports.TryFindXmlDocumentationInfo(assemblyName: string) =
        CheckDisposed()
        let rec look (t: TcImports) =
            match NameMap.tryFind assemblyName t.CcuTable with
            | Some res -> Some res
            | None -> 
                 match t.Base with 
                 | Some t2 -> look t2 
                 | None -> None

        match look tcImports with
        | Some res -> res.FSharpViewOfMetadata.Deref.XmlDocumentationInfo
        | _ -> None

#if !NO_EXTENSIONTYPING
    member tcImports.GetProvidedAssemblyInfo(ctok, m, assembly: Tainted<ProvidedAssembly>) =
        let anameOpt = assembly.PUntaint((fun assembly -> match assembly with null -> None | a -> Some (a.GetName())), m)
        match anameOpt with
        | None -> false, None
        | Some aname ->
        let ilShortAssemName = aname.Name
        match tcImports.FindCcu (ctok, m, ilShortAssemName, lookupOnly=true) with
        | ResolvedCcu ccu ->
            if ccu.IsProviderGenerated then
                let dllinfo = tcImports.FindDllInfo(ctok, m, ilShortAssemName)
                true, dllinfo.ProviderGeneratedStaticLinkMap
            else
                false, None

        | UnresolvedCcu _ ->
            let g = tcImports.GetTcGlobals()
            let ilScopeRef = ILScopeRef.Assembly (ILAssemblyRef.FromAssemblyName aname)
            let fileName = aname.Name + ".dll"
            let bytes = assembly.PApplyWithProvider((fun (assembly, provider) -> assembly.GetManifestModuleContents provider), m).PUntaint(id, m)
            let tcConfig = tcConfigP.Get ctok
            let ilModule, ilAssemblyRefs =
                let opts: ILReaderOptions =
                    { reduceMemoryUsage = tcConfig.reduceMemoryUsage
                      pdbDirPath = None
                      metadataOnly = MetadataOnlyFlag.Yes
                      tryGetMetadataSnapshot = tcConfig.tryGetMetadataSnapshot }
                let reader = OpenILModuleReaderFromBytes fileName bytes opts
                reader.ILModuleDef, reader.ILAssemblyRefs

            let theActualAssembly = assembly.PUntaint((fun x -> x.Handle), m)
            let dllinfo =
                { RawMetadata= RawFSharpAssemblyDataBackedByFileOnDisk (ilModule, ilAssemblyRefs)
                  FileName=fileName
                  ProviderGeneratedAssembly=Some theActualAssembly
                  IsProviderGenerated=true
                  ProviderGeneratedStaticLinkMap= if g.isInteractive then None else Some (ProvidedAssemblyStaticLinkingMap.CreateNew())
                  ILScopeRef = ilScopeRef
                  ILAssemblyRefs = ilAssemblyRefs }
            tcImports.RegisterDll dllinfo

            let ccuContents = Construct.NewCcuContents ilScopeRef m ilShortAssemName (Construct.NewEmptyModuleOrNamespaceType Namespace)

            let ccuData: CcuData =
              { IsFSharp=false
                UsesFSharp20PlusQuotations=false
                InvalidateEvent=(new Event<_>()).Publish
                IsProviderGenerated = true
                QualifiedName= Some (assembly.PUntaint((fun a -> a.FullName), m))
                Contents = ccuContents
                ILScopeRef = ilScopeRef
                Stamp = newStamp()
                SourceCodeDirectory = ""
                FileName = Some fileName
                MemberSignatureEquality = (fun ty1 ty2 -> typeEquivAux EraseAll g ty1 ty2)
                ImportProvidedType = (fun ty -> Import.ImportProvidedType (tcImports.GetImportMap()) m ty)
                TryGetILModuleDef = (fun () -> Some ilModule)
<<<<<<< HEAD
                TypeForwarders = Map.empty }

=======
                TypeForwarders = Map.empty
                XmlDocumentationInfo =
                    match tcConfig.xmlDocInfoLoader with
                    | Some xmlDocInfoLoader -> xmlDocInfoLoader.TryLoad(fileName, ilModule)
                    | _ -> None
              }
                    
>>>>>>> 2706fc3f
            let ccu = CcuThunk.Create(ilShortAssemName, ccuData)
            let ccuinfo =
                { FSharpViewOfMetadata=ccu
                  ILScopeRef = ilScopeRef
                  AssemblyAutoOpenAttributes = []
                  AssemblyInternalsVisibleToAttributes = []
                  IsProviderGenerated = true
                  TypeProviders=[]
                  FSharpOptimizationData = notlazy None }
            tcImports.RegisterCcu ccuinfo
            // Yes, it is generative
            true, dllinfo.ProviderGeneratedStaticLinkMap

    member tcImports.RecordGeneratedTypeRoot root =
        // checking if given ProviderGeneratedType was already recorded before (probably for another set of static parameters)
        let (ProviderGeneratedType(_, ilTyRef, _)) = root
        let index =
            match generatedTypeRoots.TryGetValue ilTyRef with
            | true, (index, _) -> index
            | false, _ -> generatedTypeRoots.Count
        generatedTypeRoots.[ilTyRef] <- (index, root)

    member tcImports.ProviderGeneratedTypeRoots =
        generatedTypeRoots.Values
        |> Seq.sortBy fst
        |> Seq.map snd
        |> Seq.toList
#endif

    member private tcImports.AttachDisposeAction action =
        CheckDisposed()
        disposeActions.Add action

#if !NO_EXTENSIONTYPING
    member private tcImports.AttachDisposeTypeProviderAction action =
        CheckDisposed()
        disposeTypeProviderActions.Add action
#endif

    // Note: the returned binary reader is associated with the tcImports, i.e. when the tcImports are closed
    // then the reader is closed.
    member tcImports.OpenILBinaryModule(ctok, filename, m) =
      try
        CheckDisposed()
        let tcConfig = tcConfigP.Get ctok
        let pdbDirPath =
            // We open the pdb file if one exists parallel to the binary we
            // are reading, so that --standalone will preserve debug information.
            if tcConfig.openDebugInformationForLaterStaticLinking then
                let pdbDir = try FileSystem.GetDirectoryNameShim filename with _ -> "."
                let pdbFile = (try FileSystemUtils.chopExtension filename with _ -> filename) + ".pdb"

                if FileSystem.FileExistsShim pdbFile then
                    if verbose then dprintf "reading PDB file %s from directory %s\n" pdbFile pdbDir
                    Some pdbDir
                else
                    None
            else
                None

        let ilILBinaryReader =
            OpenILBinary (filename, tcConfig.reduceMemoryUsage, pdbDirPath, tcConfig.shadowCopyReferences, tcConfig.tryGetMetadataSnapshot)

        tcImports.AttachDisposeAction(fun _ -> (ilILBinaryReader :> IDisposable).Dispose())
        ilILBinaryReader.ILModuleDef, ilILBinaryReader.ILAssemblyRefs
      with e ->
        error(Error(FSComp.SR.buildErrorOpeningBinaryFile(filename, e.Message), m))

    (* auxModTable is used for multi-module assemblies *)
    member tcImports.MkLoaderForMultiModuleILAssemblies ctok m =
        CheckDisposed()
        let auxModTable = HashMultiMap(10, HashIdentity.Structural)
        fun viewedScopeRef ->

            let tcConfig = tcConfigP.Get ctok
            match viewedScopeRef with
            | ILScopeRef.Module modref ->
                let key = modref.Name
                if not (auxModTable.ContainsKey key) then
                    let resolution = tcConfig.ResolveLibWithDirectories (CcuLoadFailureAction.RaiseError, AssemblyReference(m, key, None)) |> Option.get
                    let ilModule, _ = tcImports.OpenILBinaryModule(ctok, resolution.resolvedPath, m)
                    auxModTable.[key] <- ilModule
                auxModTable.[key]

            | _ ->
                error(InternalError("Unexpected ILScopeRef.Local or ILScopeRef.Assembly in exported type table", m))

    member tcImports.IsAlreadyRegistered nm =
        CheckDisposed()
        tcImports.GetDllInfos() |> List.exists (fun dll ->
            match dll.ILScopeRef with
            | ILScopeRef.Assembly a -> a.Name = nm
            | _ -> false)

    member tcImports.DependencyProvider =
        CheckDisposed()
        match dependencyProviderOpt with
        | None ->
            Debug.Assert(false, "this should never be called on FrameworkTcImports")
            new DependencyProvider(null, null)
        | Some dependencyProvider -> dependencyProvider

    member tcImports.GetImportMap() =
        CheckDisposed()
        let loaderInterface =
            { new Import.AssemblyLoader with
                 member x.FindCcuFromAssemblyRef (ctok, m, ilAssemblyRef) =
                     tcImports.FindCcuFromAssemblyRef (ctok, m, ilAssemblyRef)

                 member x.TryFindXmlDocumentationInfo (assemblyName) =
                    tcImports.TryFindXmlDocumentationInfo(assemblyName)

#if !NO_EXTENSIONTYPING
                 member x.GetProvidedAssemblyInfo (ctok, m, assembly) = tcImports.GetProvidedAssemblyInfo (ctok, m, assembly)
                 member x.RecordGeneratedTypeRoot root = tcImports.RecordGeneratedTypeRoot root
#endif
             }
        new Import.ImportMap (tcImports.GetTcGlobals(), loaderInterface)

    // Note the tcGlobals are only available once mscorlib and fslib have been established. For TcImports,
    // they are logically only needed when converting AbsIL data structures into F# data structures, and
    // when converting AbsIL types in particular, since these types are normalized through the tables
    // in the tcGlobals (E.g. normalizing 'System.Int32' to 'int'). On the whole ImportILAssembly doesn't
    // actually convert AbsIL types - it only converts the outer shell of type definitions - the vast majority of
    // types such as those in method signatures are currently converted on-demand. However ImportILAssembly does have to
    // convert the types that are constraints in generic parameters, which was the original motivation for making sure that
    // ImportILAssembly had a tcGlobals available when it really needs it.
    member tcImports.GetTcGlobals() : TcGlobals =
        CheckDisposed()
        match tcGlobals with
        | Some g -> g
        | None ->
            match importsBase with
            | Some b -> b.GetTcGlobals()
            | None -> failwith "unreachable: GetGlobals - are the references to mscorlib.dll and FSharp.Core.dll valid?"

    member private tcImports.SetILGlobals ilg =
        CheckDisposed()
        ilGlobalsOpt <- Some ilg

    member private tcImports.SetTcGlobals g =
        CheckDisposed()
        tcGlobals <- Some g

#if !NO_EXTENSIONTYPING
    member private tcImports.InjectProvidedNamespaceOrTypeIntoEntity
            (typeProviderEnvironment,
             tcConfig: TcConfig,
             m, entity: Entity,
             injectedNamespace, remainingNamespace,
             provider,
             st: Tainted<ProvidedType> option) =
        match remainingNamespace with
        | next :: rest ->
            // Inject the namespace entity
            match entity.ModuleOrNamespaceType.ModulesAndNamespacesByDemangledName.TryFind next with
            | Some childEntity ->
                tcImports.InjectProvidedNamespaceOrTypeIntoEntity (typeProviderEnvironment, tcConfig, m, childEntity, next :: injectedNamespace, rest, provider, st)
            | None ->
                // Build up the artificial namespace if there is not a real one.
                let cpath = CompPath(ILScopeRef.Local, injectedNamespace |> List.rev |> List.map (fun n -> (n, ModuleOrNamespaceKind.Namespace)) )
                let mid = ident (next, rangeStartup)
                let mty = Construct.NewEmptyModuleOrNamespaceType Namespace
                let newNamespace = Construct.NewModuleOrNamespace (Some cpath) taccessPublic mid XmlDoc.Empty [] (MaybeLazy.Strict mty)
                entity.ModuleOrNamespaceType.AddModuleOrNamespaceByMutation newNamespace
                tcImports.InjectProvidedNamespaceOrTypeIntoEntity (typeProviderEnvironment, tcConfig, m, newNamespace, next :: injectedNamespace, rest, provider, st)
        | [] ->
            match st with
            | Some st ->
                // Inject the wrapper type into the provider assembly.
                //
                // Generated types get properly injected into the provided (i.e. generated) assembly CCU in tc.fs

                let importProvidedType t = Import.ImportProvidedType (tcImports.GetImportMap()) m t
                let isSuppressRelocate = tcConfig.isInteractive || st.PUntaint((fun st -> st.IsSuppressRelocate), m)
                let newEntity = Construct.NewProvidedTycon(typeProviderEnvironment, st, importProvidedType, isSuppressRelocate, m)
                entity.ModuleOrNamespaceType.AddProvidedTypeEntity newEntity
            | None -> ()

            entity.entity_tycon_repr <-
                match entity.TypeReprInfo with
                // This is the first extension
                | TNoRepr ->
                    TProvidedNamespaceExtensionPoint(typeProviderEnvironment, [provider])

                // Add to the existing list of extensions
                | TProvidedNamespaceExtensionPoint(resolutionFolder, prior) as repr ->
                    if not(prior |> List.exists(fun r->Tainted.EqTainted r provider)) then
                        TProvidedNamespaceExtensionPoint(resolutionFolder, provider :: prior)
                    else
                        repr

                | _ -> failwith "Unexpected representation in namespace entity referred to by a type provider"

    member tcImportsStrong.ImportTypeProviderExtensions
               (ctok, tcConfig: TcConfig,
                fileNameOfRuntimeAssembly,
                ilScopeRefOfRuntimeAssembly,
                runtimeAssemblyAttributes: ILAttribute list,
                entityToInjectInto, invalidateCcu: Event<_>, m) =

        let startingErrorCount = CompileThreadStatic.ErrorLogger.ErrorCount

        // Find assembly level TypeProviderAssemblyAttributes. These will point to the assemblies that
        // have class which implement ITypeProvider and which have TypeProviderAttribute on them.
        let designTimeAssemblyNames =
            runtimeAssemblyAttributes
            |> List.choose (TryDecodeTypeProviderAssemblyAttr (defaultArg ilGlobalsOpt EcmaMscorlibILGlobals))
            // If no design-time assembly is specified, use the runtime assembly
            |> List.map (function null -> fileNameOfRuntimeAssembly | s -> s)
            // For each simple name of a design-time assembly, we take the first matching one in the order they are
            // specified in the attributes
            |> List.distinctBy (fun s -> try Path.GetFileNameWithoutExtension s with _ -> s)

        if not (List.isEmpty designTimeAssemblyNames) then

            // Find the SystemRuntimeAssemblyVersion value to report in the TypeProviderConfig.
            let primaryAssemblyVersion =
                let primaryAssemblyRef = tcConfig.PrimaryAssemblyDllReference()
                let resolution = tcConfig.ResolveLibWithDirectories (CcuLoadFailureAction.RaiseError, primaryAssemblyRef) |> Option.get
                 // MSDN: this method causes the file to be opened and closed, but the assembly is not added to this domain
                let name = System.Reflection.AssemblyName.GetAssemblyName(resolution.resolvedPath)
                name.Version

            let typeProviderEnvironment =
                 { resolutionFolder = tcConfig.implicitIncludeDir
                   outputFile = tcConfig.outputFile
                   showResolutionMessages = tcConfig.showExtensionTypeMessages
                   referencedAssemblies = Array.distinct [| for r in tcImportsStrong.AllAssemblyResolutions() -> r.resolvedPath |]
                   temporaryFolder = FileSystem.GetTempPathShim() }

            // The type provider should not hold strong references to disposed
            // TcImport objects. So the callbacks provided in the type provider config
            // dispatch via a thunk which gets set to a non-resource-capturing
            // failing function when the object is disposed.
            let systemRuntimeContainsType =
                // NOTE: do not touch this, edit: but we did, we had no choice - TPs cannot hold a strong reference on TcImports "ever".
                let tcImports = tcImportsWeak
                let mutable systemRuntimeContainsTypeRef = fun typeName -> tcImports.SystemRuntimeContainsType typeName
                tcImportsStrong.AttachDisposeTypeProviderAction(fun () -> systemRuntimeContainsTypeRef <- fun _ -> raise (System.ObjectDisposedException("The type provider has been disposed")))
                fun arg -> systemRuntimeContainsTypeRef arg

            let providers = [
                for designTimeAssemblyName in designTimeAssemblyNames do
                    yield! ExtensionTyping.GetTypeProvidersOfAssembly(fileNameOfRuntimeAssembly,
                                                                      ilScopeRefOfRuntimeAssembly,
                                                                      designTimeAssemblyName,
                                                                      typeProviderEnvironment,
                                                                      tcConfig.isInvalidationSupported,
                                                                      tcConfig.isInteractive,
                                                                      systemRuntimeContainsType,
                                                                      primaryAssemblyVersion,
                                                                      tcConfig.compilerToolPaths,
                                                                      m) ]
            // Note, type providers are disposable objects. The TcImports owns the provider objects - when/if it is disposed, the providers are disposed.
            // We ignore all exceptions from provider disposal.
            for provider in providers do
                tcImportsStrong.AttachDisposeTypeProviderAction(fun () ->
                    try
                        provider.PUntaintNoFailure(fun x -> x.Dispose())
                    with e ->
                        ())

            // Add the invalidation signal handlers to each provider
            for provider in providers do
                provider.PUntaint((fun tp ->

                    // Register the type provider invalidation handler.
                    //
                    // We are explicit about what the handler closure captures to help reason about the
                    // lifetime of captured objects, especially in case the type provider instance gets leaked
                    // or keeps itself alive mistakenly, e.g. via some global state in the type provider instance.
                    //
                    // The closure captures
                    //   1. an Event value, ultimately this is made available in all CCus as ccu.InvalidateEvent
                    //   2. any handlers registered to ccu.InvalidateEvent
                    //   3. a message string
                    //
                    // Note that the invalidation handler does not explicitly capture the TcImports.
                    // The only place where handlers are registered is to ccu.InvalidateEvent is in IncrementalBuilder.fs.

                    let capturedInvalidateCcu = invalidateCcu
                    let capturedMessage = "The provider '" + fileNameOfRuntimeAssembly + "' reported a change"
                    let handler = tp.Invalidate.Subscribe(fun _ -> capturedInvalidateCcu.Trigger (capturedMessage))

                    // When the TcImports is disposed we detach the invalidation callback
                    tcImportsStrong.AttachDisposeTypeProviderAction(fun () -> try handler.Dispose() with _ -> ())), m)

            match providers with
            | [] ->
                warning(Error(FSComp.SR.etHostingAssemblyFoundWithoutHosts(fileNameOfRuntimeAssembly, typeof<Microsoft.FSharp.Core.CompilerServices.TypeProviderAssemblyAttribute>.FullName), m))
            | _ ->

#if DEBUG
                if typeProviderEnvironment.showResolutionMessages then
                    dprintfn "Found extension type hosting hosting assembly '%s' with the following extensions:" fileNameOfRuntimeAssembly
                    providers |> List.iter(fun provider ->dprintfn " %s" (ExtensionTyping.DisplayNameOfTypeProvider(provider.TypeProvider, m)))
#endif

                for provider in providers do
                    try
                        // Inject an entity for the namespace, or if one already exists, then record this as a provider
                        // for that namespace.
                        let rec loop (providedNamespace: Tainted<IProvidedNamespace>) =
                            let path = ExtensionTyping.GetProvidedNamespaceAsPath(m, provider, providedNamespace.PUntaint((fun r -> r.NamespaceName), m))
                            tcImportsStrong.InjectProvidedNamespaceOrTypeIntoEntity (typeProviderEnvironment, tcConfig, m, entityToInjectInto, [], path, provider, None)

                            // Inject entities for the types returned by provider.GetTypes().
                            //
                            // NOTE: The types provided by GetTypes() are available for name resolution
                            // when the namespace is "opened". This is part of the specification of the language
                            // feature.
                            let tys = providedNamespace.PApplyArray((fun provider -> provider.GetTypes()), "GetTypes", m)
                            let ptys = [| for ty in tys -> ty.PApply((fun ty -> ty |> ProvidedType.CreateNoContext), m) |]
                            for st in ptys do
                                tcImportsStrong.InjectProvidedNamespaceOrTypeIntoEntity (typeProviderEnvironment, tcConfig, m, entityToInjectInto, [], path, provider, Some st)

                            for providedNestedNamespace in providedNamespace.PApplyArray((fun provider -> provider.GetNestedNamespaces()), "GetNestedNamespaces", m) do
                                loop providedNestedNamespace

                        RequireCompilationThread ctok // IProvidedType.GetNamespaces is an example of a type provider call
                        let providedNamespaces = provider.PApplyArray((fun r -> r.GetNamespaces()), "GetNamespaces", m)

                        for providedNamespace in providedNamespaces do
                            loop providedNamespace
                    with e ->
                        errorRecovery e m

                if startingErrorCount<CompileThreadStatic.ErrorLogger.ErrorCount then
                    error(Error(FSComp.SR.etOneOrMoreErrorsSeenDuringExtensionTypeSetting(), m))

            providers
        else []
#endif

    /// Query information about types available in target system runtime library
    member tcImports.SystemRuntimeContainsType (typeName: string) : bool =
        let ns, typeName = splitILTypeName typeName
        let tcGlobals = tcImports.GetTcGlobals()
        tcGlobals.TryFindSysTyconRef ns typeName |> Option.isSome

    // Add a referenced assembly
    //
    // Retargetable assembly refs are required for binaries that must run
    // against DLLs supported by multiple publishers. For example
    // Compact Framework binaries must use this. However it is not
    // clear when else it is required, e.g. for Mono.

    member tcImports.PrepareToImportReferencedILAssembly (ctok, m, filename, dllinfo: ImportedBinary) =
        CheckDisposed()
        let tcConfig = tcConfigP.Get ctok
        assert dllinfo.RawMetadata.TryGetILModuleDef().IsSome
        let ilModule = dllinfo.RawMetadata.TryGetILModuleDef().Value
        let ilScopeRef = dllinfo.ILScopeRef
        let aref =
            match ilScopeRef with
            | ILScopeRef.Assembly aref -> aref
            | _ -> error(InternalError("PrepareToImportReferencedILAssembly: cannot reference .NET netmodules directly, reference the containing assembly instead", m))

        let nm = aref.Name
        if verbose then dprintn ("Converting IL assembly to F# data structures "+nm)
        let auxModuleLoader = tcImports.MkLoaderForMultiModuleILAssemblies ctok m
        let invalidateCcu = new Event<_>()
<<<<<<< HEAD
        let ccu = Import.ImportILAssembly(tcImports.GetImportMap, m, auxModuleLoader, ilScopeRef, tcConfig.implicitIncludeDir, Some filename, ilModule, invalidateCcu.Publish)

=======
        let ccu = Import.ImportILAssembly(tcImports.GetImportMap, m, auxModuleLoader, tcConfig.xmlDocInfoLoader, ilScopeRef, tcConfig.implicitIncludeDir, Some filename, ilModule, invalidateCcu.Publish)
        
>>>>>>> 2706fc3f
        let ilg = defaultArg ilGlobalsOpt EcmaMscorlibILGlobals

        let ccuinfo =
            { FSharpViewOfMetadata=ccu
              ILScopeRef = ilScopeRef
              AssemblyAutoOpenAttributes = GetAutoOpenAttributes ilg ilModule
              AssemblyInternalsVisibleToAttributes = GetInternalsVisibleToAttributes ilg ilModule
#if !NO_EXTENSIONTYPING
              IsProviderGenerated = false
              TypeProviders = []
#endif
              FSharpOptimizationData = notlazy None }
        tcImports.RegisterCcu ccuinfo
        let phase2 () =
#if !NO_EXTENSIONTYPING
            ccuinfo.TypeProviders <- tcImports.ImportTypeProviderExtensions (ctok, tcConfig, filename, ilScopeRef, ilModule.ManifestOfAssembly.CustomAttrs.AsList, ccu.Contents, invalidateCcu, m)
#endif
            [ResolvedImportedAssembly ccuinfo]
        phase2

    member tcImports.PrepareToImportReferencedFSharpAssembly (ctok, m, filename, dllinfo: ImportedBinary) =
        CheckDisposed()
#if !NO_EXTENSIONTYPING
        let tcConfig = tcConfigP.Get ctok
#endif
        let ilModule = dllinfo.RawMetadata
        let ilScopeRef = dllinfo.ILScopeRef
        let ilShortAssemName = getNameOfScopeRef ilScopeRef
        if verbose then dprintn ("Converting F# assembly to F# data structures "+(getNameOfScopeRef ilScopeRef))
        if verbose then dprintn ("Relinking interface info from F# assembly "+ilShortAssemName)
        let optDataReaders = ilModule.GetRawFSharpOptimizationData(m, ilShortAssemName, filename)

        let ccuRawDataAndInfos =
            ilModule.GetRawFSharpSignatureData(m, ilShortAssemName, filename)
            |> List.map (fun (ccuName, sigDataReader) ->
                let data = GetSignatureData (filename, ilScopeRef, ilModule.TryGetILModuleDef(), sigDataReader)

                let optDatas = Map.ofList optDataReaders

                let minfo: PickledCcuInfo = data.RawData
                let mspec = minfo.mspec

#if !NO_EXTENSIONTYPING
                let invalidateCcu = new Event<_>()
#endif

                let codeDir = minfo.compileTimeWorkingDir
                let ccuData: CcuData =
                    { ILScopeRef=ilScopeRef
                      Stamp = newStamp()
                      FileName = Some filename
                      QualifiedName= Some(ilScopeRef.QualifiedName)
                      SourceCodeDirectory = codeDir (* note: in some cases we fix up this information later *)
                      IsFSharp=true
                      Contents = mspec
#if !NO_EXTENSIONTYPING
                      InvalidateEvent=invalidateCcu.Publish
                      IsProviderGenerated = false
                      ImportProvidedType = (fun ty -> Import.ImportProvidedType (tcImports.GetImportMap()) m ty)
#endif
                      TryGetILModuleDef = ilModule.TryGetILModuleDef
                      UsesFSharp20PlusQuotations = minfo.usesQuotations
                      MemberSignatureEquality= (fun ty1 ty2 -> typeEquivAux EraseAll (tcImports.GetTcGlobals()) ty1 ty2)
                      TypeForwarders = ImportILAssemblyTypeForwarders(tcImports.GetImportMap, m, ilModule.GetRawTypeForwarders())
                      XmlDocumentationInfo =
                        match tcConfig.xmlDocInfoLoader, ilModule.TryGetILModuleDef() with
                        | Some xmlDocInfoLoader, Some ilModuleDef -> xmlDocInfoLoader.TryLoad(filename, ilModuleDef)
                        | _ -> None
                    }

                let ccu = CcuThunk.Create(ccuName, ccuData)

                let optdata =
                    lazy
                        (match Map.tryFind ccuName optDatas with
                         | None ->
                            if verbose then dprintf "*** no optimization data for CCU %s, was DLL compiled with --no-optimization-data??\n" ccuName
                            None
                         | Some info ->
                            let data = GetOptimizationData (filename, ilScopeRef, ilModule.TryGetILModuleDef(), info)
                            let fixupThunk () = data.OptionalFixup(fun nm -> availableToOptionalCcu(tcImports.FindCcu(ctok, m, nm, lookupOnly=false)))

                            // Make a note of all ccuThunks that may still need to be fixed up when other dlls are loaded
                            for ccuThunk in data.FixupThunks do
                                if ccuThunk.IsUnresolvedReference then
                                    ccuThunks.TryAdd(ccuThunk, fun () -> fixupThunk () |> ignore) |> ignore

                            if verbose then dprintf "found optimization data for CCU %s\n" ccuName
                            Some (fixupThunk ()))

                let ilg = defaultArg ilGlobalsOpt EcmaMscorlibILGlobals

                let ccuinfo =
                    { FSharpViewOfMetadata=ccu
                      AssemblyAutoOpenAttributes = ilModule.GetAutoOpenAttributes ilg
                      AssemblyInternalsVisibleToAttributes = ilModule.GetInternalsVisibleToAttributes ilg
                      FSharpOptimizationData=optdata
#if !NO_EXTENSIONTYPING
                      IsProviderGenerated = false
                      TypeProviders = []
#endif
                      ILScopeRef = ilScopeRef }

                let phase2() =
#if !NO_EXTENSIONTYPING
                     match ilModule.TryGetILModuleDef() with
                     | None -> () // no type providers can be used without a real IL Module present
                     | Some ilModule ->
                         let tps = tcImports.ImportTypeProviderExtensions (ctok, tcConfig, filename, ilScopeRef, ilModule.ManifestOfAssembly.CustomAttrs.AsList, ccu.Contents, invalidateCcu, m)
                         ccuinfo.TypeProviders <- tps
#else
                     ()
#endif
                data, ccuinfo, phase2)

        // Register all before relinking to cope with mutually-referential ccus
        ccuRawDataAndInfos |> List.iter (p23 >> tcImports.RegisterCcu)
        let phase2 () =
            (* Relink *)
            (* dprintf "Phase2: %s\n" filename; REMOVE DIAGNOSTICS *)
            ccuRawDataAndInfos
            |> List.iter (fun (data, _, _) ->
                let fixupThunk () = data.OptionalFixup(fun nm -> availableToOptionalCcu(tcImports.FindCcu(ctok, m, nm, lookupOnly=false))) |> ignore
                fixupThunk()
                for ccuThunk in data.FixupThunks do
                    if ccuThunk.IsUnresolvedReference then
                        ccuThunks.TryAdd(ccuThunk, fixupThunk) |> ignore
                )
#if !NO_EXTENSIONTYPING
            ccuRawDataAndInfos |> List.iter (fun (_, _, phase2) -> phase2())
#endif
            ccuRawDataAndInfos |> List.map p23 |> List.map ResolvedImportedAssembly
        phase2

    // NOTE: When used in the Language Service this can cause the transitive checking of projects. Hence it must be cancellable.
    member tcImports.TryRegisterAndPrepareToImportReferencedDll (ctok, r: AssemblyResolution) : Cancellable<(_ * (unit -> AvailableImportedAssembly list)) option> =
      cancellable {
        CheckDisposed()
        let m = r.originalReference.Range
        let filename = r.resolvedPath
        let! contentsOpt =
          cancellable {
            match r.ProjectReference with
            | Some ilb -> return! ilb.EvaluateRawContents ctok
            | None -> return None
          }

<<<<<<< HEAD
        let assemblyData =
            match contentsOpt with
=======
        // If we have a project reference but did not get any valid contents, 
        //     just return None and do not attempt to read elsewhere.
        if contentsOpt.IsNone && r.ProjectReference.IsSome then
            return None
        else

        let assemblyData = 
            match contentsOpt with 
>>>>>>> 2706fc3f
            | Some ilb -> ilb
            | None ->
                let ilModule, ilAssemblyRefs = tcImports.OpenILBinaryModule(ctok, filename, m)
                RawFSharpAssemblyDataBackedByFileOnDisk (ilModule, ilAssemblyRefs) :> IRawFSharpAssemblyData

        let ilShortAssemName = assemblyData.ShortAssemblyName
        let ilScopeRef = assemblyData.ILScopeRef

        if tcImports.IsAlreadyRegistered ilShortAssemName then
            let dllinfo = tcImports.FindDllInfo(ctok, m, ilShortAssemName)
<<<<<<< HEAD
            let phase2() = [tcImports.FindCcuInfo(ctok, m, ilShortAssemName, lookupOnly=true)]
            return dllinfo, phase2
        else
            let dllinfo =
                { RawMetadata=assemblyData
=======
            let phase2() = [tcImports.FindCcuInfo(ctok, m, ilShortAssemName, lookupOnly=true)] 
            return Some(dllinfo, phase2)
        else 
            let dllinfo = 
                { RawMetadata=assemblyData 
>>>>>>> 2706fc3f
                  FileName=filename
#if !NO_EXTENSIONTYPING
                  ProviderGeneratedAssembly=None
                  IsProviderGenerated=false
                  ProviderGeneratedStaticLinkMap = None
#endif
                  ILScopeRef = ilScopeRef
                  ILAssemblyRefs = assemblyData.ILAssemblyRefs }
            tcImports.RegisterDll dllinfo
            let ilg = defaultArg ilGlobalsOpt EcmaMscorlibILGlobals
            let phase2 =
                if assemblyData.HasAnyFSharpSignatureDataAttribute then
                    if not (assemblyData.HasMatchingFSharpSignatureDataAttribute ilg) then
                        errorR(Error(FSComp.SR.buildDifferentVersionMustRecompile filename, m))
                        tcImports.PrepareToImportReferencedILAssembly (ctok, m, filename, dllinfo)
                    else
                        try
                        tcImports.PrepareToImportReferencedFSharpAssembly (ctok, m, filename, dllinfo)
                        with e -> error(Error(FSComp.SR.buildErrorOpeningBinaryFile(filename, e.Message), m))
                else
                    tcImports.PrepareToImportReferencedILAssembly (ctok, m, filename, dllinfo)
            return Some(dllinfo, phase2)
         }

    // NOTE: When used in the Language Service this can cause the transitive checking of projects. Hence it must be cancellable.
    member tcImports.RegisterAndImportReferencedAssemblies (ctok, nms: AssemblyResolution list) =
      cancellable {
        CheckDisposed()
        let! results =
           nms |> Cancellable.each (fun nm ->
               cancellable {
                   try
                        return! tcImports.TryRegisterAndPrepareToImportReferencedDll (ctok, nm)
                   with e ->
<<<<<<< HEAD
                            errorR(Error(FSComp.SR.buildProblemReadingAssembly(nm.resolvedPath, e.Message), nm.originalReference.Range))
                            return None
=======
                        errorR(Error(FSComp.SR.buildProblemReadingAssembly(nm.resolvedPath, e.Message), nm.originalReference.Range))
                        return None 
>>>>>>> 2706fc3f
               })

        let dllinfos, phase2s = results |> List.choose id |> List.unzip
        fixupOrphanCcus()
        let ccuinfos = (List.collect (fun phase2 -> phase2()) phase2s)
        return dllinfos, ccuinfos
      }

    /// Note that implicit loading is not used for compilations from MSBuild, which passes ``--noframework``
    /// Implicit loading is done in non-cancellation mode. Implicit loading is never used in the language service, so
    /// no cancellation is needed.
    member tcImports.ImplicitLoadIfAllowed (ctok, m, assemblyName, lookupOnly) =
        CheckDisposed()
        // If the user is asking for the default framework then also try to resolve other implicit assemblies as they are discovered.
        // Using this flag to mean 'allow implicit discover of assemblies'.
        let tcConfig = tcConfigP.Get ctok
        if not lookupOnly && tcConfig.implicitlyResolveAssemblies then
            let tryFile speculativeFileName =
                let foundFile = tcImports.TryResolveAssemblyReference (ctok, AssemblyReference (m, speculativeFileName, None), ResolveAssemblyReferenceMode.Speculative)
                match foundFile with
                | OkResult (warns, res) ->
                    ReportWarnings warns
                    tcImports.RegisterAndImportReferencedAssemblies(ctok, res) |> Cancellable.runWithoutCancellation |> ignore
                    true
                | ErrorResult (_warns, _err) ->
                    // Throw away warnings and errors - this is speculative loading
                    false

            if tryFile (assemblyName + ".dll") then ()
            else tryFile (assemblyName + ".exe") |> ignore

#if !NO_EXTENSIONTYPING
    member tcImports.TryFindProviderGeneratedAssemblyByName(ctok, assemblyName: string) : System.Reflection.Assembly option =
        // The assembly may not be in the resolutions, but may be in the load set including EST injected assemblies
        match tcImports.TryFindDllInfo (ctok, range0, assemblyName, lookupOnly=true) with
        | Some res ->
            // Provider-generated assemblies don't necessarily have an on-disk representation we can load.
            res.ProviderGeneratedAssembly
        | _ -> None
#endif

    /// This doesn't need to be cancellable, it is only used by F# Interactive
    member tcImports.TryFindExistingFullyQualifiedPathBySimpleAssemblyName (ctok, simpleAssemName) : string option =
        resolutions.TryFindBySimpleAssemblyName (ctok, simpleAssemName) |> Option.map (fun r -> r.resolvedPath)

    /// This doesn't need to be cancellable, it is only used by F# Interactive
    member tcImports.TryFindExistingFullyQualifiedPathByExactAssemblyRef(ctok, assemblyRef: ILAssemblyRef) : string option =
        resolutions.TryFindByExactILAssemblyRef (ctok, assemblyRef) |> Option.map (fun r -> r.resolvedPath)

    member tcImports.TryResolveAssemblyReference(ctok, assemblyReference: AssemblyReference, mode: ResolveAssemblyReferenceMode) : OperationResult<AssemblyResolution list> =
        let tcConfig = tcConfigP.Get ctok
        // First try to lookup via the original reference text.
        match resolutions.TryFindByOriginalReference assemblyReference with
        | Some assemblyResolution ->
            ResultD [assemblyResolution]
        | None ->
#if NO_MSBUILD_REFERENCE_RESOLUTION
           try
               ResultD [tcConfig.ResolveLibWithDirectories assemblyReference]
           with e ->
               ErrorD e
#else
            // Next try to lookup up by the exact full resolved path.
            match resolutions.TryFindByResolvedPath assemblyReference.Text with
            | Some assemblyResolution ->
                ResultD [assemblyResolution]
            | None ->
                if tcConfigP.Get(ctok).useSimpleResolution then
                    let action =
                        match mode with
                        | ResolveAssemblyReferenceMode.ReportErrors -> CcuLoadFailureAction.RaiseError
                        | ResolveAssemblyReferenceMode.Speculative -> CcuLoadFailureAction.ReturnNone
                    match tcConfig.ResolveLibWithDirectories (action, assemblyReference) with
                    | Some resolved ->
                        resolutions <- resolutions.AddResolutionResults [resolved]
                        ResultD [resolved]
                    | None ->
                        ErrorD(AssemblyNotResolved(assemblyReference.Text, assemblyReference.Range))
                else
                    // This is a previously unencountered assembly. Resolve it and add it to the list.
                    // But don't cache resolution failures because the assembly may appear on the disk later.
                    let resolved, unresolved = TcConfig.TryResolveLibsUsingMSBuildRules(tcConfig, [ assemblyReference ], assemblyReference.Range, mode)
                    match resolved, unresolved with
                    | (assemblyResolution :: _, _) ->
                        resolutions <- resolutions.AddResolutionResults resolved
                        ResultD [assemblyResolution]
                    | (_, _ :: _) ->
                        resolutions <- resolutions.AddUnresolvedReferences unresolved
                        ErrorD(AssemblyNotResolved(assemblyReference.Text, assemblyReference.Range))
                    | [], [] ->
                        // Note, if mode=ResolveAssemblyReferenceMode.Speculative and the resolution failed then TryResolveLibsUsingMSBuildRules returns
                        // the empty list and we convert the failure into an AssemblyNotResolved here.
                        ErrorD(AssemblyNotResolved(assemblyReference.Text, assemblyReference.Range))
#endif

    member tcImports.ResolveAssemblyReference(ctok, assemblyReference, mode) : AssemblyResolution list =
        CommitOperationResult(tcImports.TryResolveAssemblyReference(ctok, assemblyReference, mode))

    // Note: This returns a TcImports object. However, framework TcImports are not currently disposed. The only reason
    // we dispose TcImports is because we need to dispose type providers, and type providers are never included in the framework DLL set.
    // If a framework set ever includes type providers, you will not have to worry about explicitly calling Dispose as the Finalizer will handle it.
    static member BuildFrameworkTcImports (ctok, tcConfigP: TcConfigProvider, frameworkDLLs, nonFrameworkDLLs) =
      cancellable {

        let tcConfig = tcConfigP.Get ctok
        let tcResolutions = TcAssemblyResolutions.BuildFromPriorResolutions(ctok, tcConfig, frameworkDLLs, [])
        let tcAltResolutions = TcAssemblyResolutions.BuildFromPriorResolutions(ctok, tcConfig, nonFrameworkDLLs, [])

        let frameworkTcImports = new TcImports(tcConfigP, tcResolutions, None, None, None)

        // Fetch the primaryAssembly from the referenced assemblies otherwise
        let primaryAssemblyReference =
            let path = frameworkDLLs |> List.tryFind(fun dll -> String.Compare(Path.GetFileNameWithoutExtension(dll.resolvedPath), tcConfig.primaryAssembly.Name, StringComparison.OrdinalIgnoreCase) = 0)
            match path with
            | Some p -> AssemblyReference(range0, p.resolvedPath, None)
            | None -> tcConfig.PrimaryAssemblyDllReference()

        let primaryAssemblyResolution = frameworkTcImports.ResolveAssemblyReference(ctok, primaryAssemblyReference, ResolveAssemblyReferenceMode.ReportErrors)
        let! primaryAssem = frameworkTcImports.RegisterAndImportReferencedAssemblies(ctok, primaryAssemblyResolution)
        let primaryScopeRef =
            match primaryAssem with
              | (_, [ResolvedImportedAssembly ccu]) -> ccu.FSharpViewOfMetadata.ILScopeRef
              | _ -> failwith "unexpected"

        let primaryAssemblyResolvedPath =
            match primaryAssemblyResolution with
            | [primaryAssemblyResolution] -> primaryAssemblyResolution.resolvedPath
            | _ -> failwith "unexpected"

        let resolvedAssemblies = tcResolutions.GetAssemblyResolutions()

        let readerSettings: ILReaderOptions =
            { pdbDirPath=None
              reduceMemoryUsage = tcConfig.reduceMemoryUsage
              metadataOnly = MetadataOnlyFlag.Yes
              tryGetMetadataSnapshot = tcConfig.tryGetMetadataSnapshot }

        let tryFindAssemblyByExportedType manifest (exportedType: ILExportedTypeOrForwarder) =
            match exportedType.ScopeRef, primaryScopeRef with
            | ILScopeRef.Assembly aref1, ILScopeRef.Assembly aref2 when aref1.EqualsIgnoringVersion aref2 ->
                mkRefToILAssembly manifest
                |> Some
            | _ ->
                None

        let tryFindAssemblyThatForwardsToPrimaryAssembly manifest =
            manifest.ExportedTypes.TryFindByName "System.Object"
            |> Option.bind (tryFindAssemblyByExportedType manifest)

        // Determine what other assemblies could have been the primary assembly
        // by checking to see if "System.Object" is an exported type.
        let assembliesThatForwardToPrimaryAssembly =
            resolvedAssemblies
            |> List.choose (fun resolvedAssembly ->
                if primaryAssemblyResolvedPath <> resolvedAssembly.resolvedPath then
                    let reader = OpenILModuleReader resolvedAssembly.resolvedPath readerSettings
                    reader.ILModuleDef.Manifest
                    |> Option.bind tryFindAssemblyThatForwardsToPrimaryAssembly
                else
                    None)

        let ilGlobals = mkILGlobals (primaryScopeRef, assembliesThatForwardToPrimaryAssembly)
        frameworkTcImports.SetILGlobals ilGlobals

        // Load the rest of the framework DLLs all at once (they may be mutually recursive)
        let! _assemblies = frameworkTcImports.RegisterAndImportReferencedAssemblies (ctok, resolvedAssemblies)

        // These are the DLLs we can search for well-known types
        let sysCcus =
             [| for ccu in frameworkTcImports.GetCcusInDeclOrder() do
                   //printfn "found sys ccu %s" ccu.AssemblyName
                   yield ccu |]

        //for ccu in nonFrameworkDLLs do
        //    printfn "found non-sys ccu %s" ccu.resolvedPath

        let tryFindSysTypeCcu path typeName =
            sysCcus |> Array.tryFind (fun ccu -> ccuHasType ccu path typeName)

        let fslibCcu =
            if tcConfig.compilingFslib then
                // When compiling FSharp.Core.dll, the fslibCcu reference to FSharp.Core.dll is a delayed ccu thunk fixed up during type checking
                CcuThunk.CreateDelayed getFSharpCoreLibraryName
            else
                let fslibCcuInfo =
                    let coreLibraryReference = tcConfig.CoreLibraryDllReference()

                    let resolvedAssemblyRef =
                        match tcResolutions.TryFindByOriginalReference coreLibraryReference with
                        | Some resolution -> Some resolution
                        | _ ->
                            // Are we using a "non-canonical" FSharp.Core?
                            match tcAltResolutions.TryFindByOriginalReference coreLibraryReference with
                            | Some resolution -> Some resolution
                            | _ -> tcResolutions.TryFindByOriginalReferenceText (getFSharpCoreLibraryName)  // was the ".dll" elided?

                    match resolvedAssemblyRef with
                    | Some coreLibraryResolution ->
                        match frameworkTcImports.RegisterAndImportReferencedAssemblies(ctok, [coreLibraryResolution]) |> Cancellable.runWithoutCancellation with
                        | (_, [ResolvedImportedAssembly fslibCcuInfo ]) -> fslibCcuInfo
                        | _ ->
                            error(InternalError("BuildFrameworkTcImports: no successful import of "+coreLibraryResolution.resolvedPath, coreLibraryResolution.originalReference.Range))
                    | None ->
                        error(InternalError(sprintf "BuildFrameworkTcImports: no resolution of '%s'" coreLibraryReference.Text, rangeStartup))
                IlxSettings.ilxFsharpCoreLibAssemRef <-
                    (let scoref = fslibCcuInfo.ILScopeRef
                     match scoref with
                     | ILScopeRef.Assembly aref -> Some aref
                     | ILScopeRef.Local | ILScopeRef.Module _ | ILScopeRef.PrimaryAssembly ->
                        error(InternalError("not ILScopeRef.Assembly", rangeStartup)))
                fslibCcuInfo.FSharpViewOfMetadata

        // OK, now we have both mscorlib.dll and FSharp.Core.dll we can create TcGlobals
        let tcGlobals = TcGlobals(tcConfig.compilingFslib, ilGlobals, fslibCcu,
                                  tcConfig.implicitIncludeDir, tcConfig.mlCompatibility,
                                  tcConfig.isInteractive, tryFindSysTypeCcu, tcConfig.emitDebugInfoInQuotations,
                                  tcConfig.noDebugData, tcConfig.pathMap, tcConfig.langVersion)

#if DEBUG
        // the global_g reference cell is used only for debug printing
        global_g <- Some tcGlobals
#endif
        frameworkTcImports.SetTcGlobals tcGlobals
        return tcGlobals, frameworkTcImports
      }

    member tcImports.ReportUnresolvedAssemblyReferences knownUnresolved =
        // Report that an assembly was not resolved.
        let reportAssemblyNotResolved(file, originalReferences: AssemblyReference list) =
            originalReferences |> List.iter(fun originalReference -> errorR(AssemblyNotResolved(file, originalReference.Range)))
        knownUnresolved
        |> List.map (function UnresolvedAssemblyReference(file, originalReferences) -> file, originalReferences)
        |> List.iter reportAssemblyNotResolved

    static member BuildNonFrameworkTcImports
       (ctok, tcConfigP: TcConfigProvider, tcGlobals: TcGlobals, baseTcImports,
        nonFrameworkReferences, knownUnresolved, dependencyProvider) =

      cancellable {
        let tcConfig = tcConfigP.Get ctok
        let tcResolutions = TcAssemblyResolutions.BuildFromPriorResolutions(ctok, tcConfig, nonFrameworkReferences, knownUnresolved)
        let references = tcResolutions.GetAssemblyResolutions()
        let tcImports = new TcImports(tcConfigP, tcResolutions, Some baseTcImports, Some tcGlobals.ilg, Some dependencyProvider)
        let! _assemblies = tcImports.RegisterAndImportReferencedAssemblies(ctok, references)
        tcImports.ReportUnresolvedAssemblyReferences knownUnresolved
        return tcImports
      }

    static member BuildTcImports(ctok, tcConfigP: TcConfigProvider, dependencyProvider) =
      cancellable {
        let tcConfig = tcConfigP.Get ctok
        //let foundationalTcImports, tcGlobals = TcImports.BuildFoundationalTcImports tcConfigP
        let frameworkDLLs, nonFrameworkReferences, knownUnresolved = TcAssemblyResolutions.SplitNonFoundationalResolutions(ctok, tcConfig)
        let! tcGlobals, frameworkTcImports = TcImports.BuildFrameworkTcImports (ctok, tcConfigP, frameworkDLLs, nonFrameworkReferences)
        let! tcImports = TcImports.BuildNonFrameworkTcImports(ctok, tcConfigP, tcGlobals, frameworkTcImports, nonFrameworkReferences, knownUnresolved, dependencyProvider)
        return tcGlobals, tcImports
      }

    interface System.IDisposable with
        member tcImports.Dispose() =
            dispose ()

    override tcImports.ToString() = "TcImports(...)"

/// Process #r in F# Interactive.
/// Adds the reference to the tcImports and add the ccu to the type checking environment.
let RequireDLL (ctok, tcImports: TcImports, tcEnv, thisAssemblyName, referenceRange, file) =
    let resolutions = CommitOperationResult(tcImports.TryResolveAssemblyReference(ctok, AssemblyReference(referenceRange, file, None), ResolveAssemblyReferenceMode.ReportErrors))
    let dllinfos, ccuinfos = tcImports.RegisterAndImportReferencedAssemblies(ctok, resolutions) |> Cancellable.runWithoutCancellation

    let asms =
        ccuinfos |> List.map (function
            | ResolvedImportedAssembly asm -> asm
            | UnresolvedImportedAssembly assemblyName -> error(Error(FSComp.SR.buildCouldNotResolveAssemblyRequiredByFile(assemblyName, file), referenceRange)))

    let g = tcImports.GetTcGlobals()
    let amap = tcImports.GetImportMap()
    let buildTcEnv tcEnv asm =
        AddCcuToTcEnv(g, amap, referenceRange, tcEnv, thisAssemblyName, asm.FSharpViewOfMetadata, asm.AssemblyAutoOpenAttributes, asm.AssemblyInternalsVisibleToAttributes)
    let tcEnv = (tcEnv, asms) ||> List.fold buildTcEnv
    tcEnv, (dllinfos, asms)<|MERGE_RESOLUTION|>--- conflicted
+++ resolved
@@ -1025,9 +1025,9 @@
         let rec look (t: TcImports) =
             match NameMap.tryFind assemblyName t.CcuTable with
             | Some res -> Some res
-            | None -> 
-                 match t.Base with 
-                 | Some t2 -> look t2 
+            | None ->
+                 match t.Base with
+                 | Some t2 -> look t2
                  | None -> None
 
         match look tcImports with
@@ -1091,18 +1091,13 @@
                 MemberSignatureEquality = (fun ty1 ty2 -> typeEquivAux EraseAll g ty1 ty2)
                 ImportProvidedType = (fun ty -> Import.ImportProvidedType (tcImports.GetImportMap()) m ty)
                 TryGetILModuleDef = (fun () -> Some ilModule)
-<<<<<<< HEAD
-                TypeForwarders = Map.empty }
-
-=======
                 TypeForwarders = Map.empty
                 XmlDocumentationInfo =
                     match tcConfig.xmlDocInfoLoader with
                     | Some xmlDocInfoLoader -> xmlDocInfoLoader.TryLoad(fileName, ilModule)
                     | _ -> None
               }
-                    
->>>>>>> 2706fc3f
+
             let ccu = CcuThunk.Create(ilShortAssemName, ccuData)
             let ccuinfo =
                 { FSharpViewOfMetadata=ccu
@@ -1466,13 +1461,8 @@
         if verbose then dprintn ("Converting IL assembly to F# data structures "+nm)
         let auxModuleLoader = tcImports.MkLoaderForMultiModuleILAssemblies ctok m
         let invalidateCcu = new Event<_>()
-<<<<<<< HEAD
-        let ccu = Import.ImportILAssembly(tcImports.GetImportMap, m, auxModuleLoader, ilScopeRef, tcConfig.implicitIncludeDir, Some filename, ilModule, invalidateCcu.Publish)
-
-=======
         let ccu = Import.ImportILAssembly(tcImports.GetImportMap, m, auxModuleLoader, tcConfig.xmlDocInfoLoader, ilScopeRef, tcConfig.implicitIncludeDir, Some filename, ilModule, invalidateCcu.Publish)
-        
->>>>>>> 2706fc3f
+
         let ilg = defaultArg ilGlobalsOpt EcmaMscorlibILGlobals
 
         let ccuinfo =
@@ -1620,19 +1610,14 @@
             | None -> return None
           }
 
-<<<<<<< HEAD
-        let assemblyData =
-            match contentsOpt with
-=======
-        // If we have a project reference but did not get any valid contents, 
+        // If we have a project reference but did not get any valid contents,
         //     just return None and do not attempt to read elsewhere.
         if contentsOpt.IsNone && r.ProjectReference.IsSome then
             return None
         else
 
-        let assemblyData = 
-            match contentsOpt with 
->>>>>>> 2706fc3f
+        let assemblyData =
+            match contentsOpt with
             | Some ilb -> ilb
             | None ->
                 let ilModule, ilAssemblyRefs = tcImports.OpenILBinaryModule(ctok, filename, m)
@@ -1643,19 +1628,11 @@
 
         if tcImports.IsAlreadyRegistered ilShortAssemName then
             let dllinfo = tcImports.FindDllInfo(ctok, m, ilShortAssemName)
-<<<<<<< HEAD
             let phase2() = [tcImports.FindCcuInfo(ctok, m, ilShortAssemName, lookupOnly=true)]
-            return dllinfo, phase2
+            return Some(dllinfo, phase2)
         else
             let dllinfo =
                 { RawMetadata=assemblyData
-=======
-            let phase2() = [tcImports.FindCcuInfo(ctok, m, ilShortAssemName, lookupOnly=true)] 
-            return Some(dllinfo, phase2)
-        else 
-            let dllinfo = 
-                { RawMetadata=assemblyData 
->>>>>>> 2706fc3f
                   FileName=filename
 #if !NO_EXTENSIONTYPING
                   ProviderGeneratedAssembly=None
@@ -1690,13 +1667,8 @@
                    try
                         return! tcImports.TryRegisterAndPrepareToImportReferencedDll (ctok, nm)
                    with e ->
-<<<<<<< HEAD
-                            errorR(Error(FSComp.SR.buildProblemReadingAssembly(nm.resolvedPath, e.Message), nm.originalReference.Range))
-                            return None
-=======
                         errorR(Error(FSComp.SR.buildProblemReadingAssembly(nm.resolvedPath, e.Message), nm.originalReference.Range))
-                        return None 
->>>>>>> 2706fc3f
+                        return None
                })
 
         let dllinfos, phase2s = results |> List.choose id |> List.unzip
