--- conflicted
+++ resolved
@@ -769,16 +769,6 @@
         with e ->
             errorRecoveryNoRange e
             exiter.Exit 1
-<<<<<<< HEAD
-=======
-
-    // Perform optimization
-    use unwindBuildPhase = PushThreadBuildPhaseUntilUnwind BuildPhase.Optimize
-
-    let optEnv0 = GetInitialOptimizationEnv (tcImports, tcGlobals)
-
-    let importMap = tcImports.GetImportMap()
->>>>>>> 306e3c52
 
     let metadataVersion =
         match tcConfig.metadataVersion with
@@ -803,7 +793,6 @@
     
             let optEnv0 = GetInitialOptimizationEnv (tcImports, tcGlobals)
 
-<<<<<<< HEAD
             let importMap = tcImports.GetImportMap()
 
             let optimizedImpls, optimizationData, _ = 
@@ -815,17 +804,6 @@
         
             // Encode the optimization data
             ReportTime tcConfig ("Encoding OptData")
-=======
-    let optimizedImpls, optimizationData, _ =
-        ApplyAllOptimizations
-            (tcConfig, tcGlobals, (LightweightTcValForUsingInBuildMethodCall tcGlobals), outfile,
-             importMap, false, optEnv0, generatedCcu, typedImplFiles)
-
-    AbortOnError(errorLogger, exiter)
-
-    // Encode the optimization data
-    ReportTime tcConfig ("Encoding OptData")
->>>>>>> 306e3c52
 
             optimizedImpls, EncodeOptimizationData(tcGlobals, tcConfig, outfile, exportRemapping, (generatedCcu, optimizationData), false)
 
