--- conflicted
+++ resolved
@@ -562,13 +562,8 @@
     ReportTime tcConfig "Import non-system references"
 
     let tcImports =
-<<<<<<< HEAD
-        TcImports.BuildNonFrameworkTcImports(tcConfigP, tcGlobals, frameworkTcImports, otherRes, knownUnresolved, dependencyProvider)
+        TcImports.BuildNonFrameworkTcImports(tcConfigP, frameworkTcImports, otherRes, knownUnresolved, dependencyProvider)
         |> GraphNode.RunSynchronously
-=======
-        TcImports.BuildNonFrameworkTcImports(ctok, tcConfigP, frameworkTcImports, otherRes, knownUnresolved, dependencyProvider)
-        |> Cancellable.runWithoutCancellation
->>>>>>> c2b0c768
 
     // register tcImports to be disposed in future
     disposables.Register tcImports
@@ -693,13 +688,10 @@
 
     // Import other assemblies
     ReportTime tcConfig "Import non-system references"
-<<<<<<< HEAD
+
     let tcImports = 
-        TcImports.BuildNonFrameworkTcImports(tcConfigP, tcGlobals, frameworkTcImports, otherRes, knownUnresolved, dependencyProvider) 
+        TcImports.BuildNonFrameworkTcImports(tcConfigP, frameworkTcImports, otherRes, knownUnresolved, dependencyProvider) 
         |> GraphNode.RunSynchronously
-=======
-    let tcImports = TcImports.BuildNonFrameworkTcImports(ctok, tcConfigP, frameworkTcImports, otherRes, knownUnresolved, dependencyProvider)  |> Cancellable.runWithoutCancellation
->>>>>>> c2b0c768
 
     // register tcImports to be disposed in future
     disposables.Register tcImports
