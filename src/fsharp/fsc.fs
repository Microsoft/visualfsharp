--- conflicted
+++ resolved
@@ -197,13 +197,10 @@
         errorRecovery e rangeStartup
         exiter.Exit 1
 
-<<<<<<< HEAD
 #if FX_COMPILE_SCRIPT_REFERENCES
 /// On the desktop compiler, we allow the compiler to gather references from #r in .fsx files and gather sources from #load
 /// This is not enabled on the coreclr compiler.  We believe that tooling to support this would be performance prohibitive.
 
-=======
->>>>>>> 166ec385
 /// Check for .fsx and, if present, compute the load closure for of #loaded files.
 let AdjustForScriptCompile(ctok, tcConfigB:TcConfigBuilder, commandLineSourceFiles, lexResourceManager) =
 
