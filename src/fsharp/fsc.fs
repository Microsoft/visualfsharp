--- conflicted
+++ resolved
@@ -465,11 +465,7 @@
         let useDataFiles = (tcConfig.useOptimizationDataFile || tcGlobals.compilingFslib) && not isIncrementalBuild
         if useDataFiles then 
             let ccu, modulInfo = data
-<<<<<<< HEAD
-            let bytes, _bytesB = TastPickle.pickleObjWithDanglingCcus isIncrementalBuild outfile tcGlobals ccu Optimizer.p_CcuOptimizationInfo modulInfo
-=======
-            let bytes = TypedTreePickle.pickleObjWithDanglingCcus isIncrementalBuild outfile tcGlobals ccu Optimizer.p_CcuOptimizationInfo modulInfo
->>>>>>> be621d87
+            let bytes, _bytesB = TypedTreePickle.pickleObjWithDanglingCcus isIncrementalBuild outfile tcGlobals ccu Optimizer.p_CcuOptimizationInfo modulInfo
             let optDataFileName = (Filename.chopExtension outfile)+".optdata"
             File.WriteAllBytes(optDataFileName, bytes)
         let (ccu, optData) = 
