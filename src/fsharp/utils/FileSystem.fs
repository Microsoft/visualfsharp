--- conflicted
+++ resolved
@@ -442,57 +442,14 @@
                 invalidOp "Cannot read file"
             stream :> Stream
 
-<<<<<<< HEAD
-        member this.OpenFileForReadShim(filePath: string, ?useMemoryMappedFile: bool, ?shouldShadowCopy: bool) : Stream =
-            let fileMode = FileMode.Open
-            let fileAccess = FileAccess.Read
-            let fileShare = FileShare.Delete ||| FileShare.ReadWrite
-            let shouldShadowCopy = defaultArg shouldShadowCopy false
-            let useMemoryMappedFile = defaultArg useMemoryMappedFile false
-=======
     abstract OpenFileForWriteShim: filePath: string * ?fileMode: FileMode * ?fileAccess: FileAccess * ?fileShare: FileShare -> Stream
     default _.OpenFileForWriteShim(filePath: string, ?fileMode: FileMode, ?fileAccess: FileAccess, ?fileShare: FileShare) : Stream =
         let fileMode = defaultArg fileMode FileMode.OpenOrCreate
         let fileAccess = defaultArg fileAccess FileAccess.ReadWrite
         let fileShare = defaultArg fileShare FileShare.Delete ||| FileShare.ReadWrite
->>>>>>> 98e11ae6
 
         new FileStream(filePath, fileMode, fileAccess, fileShare) :> Stream
 
-<<<<<<< HEAD
-            // We want to use mmaped files only when:
-            //   -  Opening large binary files (no need to use for source or resource files really)
-            //   -  Running on mono, since its MemoryMappedFile implementation throws when "mapName" is not provided (is null).
-            //      (See: https://github.com/mono/mono/issues/10245)
-            if runningOnMono || (not useMemoryMappedFile) then
-                fileStream :> Stream
-            else
-                let mmf =
-                    if shouldShadowCopy then
-                        let mmf =
-                            MemoryMappedFile.CreateNew(
-                                null,
-                                length,
-                                MemoryMappedFileAccess.Read,
-                                MemoryMappedFileOptions.None,
-                                HandleInheritability.None)
-                        use stream = mmf.CreateViewStream(0L, length, MemoryMappedFileAccess.Read)
-                        fileStream.CopyTo(stream)
-                        fileStream.Dispose()
-                        mmf
-                    else
-                        MemoryMappedFile.CreateFromFile(
-                            fileStream,
-                            null,
-                            length,
-                            MemoryMappedFileAccess.Read,
-                            HandleInheritability.None,
-                            leaveOpen=false)
-                let stream = mmf.CreateViewStream(0L, length, MemoryMappedFileAccess.Read)
-                if not stream.CanRead then
-                    invalidOp "Cannot read file"
-                stream :> Stream
-=======
     abstract GetFullPathShim: fileName: string -> string
     default _.GetFullPathShim (fileName: string) = Path.GetFullPath fileName
 
@@ -526,7 +483,6 @@
 
         let isInvalidFilename(p: string) =
             String.IsNullOrEmpty p || p.IndexOfAny(Path.GetInvalidFileNameChars()) <> -1
->>>>>>> 98e11ae6
 
         let isInvalidDirectory(d: string) =
             d=null || d.IndexOfAny(Path.GetInvalidPathChars()) <> -1
@@ -665,8 +621,6 @@
                            reraise()
             getSource 0
 
-<<<<<<< HEAD
-=======
         member s.ReadBytes (start, len) = 
             s.Seek(int64 start, SeekOrigin.Begin) |> ignore
             let buffer = Array.zeroCreate len 
@@ -675,7 +629,6 @@
                 n <- n + s.Read(buffer, n, len-n)
             buffer
         
->>>>>>> 98e11ae6
         member s.ReadAllBytes() =
             use reader = new BinaryReader(s)
             let count = (int s.Length)
@@ -697,17 +650,11 @@
             let encoding = defaultArg encoding Encoding.UTF8
             s.ReadLines(encoding) |> Seq.toArray
 
-<<<<<<< HEAD
-        member s.AsByteMemory() : ByteMemory =
-            match s with
-            | :? MemoryMappedViewStream as ums ->
-=======
         /// If we are working with the view stream from mmf, we wrap it in RawByteMemory (which does zero copy, bu just using handle from the views stream).
         /// However, when we use any other stream (FileStream, MemoryStream, etc) - we just read everything from it and expose via ByteArrayMemory.
         member s.AsByteMemory() : ByteMemory =
             match s with
             | :? MemoryMappedViewStream as mmvs ->
->>>>>>> 98e11ae6
                 let safeHolder =
                     { new obj() with
                         override x.Finalize() =
@@ -715,17 +662,10 @@
                       interface IDisposable with
                         member x.Dispose() =
                             GC.SuppressFinalize x
-<<<<<<< HEAD
-                            ums.Dispose() }
-                let length = ums.Length
-                RawByteMemory(
-                    NativePtr.ofNativeInt (ums.SafeMemoryMappedViewHandle.DangerousGetHandle()),
-=======
                             mmvs.Dispose() }
                 let length = mmvs.Length
                 RawByteMemory(
                     NativePtr.ofNativeInt (mmvs.SafeMemoryMappedViewHandle.DangerousGetHandle()),
->>>>>>> 98e11ae6
                     int length,
                     safeHolder) :> ByteMemory
 
