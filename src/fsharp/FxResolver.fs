// Copyright (c) Microsoft Corporation.  All Rights Reserved.  See License.txt in the project root for license information.

// Functions to retrieve framework dependencies
namespace FSharp.Compiler

open System
open System.Collections.Concurrent
open System.Collections.Generic
open System.Diagnostics
open System.Globalization
open System.IO
open System.Reflection
open System.Runtime.InteropServices
open Internal.Utilities.FSharpEnvironment
open FSharp.Compiler.AbstractIL.ILBinaryReader
open FSharp.Compiler.ErrorLogger
open FSharp.Compiler.Text
open FSharp.Compiler.IO

/// Resolves the references for a chosen or currently-executing framework, for
///   - script execution
///   - script editing
///   - script compilation
///   - out-of-project sources editing
///   - default references for fsc.exe
///   - default references for fsi.exe
type internal FxResolver(assumeDotNetFramework: bool, projectDir: string, useSdkRefs: bool, isInteractive: bool, rangeForErrors: range, sdkDirOverride: string option) =

<<<<<<< HEAD
    /// We only try once for each directory (cleared on solution unload) to prevent conditions where 
=======
    static let isWindows = RuntimeInformation.IsOSPlatform(OSPlatform.Windows)

    static let dotnet =
        if isWindows then "dotnet.exe" else "dotnet"

    static let getDotnetDirectory() =
        if isRunningOnCoreClr then
            // Probe for netsdk install, dotnet. and dotnet.exe is a constant offset from the location of System.Int32
            let candidate =
                let assemblyLocation = Path.GetDirectoryName(typeof<Int32>.GetTypeInfo().Assembly.Location)
                Path.GetFullPath(Path.Combine(assemblyLocation, "../../.."))

            if Directory.Exists(candidate) then
                Some candidate
            else
                None
        elif isWindows then
            let pf = Environment.GetEnvironmentVariable("ProgramW6432")
            let pf = if String.IsNullOrEmpty(pf) then Environment.GetFolderPath(Environment.SpecialFolder.ProgramFiles) else pf
            let candidate = Path.Combine(pf,"dotnet")
            if Directory.Exists(candidate) then
                Some candidate
            else None
        else
            None

    static let getDotnetHostPath() =
        match (Environment.GetEnvironmentVariable("DOTNET_HOST_PATH")) with
        | value when not (String.IsNullOrEmpty(value)) ->
            // Set externally
            value
        | _ ->
            match getDotnetDirectory() with
            | Some dotnetDir ->
                let candidate = Path.Combine(dotnetDir, dotnet)
                if FileSystem.FileExistsShim(candidate) then candidate else dotnet
            | None -> dotnet

    /// We only try once for each directory (cleared on solution unload) to prevent conditions where
>>>>>>> 187c8e06
    /// we repeatedly try to run dotnet.exe on every keystroke for a script
    static let desiredDotNetSdkVersionForDirectoryCache = ConcurrentDictionary<string, Result<string, exn>>()

    // Execute the process pathToExe passing the arguments: arguments with the working directory: workingDir timeout after timeout milliseconds -1 = wait forever
    // returns exit code, stdio and stderr as string arrays
    let executeProcess pathToExe arguments (workingDir:string option) timeout =
        if not (String.IsNullOrEmpty pathToExe) then
            let errorsList = ResizeArray()
            let outputList = ResizeArray()
            let mutable errorslock = obj
            let mutable outputlock = obj
            let outputDataReceived (message: string) =
                if not (isNull message) then
                    lock outputlock (fun () -> outputList.Add(message))

            let errorDataReceived (message: string) =
                if not (isNull message) then
                    lock errorslock (fun () -> errorsList.Add(message))

            let psi = ProcessStartInfo()
            psi.FileName <- pathToExe
            if workingDir.IsSome  then
                psi.WorkingDirectory <- workingDir.Value
            psi.RedirectStandardOutput <- true
            psi.RedirectStandardError <- true
            psi.Arguments <- arguments
            psi.CreateNoWindow <- true
            psi.EnvironmentVariables.Remove("MSBuildSDKsPath")          // Host can sometimes add this, and it can break things
            psi.UseShellExecute <- false

            use p = new Process()
            p.StartInfo <- psi

            p.OutputDataReceived.Add(fun a -> outputDataReceived a.Data)
            p.ErrorDataReceived.Add(fun a ->  errorDataReceived a.Data)

            if p.Start() then
                p.BeginOutputReadLine()
                p.BeginErrorReadLine()
                if not(p.WaitForExit(timeout)) then
                    // Timed out resolving throw a diagnostic.
                    raise (new TimeoutException(sprintf "Timeout executing command '%s' '%s'" (psi.FileName) (psi.Arguments)))
                else
                    p.WaitForExit()
#if DEBUG
            if workingDir.IsSome then
                FileSystem.OpenFileForWriteShim(Path.Combine(workingDir.Value, "StandardOutput.txt")).WriteAllLines(outputList)
                FileSystem.OpenFileForWriteShim(Path.Combine(workingDir.Value, "StandardError.txt")).WriteAllLines(errorsList)
#endif
            p.ExitCode, outputList.ToArray(), errorsList.ToArray()
        else
            -1, Array.empty, Array.empty

    /// Find the relevant sdk version by running `dotnet --version` in the script/project location,
    /// taking into account any global.json
    let tryGetDesiredDotNetSdkVersionForDirectoryInfo() =
<<<<<<< HEAD
        desiredDotNetSdkVersionForDirectoryCache.GetOrAdd(projectDir, (fun _ -> 
            match getDotnetHostPath() with
            | Some dotnetHostPath ->
                try
                    let workingDir =
                        if Directory.Exists(projectDir) then
                            Some projectDir
                        else
                            None
                    let exitCode, output, errors = executeProcess dotnetHostPath "--version" workingDir 30000
                    if exitCode <> 0 then
                        Result.Error (Error(FSComp.SR.scriptSdkNotDetermined(dotnetHostPath, projectDir, (errors |> String.concat "\n"), exitCode), rangeForErrors))
                    else
                        Result.Ok (output |> String.concat "\n")
                with err ->
                    Result.Error (Error(FSComp.SR.scriptSdkNotDetermined(dotnetHostPath, projectDir, err.Message, 1), rangeForErrors))
            | _ -> Result.Error (Error(FSComp.SR.scriptSdkNotDeterminedNoHost(), rangeForErrors))))
=======
        desiredDotNetSdkVersionForDirectoryCache.GetOrAdd(projectDir, (fun _ ->
            let dotnetHostPath = getDotnetHostPath()
            try
                let workingDir =
                    if Directory.Exists(projectDir) then
                        Some projectDir
                    else
                        None
                let exitCode, output, errors = executeProcess dotnetHostPath "--version" workingDir 30000
                if exitCode <> 0 then
                    Result.Error (Error(FSComp.SR.scriptSdkNotDetermined(dotnetHostPath, projectDir, (errors |> String.concat "\n"), exitCode), rangeForErrors))
                else
                    Result.Ok (output |> String.concat "\n")
            with err ->
                Result.Error (Error(FSComp.SR.scriptSdkNotDetermined(dotnetHostPath, projectDir, err.Message, 1), rangeForErrors))))
>>>>>>> 187c8e06

    // We need to make sure the warning gets replayed each time, despite the lazy computations
    // To do this we pass it back as data and eventually replay it at the entry points to FxResolver.
    let tryGetDesiredDotNetSdkVersionForDirectory() =
        match tryGetDesiredDotNetSdkVersionForDirectoryInfo() with
        | Result.Ok res -> Some res, []
        | Result.Error exn -> None, [exn]

    // This is used to replay the warnings generated in the function above.
    // It should not be used under the lazy on-demand computations in this type, nor should the warnings be explicitly ignored
    let replayWarnings (res, warnings: exn list) =
        for exn in warnings do warning exn
        res

    /// Compute the .NET Core SDK directory relevant to projectDir, used to infer the default target framework assemblies.
    ///
    /// On-demand because (a) some FxResolver are ephemeral (b) we want to avoid recomputation
    let trySdkDir =
      lazy
        // This path shouldn't be used with reflective processes
        assert not isInteractive
        match assumeDotNetFramework with
        | true -> None, []
        | _ when not useSdkRefs -> None, []
        | _ ->
        match sdkDirOverride with
        | Some sdkDir -> Some sdkDir, []
        | None ->
<<<<<<< HEAD
            let sdksDir = 
                match getDotnetHostDirectory() with
=======
            let sdksDir =
                match getDotnetDirectory() with
>>>>>>> 187c8e06
                | Some dotnetDir ->
                    let candidate = Path.GetFullPath(Path.Combine(dotnetDir, "sdk"))
                    if Directory.Exists(candidate) then Some candidate else None
                | None -> None

            match sdksDir with
            | Some sdksDir ->
                // Find the sdk version by running `dotnet --version` in the script/project location
                let desiredSdkVer, warnings = tryGetDesiredDotNetSdkVersionForDirectory()

                let sdkDir =
                    DirectoryInfo(sdksDir).GetDirectories()
                    // Filter to the version reported by `dotnet --version` in the location, if that succeeded
                    // If it didn't succeed we will revert back to implementation assemblies, but still need an SDK
                    // to use, so we find the SDKs by looking for dotnet.runtimeconfig.json
                    |> Array.filter (fun di ->
                        match desiredSdkVer with
                        | None -> FileSystem.FileExistsShim(Path.Combine(di.FullName,"dotnet.runtimeconfig.json"))
                        | Some v -> di.Name = v)
                    |> Array.sortBy (fun di -> di.FullName)
                    |> Array.tryLast
                    |> Option.map (fun di -> di.FullName)
                sdkDir, warnings
            | _ ->
                None, []

    let tryGetSdkDir() = trySdkDir.Force()

    /// Get the framework implementation directory of the currently running process
    let getRunningImplementationAssemblyDir() =
        let filename = Path.GetDirectoryName(typeof<obj>.Assembly.Location)
        if String.IsNullOrWhiteSpace filename then getFSharpCompilerLocation() else filename

    // Compute the framework implementation directory, either of the selected SDK or the currently running process as a backup
    // F# interactive/reflective scenarios use the implementation directory of the currently running process
    //
    // On-demand because (a) some FxResolver are ephemeral (b) we want to avoid recomputation
    let implementationAssemblyDir =
      lazy
        if isInteractive then
            getRunningImplementationAssemblyDir(), []
        else
            let sdkDir, warnings = tryGetSdkDir()
            match sdkDir with
            | Some dir ->
                try
                    let dotnetConfigFile = Path.Combine(dir, "dotnet.runtimeconfig.json")
                    let dotnetConfig = FileSystem.OpenFileForReadShim(dotnetConfigFile).AsStream().ReadAllText()
                    let pattern = "\"version\": \""
                    let startPos = dotnetConfig.IndexOf(pattern, StringComparison.OrdinalIgnoreCase) + pattern.Length
                    let endPos = dotnetConfig.IndexOf("\"", startPos)
                    let ver = dotnetConfig.[startPos..endPos-1]
                    let path = Path.GetFullPath(Path.Combine(dir, "..", "..", "shared", "Microsoft.NETCore.App", ver))
                    if Directory.Exists(path) then
                        path, warnings
                    else
                        getRunningImplementationAssemblyDir(), warnings
                with e ->
                    let warn = Error(FSComp.SR.scriptSdkNotDeterminedUnexpected(e.Message), rangeForErrors)
                    let path = getRunningImplementationAssemblyDir()
                    path, [warn]
            | _ ->
                let path = getRunningImplementationAssemblyDir()
                path, []

    let getImplementationAssemblyDir() = implementationAssemblyDir.Force()

    let getFSharpCoreLibraryName = "FSharp.Core"

    let getFsiLibraryName = "FSharp.Compiler.Interactive.Settings"

    // Use the FSharp.Core that is executing with the compiler as a backup reference
    let getFSharpCoreImplementationReference() = Path.Combine(getFSharpCompilerLocation(), getFSharpCoreLibraryName + ".dll")

    // Use the FSharp.Compiler.Interactive.Settings executing with the compiler as a backup reference
    let getFsiLibraryImplementationReference() = Path.Combine(getFSharpCompilerLocation(), getFsiLibraryName + ".dll")

    // Use the ValueTuple that is executing with the compiler if it is from System.ValueTuple
    // or the System.ValueTuple.dll that sits alongside the compiler.  (Note we always ship one with the compiler)
    let getSystemValueTupleImplementationReference() =
        let implDir = getImplementationAssemblyDir() |> replayWarnings
        let probeFile = Path.Combine(implDir, "System.ValueTuple.dll")
<<<<<<< HEAD
        if File.Exists(probeFile) then
=======
        if FileSystem.FileExistsShim(probeFile) then
>>>>>>> 187c8e06
            Some probeFile
        else
            try
                let asm = typeof<System.ValueTuple<int, int>>.Assembly
                if asm.FullName.StartsWith("System.ValueTuple", StringComparison.OrdinalIgnoreCase) then
                    Some asm.Location
                else
                    let valueTuplePath = Path.Combine(getFSharpCompilerLocation(), "System.ValueTuple.dll")
                    if FileSystem.FileExistsShim(valueTuplePath) then
                        Some valueTuplePath
                    else
                        None
            with _ ->
                // This is defensive coding, we don't expect this exception to happen
                None

    // Algorithm:
    //     search the sdk for a versioned subdirectory of the sdk that matches or is lower than the version passed as an argument
    //     path is the path to the versioned directories
    //          it may be a subdirectory of a locally xcopied sdk or the global sdk
    //     version is nuget format version id e.g 5.0.1-preview-4.3
    //
    let tryGetVersionedSubDirectory (path:string) (version:string) =
        let zeroVersion = Version("0.0.0.0")

        // Split the version into a number + it's suffix
        let computeVersion (version: string) =
            let ver, suffix =
                let suffixPos = version.IndexOf('-')
                if suffixPos >= 0 then
                    version.Substring(0, suffixPos), version.Substring(suffixPos + 1)
                else
                    version, ""

            match Version.TryParse(ver) with
            | true, v -> v, suffix
            | false, _ -> zeroVersion, suffix

        let compareVersion (v1:Version * string) (v2:Version * string) =
            let fstCompare = (fst v1).CompareTo(fst v2)
            if fstCompare <> 0 then
                fstCompare
            else
                (snd v1).CompareTo(snd v2)

        let directories = getDotnetHostSubDirectories path
        let targetVersion = computeVersion version

        if directories.Length > 0 then
            directories
            |> Array.map (fun di -> computeVersion di.Name, di)
            |> Array.filter(fun (v, _) -> (compareVersion v targetVersion) <= 0)
            |> Array.sortWith (fun (v1,_) (v2,_) -> compareVersion v1 v2)
            |> Array.map (fun (_, di) -> di)
            |> Array.tryLast
        else
            None

    // Algorithm:
    //     use implementation location of obj type, on shared frameworks it will always be in:
    //
    //        dotnet\shared\Microsoft.NETCore.App\sdk-version\System.Private.CoreLib.dll
    //
    //     if that changes we will need to find another way to do this.  Hopefully the sdk will eventually provide an API
    //     use the well know location for obj to traverse the file system towards the
    //
    //          packs\Microsoft.NETCore.App.Ref\sdk-version\netcoreappn.n
    //     we will rely on the sdk-version match on the two paths to ensure that we get the product that ships with the
    //     version of the runtime we are executing on
    //     Use the reference assemblies for the highest netcoreapp tfm that we find in that location.
    //
    // On-demand because (a) some FxResolver are ephemeral (b) we want to avoid recomputation
    let tryNetCoreRefsPackDirectoryRoot =
      lazy
        try
            //     Use the reference assemblies for the highest netcoreapp tfm that we find in that location that is
            //     lower than or equal to the implementation version.
            let implDir, warnings = getImplementationAssemblyDir()
<<<<<<< HEAD
            let version = DirectoryInfo(implDir).Name
            if version.StartsWith("x") then
                // Is running on the desktop
                (None, None), warnings
=======
            let version = computeVersion (DirectoryInfo(implDir).Name)
            let microsoftNETCoreAppRef = Path.Combine(implDir, "../../../packs/Microsoft.NETCore.App.Ref")
            if Directory.Exists(microsoftNETCoreAppRef) then
                let directory =
                    DirectoryInfo(microsoftNETCoreAppRef).GetDirectories()
                    |> Array.map (fun di -> computeVersion di.Name)
                    |> Array.sort
                    |> Array.filter(fun v -> v <= version)
                    |> Array.last
                (Some (directory.ToString()), Some microsoftNETCoreAppRef), warnings
>>>>>>> 187c8e06
            else
                let di = tryGetVersionedSubDirectory "packs/Microsoft.NETCore.App.Ref" version
                match di with
                | Some di -> (Some(di.Name), Some(di.Parent.FullName)), warnings
                | None -> (None, None), warnings
            with e ->
            let warn = Error(FSComp.SR.scriptSdkNotDeterminedUnexpected(e.Message), rangeForErrors)
            // This is defensive coding, we don't expect this exception to happen
            // NOTE: consider reporting this exception as a warning
            (None, None), [warn]

    let tryGetNetCoreRefsPackDirectoryRoot() = tryNetCoreRefsPackDirectoryRoot.Force()

    // Tries to figure out the tfm for the compiler instance.
    // On coreclr it uses the deps.json file
    //
    // On-demand because (a) some FxResolver are ephemeral (b) we want to avoid recomputation
    let tryRunningDotNetCoreTfm =
      lazy
        let file =
            try
                let asm = Assembly.GetEntryAssembly()
                match asm with
                | null -> ""
                | asm ->
                    let depsJsonPath = Path.ChangeExtension(asm.Location, "deps.json")
                    if FileSystem.FileExistsShim(depsJsonPath) then
                        FileSystem.OpenFileForReadShim(depsJsonPath).AsReadOnlyStream().ReadAllText()
                    else
                        ""
            with _ ->
                // This is defensive coding, we don't expect this exception to happen
                // NOTE: consider reporting this exception as a warning
                ""

        let tfmPrefix=".NETCoreApp,Version=v"
        let pattern = "\"name\": \"" + tfmPrefix
        let startPos =
            let startPos = file.IndexOf(pattern, StringComparison.OrdinalIgnoreCase)
            if startPos >= 0  then startPos + (pattern.Length) else startPos
        let length =
            if startPos >= 0 then
                let ep = file.IndexOf("\"", startPos)
                if ep >= 0 then ep - startPos else ep
            else -1
        match startPos, length with
        | -1, _
        | _, -1 ->
            if isRunningOnCoreClr then
                // Running on coreclr but no deps.json was deployed with the host so default to 5.0
                Some "net5.0"
            else
                // Running on desktop
                None
        | pos, length ->
            // use value from the deps.json file
            let suffix = file.Substring(pos, length)
            let prefix =
                match Double.TryParse(suffix) with
                | true, value when value < 5.0 -> "netcoreapp"
                | _ -> "net"
            Some (prefix + suffix)

    let tryGetRunningDotNetCoreTfm() = tryRunningDotNetCoreTfm.Force()

    // Tries to figure out the tfm for the compiler instance on the Windows desktop
    // On full clr it uses the mscorlib version number
    let getRunningDotNetFrameworkTfm () =
        let defaultMscorlibVersion = 4,8,3815,0
        let desktopProductVersionMonikers = [|
            // major, minor, build, revision, moniker
               4,     8,      3815,     0,    "net48"
               4,     8,      3761,     0,    "net48"
               4,     7,      3190,     0,    "net472"
               4,     7,      3062,     0,    "net472"
               4,     7,      2600,     0,    "net471"
               4,     7,      2558,     0,    "net471"
               4,     7,      2053,     0,    "net47"
               4,     7,      2046,     0,    "net47"
               4,     6,      1590,     0,    "net462"
               4,     6,        57,     0,    "net462"
               4,     6,      1055,     0,    "net461"
               4,     6,        81,     0,    "net46"
               4,     0,     30319, 34209,    "net452"
               4,     0,     30319, 17020,    "net452"
               4,     0,     30319, 18408,    "net451"
               4,     0,     30319, 17929,    "net45"
               4,     0,     30319,     1,    "net4"
            |]

        let majorPart, minorPart, buildPart, privatePart=
            try
                let attrOpt = typeof<Object>.Assembly.GetCustomAttributes(typeof<AssemblyFileVersionAttribute>) |> Seq.tryHead
                match attrOpt with
                | Some attr ->
                    let fv = (downcast attr : AssemblyFileVersionAttribute).Version.Split([|'.'|]) |> Array.map(fun e ->  Int32.Parse(e))
                    fv.[0], fv.[1], fv.[2], fv.[3]
                | _ -> defaultMscorlibVersion
            with _ -> defaultMscorlibVersion

        // Get the ProductVersion of this framework compare with table yield compatible monikers
        match desktopProductVersionMonikers
              |> Array.tryFind (fun (major, minor, build, revision, _) ->
                    (majorPart >= major) &&
                    (minorPart >= minor) &&
                    (buildPart >= build) &&
                    (privatePart >= revision)) with
        | Some (_,_,_,_,moniker) ->
            moniker
        | None ->
            // no TFM could be found, assume latest stable?
            "net48"

    let trySdkRefsPackDirectory =
      lazy
        let tfmPrefix = "netcoreapp"
        let tfmCompare c1 c2 =
            let deconstructTfmApp (netcoreApp: DirectoryInfo) =
                let name = netcoreApp.Name
                try
                    if name.StartsWith(tfmPrefix, StringComparison.InvariantCultureIgnoreCase) then
                        Some (Double.Parse(name.Substring(tfmPrefix.Length), NumberStyles.AllowDecimalPoint,  CultureInfo.InvariantCulture))
                    else
                        None
                with _ ->
                    // This is defensive coding, we don't expect this exception to happen
                   // NOTE: consider reporting this exception as a warning
                    None

            if c1 = c2 then 0
            else
                match (deconstructTfmApp c1), (deconstructTfmApp c2) with
                | Some c1, Some c2 -> int(c1 - c2)
                | None, Some _ -> -1
                | Some _, None -> 1
                | _ -> 0

        match tryGetNetCoreRefsPackDirectoryRoot() with
        | (Some version, Some root), warnings ->
            try
                let ref = Path.Combine(root, version, "ref")
                let highestTfm =
                    DirectoryInfo(ref).GetDirectories()
                    |> Array.sortWith tfmCompare
                    |> Array.tryLast

                match highestTfm with
                | Some tfm -> Some (Path.Combine(ref, tfm.Name)), warnings
                | None -> None, warnings
            with e ->
                let warn = Error(FSComp.SR.scriptSdkNotDeterminedUnexpected(e.Message), rangeForErrors)
                // This is defensive coding, we don't expect this exception to happen
                // NOTE: consider reporting this exception as a warning
                None, warnings @ [warn]
        | _ -> None, []

    let tryGetSdkRefsPackDirectory() = trySdkRefsPackDirectory.Force()

    let getDependenciesOf assemblyReferences =
        let assemblies = new Dictionary<string, string>()

        // Identify path to a dll in the framework directory from a simple name
        let frameworkPathFromSimpleName simpleName =
            let implDir = getImplementationAssemblyDir() |> replayWarnings
            let root = Path.Combine(implDir, simpleName)
            let pathOpt =
                [| ""; ".dll"; ".exe" |]
                |> Seq.tryPick(fun ext ->
                    let path = root + ext
                    if FileSystem.FileExistsShim(path) then Some path
                    else None)
            match pathOpt with
            | Some path -> path
            | None -> root

        // Collect all assembly dependencies into assemblies dictionary
        let rec traverseDependencies reference =
            // Reference can be either path to a file on disk or a Assembly Simple Name
            let referenceName, path =
                try
                    if FileSystem.FileExistsShim(reference) then
                        // Reference is a path to a file on disk
                        Path.GetFileNameWithoutExtension(reference), reference
                    else
                        // Reference is a SimpleAssembly name
                        reference, frameworkPathFromSimpleName reference

                with _ ->
                    // This is defensive coding, we don't expect this exception to happen
                    reference, frameworkPathFromSimpleName reference

            if not (assemblies.ContainsKey(referenceName)) then
                try
                    if FileSystem.FileExistsShim(path) then
                        match referenceName with
                        | "System.Runtime.WindowsRuntime"
                        | "System.Runtime.WindowsRuntime.UI.Xaml" ->
                            // The Windows compatibility pack included in the runtime contains a reference to
                            // System.Runtime.WindowsRuntime, but to properly use that type the runtime also needs a
                            // reference to the Windows.md meta-package, which isn't referenced by default.  To avoid
                            // a bug where types from `Windows, Version=255.255.255.255` can't be found we're going to
                            // not default include this assembly.  It can still be manually referenced if it's needed
                            // via the System.Runtime.WindowsRuntime NuGet package.
                            //
                            // In the future this branch can be removed because WinRT support is being removed from the
                            // .NET 5 SDK (https://github.com/dotnet/runtime/pull/36715)
                            ()
                        | "System.Private.CoreLib" ->
                            // System.Private.CoreLib doesn't load with reflection
                            assemblies.Add(referenceName, path)
                        | _ ->
                            try
                                let opts =
                                    { metadataOnly = MetadataOnlyFlag.Yes // turn this off here as we need the actual IL code
                                      reduceMemoryUsage = ReduceMemoryFlag.Yes
                                      pdbDirPath = None
                                      tryGetMetadataSnapshot = (fun _ -> None) (* tryGetMetadataSnapshot *) }

                                let reader = OpenILModuleReader path opts
                                assemblies.Add(referenceName, path)
                                for reference in reader.ILAssemblyRefs do
                                    traverseDependencies reference.Name

                            // There are many native assemblies which can't be cracked, raising exceptions
                            with _ -> ()
                with _ -> ()

        assemblyReferences |> List.iter traverseDependencies
        assemblies

    // This list is the default set of references for "non-project" files.
    //
    // These DLLs are
    //    (a) included in the environment used for all .fsx files (see service.fs)
    //    (b) included in environment for files 'orphaned' from a project context
    //            -- for orphaned files (files in VS without a project context)
    let getDotNetFrameworkDefaultReferences useFsiAuxLib = [
        yield "mscorlib"
        yield "System"
        yield "System.Xml"
        yield "System.Runtime.Remoting"
        yield "System.Runtime.Serialization.Formatters.Soap"
        yield "System.Data"
        yield "System.Drawing"
        yield "System.Core"
        yield "System.Configuration"

        yield getFSharpCoreLibraryName
        if useFsiAuxLib then yield fsiLibraryName

        // always include a default reference to System.ValueTuple.dll in scripts and out-of-project sources
        match getSystemValueTupleImplementationReference () with
        | None -> ()
        | Some v -> yield v

        // These are the Portable-profile and .NET Standard 1.6 dependencies of FSharp.Core.dll.  These are needed
        // when an F# script references an F# profile 7, 78, 259 or .NET Standard 1.6 component which in turn refers
        // to FSharp.Core for profile 7, 78, 259 or .NET Standard.
        yield "netstandard"
        yield "System.Runtime"          // lots of types
        yield "System.Linq"             // System.Linq.Expressions.Expression<T>
        yield "System.Reflection"       // System.Reflection.ParameterInfo
        yield "System.Linq.Expressions" // System.Linq.IQueryable<T>
        yield "System.Threading.Tasks"  // valuetype [System.Threading.Tasks]System.Threading.CancellationToken
        yield "System.IO"               //  System.IO.TextWriter
        yield "System.Net.Requests"     //  System.Net.WebResponse etc.
        yield "System.Collections"      // System.Collections.Generic.List<T>
        yield "System.Runtime.Numerics" // BigInteger
        yield "System.Threading"        // OperationCanceledException
        yield "System.Web"
        yield "System.Web.Services"
        yield "System.Windows.Forms"
        yield "System.Numerics"
    ]

    let getDotNetCoreImplementationReferences useFsiAuxLib =
        let implDir = getImplementationAssemblyDir()  |> replayWarnings
        let roots =
            [ yield! Directory.GetFiles(implDir, "*.dll")
              yield getFSharpCoreImplementationReference()
              if useFsiAuxLib then yield getFsiLibraryImplementationReference() ]
        (getDependenciesOf roots).Values |> Seq.toList

    // A set of assemblies to always consider to be system assemblies.  A common set of these can be used a shared
    // resources between projects in the compiler services.  Also all assemblies where well-known system types exist
    // referenced from TcGlobals must be listed here.
    let systemAssemblies =
        HashSet [
            // NOTE: duplicates are ok in this list

            // .NET Framework list
            yield "mscorlib"
            yield "netstandard"
            yield "System"
            yield getFSharpCoreLibraryName
            yield "FSharp.Compiler.Interactive.Settings"
            yield "Microsoft.CSharp"
            yield "Microsoft.VisualBasic"
            yield "Microsoft.VisualBasic.Core"
            yield "Microsoft.Win32.Primitives"
            yield "Microsoft.Win32.Registry"
            yield "System.AppContext"
            yield "System.Buffers"
            yield "System.Collections"
            yield "System.Collections.Concurrent"
            yield "System.Collections.Immutable"
            yield "System.Collections.NonGeneric"
            yield "System.Collections.Specialized"
            yield "System.ComponentModel"
            yield "System.ComponentModel.Annotations"
            yield "System.ComponentModel.DataAnnotations"
            yield "System.ComponentModel.EventBasedAsync"
            yield "System.ComponentModel.Primitives"
            yield "System.ComponentModel.TypeConverter"
            yield "System.Configuration"
            yield "System.Console"
            yield "System.Core"
            yield "System.Data"
            yield "System.Data.Common"
            yield "System.Data.DataSetExtensions"
            yield "System.Deployment"
            yield "System.Design"
            yield "System.Diagnostics.Contracts"
            yield "System.Diagnostics.Debug"
            yield "System.Diagnostics.DiagnosticSource"
            yield "System.Diagnostics.FileVersionInfo"
            yield "System.Diagnostics.Process"
            yield "System.Diagnostics.StackTrace"
            yield "System.Diagnostics.TextWriterTraceListener"
            yield "System.Diagnostics.Tools"
            yield "System.Diagnostics.TraceSource"
            yield "System.Diagnostics.Tracing"
            yield "System.Drawing"
            yield "System.Drawing.Primitives"
            yield "System.Dynamic.Runtime"
            yield "System.Formats.Asn1"
            yield "System.Globalization"
            yield "System.Globalization.Calendars"
            yield "System.Globalization.Extensions"
            yield "System.IO"
            yield "System.IO.Compression"
            yield "System.IO.Compression.Brotli"
            yield "System.IO.Compression.FileSystem"
            yield "System.IO.Compression.ZipFile"
            yield "System.IO.FileSystem"
            yield "System.IO.FileSystem.DriveInfo"
            yield "System.IO.FileSystem.Primitives"
            yield "System.IO.FileSystem.Watcher"
            yield "System.IO.IsolatedStorage"
            yield "System.IO.MemoryMappedFiles"
            yield "System.IO.Pipes"
            yield "System.IO.UnmanagedMemoryStream"
            yield "System.Linq"
            yield "System.Linq.Expressions"
            yield "System.Linq.Expressions"
            yield "System.Linq.Parallel"
            yield "System.Linq.Queryable"
            yield "System.Memory"
            yield "System.Messaging"
            yield "System.Net"
            yield "System.Net.Http"
            yield "System.Net.Http.Json"
            yield "System.Net.HttpListener"
            yield "System.Net.Mail"
            yield "System.Net.NameResolution"
            yield "System.Net.NetworkInformation"
            yield "System.Net.Ping"
            yield "System.Net.Primitives"
            yield "System.Net.Requests"
            yield "System.Net.Security"
            yield "System.Net.ServicePoint"
            yield "System.Net.Sockets"
            yield "System.Net.WebClient"
            yield "System.Net.WebHeaderCollection"
            yield "System.Net.WebProxy"
            yield "System.Net.WebSockets"
            yield "System.Net.WebSockets.Client"
            yield "System.Numerics"
            yield "System.Numerics.Vectors"
            yield "System.ObjectModel"
            yield "System.Observable"
            yield "System.Private.Uri"
            yield "System.Reflection"
            yield "System.Reflection.DispatchProxy"
            yield "System.Reflection.Emit"
            yield "System.Reflection.Emit.ILGeneration"
            yield "System.Reflection.Emit.Lightweight"
            yield "System.Reflection.Extensions"
            yield "System.Reflection.Metadata"
            yield "System.Reflection.Primitives"
            yield "System.Reflection.TypeExtensions"
            yield "System.Resources.Reader"
            yield "System.Resources.ResourceManager"
            yield "System.Resources.Writer"
            yield "System.Runtime"
            yield "System.Runtime.CompilerServices.Unsafe"
            yield "System.Runtime.CompilerServices.VisualC"
            yield "System.Runtime.Extensions"
            yield "System.Runtime.Handles"
            yield "System.Runtime.InteropServices"
            yield "System.Runtime.InteropServices.PInvoke"
            yield "System.Runtime.InteropServices.RuntimeInformation"
            yield "System.Runtime.InteropServices.WindowsRuntime"
            yield "System.Runtime.Intrinsics"
            yield "System.Runtime.Loader"
            yield "System.Runtime.Numerics"
            yield "System.Runtime.Remoting"
            yield "System.Runtime.Serialization"
            yield "System.Runtime.Serialization.Formatters"
            yield "System.Runtime.Serialization.Formatters.Soap"
            yield "System.Runtime.Serialization.Json"
            yield "System.Runtime.Serialization.Primitives"
            yield "System.Runtime.Serialization.Xml"
            yield "System.Security"
            yield "System.Security.Claims"
            yield "System.Security.Cryptography.Algorithms"
            yield "System.Security.Cryptography.Cng"
            yield "System.Security.Cryptography.Csp"
            yield "System.Security.Cryptography.Encoding"
            yield "System.Security.Cryptography.OpenSsl"
            yield "System.Security.Cryptography.Primitives"
            yield "System.Security.Cryptography.X509Certificates"
            yield "System.Security.Principal"
            yield "System.Security.Principal.Windows"
            yield "System.Security.SecureString"
            yield "System.ServiceModel.Web"
            yield "System.ServiceProcess"
            yield "System.Text.Encoding"
            yield "System.Text.Encoding.CodePages"
            yield "System.Text.Encoding.Extensions"
            yield "System.Text.Encodings.Web"
            yield "System.Text.Json"
            yield "System.Text.RegularExpressions"
            yield "System.Threading"
            yield "System.Threading.Channels"
            yield "System.Threading.Overlapped"
            yield "System.Threading.Tasks"
            yield "System.Threading.Tasks.Dataflow"
            yield "System.Threading.Tasks.Extensions"
            yield "System.Threading.Tasks.Parallel"
            yield "System.Threading.Thread"
            yield "System.Threading.ThreadPool"
            yield "System.Threading.Timer"
            yield "System.Transactions"
            yield "System.Transactions.Local"
            yield "System.ValueTuple"
            yield "System.Web"
            yield "System.Web.HttpUtility"
            yield "System.Web.Services"
            yield "System.Windows"
            yield "System.Windows.Forms"
            yield "System.Xml"
            yield "System.Xml.Linq"
            yield "System.Xml.ReaderWriter"
            yield "System.Xml.Serialization"
            yield "System.Xml.XDocument"
            yield "System.Xml.XmlDocument"
            yield "System.Xml.XmlSerializer"
            yield "System.Xml.XPath"
            yield "System.Xml.XPath.XDocument"
            yield "WindowsBase"
        ]

    member _.GetSystemAssemblies() = systemAssemblies

    member _.IsInReferenceAssemblyPackDirectory filename =
        match tryGetNetCoreRefsPackDirectoryRoot() |> replayWarnings with
        | _, Some root ->
            let path = Path.GetDirectoryName(filename)
            path.StartsWith(root, StringComparison.OrdinalIgnoreCase)
        | _ -> false

    member _.TryGetSdkDir() = tryGetSdkDir() |> replayWarnings

    /// Gets the selected target framework moniker, e.g netcore3.0, net472, and the running rid of the current machine
    member _.GetTfmAndRid() =
        // Interactive processes read their own configuration to find the running tfm

        let tfm =
            if isInteractive then
                match tryGetRunningDotNetCoreTfm() with
                | Some tfm -> tfm
                | _ -> getRunningDotNetFrameworkTfm ()
            else
                let sdkDir = tryGetSdkDir() |> replayWarnings
                match sdkDir with
                | Some dir ->
                    let dotnetConfigFile = Path.Combine(dir, "dotnet.runtimeconfig.json")
                    let dotnetConfig = FileSystem.OpenFileForReadShim(dotnetConfigFile).AsReadOnlyStream().ReadAllText()
                    let pattern = "\"tfm\": \""
                    let startPos = dotnetConfig.IndexOf(pattern, StringComparison.OrdinalIgnoreCase) + pattern.Length
                    let endPos = dotnetConfig.IndexOf("\"", startPos)
                    let tfm = dotnetConfig.[startPos..endPos-1]
                    //printfn "GetTfmAndRid, tfm = '%s'" tfm
                    tfm
                | None ->
                match tryGetRunningDotNetCoreTfm() with
                | Some tfm -> tfm
                | _ -> getRunningDotNetFrameworkTfm ()

        // Computer valid dotnet-rids for this environment:
        //      https://docs.microsoft.com/en-us/dotnet/core/rid-catalog
        //
        // Where rid is: win, win-x64, win-x86, osx-x64, linux-x64 etc ...
        let runningRid =
            let processArchitecture = RuntimeInformation.ProcessArchitecture
            let baseRid =
                if RuntimeInformation.IsOSPlatform(OSPlatform.Windows) then "win"
                elif RuntimeInformation.IsOSPlatform(OSPlatform.OSX) then "osx"
                else "linux"
            match processArchitecture with
            | Architecture.X64 ->  baseRid + "-x64"
            | Architecture.X86 -> baseRid + "-x86"
            | Architecture.Arm64 -> baseRid + "-arm64"
            | _ -> baseRid + "-arm"

        tfm, runningRid

    static member ClearStaticCaches() =
        desiredDotNetSdkVersionForDirectoryCache.Clear()

    member _.GetFrameworkRefsPackDirectory() = tryGetSdkRefsPackDirectory() |> replayWarnings

    member _.TryGetDesiredDotNetSdkVersionForDirectory() = tryGetDesiredDotNetSdkVersionForDirectoryInfo()

    // The set of references entered into the TcConfigBuilder for scripts prior to computing the load closure.
    member _.GetDefaultReferences (useFsiAuxLib) =
        let defaultReferences =
            if assumeDotNetFramework then
                getDotNetFrameworkDefaultReferences useFsiAuxLib, assumeDotNetFramework
            else
                if useSdkRefs then
                    // Go fetch references
                    let sdkDir = tryGetSdkRefsPackDirectory() |> replayWarnings
                    match sdkDir with
                    | Some path ->
                        try
                            let sdkReferences =
                                [ yield! Directory.GetFiles(path, "*.dll")
                                  yield getFSharpCoreImplementationReference()
                                  if useFsiAuxLib then yield getFsiLibraryImplementationReference()
                                ] |> List.filter(fun f -> systemAssemblies.Contains(Path.GetFileNameWithoutExtension(f)))
                            sdkReferences, false
                        with e ->
                            warning (Error(FSComp.SR.scriptSdkNotDeterminedUnexpected(e.Message), rangeForErrors))
                            // This is defensive coding, we don't expect this exception to happen
                            if isRunningOnCoreClr then
                                // If running on .NET Core and something goes wrong with getting the
                                // .NET Core references then use .NET Core implementation assemblies for running process
                                getDotNetCoreImplementationReferences useFsiAuxLib, false
                            else
                                // If running on .NET Framework and something goes wrong with getting the
                                // .NET Core references then default back to .NET Framework and return a flag indicating this has been done
                                getDotNetFrameworkDefaultReferences useFsiAuxLib, true
                    | None ->
                        if isRunningOnCoreClr then
                            // If running on .NET Core and there is no Sdk refs pack directory
                            // then use .NET Core implementation assemblies for running process
                            getDotNetCoreImplementationReferences useFsiAuxLib, false
                        else
                            // If running on .NET Framework and there is no Sdk refs pack directory
                            // then default back to .NET Framework and return a flag indicating this has been done
                            getDotNetFrameworkDefaultReferences useFsiAuxLib, true
                else
                    getDotNetCoreImplementationReferences useFsiAuxLib, assumeDotNetFramework
        defaultReferences<|MERGE_RESOLUTION|>--- conflicted
+++ resolved
@@ -26,49 +26,7 @@
 ///   - default references for fsi.exe
 type internal FxResolver(assumeDotNetFramework: bool, projectDir: string, useSdkRefs: bool, isInteractive: bool, rangeForErrors: range, sdkDirOverride: string option) =
 
-<<<<<<< HEAD
     /// We only try once for each directory (cleared on solution unload) to prevent conditions where 
-=======
-    static let isWindows = RuntimeInformation.IsOSPlatform(OSPlatform.Windows)
-
-    static let dotnet =
-        if isWindows then "dotnet.exe" else "dotnet"
-
-    static let getDotnetDirectory() =
-        if isRunningOnCoreClr then
-            // Probe for netsdk install, dotnet. and dotnet.exe is a constant offset from the location of System.Int32
-            let candidate =
-                let assemblyLocation = Path.GetDirectoryName(typeof<Int32>.GetTypeInfo().Assembly.Location)
-                Path.GetFullPath(Path.Combine(assemblyLocation, "../../.."))
-
-            if Directory.Exists(candidate) then
-                Some candidate
-            else
-                None
-        elif isWindows then
-            let pf = Environment.GetEnvironmentVariable("ProgramW6432")
-            let pf = if String.IsNullOrEmpty(pf) then Environment.GetFolderPath(Environment.SpecialFolder.ProgramFiles) else pf
-            let candidate = Path.Combine(pf,"dotnet")
-            if Directory.Exists(candidate) then
-                Some candidate
-            else None
-        else
-            None
-
-    static let getDotnetHostPath() =
-        match (Environment.GetEnvironmentVariable("DOTNET_HOST_PATH")) with
-        | value when not (String.IsNullOrEmpty(value)) ->
-            // Set externally
-            value
-        | _ ->
-            match getDotnetDirectory() with
-            | Some dotnetDir ->
-                let candidate = Path.Combine(dotnetDir, dotnet)
-                if FileSystem.FileExistsShim(candidate) then candidate else dotnet
-            | None -> dotnet
-
-    /// We only try once for each directory (cleared on solution unload) to prevent conditions where
->>>>>>> 187c8e06
     /// we repeatedly try to run dotnet.exe on every keystroke for a script
     static let desiredDotNetSdkVersionForDirectoryCache = ConcurrentDictionary<string, Result<string, exn>>()
 
@@ -125,7 +83,6 @@
     /// Find the relevant sdk version by running `dotnet --version` in the script/project location,
     /// taking into account any global.json
     let tryGetDesiredDotNetSdkVersionForDirectoryInfo() =
-<<<<<<< HEAD
         desiredDotNetSdkVersionForDirectoryCache.GetOrAdd(projectDir, (fun _ -> 
             match getDotnetHostPath() with
             | Some dotnetHostPath ->
@@ -143,23 +100,6 @@
                 with err ->
                     Result.Error (Error(FSComp.SR.scriptSdkNotDetermined(dotnetHostPath, projectDir, err.Message, 1), rangeForErrors))
             | _ -> Result.Error (Error(FSComp.SR.scriptSdkNotDeterminedNoHost(), rangeForErrors))))
-=======
-        desiredDotNetSdkVersionForDirectoryCache.GetOrAdd(projectDir, (fun _ ->
-            let dotnetHostPath = getDotnetHostPath()
-            try
-                let workingDir =
-                    if Directory.Exists(projectDir) then
-                        Some projectDir
-                    else
-                        None
-                let exitCode, output, errors = executeProcess dotnetHostPath "--version" workingDir 30000
-                if exitCode <> 0 then
-                    Result.Error (Error(FSComp.SR.scriptSdkNotDetermined(dotnetHostPath, projectDir, (errors |> String.concat "\n"), exitCode), rangeForErrors))
-                else
-                    Result.Ok (output |> String.concat "\n")
-            with err ->
-                Result.Error (Error(FSComp.SR.scriptSdkNotDetermined(dotnetHostPath, projectDir, err.Message, 1), rangeForErrors))))
->>>>>>> 187c8e06
 
     // We need to make sure the warning gets replayed each time, despite the lazy computations
     // To do this we pass it back as data and eventually replay it at the entry points to FxResolver.
@@ -188,13 +128,8 @@
         match sdkDirOverride with
         | Some sdkDir -> Some sdkDir, []
         | None ->
-<<<<<<< HEAD
             let sdksDir = 
                 match getDotnetHostDirectory() with
-=======
-            let sdksDir =
-                match getDotnetDirectory() with
->>>>>>> 187c8e06
                 | Some dotnetDir ->
                     let candidate = Path.GetFullPath(Path.Combine(dotnetDir, "sdk"))
                     if Directory.Exists(candidate) then Some candidate else None
@@ -277,11 +212,7 @@
     let getSystemValueTupleImplementationReference() =
         let implDir = getImplementationAssemblyDir() |> replayWarnings
         let probeFile = Path.Combine(implDir, "System.ValueTuple.dll")
-<<<<<<< HEAD
-        if File.Exists(probeFile) then
-=======
         if FileSystem.FileExistsShim(probeFile) then
->>>>>>> 187c8e06
             Some probeFile
         else
             try
@@ -360,23 +291,10 @@
             //     Use the reference assemblies for the highest netcoreapp tfm that we find in that location that is
             //     lower than or equal to the implementation version.
             let implDir, warnings = getImplementationAssemblyDir()
-<<<<<<< HEAD
             let version = DirectoryInfo(implDir).Name
             if version.StartsWith("x") then
                 // Is running on the desktop
                 (None, None), warnings
-=======
-            let version = computeVersion (DirectoryInfo(implDir).Name)
-            let microsoftNETCoreAppRef = Path.Combine(implDir, "../../../packs/Microsoft.NETCore.App.Ref")
-            if Directory.Exists(microsoftNETCoreAppRef) then
-                let directory =
-                    DirectoryInfo(microsoftNETCoreAppRef).GetDirectories()
-                    |> Array.map (fun di -> computeVersion di.Name)
-                    |> Array.sort
-                    |> Array.filter(fun v -> v <= version)
-                    |> Array.last
-                (Some (directory.ToString()), Some microsoftNETCoreAppRef), warnings
->>>>>>> 187c8e06
             else
                 let di = tryGetVersionedSubDirectory "packs/Microsoft.NETCore.App.Ref" version
                 match di with
