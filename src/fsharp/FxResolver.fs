// Copyright (c) Microsoft Corporation.  All Rights Reserved.  See License.txt in the project root for license information.

// Functions to retrieve framework dependencies
namespace FSharp.Compiler

open System
open System.Collections.Concurrent
open System.Collections.Generic
open System.Diagnostics
open System.Globalization
open System.IO
open System.Reflection
open System.Runtime.InteropServices
open Internal.Utilities.FSharpEnvironment
open FSharp.Compiler.AbstractIL.ILBinaryReader
open FSharp.Compiler.ErrorLogger
open FSharp.Compiler.Text
open FSharp.Compiler.IO

/// Resolves the references for a chosen or currently-executing framework, for
///   - script execution
///   - script editing
///   - script compilation
///   - out-of-project sources editing
///   - default references for fsc.exe
///   - default references for fsi.exe
type internal FxResolver(assumeDotNetFramework: bool, projectDir: string, useSdkRefs: bool, isInteractive: bool, rangeForErrors: range, sdkDirOverride: string option) =

    /// We only try once for each directory (cleared on solution unload) to prevent conditions where 
    /// we repeatedly try to run dotnet.exe on every keystroke for a script
    static let desiredDotNetSdkVersionForDirectoryCache = ConcurrentDictionary<string, Result<string, exn>>()

    // Execute the process pathToExe passing the arguments: arguments with the working directory: workingDir timeout after timeout milliseconds -1 = wait forever
    // returns exit code, stdio and stderr as string arrays
    let executeProcess pathToExe arguments (workingDir:string option) timeout =
        if not (String.IsNullOrEmpty pathToExe) then
            let errorsList = ResizeArray()
            let outputList = ResizeArray()
            let mutable errorslock = obj
            let mutable outputlock = obj
            let outputDataReceived (message: string) =
                if not (isNull message) then
                    lock outputlock (fun () -> outputList.Add(message))

            let errorDataReceived (message: string) =
                if not (isNull message) then
                    lock errorslock (fun () -> errorsList.Add(message))

            let psi = ProcessStartInfo()
            psi.FileName <- pathToExe
            if workingDir.IsSome  then
                psi.WorkingDirectory <- workingDir.Value
            psi.RedirectStandardOutput <- true
            psi.RedirectStandardError <- true
            psi.Arguments <- arguments
            psi.CreateNoWindow <- true
            psi.EnvironmentVariables.Remove("MSBuildSDKsPath")          // Host can sometimes add this, and it can break things
            psi.UseShellExecute <- false

            use p = new Process()
            p.StartInfo <- psi

            p.OutputDataReceived.Add(fun a -> outputDataReceived a.Data)
            p.ErrorDataReceived.Add(fun a ->  errorDataReceived a.Data)

            if p.Start() then
                p.BeginOutputReadLine()
                p.BeginErrorReadLine()
                if not(p.WaitForExit(timeout)) then
                    // Timed out resolving throw a diagnostic.
                    raise (new TimeoutException(sprintf "Timeout executing command '%s' '%s'" (psi.FileName) (psi.Arguments)))
                else
                    p.WaitForExit()
#if DEBUG
            if workingDir.IsSome then
                FileSystem.OpenFileForWriteShim(Path.Combine(workingDir.Value, "StandardOutput.txt")).WriteAllLines(outputList)
                FileSystem.OpenFileForWriteShim(Path.Combine(workingDir.Value, "StandardError.txt")).WriteAllLines(errorsList)
#endif
            p.ExitCode, outputList.ToArray(), errorsList.ToArray()
        else
            -1, Array.empty, Array.empty

    /// Find the relevant sdk version by running `dotnet --version` in the script/project location,
    /// taking into account any global.json
    let tryGetDesiredDotNetSdkVersionForDirectoryInfo() =
        desiredDotNetSdkVersionForDirectoryCache.GetOrAdd(projectDir, (fun _ -> 
            match getDotnetHostPath() with
            | Some dotnetHostPath ->
                try
                    let workingDir =
                        if FileSystem.DirectoryExistsShim(projectDir) then
                            Some projectDir
                        else
                            None
                    let exitCode, output, errors = executeProcess dotnetHostPath "--version" workingDir 30000
                    if exitCode <> 0 then
                        Result.Error (Error(FSComp.SR.scriptSdkNotDetermined(dotnetHostPath, projectDir, (errors |> String.concat "\n"), exitCode), rangeForErrors))
                    else
                        Result.Ok (output |> String.concat "\n")
                with err ->
                    Result.Error (Error(FSComp.SR.scriptSdkNotDetermined(dotnetHostPath, projectDir, err.Message, 1), rangeForErrors))
            | _ -> Result.Error (Error(FSComp.SR.scriptSdkNotDeterminedNoHost(), rangeForErrors))))

    // We need to make sure the warning gets replayed each time, despite the lazy computations
    // To do this we pass it back as data and eventually replay it at the entry points to FxResolver.
    let tryGetDesiredDotNetSdkVersionForDirectory() =
        match tryGetDesiredDotNetSdkVersionForDirectoryInfo() with
        | Result.Ok res -> Some res, []
        | Result.Error exn -> None, [exn]

    // This is used to replay the warnings generated in the function above.
    // It should not be used under the lazy on-demand computations in this type, nor should the warnings be explicitly ignored
    let replayWarnings (res, warnings: exn list) =
        for exn in warnings do warning exn
        res

    /// Compute the .NET Core SDK directory relevant to projectDir, used to infer the default target framework assemblies.
    ///
    /// On-demand because (a) some FxResolver are ephemeral (b) we want to avoid recomputation
    let trySdkDir =
      lazy
        // This path shouldn't be used with reflective processes
        assert not isInteractive
        match assumeDotNetFramework with
        | true -> None, []
        | _ when not useSdkRefs -> None, []
        | _ ->
        match sdkDirOverride with
        | Some sdkDir -> Some sdkDir, []
        | None ->
            let sdksDir = 
                match getDotnetHostDirectory() with
                | Some dotnetDir ->
                    let candidate = FileSystem.GetFullPathShim(Path.Combine(dotnetDir, "sdk"))
                    if FileSystem.DirectoryExistsShim(candidate) then Some candidate else None
                | None -> None

            match sdksDir with
            | Some sdksDir ->
                // Find the sdk version by running `dotnet --version` in the script/project location
                let desiredSdkVer, warnings = tryGetDesiredDotNetSdkVersionForDirectory()

                let sdkDir =
                    DirectoryInfo(sdksDir).GetDirectories()
                    // Filter to the version reported by `dotnet --version` in the location, if that succeeded
                    // If it didn't succeed we will revert back to implementation assemblies, but still need an SDK
                    // to use, so we find the SDKs by looking for dotnet.runtimeconfig.json
                    |> Array.filter (fun di ->
                        match desiredSdkVer with
                        | None -> FileSystem.FileExistsShim(Path.Combine(di.FullName,"dotnet.runtimeconfig.json"))
                        | Some v -> di.Name = v)
                    |> Array.sortBy (fun di -> di.FullName)
                    |> Array.tryLast
                    |> Option.map (fun di -> di.FullName)
                sdkDir, warnings
            | _ ->
                None, []

    let tryGetSdkDir() = trySdkDir.Force()

    /// Get the framework implementation directory of the currently running process
    let getRunningImplementationAssemblyDir() =
        let filename = Path.GetDirectoryName(typeof<obj>.Assembly.Location)
        if String.IsNullOrWhiteSpace filename then getFSharpCompilerLocation() else filename

    // Compute the framework implementation directory, either of the selected SDK or the currently running process as a backup
    // F# interactive/reflective scenarios use the implementation directory of the currently running process
    //
    // On-demand because (a) some FxResolver are ephemeral (b) we want to avoid recomputation
    let implementationAssemblyDir =
      lazy
        if isInteractive then
            getRunningImplementationAssemblyDir(), []
        else
            let sdkDir, warnings = tryGetSdkDir()
            match sdkDir with
            | Some dir ->
                try
                    let dotnetConfigFile = Path.Combine(dir, "dotnet.runtimeconfig.json")
<<<<<<< HEAD
                    let dotnetConfig = FileSystem.OpenFileForReadShim(dotnetConfigFile).ReadAllText()
=======
                    use stream = FileSystem.OpenFileForReadShim(dotnetConfigFile)
                    let dotnetConfig = stream.ReadAllText()
>>>>>>> 98e11ae6
                    let pattern = "\"version\": \""
                    let startPos = dotnetConfig.IndexOf(pattern, StringComparison.OrdinalIgnoreCase) + pattern.Length
                    let endPos = dotnetConfig.IndexOf("\"", startPos)
                    let ver = dotnetConfig.[startPos..endPos-1]
                    let path = FileSystem.GetFullPathShim(Path.Combine(dir, "..", "..", "shared", "Microsoft.NETCore.App", ver))
                    if FileSystem.DirectoryExistsShim(path) then
                        path, warnings
                    else
                        getRunningImplementationAssemblyDir(), warnings
                with e ->
                    let warn = Error(FSComp.SR.scriptSdkNotDeterminedUnexpected(e.Message), rangeForErrors)
                    let path = getRunningImplementationAssemblyDir()
                    path, [warn]
            | _ ->
                let path = getRunningImplementationAssemblyDir()
                path, []

    let getImplementationAssemblyDir() = implementationAssemblyDir.Force()

    let getFSharpCoreLibraryName = "FSharp.Core"

    let getFsiLibraryName = "FSharp.Compiler.Interactive.Settings"

    // Use the FSharp.Core that is executing with the compiler as a backup reference
    let getFSharpCoreImplementationReference() = Path.Combine(getFSharpCompilerLocation(), getFSharpCoreLibraryName + ".dll")

    // Use the FSharp.Compiler.Interactive.Settings executing with the compiler as a backup reference
    let getFsiLibraryImplementationReference() = Path.Combine(getFSharpCompilerLocation(), getFsiLibraryName + ".dll")

    // Use the ValueTuple that is executing with the compiler if it is from System.ValueTuple
    // or the System.ValueTuple.dll that sits alongside the compiler.  (Note we always ship one with the compiler)
    let getSystemValueTupleImplementationReference() =
        let implDir = getImplementationAssemblyDir() |> replayWarnings
        let probeFile = Path.Combine(implDir, "System.ValueTuple.dll")
        if FileSystem.FileExistsShim(probeFile) then
            Some probeFile
        else
            try
                let asm = typeof<System.ValueTuple<int, int>>.Assembly
                if asm.FullName.StartsWith("System.ValueTuple", StringComparison.OrdinalIgnoreCase) then
                    Some asm.Location
                else
                    let valueTuplePath = Path.Combine(getFSharpCompilerLocation(), "System.ValueTuple.dll")
                    if FileSystem.FileExistsShim(valueTuplePath) then
                        Some valueTuplePath
                    else
                        None
            with _ ->
                // This is defensive coding, we don't expect this exception to happen
                None

    // Algorithm:
    //     search the sdk for a versioned subdirectory of the sdk that matches or is lower than the version passed as an argument
    //     path is the path to the versioned directories
    //          it may be a subdirectory of a locally xcopied sdk or the global sdk
    //     version is nuget format version id e.g 5.0.1-preview-4.3
    //
    let tryGetVersionedSubDirectory (path:string) (version:string) =
        let zeroVersion = Version("0.0.0.0")

        // Split the version into a number + it's suffix
        let computeVersion (version: string) =
            let ver, suffix =
                let suffixPos = version.IndexOf('-')
                if suffixPos >= 0 then
                    version.Substring(0, suffixPos), version.Substring(suffixPos + 1)
                else
                    version, ""

            match Version.TryParse(ver) with
            | true, v -> v, suffix
            | false, _ -> zeroVersion, suffix

        let compareVersion (v1:Version * string) (v2:Version * string) =
            let fstCompare = (fst v1).CompareTo(fst v2)
            if fstCompare <> 0 then
                fstCompare
            else
                (snd v1).CompareTo(snd v2)

        let directories = getDotnetHostSubDirectories path
        let targetVersion = computeVersion version

        if directories.Length > 0 then
            directories
            |> Array.map (fun di -> computeVersion di.Name, di)
            |> Array.filter(fun (v, _) -> (compareVersion v targetVersion) <= 0)
            |> Array.sortWith (fun (v1,_) (v2,_) -> compareVersion v1 v2)
            |> Array.map (fun (_, di) -> di)
            |> Array.tryLast
        else
            None

    // Algorithm:
    //     use implementation location of obj type, on shared frameworks it will always be in:
    //
    //        dotnet\shared\Microsoft.NETCore.App\sdk-version\System.Private.CoreLib.dll
    //
    //     if that changes we will need to find another way to do this.  Hopefully the sdk will eventually provide an API
    //     use the well know location for obj to traverse the file system towards the
    //
    //          packs\Microsoft.NETCore.App.Ref\sdk-version\netcoreappn.n
    //     we will rely on the sdk-version match on the two paths to ensure that we get the product that ships with the
    //     version of the runtime we are executing on
    //     Use the reference assemblies for the highest netcoreapp tfm that we find in that location.
    //
    // On-demand because (a) some FxResolver are ephemeral (b) we want to avoid recomputation
    let tryNetCoreRefsPackDirectoryRoot =
      lazy
        try
            //     Use the reference assemblies for the highest netcoreapp tfm that we find in that location that is
            //     lower than or equal to the implementation version.
            let implDir, warnings = getImplementationAssemblyDir()
            let version = DirectoryInfo(implDir).Name
            if version.StartsWith("x") then
                // Is running on the desktop
                (None, None), warnings
            else
                let di = tryGetVersionedSubDirectory "packs/Microsoft.NETCore.App.Ref" version
                match di with
                | Some di -> (Some(di.Name), Some(di.Parent.FullName)), warnings
                | None -> (None, None), warnings
            with e ->
            let warn = Error(FSComp.SR.scriptSdkNotDeterminedUnexpected(e.Message), rangeForErrors)
            // This is defensive coding, we don't expect this exception to happen
            // NOTE: consider reporting this exception as a warning
            (None, None), [warn]

    let tryGetNetCoreRefsPackDirectoryRoot() = tryNetCoreRefsPackDirectoryRoot.Force()

    // Tries to figure out the tfm for the compiler instance.
    // On coreclr it uses the deps.json file
    //
    // On-demand because (a) some FxResolver are ephemeral (b) we want to avoid recomputation
    let tryRunningDotNetCoreTfm =
      lazy
        let file =
            try
                let asm = Assembly.GetEntryAssembly()
                match asm with
                | null -> ""
                | asm ->
                    let depsJsonPath = Path.ChangeExtension(asm.Location, "deps.json")
                    if FileSystem.FileExistsShim(depsJsonPath) then
<<<<<<< HEAD
                        FileSystem.OpenFileForReadShim(depsJsonPath).ReadAllText()
=======
                        use stream = FileSystem.OpenFileForReadShim(depsJsonPath)
                        stream.ReadAllText()
>>>>>>> 98e11ae6
                    else
                        ""
            with _ ->
                // This is defensive coding, we don't expect this exception to happen
                // NOTE: consider reporting this exception as a warning
                ""

        let tfmPrefix=".NETCoreApp,Version=v"
        let pattern = "\"name\": \"" + tfmPrefix
        let startPos =
            let startPos = file.IndexOf(pattern, StringComparison.OrdinalIgnoreCase)
            if startPos >= 0  then startPos + (pattern.Length) else startPos
        let length =
            if startPos >= 0 then
                let ep = file.IndexOf("\"", startPos)
                if ep >= 0 then ep - startPos else ep
            else -1
        match startPos, length with
        | -1, _
        | _, -1 ->
            if isRunningOnCoreClr then
                // Running on coreclr but no deps.json was deployed with the host so default to 5.0
                Some "net5.0"
            else
                // Running on desktop
                None
        | pos, length ->
            // use value from the deps.json file
            let suffix = file.Substring(pos, length)
            let prefix =
                match Double.TryParse(suffix) with
                | true, value when value < 5.0 -> "netcoreapp"
                | _ -> "net"
            Some (prefix + suffix)

    let tryGetRunningDotNetCoreTfm() = tryRunningDotNetCoreTfm.Force()

    // Tries to figure out the tfm for the compiler instance on the Windows desktop
    // On full clr it uses the mscorlib version number
    let getRunningDotNetFrameworkTfm () =
        let defaultMscorlibVersion = 4,8,3815,0
        let desktopProductVersionMonikers = [|
            // major, minor, build, revision, moniker
               4,     8,      3815,     0,    "net48"
               4,     8,      3761,     0,    "net48"
               4,     7,      3190,     0,    "net472"
               4,     7,      3062,     0,    "net472"
               4,     7,      2600,     0,    "net471"
               4,     7,      2558,     0,    "net471"
               4,     7,      2053,     0,    "net47"
               4,     7,      2046,     0,    "net47"
               4,     6,      1590,     0,    "net462"
               4,     6,        57,     0,    "net462"
               4,     6,      1055,     0,    "net461"
               4,     6,        81,     0,    "net46"
               4,     0,     30319, 34209,    "net452"
               4,     0,     30319, 17020,    "net452"
               4,     0,     30319, 18408,    "net451"
               4,     0,     30319, 17929,    "net45"
               4,     0,     30319,     1,    "net4"
            |]

        let majorPart, minorPart, buildPart, privatePart=
            try
                let attrOpt = typeof<Object>.Assembly.GetCustomAttributes(typeof<AssemblyFileVersionAttribute>) |> Seq.tryHead
                match attrOpt with
                | Some attr ->
                    let fv = (downcast attr : AssemblyFileVersionAttribute).Version.Split([|'.'|]) |> Array.map(fun e ->  Int32.Parse(e))
                    fv.[0], fv.[1], fv.[2], fv.[3]
                | _ -> defaultMscorlibVersion
            with _ -> defaultMscorlibVersion

        // Get the ProductVersion of this framework compare with table yield compatible monikers
        match desktopProductVersionMonikers
              |> Array.tryFind (fun (major, minor, build, revision, _) ->
                    (majorPart >= major) &&
                    (minorPart >= minor) &&
                    (buildPart >= build) &&
                    (privatePart >= revision)) with
        | Some (_,_,_,_,moniker) ->
            moniker
        | None ->
            // no TFM could be found, assume latest stable?
            "net48"

    let trySdkRefsPackDirectory =
      lazy
        let tfmPrefix = "netcoreapp"
        let tfmCompare c1 c2 =
            let deconstructTfmApp (netcoreApp: DirectoryInfo) =
                let name = netcoreApp.Name
                try
                    if name.StartsWith(tfmPrefix, StringComparison.InvariantCultureIgnoreCase) then
                        Some (Double.Parse(name.Substring(tfmPrefix.Length), NumberStyles.AllowDecimalPoint,  CultureInfo.InvariantCulture))
                    else
                        None
                with _ ->
                    // This is defensive coding, we don't expect this exception to happen
                   // NOTE: consider reporting this exception as a warning
                    None

            if c1 = c2 then 0
            else
                match (deconstructTfmApp c1), (deconstructTfmApp c2) with
                | Some c1, Some c2 -> int(c1 - c2)
                | None, Some _ -> -1
                | Some _, None -> 1
                | _ -> 0

        match tryGetNetCoreRefsPackDirectoryRoot() with
        | (Some version, Some root), warnings ->
            try
                let ref = Path.Combine(root, version, "ref")
                let highestTfm =
                    DirectoryInfo(ref).GetDirectories()
                    |> Array.sortWith tfmCompare
                    |> Array.tryLast

                match highestTfm with
                | Some tfm -> Some (Path.Combine(ref, tfm.Name)), warnings
                | None -> None, warnings
            with e ->
                let warn = Error(FSComp.SR.scriptSdkNotDeterminedUnexpected(e.Message), rangeForErrors)
                // This is defensive coding, we don't expect this exception to happen
                // NOTE: consider reporting this exception as a warning
                None, warnings @ [warn]
        | _ -> None, []

    let tryGetSdkRefsPackDirectory() = trySdkRefsPackDirectory.Force()

    let getDependenciesOf assemblyReferences =
        let assemblies = new Dictionary<string, string>()

        // Identify path to a dll in the framework directory from a simple name
        let frameworkPathFromSimpleName simpleName =
            let implDir = getImplementationAssemblyDir() |> replayWarnings
            let root = Path.Combine(implDir, simpleName)
            let pathOpt =
                [| ""; ".dll"; ".exe" |]
                |> Seq.tryPick(fun ext ->
                    let path = root + ext
                    if FileSystem.FileExistsShim(path) then Some path
                    else None)
            match pathOpt with
            | Some path -> path
            | None -> root

        // Collect all assembly dependencies into assemblies dictionary
        let rec traverseDependencies reference =
            // Reference can be either path to a file on disk or a Assembly Simple Name
            let referenceName, path =
                try
                    if FileSystem.FileExistsShim(reference) then
                        // Reference is a path to a file on disk
                        Path.GetFileNameWithoutExtension(reference), reference
                    else
                        // Reference is a SimpleAssembly name
                        reference, frameworkPathFromSimpleName reference

                with _ ->
                    // This is defensive coding, we don't expect this exception to happen
                    reference, frameworkPathFromSimpleName reference

            if not (assemblies.ContainsKey(referenceName)) then
                try
                    if FileSystem.FileExistsShim(path) then
                        match referenceName with
                        | "System.Runtime.WindowsRuntime"
                        | "System.Runtime.WindowsRuntime.UI.Xaml" ->
                            // The Windows compatibility pack included in the runtime contains a reference to
                            // System.Runtime.WindowsRuntime, but to properly use that type the runtime also needs a
                            // reference to the Windows.md meta-package, which isn't referenced by default.  To avoid
                            // a bug where types from `Windows, Version=255.255.255.255` can't be found we're going to
                            // not default include this assembly.  It can still be manually referenced if it's needed
                            // via the System.Runtime.WindowsRuntime NuGet package.
                            //
                            // In the future this branch can be removed because WinRT support is being removed from the
                            // .NET 5 SDK (https://github.com/dotnet/runtime/pull/36715)
                            ()
                        | "System.Private.CoreLib" ->
                            // System.Private.CoreLib doesn't load with reflection
                            assemblies.Add(referenceName, path)
                        | _ ->
                            try
                                let opts =
                                    { metadataOnly = MetadataOnlyFlag.Yes // turn this off here as we need the actual IL code
                                      reduceMemoryUsage = ReduceMemoryFlag.Yes
                                      pdbDirPath = None
                                      tryGetMetadataSnapshot = (fun _ -> None) (* tryGetMetadataSnapshot *) }

                                let reader = OpenILModuleReader path opts
                                assemblies.Add(referenceName, path)
                                for reference in reader.ILAssemblyRefs do
                                    traverseDependencies reference.Name

                            // There are many native assemblies which can't be cracked, raising exceptions
                            with _ -> ()
                with _ -> ()

        assemblyReferences |> List.iter traverseDependencies
        assemblies

    // This list is the default set of references for "non-project" files.
    //
    // These DLLs are
    //    (a) included in the environment used for all .fsx files (see service.fs)
    //    (b) included in environment for files 'orphaned' from a project context
    //            -- for orphaned files (files in VS without a project context)
    let getDotNetFrameworkDefaultReferences useFsiAuxLib = [
        yield "mscorlib"
        yield "System"
        yield "System.Xml"
        yield "System.Runtime.Remoting"
        yield "System.Runtime.Serialization.Formatters.Soap"
        yield "System.Data"
        yield "System.Drawing"
        yield "System.Core"
        yield "System.Configuration"

        yield getFSharpCoreLibraryName
        if useFsiAuxLib then yield fsiLibraryName

        // always include a default reference to System.ValueTuple.dll in scripts and out-of-project sources
        match getSystemValueTupleImplementationReference () with
        | None -> ()
        | Some v -> yield v

        // These are the Portable-profile and .NET Standard 1.6 dependencies of FSharp.Core.dll.  These are needed
        // when an F# script references an F# profile 7, 78, 259 or .NET Standard 1.6 component which in turn refers
        // to FSharp.Core for profile 7, 78, 259 or .NET Standard.
        yield "netstandard"
        yield "System.Runtime"          // lots of types
        yield "System.Linq"             // System.Linq.Expressions.Expression<T>
        yield "System.Reflection"       // System.Reflection.ParameterInfo
        yield "System.Linq.Expressions" // System.Linq.IQueryable<T>
        yield "System.Threading.Tasks"  // valuetype [System.Threading.Tasks]System.Threading.CancellationToken
        yield "System.IO"               //  System.IO.TextWriter
        yield "System.Net.Requests"     //  System.Net.WebResponse etc.
        yield "System.Collections"      // System.Collections.Generic.List<T>
        yield "System.Runtime.Numerics" // BigInteger
        yield "System.Threading"        // OperationCanceledException
        yield "System.Web"
        yield "System.Web.Services"
        yield "System.Windows.Forms"
        yield "System.Numerics"
    ]

    let getDotNetCoreImplementationReferences useFsiAuxLib =
        let implDir = getImplementationAssemblyDir()  |> replayWarnings
        let roots =
            [ yield! Directory.GetFiles(implDir, "*.dll")
              yield getFSharpCoreImplementationReference()
              if useFsiAuxLib then yield getFsiLibraryImplementationReference() ]
        (getDependenciesOf roots).Values |> Seq.toList

    // A set of assemblies to always consider to be system assemblies.  A common set of these can be used a shared
    // resources between projects in the compiler services.  Also all assemblies where well-known system types exist
    // referenced from TcGlobals must be listed here.
    let systemAssemblies =
        HashSet [
            // NOTE: duplicates are ok in this list

            // .NET Framework list
            yield "mscorlib"
            yield "netstandard"
            yield "System"
            yield getFSharpCoreLibraryName
            yield "FSharp.Compiler.Interactive.Settings"
            yield "Microsoft.CSharp"
            yield "Microsoft.VisualBasic"
            yield "Microsoft.VisualBasic.Core"
            yield "Microsoft.Win32.Primitives"
            yield "Microsoft.Win32.Registry"
            yield "System.AppContext"
            yield "System.Buffers"
            yield "System.Collections"
            yield "System.Collections.Concurrent"
            yield "System.Collections.Immutable"
            yield "System.Collections.NonGeneric"
            yield "System.Collections.Specialized"
            yield "System.ComponentModel"
            yield "System.ComponentModel.Annotations"
            yield "System.ComponentModel.DataAnnotations"
            yield "System.ComponentModel.EventBasedAsync"
            yield "System.ComponentModel.Primitives"
            yield "System.ComponentModel.TypeConverter"
            yield "System.Configuration"
            yield "System.Console"
            yield "System.Core"
            yield "System.Data"
            yield "System.Data.Common"
            yield "System.Data.DataSetExtensions"
            yield "System.Deployment"
            yield "System.Design"
            yield "System.Diagnostics.Contracts"
            yield "System.Diagnostics.Debug"
            yield "System.Diagnostics.DiagnosticSource"
            yield "System.Diagnostics.FileVersionInfo"
            yield "System.Diagnostics.Process"
            yield "System.Diagnostics.StackTrace"
            yield "System.Diagnostics.TextWriterTraceListener"
            yield "System.Diagnostics.Tools"
            yield "System.Diagnostics.TraceSource"
            yield "System.Diagnostics.Tracing"
            yield "System.Drawing"
            yield "System.Drawing.Primitives"
            yield "System.Dynamic.Runtime"
            yield "System.Formats.Asn1"
            yield "System.Globalization"
            yield "System.Globalization.Calendars"
            yield "System.Globalization.Extensions"
            yield "System.IO"
            yield "System.IO.Compression"
            yield "System.IO.Compression.Brotli"
            yield "System.IO.Compression.FileSystem"
            yield "System.IO.Compression.ZipFile"
            yield "System.IO.FileSystem"
            yield "System.IO.FileSystem.DriveInfo"
            yield "System.IO.FileSystem.Primitives"
            yield "System.IO.FileSystem.Watcher"
            yield "System.IO.IsolatedStorage"
            yield "System.IO.MemoryMappedFiles"
            yield "System.IO.Pipes"
            yield "System.IO.UnmanagedMemoryStream"
            yield "System.Linq"
            yield "System.Linq.Expressions"
            yield "System.Linq.Expressions"
            yield "System.Linq.Parallel"
            yield "System.Linq.Queryable"
            yield "System.Memory"
            yield "System.Messaging"
            yield "System.Net"
            yield "System.Net.Http"
            yield "System.Net.Http.Json"
            yield "System.Net.HttpListener"
            yield "System.Net.Mail"
            yield "System.Net.NameResolution"
            yield "System.Net.NetworkInformation"
            yield "System.Net.Ping"
            yield "System.Net.Primitives"
            yield "System.Net.Requests"
            yield "System.Net.Security"
            yield "System.Net.ServicePoint"
            yield "System.Net.Sockets"
            yield "System.Net.WebClient"
            yield "System.Net.WebHeaderCollection"
            yield "System.Net.WebProxy"
            yield "System.Net.WebSockets"
            yield "System.Net.WebSockets.Client"
            yield "System.Numerics"
            yield "System.Numerics.Vectors"
            yield "System.ObjectModel"
            yield "System.Observable"
            yield "System.Private.Uri"
            yield "System.Reflection"
            yield "System.Reflection.DispatchProxy"
            yield "System.Reflection.Emit"
            yield "System.Reflection.Emit.ILGeneration"
            yield "System.Reflection.Emit.Lightweight"
            yield "System.Reflection.Extensions"
            yield "System.Reflection.Metadata"
            yield "System.Reflection.Primitives"
            yield "System.Reflection.TypeExtensions"
            yield "System.Resources.Reader"
            yield "System.Resources.ResourceManager"
            yield "System.Resources.Writer"
            yield "System.Runtime"
            yield "System.Runtime.CompilerServices.Unsafe"
            yield "System.Runtime.CompilerServices.VisualC"
            yield "System.Runtime.Extensions"
            yield "System.Runtime.Handles"
            yield "System.Runtime.InteropServices"
            yield "System.Runtime.InteropServices.PInvoke"
            yield "System.Runtime.InteropServices.RuntimeInformation"
            yield "System.Runtime.InteropServices.WindowsRuntime"
            yield "System.Runtime.Intrinsics"
            yield "System.Runtime.Loader"
            yield "System.Runtime.Numerics"
            yield "System.Runtime.Remoting"
            yield "System.Runtime.Serialization"
            yield "System.Runtime.Serialization.Formatters"
            yield "System.Runtime.Serialization.Formatters.Soap"
            yield "System.Runtime.Serialization.Json"
            yield "System.Runtime.Serialization.Primitives"
            yield "System.Runtime.Serialization.Xml"
            yield "System.Security"
            yield "System.Security.Claims"
            yield "System.Security.Cryptography.Algorithms"
            yield "System.Security.Cryptography.Cng"
            yield "System.Security.Cryptography.Csp"
            yield "System.Security.Cryptography.Encoding"
            yield "System.Security.Cryptography.OpenSsl"
            yield "System.Security.Cryptography.Primitives"
            yield "System.Security.Cryptography.X509Certificates"
            yield "System.Security.Principal"
            yield "System.Security.Principal.Windows"
            yield "System.Security.SecureString"
            yield "System.ServiceModel.Web"
            yield "System.ServiceProcess"
            yield "System.Text.Encoding"
            yield "System.Text.Encoding.CodePages"
            yield "System.Text.Encoding.Extensions"
            yield "System.Text.Encodings.Web"
            yield "System.Text.Json"
            yield "System.Text.RegularExpressions"
            yield "System.Threading"
            yield "System.Threading.Channels"
            yield "System.Threading.Overlapped"
            yield "System.Threading.Tasks"
            yield "System.Threading.Tasks.Dataflow"
            yield "System.Threading.Tasks.Extensions"
            yield "System.Threading.Tasks.Parallel"
            yield "System.Threading.Thread"
            yield "System.Threading.ThreadPool"
            yield "System.Threading.Timer"
            yield "System.Transactions"
            yield "System.Transactions.Local"
            yield "System.ValueTuple"
            yield "System.Web"
            yield "System.Web.HttpUtility"
            yield "System.Web.Services"
            yield "System.Windows"
            yield "System.Windows.Forms"
            yield "System.Xml"
            yield "System.Xml.Linq"
            yield "System.Xml.ReaderWriter"
            yield "System.Xml.Serialization"
            yield "System.Xml.XDocument"
            yield "System.Xml.XmlDocument"
            yield "System.Xml.XmlSerializer"
            yield "System.Xml.XPath"
            yield "System.Xml.XPath.XDocument"
            yield "WindowsBase"
        ]

    member _.GetSystemAssemblies() = systemAssemblies

    member _.IsInReferenceAssemblyPackDirectory filename =
        match tryGetNetCoreRefsPackDirectoryRoot() |> replayWarnings with
        | _, Some root ->
            let path = Path.GetDirectoryName(filename)
            path.StartsWith(root, StringComparison.OrdinalIgnoreCase)
        | _ -> false

    member _.TryGetSdkDir() = tryGetSdkDir() |> replayWarnings

    /// Gets the selected target framework moniker, e.g netcore3.0, net472, and the running rid of the current machine
    member _.GetTfmAndRid() =
        // Interactive processes read their own configuration to find the running tfm

        let tfm =
            if isInteractive then
                match tryGetRunningDotNetCoreTfm() with
                | Some tfm -> tfm
                | _ -> getRunningDotNetFrameworkTfm ()
            else
                let sdkDir = tryGetSdkDir() |> replayWarnings
                match sdkDir with
                | Some dir ->
                    let dotnetConfigFile = Path.Combine(dir, "dotnet.runtimeconfig.json")
<<<<<<< HEAD
                    let dotnetConfig = FileSystem.OpenFileForReadShim(dotnetConfigFile).ReadAllText()
=======
                    use stream = FileSystem.OpenFileForReadShim(dotnetConfigFile)
                    let dotnetConfig = stream.ReadAllText()
>>>>>>> 98e11ae6
                    let pattern = "\"tfm\": \""
                    let startPos = dotnetConfig.IndexOf(pattern, StringComparison.OrdinalIgnoreCase) + pattern.Length
                    let endPos = dotnetConfig.IndexOf("\"", startPos)
                    let tfm = dotnetConfig.[startPos..endPos-1]
                    //printfn "GetTfmAndRid, tfm = '%s'" tfm
                    tfm
                | None ->
                match tryGetRunningDotNetCoreTfm() with
                | Some tfm -> tfm
                | _ -> getRunningDotNetFrameworkTfm ()

        // Computer valid dotnet-rids for this environment:
        //      https://docs.microsoft.com/en-us/dotnet/core/rid-catalog
        //
        // Where rid is: win, win-x64, win-x86, osx-x64, linux-x64 etc ...
        let runningRid =
            let processArchitecture = RuntimeInformation.ProcessArchitecture
            let baseRid =
                if RuntimeInformation.IsOSPlatform(OSPlatform.Windows) then "win"
                elif RuntimeInformation.IsOSPlatform(OSPlatform.OSX) then "osx"
                else "linux"
            match processArchitecture with
            | Architecture.X64 ->  baseRid + "-x64"
            | Architecture.X86 -> baseRid + "-x86"
            | Architecture.Arm64 -> baseRid + "-arm64"
            | _ -> baseRid + "-arm"

        tfm, runningRid

    static member ClearStaticCaches() =
        desiredDotNetSdkVersionForDirectoryCache.Clear()

    member _.GetFrameworkRefsPackDirectory() = tryGetSdkRefsPackDirectory() |> replayWarnings

    member _.TryGetDesiredDotNetSdkVersionForDirectory() = tryGetDesiredDotNetSdkVersionForDirectoryInfo()

    // The set of references entered into the TcConfigBuilder for scripts prior to computing the load closure.
    member _.GetDefaultReferences (useFsiAuxLib) =
        let defaultReferences =
            if assumeDotNetFramework then
                getDotNetFrameworkDefaultReferences useFsiAuxLib, assumeDotNetFramework
            else
                if useSdkRefs then
                    // Go fetch references
                    let sdkDir = tryGetSdkRefsPackDirectory() |> replayWarnings
                    match sdkDir with
                    | Some path ->
                        try
                            let sdkReferences =
                                [ yield! Directory.GetFiles(path, "*.dll")
                                  yield getFSharpCoreImplementationReference()
                                  if useFsiAuxLib then yield getFsiLibraryImplementationReference()
                                ] |> List.filter(fun f -> systemAssemblies.Contains(Path.GetFileNameWithoutExtension(f)))
                            sdkReferences, false
                        with e ->
                            warning (Error(FSComp.SR.scriptSdkNotDeterminedUnexpected(e.Message), rangeForErrors))
                            // This is defensive coding, we don't expect this exception to happen
                            if isRunningOnCoreClr then
                                // If running on .NET Core and something goes wrong with getting the
                                // .NET Core references then use .NET Core implementation assemblies for running process
                                getDotNetCoreImplementationReferences useFsiAuxLib, false
                            else
                                // If running on .NET Framework and something goes wrong with getting the
                                // .NET Core references then default back to .NET Framework and return a flag indicating this has been done
                                getDotNetFrameworkDefaultReferences useFsiAuxLib, true
                    | None ->
                        if isRunningOnCoreClr then
                            // If running on .NET Core and there is no Sdk refs pack directory
                            // then use .NET Core implementation assemblies for running process
                            getDotNetCoreImplementationReferences useFsiAuxLib, false
                        else
                            // If running on .NET Framework and there is no Sdk refs pack directory
                            // then default back to .NET Framework and return a flag indicating this has been done
                            getDotNetFrameworkDefaultReferences useFsiAuxLib, true
                else
                    getDotNetCoreImplementationReferences useFsiAuxLib, assumeDotNetFramework
        defaultReferences<|MERGE_RESOLUTION|>--- conflicted
+++ resolved
@@ -177,12 +177,8 @@
             | Some dir ->
                 try
                     let dotnetConfigFile = Path.Combine(dir, "dotnet.runtimeconfig.json")
-<<<<<<< HEAD
-                    let dotnetConfig = FileSystem.OpenFileForReadShim(dotnetConfigFile).ReadAllText()
-=======
                     use stream = FileSystem.OpenFileForReadShim(dotnetConfigFile)
                     let dotnetConfig = stream.ReadAllText()
->>>>>>> 98e11ae6
                     let pattern = "\"version\": \""
                     let startPos = dotnetConfig.IndexOf(pattern, StringComparison.OrdinalIgnoreCase) + pattern.Length
                     let endPos = dotnetConfig.IndexOf("\"", startPos)
@@ -327,12 +323,8 @@
                 | asm ->
                     let depsJsonPath = Path.ChangeExtension(asm.Location, "deps.json")
                     if FileSystem.FileExistsShim(depsJsonPath) then
-<<<<<<< HEAD
-                        FileSystem.OpenFileForReadShim(depsJsonPath).ReadAllText()
-=======
                         use stream = FileSystem.OpenFileForReadShim(depsJsonPath)
                         stream.ReadAllText()
->>>>>>> 98e11ae6
                     else
                         ""
             with _ ->
@@ -793,12 +785,8 @@
                 match sdkDir with
                 | Some dir ->
                     let dotnetConfigFile = Path.Combine(dir, "dotnet.runtimeconfig.json")
-<<<<<<< HEAD
-                    let dotnetConfig = FileSystem.OpenFileForReadShim(dotnetConfigFile).ReadAllText()
-=======
                     use stream = FileSystem.OpenFileForReadShim(dotnetConfigFile)
                     let dotnetConfig = stream.ReadAllText()
->>>>>>> 98e11ae6
                     let pattern = "\"tfm\": \""
                     let startPos = dotnetConfig.IndexOf(pattern, StringComparison.OrdinalIgnoreCase) + pattern.Length
                     let endPos = dotnetConfig.IndexOf("\"", startPos)
