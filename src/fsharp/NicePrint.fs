// Copyright (c) Microsoft Corporation.  All Rights Reserved.  See License.txt in the project root for license information.

/// Print Signatures/Types, for signatures, intellisense, quick info, FSI responses
module internal FSharp.Compiler.NicePrint

open Internal.Utilities.Collections
open Internal.Utilities.Library
open Internal.Utilities.Library.Extras
open Internal.Utilities.Rational
open FSharp.Compiler 
open FSharp.Compiler.AbstractIL 
open FSharp.Compiler.AbstractIL.IL 
open FSharp.Compiler.AttributeChecking
open FSharp.Compiler.ErrorLogger
open FSharp.Compiler.Infos
open FSharp.Compiler.InfoReader
open FSharp.Compiler.Syntax
open FSharp.Compiler.Syntax.PrettyNaming
open FSharp.Compiler.TcGlobals
open FSharp.Compiler.Text
open FSharp.Compiler.Text.Layout
open FSharp.Compiler.Text.LayoutRender
open FSharp.Compiler.Text.TaggedText
open FSharp.Compiler.Xml
open FSharp.Compiler.TypedTree
open FSharp.Compiler.TypedTreeBasics
open FSharp.Compiler.TypedTreeOps

open FSharp.Core.Printf

[<AutoOpen>]
module internal PrintUtilities = 
    let bracketIfL x lyt = if x then bracketL lyt else lyt

    let squareAngleL x = LeftL.leftBracketAngle ^^ x ^^ RightL.rightBracketAngle

    let angleL x = sepL TaggedText.leftAngle ^^ x ^^ rightL TaggedText.rightAngle

    let braceL x = wordL TaggedText.leftBrace ^^ x ^^ wordL TaggedText.rightBrace

    let braceBarL x = wordL TaggedText.leftBraceBar ^^ x ^^ wordL TaggedText.rightBraceBar

    let comment str = wordL (tagText (sprintf "(* %s *)" str))

    let layoutsL (ls: Layout list) : Layout =
        match ls with
        | [] -> emptyL
        | [x] -> x
        | x :: xs -> List.fold (^^) x xs 

    let suppressInheritanceAndInterfacesForTyInSimplifiedDisplays g amap m ty = 
        isEnumTy g ty || isDelegateTy g ty || ExistsHeadTypeInEntireHierarchy g amap m ty g.exn_tcr

    let applyMaxMembers maxMembers (allDecls: _ list) = 
        match maxMembers with 
        | Some n when allDecls.Length > n -> (allDecls |> List.truncate n) @ [wordL (tagPunctuation "...")] 
        | _ -> allDecls

    /// fix up a name coming from IL metadata by quoting "funny" names (keywords, otherwise invalid identifiers)
    let adjustILName n =
        n |> Lexhelp.Keywords.QuoteIdentifierIfNeeded

    // Put the "+ N overloads" into the layout
    let shrinkOverloads layoutFunction resultFunction group = 
        match group with 
        | [x] -> [resultFunction x (layoutFunction x)] 
        | (x :: rest) -> [ resultFunction x (layoutFunction x -- leftL (tagText (match rest.Length with 1 -> FSComp.SR.nicePrintOtherOverloads1() | n -> FSComp.SR.nicePrintOtherOverloadsN(n)))) ] 
        | _ -> []
    
    let layoutTyconRefImpl isAttribute (denv: DisplayEnv) (tcref: TyconRef) =
        let tagEntityRefName (xref: EntityRef) name =
            if xref.IsNamespace then tagNamespace name
            elif xref.IsModule then tagModule name
            elif xref.IsTypeAbbrev then
                let ty = xref.TypeAbbrev.Value
                match stripTyEqns denv.g ty with
                | TType_app(tcref, _, _) when tcref.IsStructOrEnumTycon ->
                    tagStruct name
                | _ ->
                    tagAlias name
            elif xref.IsFSharpDelegateTycon then tagDelegate name
            elif xref.IsILEnumTycon || xref.IsFSharpEnumTycon then tagEnum name
            elif xref.IsStructOrEnumTycon then tagStruct name
            elif isInterfaceTyconRef xref then tagInterface name
            elif xref.IsUnionTycon then tagUnion name
            elif xref.IsRecordTycon then tagRecord name
            else tagClass name

        let demangled = 
            let name =
                if denv.includeStaticParametersInTypeNames then 
                    tcref.DisplayNameWithStaticParameters 
                elif tcref.DisplayName = tcref.DisplayNameWithStaticParameters then
                    tcref.DisplayName // has no static params
                else
                    tcref.DisplayName+"<...>" // shorten
            if isAttribute && name.EndsWithOrdinal("Attribute") then
                String.dropSuffix name "Attribute"
            else 
                name
        let tyconTextL =
            tagEntityRefName tcref demangled
            |> mkNav tcref.DefinitionRange
            |> wordL
        if denv.shortTypeNames then 
            tyconTextL
        else
            let path = tcref.CompilationPath.DemangledPath
            let path =
                if denv.includeStaticParametersInTypeNames then
                    path
                else
                    path |> List.map (fun s -> 
                        let i = s.IndexOf(',')
                        if i <> -1 then s.Substring(0, i)+"<...>" // apparently has static params, shorten
                        else s)
            let pathText = trimPathByDisplayEnv denv path
            if pathText = "" then tyconTextL else leftL (tagUnknownEntity pathText) ^^ tyconTextL

    let layoutBuiltinAttribute (denv: DisplayEnv) (attrib: BuiltinAttribInfo) =
        let tcref = attrib.TyconRef
        squareAngleL (layoutTyconRefImpl true denv tcref)

    /// layout the xml docs immediately before another block
    let layoutXmlDoc (denv: DisplayEnv) (xml: XmlDoc) restL =
        if denv.showDocumentation
        then
            let xmlDocL =
                if xml.IsEmpty
                then
                    emptyL
                else
                    xml.UnprocessedLines
                    |> Array.map (fun x ->
                        x.Split('\n') // These lines may have new-lines in them and we need to split them so we can format it
                    )
                    |> Array.concat
                    /// note here that we don't add a space after the triple-slash, because
                    /// the implicit spacing hasn't been trimmed here.
                    |> Array.map (fun line -> ("///" + line) |> tagText |> wordL)
                    |> List.ofArray
                    |> aboveListL
            xmlDocL @@ restL
        else restL

    let private layoutXmlDocFromSig (denv: DisplayEnv) (infoReader: InfoReader) (possibleXmlDoc: XmlDoc) restL (info: (string option * string) option) =
        let xmlDoc =
            if possibleXmlDoc.IsEmpty then
                match info with
                | Some(Some ccuFileName, xmlDocSig) ->
                    infoReader.amap.assemblyLoader.TryFindXmlDocumentationInfo(System.IO.Path.GetFileNameWithoutExtension ccuFileName)
                    |> Option.bind (fun xmlDocInfo ->
                        xmlDocInfo.TryGetXmlDocBySig(xmlDocSig)
                    )
                    |> Option.defaultValue possibleXmlDoc
                | _ ->
                    possibleXmlDoc
            else
                possibleXmlDoc
        layoutXmlDoc denv xmlDoc restL

    let layoutXmlDocOfValRef (denv: DisplayEnv) (infoReader: InfoReader) (vref: ValRef) restL =
        if denv.showDocumentation then
            GetXmlDocSigOfValRef denv.g vref
            |> layoutXmlDocFromSig denv infoReader vref.XmlDoc restL             
        else
            restL

    let layoutXmlDocOfMethInfo (denv: DisplayEnv) (infoReader: InfoReader) (minfo: MethInfo) restL =
        if denv.showDocumentation then
            GetXmlDocSigOfMethInfo infoReader Range.range0 minfo
            |> layoutXmlDocFromSig denv infoReader minfo.XmlDoc restL             
        else
            restL

    let layoutXmlDocOfPropInfo (denv: DisplayEnv) (infoReader: InfoReader) (pinfo: PropInfo) restL =
        if denv.showDocumentation then
            GetXmlDocSigOfProp infoReader Range.range0 pinfo
            |> layoutXmlDocFromSig denv infoReader pinfo.XmlDoc restL             
        else
            restL

    let layoutXmlDocOfEventInfo (denv: DisplayEnv) (infoReader: InfoReader) (einfo: EventInfo) restL =
        if denv.showDocumentation then
            GetXmlDocSigOfEvent infoReader Range.range0 einfo
            |> layoutXmlDocFromSig denv infoReader einfo.XmlDoc restL             
        else
            restL

    let layoutXmlDocOfRecdFieldRef (denv: DisplayEnv) (infoReader: InfoReader) (rfref: RecdFieldRef) restL =
        if denv.showDocumentation then
            GetXmlDocSigOfRecdFieldRef rfref
            |> layoutXmlDocFromSig denv infoReader rfref.RecdField.XmlDoc restL             
        else
            restL

    let layoutXmlDocOfUnionCaseRef (denv: DisplayEnv) (infoReader: InfoReader) (ucref: UnionCaseRef) restL =
        if denv.showDocumentation then
            GetXmlDocSigOfUnionCaseRef ucref
            |> layoutXmlDocFromSig denv infoReader ucref.UnionCase.XmlDoc restL             
        else
            restL

    let layoutXmlDocOfEntityRef (denv: DisplayEnv) (infoReader: InfoReader) (eref: EntityRef) restL =
        if denv.showDocumentation then
            GetXmlDocSigOfEntityRef infoReader Range.range0 eref
            |> layoutXmlDocFromSig denv infoReader eref.XmlDoc restL             
        else
            restL

module private PrintIL = 

    let fullySplitILTypeRef (tref: ILTypeRef) = 
        (List.collect IL.splitNamespace (tref.Enclosing @ [DemangleGenericTypeName tref.Name])) 

    let layoutILTypeRefName denv path =
        let path = 
            match path with 
            | [ "System"; "Void" ] -> ["unit"]
            | [ "System"; "Object" ] -> ["obj"]
            | [ "System"; "String" ] -> ["string"]
            | [ "System"; "Single" ] -> ["float32"]
            | [ "System"; "Double" ] -> ["float"]
            | [ "System"; "Decimal"] -> ["decimal"]
            | [ "System"; "Char" ] -> ["char"]
            | [ "System"; "Byte" ] -> ["byte"]
            | [ "System"; "SByte" ] -> ["sbyte"]
            | [ "System"; "Int16" ] -> ["int16"]
            | [ "System"; "Int32" ] -> ["int" ]
            | [ "System"; "Int64" ] -> ["int64" ]
            | [ "System"; "UInt16" ] -> ["uint16" ]
            | [ "System"; "UInt32" ] -> ["uint" ]
            | [ "System"; "UInt64" ] -> ["uint64" ]
            | [ "System"; "IntPtr" ] -> ["nativeint" ]
            | [ "System"; "UIntPtr" ] -> ["unativeint" ]
            | [ "System"; "Boolean"] -> ["bool"]
            | _ -> path
        let p2, n = List.frontAndBack path
        let tagged = if n = "obj" || n = "string" then tagClass n else tagStruct n
        if denv.shortTypeNames then 
            wordL tagged
          else
            leftL (tagNamespace (trimPathByDisplayEnv denv p2)) ^^ wordL tagged

    let layoutILTypeRef denv tref =
        let path = fullySplitILTypeRef tref
        layoutILTypeRefName denv path

    let layoutILArrayShape (ILArrayShape sh) = 
        SepL.leftBracket ^^ wordL (tagPunctuation (sh |> List.tail |> List.map (fun _ -> ",") |> String.concat "")) ^^ RightL.rightBracket // drop off one "," so that a n-dimensional array has n - 1 ","'s

    let paramsL (ps: Layout list) : Layout = 
        match ps with
        | [] -> emptyL
        | _ -> 
            let body = Layout.commaListL ps
            SepL.leftAngle ^^ body ^^ RightL.rightAngle

    let pruneParams (className: string) (ilTyparSubst: Layout list) =
        let numParams = 
            // can't find a way to see the number of generic parameters for *this* class (the GenericParams also include type variables for enclosing classes); this will have to do
            let rightMost = className |> SplitNamesForILPath |> List.last
            match System.Int32.TryParse(rightMost, System.Globalization.NumberStyles.Integer, System.Globalization.CultureInfo.InvariantCulture) with 
            | true, n -> n
            | false, _ -> 0 // looks like it's non-generic
        ilTyparSubst |> List.rev |> List.truncate numParams |> List.rev
 
    let rec layoutILType (denv: DisplayEnv) (ilTyparSubst: Layout list) (ty: ILType) : Layout =
        match ty with
        | ILType.Void -> WordL.structUnit // These are type-theoretically totally different type-theoretically `void` is Fin 0 and `unit` is Fin (S 0) ... but, this looks like as close as we can get.
        | ILType.Array (sh, t) -> layoutILType denv ilTyparSubst t ^^ layoutILArrayShape sh
        | ILType.Value t
        | ILType.Boxed t -> layoutILTypeRef denv t.TypeRef ^^ (t.GenericArgs |> List.map (layoutILType denv ilTyparSubst) |> paramsL)
        | ILType.Ptr t
        | ILType.Byref t -> layoutILType denv ilTyparSubst t
        | ILType.FunctionPointer t -> layoutILCallingSignature denv ilTyparSubst None t
        | ILType.TypeVar n -> List.item (int n) ilTyparSubst
        | ILType.Modified (_, _, t) -> layoutILType denv ilTyparSubst t // Just recurse through them to the contained ILType

    /// Layout a function pointer signature using type-only-F#-style. No argument names are printed.
    and private layoutILCallingSignature denv ilTyparSubst cons (signature: ILCallingSignature) =
        // We need a special case for
        // constructors (Their return types are reported as `void`, but this is
        // incorrect; so if we're dealing with a constructor we require that the
        // return type be passed along as the `cons` parameter.)
        let args = signature.ArgTypes |> List.map (layoutILType denv ilTyparSubst) 
        let res = 
            match cons with
            | Some className -> 
                let names = SplitNamesForILPath (DemangleGenericTypeName className)
                // special case for constructor return-type (viz., the class itself)
                layoutILTypeRefName denv names ^^ (pruneParams className ilTyparSubst |> paramsL) 
            | None -> 
                signature.ReturnType |> layoutILType denv ilTyparSubst
        
        match args with
        | [] -> WordL.structUnit ^^ WordL.arrow ^^ res
        | [x] -> x ^^ WordL.arrow ^^ res
        | _ -> sepListL WordL.star args ^^ WordL.arrow ^^ res

    let layoutILFieldInit x =
        let textOpt = 
            match x with
            | Some init -> 
                match init with
                | ILFieldInit.Bool x -> 
                    if x
                    then Some TaggedText.keywordTrue
                    else Some TaggedText.keywordFalse
                | ILFieldInit.Char c -> ("'" + (char c).ToString () + "'") |> (tagStringLiteral >> Some)
                | ILFieldInit.Int8 x -> ((x |> int32 |> string) + "y") |> (tagNumericLiteral >> Some)
                | ILFieldInit.Int16 x -> ((x |> int32 |> string) + "s") |> (tagNumericLiteral >> Some)
                | ILFieldInit.Int32 x -> x |> (string >> tagNumericLiteral >> Some)
                | ILFieldInit.Int64 x -> ((x |> string) + "L") |> (tagNumericLiteral >> Some)
                | ILFieldInit.UInt8 x -> ((x |> int32 |> string) + "uy") |> (tagNumericLiteral >> Some)
                | ILFieldInit.UInt16 x -> ((x |> int32 |> string) + "us") |> (tagNumericLiteral >> Some)
                | ILFieldInit.UInt32 x -> (x |> int64 |> string) + "u" |> (tagNumericLiteral >> Some)
                | ILFieldInit.UInt64 x -> ((x |> int64 |> string) + "UL") |> (tagNumericLiteral >> Some)
                | ILFieldInit.Single d -> 
                    let s = d.ToString ("g12", System.Globalization.CultureInfo.InvariantCulture)
                    let s = 
                        if String.forall (fun c -> System.Char.IsDigit c || c = '-') s 
                        then s + ".0" 
                        else s
                    (s + "f") |> (tagNumericLiteral >> Some)
                | ILFieldInit.Double d -> 
                      let s = d.ToString ("g12", System.Globalization.CultureInfo.InvariantCulture)
                      let s = 
                          if String.forall (fun c -> System.Char.IsDigit c || c = '-') s 
                          then (s + ".0")
                          else s
                      s |> (tagNumericLiteral >> Some)
                | _ -> None
            | None -> None
        match textOpt with
        | None -> WordL.equals ^^ (comment "value unavailable")
        | Some s -> WordL.equals ^^ wordL s

    let layoutILEnumDefParts nm litVal =
        WordL.bar ^^ wordL (tagEnum (adjustILName nm)) ^^ layoutILFieldInit litVal

module private PrintTypes = 
    // Note: We need nice printing of constants in order to print literals and attributes 
    let layoutConst g ty c =
        let str = 
            match c with
            | Const.Bool x -> if x then TaggedText.keywordTrue else TaggedText.keywordFalse
            | Const.SByte x -> (x |> string)+"y" |> tagNumericLiteral
            | Const.Byte x -> (x |> string)+"uy" |> tagNumericLiteral
            | Const.Int16 x -> (x |> string)+"s" |> tagNumericLiteral
            | Const.UInt16 x -> (x |> string)+"us" |> tagNumericLiteral
            | Const.Int32 x -> (x |> string) |> tagNumericLiteral
            | Const.UInt32 x -> (x |> string)+"u" |> tagNumericLiteral
            | Const.Int64 x -> (x |> string)+"L" |> tagNumericLiteral
            | Const.UInt64 x -> (x |> string)+"UL" |> tagNumericLiteral
            | Const.IntPtr x -> (x |> string)+"n" |> tagNumericLiteral
            | Const.UIntPtr x -> (x |> string)+"un" |> tagNumericLiteral
            | Const.Single d -> 
                 ((let s = d.ToString("g12", System.Globalization.CultureInfo.InvariantCulture)
                  if String.forall (fun c -> System.Char.IsDigit(c) || c = '-') s 
                  then s + ".0" 
                  else s) + "f") |> tagNumericLiteral
            | Const.Double d -> 
                let s = d.ToString("g12", System.Globalization.CultureInfo.InvariantCulture)
                (if String.forall (fun c -> System.Char.IsDigit(c) || c = '-') s 
                then s + ".0" 
                else s) |> tagNumericLiteral
            | Const.Char c -> "'" + c.ToString() + "'" |> tagStringLiteral
            | Const.String bs -> "\"" + bs + "\"" |> tagNumericLiteral
            | Const.Unit -> "()" |> tagPunctuation
            | Const.Decimal bs -> string bs + "M" |> tagNumericLiteral
            // either "null" or "the default value for a struct"
            | Const.Zero -> tagKeyword(if isRefTy g ty then "null" else "default")
        wordL str

    let layoutAccessibility (denv: DisplayEnv) accessibility itemL =
        let isInternalCompPath x = 
            match x with 
            | CompPath(ILScopeRef.Local, []) -> true 
            | _ -> false
        let (|Public|Internal|Private|) (TAccess p) = 
            match p with 
            | [] -> Public 
            | _ when List.forall isInternalCompPath p -> Internal 
            | _ -> Private
        match denv.contextAccessibility, accessibility with
        | Public, Internal -> WordL.keywordInternal ++ itemL   // print modifier, since more specific than context
        | Public, Private -> WordL.keywordPrivate ++ itemL     // print modifier, since more specific than context
        | Internal, Private -> WordL.keywordPrivate ++ itemL   // print modifier, since more specific than context
        | _ -> itemL

    /// Layout a reference to a type 
    let layoutTyconRefImpl denv tycon = layoutTyconRefImpl false denv tycon

    /// Layout the flags of a member 
    let layoutMemberFlags (memFlags: SynMemberFlags) = 
        let stat = 
            if memFlags.IsInstance || (memFlags.MemberKind = SynMemberKind.Constructor) then emptyL 
            else WordL.keywordStatic
        let stat = 
            if memFlags.IsDispatchSlot then stat ++ WordL.keywordAbstract
            elif memFlags.IsOverrideOrExplicitImpl then stat ++ WordL.keywordOverride
            else stat
        let stat = 
            if memFlags.IsOverrideOrExplicitImpl then stat else
            match memFlags.MemberKind with 
            | SynMemberKind.ClassConstructor 
            | SynMemberKind.Constructor 
            | SynMemberKind.PropertyGetSet -> stat
            | SynMemberKind.Member 
            | SynMemberKind.PropertyGet 
            | SynMemberKind.PropertySet -> stat ++ WordL.keywordMember

        // let stat = if memFlags.IsFinal then stat ++ wordL "final" else stat in
        stat

    /// Layout a single attribute arg, following the cases of 'gen_attr_arg' in ilxgen.fs
    /// This is the subset of expressions we display in the NicePrint pretty printer 
    /// See also dataExprL - there is overlap between these that should be removed 
    let rec private layoutAttribArg denv arg = 
        match arg with 
        | Expr.Const (c, _, ty) -> 
            if isEnumTy denv.g ty then 
                WordL.keywordEnum ^^ angleL (layoutType denv ty) ^^ bracketL (layoutConst denv.g ty c)
            else
                layoutConst denv.g ty c

        | Expr.Op (TOp.Array, [_elemTy], args, _) ->
            LeftL.leftBracketBar ^^ semiListL (List.map (layoutAttribArg denv) args) ^^ RightL.rightBracketBar

        // Detect 'typeof<ty>' calls 
        | TypeOfExpr denv.g ty ->
            LeftL.keywordTypeof ^^ wordL (tagPunctuation "<") ^^ layoutType denv ty ^^ rightL (tagPunctuation ">")

        // Detect 'typedefof<ty>' calls 
        | TypeDefOfExpr denv.g ty ->
            LeftL.keywordTypedefof ^^ wordL (tagPunctuation "<") ^^ layoutType denv ty ^^ rightL (tagPunctuation ">")

        | Expr.Op (TOp.Coerce, [tgTy;_], [arg2], _) ->
            leftL (tagPunctuation "(") ^^ layoutAttribArg denv arg2 ^^ wordL (tagPunctuation ":>") ^^ layoutType denv tgTy ^^ rightL (tagPunctuation ")")

        | AttribBitwiseOrExpr denv.g (arg1, arg2) ->
            layoutAttribArg denv arg1 ^^ wordL (tagPunctuation "|||") ^^ layoutAttribArg denv arg2

        // Detect explicit enum values 
        | EnumExpr denv.g arg1 ->
            WordL.keywordEnum ++ bracketL (layoutAttribArg denv arg1)


        | _ -> comment "(* unsupported attribute argument *)"

    /// Layout arguments of an attribute 'arg1, ..., argN' 
    and private layoutAttribArgs denv args = 
        sepListL (rightL (tagPunctuation ",")) (List.map (fun (AttribExpr(e1, _)) -> layoutAttribArg denv e1) args)

    /// Layout an attribute 'Type(arg1, ..., argN)' 
    //
    // REVIEW: we are ignoring "props" here
    and layoutAttrib denv (Attrib(_, k, args, _props, _, _, _)) = 
        let argsL = bracketL (layoutAttribArgs denv args)
        match k with 
        | ILAttrib ilMethRef -> 
            let trimmedName = 
                let name = ilMethRef.DeclaringTypeRef.Name
                if name.EndsWithOrdinal("Attribute") then
                    String.dropSuffix name "Attribute"
                else
                    name
            let tref = ilMethRef.DeclaringTypeRef
            let tref = ILTypeRef.Create(scope= tref.Scope, enclosing=tref.Enclosing, name=trimmedName)
            PrintIL.layoutILTypeRef denv tref ++ argsL
        | FSAttrib vref -> 
            // REVIEW: this is not trimming "Attribute" 
            let _, _, _, rty, _ = GetTypeOfMemberInMemberForm denv.g vref
            let rty = GetFSharpViewOfReturnType denv.g rty
            let tcref = tcrefOfAppTy denv.g rty
            layoutTyconRefImpl denv tcref ++ argsL

    and layoutILAttribElement denv arg = 
        match arg with 
        | ILAttribElem.String (Some x) -> wordL (tagStringLiteral ("\"" + x + "\""))
        | ILAttribElem.String None -> wordL (tagStringLiteral "")
        | ILAttribElem.Bool x -> if x then WordL.keywordTrue else WordL.keywordFalse
        | ILAttribElem.Char x -> wordL (tagStringLiteral ("'" + x.ToString() + "'" ))
        | ILAttribElem.SByte x -> wordL (tagNumericLiteral ((x |> string)+"y"))
        | ILAttribElem.Int16 x -> wordL (tagNumericLiteral ((x |> string)+"s"))
        | ILAttribElem.Int32 x -> wordL (tagNumericLiteral ((x |> string)))
        | ILAttribElem.Int64 x -> wordL (tagNumericLiteral ((x |> string)+"L"))
        | ILAttribElem.Byte x -> wordL (tagNumericLiteral ((x |> string)+"uy"))
        | ILAttribElem.UInt16 x -> wordL (tagNumericLiteral ((x |> string)+"us"))
        | ILAttribElem.UInt32 x -> wordL (tagNumericLiteral ((x |> string)+"u"))
        | ILAttribElem.UInt64 x -> wordL (tagNumericLiteral ((x |> string)+"UL"))
        | ILAttribElem.Single x -> 
            let str =
                let s = x.ToString("g12", System.Globalization.CultureInfo.InvariantCulture)
                (if String.forall (fun c -> System.Char.IsDigit(c) || c = '-') s 
                 then s + ".0" 
                 else s) + "f"
            wordL (tagNumericLiteral str)
        | ILAttribElem.Double x -> 
            let str =
                let s = x.ToString("g12", System.Globalization.CultureInfo.InvariantCulture)
                if String.forall (fun c -> System.Char.IsDigit(c) || c = '-') s 
                then s + ".0" 
                else s
            wordL (tagNumericLiteral str)
        | ILAttribElem.Null -> wordL (tagKeyword "null")
        | ILAttribElem.Array (_, xs) -> 
            leftL (tagPunctuation "[|") ^^ semiListL (List.map (layoutILAttribElement denv) xs) ^^ RightL.rightBracketBar
        | ILAttribElem.Type (Some ty) -> 
            LeftL.keywordTypeof ^^ SepL.leftAngle ^^ PrintIL.layoutILType denv [] ty ^^ RightL.rightAngle
        | ILAttribElem.Type None -> wordL (tagText "")
        | ILAttribElem.TypeRef (Some ty) -> 
            LeftL.keywordTypedefof ^^ SepL.leftAngle ^^ PrintIL.layoutILTypeRef denv ty ^^ RightL.rightAngle
        | ILAttribElem.TypeRef None -> emptyL

    and layoutILAttrib denv (ty, args) = 
        let argsL = bracketL (sepListL (rightL (tagPunctuation ",")) (List.map (layoutILAttribElement denv) args))
        PrintIL.layoutILType denv [] ty ++ argsL

    /// Layout '[<attribs>]' above another block 
    and layoutAttribs denv isValue ty kind attrs restL = 
        
        if denv.showAttributes then
            // Don't display DllImport attributes in generated signatures
            let attrs = attrs |> List.filter (IsMatchingFSharpAttributeOpt denv.g denv.g.attrib_DllImportAttribute >> not)
            let attrs = attrs |> List.filter (IsMatchingFSharpAttributeOpt denv.g denv.g.attrib_ContextStaticAttribute >> not)
            let attrs = attrs |> List.filter (IsMatchingFSharpAttributeOpt denv.g denv.g.attrib_ThreadStaticAttribute >> not)
            let attrs = attrs |> List.filter (IsMatchingFSharpAttribute denv.g denv.g.attrib_EntryPointAttribute >> not)
            let attrs = attrs |> List.filter (IsMatchingFSharpAttributeOpt denv.g denv.g.attrib_MarshalAsAttribute >> not)
            let attrs = attrs |> List.filter (IsMatchingFSharpAttribute denv.g denv.g.attrib_ReflectedDefinitionAttribute >> not)
            let attrs = attrs |> List.filter (IsMatchingFSharpAttribute denv.g denv.g.attrib_StructLayoutAttribute >> not)
            let attrs = attrs |> List.filter (IsMatchingFSharpAttribute denv.g denv.g.attrib_AutoSerializableAttribute >> not)
            
            match attrs with
            | [] -> restL 
            | _ -> 
                squareAngleL (sepListL (rightL (tagPunctuation ";")) (List.map (layoutAttrib denv) attrs)) @@ 
                restL
        elif not isValue && (isStructTy denv.g ty && not (isEnumTy denv.g ty)) then
            squareAngleL (wordL (tagClass "Struct")) @@ restL
        else
            match kind with 
            | TyparKind.Type -> restL
            | TyparKind.Measure -> squareAngleL (wordL (tagClass "Measure")) @@ restL

    and layoutTyparAttribs denv kind attrs restL =
        match attrs, kind with
        | [], TyparKind.Type -> restL 
        | _, _ -> squareAngleL (sepListL (rightL (tagPunctuation ";")) ((match kind with TyparKind.Type -> [] | TyparKind.Measure -> [wordL (tagText "Measure")]) @ List.map (layoutAttrib denv) attrs)) ^^ restL

    and private layoutTyparRef denv (typar: Typar) =
        wordL
            (tagTypeParameter 
                (sprintf "%s%s%s"
                    (if denv.showConstraintTyparAnnotations then prefixOfStaticReq typar.StaticReq else "'")
                    (if denv.showImperativeTyparAnnotations then prefixOfRigidTypar typar else "")
                    typar.DisplayName))

    /// Layout a single type parameter declaration, taking TypeSimplificationInfo into account
    /// There are several printing-cases for a typar:
    ///
    ///  'a              - is multiple occurrence.
    ///  _               - singleton occurrence, an underscore preferred over 'b. (OCaml accepts but does not print)
    ///  #Type           - inplace coercion constraint and singleton.
    ///  ('a :> Type)    - inplace coercion constraint not singleton.
    ///  ('a.opM: S->T) - inplace operator constraint.
    ///
    and private layoutTyparRefWithInfo denv (env: SimplifyTypes.TypeSimplificationInfo) (typar: Typar) =
        let varL = layoutTyparRef denv typar
        let varL = if denv.showAttributes then layoutTyparAttribs denv typar.Kind typar.Attribs varL else varL

        match Zmap.tryFind typar env.inplaceConstraints with
        | Some (typarConstraintTy) ->
            if Zset.contains typar env.singletons then
                leftL (tagPunctuation "#") ^^ layoutTypeWithInfo denv env typarConstraintTy
            else
                (varL ^^ sepL (tagPunctuation ":>") ^^ layoutTypeWithInfo denv env typarConstraintTy) |> bracketL

        | _ -> varL

      
    /// Layout type parameter constraints, taking TypeSimplificationInfo into account 
    and layoutConstraintsWithInfo denv env cxs = 
        
        // Internally member constraints get attached to each type variable in their support. 
        // This means we get too many constraints being printed. 
        // So we normalize the constraints to eliminate duplicate member constraints 
        let cxs = 
            cxs
            |> ListSet.setify (fun (_, cx1) (_, cx2) ->
                match cx1, cx2 with 
                | TyparConstraint.MayResolveMember(traitInfo1, _),
                  TyparConstraint.MayResolveMember(traitInfo2, _) -> traitsAEquiv denv.g TypeEquivEnv.Empty traitInfo1 traitInfo2
                | _ -> false)

        let cxsL = List.collect (layoutConstraintWithInfo denv env) cxs
        match cxsL with 
        | [] -> emptyL 
        | _ -> 
            if denv.abbreviateAdditionalConstraints then 
                wordL (tagKeyword "when") ^^ wordL(tagText "<constraints>")
            elif denv.shortConstraints then 
                leftL (tagPunctuation "(") ^^ wordL (tagKeyword "requires") ^^ sepListL (wordL (tagKeyword "and")) cxsL ^^ rightL (tagPunctuation ")")
            else
                wordL (tagKeyword "when") ^^ sepListL (wordL (tagKeyword "and")) cxsL

    /// Layout constraints, taking TypeSimplificationInfo into account 
    and private layoutConstraintWithInfo denv env (tp, tpc) =
        let longConstraintPrefix l = layoutTyparRefWithInfo denv env tp ^^ WordL.colon ^^ l
        match tpc with 
        | TyparConstraint.CoercesTo(tpct, _) -> 
            [layoutTyparRefWithInfo denv env tp ^^ wordL (tagOperator ":>") --- layoutTypeWithInfo denv env tpct]

        | TyparConstraint.MayResolveMember(traitInfo, _) ->
            [layoutTraitWithInfo denv env traitInfo]

        | TyparConstraint.DefaultsTo(_, ty, _) ->
              if denv.showTyparDefaultConstraints then [wordL (tagKeyword "default") ^^ layoutTyparRefWithInfo denv env tp ^^ WordL.colon ^^ layoutTypeWithInfo denv env ty]
              else []

        | TyparConstraint.IsEnum(ty, _) ->
            if denv.shortConstraints then 
                [wordL (tagKeyword "enum")]
            else
                [longConstraintPrefix (layoutTypeAppWithInfoAndPrec denv env (wordL (tagKeyword "enum")) 2 true [ty])]

        | TyparConstraint.SupportsComparison _ ->
            if denv.shortConstraints then 
                [wordL (tagKeyword "comparison")]
            else
                [wordL (tagKeyword "comparison") |> longConstraintPrefix]

        | TyparConstraint.SupportsEquality _ ->
            if denv.shortConstraints then 
                [wordL (tagKeyword "equality")]
            else
                [wordL (tagKeyword "equality") |> longConstraintPrefix]

        | TyparConstraint.IsDelegate(aty, bty, _) ->
            if denv.shortConstraints then 
                [WordL.keywordDelegate]
            else
                [layoutTypeAppWithInfoAndPrec denv env (WordL.keywordDelegate) 2 true [aty;bty] |> longConstraintPrefix]

        | TyparConstraint.SupportsNull _ ->
            [wordL (tagKeyword "null") |> longConstraintPrefix]

        | TyparConstraint.NotSupportsNull _ ->
                [(wordL (tagKeyword "not") ^^ wordL(tagKeyword "null")) |> longConstraintPrefix]

        | TyparConstraint.IsNonNullableStruct _ ->
            if denv.shortConstraints then 
                [wordL (tagText "value type")]
            else
                [WordL.keywordStruct |> longConstraintPrefix]

        | TyparConstraint.IsUnmanaged _ ->
            if denv.shortConstraints then
                [wordL (tagKeyword "unmanaged")]
            else
                [wordL (tagKeyword "unmanaged") |> longConstraintPrefix]

        | TyparConstraint.IsReferenceType _ ->
            if denv.shortConstraints then 
                [wordL (tagText "reference type")]
            else
                [(wordL (tagKeyword "not") ^^ wordL(tagKeyword "struct")) |> longConstraintPrefix]

        | TyparConstraint.SimpleChoice(tys, _) ->
            [bracketL (sepListL (sepL (tagPunctuation "|")) (List.map (layoutTypeWithInfo denv env) tys)) |> longConstraintPrefix]

        | TyparConstraint.RequiresDefaultConstructor _ -> 
            if denv.shortConstraints then 
                [wordL (tagKeyword "default") ^^ wordL (tagKeyword "constructor")]
            else
                [bracketL (
                    wordL (tagKeyword "new") ^^
                    wordL (tagPunctuation ":") ^^
                    WordL.structUnit ^^ 
                    WordL.arrow ^^
                    (layoutTyparRefWithInfo denv env tp)) |> longConstraintPrefix]

    and private layoutTraitWithInfo denv env (TTrait(tys, nm, memFlags, argtys, rty, _)) =
        let nm = DemangleOperatorName nm
        if denv.shortConstraints then 
            WordL.keywordMember ^^ wordL (tagMember nm)
        else
            let rty = GetFSharpViewOfReturnType denv.g rty
            let stat = layoutMemberFlags memFlags
            let tys = ListSet.setify (typeEquiv denv.g) tys
            let tysL = 
                match tys with 
                | [ty] -> layoutTypeWithInfo denv env ty 
                | tys -> bracketL (layoutTypesWithInfoAndPrec denv env 2 (wordL (tagKeyword "or")) tys)
            tysL ^^ wordL (tagPunctuation ":") ---
                bracketL (stat ++ wordL (tagMember nm) ^^ wordL (tagPunctuation ":") ---
                        ((layoutTypesWithInfoAndPrec denv env 2 (wordL (tagPunctuation "*")) argtys --- wordL (tagPunctuation "->")) --- (layoutReturnType denv env rty)))


    /// Layout a unit expression 
    and private layoutMeasure denv unt =
        let sortVars vs = vs |> List.sortBy (fun (v: Typar, _) -> v.DisplayName) 
        let sortCons cs = cs |> List.sortBy (fun (c: TyconRef, _) -> c.DisplayName) 
        let negvs, posvs = ListMeasureVarOccsWithNonZeroExponents unt |> sortVars |> List.partition (fun (_, e) -> SignRational e < 0)
        let negcs, poscs = ListMeasureConOccsWithNonZeroExponents denv.g false unt |> sortCons |> List.partition (fun (_, e) -> SignRational e < 0)
        let unparL uv = layoutTyparRef denv uv
        let unconL tc = layoutTyconRefImpl denv tc
        let rationalL e = wordL (tagNumericLiteral (RationalToString e))
        let measureToPowerL x e = if e = OneRational then x else x -- wordL (tagPunctuation "^") -- rationalL e
        let prefix = spaceListL (List.map (fun (v, e) -> measureToPowerL (unparL v) e) posvs @
                                 List.map (fun (c, e) -> measureToPowerL (unconL c) e) poscs)
        let postfix = spaceListL (List.map (fun (v, e) -> measureToPowerL (unparL v) (NegRational e)) negvs @
                                  List.map (fun (c, e) -> measureToPowerL (unconL c) (NegRational e)) negcs)
        match (negvs, negcs) with 
        | [], [] -> (match posvs, poscs with [], [] -> wordL (tagNumericLiteral "1") | _ -> prefix)
        | _ -> prefix ^^ sepL (tagPunctuation "/") ^^ (if List.length negvs + List.length negcs > 1 then sepL (tagPunctuation "(") ^^ postfix ^^ sepL (tagPunctuation ")") else postfix)

    /// Layout type arguments, either NAME<ty, ..., ty> or (ty, ..., ty) NAME *)
    and private layoutTypeAppWithInfoAndPrec denv env tcL prec prefix args =
        if prefix then 
            match args with
            | [] -> tcL
            | [arg] -> tcL ^^ sepL (tagPunctuation "<") ^^ (layoutTypeWithInfoAndPrec denv env 4 arg) ^^ rightL (tagPunctuation">")
            | args -> bracketIfL (prec <= 1) (tcL ^^ angleL (layoutTypesWithInfoAndPrec denv env 2 (sepL (tagPunctuation ",")) args))
        else
            match args with
            | [] -> tcL
            | [arg] -> layoutTypeWithInfoAndPrec denv env 2 arg ^^ tcL
            | args -> bracketIfL (prec <= 1) (bracketL (layoutTypesWithInfoAndPrec denv env 2 (sepL (tagPunctuation ",")) args) --- tcL)

    and layoutNullness part2 (nullness: Nullness) =
        match nullness.Evaluate() with
        | NullnessInfo.WithNull -> part2 ^^ rightL (tagText "?")
        | NullnessInfo.WithoutNull -> part2
        | NullnessInfo.AmbivalentToNull -> part2 // TODO NULLNESS: emit this optionally ^^ wordL (tagText "%")

    /// Layout a type, taking precedence into account to insert brackets where needed
    and layoutTypeWithInfoAndPrec denv env prec ty =

        match stripTyparEqns ty with 

        // Always prefer to format 'byref<ty,ByRefKind.In>' as 'inref<ty>'
        | ty when isInByrefTy denv.g ty && (match ty with TType_app (tc, _, _) when denv.g.inref_tcr.CanDeref  && tyconRefEq denv.g tc denv.g.byref2_tcr -> true | _ -> false) ->
            layoutTypeWithInfoAndPrec denv env prec (mkInByrefTy denv.g (destByrefTy denv.g ty))

        // Always prefer to format 'byref<ty,ByRefKind.Out>' as 'outref<ty>'
        | ty when isOutByrefTy denv.g ty && (match ty with TType_app (tc, _, _) when denv.g.outref_tcr.CanDeref  && tyconRefEq denv.g tc denv.g.byref2_tcr -> true | _ -> false) ->
            layoutTypeWithInfoAndPrec denv env prec (mkOutByrefTy denv.g (destByrefTy denv.g ty))

        // Always prefer to format 'byref<ty,ByRefKind.InOut>' as 'byref<ty>'
        | ty when isByrefTy denv.g ty && (match ty with TType_app (tc, _, _) when denv.g.byref_tcr.CanDeref  && tyconRefEq denv.g tc denv.g.byref2_tcr -> true | _ -> false) ->
            layoutTypeWithInfoAndPrec denv env prec (mkByrefTy denv.g (destByrefTy denv.g ty))

        // Always prefer 'float' to 'float<1>'
        | TType_app (tc,args,nullness) when tc.IsMeasureableReprTycon && List.forall (isDimensionless denv.g) args ->
          let part1 = layoutTypeWithInfoAndPrec denv env prec (reduceTyconRefMeasureableOrProvided denv.g tc args)
          let part2 = layoutNullness part1 nullness
          part2

        // Layout a type application
        | TType_app (tc, args, nullness) ->
          let usePrefix =
              match denv.genericParameterStyle with
              | GenericParameterStyle.Implicit -> tc.IsPrefixDisplay
              | GenericParameterStyle.Prefix -> true
              | GenericParameterStyle.Suffix -> false
<<<<<<< HEAD
          let part1 = layoutTypeAppWithInfoAndPrec denv env (layoutTyconRef denv tc) prec usePrefix args
          let part2 = layoutNullness part1 nullness
          part2
=======
          layoutTypeAppWithInfoAndPrec denv env (layoutTyconRefImpl denv tc) prec usePrefix args
>>>>>>> a70f3bea

        | TType_ucase (UnionCaseRef(tc, _), args) ->
          let usePrefix =
              match denv.genericParameterStyle with
              | GenericParameterStyle.Implicit -> tc.IsPrefixDisplay
              | GenericParameterStyle.Prefix -> true
              | GenericParameterStyle.Suffix -> false
          layoutTypeAppWithInfoAndPrec denv env (layoutTyconRefImpl denv tc) prec usePrefix args

        // Layout a tuple type 
        | TType_anon (anonInfo, tys) ->
            let core = sepListL (rightL (tagPunctuation ";")) (List.map2 (fun nm ty -> wordL (tagField nm) ^^ rightL (tagPunctuation ":") ^^ layoutTypeWithInfoAndPrec denv env prec ty) (Array.toList anonInfo.SortedNames) tys)
            if evalAnonInfoIsStruct anonInfo then 
                WordL.keywordStruct --- braceBarL core
            else 
                braceBarL core

        // Layout a tuple type 
        | TType_tuple (tupInfo, t) ->
            if evalTupInfoIsStruct tupInfo then 
                WordL.keywordStruct --- bracketL (layoutTypesWithInfoAndPrec denv env 2 (wordL (tagPunctuation "*")) t)
            else 
                bracketIfL (prec <= 2) (layoutTypesWithInfoAndPrec denv env 2 (wordL (tagPunctuation "*")) t)

        // Layout a first-class generic type. 
        | TType_forall (tps, tau) ->
            let tauL = layoutTypeWithInfoAndPrec denv env prec tau
            match tps with 
            | [] -> tauL
            | [h] -> layoutTyparRefWithInfo denv env h ^^ rightL (tagPunctuation ".") --- tauL
            | (h :: t) -> spaceListL (List.map (layoutTyparRefWithInfo denv env) (h :: t)) ^^ rightL (tagPunctuation ".") --- tauL

        // Layout a function type. 
        | TType_fun _ ->
            let rec loop soFarL ty = 
              match stripTyparEqns ty with 
              | TType_fun (dty, rty, nullness) -> 
                  let part1 = soFarL --- (layoutTypeWithInfoAndPrec denv env 4 dty ^^ wordL (tagPunctuation "->"))
                  let part2 = loop part1 rty
                  let part3 = layoutNullness part2 nullness
                  part3
              | rty -> soFarL --- layoutTypeWithInfoAndPrec denv env 5 rty
            bracketIfL (prec <= 4) (loop emptyL ty)

        // Layout a type variable . 
        | TType_var (r, nullness) ->
            let part1 = layoutTyparRefWithInfo denv env r
            let part2 = layoutNullness part1 nullness
            part2

        | TType_measure unt -> layoutMeasure denv unt

    /// Layout a list of types, separated with the given separator, either '*' or ','
    and private layoutTypesWithInfoAndPrec denv env prec sep typl = 
        sepListL sep (List.map (layoutTypeWithInfoAndPrec denv env prec) typl)

    and private layoutReturnType denv env rty = layoutTypeWithInfoAndPrec denv env 4 rty

    /// Layout a single type, taking TypeSimplificationInfo into account 
    and private layoutTypeWithInfo denv env ty = 
        layoutTypeWithInfoAndPrec denv env 5 ty

    and layoutType denv ty = 
        layoutTypeWithInfo denv SimplifyTypes.typeSimplificationInfo0 ty

    let layoutArgInfos denv env argInfos =

        // Format each argument, including its name and type 
        let argL (ty, argInfo: ArgReprInfo) = 
       
            // Detect an optional argument 
            let isOptionalArg = HasFSharpAttribute denv.g denv.g.attrib_OptionalArgumentAttribute argInfo.Attribs
            let isParamArray = HasFSharpAttribute denv.g denv.g.attrib_ParamArrayAttribute argInfo.Attribs
            match argInfo.Name, isOptionalArg, isParamArray, tryDestOptionTy denv.g ty with 
            // Layout an optional argument 
            | Some(id), true, _, ValueSome ty -> 
                leftL (tagPunctuation "?") ^^ sepL (tagParameter id.idText) ^^ SepL.colon ^^ layoutTypeWithInfoAndPrec denv env 2 ty 
            // Layout an unnamed argument 
            | None, _, _, _ -> 
                layoutTypeWithInfoAndPrec denv env 2 ty
            // Layout a named argument 
            | Some id, _, isParamArray, _ -> 
                let prefix =
                    if isParamArray then
                        layoutBuiltinAttribute denv denv.g.attrib_ParamArrayAttribute ^^ leftL (tagParameter id.idText)
                    else
                        leftL (tagParameter id.idText)
                prefix ^^ SepL.colon ^^ layoutTypeWithInfoAndPrec denv env 2 ty

        let allArgsL = 
            argInfos 
            |> List.mapSquared argL 
            |> List.map (sepListL (wordL (tagPunctuation "*")))
        allArgsL

    let layoutGenericParameterTypes denv env = 
      function
      | [] -> emptyL
      | genParamTys ->
        (wordL (tagPunctuation "<"))
        ^^
        (
          genParamTys
          |> List.map (layoutTypeWithInfoAndPrec denv env 4)
          |> sepListL (wordL (tagPunctuation ","))
        ) 
        ^^
        (wordL (tagPunctuation ">"))

    /// Layout a single type used as the type of a member or value 
    let layoutTopType denv env argInfos rty cxs =
        // Parenthesize the return type to match the topValInfo 
        let rtyL = layoutReturnType denv env rty
        let cxsL = layoutConstraintsWithInfo denv env cxs
        match argInfos with
        | [] -> rtyL --- cxsL
        | _ -> 
            let delimitReturnValue = tagPunctuation (if denv.useColonForReturnType then ":" else "->")
            let allArgsL = 
                layoutArgInfos denv env argInfos
                |> List.map (fun x -> (x ^^ wordL delimitReturnValue)) 
            (List.foldBack (---) allArgsL rtyL) --- cxsL

    /// Layout type parameters
    let layoutTyparDecls denv nmL prefix (typars: Typars) =
        let env = SimplifyTypes.typeSimplificationInfo0 
        let tpcs = typars |> List.collect (fun tp -> List.map (fun tpc -> tp, tpc) tp.Constraints) 
        match typars, tpcs with 
        | [], []  -> 
            nmL

        | [h], [] when not prefix -> 
            layoutTyparRefWithInfo denv env h --- nmL

        | _ -> 
            let tpcsL = layoutConstraintsWithInfo denv env tpcs
            let coreL = sepListL (sepL (tagPunctuation ",")) (List.map (layoutTyparRefWithInfo denv env) typars)
            (if prefix || not (isNil tpcs) then nmL ^^ angleL (coreL --- tpcsL) else bracketL coreL --- nmL)


    let layoutTyparConstraint denv (tp, tpc) = 
        match layoutConstraintWithInfo denv SimplifyTypes.typeSimplificationInfo0 (tp, tpc) with 
        | h :: _ -> h 
        | [] -> emptyL

    let prettyLayoutOfInstAndSig denv (typarInst, tys, retTy) =
        let (prettyTyparInst, prettyTys, prettyRetTy), cxs = PrettyTypes.PrettifyInstAndSig denv.g (typarInst, tys, retTy)
        let env = SimplifyTypes.CollectInfo true (prettyRetTy :: prettyTys) cxs
        let prettyTysL = List.map (layoutTypeWithInfo denv env) prettyTys
        let prettyRetTyL = layoutTopType denv env [[]] prettyRetTy []
        prettyTyparInst, (prettyTys, prettyRetTy), (prettyTysL, prettyRetTyL), layoutConstraintsWithInfo denv env env.postfixConstraints

    let prettyLayoutOfTopTypeInfoAux denv prettyArgInfos prettyRetTy cxs = 
        let env = SimplifyTypes.CollectInfo true (prettyRetTy :: List.collect (List.map fst) prettyArgInfos) cxs
        layoutTopType denv env prettyArgInfos prettyRetTy env.postfixConstraints

    // Oddly this is called in multiple places with argInfos=[] and denv.useColonForReturnType=true, as a complex
    // way of giving give ": ty"
    let prettyLayoutOfUncurriedSig denv typarInst argInfos retTy = 
        let (prettyTyparInst, prettyArgInfos, prettyRetTy), cxs = PrettyTypes.PrettifyInstAndUncurriedSig denv.g (typarInst, argInfos, retTy)
        prettyTyparInst, prettyLayoutOfTopTypeInfoAux denv [prettyArgInfos] prettyRetTy cxs

    let prettyLayoutOfCurriedMemberSig denv typarInst argInfos retTy parentTyparTys = 
        let (prettyTyparInst, parentTyparTys, argInfos, retTy), cxs = PrettyTypes.PrettifyInstAndCurriedSig denv.g (typarInst, parentTyparTys, argInfos, retTy)
        // Filter out the parent typars, which don't get shown in the member signature 
        let cxs = cxs |> List.filter (fun (tp, _) -> not (parentTyparTys |> List.exists (fun ty -> match tryDestTyparTy denv.g ty with ValueSome destTypar -> typarEq tp destTypar | _ -> false))) 
        prettyTyparInst, prettyLayoutOfTopTypeInfoAux denv argInfos retTy cxs


    let private prettyArgInfos denv allTyparInst =
        function 
        | [] -> [(denv.g.unit_ty, ValReprInfo.unnamedTopArg1)] 
        | infos -> infos |> List.map (map1Of2 (instType allTyparInst)) 

    // Layout: type spec - class, datatype, record, abbrev 
    let private prettyLayoutOfMemberSigCore denv memberToParentInst (typarInst, methTypars: Typars, argInfos, retTy) = 
        let niceMethodTypars, allTyparInst = 
            let methTyparNames = methTypars |> List.mapi (fun i tp -> if (PrettyTypes.NeedsPrettyTyparName tp) then sprintf "a%d" (List.length memberToParentInst + i) else tp.Name)
            PrettyTypes.NewPrettyTypars memberToParentInst methTypars methTyparNames

        let retTy = instType allTyparInst retTy
        let argInfos = argInfos |> List.map (prettyArgInfos denv allTyparInst) 

        // Also format dummy types corresponding to any type variables on the container to make sure they 
        // aren't chosen as names for displayed variables. 
        let memberParentTypars = List.map fst memberToParentInst
        let parentTyparTys = List.map (mkTyparTy >> instType allTyparInst) memberParentTypars
        let prettyTyparInst, layout = prettyLayoutOfCurriedMemberSig denv typarInst argInfos retTy parentTyparTys

        prettyTyparInst, niceMethodTypars, layout

    let prettyLayoutOfMemberType denv v typarInst argInfos retTy = 
        match PartitionValRefTypars denv.g v with
        | Some(_, _, memberMethodTypars, memberToParentInst, _) ->
            prettyLayoutOfMemberSigCore denv memberToParentInst (typarInst, memberMethodTypars, argInfos, retTy)
        | None -> 
            let prettyTyparInst, layout = prettyLayoutOfUncurriedSig denv typarInst (List.concat argInfos) retTy 
            prettyTyparInst, [], layout

    let prettyLayoutOfMemberSig denv (memberToParentInst, nm, methTypars, argInfos, retTy) = 
        let _, niceMethodTypars, tauL = prettyLayoutOfMemberSigCore denv memberToParentInst (emptyTyparInst, methTypars, argInfos, retTy)
        let nameL = 
            let nameL = DemangleOperatorNameAsLayout tagMember nm
            let nameL = if denv.showTyparBinding then layoutTyparDecls denv nameL true niceMethodTypars else nameL
            nameL
        nameL ^^ wordL (tagPunctuation ":") ^^ tauL

    /// layouts the elements of an unresolved overloaded method call:
    /// argInfos: unammed and named arguments
    /// retTy: return type
    /// genParamTy: generic parameter types
    let prettyLayoutsOfUnresolvedOverloading denv argInfos retTy genParamTys =

        let _niceMethodTypars, typarInst =
            let memberToParentInst = List.empty
            let typars = argInfos |> List.choose (function (TType.TType_var (typar, _),_) -> Some typar | _ -> None)
            let methTyparNames = typars |> List.mapi (fun i tp -> if (PrettyTypes.NeedsPrettyTyparName tp) then sprintf "a%d" (List.length memberToParentInst + i) else tp.Name)
            PrettyTypes.NewPrettyTypars memberToParentInst typars methTyparNames

        let retTy = instType typarInst retTy
        let argInfos = prettyArgInfos denv typarInst argInfos
        let argInfos,retTy,genParamTys, cxs =
            // using 0, 1, 2 as discriminant for return, arguments and generic parameters
            // respectively, in order to easily retrieve each of the types with their
            // expected quality below.
            let typesWithDiscrimants =
                [
                    yield 0, retTy 
                    for ty,_ in argInfos do
                        yield 1, ty
                    for ty in genParamTys do
                        yield 2, ty
                ]
            let typesWithDiscrimants,typarsAndCxs = PrettyTypes.PrettifyDiscriminantAndTypePairs denv.g typesWithDiscrimants
            let retTy = typesWithDiscrimants |> List.find (function (0, _) -> true | _ -> false) |> snd
            let argInfos = 
                typesWithDiscrimants
                |> List.choose (function (1,ty) -> Some ty | _ -> None)
                |> List.map2 (fun (_, argInfo) tTy -> tTy, argInfo) argInfos
            let genParamTys = 
                typesWithDiscrimants
                |> List.choose (function (2,ty) -> Some ty | _ -> None)
              
            argInfos, retTy, genParamTys, typarsAndCxs

        let env = SimplifyTypes.CollectInfo true (List.collect (List.map fst) [argInfos]) cxs
        let cxsL = layoutConstraintsWithInfo denv env env.postfixConstraints

        (List.foldBack (---) (layoutArgInfos denv env [argInfos]) cxsL,
            layoutReturnType denv env retTy,
            layoutGenericParameterTypes denv env genParamTys)

    let prettyLayoutOfType denv ty = 
        let ty, cxs = PrettyTypes.PrettifyType denv.g ty
        let env = SimplifyTypes.CollectInfo true [ty] cxs
        let cxsL = layoutConstraintsWithInfo denv env env.postfixConstraints
        layoutTypeWithInfoAndPrec denv env 2 ty --- cxsL

    let prettyLayoutOfTypeNoConstraints denv ty = 
        let ty, _cxs = PrettyTypes.PrettifyType denv.g ty
        layoutTypeWithInfoAndPrec denv SimplifyTypes.typeSimplificationInfo0 5 ty 

    let layoutAssemblyName _denv (ty: TType) =
        ty.GetAssemblyName()

/// Printing TAST objects
module private PrintTastMemberOrVals =
    open PrintTypes 

    let mkInlineL denv (v: Val) nameL = 
        if v.MustInline && not denv.suppressInlineKeyword then 
            wordL (tagKeyword "inline") ++ nameL 
        else 
            nameL

    let private prettyLayoutOfMemberShortOption denv typarInst (v:Val) short =
        let v = mkLocalValRef v
        let membInfo = Option.get v.MemberInfo
        let stat = PrintTypes.layoutMemberFlags membInfo.MemberFlags
        let _tps, argInfos, rty, _ = GetTypeOfMemberInFSharpForm denv.g v
        
        if short then
            for argInfo in argInfos do
                for _,info in argInfo do
                    info.Attribs <- []
                    info.Name <- None

        let mkNameL niceMethodTypars tagFunction name =
            let nameL =
                DemangleOperatorNameAsLayout (tagFunction >> mkNav v.DefinitionRange) name
            let nameL =
                if denv.showMemberContainers then 
                    layoutTyconRefImpl denv v.MemberApparentEntity ^^ SepL.dot ^^ nameL
                else
                    nameL
            let nameL = if denv.showTyparBinding then layoutTyparDecls denv nameL true niceMethodTypars else nameL
            let nameL = layoutAccessibility denv v.Accessibility nameL
            nameL

        let prettyTyparInst, memberL =
            match membInfo.MemberFlags.MemberKind with
            | SynMemberKind.Member ->
                let prettyTyparInst, niceMethodTypars,tauL = prettyLayoutOfMemberType denv v typarInst argInfos rty
                let resL =
                    if short then tauL
                    else
                        let nameL = mkNameL niceMethodTypars tagMember v.LogicalName
                        let nameL = if short then nameL else mkInlineL denv v.Deref nameL
                        stat --- (nameL ^^ WordL.colon ^^ tauL)
                prettyTyparInst, resL

            | SynMemberKind.ClassConstructor
            | SynMemberKind.Constructor ->
                let prettyTyparInst, _, tauL = prettyLayoutOfMemberType denv v typarInst argInfos rty
                let resL = 
                    if short then tauL
                    else
                        let newL = layoutAccessibility denv v.Accessibility WordL.keywordNew
                        stat ++ newL ^^ wordL (tagPunctuation ":") ^^ tauL
                prettyTyparInst, resL

            | SynMemberKind.PropertyGetSet ->
                emptyTyparInst, stat

            | SynMemberKind.PropertyGet ->
                if isNil argInfos then
                    // use error recovery because intellisense on an incomplete file will show this
                    errorR(Error(FSComp.SR.tastInvalidFormForPropertyGetter(), v.Id.idRange))
                    let nameL = mkNameL [] tagProperty v.CoreDisplayName
                    let resL =
                        if short then nameL --- (WordL.keywordWith ^^ WordL.keywordGet)
                        else stat --- nameL --- (WordL.keywordWith ^^ WordL.keywordGet)
                    emptyTyparInst, resL
                else
                    let argInfos =
                        match argInfos with
                        | [[(ty, _)]] when isUnitTy denv.g ty -> []
                        | _ -> argInfos
                    let prettyTyparInst, niceMethodTypars,tauL = prettyLayoutOfMemberType denv v typarInst argInfos rty
                    let resL =
                        if short then
                            if isNil argInfos then tauL
                            else tauL --- (WordL.keywordWith ^^ WordL.keywordGet)
                        else
                            let nameL = mkNameL niceMethodTypars tagProperty v.CoreDisplayName
                            stat --- (nameL ^^ WordL.colon ^^ (if isNil argInfos then tauL else tauL --- (WordL.keywordWith ^^ WordL.keywordGet)))
                    prettyTyparInst, resL

            | SynMemberKind.PropertySet ->
                if argInfos.Length <> 1 || isNil argInfos.Head then
                    // use error recovery because intellisense on an incomplete file will show this
                    errorR(Error(FSComp.SR.tastInvalidFormForPropertySetter(), v.Id.idRange))
                    let nameL = mkNameL [] tagProperty v.CoreDisplayName
                    let resL = stat --- nameL --- (WordL.keywordWith ^^ WordL.keywordSet)
                    emptyTyparInst, resL
                else
                    let argInfos, valueInfo = List.frontAndBack argInfos.Head
                    let prettyTyparInst, niceMethodTypars, tauL = prettyLayoutOfMemberType denv v typarInst (if isNil argInfos then [] else [argInfos]) (fst valueInfo)
                    let resL =
                        if short then
                            (tauL --- (WordL.keywordWith ^^ WordL.keywordSet))
                        else
                            let nameL = mkNameL niceMethodTypars tagProperty v.CoreDisplayName
                            stat --- (nameL ^^ wordL (tagPunctuation ":") ^^ (tauL --- (WordL.keywordWith ^^ WordL.keywordSet)))
                    prettyTyparInst, resL

        prettyTyparInst, memberL

    let prettyLayoutOfMember denv typarInst (v:Val) = prettyLayoutOfMemberShortOption denv typarInst v false

    let prettyLayoutOfMemberNoInstShort denv v = 
        prettyLayoutOfMemberShortOption denv emptyTyparInst v true |> snd

    let layoutOfLiteralValue literalValue =
        let literalValue =
            match literalValue with
            | Const.Bool value -> if value then WordL.keywordTrue else WordL.keywordFalse
            | Const.SByte _
            | Const.Byte _
            | Const.Int16 _
            | Const.UInt16 _
            | Const.Int32 _
            | Const.UInt32 _
            | Const.Int64 _
            | Const.UInt64 _
            | Const.IntPtr _
            | Const.UIntPtr _
            | Const.Single _
            | Const.Double _
            | Const.Decimal _ -> literalValue.ToString() |> tagNumericLiteral |> wordL
            | Const.Char _
            | Const.String _ -> literalValue.ToString() |> tagStringLiteral |> wordL
            | Const.Unit
            | Const.Zero -> literalValue.ToString() |> tagText |> wordL
        WordL.equals ++ literalValue

    let private layoutNonMemberVal denv (tps, v: Val, tau, cxs) =
        let env = SimplifyTypes.CollectInfo true [tau] cxs
        let cxs = env.postfixConstraints
        let argInfos, rty = GetTopTauTypeInFSharpForm denv.g (arityOfVal v).ArgInfos tau v.Range
        let nameL =
            let isDiscard (str: string) = str.StartsWith("_")

            let tagF =
                if isForallFunctionTy denv.g v.Type && not (isDiscard v.DisplayName) then
                    if IsOperatorName v.DisplayName then
                        tagOperator
                    else
                        tagFunction
                elif not v.IsCompiledAsTopLevel && not(isDiscard v.DisplayName) then
                    tagLocal
                elif v.IsModuleBinding then
                    tagModuleBinding
                else
                    tagUnknownEntity

            v.DisplayName
            |> tagF
            |> mkNav v.DefinitionRange
            |> wordL 
        let nameL = layoutAccessibility denv v.Accessibility nameL
        let nameL = 
            if v.IsMutable && not denv.suppressMutableKeyword then 
                wordL (tagKeyword "mutable") ++ nameL 
                else 
                    nameL
        let nameL = mkInlineL denv v nameL

        let isOverGeneric = List.length (Zset.elements (freeInType CollectTyparsNoCaching tau).FreeTypars) < List.length tps // Bug: 1143 
        let isTyFunction = v.IsTypeFunction // Bug: 1143, and innerpoly tests 
        let typarBindingsL = 
            if isTyFunction || isOverGeneric || denv.showTyparBinding then 
                layoutTyparDecls denv nameL true tps 
            else nameL
        let valAndTypeL = (WordL.keywordVal ^^ typarBindingsL --- wordL (tagPunctuation ":")) --- layoutTopType denv env argInfos rty cxs
        let valAndTypeL =
            match denv.generatedValueLayout v with
            | None -> valAndTypeL
            | Some rhsL -> (valAndTypeL ++ wordL (tagPunctuation"=")) --- rhsL
        match v.LiteralValue with
        | Some literalValue -> valAndTypeL ++ layoutOfLiteralValue literalValue
        | None -> valAndTypeL

    let prettyLayoutOfValOrMember denv infoReader typarInst (vref: ValRef) =
        let prettyTyparInst, vL =
            match vref.MemberInfo with 
            | None ->
                let tps, tau = vref.TypeScheme

                // adjust the type in case this is the 'this' pointer stored in a reference cell
                let tau = StripSelfRefCell(denv.g, vref.BaseOrThisInfo, tau)

                let (prettyTyparInst, prettyTypars, prettyTauTy), cxs = PrettyTypes.PrettifyInstAndTyparsAndType denv.g (typarInst, tps, tau)
                let resL = layoutNonMemberVal denv (prettyTypars, vref.Deref, prettyTauTy, cxs)
                prettyTyparInst, resL
            | Some _ -> 
                prettyLayoutOfMember denv typarInst vref.Deref

        prettyTyparInst, 
            layoutAttribs denv true vref.Type TyparKind.Type vref.Attribs vL
            |> layoutXmlDocOfValRef denv infoReader vref

    let prettyLayoutOfValOrMemberNoInst denv infoReader v =
        prettyLayoutOfValOrMember denv infoReader emptyTyparInst v |> snd

let layoutTyparConstraint denv x = x |> PrintTypes.layoutTyparConstraint denv 

let outputType denv os x = x |> PrintTypes.layoutType denv |> bufferL os

let layoutType denv x = x |> PrintTypes.layoutType denv

let outputTypars denv nm os x = x |> PrintTypes.layoutTyparDecls denv (wordL nm) true |> bufferL os

let outputTyconRef denv os x = x |> PrintTypes.layoutTyconRefImpl denv |> bufferL os

let layoutTyconRef denv x = x |> PrintTypes.layoutTyconRefImpl denv

let layoutConst g ty c = PrintTypes.layoutConst g ty c

let prettyLayoutOfMemberSig denv x = x |> PrintTypes.prettyLayoutOfMemberSig denv 

let prettyLayoutOfUncurriedSig denv argInfos tau = PrintTypes.prettyLayoutOfUncurriedSig denv argInfos tau

let prettyLayoutsOfUnresolvedOverloading denv argInfos retTy genericParameters = PrintTypes.prettyLayoutsOfUnresolvedOverloading denv argInfos retTy genericParameters

//-------------------------------------------------------------------------

/// Printing info objects
module InfoMemberPrinting = 

    /// Format the arguments of a method to a buffer. 
    ///
    /// This uses somewhat "old fashioned" printf-style buffer printing.
    let layoutParamData denv (ParamData(isParamArray, _isInArg, _isOutArg, optArgInfo, _callerInfo, nmOpt, _reflArgInfo, pty)) =
        let isOptArg = optArgInfo.IsOptional
        match isParamArray, nmOpt, isOptArg, tryDestOptionTy denv.g pty with 
        // Layout an optional argument 
        | _, Some nm, true, ptyOpt -> 
            // detect parameter type, if ptyOpt is None - this is .NET style optional argument
            let pty = match ptyOpt with ValueSome x -> x | _ -> pty
            let idText =
                if denv.escapeKeywordNames && Lexhelp.Keywords.keywordNames |> List.contains nm.idText then
                    "``" + nm.idText + "``"
                else
                    nm.idText
            SepL.questionMark ^^
            wordL (tagParameter idText) ^^
            RightL.colon ^^
            PrintTypes.layoutType denv pty
        // Layout an unnamed argument 
        | _, None, _, _ -> 
            PrintTypes.layoutType denv pty
        // Layout a named argument 
        | true, Some nm, _, _ -> 
            let idText =
                if denv.escapeKeywordNames && Lexhelp.Keywords.keywordNames |> List.contains nm.idText then
                    "``" + nm.idText + "``"
                else
                    nm.idText
            layoutBuiltinAttribute denv denv.g.attrib_ParamArrayAttribute ^^
            wordL (tagParameter idText) ^^
            RightL.colon ^^
            PrintTypes.layoutType denv pty
        | false, Some nm, _, _ -> 
            let idText =
                if denv.escapeKeywordNames && Lexhelp.Keywords.keywordNames |> List.contains nm.idText then
                    "``" + nm.idText + "``"
                else
                    nm.idText
            wordL (tagParameter idText) ^^
            RightL.colon ^^
            PrintTypes.layoutType denv pty

    let formatParamDataToBuffer denv os pd = layoutParamData denv pd |> bufferL os
        
    /// Format a method info using "F# style".
    //
    // That is, this style:
    //          new: argName1: argType1 * ... * argNameN: argTypeN -> retType
    //          Method: argName1: argType1 * ... * argNameN: argTypeN -> retType
    let private layoutMethInfoFSharpStyleCore (infoReader: InfoReader) m denv (minfo: MethInfo) minst =
        let amap = infoReader.amap

        match minfo.ArbitraryValRef with
        | Some vref ->
            PrintTastMemberOrVals.prettyLayoutOfValOrMemberNoInst denv infoReader vref
        | None ->
            let layout = 
                if not minfo.IsConstructor && not minfo.IsInstance then WordL.keywordStatic
                else emptyL

            let layout =
                layout ^^ 
                (
                    if minfo.IsConstructor then
                        wordL (tagKeyword "new")
                    else
                        WordL.keywordMember ^^
                        PrintTypes.layoutTyparDecls denv (minfo.LogicalName |> tagMethod |> wordL) true minfo.FormalMethodTypars
                ) ^^
                WordL.colon
            let layout = layoutXmlDocOfMethInfo denv infoReader minfo layout
            let paramDatas = minfo.GetParamDatas(amap, m, minst)
            let layout =
                layout ^^
                    if List.forall isNil paramDatas then
                        WordL.structUnit
                    else
                        sepListL WordL.arrow (List.map ((List.map (layoutParamData denv)) >> sepListL WordL.star) paramDatas)
            let retTy = minfo.GetFSharpReturnTy(amap, m, minst)
            layout ^^
            WordL.arrow ^^
            PrintTypes.layoutType denv retTy

    /// Format a method info using "half C# style".
    //
    // That is, this style:
    //          Container(argName1: argType1, ..., argNameN: argTypeN) : retType
    //          Container.Method(argName1: argType1, ..., argNameN: argTypeN) : retType
    let private layoutMethInfoCSharpStyle amap m denv (minfo: MethInfo) minst =
        let retTy = if minfo.IsConstructor then minfo.ApparentEnclosingType else minfo.GetFSharpReturnTy(amap, m, minst) 
        let layout = 
            if minfo.IsExtensionMember then
                LeftL.leftParen ^^ wordL (tagKeyword (FSComp.SR.typeInfoExtension())) ^^ RightL.rightParen
            else emptyL
        let layout = 
            layout ^^
                if isAppTy minfo.TcGlobals minfo.ApparentEnclosingAppType then
                    let tcref = minfo.ApparentEnclosingTyconRef 
                    PrintTypes.layoutTyconRefImpl denv tcref
                else
                    emptyL
        let layout = 
            layout ^^
                if minfo.IsConstructor then
                    SepL.leftParen
                else
                    SepL.dot ^^
                    PrintTypes.layoutTyparDecls denv (wordL (tagMethod minfo.LogicalName)) true minfo.FormalMethodTypars ^^
                    SepL.leftParen

        let paramDatas = minfo.GetParamDatas (amap, m, minst)
        let layout = layout ^^ sepListL RightL.comma ((List.concat >> List.map (layoutParamData denv)) paramDatas)
        layout ^^ RightL.rightParen ^^ WordL.colon ^^ PrintTypes.layoutType denv retTy


    // Prettify an ILMethInfo
    let prettifyILMethInfo (amap: Import.ImportMap) m (minfo: MethInfo) typarInst ilMethInfo = 
        let (ILMethInfo(_, apparentTy, dty, mdef, _)) = ilMethInfo
        let (prettyTyparInst, prettyTys), _ = PrettyTypes.PrettifyInstAndTypes amap.g (typarInst, (apparentTy :: minfo.FormalMethodInst))
        match prettyTys with
        | prettyApparentTy :: prettyFormalMethInst ->
            let prettyMethInfo = 
                match dty with 
                | None -> MethInfo.CreateILMeth (amap, m, prettyApparentTy, mdef)
                | Some declaringTyconRef -> MethInfo.CreateILExtensionMeth(amap, m, prettyApparentTy, declaringTyconRef, minfo.ExtensionMemberPriorityOption, mdef)
            prettyTyparInst, prettyMethInfo, prettyFormalMethInst
        | _ -> failwith "prettifyILMethInfo - prettyTys empty"

    /// Format a method to a buffer using "standalone" display style. 
    /// For example, these are the formats used when printing signatures of methods that have not been overridden,
    /// and the format used when showing the individual member in QuickInfo and DeclarationInfo.
    /// The formats differ between .NET/provided methods and F# methods. Surprisingly people don't really seem 
    /// to notice this, or they find it helpful. It feels that moving from this position should not be done lightly.
    //
    // For F# members:
    //          new: unit -> retType
    //          new: argName1: argType1 * ... * argNameN: argTypeN -> retType
    //          Container.Method: unit -> retType
    //          Container.Method: argName1: argType1 * ... * argNameN: argTypeN -> retType
    //
    // For F# extension members:
    //          ApparentContainer.Method: argName1: argType1 * ... * argNameN: argTypeN -> retType
    //
    // For C# and provided members:
    //          Container(argName1: argType1, ..., argNameN: argTypeN) : retType
    //          Container.Method(argName1: argType1, ..., argNameN: argTypeN) : retType
    //
    // For C# extension members:
    //          ApparentContainer.Method(argName1: argType1, ..., argNameN: argTypeN) : retType
    let prettyLayoutOfMethInfoFreeStyle (infoReader: InfoReader) m denv typarInst methInfo =
        let amap = infoReader.amap

        match methInfo with 
        | DefaultStructCtor _ -> 
            let prettyTyparInst, _ = PrettyTypes.PrettifyInst amap.g typarInst 
            prettyTyparInst, PrintTypes.layoutTyconRefImpl denv methInfo.ApparentEnclosingTyconRef ^^ wordL (tagPunctuation "()")
        | FSMeth(_, _, vref, _) -> 
            let prettyTyparInst, resL = PrintTastMemberOrVals.prettyLayoutOfValOrMember { denv with showMemberContainers=true } infoReader typarInst vref
            prettyTyparInst, resL
        | ILMeth(_, ilminfo, _) -> 
            let prettyTyparInst, prettyMethInfo, minst = prettifyILMethInfo amap m methInfo typarInst ilminfo
            let resL = layoutMethInfoCSharpStyle amap m denv prettyMethInfo minst
            prettyTyparInst, resL
#if !NO_EXTENSIONTYPING
        | ProvidedMeth _ -> 
            let prettyTyparInst, _ = PrettyTypes.PrettifyInst amap.g typarInst 
            prettyTyparInst, layoutMethInfoCSharpStyle amap m denv methInfo methInfo.FormalMethodInst
    #endif

    let prettyLayoutOfPropInfoFreeStyle g amap m denv (pinfo: PropInfo) =
        let rty = pinfo.GetPropertyType(amap, m) 
        let rty = if pinfo.IsIndexer then mkFunTy g (mkRefTupledTy g (pinfo.GetParamTypes(amap, m))) rty else  rty 
        let rty, _ = PrettyTypes.PrettifyType g rty
        let tagProp =
            match pinfo.ArbitraryValRef with
            | None -> tagProperty
            | Some vref -> tagProperty >> mkNav vref.DefinitionRange
        let nameL = DemangleOperatorNameAsLayout tagProp pinfo.PropertyName
        let getterSetter =
            match pinfo.HasGetter, pinfo.HasSetter with
            | (true, false) ->
                wordL (tagKeyword "with") ^^ wordL (tagText "get")
            | (false, true) ->
                wordL (tagKeyword "with") ^^ wordL (tagText "set")
            | (true, true) ->
                wordL (tagKeyword "with") ^^ wordL (tagText "get, set")
            | (false, false) ->
                emptyL

        wordL (tagText (FSComp.SR.typeInfoProperty())) ^^
        layoutTyconRef denv pinfo.ApparentEnclosingTyconRef ^^
        SepL.dot ^^
        nameL ^^
        RightL.colon ^^
        layoutType denv rty ^^
        getterSetter

    let formatMethInfoToBufferFreeStyle amap m denv os (minfo: MethInfo) = 
        let _, resL = prettyLayoutOfMethInfoFreeStyle amap m denv emptyTyparInst minfo 
        resL |> bufferL os

    /// Format a method to a layout (actually just containing a string) using "free style" (aka "standalone"). 
    let layoutMethInfoFSharpStyle amap m denv (minfo: MethInfo) =
        layoutMethInfoFSharpStyleCore amap m denv minfo minfo.FormalMethodInst

//-------------------------------------------------------------------------

/// Printing TAST objects
module private TastDefinitionPrinting = 
    open PrintTypes

    let layoutExtensionMember denv infoReader (vref: ValRef) =
        let tycon = vref.MemberApparentEntity.Deref
        let nameL = tagMethod tycon.DisplayName |> mkNav vref.DefinitionRange |> wordL
        let nameL = layoutAccessibility denv tycon.Accessibility nameL // "type-accessibility"
        let tps =
            match PartitionValTyparsForApparentEnclosingType denv.g vref.Deref with
              | Some(_, memberParentTypars, _, _, _) -> memberParentTypars
              | None -> []
        let lhsL = WordL.keywordType ^^ layoutTyparDecls denv nameL tycon.IsPrefixDisplay tps
        let memberL = PrintTastMemberOrVals.prettyLayoutOfValOrMemberNoInst denv infoReader vref
        (lhsL ^^ WordL.keywordWith) @@-- memberL

    let layoutExtensionMembers denv infoReader vs =
        aboveListL (List.map (layoutExtensionMember denv infoReader) vs) 

    let layoutRecdField addAccess denv infoReader (enclosingTcref: TyconRef) (fld: RecdField) =
        let lhs =
            tagRecordField fld.Name
            |> mkNav fld.DefinitionRange
            |> wordL
        let lhs = (if addAccess then layoutAccessibility denv fld.Accessibility lhs else lhs)
        let lhs = if fld.IsMutable then wordL (tagKeyword "mutable") --- lhs else lhs
        let fieldL = (lhs ^^ RightL.colon) --- layoutType denv fld.FormalType

        // The enclosing TyconRef might be a union and we can only get fields from union cases, so we need ignore unions here.
        if not enclosingTcref.IsUnionTycon then
            layoutXmlDocOfRecdFieldRef denv infoReader (RecdFieldRef(enclosingTcref, fld.Id.idText)) fieldL
        else
            fieldL

    let layoutUnionOrExceptionField denv infoReader isGenerated enclosingTcref i (fld: RecdField) =
        if isGenerated i fld then layoutTypeWithInfoAndPrec denv SimplifyTypes.typeSimplificationInfo0 2 fld.FormalType
        else layoutRecdField false denv infoReader enclosingTcref fld
    
    let isGeneratedUnionCaseField pos (f: RecdField) = 
        if pos < 0 then f.Name = "Item"
        else f.Name = "Item" + string (pos + 1)

    let isGeneratedExceptionField pos (f: RecdField) = 
        f.Name = "Data" + (string pos)

    let layoutUnionCaseFields denv infoReader isUnionCase enclosingTcref fields = 
        match fields with
        | [f] when isUnionCase -> layoutUnionOrExceptionField denv infoReader isGeneratedUnionCaseField enclosingTcref -1 f
        | _ -> 
            let isGenerated = if isUnionCase then isGeneratedUnionCaseField else isGeneratedExceptionField
            sepListL (wordL (tagPunctuation "*")) (List.mapi (layoutUnionOrExceptionField denv infoReader isGenerated enclosingTcref) fields)

    let layoutUnionCase denv infoReader prefixL enclosingTcref (ucase: UnionCase) =
        let nmL = DemangleOperatorNameAsLayout (tagUnionCase >> mkNav ucase.DefinitionRange) ucase.Id.idText
        //let nmL = layoutAccessibility denv ucase.Accessibility nmL
        let caseL =
            match ucase.RecdFields with
            | []     -> (prefixL ^^ nmL)
            | fields -> (prefixL ^^ nmL ^^ WordL.keywordOf) --- layoutUnionCaseFields denv infoReader true enclosingTcref fields
        layoutXmlDocOfUnionCaseRef denv infoReader (UnionCaseRef(enclosingTcref, ucase.Id.idText)) caseL

    let layoutUnionCases denv infoReader enclosingTcref ucases =
        let prefixL = WordL.bar // See bug://2964 - always prefix in case preceded by accessibility modifier
        List.map (layoutUnionCase denv infoReader prefixL enclosingTcref) ucases

    /// When to force a break? "type tyname = <HERE> repn"
    /// When repn is class or datatype constructors (not single one).
    let breakTypeDefnEqn repr =
        match repr with 
        | TFSharpObjectRepr _ -> true
        | TUnionRepr r -> not (isNilOrSingleton r.CasesTable.UnionCasesAsList)
        | TRecdRepr _ -> true
        | TAsmRepr _ 
        | TILObjectRepr _
        | TMeasureableRepr _ 
#if !NO_EXTENSIONTYPING
        | TProvidedTypeExtensionPoint _
        | TProvidedNamespaceExtensionPoint _
#endif
        | TNoRepr -> false
      
    let private layoutILFieldInfo denv amap m (e: ILFieldInfo) =
        let staticL = if e.IsStatic then WordL.keywordStatic else emptyL
        let nameL = wordL (tagField (adjustILName e.FieldName))
        let typL = layoutType denv (e.FieldType(amap, m))
        staticL ^^ WordL.keywordVal ^^ nameL ^^ WordL.colon ^^ typL

    let private layoutEventInfo denv (infoReader: InfoReader) m (e: EventInfo) =
        let amap = infoReader.amap

        let staticL = if e.IsStatic then WordL.keywordStatic else emptyL

        let eventTag =
            let tag =
                e.EventName
                |> adjustILName
                |> tagEvent

            match e.ArbitraryValRef with
            | Some vref ->
                tag |> mkNav vref.DefinitionRange
            | None ->
                tag

        let nameL = eventTag |> wordL
        let typL = layoutType denv (e.GetDelegateType(amap, m))
        let overallL = staticL ^^ WordL.keywordMember ^^ nameL ^^ WordL.colon ^^ typL
        layoutXmlDocOfEventInfo denv infoReader e overallL

    let private layoutPropInfo denv (infoReader: InfoReader) m (p: PropInfo) =
        let amap = infoReader.amap

        match p.ArbitraryValRef with
        | Some vref ->
            PrintTastMemberOrVals.prettyLayoutOfValOrMemberNoInst denv infoReader vref
        | None ->

            let modifierAndMember =
                if p.IsStatic then
                    WordL.keywordStatic ^^ WordL.keywordMember
                else
                    WordL.keywordMember
        
            let propTag =
                p.PropertyName
                |> adjustILName
                |> tagProperty

            let nameL = propTag |> wordL
            
            let typL = layoutType denv (p.GetPropertyType(amap, m)) // shouldn't happen
            let overallL = modifierAndMember ^^ nameL ^^ WordL.colon ^^ typL
            layoutXmlDocOfPropInfo denv infoReader p overallL

    let layoutTyconRef (denv: DisplayEnv) (infoReader: InfoReader) ad m simplified typewordL (tcref: TyconRef) =
        let g = denv.g
<<<<<<< HEAD
        let ty = generalizedTyconRef g (mkLocalTyconRef tycon) 
=======
        let tycon = tcref.Deref
        let _, ty = generalizeTyconRef tcref 
>>>>>>> a70f3bea
        let start, name =
            let n = tycon.DisplayName
            if isStructTy g ty then
                if denv.printVerboseSignatures then
                    Some "struct", tagStruct n
                else
                    None, tagStruct n
            elif isInterfaceTy g ty then
                if denv.printVerboseSignatures then
                    Some "interface", tagInterface n
                else
                    None, tagInterface n
            elif isClassTy g ty then
                if denv.printVerboseSignatures then
                    (if simplified then None else Some "class"), tagClass n
                else
                    None, tagClass n
            else
                None, tagUnknownType n
        let name = mkNav tycon.DefinitionRange name
        let nameL = layoutAccessibility denv tycon.Accessibility (wordL name)
        let denv = denv.AddAccessibility tycon.Accessibility 
        let lhsL =
            let tps = tycon.TyparsNoRange
            let tpsL = layoutTyparDecls denv nameL tycon.IsPrefixDisplay tps
            typewordL ^^ tpsL

        let start = Option.map tagKeyword start
        let amap = infoReader.amap
        let sortKey (v: MethInfo) = 
            (not v.IsConstructor,
                not v.IsInstance, // instance first
                v.DisplayName, // sort by name 
                List.sum v.NumArgs, // sort by #curried
                v.NumArgs.Length)     // sort by arity 

        let shouldShow (valRef: ValRef option) =
            match valRef with
            | None -> true
            | Some(vr) ->
                (denv.showObsoleteMembers || not (CheckFSharpAttributesForObsolete denv.g vr.Attribs)) &&
                (denv.showHiddenMembers || not (CheckFSharpAttributesForHidden denv.g vr.Attribs))
                
        let isDiscard (name: string) = name.StartsWith("_")

        let ctors =
            GetIntrinsicConstructorInfosOfType infoReader m ty
            |> List.filter (fun v -> not v.IsClassConstructor && shouldShow v.ArbitraryValRef)

        let iimplsLs =
            if suppressInheritanceAndInterfacesForTyInSimplifiedDisplays g amap m ty then 
                []
            elif isRecdTy g ty || isUnionTy g ty || tycon.IsStructOrEnumTycon then
                tycon.ImmediateInterfacesOfFSharpTycon
                |> List.filter (fun (_, compgen, _) -> not compgen)
                |> List.map (fun (ty, _, _) -> wordL (tagKeyword "interface") --- layoutType denv ty)
            else 
                GetImmediateInterfacesOfType SkipUnrefInterfaces.Yes g amap m ty
                |> List.map (fun ity -> wordL (tagKeyword (if isInterfaceTy g ty then "inherit" else "interface")) --- layoutType denv ity)

        let props =
            GetImmediateIntrinsicPropInfosOfType (None, ad) g amap m ty
            |> List.filter (fun v -> shouldShow v.ArbitraryValRef)

        let events = 
            infoReader.GetEventInfosOfType(None, ad, m, ty)
            |> List.filter (fun v -> shouldShow v.ArbitraryValRef && typeEquiv g ty v.ApparentEnclosingType)

        let impliedNames = 
            try 
                Set.ofList [ for p in props do 
                                if p.HasGetter then yield p.GetterMethod.DisplayName
                                if p.HasSetter then yield p.SetterMethod.DisplayName
                                for e in events do 
                                yield e.AddMethod.DisplayName 
                                yield e.RemoveMethod.DisplayName ]
            with _ -> Set.empty

        let meths =
            GetImmediateIntrinsicMethInfosOfType (None, ad) g amap m ty
            |> List.filter (fun m ->
                not m.IsClassConstructor &&
                not m.IsConstructor &&
                shouldShow m.ArbitraryValRef &&
                not (impliedNames.Contains m.DisplayName) &&
                not (m.DisplayName.Split('.') |> Array.exists (fun part -> isDiscard part)))

        let ctorLs =
            if denv.shrinkOverloads then
                ctors 
                |> shrinkOverloads (InfoMemberPrinting.layoutMethInfoFSharpStyle infoReader m denv) (fun _ xL -> xL) 
            else
                ctors
                |> List.map (fun ctor -> InfoMemberPrinting.layoutMethInfoFSharpStyle infoReader m denv ctor)

        let methLs = 
            meths
            |> List.groupBy (fun md -> md.DisplayName)
            |> List.collect (fun (_, group) ->
                if denv.shrinkOverloads then
                    shrinkOverloads (InfoMemberPrinting.layoutMethInfoFSharpStyle infoReader m denv) (fun x xL -> (sortKey x, xL)) group
                else
                    group
                    |> List.sortBy sortKey
                    |> List.map (fun methinfo -> ((not methinfo.IsConstructor, methinfo.IsInstance, methinfo.DisplayName, List.sum methinfo.NumArgs, methinfo.NumArgs.Length), InfoMemberPrinting.layoutMethInfoFSharpStyle infoReader m denv methinfo)))
            |> List.sortBy fst
            |> List.map snd

        let fieldLs =
            infoReader.GetILFieldInfosOfType (None, ad, m, ty)
            |> List.filter (fun fld -> not (isDiscard fld.FieldName))
            |> List.map (fun x -> (true, x.IsStatic, x.FieldName, 0, 0), layoutILFieldInfo denv amap m x)
            |> List.sortBy fst
            |> List.map snd

        let staticValsLs =
            if isRecdTy g ty then
                []
            else
                tycon.TrueFieldsAsList
                |> List.filter (fun f -> f.IsStatic && not (isDiscard f.Name))
                |> List.map (fun f -> WordL.keywordStatic ^^ WordL.keywordVal ^^ layoutRecdField true denv infoReader tcref f)

        let instanceValsLs =
            if isRecdTy g ty then
                []
            else
                tycon.TrueInstanceFieldsAsList
                |> List.filter (fun f -> not (isDiscard f.Name))
                |> List.map (fun f -> WordL.keywordVal ^^ layoutRecdField true denv infoReader tcref f)
    
        let propLs =
            props
            |> List.map (fun x -> (true, x.IsStatic, x.PropertyName, 0, 0), layoutPropInfo denv infoReader m x)
            |> List.sortBy fst
            |> List.map snd

        let eventLs = 
            events
            |> List.map (fun x -> (true, x.IsStatic, x.EventName, 0, 0), layoutEventInfo denv infoReader m x)
            |> List.sortBy fst
            |> List.map snd

        let nestedTypeLs =
#if !NO_EXTENSIONTYPING
            match tryTcrefOfAppTy g ty with
            | ValueSome tcref ->
                match tcref.TypeReprInfo with 
                | TProvidedTypeExtensionPoint info ->
                    [ 
                        for nestedType in info.ProvidedType.PApplyArray((fun sty -> sty.GetNestedTypes()), "GetNestedTypes", m) do 
                            yield nestedType.PUntaint((fun t -> t.IsClass, t.Name), m)
                    ] 
                    |> List.sortBy snd
                    |> List.map (fun (isClass, t) -> WordL.keywordNested ^^ WordL.keywordType ^^ wordL ((if isClass then tagClass else tagStruct) t))
                | _ ->
                    []
            | ValueNone ->
#endif
                []

        let inherits = 
            if suppressInheritanceAndInterfacesForTyInSimplifiedDisplays g amap m ty then 
                []
            else
                match GetSuperTypeOfType g amap m ty with 
                | Some super when not (isObjTy g super) && not (isValueTypeTy g super) ->
                    [wordL (tagKeyword "inherit") ^^ (layoutType denv super)]
                | _ -> []

        let erasedL = 
#if SHOW_ERASURE
            match tryTcrefOfAppTy g ty with
            | ValueSome tcref ->
                if tcref.IsProvidedErasedTycon then 
                    [ wordL ""; wordL (FSComp.SR.erasedTo()) ^^ PrintIL.layoutILTypeRef { denv with shortTypeNames = false } tcref.CompiledRepresentationForNamedType; wordL "" ] 
                else
                    []
            | None ->
#endif
                []

        let decls = inherits @ iimplsLs @ ctorLs @ methLs @ fieldLs @ propLs @ eventLs @ instanceValsLs @ staticValsLs @ nestedTypeLs @ erasedL
        let declsL =
            decls
            |> applyMaxMembers denv.maxMembers
            |> aboveListL
            |> fun declsL ->
                match start with
                | Some s -> (wordL s @@-- declsL) @@ wordL (tagKeyword "end")
                | None -> declsL

        let addMembersAsWithEnd reprL =
            if isNil decls then
                reprL
            else
                let memberLs = applyMaxMembers denv.maxMembers decls
                if simplified then
                    reprL @@-- aboveListL memberLs
                else
                    reprL @@ (WordL.keywordWith @@-- aboveListL memberLs) @@ WordL.keywordEnd

        let reprL = 
            let repr = tycon.TypeReprInfo
            match repr with 
            | TRecdRepr _ 
            | TUnionRepr _
            | TFSharpObjectRepr _ 
            | TAsmRepr _ 
            | TMeasureableRepr _
            | TILObjectRepr _ -> 
                let brk = not (isNil decls) || breakTypeDefnEqn repr
                let rhsL = 
                    let addReprAccessL l = layoutAccessibility denv tycon.TypeReprAccessibility l 
                    let denv = denv.AddAccessibility tycon.TypeReprAccessibility 
                    match repr with 
                    | TRecdRepr _ ->
                        let recdFieldRefL fld = layoutRecdField false denv infoReader tcref fld

                        let recdL =
                            tycon.TrueFieldsAsList
                            |> List.map recdFieldRefL
                            |> applyMaxMembers denv.maxMembers
                            |> aboveListL
                            |> braceL

                        Some (addMembersAsWithEnd (addReprAccessL recdL))

                    | TUnionRepr _ -> 
                        let layoutUnionCases =
                            tycon.UnionCasesAsList
                            |> layoutUnionCases denv infoReader tcref
                            |> applyMaxMembers denv.maxMembers
                            |> aboveListL
                        Some (addMembersAsWithEnd (addReprAccessL layoutUnionCases))
                  
                    | TFSharpObjectRepr r ->
                        match r.fsobjmodel_kind with
                        | TTyconDelegate (TSlotSig(_, _, _, _, paraml, rty)) ->
                            let rty = GetFSharpViewOfReturnType denv.g rty
                            Some (WordL.keywordDelegate ^^ WordL.keywordOf --- layoutTopType denv SimplifyTypes.typeSimplificationInfo0 (paraml |> List.mapSquared (fun sp -> (sp.Type, ValReprInfo.unnamedTopArg1))) rty [])
                        | _ ->
                            match r.fsobjmodel_kind with
                            | TTyconEnum -> 
                                tycon.TrueFieldsAsList
                                |> List.map (fun f -> 
                                    match f.LiteralValue with 
                                    | None -> emptyL
                                    | Some c -> WordL.bar ^^
                                                wordL (tagField f.Name) ^^
                                                WordL.equals ^^ 
                                                layoutConst denv.g ty c)
                                |> aboveListL
                                |> Some
                            | _ ->
                                let allDecls = inherits @ iimplsLs @ ctorLs @ instanceValsLs @ methLs @ propLs @ eventLs @ staticValsLs
                                if isNil allDecls then
                                    None
                                else
                                    let allDecls = applyMaxMembers denv.maxMembers allDecls
                                    let emptyMeasure = match tycon.TypeOrMeasureKind with TyparKind.Measure -> isNil allDecls | _ -> false
                                    if emptyMeasure then None else 
                                    let declsL = aboveListL allDecls
                                    let declsL = match start with Some s -> (wordL s @@-- declsL) @@ wordL (tagKeyword "end") | None -> declsL
                                    Some declsL

                    | TAsmRepr _ -> 
                        Some (wordL (tagText "(# \"<Common IL Type Omitted>\" #)"))

                    | TMeasureableRepr ty ->
                        Some (layoutType denv ty)

                    | TILObjectRepr _ ->
                        if tycon.ILTyconRawMetadata.IsEnum then
                            infoReader.GetILFieldInfosOfType (None, ad, m, ty) 
                            |> List.filter (fun x -> x.FieldName <> "value__")
                            |> List.map (fun x -> PrintIL.layoutILEnumDefParts x.FieldName x.LiteralValue)
                            |> applyMaxMembers denv.maxMembers
                            |> aboveListL
                            |> Some
                        else
                            Some declsL

                    | _ -> None

                let brk = match tycon.TypeReprInfo with | TILObjectRepr _ -> true | _ -> brk
                match rhsL with 
                | None -> lhsL
                | Some rhsL -> 
                    if brk then 
                        (lhsL ^^ WordL.equals) @@-- rhsL 
                    else 
                        (lhsL ^^ WordL.equals) --- rhsL

            | _ -> 
                match tycon.TypeAbbrev with
                | None   -> 
                    addMembersAsWithEnd (lhsL ^^ WordL.equals)
                | Some a -> 
                    (lhsL ^^ WordL.equals) --- (layoutType { denv with shortTypeNames = false } a)

        let attribsL = layoutAttribs denv false ty tycon.TypeOrMeasureKind tycon.Attribs reprL
        layoutXmlDocOfEntityRef denv infoReader tcref attribsL

    // Layout: exception definition
    let layoutExnDefn denv infoReader (exncref: EntityRef) =
        let exnc = exncref.Deref
        let nm = exnc.LogicalName
        let nmL = wordL (tagClass nm)
        let nmL = layoutAccessibility denv exnc.TypeReprAccessibility nmL
        let exnL = wordL (tagKeyword "exception") ^^ nmL // need to tack on the Exception at the right of the name for goto definition
        let reprL = 
            match exnc.ExceptionInfo with 
            | TExnAbbrevRepr ecref -> WordL.equals --- layoutTyconRefImpl denv ecref
            | TExnAsmRepr _ -> WordL.equals --- wordL (tagText "(# ... #)")
            | TExnNone -> emptyL
            | TExnFresh r -> 
                match r.TrueFieldsAsList with
                | [] -> emptyL
                | r -> WordL.keywordOf --- layoutUnionCaseFields denv infoReader false exncref r

        let overallL = exnL ^^ reprL
        layoutXmlDocOfEntityRef denv infoReader exncref overallL

    // Layout: module spec 

    let layoutTyconDefns denv infoReader ad m (tycons: Tycon list) =
        match tycons with 
        | [] -> emptyL
        | [h] when h.IsExceptionDecl -> layoutExnDefn denv infoReader (mkLocalEntityRef h)
        | h :: t -> 
            let x = layoutTyconRef denv infoReader ad m false WordL.keywordType (mkLocalEntityRef h)
            let xs = List.map (mkLocalEntityRef >> layoutTyconRef denv infoReader ad m false (wordL (tagKeyword "and"))) t
            aboveListL (x :: xs)

    let rec layoutModuleOrNamespace (denv: DisplayEnv) (infoReader: InfoReader) ad m isFirstTopLevel (mspec: ModuleOrNamespace) =
        let rec fullPath (mspec: ModuleOrNamespace) acc =
            if mspec.IsNamespace then
                match mspec.ModuleOrNamespaceType.ModuleAndNamespaceDefinitions |> List.tryHead with
                | Some next when next.IsNamespace ->
                    fullPath next (acc @ [next.DemangledModuleOrNamespaceName])
                | _ ->
                    acc, mspec
            else
                acc, mspec

        let outerPath = mspec.CompilationPath.AccessPath

        let path, mspec = fullPath mspec [mspec.DemangledModuleOrNamespaceName]

        let denv =
            let outerPath = outerPath |> List.map fst
            denv.AddOpenPath (outerPath @ path)

        let headerL =
            if mspec.IsNamespace then
                // This is a container namespace. We print the header when we get to the first concrete module.
                wordL (tagKeyword "namespace") ^^ sepListL SepL.dot (List.map (tagNamespace >> wordL) path)
            else
                // This is a module 
                let nmL = 
                    match path with
                    | [nm] -> wordL (tagModule nm)
                    | _ ->
                        let nm = path |> List.last
                        let innerPath = path.[..path.Length - 2]
                        sepListL SepL.dot (List.map (tagNamespace >> wordL) innerPath) ^^ SepL.dot ^^ wordL (tagModule nm)
                // Check if its an outer module or a nested module
                if (outerPath |> List.forall (fun (_, istype) -> istype = Namespace)) then 
                    // Check if this is an outer module with no namespace
                    if isNil outerPath then 
                        // If so print a "module" declaration
                        (wordL (tagKeyword "module") ^^ nmL)
                    else 
                        if mspec.ModuleOrNamespaceType.AllEntities |> Seq.isEmpty && mspec.ModuleOrNamespaceType.AllValsAndMembers |> Seq.isEmpty then
                            (wordL (tagKeyword "module") ^^ nmL ^^ WordL.equals ^^ wordL (tagKeyword "begin") ^^ wordL (tagKeyword "end"))
                        else
                            // Otherwise this is an outer module contained immediately in a namespace
                            // We already printed the namespace declaration earlier. So just print the 
                            // module now.
                            (wordL (tagKeyword "module") ^^ nmL ^^ WordL.equals)
                else
                    if mspec.ModuleOrNamespaceType.AllEntities |> Seq.isEmpty && mspec.ModuleOrNamespaceType.AllValsAndMembers |> Seq.isEmpty then
                        (wordL (tagKeyword "module") ^^ nmL ^^ WordL.equals ^^ wordL (tagKeyword "begin") ^^ wordL (tagKeyword "end"))
                    else
                        // OK, this is a nested module
                        (wordL (tagKeyword "module") ^^ nmL ^^ WordL.equals)

        let headerL =
            PrintTypes.layoutAttribs denv false (generalizedTyconRef(mkLocalEntityRef mspec)) mspec.TypeOrMeasureKind mspec.Attribs headerL

        let shouldShow (v: Val) =
            (denv.showObsoleteMembers || not (CheckFSharpAttributesForObsolete denv.g v.Attribs)) &&
            (denv.showHiddenMembers || not (CheckFSharpAttributesForHidden denv.g v.Attribs))

        let entityLs =
            if mspec.IsNamespace then []
            else
                mspec.ModuleOrNamespaceType.AllEntities
                |> QueueList.toList
                |> List.map (fun entity -> layoutEntityRef denv infoReader ad m (mkLocalEntityRef entity))
            
        let valLs =
            if mspec.IsNamespace then []
            else
                mspec.ModuleOrNamespaceType.AllValsAndMembers
                |> QueueList.toList
                |> List.filter shouldShow
                |> List.sortBy (fun v -> v.DisplayName)
                |> List.map (mkLocalValRef >> PrintTastMemberOrVals.prettyLayoutOfValOrMemberNoInst denv infoReader)

        if List.isEmpty entityLs && List.isEmpty valLs then
            headerL
        else
            let entitiesL =
                entityLs
                |> aboveListL

            let valsL =
                valLs
                |> aboveListL

            if isFirstTopLevel then
                aboveListL
                    [
                        headerL
                        entitiesL
                        valsL
                    ]
            else
                headerL @@---- entitiesL @@ valsL

    and layoutEntityRef (denv: DisplayEnv) (infoReader: InfoReader) ad m (eref: EntityRef) =
        if eref.IsModuleOrNamespace then
            layoutModuleOrNamespace denv infoReader ad m false eref.Deref
            |> layoutXmlDocOfEntityRef denv infoReader eref
        elif eref.IsExceptionDecl then
            layoutExnDefn denv infoReader eref
        else
            layoutTyconRef denv infoReader ad m true WordL.keywordType eref

//--------------------------------------------------------------------------

module private InferredSigPrinting = 
    open PrintTypes

    /// Layout the inferred signature of a compilation unit
    let layoutInferredSigOfModuleExpr showHeader denv infoReader ad m expr =

        let rec isConcreteNamespace x = 
            match x with 
            | TMDefRec(_, tycons, mbinds, _) -> 
                not (isNil tycons) || (mbinds |> List.exists (function ModuleOrNamespaceBinding.Binding _ -> true | ModuleOrNamespaceBinding.Module(x, _) -> not x.IsNamespace))
            | TMDefLet _ -> true
            | TMDefDo _ -> true
            | TMDefs defs -> defs |> List.exists isConcreteNamespace 
            | TMAbstract(ModuleOrNamespaceExprWithSig(_, def, _)) -> isConcreteNamespace def

        let rec imexprLP denv (ModuleOrNamespaceExprWithSig(_, def, _)) = imdefL denv def

        and imexprL denv (ModuleOrNamespaceExprWithSig(mty, def, m)) = imexprLP denv (ModuleOrNamespaceExprWithSig(mty, def, m))

        and imdefsL denv x = aboveListL (x |> List.map (imdefL denv))

        and imdefL denv x = 
            let filterVal (v: Val) = not v.IsCompilerGenerated && Option.isNone v.MemberInfo
            let filterExtMem (v: Val) = v.IsExtensionMember

            match x with 
            | TMDefRec(_, tycons, mbinds, _) -> 
                TastDefinitionPrinting.layoutTyconDefns denv infoReader ad m tycons @@ 
                (mbinds 
                    |> List.choose (function ModuleOrNamespaceBinding.Binding bind -> Some bind | _ -> None) 
                    |> valsOfBinds 
                    |> List.filter filterExtMem
                    |> List.map mkLocalValRef
                    |> TastDefinitionPrinting.layoutExtensionMembers denv infoReader) @@

                (mbinds 
                    |> List.choose (function ModuleOrNamespaceBinding.Binding bind -> Some bind | _ -> None) 
                    |> valsOfBinds 
                    |> List.filter filterVal
                    |> List.map mkLocalValRef
                    |> List.map (PrintTastMemberOrVals.prettyLayoutOfValOrMemberNoInst denv infoReader)
                    |> aboveListL) @@

                (mbinds 
                    |> List.choose (function ModuleOrNamespaceBinding.Module (mspec, def) -> Some (mspec, def) | _ -> None) 
                    |> List.map (imbindL denv) 
                    |> aboveListL)

            | TMDefLet(bind, _) -> 
                ([bind.Var] 
                    |> List.filter filterVal 
                    |> List.map mkLocalValRef
                    |> List.map (PrintTastMemberOrVals.prettyLayoutOfValOrMemberNoInst denv infoReader) 
                    |> aboveListL)

            | TMDefs defs -> imdefsL denv defs

            | TMDefDo _ -> emptyL

            | TMAbstract mexpr -> imexprLP denv mexpr

        and imbindL denv (mspec, def) = 
            let nm = mspec.DemangledModuleOrNamespaceName
            let innerPath = (fullCompPathOfModuleOrNamespace mspec).AccessPath
            let outerPath = mspec.CompilationPath.AccessPath

            let denv = denv.AddOpenPath (List.map fst innerPath) 
            if mspec.IsNamespace then
                let basic = imdefL denv def
                let basicL =
                    // Check if this namespace contains anything interesting
                    if isConcreteNamespace def then
                        // This is a container namespace. We print the header when we get to the first concrete module.
                        let headerL =
                            wordL (tagKeyword "namespace") ^^ sepListL SepL.dot (List.map (fst >> tagNamespace >> wordL) innerPath)
                        headerL @@-- basic
                    else
                        // This is a namespace that only contains namespaces. Skip the header
                        basic
                // NOTE: explicitly not calling `layoutXmlDoc` here, because even though
                // `ModuleOrNamespace` has a field for XmlDoc, it is never present at the parser
                // level.  This should be changed if the parser/spec changes.
                basicL
            else
                // This is a module 
                let nmL = layoutAccessibility denv mspec.Accessibility (wordL (tagModule nm))
                let denv = denv.AddAccessibility mspec.Accessibility
                let basic = imdefL denv def
                let basicL =
                    // Check if its an outer module or a nested module
                    if (outerPath |> List.forall (fun (_, istype) -> istype = Namespace) ) then
                        // OK, this is an outer module
                        if showHeader then
                            // OK, we're not in F# Interactive
                            // Check if this is an outer module with no namespace
                            if isNil outerPath then
                                // If so print a "module" declaration
                                (wordL (tagKeyword "module") ^^ nmL) @@ basic
                            else
                                // Otherwise this is an outer module contained immediately in a namespace
                                // We already printed the namespace declaration earlier. So just print the
                                // module now.
                                ((wordL (tagKeyword"module") ^^ nmL ^^ WordL.equals ^^ wordL (tagKeyword "begin")) @@-- basic) @@ WordL.keywordEnd
                        else
                            // OK, we're in F# Interactive, presumably the implicit module for each interaction.
                            basic
                    else
                        // OK, this is a nested module
                        ((wordL (tagKeyword "module") ^^ nmL ^^ WordL.equals ^^ wordL (tagKeyword"begin")) @@-- basic) @@ WordL.keywordEnd
                layoutXmlDoc denv mspec.XmlDoc basicL
        imexprL denv expr

//--------------------------------------------------------------------------

module private PrintData = 
    open PrintTypes

    /// Nice printing of a subset of expressions, e.g. for refutations in pattern matching
    let rec dataExprL denv expr = dataExprWrapL denv false expr

    and private dataExprWrapL denv isAtomic expr =
        match expr with
        | Expr.Const (c, _, ty) -> 
            if isEnumTy denv.g ty then 
                wordL (tagKeyword "enum") ^^ angleL (layoutType denv ty) ^^ bracketL (layoutConst denv.g ty c)
            else
                layoutConst denv.g ty c

        | Expr.Val (v, _, _) -> wordL (tagLocal v.DisplayName)

        | Expr.Link rX -> dataExprWrapL denv isAtomic (!rX)

        | Expr.Op (TOp.UnionCase (c), _, args, _) -> 
            if denv.g.unionCaseRefEq c denv.g.nil_ucref then wordL (tagPunctuation "[]")
            elif denv.g.unionCaseRefEq c denv.g.cons_ucref then 
                let rec strip = function (Expr.Op (TOp.UnionCase _, _, [h;t], _)) -> h :: strip t | _ -> []
                listL (dataExprL denv) (strip expr)
            elif isNil args then 
                wordL (tagUnionCase c.CaseName)
            else 
                (wordL (tagUnionCase c.CaseName) ++ bracketL (commaListL (dataExprsL denv args)))
            
        | Expr.Op (TOp.ExnConstr (c), _, args, _) -> (wordL (tagMethod c.LogicalName) ++ bracketL (commaListL (dataExprsL denv args)))

        | Expr.Op (TOp.Tuple _, _, xs, _) -> tupleL (dataExprsL denv xs)

        | Expr.Op (TOp.Recd (_, tc), _, xs, _) -> 
            let fields = tc.TrueInstanceFieldsAsList
            let lay fs x = (wordL (tagRecordField fs.rfield_id.idText) ^^ sepL (tagPunctuation "=")) --- (dataExprL denv x)
            leftL (tagPunctuation "{") ^^ semiListL (List.map2 lay fields xs) ^^ rightL (tagPunctuation "}")

        | Expr.Op (TOp.ValFieldGet (RecdFieldRef.RecdFieldRef (tcref, name)), _, _, _) ->
            (layoutTyconRefImpl denv tcref) ^^ sepL (tagPunctuation ".") ^^ wordL (tagField name)

        | Expr.Op (TOp.Array, [_], xs, _) -> leftL (tagPunctuation "[|") ^^ semiListL (dataExprsL denv xs) ^^ RightL.rightBracketBar

        | _ -> wordL (tagPunctuation "?")

    and private dataExprsL denv xs = List.map (dataExprL denv) xs

let dataExprL denv expr = PrintData.dataExprL denv expr

//--------------------------------------------------------------------------
// Print Signatures/Types - output functions 
//-------------------------------------------------------------------------- 

let outputValOrMember denv infoReader os x = x |> PrintTastMemberOrVals.prettyLayoutOfValOrMemberNoInst denv infoReader |> bufferL os

let stringValOrMember denv infoReader x = x |> PrintTastMemberOrVals.prettyLayoutOfValOrMemberNoInst denv infoReader |> showL

/// Print members with a qualification showing the type they are contained in 
let layoutQualifiedValOrMember denv infoReader typarInst v = PrintTastMemberOrVals.prettyLayoutOfValOrMember { denv with showMemberContainers=true; } infoReader typarInst v

let outputQualifiedValOrMember denv infoReader os v = outputValOrMember { denv with showMemberContainers=true; } infoReader os v

let outputQualifiedValSpec denv infoReader os v = outputQualifiedValOrMember denv infoReader os v

let stringOfQualifiedValOrMember denv infoReader v = PrintTastMemberOrVals.prettyLayoutOfValOrMemberNoInst { denv with showMemberContainers=true; } infoReader v |> showL

/// Convert a MethInfo to a string
let formatMethInfoToBufferFreeStyle infoReader m denv buf d = InfoMemberPrinting.formatMethInfoToBufferFreeStyle infoReader m denv buf d

let prettyLayoutOfMethInfoFreeStyle infoReader m denv typarInst minfo = InfoMemberPrinting.prettyLayoutOfMethInfoFreeStyle infoReader m denv typarInst minfo

/// Convert a PropInfo to a string
let prettyLayoutOfPropInfoFreeStyle g amap m denv d = InfoMemberPrinting.prettyLayoutOfPropInfoFreeStyle g amap m denv d

/// Convert a MethInfo to a string
let stringOfMethInfo infoReader m denv d = bufs (fun buf -> InfoMemberPrinting.formatMethInfoToBufferFreeStyle infoReader m denv buf d)

/// Convert a ParamData to a string
let stringOfParamData denv paramData = bufs (fun buf -> InfoMemberPrinting.formatParamDataToBuffer denv buf paramData)

let layoutOfParamData denv paramData = InfoMemberPrinting.layoutParamData denv paramData

let layoutExnDef denv infoReader x = x |> TastDefinitionPrinting.layoutExnDefn denv infoReader

let stringOfTyparConstraints denv x = x |> PrintTypes.layoutConstraintsWithInfo denv SimplifyTypes.typeSimplificationInfo0 |> showL

let layoutTycon denv infoReader ad m (* width *) x = TastDefinitionPrinting.layoutTyconRef denv infoReader ad m true WordL.keywordType (mkLocalEntityRef x) (* |> Display.squashTo width *)

let layoutEntityRef denv infoReader ad m x = TastDefinitionPrinting.layoutEntityRef denv infoReader ad m x

let layoutUnionCases denv infoReader enclosingTcref x = x |> TastDefinitionPrinting.layoutUnionCaseFields denv infoReader true enclosingTcref

/// Pass negative number as pos in case of single cased discriminated unions
let isGeneratedUnionCaseField pos f = TastDefinitionPrinting.isGeneratedUnionCaseField pos f

let isGeneratedExceptionField pos f = TastDefinitionPrinting.isGeneratedExceptionField pos f

let stringOfTyparConstraint denv tpc = stringOfTyparConstraints denv [tpc]

let stringOfTy denv x = x |> PrintTypes.layoutType denv |> showL

let prettyLayoutOfType denv x = x |> PrintTypes.prettyLayoutOfType denv

let prettyLayoutOfTypeNoCx denv x = x |> PrintTypes.prettyLayoutOfTypeNoConstraints denv

let prettyStringOfTy denv x = x |> PrintTypes.prettyLayoutOfType denv |> showL

let prettyStringOfTyNoCx denv x = x |> PrintTypes.prettyLayoutOfTypeNoConstraints denv |> showL

let stringOfRecdField denv infoReader enclosingTcref x = x |> TastDefinitionPrinting.layoutRecdField false denv infoReader enclosingTcref |> showL

let stringOfUnionCase denv infoReader enclosingTcref x = x |> TastDefinitionPrinting.layoutUnionCase denv infoReader WordL.bar enclosingTcref |> showL

let stringOfExnDef denv infoReader x = x |> TastDefinitionPrinting.layoutExnDefn denv infoReader |> showL

let stringOfFSAttrib denv x = x |> PrintTypes.layoutAttrib denv |> squareAngleL |> showL

let stringOfILAttrib denv x = x |> PrintTypes.layoutILAttrib denv |> squareAngleL |> showL

let layoutInferredSigOfModuleExpr showHeader denv infoReader ad m expr = InferredSigPrinting.layoutInferredSigOfModuleExpr showHeader denv infoReader ad m expr 

let prettyLayoutOfValOrMember denv infoReader typarInst v = PrintTastMemberOrVals.prettyLayoutOfValOrMember denv infoReader typarInst v  

let prettyLayoutOfValOrMemberNoInst denv infoReader v = PrintTastMemberOrVals.prettyLayoutOfValOrMemberNoInst denv infoReader v

let prettyLayoutOfMemberNoInstShort denv v = PrintTastMemberOrVals.prettyLayoutOfMemberNoInstShort denv v 

let prettyLayoutOfInstAndSig denv x = PrintTypes.prettyLayoutOfInstAndSig denv x

/// Generate text for comparing two types.
///
/// If the output text is different without showing constraints and/or imperative type variable 
/// annotations and/or fully qualifying paths then don't show them! 
let minimalStringsOfTwoTypes denv t1 t2= 
    let (t1, t2), tpcs = PrettyTypes.PrettifyTypePair denv.g (t1, t2)
    // try denv + no type annotations 
    let attempt1 = 
        let denv = { denv with showImperativeTyparAnnotations=false; showConstraintTyparAnnotations=false }
        let min1 = stringOfTy denv t1
        let min2 = stringOfTy denv t2
        if min1 <> min2 then Some (min1, min2, "") else None
    match attempt1 with 
    | Some res -> res
    | None -> 
    // try denv + no type annotations + show full paths
    let attempt2 = 
        let denv = { denv with showImperativeTyparAnnotations=false; showConstraintTyparAnnotations=false }.SetOpenPaths []
        let min1 = stringOfTy denv t1
        let min2 = stringOfTy denv t2
        if min1 <> min2 then Some (min1, min2, "") else None
        // try denv 
    match attempt2 with 
    | Some res -> res
    | None -> 
    let attempt3 = 
        let min1 = stringOfTy denv t1
        let min2 = stringOfTy denv t2
        if min1 <> min2 then Some (min1, min2, stringOfTyparConstraints denv tpcs) else None
    match attempt3 with 
    | Some res -> res 
    | None -> 
    let attempt4 = 
        // try denv + show full paths + static parameters
        let denv = denv.SetOpenPaths []
        let denv = { denv with includeStaticParametersInTypeNames=true }
        let min1 = stringOfTy denv t1
        let min2 = stringOfTy denv t2
        if min1 <> min2 then Some (min1, min2, stringOfTyparConstraints denv tpcs) else None
    match attempt4 with
    | Some res -> res
    | None ->
        // https://github.com/Microsoft/visualfsharp/issues/2561
        // still identical, we better (try to) show assembly qualified name to disambiguate
        let denv = denv.SetOpenPaths []
        let denv = { denv with includeStaticParametersInTypeNames=true }
        let makeName t =
            let assemblyName = PrintTypes.layoutAssemblyName denv t |> function "" -> "" | name -> sprintf " (%s)" name
            sprintf "%s%s" (stringOfTy denv t) assemblyName

        (makeName t1, makeName t2, stringOfTyparConstraints denv tpcs)
    
// Note: Always show imperative annotations when comparing value signatures 
let minimalStringsOfTwoValues denv infoReader v1 v2= 
    let denvMin = { denv with showImperativeTyparAnnotations=true; showConstraintTyparAnnotations=false }
    let min1 = bufs (fun buf -> outputQualifiedValOrMember denvMin infoReader buf v1)
    let min2 = bufs (fun buf -> outputQualifiedValOrMember denvMin infoReader buf v2) 
    if min1 <> min2 then 
        (min1, min2) 
    else
        let denvMax = { denv with showImperativeTyparAnnotations=true; showConstraintTyparAnnotations=true }
        let max1 = bufs (fun buf -> outputQualifiedValOrMember denvMax infoReader buf v1)
        let max2 = bufs (fun buf -> outputQualifiedValOrMember denvMax infoReader buf v2) 
        max1, max2
    
let minimalStringOfType denv ty = 
    let ty, _cxs = PrettyTypes.PrettifyType denv.g ty
    let denvMin = { denv with showImperativeTyparAnnotations=false; showConstraintTyparAnnotations=false }
    showL (PrintTypes.layoutTypeWithInfoAndPrec denvMin SimplifyTypes.typeSimplificationInfo0 2 ty)
<|MERGE_RESOLUTION|>--- conflicted
+++ resolved
@@ -765,13 +765,9 @@
               | GenericParameterStyle.Implicit -> tc.IsPrefixDisplay
               | GenericParameterStyle.Prefix -> true
               | GenericParameterStyle.Suffix -> false
-<<<<<<< HEAD
-          let part1 = layoutTypeAppWithInfoAndPrec denv env (layoutTyconRef denv tc) prec usePrefix args
+          let part1 = layoutTypeAppWithInfoAndPrec denv env (layoutTyconRefImpl denv tc) prec usePrefix args
           let part2 = layoutNullness part1 nullness
           part2
-=======
-          layoutTypeAppWithInfoAndPrec denv env (layoutTyconRefImpl denv tc) prec usePrefix args
->>>>>>> a70f3bea
 
         | TType_ucase (UnionCaseRef(tc, _), args) ->
           let usePrefix =
@@ -1606,12 +1602,8 @@
 
     let layoutTyconRef (denv: DisplayEnv) (infoReader: InfoReader) ad m simplified typewordL (tcref: TyconRef) =
         let g = denv.g
-<<<<<<< HEAD
-        let ty = generalizedTyconRef g (mkLocalTyconRef tycon) 
-=======
         let tycon = tcref.Deref
-        let _, ty = generalizeTyconRef tcref 
->>>>>>> a70f3bea
+        let ty = generalizedTyconRef g tcref 
         let start, name =
             let n = tycon.DisplayName
             if isStructTy g ty then
@@ -2001,7 +1993,8 @@
                         (wordL (tagKeyword "module") ^^ nmL ^^ WordL.equals)
 
         let headerL =
-            PrintTypes.layoutAttribs denv false (generalizedTyconRef(mkLocalEntityRef mspec)) mspec.TypeOrMeasureKind mspec.Attribs headerL
+            let ty = generalizedTyconRef denv.g (mkLocalEntityRef mspec)
+            PrintTypes.layoutAttribs denv false ty mspec.TypeOrMeasureKind mspec.Attribs headerL
 
         let shouldShow (v: Val) =
             (denv.showObsoleteMembers || not (CheckFSharpAttributesForObsolete denv.g v.Attribs)) &&
