// Copyright (c) Microsoft Corporation.  All Rights Reserved.  See License.txt in the project root for license information.

/// Print Signatures/Types, for signatures, intellisense, quick info, FSI responses
module internal FSharp.Compiler.NicePrint

open FSharp.Compiler.AbstractIL 
open FSharp.Compiler.AbstractIL.IL 
open FSharp.Compiler.AbstractIL.Internal 
open FSharp.Compiler.AbstractIL.Internal.Library
open FSharp.Compiler 
open FSharp.Compiler.Rational
open FSharp.Compiler.AbstractSyntax
open FSharp.Compiler.ErrorLogger
open FSharp.Compiler.Tast
open FSharp.Compiler.Tastops
open FSharp.Compiler.TcGlobals
open FSharp.Compiler.Lib
open FSharp.Compiler.Infos
open FSharp.Compiler.InfoReader
open FSharp.Compiler.AttributeChecking
open FSharp.Compiler.Layout
open FSharp.Compiler.Layout.TaggedTextOps
open FSharp.Compiler.PrettyNaming

open FSharp.Core.Printf

[<AutoOpen>]
module internal PrintUtilities = 
    let bracketIfL x lyt = if x then bracketL lyt else lyt

    let squareAngleL x = LeftL.leftBracketAngle ^^ x ^^ RightL.rightBracketAngle

    let angleL x = sepL Literals.leftAngle ^^ x ^^ rightL Literals.rightAngle

    let braceL x = wordL Literals.leftBrace ^^ x ^^ wordL Literals.rightBrace

    let braceBarL x = wordL Literals.leftBraceBar ^^ x ^^ wordL Literals.rightBraceBar

    let comment str = wordL (tagText (sprintf "(* %s *)" str))

    let layoutsL (ls: layout list) : layout =
        match ls with
        | [] -> emptyL
        | [x] -> x
        | x :: xs -> List.fold (^^) x xs 

    let suppressInheritanceAndInterfacesForTyInSimplifiedDisplays g amap m ty = 
        isEnumTy g ty || isDelegateTy g ty || ExistsHeadTypeInEntireHierarchy g amap m ty g.exn_tcr || ExistsHeadTypeInEntireHierarchy g amap m ty g.tcref_System_Attribute 

    let applyMaxMembers maxMembers (allDecls: _ list) = 
        match maxMembers with 
        | Some n when allDecls.Length > n -> (allDecls |> List.truncate n) @ [wordL (tagPunctuation "...")] 
        | _ -> allDecls

    /// fix up a name coming from IL metadata by quoting "funny" names (keywords, otherwise invalid identifiers)
    let adjustILName n =
        n |> Lexhelp.Keywords.QuoteIdentifierIfNeeded

    // Put the "+ N overloads" into the layout
    let shrinkOverloads layoutFunction resultFunction group = 
        match group with 
        | [x] -> [resultFunction x (layoutFunction x)] 
        | (x :: rest) -> [ resultFunction x (layoutFunction x -- leftL (tagText (match rest.Length with 1 -> FSComp.SR.nicePrintOtherOverloads1() | n -> FSComp.SR.nicePrintOtherOverloadsN(n)))) ] 
        | _ -> []
    
    let layoutTyconRefImpl isAttribute (denv: DisplayEnv) (tcref: TyconRef) = 
        let demangled = 
            let name =
                if denv.includeStaticParametersInTypeNames then 
                    tcref.DisplayNameWithStaticParameters 
                elif tcref.DisplayName = tcref.DisplayNameWithStaticParameters then
                    tcref.DisplayName // has no static params
                else
                    tcref.DisplayName+"<...>" // shorten
            if isAttribute && name.EndsWithOrdinal("Attribute") then
                String.dropSuffix name "Attribute"
            else 
                name
        let tyconTextL =
            tagEntityRefName tcref demangled
            |> mkNav tcref.DefinitionRange
            |> wordL
        if denv.shortTypeNames then 
            tyconTextL
        else
            let path = tcref.CompilationPath.DemangledPath
            let path =
                if denv.includeStaticParametersInTypeNames then
                    path
                else
                    path |> List.map (fun s -> 
                        let i = s.IndexOf(',')
                        if i <> -1 then s.Substring(0, i)+"<...>" // apparently has static params, shorten
                        else s)
            let pathText = trimPathByDisplayEnv denv path
            if pathText = "" then tyconTextL else leftL (tagUnknownEntity pathText) ^^ tyconTextL

    let layoutBuiltinAttribute (denv: DisplayEnv) (attrib: BuiltinAttribInfo) =
        let tcref = attrib.TyconRef
        squareAngleL (layoutTyconRefImpl true denv tcref)

module private PrintIL = 

    let fullySplitILTypeRef (tref: ILTypeRef) = 
        (List.collect IL.splitNamespace (tref.Enclosing @ [PrettyNaming.DemangleGenericTypeName tref.Name])) 

    let layoutILTypeRefName denv path =
        let path = 
            match path with 
            | [ "System"; "Void" ] -> ["unit"]
            | [ "System"; "Object" ] -> ["obj"]
            | [ "System"; "String" ] -> ["string"]
            | [ "System"; "Single" ] -> ["float32"]
            | [ "System"; "Double" ] -> ["float"]
            | [ "System"; "Decimal"] -> ["decimal"]
            | [ "System"; "Char" ] -> ["char"]
            | [ "System"; "Byte" ] -> ["byte"]
            | [ "System"; "SByte" ] -> ["sbyte"]
            | [ "System"; "Int16" ] -> ["int16"]
            | [ "System"; "Int32" ] -> ["int" ]
            | [ "System"; "Int64" ] -> ["int64" ]
            | [ "System"; "UInt16" ] -> ["uint16" ]
            | [ "System"; "UInt32" ] -> ["uint32" ]
            | [ "System"; "UInt64" ] -> ["uint64" ]
            | [ "System"; "IntPtr" ] -> ["nativeint" ]
            | [ "System"; "UIntPtr" ] -> ["unativeint" ]
            | [ "System"; "Boolean"] -> ["bool"]
            | _ -> path
        let p2, n = List.frontAndBack path
        let tagged = if n = "obj" || n = "string" then tagClass n else tagStruct n
        if denv.shortTypeNames then 
            wordL tagged
          else
            leftL (tagNamespace (trimPathByDisplayEnv denv p2)) ^^ wordL tagged

    let layoutILTypeRef denv tref =
        let path = fullySplitILTypeRef tref
        layoutILTypeRefName denv path

    /// this fixes up a name just like adjustILName but also handles F#
    /// operators
    let adjustILMethodName n =
        let demangleOperatorNameIfNeeded s =
            if IsMangledOpName s
            then DemangleOperatorName s
            else s
        n |> Lexhelp.Keywords.QuoteIdentifierIfNeeded |> demangleOperatorNameIfNeeded 

    let isStaticILEvent (e: ILEventDef) = 
        e.AddMethod.CallingSignature.CallingConv.IsStatic || 
        e.RemoveMethod.CallingSignature.CallingConv.IsStatic

    let layoutILArrayShape (ILArrayShape sh) = 
        SepL.leftBracket ^^ wordL (tagPunctuation (sh |> List.tail |> List.map (fun _ -> ",") |> String.concat "")) ^^ RightL.rightBracket // drop off one "," so that a n-dimensional array has n - 1 ","'s

    let layoutILGenericParameterDefs (ps: ILGenericParameterDefs) = 
        ps |> List.map (fun x -> "'" + x.Name |> (tagTypeParameter >> wordL))

    let paramsL (ps: layout list) : layout = 
        match ps with
        | [] -> emptyL
        | _ -> 
            let body = Layout.commaListL ps
            SepL.leftAngle ^^ body ^^ RightL.rightAngle

    let pruneParams (className: string) (ilTyparSubst: layout list) =
        let numParams = 
            // can't find a way to see the number of generic parameters for *this* class (the GenericParams also include type variables for enclosing classes); this will have to do
            let rightMost = className |> SplitNamesForILPath |> List.last
            match System.Int32.TryParse(rightMost, System.Globalization.NumberStyles.Integer, System.Globalization.CultureInfo.InvariantCulture) with 
            | true, n -> n
            | false, _ -> 0 // looks like it's non-generic
        ilTyparSubst |> List.rev |> List.truncate numParams |> List.rev
 
    let rec layoutILType (denv: DisplayEnv) (ilTyparSubst: layout list) (ty: ILType) : layout =
        match ty with
        | ILType.Void -> WordL.structUnit // These are type-theoretically totally different type-theoretically `void` is Fin 0 and `unit` is Fin (S 0) ... but, this looks like as close as we can get.
        | ILType.Array (sh, t) -> layoutILType denv ilTyparSubst t ^^ layoutILArrayShape sh
        | ILType.Value t
        | ILType.Boxed t -> layoutILTypeRef denv t.TypeRef ^^ (t.GenericArgs |> List.map (layoutILType denv ilTyparSubst) |> paramsL)
        | ILType.Ptr t
        | ILType.Byref t -> layoutILType denv ilTyparSubst t
        | ILType.FunctionPointer t -> layoutILCallingSignature denv ilTyparSubst None t
        | ILType.TypeVar n -> List.item (int n) ilTyparSubst
        | ILType.Modified (_, _, t) -> layoutILType denv ilTyparSubst t // Just recurse through them to the contained ILType

    /// Layout a function pointer signature using type-only-F#-style. No argument names are printed.
    and private layoutILCallingSignature denv ilTyparSubst cons (signature: ILCallingSignature) =
        // We need a special case for
        // constructors (Their return types are reported as `void`, but this is
        // incorrect; so if we're dealing with a constructor we require that the
        // return type be passed along as the `cons` parameter.)
        let args = signature.ArgTypes |> List.map (layoutILType denv ilTyparSubst) 
        let res = 
            match cons with
            | Some className -> 
                let names = SplitNamesForILPath (PrettyNaming.DemangleGenericTypeName className)
                // special case for constructor return-type (viz., the class itself)
                layoutILTypeRefName denv names ^^ (pruneParams className ilTyparSubst |> paramsL) 
            | None -> 
                signature.ReturnType |> layoutILType denv ilTyparSubst
        
        match args with
        | [] -> WordL.structUnit ^^ WordL.arrow ^^ res
        | [x] -> x ^^ WordL.arrow ^^ res
        | _ -> sepListL WordL.star args ^^ WordL.arrow ^^ res

    /// Layout a function pointer signature using type-only-F#-style. No argument names are printed.
    //
    // Note, this duplicates functionality in formatParamDataToBuffer
    and layoutILParameter denv ilTyparSubst (p: ILParameter) =
        let preL = 
            let isParamArray = TryFindILAttribute denv.g.attrib_ParamArrayAttribute p.CustomAttrs
            match isParamArray, p.Name, p.IsOptional with 
            // Layout an optional argument 
            | _, Some nm, true -> LeftL.questionMark ^^ sepL (tagParameter nm) ^^ SepL.colon
            // Layout an unnamed argument 
            | _, None, _ -> LeftL.colon
            // Layout a named argument 
            | true, Some nm, _ ->
                layoutBuiltinAttribute denv denv.g.attrib_ParamArrayAttribute ^^ wordL (tagParameter nm) ^^ SepL.colon
            | false, Some nm, _ -> leftL (tagParameter nm) ^^ SepL.colon
        preL ^^ (layoutILType denv ilTyparSubst p.Type)
 

    /// Layout a function pointer signature using type-only-F#-style. No argument names are printed.
    and layoutILParameters denv ilTyparSubst cons (parameters: ILParameters, retType: ILType) =
        // We need a special case for constructors (Their return types are reported as `void`, but this is
        // incorrect; so if we're dealing with a constructor we require that the
        // return type be passed along as the `cons` parameter.)
        let res = 
            match cons with
            | Some className -> 
                let names = SplitNamesForILPath (PrettyNaming.DemangleGenericTypeName className)
                layoutILTypeRefName denv names ^^ (pruneParams className ilTyparSubst |> paramsL) 
            | None -> retType |> layoutILType denv ilTyparSubst
        
        match parameters with
        | [] -> WordL.structUnit ^^ WordL.arrow ^^ res
        | [x] -> layoutILParameter denv ilTyparSubst x ^^ WordL.arrow ^^ res
        | args -> sepListL WordL.star (List.map (layoutILParameter denv ilTyparSubst) args) ^^ WordL.arrow ^^ res


    /// Layout a method's signature using type-only-F#-style. No argument names are printed.
    /// 
    /// In the case that we've a constructor, we
    /// pull off the class name from the `path`; naturally, it's the
    /// most-deeply-nested element.
    //
    // For C# and provided members:
    //          new: argType1 * ... * argTypeN -> retType
    //          Method: argType1 * ... * argTypeN -> retType
    //
    let layoutILMethodDef denv ilTyparSubst className (m: ILMethodDef) =
        let myParms = m.GenericParams |> layoutILGenericParameterDefs
        let ilTyparSubst = ilTyparSubst @ myParms
        let name = adjustILMethodName m.Name
        let (nameL, isCons) = 
            match () with
            | _ when m.IsConstructor -> (WordL.keywordNew, Some className) // we need the unadjusted name here to be able to grab the number of generic parameters
            | _ when m.IsStatic -> (WordL.keywordStatic ^^ WordL.keywordMember ^^ wordL (tagMethod name) ^^ (myParms |> paramsL), None)
            | _ -> (WordL.keywordMember ^^ wordL (tagMethod name) ^^ (myParms |> paramsL), None)
        let signatureL = (m.Parameters, m.Return.Type) |> layoutILParameters denv ilTyparSubst isCons
        nameL ^^ WordL.colon ^^ signatureL

    let layoutILFieldDef (denv: DisplayEnv) (ilTyparSubst: layout list) (f: ILFieldDef) =
        let staticL = if f.IsStatic then WordL.keywordStatic else emptyL
        let name = adjustILName f.Name
        let nameL = wordL (tagField name)
        let typL = layoutILType denv ilTyparSubst f.FieldType
        staticL ^^ WordL.keywordVal ^^ nameL ^^ WordL.colon ^^ typL
            
    let layoutILEventDef denv ilTyparSubst (e: ILEventDef) =
        let staticL = if isStaticILEvent e then WordL.keywordStatic else emptyL
        let name = adjustILName e.Name
        let nameL = wordL (tagEvent name)
        let typL = 
            match e.EventType with
            | Some t -> layoutILType denv ilTyparSubst t
            | _ -> emptyL
        staticL ^^ WordL.keywordEvent ^^ nameL ^^ WordL.colon ^^ typL

    let layoutILPropertyDef denv ilTyparSubst (p: ILPropertyDef) =
        let staticL = if p.CallingConv = ILThisConvention.Static then WordL.keywordStatic else emptyL
        let name = adjustILName p.Name
        let nameL = wordL (tagProperty name)
            
        let layoutGetterType (getterRef: ILMethodRef) =
            if isNil getterRef.ArgTypes then
                layoutILType denv ilTyparSubst getterRef.ReturnType
            else
                layoutILCallingSignature denv ilTyparSubst None getterRef.CallingSignature
                
        let layoutSetterType (setterRef: ILMethodRef) =
            let argTypes = setterRef.ArgTypes
            if isNil argTypes then
                emptyL // shouldn't happen
            else
                let frontArgs, lastArg = List.frontAndBack argTypes
                let argsL = frontArgs |> List.map (layoutILType denv ilTyparSubst) |> sepListL WordL.star 
                argsL ^^ WordL.arrow ^^ (layoutILType denv ilTyparSubst lastArg)
            
        let typL = 
            match p.GetMethod, p.SetMethod with
            | None, None -> layoutILType denv ilTyparSubst p.PropertyType // shouldn't happen
            | Some getterRef, _ -> layoutGetterType getterRef
            | None, Some setterRef -> layoutSetterType setterRef
                
        let specGetSetL =
            match p.GetMethod, p.SetMethod with
            | None, None 
            | Some _, None -> emptyL
            | None, Some _ -> WordL.keywordWith ^^ WordL.keywordSet
            | Some _, Some _ -> WordL.keywordWith ^^ WordL.keywordGet ^^ RightL.comma ^^ WordL.keywordSet
        staticL ^^ WordL.keywordMember ^^ nameL ^^ WordL.colon ^^ typL ^^ specGetSetL

    let layoutILFieldInit x =
        let textOpt = 
            match x with
            | Some init -> 
                match init with
                | ILFieldInit.Bool x -> 
                    if x
                    then Some Literals.keywordTrue
                    else Some Literals.keywordFalse
                | ILFieldInit.Char c -> ("'" + (char c).ToString () + "'") |> (tagStringLiteral >> Some)
                | ILFieldInit.Int8 x -> ((x |> int32 |> string) + "y") |> (tagNumericLiteral >> Some)
                | ILFieldInit.Int16 x -> ((x |> int32 |> string) + "s") |> (tagNumericLiteral >> Some)
                | ILFieldInit.Int32 x -> x |> (string >> tagNumericLiteral >> Some)
                | ILFieldInit.Int64 x -> ((x |> string) + "L") |> (tagNumericLiteral >> Some)
                | ILFieldInit.UInt8 x -> ((x |> int32 |> string) + "uy") |> (tagNumericLiteral >> Some)
                | ILFieldInit.UInt16 x -> ((x |> int32 |> string) + "us") |> (tagNumericLiteral >> Some)
                | ILFieldInit.UInt32 x -> (x |> int64 |> string) + "u" |> (tagNumericLiteral >> Some)
                | ILFieldInit.UInt64 x -> ((x |> int64 |> string) + "UL") |> (tagNumericLiteral >> Some)
                | ILFieldInit.Single d -> 
                    let s = d.ToString ("g12", System.Globalization.CultureInfo.InvariantCulture)
                    let s = 
                        if String.forall (fun c -> System.Char.IsDigit c || c = '-') s 
                        then s + ".0" 
                        else s
                    (s + "f") |> (tagNumericLiteral >> Some)
                | ILFieldInit.Double d -> 
                      let s = d.ToString ("g12", System.Globalization.CultureInfo.InvariantCulture)
                      let s = 
                          if String.forall (fun c -> System.Char.IsDigit c || c = '-') s 
                          then (s + ".0")
                          else s
                      s |> (tagNumericLiteral >> Some)
                | _ -> None
            | None -> None
        match textOpt with
        | None -> WordL.equals ^^ (comment "value unavailable")
        | Some s -> WordL.equals ^^ wordL s

    let layoutILEnumDefParts nm litVal =
        WordL.bar ^^ wordL (tagEnum (adjustILName nm)) ^^ layoutILFieldInit litVal

    let layoutILEnumDef (f: ILFieldDef) = layoutILEnumDefParts f.Name f.LiteralValue

    // filtering methods for hiding things we oughtn't show
    let isStaticILProperty (p: ILPropertyDef) = 
        match p.GetMethod, p.SetMethod with
        | Some getter, _ -> getter.CallingSignature.CallingConv.IsStatic
        | None, Some setter -> setter.CallingSignature.CallingConv.IsStatic
        | None, None -> true

    let isPublicILMethod (m: ILMethodDef) = 
        (m.Access = ILMemberAccess.Public)

    let isPublicILEvent typeDef (e: ILEventDef) = 
        try
            isPublicILMethod(resolveILMethodRef typeDef e.AddMethod) &&
            isPublicILMethod(resolveILMethodRef typeDef e.RemoveMethod)
        with _ ->
            false

    let isPublicILProperty typeDef (m: ILPropertyDef) = 
        try
            match m.GetMethod with 
            | Some ilMethRef -> isPublicILMethod (resolveILMethodRef typeDef ilMethRef)
            | None -> 
                match m.SetMethod with 
                | None -> false
                | Some ilMethRef -> isPublicILMethod (resolveILMethodRef typeDef ilMethRef)
        // resolveILMethodRef is a possible point of failure if Abstract IL type equality checking fails 
        // to link the method ref to a method def for some reason, e.g. some feature of IL type
        // equality checking has not been implemented. Since this is just intellisense pretty printing code
        // it is better to swallow the exception here, though we don't know of any
        // specific cases where this happens
        with _ -> 
            false

    let isPublicILCtor (m: ILMethodDef) = 
        (m.Access = ILMemberAccess.Public && m.IsConstructor)

    let isNotSpecialName (m: ILMethodDef) = 
        not m.IsSpecialName

    let isPublicILField (f: ILFieldDef) = 
        (f.Access = ILMemberAccess.Public)

    let isPublicILTypeDef (c: ILTypeDef) : bool =
        match c.Access with
        | ILTypeDefAccess.Public
        | ILTypeDefAccess.Nested ILMemberAccess.Public -> true
        | _ -> false

    let isShowEnumField (f: ILFieldDef) : bool = f.Name <> "value__" // this appears to be the hard-coded underlying storage field
    let noShow = set [ "System.Object" ; "Object"; "System.ValueType" ; "ValueType"; "obj" ] // hide certain 'obvious' base classes
    let isShowBase (n: layout) : bool = 
        not (noShow.Contains(showL n))

    let rec layoutILTypeDef (denv: DisplayEnv) (typeDef: ILTypeDef) : layout =
        let ilTyparSubst = typeDef.GenericParams |> layoutILGenericParameterDefs

        let renderL pre body post = 
            match pre with
            | Some pre -> 
                match body with
                | [] -> emptyL // empty type
                | _ -> (pre @@-- aboveListL body) @@ post
            | None -> 
                aboveListL body

        if typeDef.IsClass || typeDef.IsStruct || typeDef.IsInterface then
            let pre = 
                if typeDef.IsStruct then Some WordL.keywordStruct
                else None

            let baseTypeL = 
                [ match typeDef.Extends with
                  | Some b -> 
                    let baseName = layoutILType denv ilTyparSubst b
                    if isShowBase baseName then 
                        yield WordL.keywordInherit ^^ baseName 
                  | None -> 
                    // for interface show inherited interfaces 
                    if typeDef.IsInterface then 
                        for b in typeDef.Implements do 
                            let baseName = layoutILType denv ilTyparSubst b
                            if isShowBase baseName then
                                yield WordL.keywordInherit ^^ baseName ]

            let memberBlockLs (fieldDefs: ILFieldDefs, methodDefs: ILMethodDefs, propertyDefs: ILPropertyDefs, eventDefs: ILEventDefs) =
                let ctors =
                    methodDefs.AsList
                    |> List.filter isPublicILCtor 
                    |> List.sortBy (fun md -> md.Parameters.Length)
                    |> shrinkOverloads (layoutILMethodDef denv ilTyparSubst typeDef.Name) (fun _ xL -> xL) 

                let fields = 
                    fieldDefs.AsList
                    |> List.filter isPublicILField
                    |> List.map (layoutILFieldDef denv ilTyparSubst)

                let props = 
                    propertyDefs.AsList 
                    |> List.filter (isPublicILProperty typeDef)
                    |> List.map (fun pd -> (pd.Name, pd.Args.Length), layoutILPropertyDef denv ilTyparSubst pd)
                    
                let events =
                    eventDefs.AsList
                    |> List.filter (isPublicILEvent typeDef)
                    |> List.map (layoutILEventDef denv ilTyparSubst)

                let meths = 
                    methodDefs.AsList
                    |> List.filter isPublicILMethod 
                    |> List.filter isNotSpecialName 
                    |> List.map (fun md -> (md.Name, md.Parameters.Length), md)
                    // collect into overload groups
                    |> List.groupBy (fst >> fst)
                    |> List.collect (fun (_, group) -> group |> List.sortBy fst |> shrinkOverloads (snd >> layoutILMethodDef denv ilTyparSubst typeDef.Name) (fun x xL -> (fst x, xL)))

                let members = 
                    (props @ meths) 
                    |> List.sortBy fst 
                    |> List.map snd // (properties and members) are sorted by name/arity 

                ctors @ fields @ members @ events

            let bodyStatic = 
                memberBlockLs 
                    (typeDef.Fields.AsList |> List.filter (fun fd -> fd.IsStatic) |> mkILFields,
                     typeDef.Methods.AsList |> List.filter (fun md -> md.IsStatic) |> mkILMethods,
                     typeDef.Properties.AsList |> List.filter isStaticILProperty |> mkILProperties,
                     typeDef.Events.AsList |> List.filter isStaticILEvent |> mkILEvents)

            let bodyInstance = 
                memberBlockLs 
                    (typeDef.Fields.AsList |> List.filter (fun fd -> not (fd.IsStatic)) |> mkILFields,
                     typeDef.Methods.AsList |> List.filter (fun md -> not (md.IsStatic)) |> mkILMethods,
                     typeDef.Properties.AsList |> List.filter (fun pd -> not (isStaticILProperty pd)) |> mkILProperties,
                     typeDef.Events.AsList |> List.filter (fun ed -> not (isStaticILEvent ed)) |> mkILEvents )
  
            let body = bodyInstance @ bodyStatic // instance "member" before "static member" 

            // Only show at most maxMembers members...
            let body = applyMaxMembers denv.maxMembers body
  
            let types = 
                typeDef.NestedTypes.AsList
                |> List.filter isPublicILTypeDef
                |> List.sortBy(fun t -> adjustILName t.Name) 
                |> List.map (layoutILNestedClassDef denv)
  
            let post = WordL.keywordEnd
            renderL pre (baseTypeL @ body @ types ) post

        elif typeDef.IsEnum then
            let fldsL = 
                typeDef.Fields.AsList 
                |> List.filter isShowEnumField 
                |> List.map layoutILEnumDef
                |> applyMaxMembers denv.maxMembers

            renderL None fldsL emptyL

        else // Delegate
            let rhs = 
                match typeDef.Methods.AsList |> List.filter (fun m -> m.Name = "Invoke") with // the delegate delegates to the type of `Invoke`
                | m :: _ -> layoutILCallingSignature denv ilTyparSubst None m.CallingSignature
                | _ -> comment "`Invoke` method could not be found"
            WordL.keywordDelegate ^^ WordL.keywordOf ^^ rhs
          
    and layoutILNestedClassDef (denv: DisplayEnv) (typeDef: ILTypeDef) =
        let name = adjustILName typeDef.Name
        let nameL = wordL (tagClass name)
        let ilTyparSubst = typeDef.GenericParams |> layoutILGenericParameterDefs
        let paramsL = pruneParams typeDef.Name ilTyparSubst |> paramsL
        if denv.suppressNestedTypes then 
            WordL.keywordNested ^^ WordL.keywordType ^^ nameL ^^ paramsL
        else 
            let pre = WordL.keywordNested ^^ WordL.keywordType ^^ nameL ^^ paramsL
            let body = layoutILTypeDef denv typeDef
            (pre ^^ WordL.equals) @@-- body


module private PrintTypes = 
    // Note: We need nice printing of constants in order to print literals and attributes 
    let layoutConst g ty c =
        let str = 
            match c with
            | Const.Bool x -> if x then Literals.keywordTrue else Literals.keywordFalse
            | Const.SByte x -> (x |> string)+"y" |> tagNumericLiteral
            | Const.Byte x -> (x |> string)+"uy" |> tagNumericLiteral
            | Const.Int16 x -> (x |> string)+"s" |> tagNumericLiteral
            | Const.UInt16 x -> (x |> string)+"us" |> tagNumericLiteral
            | Const.Int32 x -> (x |> string) |> tagNumericLiteral
            | Const.UInt32 x -> (x |> string)+"u" |> tagNumericLiteral
            | Const.Int64 x -> (x |> string)+"L" |> tagNumericLiteral
            | Const.UInt64 x -> (x |> string)+"UL" |> tagNumericLiteral
            | Const.IntPtr x -> (x |> string)+"n" |> tagNumericLiteral
            | Const.UIntPtr x -> (x |> string)+"un" |> tagNumericLiteral
            | Const.Single d -> 
                 ((let s = d.ToString("g12", System.Globalization.CultureInfo.InvariantCulture)
                  if String.forall (fun c -> System.Char.IsDigit(c) || c = '-') s 
                  then s + ".0" 
                  else s) + "f") |> tagNumericLiteral
            | Const.Double d -> 
                let s = d.ToString("g12", System.Globalization.CultureInfo.InvariantCulture)
                (if String.forall (fun c -> System.Char.IsDigit(c) || c = '-') s 
                then s + ".0" 
                else s) |> tagNumericLiteral
            | Const.Char c -> "'" + c.ToString() + "'" |> tagStringLiteral
            | Const.String bs -> "\"" + bs + "\"" |> tagNumericLiteral
            | Const.Unit -> "()" |> tagPunctuation
            | Const.Decimal bs -> string bs + "M" |> tagNumericLiteral
            // either "null" or "the default value for a struct"
            | Const.Zero -> tagKeyword(if isRefTy g ty then "null" else "default")
        wordL str

    let layoutAccessibility (denv: DisplayEnv) accessibility itemL =
        let isInternalCompPath x = 
            match x with 
            | CompPath(ILScopeRef.Local, []) -> true 
            | _ -> false
        let (|Public|Internal|Private|) (TAccess p) = 
            match p with 
            | [] -> Public 
            | _ when List.forall isInternalCompPath p -> Internal 
            | _ -> Private
        match denv.contextAccessibility, accessibility with
        | Public, Internal -> WordL.keywordInternal ++ itemL   // print modifier, since more specific than context
        | Public, Private -> WordL.keywordPrivate ++ itemL     // print modifier, since more specific than context
        | Internal, Private -> WordL.keywordPrivate ++ itemL   // print modifier, since more specific than context
        | _ -> itemL

    /// Layout a reference to a type 
    let layoutTyconRef denv tycon = layoutTyconRefImpl false denv tycon

    /// Layout the flags of a member 
    let layoutMemberFlags memFlags = 
        let stat = 
            if memFlags.IsInstance || (memFlags.MemberKind = MemberKind.Constructor) then emptyL 
            else WordL.keywordStatic
        let stat = 
            if memFlags.IsDispatchSlot then stat ++ WordL.keywordAbstract
            elif memFlags.IsOverrideOrExplicitImpl then stat ++ WordL.keywordOverride
            else stat
        let stat = 
            if memFlags.IsOverrideOrExplicitImpl then stat else
            match memFlags.MemberKind with 
            | MemberKind.ClassConstructor 
            | MemberKind.Constructor 
            | MemberKind.PropertyGetSet -> stat
            | MemberKind.Member 
            | MemberKind.PropertyGet 
            | MemberKind.PropertySet -> stat ++ WordL.keywordMember

        // let stat = if memFlags.IsFinal then stat ++ wordL "final" else stat in
        stat

    /// Layout a single attribute arg, following the cases of 'gen_attr_arg' in ilxgen.fs
    /// This is the subset of expressions we display in the NicePrint pretty printer 
    /// See also dataExprL - there is overlap between these that should be removed 
    let rec private layoutAttribArg denv arg = 
        match arg with 
        | Expr.Const (c, _, ty) -> 
            if isEnumTy denv.g ty then 
                WordL.keywordEnum ^^ angleL (layoutType denv ty) ^^ bracketL (layoutConst denv.g ty c)
            else
                layoutConst denv.g ty c

        | Expr.Op (TOp.Array, [_elemTy], args, _) ->
            LeftL.leftBracketBar ^^ semiListL (List.map (layoutAttribArg denv) args) ^^ RightL.rightBracketBar

        // Detect 'typeof<ty>' calls 
        | TypeOfExpr denv.g ty ->
            LeftL.keywordTypeof ^^ wordL (tagPunctuation "<") ^^ layoutType denv ty ^^ rightL (tagPunctuation ">")

        // Detect 'typedefof<ty>' calls 
        | TypeDefOfExpr denv.g ty ->
            LeftL.keywordTypedefof ^^ wordL (tagPunctuation "<") ^^ layoutType denv ty ^^ rightL (tagPunctuation ">")

        | Expr.Op (TOp.Coerce, [tgTy;_], [arg2], _) ->
            leftL (tagPunctuation "(") ^^ layoutAttribArg denv arg2 ^^ wordL (tagPunctuation ":>") ^^ layoutType denv tgTy ^^ rightL (tagPunctuation ")")

        | AttribBitwiseOrExpr denv.g (arg1, arg2) ->
            layoutAttribArg denv arg1 ^^ wordL (tagPunctuation "|||") ^^ layoutAttribArg denv arg2

        // Detect explicit enum values 
        | EnumExpr denv.g arg1 ->
            WordL.keywordEnum ++ bracketL (layoutAttribArg denv arg1)


        | _ -> comment "(* unsupported attribute argument *)"

    /// Layout arguments of an attribute 'arg1, ..., argN' 
    and private layoutAttribArgs denv args = 
        sepListL (rightL (tagPunctuation ",")) (List.map (fun (AttribExpr(e1, _)) -> layoutAttribArg denv e1) args)

    /// Layout an attribute 'Type(arg1, ..., argN)' 
    //
    // REVIEW: we are ignoring "props" here
    and layoutAttrib denv (Attrib(_, k, args, _props, _, _, _)) = 
        let argsL = bracketL (layoutAttribArgs denv args)
        match k with 
        | ILAttrib ilMethRef -> 
            let trimmedName = 
                let name = ilMethRef.DeclaringTypeRef.Name
                if name.EndsWithOrdinal("Attribute") then
                    String.dropSuffix name "Attribute"
                else
                    name
            let tref = ilMethRef.DeclaringTypeRef
            let tref = ILTypeRef.Create(scope= tref.Scope, enclosing=tref.Enclosing, name=trimmedName)
            PrintIL.layoutILTypeRef denv tref ++ argsL
        | FSAttrib vref -> 
            // REVIEW: this is not trimming "Attribute" 
            let _, _, rty, _ = GetTypeOfMemberInMemberForm denv.g vref
            let rty = GetFSharpViewOfReturnType denv.g rty
            let tcref = tcrefOfAppTy denv.g rty
            layoutTyconRef denv tcref ++ argsL

    and layoutILAttribElement denv arg = 
        match arg with 
        | ILAttribElem.String (Some x) -> wordL (tagStringLiteral ("\"" + x + "\""))
        | ILAttribElem.String None -> wordL (tagStringLiteral "")
        | ILAttribElem.Bool x -> if x then WordL.keywordTrue else WordL.keywordFalse
        | ILAttribElem.Char x -> wordL (tagStringLiteral ("'" + x.ToString() + "'" ))
        | ILAttribElem.SByte x -> wordL (tagNumericLiteral ((x |> string)+"y"))
        | ILAttribElem.Int16 x -> wordL (tagNumericLiteral ((x |> string)+"s"))
        | ILAttribElem.Int32 x -> wordL (tagNumericLiteral ((x |> string)))
        | ILAttribElem.Int64 x -> wordL (tagNumericLiteral ((x |> string)+"L"))
        | ILAttribElem.Byte x -> wordL (tagNumericLiteral ((x |> string)+"uy"))
        | ILAttribElem.UInt16 x -> wordL (tagNumericLiteral ((x |> string)+"us"))
        | ILAttribElem.UInt32 x -> wordL (tagNumericLiteral ((x |> string)+"u"))
        | ILAttribElem.UInt64 x -> wordL (tagNumericLiteral ((x |> string)+"UL"))
        | ILAttribElem.Single x -> 
            let str =
                let s = x.ToString("g12", System.Globalization.CultureInfo.InvariantCulture)
                (if String.forall (fun c -> System.Char.IsDigit(c) || c = '-') s 
                 then s + ".0" 
                 else s) + "f"
            wordL (tagNumericLiteral str)
        | ILAttribElem.Double x -> 
            let str =
                let s = x.ToString("g12", System.Globalization.CultureInfo.InvariantCulture)
                if String.forall (fun c -> System.Char.IsDigit(c) || c = '-') s 
                then s + ".0" 
                else s
            wordL (tagNumericLiteral str)
        | ILAttribElem.Null -> wordL (tagKeyword "null")
        | ILAttribElem.Array (_, xs) -> 
            leftL (tagPunctuation "[|") ^^ semiListL (List.map (layoutILAttribElement denv) xs) ^^ RightL.rightBracketBar
        | ILAttribElem.Type (Some ty) -> 
            LeftL.keywordTypeof ^^ SepL.leftAngle ^^ PrintIL.layoutILType denv [] ty ^^ RightL.rightAngle
        | ILAttribElem.Type None -> wordL (tagText "")
        | ILAttribElem.TypeRef (Some ty) -> 
            LeftL.keywordTypedefof ^^ SepL.leftAngle ^^ PrintIL.layoutILTypeRef denv ty ^^ RightL.rightAngle
        | ILAttribElem.TypeRef None -> emptyL

    and layoutILAttrib denv (ty, args) = 
        let argsL = bracketL (sepListL (rightL (tagPunctuation ",")) (List.map (layoutILAttribElement denv) args))
        PrintIL.layoutILType denv [] ty ++ argsL

    /// Layout '[<attribs>]' above another block 
    and layoutAttribs denv ty kind attrs restL = 
        
        if denv.showAttributes then
            // Don't display DllImport attributes in generated signatures
            let attrs = attrs |> List.filter (IsMatchingFSharpAttributeOpt denv.g denv.g.attrib_DllImportAttribute >> not)
            let attrs = attrs |> List.filter (IsMatchingFSharpAttributeOpt denv.g denv.g.attrib_ContextStaticAttribute >> not)
            let attrs = attrs |> List.filter (IsMatchingFSharpAttributeOpt denv.g denv.g.attrib_ThreadStaticAttribute >> not)
            let attrs = attrs |> List.filter (IsMatchingFSharpAttribute denv.g denv.g.attrib_EntryPointAttribute >> not)
            let attrs = attrs |> List.filter (IsMatchingFSharpAttributeOpt denv.g denv.g.attrib_MarshalAsAttribute >> not)
            let attrs = attrs |> List.filter (IsMatchingFSharpAttribute denv.g denv.g.attrib_ReflectedDefinitionAttribute >> not)
            let attrs = attrs |> List.filter (IsMatchingFSharpAttribute denv.g denv.g.attrib_StructLayoutAttribute >> not)
            let attrs = attrs |> List.filter (IsMatchingFSharpAttribute denv.g denv.g.attrib_AutoSerializableAttribute >> not)
            
            match attrs with
            | [] -> restL 
            | _ -> 
                squareAngleL (sepListL (rightL (tagPunctuation ";")) (List.map (layoutAttrib denv) attrs)) @@ 
                restL
        elif Tastops.isStructRecordOrUnionTyconTy denv.g ty || 
            ((Tastops.isUnionTy denv.g ty || Tastops.isRecdTy denv.g ty) && HasFSharpAttribute denv.g denv.g.attrib_StructAttribute attrs) then
            squareAngleL (wordL (tagClass "Struct")) @@ restL
        else
            match kind with 
            | TyparKind.Type -> restL
            | TyparKind.Measure -> squareAngleL (wordL (tagClass "Measure")) @@ restL

    and layoutTyparAttribs denv kind attrs restL =
        match attrs, kind with
        | [], TyparKind.Type -> restL 
        | _, _ -> squareAngleL (sepListL (rightL (tagPunctuation ";")) ((match kind with TyparKind.Type -> [] | TyparKind.Measure -> [wordL (tagText "Measure")]) @ List.map (layoutAttrib denv) attrs)) ^^ restL

    and private layoutTyparRef denv (typar: Typar) =
        wordL
            (tagTypeParameter 
                (sprintf "%s%s%s"
                    (if denv.showConstraintTyparAnnotations then prefixOfStaticReq typar.StaticReq else "'")
                    (if denv.showImperativeTyparAnnotations then prefixOfRigidTypar typar else "")
                    typar.DisplayName))

    /// Layout a single type parameter declaration, taking TypeSimplificationInfo into account
    /// There are several printing-cases for a typar:
    ///
    ///  'a              - is multiple occurrence.
    ///  _               - singleton occurrence, an underscore preferred over 'b. (OCaml accepts but does not print)
    ///  #Type           - inplace coercion constraint and singleton.
    ///  ('a :> Type)    - inplace coercion constraint not singleton.
    ///  ('a.opM: S->T) - inplace operator constraint.
    ///
    and private layoutTyparRefWithInfo denv (env: SimplifyTypes.TypeSimplificationInfo) (typar: Typar) =
        let varL = layoutTyparRef denv typar
        let varL = if denv.showAttributes then layoutTyparAttribs denv typar.Kind typar.Attribs varL else varL

        match Zmap.tryFind typar env.inplaceConstraints with
        | Some (typarConstraintTy) ->
            if Zset.contains typar env.singletons then
                leftL (tagPunctuation "#") ^^ layoutTypeWithInfo denv env typarConstraintTy
            else
                (varL ^^ sepL (tagPunctuation ":>") ^^ layoutTypeWithInfo denv env typarConstraintTy) |> bracketL

        | _ -> varL

      
    /// Layout type parameter constraints, taking TypeSimplificationInfo into account 
    and layoutConstraintsWithInfo denv env cxs = 
        
        // Internally member constraints get attached to each type variable in their support. 
        // This means we get too many constraints being printed. 
        // So we normalize the constraints to eliminate duplicate member constraints 
        let cxs = 
            cxs
            |> ListSet.setify (fun (_, cx1) (_, cx2) ->
                match cx1, cx2 with 
                | TyparConstraint.MayResolveMember(traitInfo1, _),
                  TyparConstraint.MayResolveMember(traitInfo2, _) -> traitsAEquiv denv.g TypeEquivEnv.Empty traitInfo1 traitInfo2
                | _ -> false)

        let cxsL = List.collect (layoutConstraintWithInfo denv env) cxs
        match cxsL with 
        | [] -> emptyL 
        | _ -> 
            if denv.abbreviateAdditionalConstraints then 
                wordL (tagKeyword "when") ^^ wordL(tagText "<constraints>")
            elif denv.shortConstraints then 
                leftL (tagPunctuation "(") ^^ wordL (tagKeyword "requires") ^^ sepListL (wordL (tagKeyword "and")) cxsL ^^ rightL (tagPunctuation ")")
            else
                wordL (tagKeyword "when") ^^ sepListL (wordL (tagKeyword "and")) cxsL

    /// Layout constraints, taking TypeSimplificationInfo into account 
    and private layoutConstraintWithInfo denv env (tp, tpc) =
        let longConstraintPrefix l = layoutTyparRefWithInfo denv env tp ^^ WordL.colon ^^ l
        match tpc with 
        | TyparConstraint.CoercesTo(tpct, _) -> 
            [layoutTyparRefWithInfo denv env tp ^^ wordL (tagOperator ":>") --- layoutTypeWithInfo denv env tpct]

        | TyparConstraint.MayResolveMember(traitInfo, _) ->
            [layoutTraitWithInfo denv env traitInfo]

        | TyparConstraint.DefaultsTo(_, ty, _) ->
              if denv.showTyparDefaultConstraints then [wordL (tagKeyword "default") ^^ layoutTyparRefWithInfo denv env tp ^^ WordL.colon ^^ layoutTypeWithInfo denv env ty]
              else []

        | TyparConstraint.IsEnum(ty, _) ->
            if denv.shortConstraints then 
                [wordL (tagKeyword "enum")]
            else
                [longConstraintPrefix (layoutTypeAppWithInfoAndPrec denv env (wordL (tagKeyword "enum")) 2 true [ty])]

        | TyparConstraint.SupportsComparison _ ->
            if denv.shortConstraints then 
                [wordL (tagKeyword "comparison")]
            else
                [wordL (tagKeyword "comparison") |> longConstraintPrefix]

        | TyparConstraint.SupportsEquality _ ->
            if denv.shortConstraints then 
                [wordL (tagKeyword "equality")]
            else
                [wordL (tagKeyword "equality") |> longConstraintPrefix]

        | TyparConstraint.IsDelegate(aty, bty, _) ->
            if denv.shortConstraints then 
                [WordL.keywordDelegate]
            else
                [layoutTypeAppWithInfoAndPrec denv env (WordL.keywordDelegate) 2 true [aty;bty] |> longConstraintPrefix]

        | TyparConstraint.SupportsNull _ ->
            [wordL (tagKeyword "null") |> longConstraintPrefix]
<<<<<<< HEAD
        | TyparConstraint.NotSupportsNull _ ->
                [(wordL (tagKeyword "not") ^^ wordL(tagKeyword "null")) |> longConstraintPrefix]
=======

>>>>>>> 25b1d156
        | TyparConstraint.IsNonNullableStruct _ ->
            if denv.shortConstraints then 
                [wordL (tagText "value type")]
            else
                [WordL.keywordStruct |> longConstraintPrefix]

        | TyparConstraint.IsUnmanaged _ ->
            if denv.shortConstraints then
                [wordL (tagKeyword "unmanaged")]
            else
                [wordL (tagKeyword "unmanaged") |> longConstraintPrefix]

        | TyparConstraint.IsReferenceType _ ->
            if denv.shortConstraints then 
                [wordL (tagText "reference type")]
            else
                [(wordL (tagKeyword "not") ^^ wordL(tagKeyword "struct")) |> longConstraintPrefix]

        | TyparConstraint.SimpleChoice(tys, _) ->
            [bracketL (sepListL (sepL (tagPunctuation "|")) (List.map (layoutTypeWithInfo denv env) tys)) |> longConstraintPrefix]

        | TyparConstraint.RequiresDefaultConstructor _ -> 
            if denv.shortConstraints then 
                [wordL (tagKeyword "default") ^^ wordL (tagKeyword "constructor")]
            else
                [bracketL (
                    wordL (tagKeyword "new") ^^
                    wordL (tagPunctuation ":") ^^
                    WordL.structUnit ^^ 
                    WordL.arrow ^^
                    (layoutTyparRefWithInfo denv env tp)) |> longConstraintPrefix]

    and private layoutTraitWithInfo denv env (TTrait(tys, nm, memFlags, argtys, rty, _)) =
        let nm = DemangleOperatorName nm
        if denv.shortConstraints then 
            WordL.keywordMember ^^ wordL (tagMember nm)
        else
            let rty = GetFSharpViewOfReturnType denv.g rty
            let stat = layoutMemberFlags memFlags
            let tys = ListSet.setify (typeEquiv denv.g) tys
            let tysL = 
                match tys with 
                | [ty] -> layoutTypeWithInfo denv env ty 
                | tys -> bracketL (layoutTypesWithInfoAndPrec denv env 2 (wordL (tagKeyword "or")) tys)
            tysL ^^ wordL (tagPunctuation ":") ---
                bracketL (stat ++ wordL (tagMember nm) ^^ wordL (tagPunctuation ":") ---
                        ((layoutTypesWithInfoAndPrec denv env 2 (wordL (tagPunctuation "*")) argtys --- wordL (tagPunctuation "->")) --- (layoutTypeWithInfo denv env rty)))


    /// Layout a unit expression 
    and private layoutMeasure denv unt =
        let sortVars vs = vs |> List.sortBy (fun (v: Typar, _) -> v.DisplayName) 
        let sortCons cs = cs |> List.sortBy (fun (c: TyconRef, _) -> c.DisplayName) 
        let negvs, posvs = ListMeasureVarOccsWithNonZeroExponents unt |> sortVars |> List.partition (fun (_, e) -> SignRational e < 0)
        let negcs, poscs = ListMeasureConOccsWithNonZeroExponents denv.g false unt |> sortCons |> List.partition (fun (_, e) -> SignRational e < 0)
        let unparL uv = layoutTyparRef denv uv
        let unconL tc = layoutTyconRef denv tc
        let rationalL e = wordL (tagNumericLiteral (RationalToString e))
        let measureToPowerL x e = if e = OneRational then x else x -- wordL (tagPunctuation "^") -- rationalL e
        let prefix = spaceListL (List.map (fun (v, e) -> measureToPowerL (unparL v) e) posvs @
                                 List.map (fun (c, e) -> measureToPowerL (unconL c) e) poscs)
        let postfix = spaceListL (List.map (fun (v, e) -> measureToPowerL (unparL v) (NegRational e)) negvs @
                                  List.map (fun (c, e) -> measureToPowerL (unconL c) (NegRational e)) negcs)
        match (negvs, negcs) with 
        | [], [] -> (match posvs, poscs with [], [] -> wordL (tagNumericLiteral "1") | _ -> prefix)
        | _ -> prefix ^^ sepL (tagPunctuation "/") ^^ (if List.length negvs + List.length negcs > 1 then sepL (tagPunctuation "(") ^^ postfix ^^ sepL (tagPunctuation ")") else postfix)

    /// Layout type arguments, either NAME<ty, ..., ty> or (ty, ..., ty) NAME *)
    and private layoutTypeAppWithInfoAndPrec denv env tcL prec prefix args =
        if prefix then 
            match args with
            | [] -> tcL
            | [arg] -> tcL ^^ sepL (tagPunctuation "<") ^^ (layoutTypeWithInfoAndPrec denv env 4 arg) ^^ rightL (tagPunctuation">")
            | args -> bracketIfL (prec <= 1) (tcL ^^ angleL (layoutTypesWithInfoAndPrec denv env 2 (sepL (tagPunctuation ",")) args))
        else
            match args with
            | [] -> tcL
            | [arg] -> layoutTypeWithInfoAndPrec denv env 2 arg ^^ tcL
            | args -> bracketIfL (prec <= 1) (bracketL (layoutTypesWithInfoAndPrec denv env 2 (sepL (tagPunctuation ",")) args) --- tcL)

    and layoutNullness part2 (nullness: Nullness) =
        match nullness.Evaluate() with
        | NullnessInfo.WithNull -> part2 ^^ rightL (tagText "?")
        | NullnessInfo.WithoutNull -> part2
        | NullnessInfo.AmbivalentToNull -> part2 // TODO NULLNESS: emit this optionally ^^ wordL (tagText "%")

    /// Layout a type, taking precedence into account to insert brackets where needed
    and layoutTypeWithInfoAndPrec denv env prec ty =

        match stripTyparEqns ty with 

        // Always prefer to format 'byref<ty,ByRefKind.In>' as 'inref<ty>'
        | ty when isInByrefTy denv.g ty && (match ty with TType_app (tc, _, _) when denv.g.inref_tcr.CanDeref  && tyconRefEq denv.g tc denv.g.byref2_tcr -> true | _ -> false) ->
            layoutTypeWithInfoAndPrec denv env prec (mkInByrefTy denv.g (destByrefTy denv.g ty))

        // Always prefer to format 'byref<ty,ByRefKind.Out>' as 'outref<ty>'
        | ty when isOutByrefTy denv.g ty && (match ty with TType_app (tc, _, _) when denv.g.outref_tcr.CanDeref  && tyconRefEq denv.g tc denv.g.byref2_tcr -> true | _ -> false) ->
            layoutTypeWithInfoAndPrec denv env prec (mkOutByrefTy denv.g (destByrefTy denv.g ty))

        // Always prefer to format 'byref<ty,ByRefKind.InOut>' as 'byref<ty>'
        | ty when isByrefTy denv.g ty && (match ty with TType_app (tc, _, _) when denv.g.byref_tcr.CanDeref  && tyconRefEq denv.g tc denv.g.byref2_tcr -> true | _ -> false) ->
            layoutTypeWithInfoAndPrec denv env prec (mkByrefTy denv.g (destByrefTy denv.g ty))

        // Always prefer 'float' to 'float<1>'
        | TType_app (tc,args,nullness) when tc.IsMeasureableReprTycon && List.forall (isDimensionless denv.g) args ->
          let part1 = layoutTypeWithInfoAndPrec denv env prec (reduceTyconRefMeasureableOrProvided denv.g tc args)
          let part2 = layoutNullness part1 nullness
          part2

        // Layout a type application 
        | TType_app (tc,args, nullness) -> 
          let part1 = layoutTypeAppWithInfoAndPrec denv env (layoutTyconRef denv tc) prec tc.IsPrefixDisplay args 
          let part2 = layoutNullness part1 nullness
          part2

        | TType_ucase (UCRef(tc, _), args) -> 
          layoutTypeAppWithInfoAndPrec denv env (layoutTyconRef denv tc) prec tc.IsPrefixDisplay args 

        // Layout a tuple type 
        | TType_anon (anonInfo, tys) ->
            let core = sepListL (rightL (tagPunctuation ";")) (List.map2 (fun nm ty -> wordL (tagField nm) ^^ rightL (tagPunctuation ":") ^^ layoutTypeWithInfoAndPrec denv env prec ty) (Array.toList anonInfo.SortedNames) tys)
            if evalAnonInfoIsStruct anonInfo then 
                WordL.keywordStruct --- braceBarL core
            else 
                braceBarL core

        // Layout a tuple type 
        | TType_tuple (tupInfo, t) ->
            if evalTupInfoIsStruct tupInfo then 
                WordL.keywordStruct --- bracketL (layoutTypesWithInfoAndPrec denv env 2 (wordL (tagPunctuation "*")) t)
            else 
                bracketIfL (prec <= 2) (layoutTypesWithInfoAndPrec denv env 2 (wordL (tagPunctuation "*")) t)

        // Layout a first-class generic type. 
        | TType_forall (tps, tau) ->
            let tauL = layoutTypeWithInfoAndPrec denv env prec tau
            match tps with 
            | [] -> tauL
            | [h] -> layoutTyparRefWithInfo denv env h ^^ rightL (tagPunctuation ".") --- tauL
            | (h :: t) -> spaceListL (List.map (layoutTyparRefWithInfo denv env) (h :: t)) ^^ rightL (tagPunctuation ".") --- tauL

        // Layout a function type. 
        | TType_fun _ ->
            let rec loop soFarL ty = 
              match stripTyparEqns ty with 
              | TType_fun (dty, rty, nullness) -> 
                  let part1 = soFarL --- (layoutTypeWithInfoAndPrec denv env 4 dty ^^ wordL (tagPunctuation "->"))
                  let part2 = loop part1 rty
                  let part3 = layoutNullness part2 nullness
                  part3
              | rty -> soFarL --- layoutTypeWithInfoAndPrec denv env 5 rty
            bracketIfL (prec <= 4) (loop emptyL ty)

        // Layout a type variable . 
        | TType_var (r, nullness) ->
            let part1 = layoutTyparRefWithInfo denv env r
            let part2 = layoutNullness part1 nullness
            part2

        | TType_measure unt -> layoutMeasure denv unt

    /// Layout a list of types, separated with the given separator, either '*' or ','
    and private layoutTypesWithInfoAndPrec denv env prec sep typl = 
        sepListL sep (List.map (layoutTypeWithInfoAndPrec denv env prec) typl)

    /// Layout a single type, taking TypeSimplificationInfo into account 
    and private layoutTypeWithInfo denv env ty = 
        layoutTypeWithInfoAndPrec denv env 5 ty

    and layoutType denv ty = 
        layoutTypeWithInfo denv SimplifyTypes.typeSimplificationInfo0 ty

    let layoutArgInfos denv env argInfos =

        // Format each argument, including its name and type 
        let argL (ty, argInfo: ArgReprInfo) = 
       
            // Detect an optional argument 
            let isOptionalArg = HasFSharpAttribute denv.g denv.g.attrib_OptionalArgumentAttribute argInfo.Attribs
            let isParamArray = HasFSharpAttribute denv.g denv.g.attrib_ParamArrayAttribute argInfo.Attribs
            match argInfo.Name, isOptionalArg, isParamArray, tryDestOptionTy denv.g ty with 
            // Layout an optional argument 
            | Some(id), true, _, ValueSome ty -> 
                leftL (tagPunctuation "?") ^^ sepL (tagParameter id.idText) ^^ SepL.colon ^^ layoutTypeWithInfoAndPrec denv env 2 ty 
            // Layout an unnamed argument 
            | None, _, _, _ -> 
                layoutTypeWithInfoAndPrec denv env 2 ty
            // Layout a named argument 
            | Some id, _, isParamArray, _ -> 
                let prefix =
                    if isParamArray then
                        layoutBuiltinAttribute denv denv.g.attrib_ParamArrayAttribute ^^ leftL (tagParameter id.idText)
                    else
                        leftL (tagParameter id.idText)
                prefix ^^ SepL.colon ^^ layoutTypeWithInfoAndPrec denv env 2 ty

        let allArgsL = 
            argInfos 
            |> List.mapSquared argL 
            |> List.map (sepListL (wordL (tagPunctuation "*")))
        allArgsL

    let layoutReturnType denv env rty = layoutTypeWithInfoAndPrec denv env 4 rty

    let layoutGenericParameterTypes denv env = 
      function
      | [] -> emptyL
      | genParamTys ->
        (wordL (tagPunctuation "<"))
        ^^
        (
          genParamTys
          |> List.map (layoutTypeWithInfoAndPrec denv env 4)
          |> sepListL (wordL (tagPunctuation ","))
        ) 
        ^^
        (wordL (tagPunctuation ">"))

    /// Layout a single type used as the type of a member or value 
    let layoutTopType denv env argInfos rty cxs =
        // Parenthesize the return type to match the topValInfo 
        let rtyL = layoutReturnType denv env rty
        let cxsL = layoutConstraintsWithInfo denv env cxs
        match argInfos with
        | [] -> rtyL --- cxsL
        | _ -> 
            let delimitReturnValue = tagPunctuation (if denv.useColonForReturnType then ":" else "->")
            let allArgsL = 
                layoutArgInfos denv env argInfos
                |> List.map (fun x -> (x ^^ wordL delimitReturnValue)) 
            (List.foldBack (---) allArgsL rtyL) --- cxsL

    /// Layout type parameters
    let layoutTyparDecls denv nmL prefix (typars: Typars) =
        let env = SimplifyTypes.typeSimplificationInfo0 
        let tpcs = typars |> List.collect (fun tp -> List.map (fun tpc -> tp, tpc) tp.Constraints) 
        match typars, tpcs with 
        | [], []  -> 
            nmL

        | [h], [] when not prefix -> 
            layoutTyparRefWithInfo denv env h --- nmL

        | _ -> 
            let tpcsL = layoutConstraintsWithInfo denv env tpcs
            let coreL = sepListL (sepL (tagPunctuation ",")) (List.map (layoutTyparRefWithInfo denv env) typars)
            (if prefix || not (isNil tpcs) then nmL ^^ angleL (coreL --- tpcsL) else bracketL coreL --- nmL)


    let layoutTyparConstraint denv (tp, tpc) = 
        match layoutConstraintWithInfo denv SimplifyTypes.typeSimplificationInfo0 (tp, tpc) with 
        | h :: _ -> h 
        | [] -> emptyL

    let prettyLayoutOfInstAndSig denv (typarInst, tys, retTy) =
        let (prettyTyparInst, prettyTys, prettyRetTy), cxs = PrettyTypes.PrettifyInstAndSig denv.g (typarInst, tys, retTy)
        let env = SimplifyTypes.CollectInfo true (prettyRetTy :: prettyTys) cxs
        let prettyTysL = List.map (layoutTypeWithInfo denv env) prettyTys
        let prettyRetTyL = layoutTopType denv env [[]] prettyRetTy []
        prettyTyparInst, (prettyTys, prettyRetTy), (prettyTysL, prettyRetTyL), layoutConstraintsWithInfo denv env env.postfixConstraints

    let prettyLayoutOfTopTypeInfoAux denv prettyArgInfos prettyRetTy cxs = 
        let env = SimplifyTypes.CollectInfo true (prettyRetTy :: List.collect (List.map fst) prettyArgInfos) cxs
        layoutTopType denv env prettyArgInfos prettyRetTy env.postfixConstraints

    // Oddly this is called in multiple places with argInfos=[] and denv.useColonForReturnType=true, as a complex
    // way of giving give ": ty"
    let prettyLayoutOfUncurriedSig denv typarInst argInfos retTy = 
        let (prettyTyparInst, prettyArgInfos, prettyRetTy), cxs = PrettyTypes.PrettifyInstAndUncurriedSig denv.g (typarInst, argInfos, retTy)
        prettyTyparInst, prettyLayoutOfTopTypeInfoAux denv [prettyArgInfos] prettyRetTy cxs

    let prettyLayoutOfCurriedMemberSig denv typarInst argInfos retTy parentTyparTys = 
        let (prettyTyparInst, parentTyparTys, argInfos, retTy), cxs = PrettyTypes.PrettifyInstAndCurriedSig denv.g (typarInst, parentTyparTys, argInfos, retTy)
        // Filter out the parent typars, which don't get shown in the member signature 
        let cxs = cxs |> List.filter (fun (tp, _) -> not (parentTyparTys |> List.exists (fun ty -> match tryDestTyparTy denv.g ty with ValueSome destTypar -> typarEq tp destTypar | _ -> false))) 
        prettyTyparInst, prettyLayoutOfTopTypeInfoAux denv argInfos retTy cxs


    let private prettyArgInfos denv allTyparInst =
        function 
        | [] -> [(denv.g.unit_ty, ValReprInfo.unnamedTopArg1)] 
        | infos -> infos |> List.map (map1Of2 (instType allTyparInst)) 

    // Layout: type spec - class, datatype, record, abbrev 
    let private prettyLayoutOfMemberSigCore denv memberToParentInst (typarInst, methTypars: Typars, argInfos, retTy) = 
        let niceMethodTypars, allTyparInst = 
            let methTyparNames = methTypars |> List.mapi (fun i tp -> if (PrettyTypes.NeedsPrettyTyparName tp) then sprintf "a%d" (List.length memberToParentInst + i) else tp.Name)
            PrettyTypes.NewPrettyTypars memberToParentInst methTypars methTyparNames

        let retTy = instType allTyparInst retTy
        let argInfos = argInfos |> List.map (prettyArgInfos denv allTyparInst) 

        // Also format dummy types corresponding to any type variables on the container to make sure they 
        // aren't chosen as names for displayed variables. 
        let memberParentTypars = List.map fst memberToParentInst
        let parentTyparTys = List.map (mkTyparTy >> instType allTyparInst) memberParentTypars
        let prettyTyparInst, layout = prettyLayoutOfCurriedMemberSig denv typarInst argInfos retTy parentTyparTys

        prettyTyparInst, niceMethodTypars, layout

    let prettyLayoutOfMemberType denv v typarInst argInfos retTy = 
        match PartitionValRefTypars denv.g v with
        | Some(_, _, memberMethodTypars, memberToParentInst, _) ->
            prettyLayoutOfMemberSigCore denv memberToParentInst (typarInst, memberMethodTypars, argInfos, retTy)
        | None -> 
            let prettyTyparInst, layout = prettyLayoutOfUncurriedSig denv typarInst (List.concat argInfos) retTy 
            prettyTyparInst, [], layout

    let prettyLayoutOfMemberSig denv (memberToParentInst, nm, methTypars, argInfos, retTy) = 
        let _, niceMethodTypars, tauL = prettyLayoutOfMemberSigCore denv memberToParentInst (emptyTyparInst, methTypars, argInfos, retTy)
        let nameL = 
            let nameL = DemangleOperatorNameAsLayout tagMember nm
            let nameL = if denv.showTyparBinding then layoutTyparDecls denv nameL true niceMethodTypars else nameL
            nameL
        nameL ^^ wordL (tagPunctuation ":") ^^ tauL

    /// layouts the elements of an unresolved overloaded method call:
    /// argInfos: unammed and named arguments
    /// retTy: return type
    /// genParamTy: generic parameter types
    let prettyLayoutsOfUnresolvedOverloading denv argInfos retTy genParamTys =
        let _niceMethodTypars, typarInst =
            let memberToParentInst = List.empty
            let typars = argInfos |> List.choose (function (TType.TType_var typar,_) -> Some typar | _ -> None)
            let methTyparNames = typars |> List.mapi (fun i tp -> if (PrettyTypes.NeedsPrettyTyparName tp) then sprintf "a%d" (List.length memberToParentInst + i) else tp.Name)
            PrettyTypes.NewPrettyTypars memberToParentInst typars methTyparNames
        let retTy = instType typarInst retTy
        let argInfos = prettyArgInfos denv typarInst argInfos
        let argInfos,retTy,genParamTys, cxs =
            // using 0, 1, 2 as discriminant for return, arguments and generic parameters
            // respectively, in order to easily retrieve each of the types with their
            // expected quality below.
            let typesWithDiscrimants =
                [
                    yield 0, retTy 
                    for ty,_ in argInfos do
                        yield 1, ty
                    for ty in genParamTys do
                        yield 2, ty
                ]
            let typesWithDiscrimants,typarsAndCxs = PrettyTypes.PrettifyDiscriminantAndTypePairs denv.g typesWithDiscrimants
            let retTy = typesWithDiscrimants |> List.find (function (0, _) -> true | _ -> false) |> snd
            let argInfos = 
                typesWithDiscrimants 
                |> List.choose (function (1,ty) -> Some ty | _ -> None)
                |> List.zip argInfos 
                |> List.map (fun ((_,argInfo),tTy) -> tTy, argInfo)
            let genParamTys = 
                typesWithDiscrimants
                |> List.choose (function (2,ty) -> Some ty | _ -> None)
              
            argInfos, retTy, genParamTys, typarsAndCxs

        let env = SimplifyTypes.CollectInfo true (List.collect (List.map fst) [argInfos]) cxs
        let cxsL = layoutConstraintsWithInfo denv env env.postfixConstraints

        (List.foldBack (---) (layoutArgInfos denv env [argInfos]) cxsL,
            layoutReturnType denv env retTy,
            layoutGenericParameterTypes denv env genParamTys)

    let prettyLayoutOfType denv ty = 
        let ty, cxs = PrettyTypes.PrettifyType denv.g ty
        let env = SimplifyTypes.CollectInfo true [ty] cxs
        let cxsL = layoutConstraintsWithInfo denv env env.postfixConstraints
        layoutTypeWithInfoAndPrec denv env 2 ty --- cxsL

    let prettyLayoutOfTypeNoConstraints denv ty = 
        let ty, _cxs = PrettyTypes.PrettifyType denv.g ty
        layoutTypeWithInfoAndPrec denv SimplifyTypes.typeSimplificationInfo0 5 ty 

    let layoutAssemblyName _denv (ty: TType) =
        ty.GetAssemblyName()

/// Printing TAST objects
module private PrintTastMemberOrVals =
    open PrintTypes 

    let private prettyLayoutOfMemberShortOption denv typarInst (v:Val) short =
        let v = mkLocalValRef v
        let membInfo = Option.get v.MemberInfo
        let stat = PrintTypes.layoutMemberFlags membInfo.MemberFlags
        let _tps, argInfos, rty, _ = GetTypeOfMemberInFSharpForm denv.g v
        
        if short then
            for argInfo in argInfos do
                for _,info in argInfo do
                    info.Attribs <- []
                    info.Name <- None

        let mkNameL niceMethodTypars tagFunction name =
            let nameL =
                DemangleOperatorNameAsLayout (tagFunction >> mkNav v.DefinitionRange) name
            let nameL = 
                if denv.showMemberContainers then 
                    layoutTyconRef denv v.MemberApparentEntity ^^ SepL.dot ^^ nameL
                else 
                    nameL
            let nameL = if denv.showTyparBinding then layoutTyparDecls denv nameL true niceMethodTypars else nameL
            let nameL = layoutAccessibility denv v.Accessibility nameL
            nameL

        match membInfo.MemberFlags.MemberKind with 
        | MemberKind.Member -> 
            let prettyTyparInst, niceMethodTypars,tauL = prettyLayoutOfMemberType denv v typarInst argInfos rty
            let resL =
                if short then tauL
                else
                    let nameL = mkNameL niceMethodTypars tagMember v.LogicalName
                    stat --- (nameL ^^ WordL.colon ^^ tauL)
            prettyTyparInst, resL

        | MemberKind.ClassConstructor
        | MemberKind.Constructor -> 
            let prettyTyparInst, _, tauL = prettyLayoutOfMemberType denv v typarInst argInfos rty
            let resL = 
                if short then tauL
                else
                    let newL = layoutAccessibility denv v.Accessibility WordL.keywordNew
                    stat ++ newL ^^ wordL (tagPunctuation ":") ^^ tauL
            prettyTyparInst, resL

        | MemberKind.PropertyGetSet -> 
            emptyTyparInst, stat

        | MemberKind.PropertyGet -> 
            if isNil argInfos then
                // use error recovery because intellisense on an incomplete file will show this
                errorR(Error(FSComp.SR.tastInvalidFormForPropertyGetter(), v.Id.idRange))
                let nameL = mkNameL [] tagProperty v.CoreDisplayName
                let resL = 
                    if short then nameL --- (WordL.keywordWith ^^ WordL.keywordGet)
                    else stat --- nameL --- (WordL.keywordWith ^^ WordL.keywordGet)
                emptyTyparInst, resL
            else
                let argInfos = 
                    match argInfos with 
                    | [[(ty, _)]] when isUnitTy denv.g ty -> []
                    | _ -> argInfos
                let prettyTyparInst, niceMethodTypars,tauL = prettyLayoutOfMemberType denv v typarInst argInfos rty
                let resL = 
                    if short then
                        if isNil argInfos then tauL 
                        else tauL --- (WordL.keywordWith ^^ WordL.keywordGet)
                    else
                        let nameL = mkNameL niceMethodTypars tagProperty v.CoreDisplayName
                        stat --- (nameL ^^ WordL.colon ^^ (if isNil argInfos then tauL else tauL --- (WordL.keywordWith ^^ WordL.keywordGet)))
                prettyTyparInst, resL

        | MemberKind.PropertySet -> 
            if argInfos.Length <> 1 || isNil argInfos.Head then 
                // use error recovery because intellisense on an incomplete file will show this
                errorR(Error(FSComp.SR.tastInvalidFormForPropertySetter(), v.Id.idRange))
                let nameL = mkNameL [] tagProperty v.CoreDisplayName
                let resL = stat --- nameL --- (WordL.keywordWith ^^ WordL.keywordSet)
                emptyTyparInst, resL
            else 
                let argInfos, valueInfo = List.frontAndBack argInfos.Head
                let prettyTyparInst, niceMethodTypars, tauL = prettyLayoutOfMemberType denv v typarInst (if isNil argInfos then [] else [argInfos]) (fst valueInfo)
                let resL = 
                    if short then
                        (tauL --- (WordL.keywordWith ^^ WordL.keywordSet))
                    else
                        let nameL = mkNameL niceMethodTypars tagProperty v.CoreDisplayName
                        stat --- (nameL ^^ wordL (tagPunctuation ":") ^^ (tauL --- (WordL.keywordWith ^^ WordL.keywordSet)))
                prettyTyparInst, resL
                
    let prettyLayoutOfMember denv typarInst (v:Val) = prettyLayoutOfMemberShortOption denv typarInst v false

    let prettyLayoutOfMemberNoInstShort denv v = 
        prettyLayoutOfMemberShortOption denv emptyTyparInst v true |> snd

    let private layoutNonMemberVal denv (tps, v: Val, tau, cxs) =
        let env = SimplifyTypes.CollectInfo true [tau] cxs
        let cxs = env.postfixConstraints
        let argInfos, rty = GetTopTauTypeInFSharpForm denv.g (arityOfVal v).ArgInfos tau v.Range
        let nameL =
            (if v.IsModuleBinding then tagModuleBinding else tagUnknownEntity) v.DisplayName
            |> mkNav v.DefinitionRange
            |> wordL 
        let nameL = layoutAccessibility denv v.Accessibility nameL
        let nameL = 
            if v.IsMutable && not denv.suppressMutableKeyword then 
                wordL (tagKeyword "mutable") ++ nameL 
              else 
                  nameL
        let nameL = 
            if v.MustInline && not denv.suppressInlineKeyword then 
                wordL (tagKeyword "inline") ++ nameL 
            else 
                nameL

        let isOverGeneric = List.length (Zset.elements (freeInType CollectTyparsNoCaching tau).FreeTypars) < List.length tps // Bug: 1143 
        let isTyFunction = v.IsTypeFunction // Bug: 1143, and innerpoly tests 
        let typarBindingsL = 
            if isTyFunction || isOverGeneric || denv.showTyparBinding then 
                layoutTyparDecls denv nameL true tps 
            else nameL
        let valAndTypeL = (WordL.keywordVal ^^ typarBindingsL --- wordL (tagPunctuation ":")) --- layoutTopType denv env argInfos rty cxs
        match denv.generatedValueLayout v with
          | None -> valAndTypeL
          | Some rhsL -> (valAndTypeL ++ wordL (tagPunctuation"=")) --- rhsL

    let prettyLayoutOfValOrMember denv typarInst (v: Val) =
        let prettyTyparInst, vL = 
            match v.MemberInfo with 
            | None -> 
                let tps, tau = v.TypeScheme

                // adjust the type in case this is the 'this' pointer stored in a reference cell
                let tau = StripSelfRefCell(denv.g, v.BaseOrThisInfo, tau)

                let (prettyTyparInst, prettyTypars, prettyTauTy), cxs = PrettyTypes.PrettifyInstAndTyparsAndType denv.g (typarInst, tps, tau)
                let resL = layoutNonMemberVal denv (prettyTypars, v, prettyTauTy, cxs)
                prettyTyparInst, resL
            | Some _ -> 
                prettyLayoutOfMember denv typarInst v
        prettyTyparInst, layoutAttribs denv v.Type TyparKind.Type v.Attribs vL

    let prettyLayoutOfValOrMemberNoInst denv v =
        prettyLayoutOfValOrMember denv emptyTyparInst v |> snd

let layoutTyparConstraint denv x = x |> PrintTypes.layoutTyparConstraint denv 

let outputType denv os x = x |> PrintTypes.layoutType denv |> bufferL os

let layoutType denv x = x |> PrintTypes.layoutType denv

let outputTypars denv nm os x = x |> PrintTypes.layoutTyparDecls denv (wordL nm) true |> bufferL os

let outputTyconRef denv os x = x |> PrintTypes.layoutTyconRef denv |> bufferL os

let layoutTyconRef denv x = x |> PrintTypes.layoutTyconRef denv

let layoutConst g ty c = PrintTypes.layoutConst g ty c

let prettyLayoutOfMemberSig denv x = x |> PrintTypes.prettyLayoutOfMemberSig denv 

let prettyLayoutOfUncurriedSig denv argInfos tau = PrintTypes.prettyLayoutOfUncurriedSig denv argInfos tau

let prettyLayoutsOfUnresolvedOverloading denv argInfos retTy genericParameters = PrintTypes.prettyLayoutsOfUnresolvedOverloading denv argInfos retTy genericParameters

//-------------------------------------------------------------------------

/// Printing info objects
module InfoMemberPrinting = 

    /// Format the arguments of a method to a buffer. 
    ///
    /// This uses somewhat "old fashioned" printf-style buffer printing.
    let layoutParamData denv (ParamData(isParamArray, _isInArg, _isOutArg, optArgInfo, _callerInfo, nmOpt, _reflArgInfo, pty)) =
        let isOptArg = optArgInfo.IsOptional
        match isParamArray, nmOpt, isOptArg, tryDestOptionTy denv.g pty with 
        // Layout an optional argument 
        | _, Some nm, true, ptyOpt -> 
            // detect parameter type, if ptyOpt is None - this is .NET style optional argument
            let pty = match ptyOpt with ValueSome x -> x | _ -> pty
            SepL.questionMark ^^
            wordL (tagParameter nm.idText) ^^
            RightL.colon ^^
            PrintTypes.layoutType denv pty
        // Layout an unnamed argument 
        | _, None, _, _ -> 
            PrintTypes.layoutType denv pty
        // Layout a named argument 
        | true, Some nm, _, _ -> 
            layoutBuiltinAttribute denv denv.g.attrib_ParamArrayAttribute ^^
            wordL (tagParameter nm.idText) ^^
            RightL.colon ^^
            PrintTypes.layoutType denv pty
        | false, Some nm, _, _ -> 
            wordL (tagParameter nm.idText) ^^
            RightL.colon ^^
            PrintTypes.layoutType denv pty

    let formatParamDataToBuffer denv os pd = layoutParamData denv pd |> bufferL os
        
    /// Format a method info using "F# style".
    //
    // That is, this style:
    //          new: argName1: argType1 * ... * argNameN: argTypeN -> retType
    //          Method: argName1: argType1 * ... * argNameN: argTypeN -> retType
    let private layoutMethInfoFSharpStyleCore amap m denv (minfo: MethInfo) minst =
        let layout = 
            if not minfo.IsConstructor && not minfo.IsInstance then WordL.keywordStatic
            else emptyL
        let layout = 
            layout ^^ 
            (
                if minfo.IsConstructor then
                    wordL (tagKeyword "new")
                else
                    WordL.keywordMember ^^
                    PrintTypes.layoutTyparDecls denv (wordL (tagMethod minfo.LogicalName)) true minfo.FormalMethodTypars
            ) ^^
            WordL.colon
        let paramDatas = minfo.GetParamDatas(amap, m, minst)
        let layout =
            layout ^^
                if List.forall isNil paramDatas then
                    WordL.structUnit
                else
                    sepListL WordL.arrow (List.map ((List.map (layoutParamData denv)) >> sepListL WordL.star) paramDatas)
        let retTy = minfo.GetFSharpReturnTy(amap, m, minst)
        layout ^^
        WordL.arrow ^^
        PrintTypes.layoutType denv retTy

    /// Format a method info using "half C# style".
    //
    // That is, this style:
    //          Container(argName1: argType1, ..., argNameN: argTypeN) : retType
    //          Container.Method(argName1: argType1, ..., argNameN: argTypeN) : retType
    let private layoutMethInfoCSharpStyle amap m denv (minfo: MethInfo) minst =
        let retTy = if minfo.IsConstructor then minfo.ApparentEnclosingType else minfo.GetFSharpReturnTy(amap, m, minst) 
        let layout = 
            if minfo.IsExtensionMember then
                LeftL.leftParen ^^ wordL (tagKeyword (FSComp.SR.typeInfoExtension())) ^^ RightL.rightParen
            else emptyL
        let layout = 
            layout ^^
                if isAppTy minfo.TcGlobals minfo.ApparentEnclosingAppType then
                    let tcref = minfo.ApparentEnclosingTyconRef 
                    PrintTypes.layoutTyconRef denv tcref
                else
                    emptyL
        let layout = 
            layout ^^
                if minfo.IsConstructor then
                    SepL.leftParen
                else
                    SepL.dot ^^
                    PrintTypes.layoutTyparDecls denv (wordL (tagMethod minfo.LogicalName)) true minfo.FormalMethodTypars ^^
                    SepL.leftParen

        let paramDatas = minfo.GetParamDatas (amap, m, minst)
        let layout = layout ^^ sepListL RightL.comma ((List.concat >> List.map (layoutParamData denv)) paramDatas)
        layout ^^ RightL.rightParen ^^ WordL.colon ^^ PrintTypes.layoutType denv retTy


    // Prettify an ILMethInfo
    let prettifyILMethInfo (amap: Import.ImportMap) m (minfo: MethInfo) typarInst ilMethInfo = 
        let (ILMethInfo(_, apparentTy, dty, mdef, _)) = ilMethInfo
        let (prettyTyparInst, prettyTys), _ = PrettyTypes.PrettifyInstAndTypes amap.g (typarInst, (apparentTy :: minfo.FormalMethodInst))
        let prettyApparentTy, prettyFormalMethInst = List.headAndTail prettyTys
        let prettyMethInfo = 
            match dty with 
            | None -> MethInfo.CreateILMeth (amap, m, prettyApparentTy, mdef)
            | Some declaringTyconRef -> MethInfo.CreateILExtensionMeth(amap, m, prettyApparentTy, declaringTyconRef, minfo.ExtensionMemberPriorityOption, mdef)
        prettyTyparInst, prettyMethInfo, prettyFormalMethInst

    /// Format a method to a buffer using "standalone" display style. 
    /// For example, these are the formats used when printing signatures of methods that have not been overridden,
    /// and the format used when showing the individual member in QuickInfo and DeclarationInfo.
    /// The formats differ between .NET/provided methods and F# methods. Surprisingly people don't really seem 
    /// to notice this, or they find it helpful. It feels that moving from this position should not be done lightly.
    //
    // For F# members:
    //          new: unit -> retType
    //          new: argName1: argType1 * ... * argNameN: argTypeN -> retType
    //          Container.Method: unit -> retType
    //          Container.Method: argName1: argType1 * ... * argNameN: argTypeN -> retType
    //
    // For F# extension members:
    //          ApparentContainer.Method: argName1: argType1 * ... * argNameN: argTypeN -> retType
    //
    // For C# and provided members:
    //          Container(argName1: argType1, ..., argNameN: argTypeN) : retType
    //          Container.Method(argName1: argType1, ..., argNameN: argTypeN) : retType
    //
    // For C# extension members:
    //          ApparentContainer.Method(argName1: argType1, ..., argNameN: argTypeN) : retType
    let prettyLayoutOfMethInfoFreeStyle (amap: Import.ImportMap) m denv typarInst methInfo =
        match methInfo with 
        | DefaultStructCtor _ -> 
            let prettyTyparInst, _ = PrettyTypes.PrettifyInst amap.g typarInst 
            prettyTyparInst, PrintTypes.layoutTyconRef denv methInfo.ApparentEnclosingTyconRef ^^ wordL (tagPunctuation "()")
        | FSMeth(_, _, vref, _) -> 
            let prettyTyparInst, resL = PrintTastMemberOrVals.prettyLayoutOfValOrMember { denv with showMemberContainers=true } typarInst vref.Deref
            prettyTyparInst, resL
        | ILMeth(_, ilminfo, _) -> 
            let prettyTyparInst, prettyMethInfo, minst = prettifyILMethInfo amap m methInfo typarInst ilminfo
            let resL = layoutMethInfoCSharpStyle amap m denv prettyMethInfo minst
            prettyTyparInst, resL
#if !NO_EXTENSIONTYPING
        | ProvidedMeth _ -> 
            let prettyTyparInst, _ = PrettyTypes.PrettifyInst amap.g typarInst 
            prettyTyparInst, layoutMethInfoCSharpStyle amap m denv methInfo methInfo.FormalMethodInst
    #endif

    let prettyLayoutOfPropInfoFreeStyle g amap m denv (pinfo: PropInfo) =
        let rty = pinfo.GetPropertyType(amap, m) 
        let rty = if pinfo.IsIndexer then mkFunTy g (mkRefTupledTy g (pinfo.GetParamTypes(amap, m))) rty else  rty 
        let rty, _ = PrettyTypes.PrettifyType g rty
        let tagProp =
            match pinfo.ArbitraryValRef with
            | None -> tagProperty
            | Some vref -> tagProperty >> mkNav vref.DefinitionRange
        let nameL = DemangleOperatorNameAsLayout tagProp pinfo.PropertyName
        let getterSetter =
            match pinfo.HasGetter, pinfo.HasSetter with
            | (true, false) ->
                wordL (tagKeyword "with") ^^ wordL (tagText "get")
            | (false, true) ->
                wordL (tagKeyword "with") ^^ wordL (tagText "set")
            | (true, true) ->
                wordL (tagKeyword "with") ^^ wordL (tagText "get, set")
            | (false, false) ->
                emptyL

        wordL (tagText (FSComp.SR.typeInfoProperty())) ^^
        layoutTyconRef denv pinfo.ApparentEnclosingTyconRef ^^
        SepL.dot ^^
        nameL ^^
        RightL.colon ^^
        layoutType denv rty ^^
        getterSetter

    let formatMethInfoToBufferFreeStyle amap m denv os (minfo: MethInfo) = 
        let _, resL = prettyLayoutOfMethInfoFreeStyle amap m denv emptyTyparInst minfo 
        resL |> bufferL os

    /// Format a method to a layout (actually just containing a string) using "free style" (aka "standalone"). 
    let layoutMethInfoFSharpStyle amap m denv (minfo: MethInfo) =
        layoutMethInfoFSharpStyleCore amap m denv minfo minfo.FormalMethodInst

//-------------------------------------------------------------------------

/// Printing TAST objects
module private TastDefinitionPrinting = 
    open PrintTypes

    let layoutExtensionMember denv (v: Val) =
        let tycon = v.MemberApparentEntity.Deref
        let nameL = tagMethod tycon.DisplayName |> mkNav v.DefinitionRange |> wordL
        let nameL = layoutAccessibility denv tycon.Accessibility nameL // "type-accessibility"
        let tps =
            match PartitionValTyparsForApparentEnclosingType denv.g v with
              | Some(_, memberParentTypars, _, _, _) -> memberParentTypars
              | None -> []
        let lhsL = WordL.keywordType ^^ layoutTyparDecls denv nameL tycon.IsPrefixDisplay tps
        let memberL = PrintTastMemberOrVals.prettyLayoutOfValOrMemberNoInst denv v
        (lhsL ^^ WordL.keywordWith) @@-- memberL

    let layoutExtensionMembers denv vs =
        aboveListL (List.map (layoutExtensionMember denv) vs) 

    let layoutRecdField addAccess denv (fld: RecdField) =
        let lhs =
            tagRecordField fld.Name
            |> mkNav fld.DefinitionRange
            |> wordL
        let lhs = (if addAccess then layoutAccessibility denv fld.Accessibility lhs else lhs)
        let lhs = if fld.IsMutable then wordL (tagKeyword "mutable") --- lhs else lhs
        (lhs ^^ RightL.colon) --- layoutType denv fld.FormalType

    let layoutUnionOrExceptionField denv isGenerated i (fld: RecdField) =
        if isGenerated i fld then layoutTypeWithInfoAndPrec denv SimplifyTypes.typeSimplificationInfo0 2 fld.FormalType
        else layoutRecdField false denv fld
    
    let isGeneratedUnionCaseField pos (f: RecdField) = 
        if pos < 0 then f.Name = "Item"
        else f.Name = "Item" + string (pos + 1)

    let isGeneratedExceptionField pos (f: RecdField) = 
        f.Name = "Data" + (string pos)

    let layoutUnionCaseFields denv isUnionCase fields = 
        match fields with
        | [f] when isUnionCase -> layoutUnionOrExceptionField denv isGeneratedUnionCaseField -1 f
        | _ -> 
            let isGenerated = if isUnionCase then isGeneratedUnionCaseField else isGeneratedExceptionField
            sepListL (wordL (tagPunctuation "*")) (List.mapi (layoutUnionOrExceptionField denv isGenerated) fields)

    let layoutUnionCase denv prefixL (ucase: UnionCase) =
        let nmL = DemangleOperatorNameAsLayout (tagUnionCase >> mkNav ucase.DefinitionRange) ucase.Id.idText
        //let nmL = layoutAccessibility denv ucase.Accessibility nmL
        match ucase.RecdFields with
        | []     -> (prefixL ^^ nmL)
        | fields -> (prefixL ^^ nmL ^^ WordL.keywordOf) --- layoutUnionCaseFields denv true fields

    let layoutUnionCases denv ucases =
        let prefixL = WordL.bar // See bug://2964 - always prefix in case preceded by accessibility modifier
        List.map (layoutUnionCase denv prefixL) ucases

    /// When to force a break? "type tyname = <HERE> repn"
    /// When repn is class or datatype constructors (not single one).
    let breakTypeDefnEqn repr =
        match repr with 
        | TFSharpObjectRepr _ -> true
        | TUnionRepr r -> not (isNilOrSingleton r.CasesTable.UnionCasesAsList)
        | TRecdRepr _ -> true
        | TAsmRepr _ 
        | TILObjectRepr _
        | TMeasureableRepr _ 
#if !NO_EXTENSIONTYPING
        | TProvidedTypeExtensionPoint _
        | TProvidedNamespaceExtensionPoint _
#endif
        | TNoRepr -> false


              
#if !NO_EXTENSIONTYPING
    let private layoutILFieldInfo denv amap m (e: ILFieldInfo) =
        let staticL = if e.IsStatic then WordL.keywordStatic else emptyL
        let nameL = wordL (tagField (adjustILName e.FieldName))
        let typL = layoutType denv (e.FieldType(amap, m))
        staticL ^^ WordL.keywordVal ^^ nameL ^^ WordL.colon ^^ typL

    let private layoutEventInfo denv amap m (e: EventInfo) =
        let staticL = if e.IsStatic then WordL.keywordStatic else emptyL
        let nameL = wordL (tagEvent (adjustILName e.EventName))
        let typL = layoutType denv (e.GetDelegateType(amap, m))
        staticL ^^ WordL.keywordEvent ^^ nameL ^^ WordL.colon ^^ typL
       
    let private layoutPropInfo denv amap m (p: PropInfo) =
        let staticL = if p.IsStatic then WordL.keywordStatic else emptyL
        let nameL = wordL (tagProperty (adjustILName p.PropertyName))
            
        let typL = layoutType denv (p.GetPropertyType(amap, m)) // shouldn't happen
                
        let specGetSetL =
            match p.HasGetter, p.HasSetter with
            | false, false | true, false -> emptyL
            | false, true -> WordL.keywordWith ^^ WordL.keywordSet
            | true, true -> WordL.keywordWith ^^ WordL.keywordGet^^ SepL.comma ^^ WordL.keywordSet

        staticL ^^ WordL.keywordMember ^^ nameL ^^ WordL.colon ^^ typL ^^ specGetSetL

    /// Another re-implementation of type printing, this time based off provided info objects.
    let layoutProvidedTycon (denv: DisplayEnv) (infoReader: InfoReader) ad m start lhsL ty =
      let g = denv.g
      let tcref = tcrefOfAppTy g ty

      if isEnumTy g ty then 
        let fieldLs = 
            infoReader.GetILFieldInfosOfType (None, ad, m, ty) 
            |> List.filter (fun x -> x.FieldName <> "value__")
            |> List.map (fun x -> PrintIL.layoutILEnumDefParts x.FieldName x.LiteralValue)
            |> aboveListL
        (lhsL ^^ WordL.equals) @@-- fieldLs
      else
        let amap = infoReader.amap
        let sortKey (v: MethInfo) = 
            (not v.IsConstructor,
              not v.IsInstance, // instance first
              v.DisplayName, // sort by name 
              List.sum v.NumArgs, // sort by #curried
              v.NumArgs.Length)     // sort by arity 

        let shouldShow (valRef: ValRef option) =
            match valRef with
            | None -> true
            | Some(vr) ->
                (denv.showObsoleteMembers || not (CheckFSharpAttributesForObsolete denv.g vr.Attribs)) &&
                (denv.showHiddenMembers || not (CheckFSharpAttributesForHidden denv.g vr.Attribs))

        let ctors =
            GetIntrinsicConstructorInfosOfType infoReader m ty
            |> List.filter (fun v -> shouldShow v.ArbitraryValRef)

        let meths =
            GetImmediateIntrinsicMethInfosOfType (None, ad) g amap m ty
            |> List.filter (fun v -> shouldShow v.ArbitraryValRef)

        let iimplsLs = 
            if suppressInheritanceAndInterfacesForTyInSimplifiedDisplays g amap m ty then 
                []
            else 
                GetImmediateInterfacesOfType SkipUnrefInterfaces.Yes g amap m ty |> List.map (fun ity -> wordL (tagKeyword (if isInterfaceTy g ty then "inherit" else "interface")) --- layoutType denv ity)

        let props = 
            GetIntrinsicPropInfosOfType infoReader None ad AllowMultiIntfInstantiations.Yes PreferOverrides m ty
            |> List.filter (fun v -> shouldShow v.ArbitraryValRef)

        let events = 
            infoReader.GetEventInfosOfType(None, ad, m, ty)
            |> List.filter (fun v -> shouldShow v.ArbitraryValRef)

        let impliedNames = 
            try 
                Set.ofList [ for p in props do 
                                if p.HasGetter then yield p.GetterMethod.DisplayName
                                if p.HasSetter then yield p.SetterMethod.DisplayName
                             for e in events do 
                                yield e.AddMethod.DisplayName 
                                yield e.RemoveMethod.DisplayName ]
            with _ -> Set.empty

        let ctorLs    = 
            ctors 
            |> shrinkOverloads (InfoMemberPrinting.layoutMethInfoFSharpStyle amap m denv) (fun _ xL -> xL) 

        let methLs = 
            meths 
            |> List.filter (fun md -> not (impliedNames.Contains md.DisplayName))
            |> List.groupBy (fun md -> md.DisplayName)
            |> List.collect (fun (_, group) -> shrinkOverloads (InfoMemberPrinting.layoutMethInfoFSharpStyle amap m denv) (fun x xL -> (sortKey x, xL)) group)

        let fieldLs = 
            infoReader.GetILFieldInfosOfType (None, ad, m, ty) 
            |> List.map (fun x -> (true, x.IsStatic, x.FieldName, 0, 0), layoutILFieldInfo denv amap m x)
    
        let propLs = 
            props
            |> List.map (fun x -> (true, x.IsStatic, x.PropertyName, 0, 0), layoutPropInfo denv amap m x)

        let eventLs = 
            events
            |> List.map (fun x -> (true, x.IsStatic, x.EventName, 0, 0), layoutEventInfo denv amap m x)

        let membLs = (methLs @ fieldLs @ propLs @ eventLs) |> List.sortBy fst |> List.map snd

        let nestedTypeLs = 
          match tcref.TypeReprInfo with 
          | TProvidedTypeExtensionPoint info ->
                [ 
                    for nestedType in info.ProvidedType.PApplyArray((fun sty -> sty.GetNestedTypes()), "GetNestedTypes", m) do 
                        yield nestedType.PUntaint((fun t -> t.IsClass, t.Name), m)
                ] 
                |> List.sortBy snd
                |> List.map (fun (isClass, t) -> WordL.keywordNested ^^ WordL.keywordType ^^ wordL ((if isClass then tagClass else tagStruct) t))
          | _ -> 
              []

        let inherits = 
            if suppressInheritanceAndInterfacesForTyInSimplifiedDisplays g amap m ty then 
                []
            else
                match GetSuperTypeOfType g amap m ty with 
                | Some super when not (isObjTy g super) -> [wordL (tagKeyword "inherit") ^^ (layoutType denv super)] 
                | _ -> []

        let erasedL = 
#if SHOW_ERASURE
            if tcref.IsProvidedErasedTycon then 
                [ wordL ""; wordL (FSComp.SR.erasedTo()) ^^ PrintIL.layoutILTypeRef { denv with shortTypeNames = false } tcref.CompiledRepresentationForNamedType; wordL "" ] 
            else 
#endif
                []
        let decls = inherits @ iimplsLs @ ctorLs @ membLs @ nestedTypeLs @ erasedL
        if isNil decls then
            lhsL
        else
            let declsL = (inherits @ iimplsLs @ ctorLs @ membLs @ nestedTypeLs @ erasedL) |> applyMaxMembers denv.maxMembers |> aboveListL 
            let rhsL = match start with Some s -> (wordL s @@-- declsL) @@ WordL.keywordEnd | None -> declsL
            (lhsL ^^ WordL.equals) @@-- rhsL
#endif

    let layoutTycon (denv: DisplayEnv) (infoReader: InfoReader) ad m simplified typewordL (tycon: Tycon) =
      let g = denv.g
      let ty = generalizedTyconRef g (mkLocalTyconRef tycon) 
      let start, name = 
          let n = tycon.DisplayName
          if isStructTy g ty then Some "struct", tagStruct n
          elif isInterfaceTy g ty then Some "interface", tagInterface n
          elif isClassTy g ty then (if simplified then None else Some "class" ), tagClass n
          else None, tagUnknownType n
      let name = mkNav tycon.DefinitionRange name
      let nameL = layoutAccessibility denv tycon.Accessibility (wordL name)
      let denv = denv.AddAccessibility tycon.Accessibility 
      let lhsL =
          let tps = tycon.TyparsNoRange
          let tpsL = layoutTyparDecls denv nameL tycon.IsPrefixDisplay tps
          typewordL ^^ tpsL
      let start = Option.map tagKeyword start
#if !NO_EXTENSIONTYPING
      match tycon.IsProvided with 
      | true -> 
          layoutProvidedTycon denv infoReader ad m start lhsL ty 
      | false -> 
#else
      ignore (infoReader, ad, m)
#endif
      let memberImplementLs, memberCtorLs, memberInstanceLs, memberStaticLs = 
          let adhoc = 
              tycon.MembersOfFSharpTyconSorted
              |> List.filter (fun v -> not v.IsDispatchSlot) 
              |> List.filter (fun v -> not v.Deref.IsClassConstructor) 
              |> List.filter (fun v -> 
                                  match v.MemberInfo.Value.ImplementedSlotSigs with 
                                  | TSlotSig(_, oty, _, _, _, _) :: _ -> 
                                      // Don't print overrides in HTML docs
                                      denv.showOverrides && 
                                      // Don't print individual methods forming interface implementations - these are currently never exported 
                                      not (isInterfaceTy denv.g oty)
                                  | [] -> true)
              |> List.filter (fun v -> denv.showObsoleteMembers || not (CheckFSharpAttributesForObsolete denv.g v.Attribs))
              |> List.filter (fun v -> denv.showHiddenMembers || not (CheckFSharpAttributesForHidden denv.g v.Attribs))
          // sort 
          let sortKey (v: ValRef) = 
              (not v.IsConstructor, // constructors before others 
               v.Id.idText, // sort by name 
               (if v.IsCompiledAsTopLevel then v.ValReprInfo.Value.NumCurriedArgs else 0), // sort by #curried
               (if v.IsCompiledAsTopLevel then v.ValReprInfo.Value.AritiesOfArgs else []))  // sort by arity
          let adhoc = adhoc |> List.sortBy sortKey
          let iimpls = 
              match tycon.TypeReprInfo with 
              | TFSharpObjectRepr r when (match r.fsobjmodel_kind with TTyconInterface -> true | _ -> false) -> []
              | _ -> tycon.ImmediateInterfacesOfFSharpTycon
          let iimpls = iimpls |> List.filter (fun (_, compgen, _) -> not compgen)
          // if TTyconInterface, the iimpls should be printed as inherited interfaces 
          let iimplsLs = iimpls |> List.map (fun (ty, _, _) -> wordL (tagKeyword "interface") --- layoutType denv ty)
          let adhocCtorsLs = adhoc |> List.filter (fun v -> v.IsConstructor) |> List.map (fun vref -> PrintTastMemberOrVals.prettyLayoutOfValOrMemberNoInst denv vref.Deref)
          let adhocInstanceLs = adhoc |> List.filter (fun v -> not v.IsConstructor && v.IsInstanceMember) |> List.map (fun vref -> PrintTastMemberOrVals.prettyLayoutOfValOrMemberNoInst denv vref.Deref)
          let adhocStaticLs = adhoc |> List.filter (fun v -> not v.IsConstructor && not v.IsInstanceMember) |> List.map (fun vref -> PrintTastMemberOrVals.prettyLayoutOfValOrMemberNoInst denv vref.Deref)
          iimplsLs, adhocCtorsLs, adhocInstanceLs, adhocStaticLs
      let memberLs = memberImplementLs @ memberCtorLs @ memberInstanceLs @ memberStaticLs
      let addMembersAsWithEnd reprL = 
          if isNil memberLs then reprL
          else
          let memberLs = applyMaxMembers denv.maxMembers memberLs
          if simplified then reprL @@-- aboveListL memberLs
          else reprL @@ (WordL.keywordWith @@-- aboveListL memberLs) @@ WordL.keywordEnd

      let reprL = 
          let repr = tycon.TypeReprInfo
          match repr with 
          | TRecdRepr _ 
          | TUnionRepr _
          | TFSharpObjectRepr _ 
          | TAsmRepr _ 
          | TMeasureableRepr _
          | TILObjectRepr _ -> 
              let brk = not (isNil memberLs) || breakTypeDefnEqn repr
              let rhsL = 
                  let addReprAccessL l = layoutAccessibility denv tycon.TypeReprAccessibility l 
                  let denv = denv.AddAccessibility tycon.TypeReprAccessibility 
                  match repr with 
                  | TRecdRepr _ ->
                      let recdFieldRefL fld = layoutRecdField false denv fld

                      let recdL =
                          tycon.TrueFieldsAsList
                          |> List.map recdFieldRefL
                          |> applyMaxMembers denv.maxMembers
                          |> aboveListL
                          |> braceL

                      Some (addMembersAsWithEnd (addReprAccessL recdL))
                        
                  | TFSharpObjectRepr r -> 
                      match r.fsobjmodel_kind with 
                      | TTyconDelegate (TSlotSig(_, _, _, _, paraml, rty)) ->
                          let rty = GetFSharpViewOfReturnType denv.g rty
                          Some (WordL.keywordDelegate ^^ WordL.keywordOf --- layoutTopType denv SimplifyTypes.typeSimplificationInfo0 (paraml |> List.mapSquared (fun sp -> (sp.Type, ValReprInfo.unnamedTopArg1))) rty [])
                      | _ ->
                          match r.fsobjmodel_kind with
                          | TTyconEnum -> 
                              tycon.TrueFieldsAsList
                              |> List.map (fun f -> 
                                                match f.LiteralValue with 
                                                | None -> emptyL
                                                | Some c -> WordL.bar ^^
                                                            wordL (tagField f.Name) ^^
                                                            WordL.equals ^^ 
                                                            layoutConst denv.g ty c)
                              |> aboveListL
                              |> Some
                          | _ -> 
                              let inherits = 
                                  match r.fsobjmodel_kind, tycon.TypeContents.tcaug_super with
                                  | TTyconClass, Some super -> [wordL (tagKeyword "inherit") ^^ (layoutType denv super)] 
                                  | TTyconInterface, _ -> 
                                    tycon.ImmediateInterfacesOfFSharpTycon
                                      |> List.filter (fun (_, compgen, _) -> not compgen)
                                      |> List.map (fun (ity, _, _) -> wordL (tagKeyword "inherit") ^^ (layoutType denv ity))
                                  | _ -> []
                              let vsprs = 
                                  tycon.MembersOfFSharpTyconSorted
                                  |> List.filter (fun v -> isNil (Option.get v.MemberInfo).ImplementedSlotSigs && v.IsDispatchSlot) 
                                  |> List.map (fun vref -> PrintTastMemberOrVals.prettyLayoutOfValOrMemberNoInst denv vref.Deref)
                              let staticValsLs = 
                                  tycon.TrueFieldsAsList
                                  |> List.filter (fun f -> f.IsStatic)
                                  |> List.map (fun f -> WordL.keywordStatic ^^ WordL.keywordVal ^^ layoutRecdField true denv f)
                              let instanceValsLs = 
                                  tycon.TrueFieldsAsList
                                  |> List.filter (fun f -> not f.IsStatic)
                                  |> List.map (fun f -> WordL.keywordVal ^^ layoutRecdField true denv f)
                              let allDecls = inherits @ memberImplementLs @ memberCtorLs @ instanceValsLs @ vsprs @ memberInstanceLs @ staticValsLs @ memberStaticLs
                              if isNil allDecls then
                                  None
                              else
                                  let allDecls = applyMaxMembers denv.maxMembers allDecls
                                  let emptyMeasure = match tycon.TypeOrMeasureKind with TyparKind.Measure -> isNil allDecls | _ -> false
                                  if emptyMeasure then None else 
                                  let declsL = aboveListL allDecls
                                  let declsL = match start with Some s -> (wordL s @@-- declsL) @@ wordL (tagKeyword "end") | None -> declsL
                                  Some declsL
                  | TUnionRepr _ -> 
                      let layoutUnionCases = tycon.UnionCasesAsList |> layoutUnionCases denv |> applyMaxMembers denv.maxMembers |> aboveListL
                      Some (addMembersAsWithEnd (addReprAccessL layoutUnionCases))

                  | TAsmRepr _ -> 
                      Some (wordL (tagText "(# \"<Common IL Type Omitted>\" #)"))

                  | TMeasureableRepr ty ->
                      Some (layoutType denv ty)

                  | TILObjectRepr _ -> 
                      let td = tycon.ILTyconRawMetadata
                      Some (PrintIL.layoutILTypeDef denv td)
                  | _ -> None

              let brk = match tycon.TypeReprInfo with | TILObjectRepr _ -> true | _ -> brk
              match rhsL with 
              | None -> lhsL
              | Some rhsL -> 
                  if brk then 
                      (lhsL ^^ WordL.equals) @@-- rhsL 
                  else 
                      (lhsL ^^ WordL.equals) --- rhsL

          | _ -> 
              match tycon.TypeAbbrev with
              | None   -> 
                  addMembersAsWithEnd (lhsL ^^ WordL.equals)
              | Some a -> 
                  (lhsL ^^ WordL.equals) --- (layoutType { denv with shortTypeNames = false } a)

      layoutAttribs denv ty tycon.TypeOrMeasureKind tycon.Attribs reprL

    // Layout: exception definition
    let layoutExnDefn denv (exnc: Entity) =
        let nm = exnc.LogicalName
        let nmL = wordL (tagClass nm)
        let nmL = layoutAccessibility denv exnc.TypeReprAccessibility nmL
        let exnL = wordL (tagKeyword "exception") ^^ nmL // need to tack on the Exception at the right of the name for goto definition
        let reprL = 
            match exnc.ExceptionInfo with 
            | TExnAbbrevRepr ecref -> WordL.equals --- layoutTyconRef denv ecref
            | TExnAsmRepr _ -> WordL.equals --- wordL (tagText "(# ... #)")
            | TExnNone -> emptyL
            | TExnFresh r -> 
                match r.TrueFieldsAsList with
                | [] -> emptyL
                | r -> WordL.keywordOf --- layoutUnionCaseFields denv false r

        exnL ^^ reprL

    // Layout: module spec 

    let layoutTyconDefns denv infoReader ad m (tycons: Tycon list) =
        match tycons with 
        | [] -> emptyL
        | [h] when h.IsExceptionDecl -> layoutExnDefn denv h
        | h :: t -> 
            let x = layoutTycon denv infoReader ad m false WordL.keywordType h
            let xs = List.map (layoutTycon denv infoReader ad m false (wordL (tagKeyword "and"))) t
            aboveListL (x :: xs)


//--------------------------------------------------------------------------

module private InferredSigPrinting = 
    open PrintTypes

    /// Layout the inferred signature of a compilation unit
    let layoutInferredSigOfModuleExpr showHeader denv infoReader ad m expr =

        let rec isConcreteNamespace x = 
            match x with 
            | TMDefRec(_, tycons, mbinds, _) -> 
                not (isNil tycons) || (mbinds |> List.exists (function ModuleOrNamespaceBinding.Binding _ -> true | ModuleOrNamespaceBinding.Module(x, _) -> not x.IsNamespace))
            | TMDefLet _ -> true
            | TMDefDo _ -> true
            | TMDefs defs -> defs |> List.exists isConcreteNamespace 
            | TMAbstract(ModuleOrNamespaceExprWithSig(_, def, _)) -> isConcreteNamespace def

        let rec imexprLP denv (ModuleOrNamespaceExprWithSig(_, def, _)) = imdefL denv def

        and imexprL denv (ModuleOrNamespaceExprWithSig(mty, def, m)) = imexprLP denv (ModuleOrNamespaceExprWithSig(mty, def, m))

        and imdefsL denv x = aboveListL (x |> List.map (imdefL denv))

        and imdefL denv x = 
            let filterVal (v: Val) = not v.IsCompilerGenerated && Option.isNone v.MemberInfo
            let filterExtMem (v: Val) = v.IsExtensionMember

            match x with 
            | TMDefRec(_, tycons, mbinds, _) -> 
                TastDefinitionPrinting.layoutTyconDefns denv infoReader ad m tycons @@ 
                (mbinds 
                    |> List.choose (function ModuleOrNamespaceBinding.Binding bind -> Some bind | _ -> None) 
                    |> valsOfBinds 
                    |> List.filter filterExtMem
                    |> TastDefinitionPrinting.layoutExtensionMembers denv) @@

                (mbinds 
                    |> List.choose (function ModuleOrNamespaceBinding.Binding bind -> Some bind | _ -> None) 
                    |> valsOfBinds 
                    |> List.filter filterVal
                    |> List.map (PrintTastMemberOrVals.prettyLayoutOfValOrMemberNoInst denv)
                    |> aboveListL) @@

                (mbinds 
                    |> List.choose (function ModuleOrNamespaceBinding.Module (mspec, def) -> Some (mspec, def) | _ -> None) 
                    |> List.map (imbindL denv) 
                    |> aboveListL)

            | TMDefLet(bind, _) -> 
                ([bind.Var] 
                    |> List.filter filterVal 
                    |> List.map (PrintTastMemberOrVals.prettyLayoutOfValOrMemberNoInst denv) 
                    |> aboveListL)

            | TMDefs defs -> imdefsL denv defs

            | TMDefDo _ -> emptyL

            | TMAbstract mexpr -> imexprLP denv mexpr

        and imbindL denv (mspec, def) = 
            let nm = mspec.DemangledModuleOrNamespaceName
            let innerPath = (fullCompPathOfModuleOrNamespace mspec).AccessPath
            let outerPath = mspec.CompilationPath.AccessPath

            let denv = denv.AddOpenPath (List.map fst innerPath) 
            if mspec.IsNamespace then
                let basic = imdefL denv def
                // Check if this namespace contains anything interesting
                if isConcreteNamespace def then 
                    // This is a container namespace. We print the header when we get to the first concrete module.
                    let headerL = 
                        wordL (tagKeyword "namespace") ^^ sepListL SepL.dot (List.map (fst >> tagNamespace >> wordL) innerPath)
                    headerL @@-- basic
                else
                    // This is a namespace that only contains namespaces. Skip the header
                    basic
            else
                // This is a module 
                let nmL = layoutAccessibility denv mspec.Accessibility (wordL (tagModule nm))
                let denv = denv.AddAccessibility mspec.Accessibility 
                let basic = imdefL denv def
                // Check if its an outer module or a nested module
                if (outerPath |> List.forall (fun (_, istype) -> istype = Namespace) ) then 
                    // OK, this is an outer module
                    if showHeader then 
                        // OK, we're not in F# Interactive
                        // Check if this is an outer module with no namespace
                        if isNil outerPath then 
                            // If so print a "module" declaration
                            (wordL (tagKeyword "module") ^^ nmL) @@ basic
                        else 
                            // Otherwise this is an outer module contained immediately in a namespace
                            // We already printed the namespace declaration earlier. So just print the 
                            // module now.
                            ((wordL (tagKeyword"module") ^^ nmL ^^ WordL.equals ^^ wordL (tagKeyword "begin")) @@-- basic) @@ WordL.keywordEnd
                    else
                        // OK, we're in F# Interactive, presumably the implicit module for each interaction.
                        basic
                else
                    // OK, this is a nested module
                    ((wordL (tagKeyword "module") ^^ nmL ^^ WordL.equals ^^ wordL (tagKeyword"begin")) @@-- basic) @@ WordL.keywordEnd
        imexprL denv expr

//--------------------------------------------------------------------------

module private PrintData = 
    open PrintTypes

    /// Nice printing of a subset of expressions, e.g. for refutations in pattern matching
    let rec dataExprL denv expr = dataExprWrapL denv false expr

    and private dataExprWrapL denv isAtomic expr =
        match expr with
        | Expr.Const (c, _, ty) -> 
            if isEnumTy denv.g ty then 
                wordL (tagKeyword "enum") ^^ angleL (layoutType denv ty) ^^ bracketL (layoutConst denv.g ty c)
            else
                layoutConst denv.g ty c

        | Expr.Val (v, _, _) -> wordL (tagLocal v.DisplayName)

        | Expr.Link rX -> dataExprWrapL denv isAtomic (!rX)

        | Expr.Op (TOp.UnionCase (c), _, args, _) -> 
            if denv.g.unionCaseRefEq c denv.g.nil_ucref then wordL (tagPunctuation "[]")
            elif denv.g.unionCaseRefEq c denv.g.cons_ucref then 
                let rec strip = function (Expr.Op (TOp.UnionCase _, _, [h;t], _)) -> h :: strip t | _ -> []
                listL (dataExprL denv) (strip expr)
            elif isNil args then 
                wordL (tagUnionCase c.CaseName)
            else 
                (wordL (tagUnionCase c.CaseName) ++ bracketL (commaListL (dataExprsL denv args)))
            
        | Expr.Op (TOp.ExnConstr (c), _, args, _) -> (wordL (tagMethod c.LogicalName) ++ bracketL (commaListL (dataExprsL denv args)))

        | Expr.Op (TOp.Tuple _, _, xs, _) -> tupleL (dataExprsL denv xs)

        | Expr.Op (TOp.Recd (_, tc), _, xs, _) -> 
            let fields = tc.TrueInstanceFieldsAsList
            let lay fs x = (wordL (tagRecordField fs.rfield_id.idText) ^^ sepL (tagPunctuation "=")) --- (dataExprL denv x)
            leftL (tagPunctuation "{") ^^ semiListL (List.map2 lay fields xs) ^^ rightL (tagPunctuation "}")

        | Expr.Op (TOp.ValFieldGet (RecdFieldRef.RFRef (tcref, name)), _, _, _) ->
            (layoutTyconRef denv tcref) ^^ sepL (tagPunctuation ".") ^^ wordL (tagField name)

        | Expr.Op (TOp.Array, [_], xs, _) -> leftL (tagPunctuation "[|") ^^ semiListL (dataExprsL denv xs) ^^ RightL.rightBracketBar

        | _ -> wordL (tagPunctuation "?")

    and private dataExprsL denv xs = List.map (dataExprL denv) xs

let dataExprL denv expr = PrintData.dataExprL denv expr

//--------------------------------------------------------------------------
// Print Signatures/Types - output functions 
//-------------------------------------------------------------------------- 

let outputValOrMember denv os x = x |> PrintTastMemberOrVals.prettyLayoutOfValOrMemberNoInst denv |> bufferL os

let stringValOrMember denv x = x |> PrintTastMemberOrVals.prettyLayoutOfValOrMemberNoInst denv |> showL

/// Print members with a qualification showing the type they are contained in 
let layoutQualifiedValOrMember denv typarInst v = PrintTastMemberOrVals.prettyLayoutOfValOrMember { denv with showMemberContainers=true; } typarInst v

let outputQualifiedValOrMember denv os v = outputValOrMember { denv with showMemberContainers=true; } os v

let outputQualifiedValSpec denv os v = outputQualifiedValOrMember denv os v

let stringOfQualifiedValOrMember denv v = PrintTastMemberOrVals.prettyLayoutOfValOrMemberNoInst { denv with showMemberContainers=true; } v |> showL

/// Convert a MethInfo to a string
let formatMethInfoToBufferFreeStyle amap m denv buf d = InfoMemberPrinting.formatMethInfoToBufferFreeStyle amap m denv buf d

let prettyLayoutOfMethInfoFreeStyle amap m denv typarInst minfo = InfoMemberPrinting.prettyLayoutOfMethInfoFreeStyle amap m denv typarInst minfo

/// Convert a PropInfo to a string
let prettyLayoutOfPropInfoFreeStyle g amap m denv d = InfoMemberPrinting.prettyLayoutOfPropInfoFreeStyle g amap m denv d

/// Convert a MethInfo to a string
let stringOfMethInfo amap m denv d = bufs (fun buf -> InfoMemberPrinting.formatMethInfoToBufferFreeStyle amap m denv buf d)

/// Convert a ParamData to a string
let stringOfParamData denv paramData = bufs (fun buf -> InfoMemberPrinting.formatParamDataToBuffer denv buf paramData)

let layoutOfParamData denv paramData = InfoMemberPrinting.layoutParamData denv paramData

let outputILTypeRef denv os x = x |> PrintIL.layoutILTypeRef denv |> bufferL os

let layoutILTypeRef denv x = x |> PrintIL.layoutILTypeRef denv

let outputExnDef denv os x = x |> TastDefinitionPrinting.layoutExnDefn denv |> bufferL os

let layoutExnDef denv x = x |> TastDefinitionPrinting.layoutExnDefn denv

let stringOfTyparConstraints denv x = x |> PrintTypes.layoutConstraintsWithInfo denv SimplifyTypes.typeSimplificationInfo0 |> showL

let outputTycon denv infoReader ad m (* width *) os x = TastDefinitionPrinting.layoutTycon denv infoReader ad m true WordL.keywordType x (* |> Layout.squashTo width *) |>  bufferL os

let layoutTycon denv infoReader ad m (* width *) x = TastDefinitionPrinting.layoutTycon denv infoReader ad m true WordL.keywordType x (* |> Layout.squashTo width *)

let layoutUnionCases denv x = x |> TastDefinitionPrinting.layoutUnionCaseFields denv true

let outputUnionCases denv os x = x |> TastDefinitionPrinting.layoutUnionCaseFields denv true |> bufferL os

/// Pass negative number as pos in case of single cased discriminated unions
let isGeneratedUnionCaseField pos f = TastDefinitionPrinting.isGeneratedUnionCaseField pos f

let isGeneratedExceptionField pos f = TastDefinitionPrinting.isGeneratedExceptionField pos f

let stringOfTyparConstraint denv tpc = stringOfTyparConstraints denv [tpc]

let stringOfTy denv x = x |> PrintTypes.layoutType denv |> showL

let prettyLayoutOfType denv x = x |> PrintTypes.prettyLayoutOfType denv

let prettyLayoutOfTypeNoCx denv x = x |> PrintTypes.prettyLayoutOfTypeNoConstraints denv

let prettyStringOfTy denv x = x |> PrintTypes.prettyLayoutOfType denv |> showL

let prettyStringOfTyNoCx denv x = x |> PrintTypes.prettyLayoutOfTypeNoConstraints denv |> showL

let stringOfRecdField denv x = x |> TastDefinitionPrinting.layoutRecdField false denv |> showL

let stringOfUnionCase denv x = x |> TastDefinitionPrinting.layoutUnionCase denv WordL.bar |> showL

let stringOfExnDef denv x = x |> TastDefinitionPrinting.layoutExnDefn denv |> showL

let stringOfFSAttrib denv x = x |> PrintTypes.layoutAttrib denv |> squareAngleL |> showL

let stringOfILAttrib denv x = x |> PrintTypes.layoutILAttrib denv |> squareAngleL |> showL

let layoutInferredSigOfModuleExpr showHeader denv infoReader ad m expr = InferredSigPrinting.layoutInferredSigOfModuleExpr showHeader denv infoReader ad m expr 

let prettyLayoutOfValOrMember denv typarInst v = PrintTastMemberOrVals.prettyLayoutOfValOrMember denv typarInst v  

let prettyLayoutOfValOrMemberNoInst denv v = PrintTastMemberOrVals.prettyLayoutOfValOrMemberNoInst denv v

let prettyLayoutOfMemberNoInstShort denv v = PrintTastMemberOrVals.prettyLayoutOfMemberNoInstShort denv v 

let prettyLayoutOfInstAndSig denv x = PrintTypes.prettyLayoutOfInstAndSig denv x

/// Generate text for comparing two types.
///
/// If the output text is different without showing constraints and/or imperative type variable 
/// annotations and/or fully qualifying paths then don't show them! 
let minimalStringsOfTwoTypes denv t1 t2= 
    let (t1, t2), tpcs = PrettyTypes.PrettifyTypePair denv.g (t1, t2)
    // try denv + no type annotations 
    let attempt1 = 
        let denv = { denv with showImperativeTyparAnnotations=false; showConstraintTyparAnnotations=false }
        let min1 = stringOfTy denv t1
        let min2 = stringOfTy denv t2
        if min1 <> min2 then Some (min1, min2, "") else None
    match attempt1 with 
    | Some res -> res
    | None -> 
    // try denv + no type annotations + show full paths
    let attempt2 = 
        let denv = { denv with showImperativeTyparAnnotations=false; showConstraintTyparAnnotations=false }.SetOpenPaths []
        let min1 = stringOfTy denv t1
        let min2 = stringOfTy denv t2
        if min1 <> min2 then Some (min1, min2, "") else None
        // try denv 
    match attempt2 with 
    | Some res -> res
    | None -> 
    let attempt3 = 
        let min1 = stringOfTy denv t1
        let min2 = stringOfTy denv t2
        if min1 <> min2 then Some (min1, min2, stringOfTyparConstraints denv tpcs) else None
    match attempt3 with 
    | Some res -> res 
    | None -> 
    let attempt4 = 
        // try denv + show full paths + static parameters
        let denv = denv.SetOpenPaths []
        let denv = { denv with includeStaticParametersInTypeNames=true }
        let min1 = stringOfTy denv t1
        let min2 = stringOfTy denv t2
        if min1 <> min2 then Some (min1, min2, stringOfTyparConstraints denv tpcs) else None
    match attempt4 with
    | Some res -> res
    | None ->
        // https://github.com/Microsoft/visualfsharp/issues/2561
        // still identical, we better (try to) show assembly qualified name to disambiguate
        let denv = denv.SetOpenPaths []
        let denv = { denv with includeStaticParametersInTypeNames=true }
        let makeName t =
            let assemblyName = PrintTypes.layoutAssemblyName denv t |> function "" -> "" | name -> sprintf " (%s)" name
            sprintf "%s%s" (stringOfTy denv t) assemblyName

        (makeName t1, makeName t2, stringOfTyparConstraints denv tpcs)
    
// Note: Always show imperative annotations when comparing value signatures 
let minimalStringsOfTwoValues denv v1 v2= 
    let denvMin = { denv with showImperativeTyparAnnotations=true; showConstraintTyparAnnotations=false }
    let min1 = bufs (fun buf -> outputQualifiedValOrMember denvMin buf v1)
    let min2 = bufs (fun buf -> outputQualifiedValOrMember denvMin buf v2) 
    if min1 <> min2 then 
        (min1, min2) 
    else
        let denvMax = { denv with showImperativeTyparAnnotations=true; showConstraintTyparAnnotations=true }
        let max1 = bufs (fun buf -> outputQualifiedValOrMember denvMax buf v1)
        let max2 = bufs (fun buf -> outputQualifiedValOrMember denvMax buf v2) 
        max1, max2
    
let minimalStringOfType denv ty = 
    let ty, _cxs = PrettyTypes.PrettifyType denv.g ty
    let denvMin = { denv with showImperativeTyparAnnotations=false; showConstraintTyparAnnotations=false }
    showL (PrintTypes.layoutTypeWithInfoAndPrec denvMin SimplifyTypes.typeSimplificationInfo0 2 ty)
<|MERGE_RESOLUTION|>--- conflicted
+++ resolved
@@ -843,12 +843,10 @@
 
         | TyparConstraint.SupportsNull _ ->
             [wordL (tagKeyword "null") |> longConstraintPrefix]
-<<<<<<< HEAD
+
         | TyparConstraint.NotSupportsNull _ ->
                 [(wordL (tagKeyword "not") ^^ wordL(tagKeyword "null")) |> longConstraintPrefix]
-=======
-
->>>>>>> 25b1d156
+
         | TyparConstraint.IsNonNullableStruct _ ->
             if denv.shortConstraints then 
                 [wordL (tagText "value type")]
@@ -1170,11 +1168,13 @@
     /// retTy: return type
     /// genParamTy: generic parameter types
     let prettyLayoutsOfUnresolvedOverloading denv argInfos retTy genParamTys =
+
         let _niceMethodTypars, typarInst =
             let memberToParentInst = List.empty
-            let typars = argInfos |> List.choose (function (TType.TType_var typar,_) -> Some typar | _ -> None)
+            let typars = argInfos |> List.choose (function (TType.TType_var (typar, _),_) -> Some typar | _ -> None)
             let methTyparNames = typars |> List.mapi (fun i tp -> if (PrettyTypes.NeedsPrettyTyparName tp) then sprintf "a%d" (List.length memberToParentInst + i) else tp.Name)
             PrettyTypes.NewPrettyTypars memberToParentInst typars methTyparNames
+
         let retTy = instType typarInst retTy
         let argInfos = prettyArgInfos denv typarInst argInfos
         let argInfos,retTy,genParamTys, cxs =
