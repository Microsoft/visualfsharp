// Copyright (c) Microsoft Corporation.  All Rights Reserved.  See License.txt in the project root for license information.

module internal FSharp.Compiler.PatternMatchCompilation

open System.Collections.Generic
open FSharp.Compiler
open FSharp.Compiler.AbstractIL.IL
open FSharp.Compiler.AbstractIL.Internal.Library
open FSharp.Compiler.AbstractIL.Diagnostics
open FSharp.Compiler.Range
open FSharp.Compiler.Ast
open FSharp.Compiler.ErrorLogger
open FSharp.Compiler.Tast
open FSharp.Compiler.Tastops
open FSharp.Compiler.Tastops.DebugPrint
open FSharp.Compiler.PrettyNaming
open FSharp.Compiler.TypeRelations
open FSharp.Compiler.TcGlobals
open FSharp.Compiler.Lib

exception MatchIncomplete of bool * (string * bool) option * range
exception RuleNeverMatched of range
exception EnumMatchIncomplete of bool * (string * bool) option * range

type ActionOnFailure =
    | ThrowIncompleteMatchException
    | IgnoreWithWarning
    | Throw
    | Rethrow
    | FailFilter

[<NoEquality; NoComparison>]
type Pattern =
    | TPat_const of Const * range
    | TPat_wild of range  (* note = TPat_disjs([], m), but we haven't yet removed that duplication *)
    | TPat_as of  Pattern * PatternValBinding * range (* note: can be replaced by TPat_var, i.e. equals TPat_conjs([TPat_var; pat]) *)
    | TPat_disjs of  Pattern list * range
    | TPat_conjs of  Pattern list * range
    | TPat_query of (Expr * TType list * (ValRef * TypeInst) option * int * ActivePatternInfo) * Pattern * range
    | TPat_unioncase of UnionCaseRef * TypeInst * Pattern list * range
    | TPat_exnconstr of TyconRef * Pattern list * range
    | TPat_tuple of  TupInfo * Pattern list * TType list * range
    | TPat_array of  Pattern list * TType * range
    | TPat_recd of TyconRef * TypeInst * Pattern list * range
    | TPat_range of char * char * range
    | TPat_null of range
    | TPat_isinst of TType * TType * PatternValBinding option * range
    member this.Range =
        match this with
        |   TPat_const(_, m) -> m
        |   TPat_wild m -> m
        |   TPat_as(_, _, m) -> m
        |   TPat_disjs(_, m) -> m
        |   TPat_conjs(_, m) -> m
        |   TPat_query(_, _, m) -> m
        |   TPat_unioncase(_, _, _, m) -> m
        |   TPat_exnconstr(_, _, m) -> m
        |   TPat_tuple(_, _, _, m) -> m
        |   TPat_array(_, _, m) -> m
        |   TPat_recd(_, _, _, m) -> m
        |   TPat_range(_, _, m) -> m
        |   TPat_null m -> m
        |   TPat_isinst(_, _, _, m) -> m

and PatternValBinding = PBind of Val * TypeScheme

and TypedMatchClause =
    | TClause of Pattern * Expr option * DecisionTreeTarget * range
    member c.GuardExpr = let (TClause(_, whenOpt, _, _)) = c in whenOpt
    member c.Pattern = let (TClause(p, _, _, _)) = c in p
    member c.Range = let (TClause(_, _, _, m)) = c in m
    member c.Target = let (TClause(_, _, tg, _)) = c in tg
    member c.BoundVals = let (TClause(_p, _whenOpt, TTarget(vs, _, _, _), _m)) = c in vs

let debug = false

//---------------------------------------------------------------------------
// Nasty stuff to permit obscure generic bindings such as
//     let x, y = [], []
//
// BindSubExprOfInput actually produces the binding
// e.g. let v2 = \Gamma ['a, 'b]. ([] : 'a, [] : 'b)
//      let (x, y) = p.
// When v = x, gtvs = 'a, 'b.  We must bind:
//     x --> \Gamma A. fst (v2[A, <dummy>])
//     y --> \Gamma A. snd (v2[<dummy>, A]).
//
// GetSubExprOfInput is just used to get a concrete value from a type
// function in the middle of the "test" part of pattern matching.
// For example, e.g.  let [x; y] = [ (\x.x); (\x.x) ]
// Here the constructor test needs a real list, even though the
// r.h.s. is actually a polymorphic type function.  To do the
// test, we apply the r.h.s. to a dummy type - it doesn't matter
// which (unless the r.h.s. actually looks at it's type argument...)
//---------------------------------------------------------------------------

type SubExprOfInput =
    | SubExpr of (TyparInst -> Expr -> Expr) * (Expr * Val)

let BindSubExprOfInput g amap gtps (PBind(v, tyscheme)) m (SubExpr(accessf, (ve2, v2))) =
    let e' =
        if isNil gtps then
            accessf [] ve2
        else
            let tyargs =
                let someSolved = ref false
                let freezeVar gtp =
                    if isBeingGeneralized gtp tyscheme then
                        mkTyparTy gtp
                    else
                        someSolved := true
                        TypeRelations.ChooseTyparSolution g amap gtp

                let solutions = List.map freezeVar gtps
                if !someSolved then
                    TypeRelations.IterativelySubstituteTyparSolutions g gtps solutions
                else
                    solutions

            let tinst = mkTyparInst gtps tyargs
            accessf tinst (mkApps g ((ve2, v2.Type), [tyargs], [], v2.Range))

    v, mkGenericBindRhs g m [] tyscheme e'

let GetSubExprOfInput g (gtps, tyargs, tinst) (SubExpr(accessf, (ve2, v2))) =
    if isNil gtps then accessf [] ve2 else
    accessf tinst (mkApps g ((ve2, v2.Type), [tyargs], [], v2.Range))

//---------------------------------------------------------------------------
// path, frontier
//---------------------------------------------------------------------------

// A path reaches into a pattern.
// The ints record which choices taken, e.g. tuple/record fields.
type Path =
    | PathQuery of Path * Unique
    | PathConj of Path * int
    | PathTuple of Path * TypeInst * int
    | PathRecd of Path * TyconRef * TypeInst * int
    | PathUnionConstr of Path * UnionCaseRef * TypeInst * int
    | PathArray of Path * TType * int * int
    | PathExnConstr of Path * TyconRef * int
    | PathEmpty of TType

let rec pathEq p1 p2 =
    match p1, p2 with
    | PathQuery(p1, n1), PathQuery(p2, n2) -> (n1 = n2) && pathEq p1 p2
    | PathConj(p1, n1), PathConj(p2, n2) -> (n1 = n2) && pathEq p1 p2
    | PathTuple(p1, _, n1), PathTuple(p2, _, n2) -> (n1 = n2) && pathEq p1 p2
    | PathRecd(p1, _, _, n1), PathRecd(p2, _, _, n2) -> (n1 = n2) && pathEq p1 p2
    | PathUnionConstr(p1, _, _, n1), PathUnionConstr(p2, _, _, n2) -> (n1 = n2) && pathEq p1 p2
    | PathArray(p1, _, _, n1), PathArray(p2, _, _, n2) -> (n1 = n2) && pathEq p1 p2
    | PathExnConstr(p1, _, n1), PathExnConstr(p2, _, n2) -> (n1 = n2) && pathEq p1 p2
    | PathEmpty _, PathEmpty _ -> true
    | _ -> false


//---------------------------------------------------------------------------
// Counter example generation
//---------------------------------------------------------------------------

type RefutedSet =
    /// A value RefutedInvestigation(path, discrim) indicates that the value at the given path is known
    /// to NOT be matched by the given discriminator
    | RefutedInvestigation of Path * DecisionTreeTest list
    /// A value RefutedWhenClause indicates that a 'when' clause failed
    | RefutedWhenClause

let notNullText = "some-non-null-value"
let otherSubtypeText = "some-other-subtype"

/// Create a TAST const value from an IL-initialized field read from .NET metadata
// (Originally moved from TcFieldInit in TypeChecker.fs -- feel free to move this somewhere more appropriate)
let ilFieldToTastConst lit =
    match lit with
    | ILFieldInit.String s -> Const.String s
    | ILFieldInit.Null -> Const.Zero
    | ILFieldInit.Bool b -> Const.Bool b
    | ILFieldInit.Char c -> Const.Char (char (int c))
    | ILFieldInit.Int8 x -> Const.SByte x
    | ILFieldInit.Int16 x -> Const.Int16 x
    | ILFieldInit.Int32 x -> Const.Int32 x
    | ILFieldInit.Int64 x -> Const.Int64 x
    | ILFieldInit.UInt8 x -> Const.Byte x
    | ILFieldInit.UInt16 x -> Const.UInt16 x
    | ILFieldInit.UInt32 x -> Const.UInt32 x
    | ILFieldInit.UInt64 x -> Const.UInt64 x
    | ILFieldInit.Single f -> Const.Single f
    | ILFieldInit.Double f -> Const.Double f

exception CannotRefute
let RefuteDiscrimSet g m path discrims =
    let mkUnknown ty = snd(mkCompGenLocal m "_" ty)
    let rec go path tm =
        match path with
        | PathQuery _ -> raise CannotRefute
        | PathConj (p, _j) ->
            go p tm
        | PathTuple (p, tys, j) ->
            let k, eCoversVals = mkOneKnown tm j tys
            go p (fun _ -> mkRefTupled g m k tys, eCoversVals)
        | PathRecd (p, tcref, tinst, j) ->
            let flds, eCoversVals = tcref |> actualTysOfInstanceRecdFields (mkTyconRefInst tcref tinst) |> mkOneKnown tm j
            go p (fun _ -> Expr.Op (TOp.Recd (RecdExpr, tcref), tinst, flds, m), eCoversVals)

        | PathUnionConstr (p, ucref, tinst, j) ->
            let flds, eCoversVals = ucref |> actualTysOfUnionCaseFields (mkTyconRefInst ucref.TyconRef tinst)|> mkOneKnown tm j
            go p (fun _ -> Expr.Op (TOp.UnionCase ucref, tinst, flds, m), eCoversVals)

        | PathArray (p, ty, len, n) ->
            let flds, eCoversVals = mkOneKnown tm n (List.replicate len ty)
            go p (fun _ -> Expr.Op (TOp.Array, [ty], flds, m), eCoversVals)

        | PathExnConstr (p, ecref, n) ->
            let flds, eCoversVals = ecref |> recdFieldTysOfExnDefRef |> mkOneKnown tm n
            go p (fun _ -> Expr.Op (TOp.ExnConstr ecref, [], flds, m), eCoversVals)

        | PathEmpty ty -> tm ty

    and mkOneKnown tm n tys =
        let flds = List.mapi (fun i ty -> if i = n then tm ty else (mkUnknown ty, false)) tys
        List.map fst flds, List.fold (fun acc (_, eCoversVals) -> eCoversVals || acc) false flds
    and mkUnknowns tys = List.map (fun x -> mkUnknown x) tys

    let tm ty =
        match discrims with
        | [DecisionTreeTest.IsNull] ->
            snd(mkCompGenLocal m notNullText ty), false
        | [DecisionTreeTest.IsInst (_, _)] ->
            snd(mkCompGenLocal m otherSubtypeText ty), false
        | (DecisionTreeTest.Const c :: rest) ->
            let consts = Set.ofList (c :: List.choose (function DecisionTreeTest.Const c -> Some c | _ -> None) rest)
            let c' =
                Seq.tryFind (fun c -> not (consts.Contains c))
                   (match c with
                    | Const.Bool _ -> [ true; false ] |> List.toSeq |> Seq.map (fun v -> Const.Bool v)
                    | Const.SByte _ ->  Seq.append (seq { 0y .. System.SByte.MaxValue }) (seq { System.SByte.MinValue .. 0y })|> Seq.map (fun v -> Const.SByte v)
                    | Const.Int16 _ -> Seq.append (seq { 0s .. System.Int16.MaxValue }) (seq { System.Int16.MinValue .. 0s }) |> Seq.map (fun v -> Const.Int16 v)
                    | Const.Int32 _ ->  Seq.append (seq { 0 .. System.Int32.MaxValue }) (seq { System.Int32.MinValue .. 0 })|> Seq.map (fun v -> Const.Int32 v)
                    | Const.Int64 _ ->  Seq.append (seq { 0L .. System.Int64.MaxValue }) (seq { System.Int64.MinValue .. 0L })|> Seq.map (fun v -> Const.Int64 v)
                    | Const.IntPtr _ ->  Seq.append (seq { 0L .. System.Int64.MaxValue }) (seq { System.Int64.MinValue .. 0L })|> Seq.map (fun v -> Const.IntPtr v)
                    | Const.Byte _ -> seq { 0uy .. System.Byte.MaxValue } |> Seq.map (fun v -> Const.Byte v)
                    | Const.UInt16 _ -> seq { 0us .. System.UInt16.MaxValue } |> Seq.map (fun v -> Const.UInt16 v)
                    | Const.UInt32 _ -> seq { 0u .. System.UInt32.MaxValue } |> Seq.map (fun v -> Const.UInt32 v)
                    | Const.UInt64 _ -> seq { 0UL .. System.UInt64.MaxValue } |> Seq.map (fun v -> Const.UInt64 v)
                    | Const.UIntPtr _ -> seq { 0UL .. System.UInt64.MaxValue } |> Seq.map (fun v -> Const.UIntPtr v)
                    | Const.Double _ -> seq { 0 .. System.Int32.MaxValue } |> Seq.map (fun v -> Const.Double(float v))
                    | Const.Single _ -> seq { 0 .. System.Int32.MaxValue } |> Seq.map (fun v -> Const.Single(float32 v))
                    | Const.Char _ -> seq { 32us .. System.UInt16.MaxValue } |> Seq.map (fun v -> Const.Char(char v))
                    | Const.String _ -> seq { 1 .. System.Int32.MaxValue } |> Seq.map (fun v -> Const.String(new System.String('a', v)))
                    | Const.Decimal _ -> seq { 1 .. System.Int32.MaxValue } |> Seq.map (fun v -> Const.Decimal(decimal v))
                    | _ ->
                        raise CannotRefute)

            match c' with
            | None -> raise CannotRefute
            | Some c ->
                match tryDestAppTy g ty with
                | ValueSome tcref when tcref.IsEnumTycon ->
                    // We must distinguish between F#-defined enums and other .NET enums, as they are represented differently in the TAST
                    let enumValues =
                        if tcref.IsILEnumTycon then
                            let (TILObjectReprData(_, _, tdef)) = tcref.ILTyconInfo
                            tdef.Fields.AsList
                            |> Seq.choose (fun ilField ->
                                if ilField.IsStatic then
                                    ilField.LiteralValue |> Option.map (fun ilValue ->
                                        ilField.Name, ilFieldToTastConst ilValue)
                                else None)
                        else
                            tcref.AllFieldsArray |> Seq.choose (fun fsField ->
                                match fsField.rfield_const, fsField.rfield_static with
                                | Some fsFieldValue, true -> Some (fsField.rfield_id.idText, fsFieldValue)
                                | _ -> None)

                    let nonCoveredEnumValues = Seq.tryFind (fun (_, fldValue) -> not (consts.Contains fldValue)) enumValues

                    match nonCoveredEnumValues with
                    | None -> Expr.Const (c, m, ty), true
                    | Some (fldName, _) ->
                        let v = RecdFieldRef.RFRef(tcref, fldName)
                        Expr.Op (TOp.ValFieldGet v, [ty], [], m), false
                | _ -> Expr.Const (c, m, ty), false

        | (DecisionTreeTest.UnionCase (ucref1, tinst) :: rest) ->
            let ucrefs = ucref1 :: List.choose (function DecisionTreeTest.UnionCase(ucref, _) -> Some ucref | _ -> None) rest
            let tcref = ucref1.TyconRef
            (* Choose the first ucref based on ordering of names *)
            let others =
                tcref.UnionCasesAsRefList
                |> List.filter (fun ucref -> not (List.exists (g.unionCaseRefEq ucref) ucrefs))
                |> List.sortBy (fun ucref -> ucref.CaseName)
            match others with
            | [] -> raise CannotRefute
            | ucref2 :: _ ->
                let flds = ucref2 |> actualTysOfUnionCaseFields (mkTyconRefInst tcref tinst) |> mkUnknowns
                Expr.Op (TOp.UnionCase ucref2, tinst, flds, m), false

        | [DecisionTreeTest.ArrayLength (n, ty)] ->
            Expr.Op (TOp.Array, [ty], mkUnknowns (List.replicate (n+1) ty), m), false

        | _ ->
            raise CannotRefute
    go path tm

let rec CombineRefutations g r1 r2 =
    match r1, r2 with
    | Expr.Val (vref, _, _), other | other, Expr.Val (vref, _, _) when vref.LogicalName = "_" -> other
    | Expr.Val (vref, _, _), other | other, Expr.Val (vref, _, _) when vref.LogicalName = notNullText -> other
    | Expr.Val (vref, _, _), other | other, Expr.Val (vref, _, _) when vref.LogicalName = otherSubtypeText -> other

    | Expr.Op ((TOp.ExnConstr ecref1 as op1), tinst1, flds1, m1), Expr.Op (TOp.ExnConstr ecref2, _, flds2, _) when tyconRefEq g ecref1 ecref2 ->
        Expr.Op (op1, tinst1, List.map2 (CombineRefutations g) flds1 flds2, m1)

    | Expr.Op ((TOp.UnionCase ucref1 as op1), tinst1, flds1, m1), Expr.Op (TOp.UnionCase ucref2, _, flds2, _) ->
        if g.unionCaseRefEq ucref1 ucref2 then
            Expr.Op (op1, tinst1, List.map2 (CombineRefutations g) flds1 flds2, m1)
        (* Choose the greater of the two ucrefs based on name ordering *)
        elif ucref1.CaseName < ucref2.CaseName then
            r2
        else
            r1

    | Expr.Op (op1, tinst1, flds1, m1), Expr.Op (_, _, flds2, _) ->
        Expr.Op (op1, tinst1, List.map2 (CombineRefutations g) flds1 flds2, m1)

    | Expr.Const (c1, m1, ty1), Expr.Const (c2, _, _) ->
        let c12 =

            // Make sure longer strings are greater, not the case in the default ordinal comparison
            // This is needed because the individual counter examples make longer strings
            let MaxStrings s1 s2 =
                let c = compare (String.length s1) (String.length s2)
                if c < 0 then s2
                elif c > 0 then s1
                elif s1 < s2 then s2
                else s1

            match c1, c2 with
            | Const.String s1, Const.String s2 -> Const.String(MaxStrings s1 s2)
            | Const.Decimal s1, Const.Decimal s2 -> Const.Decimal(max s1 s2)
            | _ -> max c1 c2

        Expr.Const (c12, m1, ty1)

    | _ -> r1

let ShowCounterExample g denv m refuted =
    try
        let exprL expr = exprL g expr
        let refutations = refuted |> List.collect (function RefutedWhenClause -> [] | (RefutedInvestigation(path, discrim)) -> [RefuteDiscrimSet g m path discrim])
        let counterExample, enumCoversKnown =
            match refutations with
            | [] -> raise CannotRefute
            | (r, eck) :: t ->
                if verbose then dprintf "r = %s (enumCoversKnownValue = %b)\n" (Layout.showL (exprL r)) eck
                List.fold (fun (rAcc, eckAcc) (r, eck) ->
                    CombineRefutations g rAcc r, eckAcc || eck) (r, eck) t
        let text = Layout.showL (NicePrint.dataExprL denv counterExample)
        let failingWhenClause = refuted |> List.exists (function RefutedWhenClause -> true | _ -> false)
        Some(text, failingWhenClause, enumCoversKnown)

    with
    | CannotRefute ->
        None
    | e ->
        warning(InternalError(sprintf "<failure during counter example generation: %s>" (e.ToString()), m))
        None

//---------------------------------------------------------------------------
// Basic problem specification
//---------------------------------------------------------------------------

type RuleNumber = int

type Active = Active of Path * SubExprOfInput * Pattern

type Actives = Active list

type Frontier = Frontier of RuleNumber * Actives * ValMap<Expr>

type InvestigationPoint = Investigation of RuleNumber * DecisionTreeTest * Path

// Note: actives must be a SortedDictionary
// REVIEW: improve these data structures, though surprisingly these functions don't tend to show up
// on profiling runs
let rec isMemOfActives p1 actives =
    match actives with
    | [] -> false
    | (Active(p2, _, _)) :: rest -> pathEq p1 p2 || isMemOfActives p1 rest

let rec lookupActive x l =
    match l with
    | [] -> raise (KeyNotFoundException())
    | (Active(h, r1, r2) :: t) -> if pathEq x h then (r1, r2) else lookupActive x t

let rec removeActive x l =
    match l with
    | [] -> []
    | ((Active(h, _, _) as p) :: t) -> if pathEq x h then t else p :: removeActive x t

//---------------------------------------------------------------------------
// Utilities
//---------------------------------------------------------------------------

// tpinst is required because the pattern is specified w.r.t. generalized type variables.
let getDiscrimOfPattern (g: TcGlobals) tpinst t =
    match t with
    | TPat_null _m ->
        Some(DecisionTreeTest.IsNull)
    | TPat_isinst (srcty, tgty, _, _m) ->
        Some(DecisionTreeTest.IsInst (instType tpinst srcty, instType tpinst tgty))
    | TPat_exnconstr(tcref, _, _m) ->
        Some(DecisionTreeTest.IsInst (g.exn_ty, mkAppTy tcref []))
    | TPat_const (c, _m) ->
        Some(DecisionTreeTest.Const c)
    | TPat_unioncase (c, tyargs', _, _m) ->
        Some(DecisionTreeTest.UnionCase (c, instTypes tpinst tyargs'))
    | TPat_array (args, ty, _m) ->
        Some(DecisionTreeTest.ArrayLength (args.Length, ty))
    | TPat_query ((activePatExpr, resTys, apatVrefOpt, idx, apinfo), _, _m) ->
        Some(DecisionTreeTest.ActivePatternCase (activePatExpr, instTypes tpinst resTys, apatVrefOpt, idx, apinfo))
    | _ -> None

let constOfDiscrim discrim =
    match discrim with
    | DecisionTreeTest.Const x -> x
    | _ -> failwith "not a const case"

let constOfCase (c: DecisionTreeCase) = constOfDiscrim c.Discriminator

/// Compute pattern identity
let discrimsEq (g: TcGlobals) d1 d2 =
  match d1, d2 with
  | DecisionTreeTest.UnionCase (c1, _),    DecisionTreeTest.UnionCase(c2, _) -> g.unionCaseRefEq c1 c2
  | DecisionTreeTest.ArrayLength (n1, _),   DecisionTreeTest.ArrayLength(n2, _) -> (n1=n2)
  | DecisionTreeTest.Const c1,              DecisionTreeTest.Const c2 -> (c1=c2)
  | DecisionTreeTest.IsNull,               DecisionTreeTest.IsNull -> true
  | DecisionTreeTest.IsInst (srcty1, tgty1), DecisionTreeTest.IsInst (srcty2, tgty2) -> typeEquiv g srcty1 srcty2 && typeEquiv g tgty1 tgty2
  | DecisionTreeTest.ActivePatternCase (_, _, vrefOpt1, n1, _),        DecisionTreeTest.ActivePatternCase (_, _, vrefOpt2, n2, _) ->
      match vrefOpt1, vrefOpt2 with
      | Some (vref1, tinst1), Some (vref2, tinst2) -> valRefEq g vref1 vref2 && n1 = n2  && not (doesActivePatternHaveFreeTypars g vref1) && List.lengthsEqAndForall2 (typeEquiv g) tinst1 tinst2
      | _ -> false (* for equality purposes these are considered unequal! This is because adhoc computed patterns have no identity. *)

  | _ -> false

/// Redundancy of 'isinst' patterns
let isDiscrimSubsumedBy g amap m d1 d2 =
    (discrimsEq g d1 d2)
    ||
    (match d1, d2 with
     | DecisionTreeTest.IsInst (_, tgty1), DecisionTreeTest.IsInst (_, tgty2) ->
        TypeDefinitelySubsumesTypeNoCoercion 0 g amap m tgty2 tgty1
     | _ -> false)

/// Choose a set of investigations that can be performed simultaneously
let rec chooseSimultaneousEdgeSet prevOpt f l =
    match l with
    | [] -> [], []
    | h :: t ->
        match f prevOpt h with
        | Some x, _ ->
             let l, r = chooseSimultaneousEdgeSet (Some x) f t
             x :: l, r
        | None, _cont ->
             let l, r = chooseSimultaneousEdgeSet prevOpt f t
             l, h :: r

/// Can we represent a integer discrimination as a 'switch'
let canCompactConstantClass c =
    match c with
    | Const.SByte _ | Const.Int16 _ | Const.Int32 _
    | Const.Byte _ | Const.UInt16 _ | Const.UInt32 _
    | Const.Char _ -> true
    | _ -> false

/// Can two discriminators in a 'column' be decided simultaneously?
let discrimsHaveSameSimultaneousClass g d1 d2 =
    match d1, d2 with
    | DecisionTreeTest.Const _,              DecisionTreeTest.Const _
    | DecisionTreeTest.IsNull,               DecisionTreeTest.IsNull
    | DecisionTreeTest.ArrayLength _,   DecisionTreeTest.ArrayLength _
    | DecisionTreeTest.UnionCase _,    DecisionTreeTest.UnionCase _  -> true

    | DecisionTreeTest.IsInst _, DecisionTreeTest.IsInst _ -> false
    | DecisionTreeTest.ActivePatternCase (_, _, apatVrefOpt1, _, _),        DecisionTreeTest.ActivePatternCase (_, _, apatVrefOpt2, _, _) ->
        match apatVrefOpt1, apatVrefOpt2 with
        | Some (vref1, tinst1), Some (vref2, tinst2) -> valRefEq g vref1 vref2  && not (doesActivePatternHaveFreeTypars g vref1) && List.lengthsEqAndForall2 (typeEquiv g) tinst1 tinst2
        | _ -> false (* for equality purposes these are considered different classes of discriminators! This is because adhoc computed patterns have no identity! *)

    | _ -> false


/// Decide the next pattern to investigate
let ChooseInvestigationPointLeftToRight frontiers =
    match frontiers with
    | Frontier (_i, actives, _) :: _t ->
        let rec choose l =
            match l with
            | [] -> failwith "ChooseInvestigationPointLeftToRight: no non-immediate patterns in first rule"
            | (Active(_, _, (TPat_null _ | TPat_isinst _ | TPat_exnconstr _ | TPat_unioncase _ | TPat_array _ | TPat_const _ | TPat_query _ | TPat_range _)) as active)
                :: _ -> active
            | _ :: t -> choose t
        choose actives
    | [] -> failwith "ChooseInvestigationPointLeftToRight: no frontiers!"



#if OPTIMIZE_LIST_MATCHING
// This is an initial attempt to remove extra typetests/castclass for simple list pattern matching "match x with h :: t -> ... | [] -> ..."
// The problem with this technique is that it creates extra locals which inhibit the process of converting pattern matches into linear let bindings.

let (|ListConsDiscrim|_|) g = function
     | (DecisionTreeTest.UnionCase (ucref, tinst))
                (* check we can use a simple 'isinst' instruction *)
                when tyconRefEq g ucref.TyconRef g.list_tcr_canon & ucref.CaseName = "op_ColonColon" -> Some tinst
     | _ -> None

let (|ListEmptyDiscrim|_|) g = function
     | (DecisionTreeTest.UnionCase (ucref, tinst))
                (* check we can use a simple 'isinst' instruction *)
                when tyconRefEq g ucref.TyconRef g.list_tcr_canon & ucref.CaseName = "op_Nil" -> Some tinst
     | _ -> None
#endif

let (|ConstNeedsDefaultCase|_|) c =
    match c with
    | Const.Decimal _
    | Const.String _
    | Const.Single _
    |  Const.Double _
    | Const.SByte _
    | Const.Byte _
    | Const.Int16 _
    | Const.UInt16 _
    | Const.Int32 _
    | Const.UInt32 _
    | Const.Int64 _
    | Const.UInt64 _
    | Const.IntPtr _
    | Const.UIntPtr _
    | Const.Char _ -> Some ()
    | _ -> None

/// Build a dtree, equivalent to: TDSwitch("expr", edges, default, m)
///
/// Once we've chosen a particular active to investigate, we compile the
/// set of edges affected by this investigation into a switch.
///
///   - For DecisionTreeTest.ActivePatternCase(..., None, ...) there is only one edge
///
///   - For DecisionTreeTest.IsInst there are multiple edges, which we can't deal with
///     one switch, so we make an iterated if-then-else to cover the cases. We
///     should probably adjust the code to only choose one edge in this case.
///
///   - Compact integer switches become a single switch.  Non-compact integer
///     switches, string switches and floating point switches are treated in the
///     same way as DecisionTreeTest.IsInst.
let rec BuildSwitch inpExprOpt g expr edges dflt m =
    if verbose then dprintf "--> BuildSwitch@%a, #edges = %A, dflt.IsSome = %A\n" outputRange m (List.length edges) (Option.isSome dflt)
    match edges, dflt with
    | [], None      -> failwith "internal error: no edges and no default"
    | [], Some dflt -> dflt      (* NOTE: first time around, edges<>[] *)

    // Optimize the case where the match always succeeds
    | [TCase(_, tree)], None -> tree

    // 'isinst' tests where we have stored the result of the 'isinst' in a variable
    // In this case the 'expr' already holds the result of the 'isinst' test.

    | (TCase(DecisionTreeTest.IsInst _, success)) :: edges, dflt  when Option.isSome inpExprOpt ->
        TDSwitch(expr, [TCase(DecisionTreeTest.IsNull, BuildSwitch None g expr edges dflt m)], Some success, m)

    // isnull and isinst tests
    | (TCase((DecisionTreeTest.IsNull | DecisionTreeTest.IsInst _), _) as edge) :: edges, dflt  ->
        TDSwitch(expr, [edge], Some (BuildSwitch inpExprOpt g expr edges dflt m), m)

#if OPTIMIZE_LIST_MATCHING
    // 'cons/nil' tests where we have stored the result of the cons test in an 'isinst' in a variable
    // In this case the 'expr' already holds the result of the 'isinst' test.
    | [TCase(ListConsDiscrim g tinst, consCase)], Some emptyCase
    | [TCase(ListEmptyDiscrim g tinst, emptyCase)], Some consCase
    | [TCase(ListEmptyDiscrim g _, emptyCase); TCase(ListConsDiscrim g tinst, consCase)], None
    | [TCase(ListConsDiscrim g tinst, consCase); TCase(ListEmptyDiscrim g _, emptyCase)], None
                     when Option.isSome inpExprOpt ->
        TDSwitch(expr, [TCase(DecisionTreeTest.IsNull, emptyCase)], Some consCase, m)
#endif

    // All these should also always have default cases
    | (TCase(DecisionTreeTest.Const ConstNeedsDefaultCase, _) :: _), None ->
        error(InternalError("inexhaustive match - need a default case!", m))

    // Split string, float, uint64, int64, unativeint, nativeint matches into serial equality tests
    | TCase((DecisionTreeTest.ArrayLength _ | DecisionTreeTest.Const (Const.Single _ | Const.Double _ | Const.String _ | Const.Decimal _ | Const.Int64 _ | Const.UInt64 _ | Const.IntPtr _ | Const.UIntPtr _)), _) :: _, Some dflt ->
        List.foldBack
            (fun (TCase(discrim, tree)) sofar ->
                let testexpr = expr
                let testexpr =
                    match discrim with
                    | DecisionTreeTest.ArrayLength(n, _)       ->
                        let _v, vExpr, bind = mkCompGenLocalAndInvisbleBind g "testExpr" m testexpr
                        mkLetBind m bind (mkLazyAnd g m (mkNonNullTest g m vExpr) (mkILAsmCeq g m (mkLdlen g m vExpr) (mkInt g m n)))
                    | DecisionTreeTest.Const (Const.String _ as c)  ->
                        mkCallEqualsOperator g m g.string_ty testexpr (Expr.Const (c, m, g.string_ty))
                    | DecisionTreeTest.Const (Const.Decimal _ as c)  ->
                        mkCallEqualsOperator g m g.decimal_ty testexpr (Expr.Const (c, m, g.decimal_ty))
                    | DecisionTreeTest.Const ((Const.Double _ | Const.Single _ | Const.Int64 _ | Const.UInt64 _ | Const.IntPtr _ | Const.UIntPtr _) as c)   ->
                        mkILAsmCeq g m testexpr (Expr.Const (c, m, tyOfExpr g testexpr))
                    | _ -> error(InternalError("strange switch", m))
                mkBoolSwitch m testexpr tree sofar)
          edges
          dflt

    // Split integer and char matches into compact fragments which will themselves become switch statements.
    | TCase(DecisionTreeTest.Const c, _) :: _, Some dflt when canCompactConstantClass c ->
        let edgeCompare c1 c2 =
            match constOfCase c1, constOfCase c2 with
            | (Const.SByte i1), (Const.SByte i2) -> compare i1 i2
            | (Const.Int16 i1), (Const.Int16 i2) -> compare i1 i2
            | (Const.Int32 i1), (Const.Int32 i2) -> compare i1 i2
            | (Const.Byte i1), (Const.Byte i2) -> compare i1 i2
            | (Const.UInt16 i1), (Const.UInt16 i2) -> compare i1 i2
            | (Const.UInt32 i1), (Const.UInt32 i2) -> compare i1 i2
            | (Const.Char c1), (Const.Char c2) -> compare c1 c2
            | _ -> failwith "illtyped term during pattern compilation"
        let edges' = List.sortWith edgeCompare edges
        let rec compactify curr edges =
            match curr, edges with
            | None, [] -> []
            | Some last, [] -> [List.rev last]
            | None, h :: t -> compactify (Some [h]) t
            | Some (prev :: moreprev), h :: t ->
                match constOfCase prev, constOfCase h with
                | Const.SByte iprev, Const.SByte inext when int32 iprev + 1 = int32 inext ->
                    compactify (Some (h :: prev :: moreprev)) t
                | Const.Int16 iprev, Const.Int16 inext when int32 iprev + 1 = int32 inext ->
                    compactify (Some (h :: prev :: moreprev)) t
                | Const.Int32 iprev, Const.Int32 inext when iprev+1 = inext ->
                    compactify (Some (h :: prev :: moreprev)) t
                | Const.Byte iprev, Const.Byte inext when int32 iprev + 1 = int32 inext ->
                    compactify (Some (h :: prev :: moreprev)) t
                | Const.UInt16 iprev, Const.UInt16 inext when int32 iprev+1 = int32 inext ->
                    compactify (Some (h :: prev :: moreprev)) t
                | Const.UInt32 iprev, Const.UInt32 inext when int32 iprev+1 = int32 inext ->
                    compactify (Some (h :: prev :: moreprev)) t
                | Const.Char cprev, Const.Char cnext when (int32 cprev + 1 = int32 cnext) ->
                    compactify (Some (h :: prev :: moreprev)) t
                |       _ ->  (List.rev (prev :: moreprev)) :: compactify None edges

            | _ -> failwith "internal error: compactify"
        let edgeGroups = compactify None edges'
        (edgeGroups, dflt) ||> List.foldBack (fun edgeGroup sofar ->  TDSwitch(expr, edgeGroup, Some sofar, m))

    // For a total pattern match, run the active pattern, bind the result and
    // recursively build a switch in the choice type
    | (TCase(DecisionTreeTest.ActivePatternCase _, _) :: _), _ ->
       error(InternalError("DecisionTreeTest.ActivePatternCase should have been eliminated", m))

    // For a complete match, optimize one test to be the default
    | (TCase(_, tree) :: rest), None -> TDSwitch (expr, rest, Some tree, m)

    // Otherwise let codegen make the choices
    | _ -> TDSwitch (expr, edges, dflt, m)

#if DEBUG
let rec layoutPat pat =
    match pat with
    | TPat_query (_, pat, _) -> Layout.(--) (Layout.wordL (Layout.TaggedTextOps.tagText "query")) (layoutPat pat)
    | TPat_wild _ -> Layout.wordL (Layout.TaggedTextOps.tagText "wild")
    | TPat_as _ -> Layout.wordL (Layout.TaggedTextOps.tagText "var")
    | TPat_tuple (_, pats, _, _)
    | TPat_array (pats, _, _) -> Layout.bracketL (Layout.tupleL (List.map layoutPat pats))
    | _ -> Layout.wordL (Layout.TaggedTextOps.tagText "?")

let layoutPath _p = Layout.wordL (Layout.TaggedTextOps.tagText "<path>")

let layoutActive (Active (path, _subexpr, pat)) =
    Layout.(--) (Layout.wordL (Layout.TaggedTextOps.tagText "Active")) (Layout.tupleL [layoutPath path; layoutPat pat])

let layoutFrontier (Frontier (i, actives, _)) =
    Layout.(--) (Layout.wordL (Layout.TaggedTextOps.tagText "Frontier ")) (Layout.tupleL [intL i; Layout.listL layoutActive actives])
#endif

let mkFrontiers investigations i =
    List.map (fun (actives, valMap) -> Frontier(i, actives, valMap)) investigations

let getRuleIndex (Frontier (i, _active, _valMap)) = i

/// Is a pattern a partial pattern?
let rec isPatternPartial p =
    match p with
    | TPat_query ((_, _, _, _, apinfo), p, _m) -> not apinfo.IsTotal || isPatternPartial p
    | TPat_const _ -> false
    | TPat_wild _ -> false
    | TPat_as (p, _, _) -> isPatternPartial p
    | TPat_disjs (ps, _) | TPat_conjs(ps, _)
    | TPat_tuple (_, ps, _, _) | TPat_exnconstr(_, ps, _)
    | TPat_array (ps, _, _) | TPat_unioncase (_, _, ps, _)
    | TPat_recd (_, _, ps, _) -> List.exists isPatternPartial ps
    | TPat_range _ -> false
    | TPat_null _ -> false
    | TPat_isinst _ -> false

let rec erasePartialPatterns inpp =
    match inpp with
    | TPat_query ((expr, resTys, apatVrefOpt, idx, apinfo), p, m) ->
         if apinfo.IsTotal then TPat_query ((expr, resTys, apatVrefOpt, idx, apinfo), erasePartialPatterns p, m)
         else TPat_disjs ([], m) (* always fail *)
    | TPat_as (p, x, m) -> TPat_as (erasePartialPatterns p, x, m)
    | TPat_disjs (ps, m) -> TPat_disjs(erasePartials ps, m)
    | TPat_conjs(ps, m) -> TPat_conjs(erasePartials ps, m)
    | TPat_tuple (tupInfo, ps, x, m) -> TPat_tuple(tupInfo, erasePartials ps, x, m)
    | TPat_exnconstr(x, ps, m) -> TPat_exnconstr(x, erasePartials ps, m)
    | TPat_array (ps, x, m) -> TPat_array (erasePartials ps, x, m)
    | TPat_unioncase (x, y, ps, m) -> TPat_unioncase (x, y, erasePartials ps, m)
    | TPat_recd (x, y, ps, m) -> TPat_recd (x, y, List.map erasePartialPatterns ps, m)
    | TPat_const _
    | TPat_wild _
    | TPat_range _
    | TPat_null _
    | TPat_isinst _ -> inpp

and erasePartials inps =
    List.map erasePartialPatterns inps


//---------------------------------------------------------------------------
// The algorithm
//---------------------------------------------------------------------------

type EdgeDiscrim = EdgeDiscrim of int * DecisionTreeTest * range
let getDiscrim (EdgeDiscrim(_, discrim, _)) = discrim


let CompilePatternBasic
        g denv amap exprm matchm
        warnOnUnused
        warnOnIncomplete
        actionOnFailure
        (origInputVal, origInputValTypars, _origInputExprOpt: Expr option)
        (clausesL: TypedMatchClause list)
        inputTy
        resultTy =
    // Add the targets to a match builder.
    // Note the input expression has already been evaluated and saved into a variable,
    // hence no need for a new sequence point.
    let matchBuilder = MatchBuilder (NoSequencePointAtInvisibleBinding, exprm)
    clausesL |> List.iter (fun c -> matchBuilder.AddTarget c.Target |> ignore)

    // Add the incomplete or rethrow match clause on demand,
    // printing a warning if necessary (only if it is ever exercised).
    let mutable incompleteMatchClauseOnce = None
    let getIncompleteMatchClause refuted =
        // This is lazy because emit a warning when the lazy thunk gets evaluated.
        match incompleteMatchClauseOnce with
        | None ->
<<<<<<< HEAD
                (* Emit the incomplete match warning *)
                if warnOnIncomplete then
                   match actionOnFailure with
                   | ThrowIncompleteMatchException | IgnoreWithWarning ->
                       let ignoreWithWarning = (actionOnFailure = IgnoreWithWarning)
                       match ShowCounterExample g denv matchm refuted with
                       | Some(text, failingWhenClause, true) ->
                           warning (EnumMatchIncomplete(ignoreWithWarning, Some(text, failingWhenClause), matchm))
                       | Some(text, failingWhenClause, false) ->
                           warning (MatchIncomplete(ignoreWithWarning, Some(text, failingWhenClause), matchm))
                       | None ->
                           warning (MatchIncomplete(ignoreWithWarning, None, matchm))
                   | _ ->
                        ()

                let throwExpr =
                    match actionOnFailure with
                      | FailFilter  ->
                          // Return 0 from the .NET exception filter
                          mkInt g matchm 0

                      | Rethrow     ->
                          // Rethrow unmatched try-catch exn. No sequence point at the target since its not
                          // real code.
                          mkReraise matchm resultTy

                      | Throw       ->
                          // We throw instead of rethrow on unmatched try-catch in a computation expression. But why?
                          // Because this isn't a real .NET exception filter/handler but just a function we're passing
                          // to a computation expression builder to simulate one.
                          mkThrow   matchm resultTy (exprForVal matchm origInputVal)

                      | ThrowIncompleteMatchException  ->
                          mkThrow   matchm resultTy
                              (mkExnExpr(mk_MFCore_tcref g.fslibCcu "MatchFailureException",
                                            [ mkString g matchm matchm.FileName
                                              mkInt g matchm matchm.StartLine
                                              mkInt g matchm matchm.StartColumn], matchm))

                      | IgnoreWithWarning  ->
                          mkUnit g matchm

                // We don't emit a sequence point at any of the above cases because they don't correspond to
                // user code.
                //
                // Note we don't emit sequence points at either the succeeding or failing
                // targets of filters since if the exception is filtered successfully then we
                // will run the handler and hit the sequence point there.
                // That sequence point will have the pattern variables bound, which is exactly what we want.
                let tg = TTarget([], throwExpr, SuppressSequencePointAtTarget, None)
                mbuilder.AddTarget tg |> ignore
                let clause = TClause(TPat_wild matchm, None, tg, matchm)
                incompleteMatchClauseOnce := Some clause
                clause
=======
            // Emit the incomplete match warning. 
            if warnOnIncomplete then
                match actionOnFailure with
                | ThrowIncompleteMatchException | IgnoreWithWarning ->
                    let ignoreWithWarning = (actionOnFailure = IgnoreWithWarning)
                    match ShowCounterExample g denv matchm refuted with
                    | Some(text, failingWhenClause, true) ->
                        warning (EnumMatchIncomplete(ignoreWithWarning, Some(text, failingWhenClause), matchm))
                    | Some(text, failingWhenClause, false) ->
                        warning (MatchIncomplete(ignoreWithWarning, Some(text, failingWhenClause), matchm))
                    | None ->
                        warning (MatchIncomplete(ignoreWithWarning, None, matchm))
                | _ ->
                     ()

            let throwExpr =
                match actionOnFailure with
                | FailFilter  ->
                    // Return 0 from the .NET exception filter.
                    mkInt g matchm 0

                | Rethrow ->
                    // Rethrow unmatched try-catch exn. No sequence point at the target since its not real code.
                    mkReraise matchm resultTy

                | Throw ->
                    // We throw instead of rethrow on unmatched try-catch in a computation expression. But why?
                    // Because this isn't a real .NET exception filter/handler but just a function we're passing
                    // to a computation expression builder to simulate one.
                    mkThrow matchm resultTy (exprForVal matchm origInputVal)

                | ThrowIncompleteMatchException ->
                    mkThrow matchm resultTy
                        (mkExnExpr(mk_MFCore_tcref g.fslibCcu "MatchFailureException",
                                   [ mkString g matchm matchm.FileName
                                     mkInt g matchm matchm.StartLine
                                     mkInt g matchm matchm.StartColumn], matchm))

                | IgnoreWithWarning ->
                    mkUnit g matchm

            // We don't emit a sequence point at any of the above cases because they don't correspond to user code.
            //
            // Note we don't emit sequence points at either the succeeding or failing targets of filters since if
            // the exception is filtered successfully then we will run the handler and hit the sequence point there.
            // That sequence point will have the pattern variables bound, which is exactly what we want.
            let tg = TTarget(List.empty, throwExpr, SuppressSequencePointAtTarget)
            let _ = matchBuilder.AddTarget tg
            let clause = TClause(TPat_wild matchm, None, tg, matchm)
            incompleteMatchClauseOnce <- Some clause
            clause
>>>>>>> f878da69

        | Some c -> c

    // Helpers to get the variables bound at a target.
    // We conceptually add a dummy clause that will always succeed with a "throw"
    let clausesA = Array.ofList clausesL
<<<<<<< HEAD
    let nclauses = clausesA.Length

=======
    let nClauses = clausesA.Length
>>>>>>> f878da69
    let GetClause i refuted =
        if i < nClauses then
            clausesA.[i]
        elif i = nClauses then getIncompleteMatchClause refuted
        else failwith "GetClause"

    let GetValsBoundByClause i refuted = (GetClause i refuted).BoundVals

    let GetWhenGuardOfClause i refuted = (GetClause i refuted).GuardExpr

    // Different uses of parameterized active patterns have different identities as far as paths are concerned.
    // Here we generate unique numbers that are completely different to any stamp by using negative numbers.
    let genUniquePathId() = - (newUnique())

    // Build versions of these functions which apply a dummy instantiation to the overall type arguments.
    let GetSubExprOfInput, getDiscrimOfPattern =
        let tyargs = List.map (fun _ -> g.unit_ty) origInputValTypars
        let unit_tpinst = mkTyparInst origInputValTypars tyargs
        GetSubExprOfInput g (origInputValTypars, tyargs, unit_tpinst),
        getDiscrimOfPattern g unit_tpinst

    // The main recursive loop of the pattern match compiler.
    let rec InvestigateFrontiers refuted frontiers =
        match frontiers with
        | [] -> failwith "CompilePattern: compile - empty clauses: at least the final clause should always succeed"
        | Frontier (i, active, valMap) :: rest ->

            // Check to see if we've got a succeeding clause. There may still be a 'when' condition for the clause.
            match active with
            | [] -> CompileSuccessPointAndGuard i refuted valMap rest

            | _ ->
                 // Otherwise choose a point (i.e. a path) to investigate.
                let (Active(path, subexpr, pat))  = ChooseInvestigationPointLeftToRight frontiers
                match pat with
                // All these constructs should have been eliminated in BindProjectionPattern
                | TPat_as _ | TPat_tuple _ | TPat_wild _ | TPat_disjs _ | TPat_conjs _ | TPat_recd _ ->
                    failwith "Unexpected pattern"

                // Leaving the ones where we have real work to do.
                | _ ->

                    let simulSetOfEdgeDiscrims, fallthroughPathFrontiers = ChooseSimultaneousEdges frontiers path

                    let inpExprOpt, bindOpt =     ChoosePreBinder simulSetOfEdgeDiscrims subexpr

                    // For each case, recursively compile the residue decision trees that result if that case successfully matches
                    let simulSetOfCases, _ = CompileSimultaneousSet frontiers path refuted subexpr simulSetOfEdgeDiscrims inpExprOpt

                    assert (not (isNil simulSetOfCases))

                    // Work out what the default/fall-through tree looks like, is any
                    // Check if match is complete, if so optimize the default case away.

                    let defaultTreeOpt  : DecisionTree option = CompileFallThroughTree fallthroughPathFrontiers path refuted  simulSetOfCases

                    // OK, build the whole tree and whack on the binding if any
                    let finalDecisionTree =
                        let inpExprToSwitch = (match inpExprOpt with Some vExpr -> vExpr | None -> GetSubExprOfInput subexpr)
                        let tree = BuildSwitch inpExprOpt g inpExprToSwitch simulSetOfCases defaultTreeOpt matchm
                        match bindOpt with
                        | None -> tree
                        | Some bind -> TDBind (bind, tree)

                    finalDecisionTree

    and CompileSuccessPointAndGuard i refuted valMap rest =
        let vs2 = GetValsBoundByClause i refuted
        let es2 =
            vs2 |> List.map (fun v ->
                match valMap.TryFind v with
                | None -> error(Error(FSComp.SR.patcMissingVariable(v.DisplayName), v.Range))
                | Some res -> res)
        let rhs' = TDSuccess(es2, i)
        match GetWhenGuardOfClause i refuted with
        | Some whenExpr ->

            let m = whenExpr.Range

            // SEQUENCE POINTS: REVIEW: Build a sequence point at 'when'
            let whenExpr = mkLetsFromBindings m (mkInvisibleBinds vs2 es2) whenExpr

            // We must duplicate both the bindings and the guard expression to ensure uniqueness of bound variables.
            // This is because guards and bindings can end up being compiled multiple times when "or" patterns are used.
            //
            // let whenExpr = copyExpr g CloneAll whenExpr
            //
            // However, we are not allowed to copy expressions until type checking is complete, because this
            // would lose recursive fixup points within the expressions (see FSharp 1.0 bug 4821).

            mkBoolSwitch m whenExpr rhs' (InvestigateFrontiers (RefutedWhenClause :: refuted) rest)

        | None -> rhs'

    /// Select the set of discriminators which we can handle in one test, or as a series of iterated tests,
    /// e.g. in the case of TPat_isinst. Ensure we only take at most one class of `TPat_query` at a time.
    /// Record the rule numbers so we know which rule the TPat_query cam from, so that when we project through
    /// the frontier we only project the right rule.
    and ChooseSimultaneousEdges frontiers path =
        frontiers |> chooseSimultaneousEdgeSet None (fun prevOpt (Frontier (i', active', _)) ->
            if isMemOfActives path active' then
                let _, p = lookupActive path active'
                match getDiscrimOfPattern p with
                | Some discrim ->
                    if (match prevOpt with None -> true | Some (EdgeDiscrim(_, discrimPrev, _)) -> discrimsHaveSameSimultaneousClass g discrim discrimPrev) then
                        Some (EdgeDiscrim(i', discrim, p.Range)), true
                    else
                        None, false

                | None ->
                    None, true
            else
                None, true)

    and IsCopyableInputExpr origInputExpr =
        match origInputExpr with
        | Expr.Op (TOp.LValueOp (LByrefGet, v), [], [], _) when not v.IsMutable -> true
        | _ -> false

    and ChoosePreBinder simulSetOfEdgeDiscrims subexpr =
         match simulSetOfEdgeDiscrims with
          // Very simple 'isinst' tests: put the result of 'isinst' in a local variable
          //
          // That is, transform
          //     'if istype e then ...unbox e .... '
          // into
          //     'let v = isinst e in .... if nonnull v then ...v .... '
          //
          // This is really an optimization that could be done more effectively in opt.fs
          // if we flowed a bit of information through


         | EdgeDiscrim(_i', (DecisionTreeTest.IsInst (_srcty, tgty)), m) :: _rest
                    (* check we can use a simple 'isinst' instruction *)
                    when canUseTypeTestFast g tgty && isNil origInputValTypars ->

             let v, vExpr = mkCompGenLocal m "typeTestResult" tgty
             if origInputVal.IsMemberOrModuleBinding then
                 AdjustValToTopVal v origInputVal.DeclaringEntity ValReprInfo.emptyValData
             let argExpr = GetSubExprOfInput subexpr
             let appExpr = mkIsInst tgty argExpr matchm
             Some vExpr, Some(mkInvisibleBind v appExpr)

          // Any match on a struct union must take the address of its input.
          // We can shortcut the addrof when the original input is a deref of a byref value.
         | EdgeDiscrim(_i', (DecisionTreeTest.UnionCase (ucref, _)), _) :: _rest
                 when isNil origInputValTypars && ucref.Tycon.IsStructRecordOrUnionTycon ->

             let argExpr = GetSubExprOfInput subexpr
             let argExpr =
                 match argExpr, _origInputExprOpt with
                 | Expr.Val (v1, _, _), Some origInputExpr when valEq origInputVal v1.Deref && IsCopyableInputExpr origInputExpr -> origInputExpr
                 | _ -> argExpr
             let vOpt, addrExp, _readonly, _writeonly = mkExprAddrOfExprAux g true false NeverMutates argExpr None matchm
             match vOpt with
             | None -> Some addrExp, None
             | Some (v, e) ->
                 if origInputVal.IsMemberOrModuleBinding then
                     AdjustValToTopVal v origInputVal.DeclaringEntity ValReprInfo.emptyValData
                 Some addrExp, Some (mkInvisibleBind v e)



#if OPTIMIZE_LIST_MATCHING
         | [EdgeDiscrim(_, ListConsDiscrim g tinst, m); EdgeDiscrim(_, ListEmptyDiscrim g _, _)]
         | [EdgeDiscrim(_, ListEmptyDiscrim g _, _); EdgeDiscrim(_, ListConsDiscrim g tinst, m)]
         | [EdgeDiscrim(_, ListConsDiscrim g tinst, m)]
         | [EdgeDiscrim(_, ListEmptyDiscrim g tinst, m)]
                    (* check we can use a simple 'isinst' instruction *)
                    when isNil origInputValTypars ->

             let ucaseTy = (mkProvenUnionCaseTy g.cons_ucref tinst)
             let v, vExpr = mkCompGenLocal m "unionTestResult" ucaseTy
             if origInputVal.IsMemberOrModuleBinding then
                 AdjustValToTopVal v origInputVal.DeclaringEntity ValReprInfo.emptyValData
             let argExpr = GetSubExprOfInput subexpr
             let appExpr = mkIsInst ucaseTy argExpr matchm
             Some vExpr, Some (mkInvisibleBind v appExpr)
#endif

         // Active pattern matches: create a variable to hold the results of executing the active pattern.
         | (EdgeDiscrim(_, (DecisionTreeTest.ActivePatternCase(activePatExpr, resTys, _, _, apinfo)), m) :: _) ->

             if not (isNil origInputValTypars) then error(InternalError("Unexpected generalized type variables when compiling an active pattern", m))
             let resTy = apinfo.ResultType g m resTys
             let v, vExpr = mkCompGenLocal m ("activePatternResult" + string (newUnique())) resTy
             if origInputVal.IsMemberOrModuleBinding then
                 AdjustValToTopVal v origInputVal.DeclaringEntity ValReprInfo.emptyValData
             let argExpr = GetSubExprOfInput subexpr
             let appExpr = mkApps g ((activePatExpr, tyOfExpr g activePatExpr), [], [argExpr], m)

             Some vExpr, Some(mkInvisibleBind v appExpr)
          | _ -> None, None


    and CompileSimultaneousSet frontiers path refuted subexpr simulSetOfEdgeDiscrims (inpExprOpt: Expr option) =

        ([], simulSetOfEdgeDiscrims) ||> List.collectFold (fun taken (EdgeDiscrim(i', discrim, m)) ->
             // Check to see if we've already collected the edge for this case, in which case skip it.
             if List.exists (isDiscrimSubsumedBy g amap m discrim) taken  then
                 // Skip this edge: it is refuted
                 ([], taken)
             else
                 // Make a resVar to hold the results of the successful "proof" that a union value is
                 // a successful union case. That is, transform
                 //     'match v with
                 //        | A _ -> ...
                 //        | B _ -> ...'
                 // into
                 //     'match v with
                 //        | A _ -> let vA = (v ~~> A)  in ....
                 //        | B _ -> let vB = (v ~~> B)  in .... '
                 //
                 // Only do this for union cases that actually have some fields and with more than one case
                 let resPostBindOpt, ucaseBindOpt =
                     match discrim with
                     | DecisionTreeTest.UnionCase (ucref, tinst) when
#if OPTIMIZE_LIST_MATCHING
                                                           isNone inpExprOpt &&
#endif
                                                          (isNil origInputValTypars &&
                                                           not origInputVal.IsMemberOrModuleBinding &&
                                                           not ucref.Tycon.IsStructRecordOrUnionTycon  &&
                                                           ucref.UnionCase.RecdFields.Length >= 1 &&
                                                           ucref.Tycon.UnionCasesArray.Length > 1) ->

                       let v, vExpr = mkCompGenLocal m "unionCase" (mkProvenUnionCaseTy ucref tinst)
                       let argExpr = GetSubExprOfInput subexpr
                       let appExpr = mkUnionCaseProof (argExpr, ucref, tinst, m)
                       Some vExpr, Some(mkInvisibleBind v appExpr)
                     | _ ->
                       None, None

                 // Convert active pattern edges to tests on results data
                 let discrim' =
                     match discrim with
                     | DecisionTreeTest.ActivePatternCase(_pexp, resTys, _apatVrefOpt, idx, apinfo) ->
                         let aparity = apinfo.Names.Length
                         let total = apinfo.IsTotal
                         if not total && aparity > 1 then
                             error(Error(FSComp.SR.patcPartialActivePatternsGenerateOneResult(), m))

                         if not total then DecisionTreeTest.UnionCase(mkSomeCase g, resTys)
                         elif aparity <= 1 then DecisionTreeTest.Const(Const.Unit)
                         else DecisionTreeTest.UnionCase(mkChoiceCaseRef g m aparity idx, resTys)
                     | _ -> discrim

                 // Project a successful edge through the frontiers.
                 let investigation = Investigation(i', discrim, path)

                 let frontiers = frontiers |> List.collect (GenerateNewFrontiersAfterSuccessfulInvestigation inpExprOpt resPostBindOpt investigation)
                 let tree = InvestigateFrontiers refuted frontiers
                 // Bind the resVar for the union case, if we have one
                 let tree =
                     match ucaseBindOpt with
                     | None -> tree
                     | Some bind -> TDBind (bind, tree)
                 // Return the edge
                 let edge = TCase(discrim', tree)
                 [edge], (discrim :: taken) )

    and CompileFallThroughTree fallthroughPathFrontiers path refuted (simulSetOfCases: DecisionTreeCase list) =

        let simulSetOfDiscrims = simulSetOfCases |> List.map (fun c -> c.Discriminator)

        let isRefuted (Frontier (_i', active', _)) =
            isMemOfActives path active' &&
            let p = lookupActive path active' |> snd
            match getDiscrimOfPattern p with
            | Some discrim -> List.exists (isDiscrimSubsumedBy g amap exprm discrim) simulSetOfDiscrims
            | None -> false

        match simulSetOfDiscrims with
        | DecisionTreeTest.Const (Const.Bool _b) :: _ when simulSetOfCases.Length = 2 ->  None
        | DecisionTreeTest.Const (Const.Unit) :: _  ->  None
        | DecisionTreeTest.UnionCase (ucref, _) :: _ when  simulSetOfCases.Length = ucref.TyconRef.UnionCasesArray.Length -> None
        | DecisionTreeTest.ActivePatternCase _ :: _ -> error(InternalError("DecisionTreeTest.ActivePatternCase should have been eliminated", matchm))
        | _ ->
            let fallthroughPathFrontiers = List.filter (isRefuted >> not) fallthroughPathFrontiers

            (* Add to the refuted set *)
            let refuted = (RefutedInvestigation(path, simulSetOfDiscrims)) :: refuted

            match fallthroughPathFrontiers with
            | [] ->
                None
            | _ ->
                Some(InvestigateFrontiers refuted fallthroughPathFrontiers)

    // Build a new frontier that represents the result of a successful investigation
    // at rule point (i', discrim, path)
    and GenerateNewFrontiersAfterSuccessfulInvestigation inpExprOpt resPostBindOpt (Investigation(i', discrim, path)) (Frontier (i, active, valMap) as frontier) =

        if (isMemOfActives path active) then
            let (SubExpr(accessf, ve)), pat = lookupActive path active

            let mkSubFrontiers path accessf' active' argpats pathBuilder =
                let mkSubActive j p =
                    let newSubExpr = SubExpr(accessf' j, ve)
                    let newPath = pathBuilder path j
                    Active(newPath, newSubExpr, p)
                let newActives = List.mapi mkSubActive argpats
                let investigations = BindProjectionPatterns newActives (active', valMap)
                mkFrontiers investigations i

            let active' = removeActive path active
            match pat with
            | TPat_wild _ | TPat_as _ | TPat_tuple _ | TPat_disjs _ | TPat_conjs _ | TPat_recd _ -> failwith "Unexpected projection pattern"
            | TPat_query ((_, resTys, apatVrefOpt, idx, apinfo), p, m) ->

                if apinfo.IsTotal then
                    let hasParam = (match apatVrefOpt with None -> true | Some (vref, _) -> doesActivePatternHaveFreeTypars g vref)
                    if (hasParam && i = i') || (discrimsEq g discrim (Option.get (getDiscrimOfPattern pat))) then
                        let aparity = apinfo.Names.Length
                        let accessf' j tpinst _e' =
                            assert inpExprOpt.IsSome
                            if aparity <= 1 then
                                Option.get inpExprOpt
                            else
                                let ucref = mkChoiceCaseRef g m aparity idx
                                // TODO: In the future we will want active patterns to be able to return struct-unions
                                //       In that eventuality, we need to check we are taking the address correctly
                                mkUnionCaseFieldGetUnprovenViaExprAddr (Option.get inpExprOpt, ucref, instTypes tpinst resTys, j, exprm)
                        mkSubFrontiers path accessf' active' [p] (fun path j -> PathQuery(path, int64 j))

                    elif hasParam then

                        // Successful active patterns  don't refute other patterns
                        [frontier]
                    else
                        []
                else
                    if i = i' then
                            let accessf' _j tpinst _ =
                                // TODO: In the future we will want active patterns to be able to return struct-unions
                                //       In that eventuality, we need to check we are taking the address correctly
                                mkUnionCaseFieldGetUnprovenViaExprAddr (Option.get inpExprOpt, mkSomeCase g, instTypes tpinst resTys, 0, exprm)
                            mkSubFrontiers path accessf' active' [p] (fun path j -> PathQuery(path, int64 j))
                    else
                        // Successful active patterns  don't refute other patterns
                        [frontier]

            | TPat_unioncase (ucref1, tyargs, argpats, _) ->
                match discrim with
                | DecisionTreeTest.UnionCase (ucref2, tinst) when g.unionCaseRefEq ucref1 ucref2 ->
                    let accessf' j tpinst exprIn =
                        match resPostBindOpt with
                        | Some e -> mkUnionCaseFieldGetProvenViaExprAddr (e, ucref1, tinst, j, exprm)
                        | None ->
                            let exprIn =
                                match inpExprOpt with
                                | Some addrExp -> addrExp
                                | None -> accessf tpinst exprIn
                            mkUnionCaseFieldGetUnprovenViaExprAddr (exprIn, ucref1, instTypes tpinst tyargs, j, exprm)

                    mkSubFrontiers path accessf' active' argpats (fun path j -> PathUnionConstr(path, ucref1, tyargs, j))
                | DecisionTreeTest.UnionCase _ ->
                    // Successful union case tests DO refute all other union case tests (no overlapping union cases)
                    []
                | _ ->
                    // Successful union case tests don't refute any other patterns
                    [frontier]

            | TPat_array (argpats, ty, _) ->
                match discrim with
                | DecisionTreeTest.ArrayLength (n, _) when List.length argpats = n ->
                    let accessf' j tpinst exprIn = mkCallArrayGet g exprm ty (accessf tpinst exprIn) (mkInt g exprm j)
                    mkSubFrontiers path accessf' active' argpats (fun path j -> PathArray(path, ty, List.length argpats, j))
                // Successful length tests refute all other lengths
                | DecisionTreeTest.ArrayLength _ ->
                    []
                | _ ->
                    [frontier]

            | TPat_exnconstr (ecref, argpats, _) ->
                match discrim with
                | DecisionTreeTest.IsInst (_srcTy, tgtTy) when typeEquiv g (mkAppTy ecref []) tgtTy ->
                    let accessf' j tpinst exprIn = mkExnCaseFieldGet(accessf tpinst exprIn, ecref, j, exprm)
                    mkSubFrontiers path accessf' active' argpats (fun path j -> PathExnConstr(path, ecref, j))
                | _ ->
                    // Successful type tests against one sealed type refute all other sealed types
                    // REVIEW: Successful type tests against one sealed type should refute all other sealed types
                    [frontier]

            | TPat_isinst (_srcty, tgtTy1, pbindOpt, _) ->
                match discrim with
                | DecisionTreeTest.IsInst (_srcTy, tgtTy2) when typeEquiv g tgtTy1 tgtTy2  ->
                    match pbindOpt with
                    | Some pbind ->
                        let accessf' tpinst exprIn =
                            // Fetch the result from the place where we saved it, if possible
                            match inpExprOpt with
                            | Some e -> e
                            | _ ->
                                // Otherwise call the helper
                               mkCallUnboxFast g exprm (instType tpinst tgtTy1) (accessf tpinst exprIn)

                        let (v, exprIn) =  BindSubExprOfInput g amap origInputValTypars pbind exprm (SubExpr(accessf', ve))
                        [Frontier (i, active', valMap.Add v exprIn )]
                    | None ->
                        [Frontier (i, active', valMap)]

                | _ ->
                    // Successful type tests against other types don't refute anything
                    // REVIEW: Successful type tests against one sealed type should refute all other sealed types
                    [frontier]

            | TPat_null _ ->
                match discrim with
                | DecisionTreeTest.IsNull ->
                    [Frontier (i, active', valMap)]
                | _ ->
                    // Successful null tests don't refute any other patterns
                    [frontier]

            | TPat_const (c1, _) ->
                match discrim with
                | DecisionTreeTest.Const c2 when (c1=c2) ->
                    [Frontier (i, active', valMap)]
                | DecisionTreeTest.Const _ ->
                    // All constants refute all other constants (no overlapping between constants!)
                    []
                | _ ->
                    [frontier]

            | _ -> failwith "pattern compilation: GenerateNewFrontiersAfterSuccessfulInvestigation"
        else [frontier]

    and BindProjectionPattern (Active(path, subExpr, p) as inp) ((accActive, accValMap) as s) =
        let (SubExpr(accessf, ve)) = subExpr
        let mkSubActive pathBuilder accessf'  j p'  =
            Active(pathBuilder path j, SubExpr(accessf' j, ve), p')

        match p with
        | TPat_wild _ ->
            BindProjectionPatterns [] s
        | TPat_as(p', pbind, m) ->
            let (v, subExpr') =  BindSubExprOfInput g amap origInputValTypars pbind m subExpr
            BindProjectionPattern (Active(path, subExpr, p')) (accActive, accValMap.Add v subExpr' )
        | TPat_tuple(tupInfo, ps, tyargs, _m) ->
            let accessf' j tpinst subExpr' = mkTupleFieldGet g (tupInfo, accessf tpinst subExpr', instTypes tpinst tyargs, j, exprm)
            let pathBuilder path j = PathTuple(path, tyargs, j)
            let newActives = List.mapi (mkSubActive pathBuilder accessf') ps
            BindProjectionPatterns newActives s
        | TPat_recd(tcref, tinst, ps, _m) ->
            let newActives =
                (ps, tcref.TrueInstanceFieldsAsRefList) ||> List.mapi2 (fun j p fref ->
                    let accessf' fref _j tpinst exprIn = mkRecdFieldGet g (accessf tpinst exprIn, fref, instTypes tpinst tinst, exprm)
                    let pathBuilder path j = PathRecd(path, tcref, tinst, j)
                    mkSubActive pathBuilder (accessf' fref) j p)
            BindProjectionPatterns newActives s
        | TPat_disjs(ps, _m) ->
            List.collect (fun p -> BindProjectionPattern (Active(path, subExpr, p)) s)  ps
        | TPat_conjs(ps, _m) ->
            let newActives = List.mapi (mkSubActive (fun path j -> PathConj(path, j)) (fun _j -> accessf)) ps
            BindProjectionPatterns newActives s

        | TPat_range (c1, c2, m) ->
            let res = ref []
            for i = int c1 to int c2 do
                res :=  BindProjectionPattern (Active(path, subExpr, TPat_const(Const.Char(char i), m))) s @ !res
            !res
        // Assign an identifier to each TPat_query based on our knowledge of the 'identity' of the active pattern, if any
        | TPat_query ((_, _, apatVrefOpt, _, _), _, _) ->
            let uniqId =
                match apatVrefOpt with
                | Some (vref, _) when not (doesActivePatternHaveFreeTypars g vref) -> vref.Stamp
                | _ -> genUniquePathId()
            let inp = Active(PathQuery(path, uniqId), subExpr, p)
            [(inp :: accActive, accValMap)]
        | _ ->
            [(inp :: accActive, accValMap)]

    and BindProjectionPatterns ps s =
        List.foldBack (fun p sofar -> List.collect (BindProjectionPattern p) sofar) ps [s]

    (* The setup routine of the match compiler *)
    let frontiers =
        ((clausesL
          |> List.mapi (fun i c ->
                let initialSubExpr = SubExpr((fun _tpinst x -> x), (exprForVal origInputVal.Range origInputVal, origInputVal))
                let investigations = BindProjectionPattern (Active(PathEmpty inputTy, initialSubExpr, c.Pattern)) ([], ValMap<_>.Empty)
                mkFrontiers investigations i)
          |> List.concat)
          @
          mkFrontiers [([], ValMap<_>.Empty)] nClauses)
    let dtree =
      InvestigateFrontiers
        []
        frontiers

    let targets = matchBuilder.CloseTargets()


    // Report unused targets
    if warnOnUnused then
        let used = HashSet<_>(accTargetsOfDecisionTree dtree [], HashIdentity.Structural)

        clausesL |> List.iteri (fun i c ->
            if not (used.Contains i) then warning (RuleNeverMatched c.Range))

    dtree, targets

let isPartialOrWhenClause (c: TypedMatchClause) = isPatternPartial c.Pattern || c.GuardExpr.IsSome


let rec CompilePattern  g denv amap exprm matchm warnOnUnused actionOnFailure (origInputVal, origInputValTypars, origInputExprOpt) (clausesL: TypedMatchClause list) inputTy resultTy =
    match clausesL with
    | _ when List.exists isPartialOrWhenClause clausesL ->
        // Partial clauses cause major code explosion if treated naively
        // Hence treat any pattern matches with any partial clauses clause-by-clause

        // First make sure we generate at least some of the obvious incomplete match warnings.
        let warnOnUnused = false // we can't turn this on since we're pretending all partials fail in order to control the complexity of this.
        let warnOnIncomplete = true
        let clausesPretendAllPartialFail = List.collect (fun (TClause(p, whenOpt, tg, m)) -> [TClause(erasePartialPatterns p, whenOpt, tg, m)]) clausesL
        let _ = CompilePatternBasic g denv amap exprm matchm warnOnUnused warnOnIncomplete actionOnFailure (origInputVal, origInputValTypars, origInputExprOpt) clausesPretendAllPartialFail inputTy resultTy
        let warnOnIncomplete = false

        let rec atMostOnePartialAtATime clauses =
            match List.takeUntil isPartialOrWhenClause clauses with
            | l, [] ->
                CompilePatternBasic g denv amap exprm matchm warnOnUnused warnOnIncomplete actionOnFailure (origInputVal, origInputValTypars, origInputExprOpt) l inputTy resultTy
            | l, (h :: t) ->
                // Add the partial clause.
                doGroupWithAtMostOnePartial (l @ [h]) t

        and doGroupWithAtMostOnePartial group rest =
            // Compile the remaining clauses.
            let decisionTree, targets = atMostOnePartialAtATime rest

            // Make the expression that represents the remaining cases of the pattern match.
            let expr = mkAndSimplifyMatch NoSequencePointAtInvisibleBinding exprm matchm resultTy decisionTree targets

            // If the remainder of the match boiled away to nothing interesting.
            // We measure this simply by seeing if the range of the resulting expression is identical to matchm.
            let spTarget =
                if Range.equals expr.Range matchm then SuppressSequencePointAtTarget
                else SequencePointAtTarget

            // Make the clause that represents the remaining cases of the pattern match
            let clauseForRestOfMatch = TClause(TPat_wild matchm, None, TTarget(List.empty, expr, spTarget, None), matchm)

            CompilePatternBasic g denv amap exprm matchm warnOnUnused warnOnIncomplete actionOnFailure (origInputVal, origInputValTypars, origInputExprOpt) (group @ [clauseForRestOfMatch]) inputTy resultTy


        atMostOnePartialAtATime clausesL

    | _ ->
        CompilePatternBasic g denv amap exprm matchm warnOnUnused true actionOnFailure (origInputVal, origInputValTypars, origInputExprOpt) clausesL inputTy resultTy<|MERGE_RESOLUTION|>--- conflicted
+++ resolved
@@ -754,62 +754,6 @@
         // This is lazy because emit a warning when the lazy thunk gets evaluated.
         match incompleteMatchClauseOnce with
         | None ->
-<<<<<<< HEAD
-                (* Emit the incomplete match warning *)
-                if warnOnIncomplete then
-                   match actionOnFailure with
-                   | ThrowIncompleteMatchException | IgnoreWithWarning ->
-                       let ignoreWithWarning = (actionOnFailure = IgnoreWithWarning)
-                       match ShowCounterExample g denv matchm refuted with
-                       | Some(text, failingWhenClause, true) ->
-                           warning (EnumMatchIncomplete(ignoreWithWarning, Some(text, failingWhenClause), matchm))
-                       | Some(text, failingWhenClause, false) ->
-                           warning (MatchIncomplete(ignoreWithWarning, Some(text, failingWhenClause), matchm))
-                       | None ->
-                           warning (MatchIncomplete(ignoreWithWarning, None, matchm))
-                   | _ ->
-                        ()
-
-                let throwExpr =
-                    match actionOnFailure with
-                      | FailFilter  ->
-                          // Return 0 from the .NET exception filter
-                          mkInt g matchm 0
-
-                      | Rethrow     ->
-                          // Rethrow unmatched try-catch exn. No sequence point at the target since its not
-                          // real code.
-                          mkReraise matchm resultTy
-
-                      | Throw       ->
-                          // We throw instead of rethrow on unmatched try-catch in a computation expression. But why?
-                          // Because this isn't a real .NET exception filter/handler but just a function we're passing
-                          // to a computation expression builder to simulate one.
-                          mkThrow   matchm resultTy (exprForVal matchm origInputVal)
-
-                      | ThrowIncompleteMatchException  ->
-                          mkThrow   matchm resultTy
-                              (mkExnExpr(mk_MFCore_tcref g.fslibCcu "MatchFailureException",
-                                            [ mkString g matchm matchm.FileName
-                                              mkInt g matchm matchm.StartLine
-                                              mkInt g matchm matchm.StartColumn], matchm))
-
-                      | IgnoreWithWarning  ->
-                          mkUnit g matchm
-
-                // We don't emit a sequence point at any of the above cases because they don't correspond to
-                // user code.
-                //
-                // Note we don't emit sequence points at either the succeeding or failing
-                // targets of filters since if the exception is filtered successfully then we
-                // will run the handler and hit the sequence point there.
-                // That sequence point will have the pattern variables bound, which is exactly what we want.
-                let tg = TTarget([], throwExpr, SuppressSequencePointAtTarget, None)
-                mbuilder.AddTarget tg |> ignore
-                let clause = TClause(TPat_wild matchm, None, tg, matchm)
-                incompleteMatchClauseOnce := Some clause
-                clause
-=======
             // Emit the incomplete match warning. 
             if warnOnIncomplete then
                 match actionOnFailure with
@@ -856,24 +800,18 @@
             // Note we don't emit sequence points at either the succeeding or failing targets of filters since if
             // the exception is filtered successfully then we will run the handler and hit the sequence point there.
             // That sequence point will have the pattern variables bound, which is exactly what we want.
-            let tg = TTarget(List.empty, throwExpr, SuppressSequencePointAtTarget)
+            let tg = TTarget([], throwExpr, SuppressSequencePointAtTarget, None)
             let _ = matchBuilder.AddTarget tg
             let clause = TClause(TPat_wild matchm, None, tg, matchm)
             incompleteMatchClauseOnce <- Some clause
             clause
->>>>>>> f878da69
 
         | Some c -> c
 
     // Helpers to get the variables bound at a target.
     // We conceptually add a dummy clause that will always succeed with a "throw"
     let clausesA = Array.ofList clausesL
-<<<<<<< HEAD
-    let nclauses = clausesA.Length
-
-=======
     let nClauses = clausesA.Length
->>>>>>> f878da69
     let GetClause i refuted =
         if i < nClauses then
             clausesA.[i]
