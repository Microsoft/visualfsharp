--- conflicted
+++ resolved
@@ -30,15 +30,12 @@
 
   <!-- when building the proto tools, use an FSharp.Core package as the latest FSharp.Core code may not build with LKG compiler -->
   <ItemGroup>
-<<<<<<< HEAD
     <ProjectReference Condition="'$(Configuration)' != 'Proto'" Include="$(MSBuildThisFileDirectory)..\FSharp.Core\FSharp.Core.fsproj" />
     <PackageReference Condition="'$(Configuration)' == 'Proto'" Include="FSharp.Core" Version="$(FSharpCoreProtoVersion)" />
   </ItemGroup>
 
   <ItemGroup>
-=======
     <ProjectReference Include="$(MSBuildThisFileDirectory)..\FSharp.Core\FSharp.Core.fsproj" />
->>>>>>> 6e85682c
     <ProjectReference Include="$(MSBuildThisFileDirectory)..\FSharp.Build\FSharp.Build.fsproj" />
     <ProjectReference Include="$(MSBuildThisFileDirectory)..\FSharp.Compiler.Private\FSharp.Compiler.Private.fsproj" />
   </ItemGroup>
