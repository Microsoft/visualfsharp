--- conflicted
+++ resolved
@@ -4,12 +4,8 @@
 
   <PropertyGroup>
     <OutputType>Exe</OutputType>
-<<<<<<< HEAD
     <TargetFrameworks>net472;netcoreapp2.1</TargetFrameworks>
-=======
-    <TargetFrameworks>net46;netcoreapp2.1</TargetFrameworks>
     <TargetFrameworks Condition="'$(OS)' == 'Unix'">netcoreapp2.1</TargetFrameworks>
->>>>>>> 4363f4cf
     <TargetExt>.exe</TargetExt>
     <NoWarn>$(NoWarn);45;55;62;75;1204</NoWarn>
     <AllowCrossTargeting>true</AllowCrossTargeting>
