--- conflicted
+++ resolved
@@ -35,15 +35,12 @@
   </ItemGroup>
 
   <ItemGroup>
-<<<<<<< HEAD
-=======
      <!-- when building the proto tools, use an FSharp.Core package - the latest FSharp.Core code may not build with the LKG compiler -->
     <ProjectReference Condition="'$(Configuration)' != 'Proto'" Include="$(MSBuildThisFileDirectory)..\FSharp.Core\FSharp.Core.fsproj" />
     <PackageReference Condition="'$(Configuration)' == 'Proto'" Include="FSharp.Core" Version="$(FSharpCoreProtoVersion)" />
   </ItemGroup>
 
   <ItemGroup>
->>>>>>> 6a27e027
     <ProjectReference Include="$(MSBuildThisFileDirectory)..\FSharp.Build\FSharp.Build.fsproj" />
     <ProjectReference Include="$(MSBuildThisFileDirectory)..\FSharp.Compiler.Private\FSharp.Compiler.Private.fsproj" />
   </ItemGroup>
