// Copyright (c) Microsoft Corporation.  All Rights Reserved.  See License.txt in the project root for license information.

/// Defines the global environment for all type checking.
///
/// The environment (TcGlobals) are well-known types and values are hard-wired 
/// into the compiler.  This lets the compiler perform particular optimizations
/// for these types and values, for example emitting optimized calls for
/// comparison and hashing functions.  
module internal FSharp.Compiler.TcGlobals

open System.Collections.Generic
open System.Diagnostics

open FSharp.Compiler.AbstractIL 
open FSharp.Compiler.AbstractIL.IL 
open FSharp.Compiler.AbstractIL.Extensions.ILX 
open FSharp.Compiler.AbstractIL.Internal.Library
open FSharp.Compiler.CompilerGlobalState
open FSharp.Compiler.Lib
open FSharp.Compiler.Features
open FSharp.Compiler.PrettyNaming
open FSharp.Compiler.Range
open FSharp.Compiler.TypedTree
open FSharp.Compiler.TypedTreeBasics

open Internal.Utilities

let internal DummyFileNameForRangesWithoutASpecificLocation = startupFileName
let private envRange = rangeN DummyFileNameForRangesWithoutASpecificLocation 0

/// Represents an intrinsic value from FSharp.Core known to the compiler
[<NoEquality; NoComparison; StructuredFormatDisplay("{DebugText}")>]
type IntrinsicValRef = 
    | IntrinsicValRef of NonLocalEntityRef * string * bool * TType * ValLinkageFullKey

    member x.Name = (let (IntrinsicValRef(_, nm, _,  _, _)) = x in nm)

    /// For debugging
    [<DebuggerBrowsable(DebuggerBrowsableState.Never)>]
    member x.DebugText = x.ToString()

    /// For debugging
    override x.ToString() = x.Name
      
let ValRefForIntrinsic (IntrinsicValRef(mvr, _, _, _, key))  = mkNonLocalValRef mvr key

//-------------------------------------------------------------------------
// Access the initial environment: names
//------------------------------------------------------------------------- 

[<AutoOpen>]
module FSharpLib = 

    let CoreOperatorsCheckedName = FSharpLib.Root + ".Core.Operators.Checked"
    let ControlName              = FSharpLib.Root + ".Control"
    let LinqName                 = FSharpLib.Root + ".Linq"
    let CollectionsName          = FSharpLib.Root + ".Collections"
    let LanguagePrimitivesName   = FSharpLib.Root + ".Core.LanguagePrimitives"
    let CompilerServicesName     = FSharpLib.Root + ".Core.CompilerServices"
    let LinqRuntimeHelpersName   = FSharpLib.Root + ".Linq.RuntimeHelpers"
    let RuntimeHelpersName       = FSharpLib.Root + ".Core.CompilerServices.RuntimeHelpers"
    let ExtraTopLevelOperatorsName = FSharpLib.Root + ".Core.ExtraTopLevelOperators" 
    let NativeInteropName                 = FSharpLib.Root + ".NativeInterop"

    let QuotationsName             = FSharpLib.Root + ".Quotations"

    let ControlPath                 = IL.splitNamespace ControlName 
    let LinqPath                    = IL.splitNamespace LinqName 
    let CollectionsPath             = IL.splitNamespace CollectionsName 
    let NativeInteropPath           = IL.splitNamespace NativeInteropName |> Array.ofList
    let CompilerServicesPath        = IL.splitNamespace CompilerServicesName |> Array.ofList
    let LinqRuntimeHelpersPath      = IL.splitNamespace LinqRuntimeHelpersName |> Array.ofList
    let RuntimeHelpersPath          = IL.splitNamespace RuntimeHelpersName |> Array.ofList
    let QuotationsPath              = IL.splitNamespace QuotationsName |> Array.ofList

    let RootPathArray                    = FSharpLib.RootPath |> Array.ofList
    let CorePathArray                    = FSharpLib.CorePath |> Array.ofList
    let LinqPathArray                    = LinqPath |> Array.ofList
    let ControlPathArray                 = ControlPath |> Array.ofList
    let CollectionsPathArray             = CollectionsPath |> Array.ofList

//-------------------------------------------------------------------------
// Access the initial environment: helpers to build references
//-------------------------------------------------------------------------

let private mkNonGenericTy tcref = TType_app(tcref, [])

let mkNonLocalTyconRef2 ccu path n = mkNonLocalTyconRef (mkNonLocalEntityRef ccu path) n 

let mk_MFCore_tcref             ccu n = mkNonLocalTyconRef2 ccu FSharpLib.CorePathArray n 
let mk_MFQuotations_tcref       ccu n = mkNonLocalTyconRef2 ccu FSharpLib.QuotationsPath n 
let mk_MFLinq_tcref             ccu n = mkNonLocalTyconRef2 ccu LinqPathArray n 
let mk_MFCollections_tcref      ccu n = mkNonLocalTyconRef2 ccu FSharpLib.CollectionsPathArray n 
let mk_MFCompilerServices_tcref ccu n = mkNonLocalTyconRef2 ccu FSharpLib.CompilerServicesPath n 
let mk_MFRuntimeHelpers_tcref   ccu n = mkNonLocalTyconRef2 ccu FSharpLib.RuntimeHelpersPath n 
let mk_MFControl_tcref          ccu n = mkNonLocalTyconRef2 ccu FSharpLib.ControlPathArray n 


type 
    [<NoEquality; NoComparison; StructuredFormatDisplay("{DebugText}")>]
    BuiltinAttribInfo =
    | AttribInfo of ILTypeRef * TyconRef 

    member this.TyconRef = let (AttribInfo(_, tcref)) = this in tcref

    member this.TypeRef  = let (AttribInfo(tref, _)) = this in tref

    /// For debugging
    [<DebuggerBrowsable(DebuggerBrowsableState.Never)>]
    member x.DebugText = x.ToString()

    /// For debugging
    override x.ToString() = x.TyconRef.ToString() 
      

[<Literal>]
let tname_DebuggerNonUserCodeAttribute = "System.Diagnostics.DebuggerNonUserCodeAttribute"
[<Literal>]
let tname_DebuggableAttribute_DebuggingModes = "DebuggingModes"
[<Literal>]
let tname_DebuggerHiddenAttribute = "System.Diagnostics.DebuggerHiddenAttribute"
[<Literal>]
let tname_DebuggerDisplayAttribute = "System.Diagnostics.DebuggerDisplayAttribute"
[<Literal>]
let tname_DebuggerTypeProxyAttribute = "System.Diagnostics.DebuggerTypeProxyAttribute"
[<Literal>]
let tname_DebuggerStepThroughAttribute = "System.Diagnostics.DebuggerStepThroughAttribute"
[<Literal>]
let tname_DebuggerBrowsableAttribute = "System.Diagnostics.DebuggerBrowsableAttribute"
[<Literal>]
let tname_DebuggerBrowsableState = "System.Diagnostics.DebuggerBrowsableState"

[<Literal>]
let tname_StringBuilder = "System.Text.StringBuilder"
[<Literal>]
let tname_IComparable = "System.IComparable"
[<Literal>]
let tname_Exception = "System.Exception"
[<Literal>]
let tname_Missing = "System.Reflection.Missing"
[<Literal>]
let tname_FormattableString = "System.FormattableString"
[<Literal>]
let tname_SerializationInfo = "System.Runtime.Serialization.SerializationInfo"
[<Literal>]
let tname_StreamingContext = "System.Runtime.Serialization.StreamingContext"
[<Literal>]
let tname_SecurityPermissionAttribute = "System.Security.Permissions.SecurityPermissionAttribute"
[<Literal>]
let tname_Delegate = "System.Delegate"
[<Literal>]
let tname_ValueType = "System.ValueType"
[<Literal>]
let tname_Enum = "System.Enum"
[<Literal>]
let tname_Array = "System.Array"
[<Literal>]
let tname_RuntimeArgumentHandle = "System.RuntimeArgumentHandle"
[<Literal>]
let tname_RuntimeTypeHandle = "System.RuntimeTypeHandle"
[<Literal>]
let tname_RuntimeMethodHandle = "System.RuntimeMethodHandle"
[<Literal>]
let tname_RuntimeFieldHandle = "System.RuntimeFieldHandle"
[<Literal>]
let tname_CompilerGeneratedAttribute = "System.Runtime.CompilerServices.CompilerGeneratedAttribute"
[<Literal>]
let tname_DebuggableAttribute = "System.Diagnostics.DebuggableAttribute"
[<Literal>]
let tname_AsyncCallback = "System.AsyncCallback"
[<Literal>]
let tname_IAsyncResult = "System.IAsyncResult"

//-------------------------------------------------------------------------
// Table of all these "globals"
//------------------------------------------------------------------------- 

type public TcGlobals(compilingFslib: bool, ilg:ILGlobals, fslibCcu: CcuThunk, directoryToResolveRelativePaths, 
                      mlCompatibility: bool, isInteractive:bool, 
                      // The helper to find system types amongst referenced DLLs
                      tryFindSysTypeCcu, 
                      emitDebugInfoInQuotations: bool, noDebugData: bool,
                      pathMap: PathMap, langVersion: LanguageVersion) =

  let vara = Construct.NewRigidTypar "a" envRange
  let varb = Construct.NewRigidTypar "b" envRange
  let varc = Construct.NewRigidTypar "c" envRange
  let vard = Construct.NewRigidTypar "d" envRange
  let vare = Construct.NewRigidTypar "e" envRange

  let varaTy = mkTyparTy vara 
  let varbTy = mkTyparTy varb 
  let varcTy = mkTyparTy varc
  let vardTy = mkTyparTy vard
  let vareTy = mkTyparTy vare

  let v_int_tcr        = mk_MFCore_tcref fslibCcu "int"
  let v_nativeint_tcr  = mk_MFCore_tcref fslibCcu "nativeint"
  let v_unativeint_tcr = mk_MFCore_tcref fslibCcu "unativeint"
  let v_int32_tcr      = mk_MFCore_tcref fslibCcu "int32"
  let v_int16_tcr      = mk_MFCore_tcref fslibCcu "int16"
  let v_int64_tcr      = mk_MFCore_tcref fslibCcu "int64"
  let v_uint16_tcr     = mk_MFCore_tcref fslibCcu "uint16"
  let v_uint32_tcr     = mk_MFCore_tcref fslibCcu "uint32"
  let v_uint64_tcr     = mk_MFCore_tcref fslibCcu "uint64"
  let v_sbyte_tcr      = mk_MFCore_tcref fslibCcu "sbyte"
  let v_decimal_tcr    = mk_MFCore_tcref fslibCcu "decimal"
  let v_pdecimal_tcr   = mk_MFCore_tcref fslibCcu "decimal`1"
  let v_byte_tcr       = mk_MFCore_tcref fslibCcu "byte"
  let v_bool_tcr       = mk_MFCore_tcref fslibCcu "bool"
  let v_string_tcr     = mk_MFCore_tcref fslibCcu "string"
  let v_obj_tcr        = mk_MFCore_tcref fslibCcu "obj"
  let v_unit_tcr_canon = mk_MFCore_tcref fslibCcu "Unit"
  let v_unit_tcr_nice  = mk_MFCore_tcref fslibCcu "unit"
  let v_exn_tcr        = mk_MFCore_tcref fslibCcu "exn"
  let v_char_tcr       = mk_MFCore_tcref fslibCcu "char"
  let v_float_tcr      = mk_MFCore_tcref fslibCcu "float"  
  let v_float32_tcr    = mk_MFCore_tcref fslibCcu "float32"
  let v_pfloat_tcr     = mk_MFCore_tcref fslibCcu "float`1"  
  let v_pfloat32_tcr   = mk_MFCore_tcref fslibCcu "float32`1"  
  let v_pint_tcr       = mk_MFCore_tcref fslibCcu "int`1"  
  let v_pint8_tcr      = mk_MFCore_tcref fslibCcu "sbyte`1"  
  let v_pint16_tcr     = mk_MFCore_tcref fslibCcu "int16`1"  
  let v_pint64_tcr     = mk_MFCore_tcref fslibCcu "int64`1"  
  let v_byref_tcr      = mk_MFCore_tcref fslibCcu "byref`1"
  let v_byref2_tcr      = mk_MFCore_tcref fslibCcu "byref`2"
  let v_outref_tcr      = mk_MFCore_tcref fslibCcu "outref`1"
  let v_inref_tcr      = mk_MFCore_tcref fslibCcu "inref`1"
  let v_nativeptr_tcr  = mk_MFCore_tcref fslibCcu "nativeptr`1"
  let v_voidptr_tcr      = mk_MFCore_tcref fslibCcu "voidptr"
  let v_ilsigptr_tcr   = mk_MFCore_tcref fslibCcu "ilsigptr`1"
  let v_fastFunc_tcr   = mk_MFCore_tcref fslibCcu "FSharpFunc`2"
  let v_refcell_tcr_canon = mk_MFCore_tcref fslibCcu "Ref`1"
  let v_refcell_tcr_nice  = mk_MFCore_tcref fslibCcu "ref`1"

  let dummyAssemblyNameCarryingUsefulErrorInformation path typeName = 
      FSComp.SR.tcGlobalsSystemTypeNotFound (String.concat "." path + "." + typeName)

  // Search for a type. If it is not found, leave a dangling CCU reference with some useful diagnostic information should
  // the type actually be dereferenced
  let findSysTypeCcu path typeName =
      match tryFindSysTypeCcu path typeName with
      | None -> CcuThunk.CreateDelayed(dummyAssemblyNameCarryingUsefulErrorInformation path typeName)
      | Some ccu -> ccu

  let tryFindSysTyconRef path nm = 
      match tryFindSysTypeCcu path nm with 
      | Some ccu -> Some (mkNonLocalTyconRef2 ccu (Array.ofList path) nm)
      | None -> None

  let findSysTyconRef path nm = 
      let ccu = findSysTypeCcu path nm 
      mkNonLocalTyconRef2 ccu (Array.ofList path) nm

  let findSysILTypeRef (nm:string) = 
      let path, typeName = splitILTypeName nm
      let scoref = 
          match tryFindSysTypeCcu path typeName with 
          | None -> ILScopeRef.Assembly (mkSimpleAssemblyRef (dummyAssemblyNameCarryingUsefulErrorInformation path typeName))
          | Some ccu -> ccu.ILScopeRef
      mkILTyRef (scoref, nm)

  let tryFindSysILTypeRef (nm:string) = 
      let path, typeName = splitILTypeName nm
      tryFindSysTypeCcu path typeName |> Option.map (fun ccu -> mkILTyRef (ccu.ILScopeRef, nm))

  let findSysAttrib (nm:string) = 
      let tref = findSysILTypeRef nm
      let path, typeName = splitILTypeName nm
      AttribInfo(tref, findSysTyconRef path typeName)

  let tryFindSysAttrib nm = 
      let path, typeName = splitILTypeName nm
      match tryFindSysTypeCcu path typeName with 
      | Some _ -> Some (findSysAttrib nm)
      | None -> None

  let mkSysNonGenericTy path n = mkNonGenericTy(findSysTyconRef path n)
  let tryMkSysNonGenericTy path n = tryFindSysTyconRef path n |> Option.map mkNonGenericTy

  let sys = ["System"]
  let sysLinq = ["System";"Linq"]
  let sysCollections = ["System";"Collections"]
  let sysGenerics = ["System";"Collections";"Generic"]
  let sysCompilerServices = ["System";"Runtime";"CompilerServices"]

  let lazy_tcr = findSysTyconRef sys "Lazy`1"
  let v_fslib_IEvent2_tcr        = mk_MFControl_tcref fslibCcu "IEvent`2"
  let v_tcref_IQueryable      =  findSysTyconRef sysLinq "IQueryable`1"
  let v_tcref_IObservable      =  findSysTyconRef sys "IObservable`1"
  let v_tcref_IObserver        =  findSysTyconRef sys "IObserver`1"
  let v_fslib_IDelegateEvent_tcr = mk_MFControl_tcref fslibCcu "IDelegateEvent`1"

  let v_option_tcr_nice     = mk_MFCore_tcref fslibCcu "option`1"
  let v_list_tcr_canon        = mk_MFCollections_tcref fslibCcu "List`1"
  let v_list_tcr_nice            = mk_MFCollections_tcref fslibCcu "list`1"
  let v_lazy_tcr_nice            = mk_MFControl_tcref fslibCcu "Lazy`1"
  let v_seq_tcr                  = mk_MFCollections_tcref fslibCcu "seq`1"
  let v_format_tcr               = mk_MFCore_tcref     fslibCcu "PrintfFormat`5" 
  let v_format4_tcr              = mk_MFCore_tcref     fslibCcu "PrintfFormat`4" 
  let v_date_tcr                 = findSysTyconRef sys "DateTime"
  let v_IEnumerable_tcr          = findSysTyconRef sysGenerics "IEnumerable`1"
  let v_IEnumerator_tcr          = findSysTyconRef sysGenerics "IEnumerator`1"
  let v_System_Attribute_tcr     = findSysTyconRef sys "Attribute"
  let v_expr_tcr                 = mk_MFQuotations_tcref fslibCcu "Expr`1" 
  let v_raw_expr_tcr             = mk_MFQuotations_tcref fslibCcu "Expr" 
  let v_query_builder_tcref         = mk_MFLinq_tcref fslibCcu "QueryBuilder" 
  let v_querySource_tcr         = mk_MFLinq_tcref fslibCcu "QuerySource`2" 
  let v_linqExpression_tcr     = findSysTyconRef ["System";"Linq";"Expressions"] "Expression`1"

  let v_il_arr_tcr_map =
      Array.init 32 (fun idx ->
          let type_sig =
              let rank = idx + 1
              if rank = 1 then "[]`1"
              else "[" + (String.replicate (rank - 1) ",") + "]`1"
          mk_MFCore_tcref fslibCcu type_sig)
  
  let v_byte_ty         = mkNonGenericTy v_byte_tcr
  let v_sbyte_ty        = mkNonGenericTy v_sbyte_tcr
  let v_int16_ty        = mkNonGenericTy v_int16_tcr
  let v_uint16_ty       = mkNonGenericTy v_uint16_tcr
  let v_int_ty          = mkNonGenericTy v_int_tcr
  let v_int32_ty        = mkNonGenericTy v_int32_tcr
  let v_uint32_ty       = mkNonGenericTy v_uint32_tcr
  let v_int64_ty        = mkNonGenericTy v_int64_tcr
  let v_uint64_ty       = mkNonGenericTy v_uint64_tcr
  let v_float32_ty      = mkNonGenericTy v_float32_tcr
  let v_float_ty        = mkNonGenericTy v_float_tcr
  let v_nativeint_ty    = mkNonGenericTy v_nativeint_tcr
  let v_unativeint_ty   = mkNonGenericTy v_unativeint_tcr

  let v_enum_ty         = mkNonGenericTy v_int_tcr
  let v_bool_ty         = mkNonGenericTy v_bool_tcr   
  let v_char_ty         = mkNonGenericTy v_char_tcr
  let v_obj_ty          = mkNonGenericTy v_obj_tcr    
  let v_IFormattable_tcref = findSysTyconRef sys "IFormattable" 
  let v_FormattableString_tcref = findSysTyconRef sys "FormattableString" 
  let v_IFormattable_ty = mkNonGenericTy v_IFormattable_tcref
  let v_FormattableString_ty = mkNonGenericTy v_FormattableString_tcref
  let v_FormattableStringFactory_tcref = findSysTyconRef sysCompilerServices "FormattableStringFactory" 
  let v_FormattableStringFactory_ty = mkNonGenericTy v_FormattableStringFactory_tcref
  let v_string_ty       = mkNonGenericTy v_string_tcr
  let v_decimal_ty      = mkSysNonGenericTy sys "Decimal"
  let v_unit_ty         = mkNonGenericTy v_unit_tcr_nice 
  let v_system_Type_ty = mkSysNonGenericTy sys "Type" 

  
  let v_system_Reflection_MethodInfo_ty = mkSysNonGenericTy ["System";"Reflection"] "MethodInfo"
  let v_nullable_tcr = findSysTyconRef sys "Nullable`1"

  (* local helpers to build value infos *)
  let mkNullableTy ty = TType_app(v_nullable_tcr, [ty]) 
  let mkByrefTy ty = TType_app(v_byref_tcr, [ty]) 
  let mkNativePtrTy ty = TType_app(v_nativeptr_tcr, [ty]) 
  let mkFunTy d r = TType_fun (d, r) 
  let (-->) d r = mkFunTy d r
  let mkIteratedFunTy dl r = List.foldBack mkFunTy dl r
  let mkSmallRefTupledTy l = match l with [] -> v_unit_ty | [h] -> h | tys -> mkRawRefTupleTy tys
  let mkForallTyIfNeeded d r = match d with [] -> r | tps -> TType_forall(tps, r)

      // A table of all intrinsics that the compiler cares about
  let v_knownIntrinsics = Dictionary<(string * string option * string * int), ValRef>(HashIdentity.Structural)

  let makeIntrinsicValRefGeneral isKnown (enclosingEntity, logicalName, memberParentName, compiledNameOpt, typars, (argtys, rty))  =
      let ty = mkForallTyIfNeeded typars (mkIteratedFunTy (List.map mkSmallRefTupledTy argtys) rty)
      let isMember = Option.isSome memberParentName
      let argCount = if isMember then List.sum (List.map List.length argtys) else 0
      let linkageType = if isMember then Some ty else None
      let key = ValLinkageFullKey({ MemberParentMangledName=memberParentName; MemberIsOverride=false; LogicalName=logicalName; TotalArgCount= argCount }, linkageType)
      let vref = IntrinsicValRef(enclosingEntity, logicalName, isMember, ty, key)
      let compiledName = defaultArg compiledNameOpt logicalName
<<<<<<< HEAD
      let key = (enclosingEntity.LastItemMangledName, memberParentName, compiledName, argCount)
      assert not (v_knownIntrinsics.ContainsKey(key))
      if not (v_knownIntrinsics.ContainsKey(key)) then
          v_knownIntrinsics.Add(key, ValRefForIntrinsic vref)
      vref

=======

      let key = (enclosingEntity.LastItemMangledName, memberParentName, compiledName, argCount)
      assert not (v_knownIntrinsics.ContainsKey(key))
      if isKnown && not (v_knownIntrinsics.ContainsKey(key)) then
          v_knownIntrinsics.Add(key, ValRefForIntrinsic vref)
      vref

  let makeIntrinsicValRef info = makeIntrinsicValRefGeneral true info
  let makeOtherIntrinsicValRef info = makeIntrinsicValRefGeneral false info

>>>>>>> bf29c6e9
  let v_IComparer_ty = mkSysNonGenericTy sysCollections "IComparer"
  let v_IEqualityComparer_ty = mkSysNonGenericTy sysCollections "IEqualityComparer"

  let v_system_RuntimeMethodHandle_ty = mkSysNonGenericTy sys "RuntimeMethodHandle"

  let mk_unop_ty ty             = [[ty]], ty
  let mk_binop_ty ty            = [[ty]; [ty]], ty
  let mk_shiftop_ty ty          = [[ty]; [v_int_ty]], ty
  let mk_binop_ty3 ty1 ty2 ty3  = [[ty1]; [ty2]], ty3
  let mk_rel_sig ty             = [[ty];[ty]], v_bool_ty
  let mk_compare_sig ty         = [[ty];[ty]], v_int_ty
  let mk_hash_sig ty            = [[ty]], v_int_ty
  let mk_compare_withc_sig  ty = [[v_IComparer_ty];[ty]; [ty]], v_int_ty
  let mk_equality_withc_sig ty = [[v_IEqualityComparer_ty];[ty];[ty]], v_bool_ty
  let mk_hash_withc_sig     ty = [[v_IEqualityComparer_ty]; [ty]], v_int_ty
  let mkListTy ty         = TType_app(v_list_tcr_nice, [ty])
  let mkSeqTy ty1         = TType_app(v_seq_tcr, [ty1])
  let mkRefCellTy ty      = TType_app(v_refcell_tcr_canon, [ty])
  let mkOptionTy ty      = TType_app(v_option_tcr_nice, [ty])
  let mkQuerySourceTy ty1 ty2         = TType_app(v_querySource_tcr, [ty1; ty2])
  let v_tcref_System_Collections_IEnumerable         = findSysTyconRef sysCollections "IEnumerable";
  let mkArrayType rank (ty : TType) : TType =
      assert (rank >= 1 && rank <= 32)
      TType_app(v_il_arr_tcr_map.[rank - 1], [ty])
  let mkLazyTy ty         = TType_app(lazy_tcr, [ty])
  
  let mkPrintfFormatTy aty bty cty dty ety = TType_app(v_format_tcr, [aty;bty;cty;dty; ety]) 
  let mk_format4_ty aty bty cty dty = TType_app(v_format4_tcr, [aty;bty;cty;dty]) 
  let mkQuotedExprTy aty = TType_app(v_expr_tcr, [aty]) 
  let mkRawQuotedExprTy = TType_app(v_raw_expr_tcr, []) 
  let mkQueryBuilderTy = TType_app(v_query_builder_tcref, []) 
  let mkLinqExpressionTy aty = TType_app(v_linqExpression_tcr, [aty]) 
  let v_cons_ucref = mkUnionCaseRef v_list_tcr_canon "op_ColonColon" 
  let v_nil_ucref  = mkUnionCaseRef v_list_tcr_canon "op_Nil" 

  
  let fslib_MF_nleref                   = mkNonLocalEntityRef fslibCcu FSharpLib.RootPathArray
  let fslib_MFCore_nleref               = mkNonLocalEntityRef fslibCcu FSharpLib.CorePathArray 
  let fslib_MFLinq_nleref               = mkNonLocalEntityRef fslibCcu FSharpLib.LinqPathArray 
  let fslib_MFCollections_nleref        = mkNonLocalEntityRef fslibCcu FSharpLib.CollectionsPathArray 
  let fslib_MFCompilerServices_nleref   = mkNonLocalEntityRef fslibCcu FSharpLib.CompilerServicesPath
  let fslib_MFLinqRuntimeHelpers_nleref = mkNonLocalEntityRef fslibCcu FSharpLib.LinqRuntimeHelpersPath
  let fslib_MFControl_nleref            = mkNonLocalEntityRef fslibCcu FSharpLib.ControlPathArray
  let fslib_MFNativeInterop_nleref      = mkNonLocalEntityRef fslibCcu FSharpLib.NativeInteropPath

  let fslib_MFLanguagePrimitives_nleref        = mkNestedNonLocalEntityRef fslib_MFCore_nleref "LanguagePrimitives"
  let fslib_MFIntrinsicOperators_nleref        = mkNestedNonLocalEntityRef fslib_MFLanguagePrimitives_nleref "IntrinsicOperators" 
  let fslib_MFIntrinsicFunctions_nleref        = mkNestedNonLocalEntityRef fslib_MFLanguagePrimitives_nleref "IntrinsicFunctions" 
  let fslib_MFHashCompare_nleref               = mkNestedNonLocalEntityRef fslib_MFLanguagePrimitives_nleref "HashCompare"
  let fslib_MFOperators_nleref                 = mkNestedNonLocalEntityRef fslib_MFCore_nleref "Operators"
  let fslib_MFByRefKinds_nleref                 = mkNestedNonLocalEntityRef fslib_MFCore_nleref "ByRefKinds"
  let fslib_MFOperatorIntrinsics_nleref        = mkNestedNonLocalEntityRef fslib_MFOperators_nleref "OperatorIntrinsics"
  let fslib_MFOperatorsUnchecked_nleref        = mkNestedNonLocalEntityRef fslib_MFOperators_nleref "Unchecked"
  let fslib_MFOperatorsChecked_nleref        = mkNestedNonLocalEntityRef fslib_MFOperators_nleref "Checked"
  let fslib_MFExtraTopLevelOperators_nleref    = mkNestedNonLocalEntityRef fslib_MFCore_nleref "ExtraTopLevelOperators"
  let fslib_MFNullableOperators_nleref         = mkNestedNonLocalEntityRef fslib_MFLinq_nleref "NullableOperators"
  let fslib_MFQueryRunExtensions_nleref              = mkNestedNonLocalEntityRef fslib_MFLinq_nleref "QueryRunExtensions"
  let fslib_MFQueryRunExtensionsLowPriority_nleref   = mkNestedNonLocalEntityRef fslib_MFQueryRunExtensions_nleref "LowPriority"
  let fslib_MFQueryRunExtensionsHighPriority_nleref  = mkNestedNonLocalEntityRef fslib_MFQueryRunExtensions_nleref "HighPriority"
  
  let fslib_MFPrintfModule_nleref                 = mkNestedNonLocalEntityRef fslib_MFCore_nleref "PrintfModule"
  let fslib_MFSeqModule_nleref                 = mkNestedNonLocalEntityRef fslib_MFCollections_nleref "SeqModule"
  let fslib_MFListModule_nleref                = mkNestedNonLocalEntityRef fslib_MFCollections_nleref "ListModule"
  let fslib_MFArrayModule_nleref               = mkNestedNonLocalEntityRef fslib_MFCollections_nleref "ArrayModule"
  let fslib_MFArray2DModule_nleref               = mkNestedNonLocalEntityRef fslib_MFCollections_nleref "Array2DModule"
  let fslib_MFArray3DModule_nleref               = mkNestedNonLocalEntityRef fslib_MFCollections_nleref "Array3DModule"
  let fslib_MFArray4DModule_nleref               = mkNestedNonLocalEntityRef fslib_MFCollections_nleref "Array4DModule"
  let fslib_MFSetModule_nleref               = mkNestedNonLocalEntityRef fslib_MFCollections_nleref "SetModule"
  let fslib_MFMapModule_nleref               = mkNestedNonLocalEntityRef fslib_MFCollections_nleref "MapModule"
  let fslib_MFStringModule_nleref               = mkNestedNonLocalEntityRef fslib_MFCollections_nleref "StringModule"
  let fslib_MFNativePtrModule_nleref               = mkNestedNonLocalEntityRef fslib_MFNativeInterop_nleref "NativePtrModule"
  let fslib_MFOptionModule_nleref              = mkNestedNonLocalEntityRef fslib_MFCore_nleref "OptionModule"
  let fslib_MFRuntimeHelpers_nleref            = mkNestedNonLocalEntityRef fslib_MFCompilerServices_nleref "RuntimeHelpers"
  let fslib_MFQuotations_nleref                = mkNestedNonLocalEntityRef fslib_MF_nleref "Quotations"
  
  let fslib_MFLinqRuntimeHelpersQuotationConverter_nleref        = mkNestedNonLocalEntityRef fslib_MFLinqRuntimeHelpers_nleref "LeafExpressionConverter"
  let fslib_MFLazyExtensions_nleref            = mkNestedNonLocalEntityRef fslib_MFControl_nleref "LazyExtensions" 

  let v_ref_tuple1_tcr      = findSysTyconRef sys "Tuple`1" 
  let v_ref_tuple2_tcr      = findSysTyconRef sys "Tuple`2" 
  let v_ref_tuple3_tcr      = findSysTyconRef sys "Tuple`3" 
  let v_ref_tuple4_tcr      = findSysTyconRef sys "Tuple`4" 
  let v_ref_tuple5_tcr      = findSysTyconRef sys "Tuple`5" 
  let v_ref_tuple6_tcr      = findSysTyconRef sys "Tuple`6" 
  let v_ref_tuple7_tcr      = findSysTyconRef sys "Tuple`7" 
  let v_ref_tuple8_tcr      = findSysTyconRef sys "Tuple`8" 
  let v_struct_tuple1_tcr      = findSysTyconRef sys "ValueTuple`1" 
  let v_struct_tuple2_tcr      = findSysTyconRef sys "ValueTuple`2" 
  let v_struct_tuple3_tcr      = findSysTyconRef sys "ValueTuple`3" 
  let v_struct_tuple4_tcr      = findSysTyconRef sys "ValueTuple`4" 
  let v_struct_tuple5_tcr      = findSysTyconRef sys "ValueTuple`5" 
  let v_struct_tuple6_tcr      = findSysTyconRef sys "ValueTuple`6" 
  let v_struct_tuple7_tcr      = findSysTyconRef sys "ValueTuple`7" 
  let v_struct_tuple8_tcr      = findSysTyconRef sys "ValueTuple`8"
  
  let v_choice2_tcr     = mk_MFCore_tcref fslibCcu "Choice`2" 
  let v_choice3_tcr     = mk_MFCore_tcref fslibCcu "Choice`3" 
  let v_choice4_tcr     = mk_MFCore_tcref fslibCcu "Choice`4" 
  let v_choice5_tcr     = mk_MFCore_tcref fslibCcu "Choice`5" 
  let v_choice6_tcr     = mk_MFCore_tcref fslibCcu "Choice`6" 
  let v_choice7_tcr     = mk_MFCore_tcref fslibCcu "Choice`7" 
  let tyconRefEq x y = primEntityRefEq compilingFslib fslibCcu  x y

  let v_suppressed_types = 
    [ mk_MFCore_tcref fslibCcu "Option`1";
      mk_MFCore_tcref fslibCcu "Ref`1"; 
      mk_MFCore_tcref fslibCcu "FSharpTypeFunc";
      mk_MFCore_tcref fslibCcu "FSharpFunc`2"; 
      mk_MFCore_tcref fslibCcu "Unit" ] 

  let v_knownFSharpCoreModules = 
     dict [ for nleref in [ fslib_MFLanguagePrimitives_nleref 
                            fslib_MFIntrinsicOperators_nleref
                            fslib_MFIntrinsicFunctions_nleref
                            fslib_MFHashCompare_nleref
                            fslib_MFOperators_nleref 
                            fslib_MFOperatorIntrinsics_nleref
                            fslib_MFOperatorsUnchecked_nleref
                            fslib_MFOperatorsChecked_nleref
                            fslib_MFExtraTopLevelOperators_nleref
                            fslib_MFNullableOperators_nleref
                            fslib_MFQueryRunExtensions_nleref         
                            fslib_MFQueryRunExtensionsLowPriority_nleref  
                            fslib_MFQueryRunExtensionsHighPriority_nleref 

                            fslib_MFPrintfModule_nleref    
                            fslib_MFSeqModule_nleref    
                            fslib_MFListModule_nleref
                            fslib_MFArrayModule_nleref   
                            fslib_MFArray2DModule_nleref   
                            fslib_MFArray3DModule_nleref   
                            fslib_MFArray4DModule_nleref   
                            fslib_MFSetModule_nleref   
                            fslib_MFMapModule_nleref   
                            fslib_MFStringModule_nleref   
                            fslib_MFNativePtrModule_nleref   
                            fslib_MFOptionModule_nleref   
                            fslib_MFRuntimeHelpers_nleref ] do

                    yield nleref.LastItemMangledName, ERefNonLocal nleref  ]
                                               
  let tryDecodeTupleTy tupInfo l = 
      match l with 
      | [t1;t2;t3;t4;t5;t6;t7;marker] -> 
          match marker with 
          | TType_app(tcref, [t8]) when tyconRefEq tcref v_ref_tuple1_tcr -> mkRawRefTupleTy [t1;t2;t3;t4;t5;t6;t7;t8] |> Some
          | TType_app(tcref, [t8]) when tyconRefEq tcref v_struct_tuple1_tcr -> mkRawStructTupleTy [t1;t2;t3;t4;t5;t6;t7;t8] |> Some
          | TType_tuple (_structness2, t8plus) -> TType_tuple (tupInfo, [t1;t2;t3;t4;t5;t6;t7] @ t8plus) |> Some
          | _ -> None
      | [] -> None
      | [_] -> None
      | _ -> TType_tuple (tupInfo, l)  |> Some
      

  let decodeTupleTy tupInfo l = 
      match tryDecodeTupleTy tupInfo l with 
      | Some ty -> ty
      | None -> failwith "couldn't decode tuple ty"

  let decodeTupleTyIfPossible tcref tupInfo l = 
      match tryDecodeTupleTy tupInfo l with 
      | Some ty -> ty
      | None -> TType_app(tcref, l)

  let mk_MFCore_attrib nm : BuiltinAttribInfo = 
      AttribInfo(mkILTyRef(IlxSettings.ilxFsharpCoreLibScopeRef (), FSharpLib.Core + "." + nm), mk_MFCore_tcref fslibCcu nm) 
    
  let mk_doc filename = ILSourceDocument.Create(language=None, vendor=None, documentType=None, file=filename)
  // Build the memoization table for files
  let v_memoize_file = new MemoizationTable<int, ILSourceDocument> ((fileOfFileIndex >> Filename.fullpath directoryToResolveRelativePaths >> mk_doc), keyComparer=HashIdentity.Structural)

  let v_and_info =                   makeIntrinsicValRef(fslib_MFIntrinsicOperators_nleref,                    CompileOpName "&"                      , None                 , None          , [],         mk_rel_sig v_bool_ty) 
  let v_addrof_info =                makeIntrinsicValRef(fslib_MFIntrinsicOperators_nleref,                    CompileOpName "~&"                     , None                 , None          , [vara],     ([[varaTy]], mkByrefTy varaTy))   
  let v_addrof2_info =               makeIntrinsicValRef(fslib_MFIntrinsicOperators_nleref,                    CompileOpName "~&&"                    , None                 , None          , [vara],     ([[varaTy]], mkNativePtrTy varaTy))
  let v_and2_info =                  makeIntrinsicValRef(fslib_MFIntrinsicOperators_nleref,                    CompileOpName "&&"                     , None                 , None          , [],         mk_rel_sig v_bool_ty) 
  let v_or_info =                    makeIntrinsicValRef(fslib_MFIntrinsicOperators_nleref,                    "or"                                   , None                 , Some "Or"     , [],         mk_rel_sig v_bool_ty) 
  let v_or2_info =                   makeIntrinsicValRef(fslib_MFIntrinsicOperators_nleref,                    CompileOpName "||"                     , None                 , None          , [],         mk_rel_sig v_bool_ty) 
  let v_compare_operator_info                = makeIntrinsicValRef(fslib_MFOperators_nleref,                   "compare"                              , None                 , Some "Compare", [vara],     mk_compare_sig varaTy) 
  let v_equals_operator_info                 = makeIntrinsicValRef(fslib_MFOperators_nleref,                   CompileOpName "="                      , None                 , None          , [vara],     mk_rel_sig varaTy) 
  let v_equals_nullable_operator_info        = makeIntrinsicValRef(fslib_MFNullableOperators_nleref,           CompileOpName "=?"                     , None                 , None          , [vara],     ([[varaTy];[mkNullableTy varaTy]], v_bool_ty)) 
  let v_nullable_equals_operator_info        = makeIntrinsicValRef(fslib_MFNullableOperators_nleref,           CompileOpName "?="                     , None                 , None          , [vara],     ([[mkNullableTy varaTy];[varaTy]], v_bool_ty)) 
  let v_nullable_equals_nullable_operator_info  = makeIntrinsicValRef(fslib_MFNullableOperators_nleref,        CompileOpName "?=?"                    , None                 , None          , [vara],     ([[mkNullableTy varaTy];[mkNullableTy varaTy]], v_bool_ty)) 
  let v_not_equals_operator_info             = makeIntrinsicValRef(fslib_MFOperators_nleref,                   CompileOpName "<>"                     , None                 , None          , [vara],     mk_rel_sig varaTy) 
  let v_less_than_operator_info              = makeIntrinsicValRef(fslib_MFOperators_nleref,                   CompileOpName "<"                      , None                 , None          , [vara],     mk_rel_sig varaTy) 
  let v_less_than_or_equals_operator_info    = makeIntrinsicValRef(fslib_MFOperators_nleref,                   CompileOpName "<="                     , None                 , None          , [vara],     mk_rel_sig varaTy) 
  let v_greater_than_operator_info           = makeIntrinsicValRef(fslib_MFOperators_nleref,                   CompileOpName ">"                      , None                 , None          , [vara],     mk_rel_sig varaTy) 
  let v_greater_than_or_equals_operator_info = makeIntrinsicValRef(fslib_MFOperators_nleref,                   CompileOpName ">="                     , None                 , None          , [vara],     mk_rel_sig varaTy) 
  
  let v_enumOfValue_info                     = makeIntrinsicValRef(fslib_MFLanguagePrimitives_nleref,          "EnumOfValue"                          , None                 , None          , [vara; varb],     ([[varaTy]], varbTy)) 
  
  let v_generic_comparison_withc_outer_info = makeIntrinsicValRef(fslib_MFLanguagePrimitives_nleref,           "GenericComparisonWithComparer"        , None                 , None          , [vara],     mk_compare_withc_sig  varaTy) 
  let v_generic_hash_withc_tuple2_info = makeIntrinsicValRef(fslib_MFHashCompare_nleref,           "FastHashTuple2"                                   , None                 , None          , [vara;varb],               mk_hash_withc_sig (decodeTupleTy tupInfoRef [varaTy; varbTy]))   
  let v_generic_hash_withc_tuple3_info = makeIntrinsicValRef(fslib_MFHashCompare_nleref,           "FastHashTuple3"                                   , None                 , None          , [vara;varb;varc],          mk_hash_withc_sig (decodeTupleTy tupInfoRef [varaTy; varbTy; varcTy]))   
  let v_generic_hash_withc_tuple4_info = makeIntrinsicValRef(fslib_MFHashCompare_nleref,           "FastHashTuple4"                                   , None                 , None          , [vara;varb;varc;vard],     mk_hash_withc_sig (decodeTupleTy tupInfoRef [varaTy; varbTy; varcTy; vardTy]))   
  let v_generic_hash_withc_tuple5_info = makeIntrinsicValRef(fslib_MFHashCompare_nleref,           "FastHashTuple5"                                   , None                 , None          , [vara;varb;varc;vard;vare], mk_hash_withc_sig (decodeTupleTy tupInfoRef [varaTy; varbTy; varcTy; vardTy; vareTy]))   
  let v_generic_equals_withc_tuple2_info = makeIntrinsicValRef(fslib_MFHashCompare_nleref,           "FastEqualsTuple2"                               , None                 , None          , [vara;varb],               mk_equality_withc_sig (decodeTupleTy tupInfoRef [varaTy; varbTy]))   
  let v_generic_equals_withc_tuple3_info = makeIntrinsicValRef(fslib_MFHashCompare_nleref,           "FastEqualsTuple3"                               , None                 , None          , [vara;varb;varc],          mk_equality_withc_sig (decodeTupleTy tupInfoRef [varaTy; varbTy; varcTy]))   
  let v_generic_equals_withc_tuple4_info = makeIntrinsicValRef(fslib_MFHashCompare_nleref,           "FastEqualsTuple4"                               , None                 , None          , [vara;varb;varc;vard],     mk_equality_withc_sig (decodeTupleTy tupInfoRef [varaTy; varbTy; varcTy; vardTy]))   
  let v_generic_equals_withc_tuple5_info = makeIntrinsicValRef(fslib_MFHashCompare_nleref,           "FastEqualsTuple5"                               , None                 , None          , [vara;varb;varc;vard;vare], mk_equality_withc_sig (decodeTupleTy tupInfoRef [varaTy; varbTy; varcTy; vardTy; vareTy]))   

  let v_generic_compare_withc_tuple2_info = makeIntrinsicValRef(fslib_MFHashCompare_nleref,           "FastCompareTuple2"                             , None                 , None          , [vara;varb],               mk_compare_withc_sig (decodeTupleTy tupInfoRef [varaTy; varbTy]))   
  let v_generic_compare_withc_tuple3_info = makeIntrinsicValRef(fslib_MFHashCompare_nleref,           "FastCompareTuple3"                             , None                 , None          , [vara;varb;varc],          mk_compare_withc_sig (decodeTupleTy tupInfoRef [varaTy; varbTy; varcTy]))   
  let v_generic_compare_withc_tuple4_info = makeIntrinsicValRef(fslib_MFHashCompare_nleref,           "FastCompareTuple4"                             , None                 , None          , [vara;varb;varc;vard],     mk_compare_withc_sig (decodeTupleTy tupInfoRef [varaTy; varbTy; varcTy; vardTy]))   
  let v_generic_compare_withc_tuple5_info = makeIntrinsicValRef(fslib_MFHashCompare_nleref,           "FastCompareTuple5"                             , None                 , None          , [vara;varb;varc;vard;vare], mk_compare_withc_sig (decodeTupleTy tupInfoRef [varaTy; varbTy; varcTy; vardTy; vareTy]))   


  let v_generic_equality_er_outer_info             = makeIntrinsicValRef(fslib_MFLanguagePrimitives_nleref,    "GenericEqualityER"                    , None                 , None          , [vara],     mk_rel_sig varaTy) 
  let v_get_generic_comparer_info               = makeIntrinsicValRef(fslib_MFLanguagePrimitives_nleref,       "GenericComparer"                      , None                 , None          , [],         ([], v_IComparer_ty)) 
  let v_get_generic_er_equality_comparer_info      = makeIntrinsicValRef(fslib_MFLanguagePrimitives_nleref,    "GenericEqualityERComparer"            , None                 , None          , [],         ([], v_IEqualityComparer_ty)) 
  let v_get_generic_per_equality_comparer_info  = makeIntrinsicValRef(fslib_MFLanguagePrimitives_nleref,       "GenericEqualityComparer"              , None                 , None          , [],         ([], v_IEqualityComparer_ty)) 
  let v_generic_equality_withc_outer_info       = makeIntrinsicValRef(fslib_MFLanguagePrimitives_nleref,       "GenericEqualityWithComparer"          , None                 , None          , [vara],     mk_equality_withc_sig varaTy)
  let v_generic_hash_withc_outer_info           = makeIntrinsicValRef(fslib_MFLanguagePrimitives_nleref,       "GenericHashWithComparer"              , None                 , None          , [vara],     mk_hash_withc_sig varaTy)

  let v_generic_equality_er_inner_info         = makeIntrinsicValRef(fslib_MFHashCompare_nleref,               "GenericEqualityERIntrinsic"           , None                 , None          , [vara],     mk_rel_sig varaTy)
  let v_generic_equality_per_inner_info     = makeIntrinsicValRef(fslib_MFHashCompare_nleref,                  "GenericEqualityIntrinsic"             , None                 , None          , [vara],     mk_rel_sig varaTy)
  let v_generic_equality_withc_inner_info   = makeIntrinsicValRef(fslib_MFHashCompare_nleref,                  "GenericEqualityWithComparerIntrinsic" , None                 , None          , [vara],     mk_equality_withc_sig varaTy)
  let v_generic_comparison_inner_info       = makeIntrinsicValRef(fslib_MFHashCompare_nleref,                  "GenericComparisonIntrinsic"           , None                 , None          , [vara],     mk_compare_sig varaTy)
  let v_generic_comparison_withc_inner_info = makeIntrinsicValRef(fslib_MFHashCompare_nleref,                  "GenericComparisonWithComparerIntrinsic", None                , None          , [vara],     mk_compare_withc_sig varaTy)

  let v_generic_hash_inner_info = makeIntrinsicValRef(fslib_MFHashCompare_nleref,                              "GenericHashIntrinsic"                 , None                 , None          , [vara],     mk_hash_sig varaTy)
  let v_generic_hash_withc_inner_info = makeIntrinsicValRef(fslib_MFHashCompare_nleref,                        "GenericHashWithComparerIntrinsic"     , None                 , None          , [vara],     mk_hash_withc_sig  varaTy)
  
  let v_create_instance_info       = makeIntrinsicValRef(fslib_MFIntrinsicFunctions_nleref,                    "CreateInstance"                       , None                 , None          , [vara],     ([[v_unit_ty]], varaTy))
  let v_unbox_info                 = makeIntrinsicValRef(fslib_MFIntrinsicFunctions_nleref,                    "UnboxGeneric"                         , None                 , None          , [vara],     ([[v_obj_ty]], varaTy))

  let v_unbox_fast_info            = makeIntrinsicValRef(fslib_MFIntrinsicFunctions_nleref,                    "UnboxFast"                            , None                 , None          , [vara],     ([[v_obj_ty]], varaTy))
  let v_istype_info                = makeIntrinsicValRef(fslib_MFIntrinsicFunctions_nleref,                    "TypeTestGeneric"                      , None                 , None          , [vara],     ([[v_obj_ty]], v_bool_ty)) 
  let v_istype_fast_info           = makeIntrinsicValRef(fslib_MFIntrinsicFunctions_nleref,                    "TypeTestFast"                         , None                 , None          , [vara],     ([[v_obj_ty]], v_bool_ty)) 

  let v_dispose_info               = makeIntrinsicValRef(fslib_MFIntrinsicFunctions_nleref,                    "Dispose"                              , None                 , None          , [vara],     ([[varaTy]], v_unit_ty))

  let v_getstring_info             = makeIntrinsicValRef(fslib_MFIntrinsicFunctions_nleref,                    "GetString"                            , None                 , None          , [],         ([[v_string_ty];[v_int_ty]], v_char_ty))

  let v_reference_equality_inner_info = makeIntrinsicValRef(fslib_MFHashCompare_nleref,                        "PhysicalEqualityIntrinsic"            , None                 , None          , [vara],     mk_rel_sig varaTy)  

  let v_bitwise_or_info            = makeIntrinsicValRef(fslib_MFOperators_nleref,                             "op_BitwiseOr"                         , None                 , None          , [vara],     mk_binop_ty varaTy)  
  let v_bitwise_and_info           = makeIntrinsicValRef(fslib_MFOperators_nleref,                             "op_BitwiseAnd"                        , None                 , None          , [vara],     mk_binop_ty varaTy)  
  let v_bitwise_xor_info           = makeIntrinsicValRef(fslib_MFOperators_nleref,                             "op_ExclusiveOr"                       , None                 , None          , [vara],     mk_binop_ty varaTy)  
  let v_bitwise_unary_not_info     = makeIntrinsicValRef(fslib_MFOperators_nleref,                             "op_LogicalNot"                        , None                 , None          , [vara],     mk_unop_ty varaTy)  
  let v_bitwise_shift_left_info    = makeIntrinsicValRef(fslib_MFOperators_nleref,                             "op_LeftShift"                         , None                 , None          , [vara],     mk_shiftop_ty varaTy)  
  let v_bitwise_shift_right_info   = makeIntrinsicValRef(fslib_MFOperators_nleref,                             "op_RightShift"                        , None                 , None          , [vara],     mk_shiftop_ty varaTy)  
  let v_unchecked_addition_info    = makeIntrinsicValRef(fslib_MFOperators_nleref,                             "op_Addition"                          , None                 , None          , [vara;varb;varc],     mk_binop_ty3 varaTy varbTy  varcTy)  
  let v_unchecked_subtraction_info = makeIntrinsicValRef(fslib_MFOperators_nleref,                             "op_Subtraction"                       , None                 , None          , [vara;varb;varc],     mk_binop_ty3 varaTy varbTy  varcTy)  
  let v_unchecked_multiply_info    = makeIntrinsicValRef(fslib_MFOperators_nleref,                             "op_Multiply"                          , None                 , None          , [vara;varb;varc],     mk_binop_ty3 varaTy varbTy  varcTy)  
  let v_unchecked_division_info    = makeIntrinsicValRef(fslib_MFOperators_nleref,                             "op_Division"                          , None                 , None          , [vara;varb;varc],     mk_binop_ty3 varaTy varbTy  varcTy)  
  let v_unchecked_modulus_info     = makeIntrinsicValRef(fslib_MFOperators_nleref,                             "op_Modulus"                           , None                 , None          , [vara;varb;varc],     mk_binop_ty3 varaTy varbTy  varcTy)  
  let v_unchecked_unary_plus_info  = makeIntrinsicValRef(fslib_MFOperators_nleref,                             "op_UnaryPlus"                         , None                 , None          , [vara],     mk_unop_ty varaTy)  
  let v_unchecked_unary_minus_info = makeIntrinsicValRef(fslib_MFOperators_nleref,                             "op_UnaryNegation"                     , None                 , None          , [vara],     mk_unop_ty varaTy)  
  let v_unchecked_unary_not_info   = makeIntrinsicValRef(fslib_MFOperators_nleref,                             "not"                                  , None                 , Some "Not"    , [],     mk_unop_ty v_bool_ty)  

  let v_checked_addition_info      = makeIntrinsicValRef(fslib_MFOperatorsChecked_nleref,                      "op_Addition"                          , None                 , None          , [vara;varb;varc],     mk_binop_ty3 varaTy varbTy  varcTy)  
  let v_checked_subtraction_info   = makeIntrinsicValRef(fslib_MFOperatorsChecked_nleref,                      "op_Subtraction"                       , None                 , None          , [vara;varb;varc],     mk_binop_ty3 varaTy varbTy  varcTy)  
  let v_checked_multiply_info      = makeIntrinsicValRef(fslib_MFOperatorsChecked_nleref,                      "op_Multiply"                          , None                 , None          , [vara;varb;varc],     mk_binop_ty3 varaTy varbTy  varcTy)  
  let v_checked_unary_minus_info   = makeIntrinsicValRef(fslib_MFOperatorsChecked_nleref,                      "op_UnaryNegation"                     , None                 , None          , [vara],     mk_unop_ty varaTy)  

  let v_byte_checked_info          = makeIntrinsicValRef(fslib_MFOperatorsChecked_nleref,                      "byte"                                 , None                 , Some "ToByte",    [vara],   ([[varaTy]], v_byte_ty)) 
  let v_sbyte_checked_info         = makeIntrinsicValRef(fslib_MFOperatorsChecked_nleref,                      "sbyte"                                , None                 , Some "ToSByte",   [vara],   ([[varaTy]], v_sbyte_ty)) 
  let v_int16_checked_info         = makeIntrinsicValRef(fslib_MFOperatorsChecked_nleref,                      "int16"                                , None                 , Some "ToInt16",   [vara],   ([[varaTy]], v_int16_ty)) 
  let v_uint16_checked_info        = makeIntrinsicValRef(fslib_MFOperatorsChecked_nleref,                      "uint16"                               , None                 , Some "ToUInt16",  [vara],   ([[varaTy]], v_uint16_ty)) 
  let v_int_checked_info           = makeIntrinsicValRef(fslib_MFOperatorsChecked_nleref,                      "int"                                  , None                 , Some "ToInt",     [vara],   ([[varaTy]], v_int_ty)) 
  let v_int32_checked_info         = makeIntrinsicValRef(fslib_MFOperatorsChecked_nleref,                      "int32"                                , None                 , Some "ToInt32",   [vara],   ([[varaTy]], v_int32_ty)) 
  let v_uint32_checked_info        = makeIntrinsicValRef(fslib_MFOperatorsChecked_nleref,                      "uint32"                               , None                 , Some "ToUInt32",  [vara],   ([[varaTy]], v_uint32_ty)) 
  let v_int64_checked_info         = makeIntrinsicValRef(fslib_MFOperatorsChecked_nleref,                      "int64"                                , None                 , Some "ToInt64",   [vara],   ([[varaTy]], v_int64_ty)) 
  let v_uint64_checked_info        = makeIntrinsicValRef(fslib_MFOperatorsChecked_nleref,                      "uint64"                               , None                 , Some "ToUInt64",  [vara],   ([[varaTy]], v_uint64_ty)) 
  let v_nativeint_checked_info     = makeIntrinsicValRef(fslib_MFOperatorsChecked_nleref,                      "nativeint"                            , None                 , Some "ToIntPtr",  [vara],   ([[varaTy]], v_nativeint_ty)) 
  let v_unativeint_checked_info    = makeIntrinsicValRef(fslib_MFOperatorsChecked_nleref,                      "unativeint"                           , None                 , Some "ToUIntPtr", [vara],   ([[varaTy]], v_unativeint_ty))

  let v_byte_operator_info         = makeIntrinsicValRef(fslib_MFOperators_nleref,                             "byte"                                 , None                 , Some "ToByte",    [vara],   ([[varaTy]], v_byte_ty)) 
  let v_sbyte_operator_info        = makeIntrinsicValRef(fslib_MFOperators_nleref,                             "sbyte"                                , None                 , Some "ToSByte",   [vara],   ([[varaTy]], v_sbyte_ty)) 
  let v_int16_operator_info        = makeIntrinsicValRef(fslib_MFOperators_nleref,                             "int16"                                , None                 , Some "ToInt16",   [vara],   ([[varaTy]], v_int16_ty)) 
  let v_uint16_operator_info       = makeIntrinsicValRef(fslib_MFOperators_nleref,                             "uint16"                               , None                 , Some "ToUInt16",  [vara],   ([[varaTy]], v_uint16_ty)) 
  let v_int_operator_info          = makeIntrinsicValRef(fslib_MFOperators_nleref,                             "int"                                  , None                 , Some "ToInt",     [vara],   ([[varaTy]], v_int_ty)) 
  let v_int32_operator_info        = makeIntrinsicValRef(fslib_MFOperators_nleref,                             "int32"                                , None                 , Some "ToInt32",   [vara],   ([[varaTy]], v_int32_ty)) 
  let v_uint32_operator_info       = makeIntrinsicValRef(fslib_MFOperators_nleref,                             "uint32"                               , None                 , Some "ToUInt32",  [vara],   ([[varaTy]], v_uint32_ty)) 
  let v_int64_operator_info        = makeIntrinsicValRef(fslib_MFOperators_nleref,                             "int64"                                , None                 , Some "ToInt64",   [vara],   ([[varaTy]], v_int64_ty)) 
  let v_uint64_operator_info       = makeIntrinsicValRef(fslib_MFOperators_nleref,                             "uint64"                               , None                 , Some "ToUInt64",  [vara],   ([[varaTy]], v_uint64_ty)) 
  let v_float32_operator_info      = makeIntrinsicValRef(fslib_MFOperators_nleref,                             "float32"                              , None                 , Some "ToSingle",  [vara],   ([[varaTy]], v_float32_ty)) 
  let v_float_operator_info        = makeIntrinsicValRef(fslib_MFOperators_nleref,                             "float"                                , None                 , Some "ToDouble",  [vara],   ([[varaTy]], v_float_ty)) 
  let v_nativeint_operator_info    = makeIntrinsicValRef(fslib_MFOperators_nleref,                             "nativeint"                            , None                 , Some "ToIntPtr",  [vara],   ([[varaTy]], v_nativeint_ty)) 
  let v_unativeint_operator_info   = makeIntrinsicValRef(fslib_MFOperators_nleref,                             "unativeint"                           , None                 , Some "ToUIntPtr", [vara],   ([[varaTy]], v_unativeint_ty))

  let v_char_operator_info         = makeIntrinsicValRef(fslib_MFOperators_nleref,                             "char"                                 , None                 , Some "ToChar",    [vara],   ([[varaTy]], v_char_ty)) 
  let v_enum_operator_info         = makeIntrinsicValRef(fslib_MFOperators_nleref,                             "enum"                                 , None                 , Some "ToEnum",    [vara],   ([[varaTy]], v_enum_ty)) 

  let v_hash_info                  = makeIntrinsicValRef(fslib_MFOperators_nleref,                             "hash"                                 , None                 , Some "Hash"   , [vara],     ([[varaTy]], v_int_ty))
  let v_box_info                   = makeIntrinsicValRef(fslib_MFOperators_nleref,                             "box"                                  , None                 , Some "Box"    , [vara],     ([[varaTy]], v_obj_ty))
  let v_isnull_info                = makeIntrinsicValRef(fslib_MFOperators_nleref,                             "isNull"                               , None                 , Some "IsNull" , [vara],     ([[varaTy]], v_bool_ty))
  let v_isnotnull_info             = makeIntrinsicValRef(fslib_MFOperators_nleref,                             "isNotNull"                            , None                 , Some "IsNotNull" , [vara],  ([[varaTy]], v_bool_ty))
  let v_raise_info                 = makeIntrinsicValRef(fslib_MFOperators_nleref,                             "raise"                                , None                 , Some "Raise"  , [vara],     ([[mkSysNonGenericTy sys "Exception"]], varaTy))  
  let v_failwith_info              = makeIntrinsicValRef(fslib_MFOperators_nleref,                             "failwith"                             , None                 , Some "FailWith" , [vara],   ([[v_string_ty]], varaTy))  
  let v_invalid_arg_info           = makeIntrinsicValRef(fslib_MFOperators_nleref,                             "invalidArg"                           , None                 , Some "InvalidArg" , [vara], ([[v_string_ty]; [v_string_ty]], varaTy))  
  let v_null_arg_info              = makeIntrinsicValRef(fslib_MFOperators_nleref,                             "nullArg"                              , None                 , Some "NullArg" , [vara],    ([[v_string_ty]], varaTy))  
  let v_invalid_op_info            = makeIntrinsicValRef(fslib_MFOperators_nleref,                             "invalidOp"                            , None                 , Some "InvalidOp" , [vara],  ([[v_string_ty]], varaTy))  
  let v_failwithf_info             = makeIntrinsicValRef(fslib_MFExtraTopLevelOperators_nleref,                "failwithf"                            , None                 , Some "PrintFormatToStringThenFail" , [vara;varb], ([[mk_format4_ty varaTy v_unit_ty v_string_ty v_string_ty]], varaTy))  
  
  let v_reraise_info               = makeIntrinsicValRef(fslib_MFOperators_nleref,                             "reraise"                              , None                 , Some "Reraise", [vara],     ([[v_unit_ty]], varaTy))
  let v_typeof_info                = makeIntrinsicValRef(fslib_MFOperators_nleref,                             "typeof"                               , None                 , Some "TypeOf" , [vara],     ([], v_system_Type_ty))  
  let v_methodhandleof_info        = makeIntrinsicValRef(fslib_MFOperators_nleref,                             "methodhandleof"                       , None                 , Some "MethodHandleOf", [vara;varb], ([[varaTy --> varbTy]], v_system_RuntimeMethodHandle_ty))
  let v_sizeof_info                = makeIntrinsicValRef(fslib_MFOperators_nleref,                             "sizeof"                               , None                 , Some "SizeOf" , [vara],     ([], v_int_ty))  
  let v_nameof_info                = makeIntrinsicValRef(fslib_MFOperators_nleref,                             "nameof"                               , None                 , Some "NameOf" , [vara],     ([[varaTy]], v_string_ty))

  let v_unchecked_defaultof_info   = makeIntrinsicValRef(fslib_MFOperatorsUnchecked_nleref,                    "defaultof"                            , None                 , Some "DefaultOf", [vara],     ([], varaTy))  
  let v_typedefof_info             = makeIntrinsicValRef(fslib_MFOperators_nleref,                             "typedefof"                            , None                 , Some "TypeDefOf", [vara],     ([], v_system_Type_ty))  
  let v_range_op_info              = makeIntrinsicValRef(fslib_MFOperators_nleref,                             "op_Range"                             , None                 , None          , [vara],     ([[varaTy];[varaTy]], mkSeqTy varaTy))
  let v_range_step_op_info         = makeIntrinsicValRef(fslib_MFOperators_nleref,                             "op_RangeStep"                         , None                 , None          , [vara;varb], ([[varaTy];[varbTy];[varaTy]], mkSeqTy varaTy))
  let v_range_int32_op_info        = makeIntrinsicValRef(fslib_MFOperatorIntrinsics_nleref,                    "RangeInt32"                           , None                 , None          , [],     ([[v_int_ty];[v_int_ty];[v_int_ty]], mkSeqTy v_int_ty))

  let v_array_length_info          = makeIntrinsicValRef(fslib_MFArrayModule_nleref,                           "length"                               , None                 , Some "Length" , [vara],     ([[mkArrayType 1 varaTy]], v_int_ty))
  let v_array_get_info             = makeIntrinsicValRef(fslib_MFIntrinsicFunctions_nleref,                    "GetArray"                             , None                 , None          , [vara],     ([[mkArrayType 1 varaTy]; [v_int_ty]], varaTy))
  let v_array2D_get_info           = makeIntrinsicValRef(fslib_MFIntrinsicFunctions_nleref,                    "GetArray2D"                           , None                 , None          , [vara],     ([[mkArrayType 2 varaTy];[v_int_ty]; [v_int_ty]], varaTy))  
  let v_array3D_get_info           = makeIntrinsicValRef(fslib_MFIntrinsicFunctions_nleref,                    "GetArray3D"                           , None                 , None          , [vara],     ([[mkArrayType 3 varaTy];[v_int_ty]; [v_int_ty]; [v_int_ty]], varaTy))
  let v_array4D_get_info           = makeIntrinsicValRef(fslib_MFIntrinsicFunctions_nleref,                    "GetArray4D"                           , None                 , None          , [vara],     ([[mkArrayType 4 varaTy];[v_int_ty]; [v_int_ty]; [v_int_ty]; [v_int_ty]], varaTy))
  let v_array_set_info             = makeIntrinsicValRef(fslib_MFIntrinsicFunctions_nleref,                    "SetArray"                             , None                 , None          , [vara],     ([[mkArrayType 1 varaTy]; [v_int_ty]; [varaTy]], v_unit_ty))
  let v_array2D_set_info           = makeIntrinsicValRef(fslib_MFIntrinsicFunctions_nleref,                    "SetArray2D"                           , None                 , None          , [vara],     ([[mkArrayType 2 varaTy];[v_int_ty]; [v_int_ty]; [varaTy]], v_unit_ty))
  let v_array3D_set_info           = makeIntrinsicValRef(fslib_MFIntrinsicFunctions_nleref,                    "SetArray3D"                           , None                 , None          , [vara],     ([[mkArrayType 3 varaTy];[v_int_ty]; [v_int_ty]; [v_int_ty]; [varaTy]], v_unit_ty))
  let v_array4D_set_info           = makeIntrinsicValRef(fslib_MFIntrinsicFunctions_nleref,                    "SetArray4D"                           , None                 , None          , [vara],     ([[mkArrayType 4 varaTy];[v_int_ty]; [v_int_ty]; [v_int_ty]; [v_int_ty]; [varaTy]], v_unit_ty))

  let v_option_toNullable_info     = makeIntrinsicValRef(fslib_MFOptionModule_nleref,                          "toNullable"                           , None                 , Some "ToNullable" , [vara],     ([[mkOptionTy varaTy]], mkNullableTy varaTy))
  let v_option_defaultValue_info   = makeIntrinsicValRef(fslib_MFOptionModule_nleref,                          "defaultValue"                         , None                 , Some "DefaultValue" , [vara],     ([[varaTy]; [mkOptionTy varaTy]], varaTy))

  let v_nativeptr_tobyref_info     = makeIntrinsicValRef(fslib_MFNativePtrModule_nleref,                       "toByRef"                              , None                 , Some "ToByRefInlined", [vara], ([[mkNativePtrTy varaTy]], mkByrefTy varaTy))  

  let v_seq_collect_info           = makeIntrinsicValRef(fslib_MFSeqModule_nleref,                             "collect"                              , None                 , Some "Collect", [vara;varb;varc], ([[varaTy --> varbTy]; [mkSeqTy varaTy]], mkSeqTy varcTy))  
  let v_seq_delay_info             = makeIntrinsicValRef(fslib_MFSeqModule_nleref,                             "delay"                                , None                 , Some "Delay"  , [varb],     ([[v_unit_ty --> mkSeqTy varbTy]], mkSeqTy varbTy)) 
  let v_seq_append_info            = makeIntrinsicValRef(fslib_MFSeqModule_nleref,                             "append"                               , None                 , Some "Append" , [varb],     ([[mkSeqTy varbTy]; [mkSeqTy varbTy]], mkSeqTy varbTy))  
  let v_seq_using_info             = makeIntrinsicValRef(fslib_MFRuntimeHelpers_nleref,                        "EnumerateUsing"                       , None                 , None          , [vara;varb;varc], ([[varaTy];[(varaTy --> varbTy)]], mkSeqTy varcTy))
  let v_seq_generated_info         = makeIntrinsicValRef(fslib_MFRuntimeHelpers_nleref,                        "EnumerateWhile"                       , None                 , None          , [varb],     ([[v_unit_ty --> v_bool_ty]; [mkSeqTy varbTy]], mkSeqTy varbTy))
  let v_seq_finally_info           = makeIntrinsicValRef(fslib_MFRuntimeHelpers_nleref,                        "EnumerateThenFinally"                 , None                 , None          , [varb],     ([[mkSeqTy varbTy]; [v_unit_ty --> v_unit_ty]], mkSeqTy varbTy))
  let v_seq_of_functions_info      = makeIntrinsicValRef(fslib_MFRuntimeHelpers_nleref,                        "EnumerateFromFunctions"               , None                 , None          , [vara;varb], ([[v_unit_ty --> varaTy]; [varaTy --> v_bool_ty]; [varaTy --> varbTy]], mkSeqTy varbTy))  
  let v_create_event_info          = makeIntrinsicValRef(fslib_MFRuntimeHelpers_nleref,                        "CreateEvent"                          , None                 , None          , [vara;varb], ([[varaTy --> v_unit_ty]; [varaTy --> v_unit_ty]; [(v_obj_ty --> (varbTy --> v_unit_ty)) --> varaTy]], TType_app (v_fslib_IEvent2_tcr, [varaTy;varbTy])))
  let v_seq_to_array_info          = makeIntrinsicValRef(fslib_MFSeqModule_nleref,                             "toArray"                              , None                 , Some "ToArray", [varb],     ([[mkSeqTy varbTy]], mkArrayType 1 varbTy))  
  let v_seq_to_list_info           = makeIntrinsicValRef(fslib_MFSeqModule_nleref,                             "toList"                               , None                 , Some "ToList" , [varb],     ([[mkSeqTy varbTy]], mkListTy varbTy))
  let v_seq_map_info               = makeIntrinsicValRef(fslib_MFSeqModule_nleref,                             "map"                                  , None                 , Some "Map"    , [vara;varb], ([[varaTy --> varbTy]; [mkSeqTy varaTy]], mkSeqTy varbTy))
  let v_seq_singleton_info         = makeIntrinsicValRef(fslib_MFSeqModule_nleref,                             "singleton"                            , None                 , Some "Singleton"              , [vara],     ([[varaTy]], mkSeqTy varaTy))
  let v_seq_empty_info             = makeIntrinsicValRef(fslib_MFSeqModule_nleref,                             "empty"                                , None                 , Some "Empty"                  , [vara],     ([], mkSeqTy varaTy))
  let v_new_format_info            = makeIntrinsicValRef(fslib_MFCore_nleref,                                  ".ctor"                                , Some "PrintfFormat`5", None                          , [vara;varb;varc;vard;vare], ([[v_string_ty]], mkPrintfFormatTy varaTy varbTy varcTy vardTy vareTy))  
  let v_sprintf_info               = makeIntrinsicValRef(fslib_MFExtraTopLevelOperators_nleref,                "sprintf"                              , None                 , Some "PrintFormatToStringThen", [vara],     ([[mk_format4_ty varaTy v_unit_ty v_string_ty v_string_ty]], varaTy))  
  let v_lazy_force_info            = makeIntrinsicValRef(fslib_MFLazyExtensions_nleref,                        "Force"                                , Some "Lazy`1"        , None                          , [vara],     ([[mkLazyTy varaTy]; []], varaTy))
  let v_lazy_create_info           = makeIntrinsicValRef(fslib_MFLazyExtensions_nleref,                        "Create"                               , Some "Lazy`1"        , None                          , [vara],     ([[v_unit_ty --> varaTy]], mkLazyTy varaTy))

  let v_seq_info                   = makeIntrinsicValRef(fslib_MFOperators_nleref,                             "seq"                                  , None                 , Some "CreateSequence"         , [vara],     ([[mkSeqTy varaTy]], mkSeqTy varaTy))
  let v_refcell_info               = makeIntrinsicValRef(fslib_MFCore_nleref,                                  "ref"                                  , Some "FSharpRef`1"   , None                          , [vara],     ([[mkRefCellTy varaTy]; []], varaTy))
  let v_splice_expr_info           = makeIntrinsicValRef(fslib_MFExtraTopLevelOperators_nleref,                "op_Splice"                            , None                 , None                          , [vara],     ([[mkQuotedExprTy varaTy]], varaTy))
  let v_splice_raw_expr_info       = makeIntrinsicValRef(fslib_MFExtraTopLevelOperators_nleref,                "op_SpliceUntyped"                     , None                 , None                          , [vara],     ([[mkRawQuotedExprTy]], varaTy))
  let v_new_decimal_info           = makeIntrinsicValRef(fslib_MFIntrinsicFunctions_nleref,                    "MakeDecimal"                          , None                 , None                          , [],         ([[v_int_ty]; [v_int_ty]; [v_int_ty]; [v_bool_ty]; [v_byte_ty]], v_decimal_ty))
  let v_deserialize_quoted_FSharp_20_plus_info    = makeIntrinsicValRef(fslib_MFQuotations_nleref,             "Deserialize"                          , Some "Expr"          , None                          , [],          ([[v_system_Type_ty ;mkListTy v_system_Type_ty ;mkListTy mkRawQuotedExprTy ; mkArrayType 1 v_byte_ty]], mkRawQuotedExprTy ))
  let v_deserialize_quoted_FSharp_40_plus_info    = makeIntrinsicValRef(fslib_MFQuotations_nleref,             "Deserialize40"                        , Some "Expr"          , None                          , [],          ([[v_system_Type_ty ;mkArrayType 1 v_system_Type_ty; mkArrayType 1 v_system_Type_ty; mkArrayType 1 mkRawQuotedExprTy; mkArrayType 1 v_byte_ty]], mkRawQuotedExprTy ))
  let v_call_with_witnesses_info   = makeIntrinsicValRef(fslib_MFQuotations_nleref,                            "CallWithWitnesses"                    , Some "Expr"          , None                          , [],         ([[v_system_Reflection_MethodInfo_ty; v_system_Reflection_MethodInfo_ty; mkListTy mkRawQuotedExprTy; mkListTy mkRawQuotedExprTy]], mkRawQuotedExprTy))
  let v_cast_quotation_info        = makeIntrinsicValRef(fslib_MFQuotations_nleref,                            "Cast"                                 , Some "Expr"          , None                          , [vara],      ([[mkRawQuotedExprTy]], mkQuotedExprTy varaTy))
  let v_lift_value_info            = makeIntrinsicValRef(fslib_MFQuotations_nleref,                            "Value"                                , Some "Expr"          , None                          , [vara],      ([[varaTy]], mkRawQuotedExprTy))
  let v_lift_value_with_name_info  = makeIntrinsicValRef(fslib_MFQuotations_nleref,                            "ValueWithName"                        , Some "Expr"          , None                          , [vara],      ([[varaTy; v_string_ty]], mkRawQuotedExprTy))
  let v_lift_value_with_defn_info  = makeIntrinsicValRef(fslib_MFQuotations_nleref,                            "WithValue"                            , Some "Expr"          , None                          , [vara],      ([[varaTy; mkQuotedExprTy varaTy]], mkQuotedExprTy varaTy))
  let v_query_value_info           = makeIntrinsicValRef(fslib_MFExtraTopLevelOperators_nleref,                "query"                                , None                 , None                          , [],      ([], mkQueryBuilderTy) )
  let v_query_run_value_info       = makeIntrinsicValRef(fslib_MFQueryRunExtensionsLowPriority_nleref,         "Run"                                  , Some "QueryBuilder"  , None                          , [vara],      ([[mkQueryBuilderTy];[mkQuotedExprTy varaTy]], varaTy) )
  let v_query_run_enumerable_info  = makeIntrinsicValRef(fslib_MFQueryRunExtensionsHighPriority_nleref,        "Run"                                  , Some "QueryBuilder"  , None                          , [vara],      ([[mkQueryBuilderTy];[mkQuotedExprTy (mkQuerySourceTy varaTy (mkNonGenericTy v_tcref_System_Collections_IEnumerable)) ]], mkSeqTy varaTy) )
  let v_query_for_value_info       = makeIntrinsicValRef(fslib_MFLinq_nleref,                                  "For"                                  , Some "QueryBuilder"  , None                          , [vara; vard; varb; vare], ([[mkQueryBuilderTy];[mkQuerySourceTy varaTy vardTy;varaTy --> mkQuerySourceTy varbTy vareTy]], mkQuerySourceTy varbTy vardTy) )
  let v_query_select_value_info    = makeIntrinsicValRef(fslib_MFLinq_nleref,                                  "Select"                               , Some "QueryBuilder"  , None                          , [vara; vare; varb], ([[mkQueryBuilderTy];[mkQuerySourceTy varaTy vareTy;varaTy --> varbTy]], mkQuerySourceTy varbTy vareTy) )
  let v_query_yield_value_info     = makeIntrinsicValRef(fslib_MFLinq_nleref,                                  "Yield"                                , Some "QueryBuilder"  , None                          , [vara; vare],      ([[mkQueryBuilderTy];[varaTy]], mkQuerySourceTy varaTy vareTy) )
  let v_query_yield_from_value_info = makeIntrinsicValRef(fslib_MFLinq_nleref,                                 "YieldFrom"                            , Some "QueryBuilder"  , None                          , [vara; vare],      ([[mkQueryBuilderTy];[mkQuerySourceTy varaTy vareTy]], mkQuerySourceTy varaTy vareTy) )
  let v_query_source_info          = makeIntrinsicValRef(fslib_MFLinq_nleref,                                  "Source"                               , Some "QueryBuilder"  , None                          , [vara],      ([[mkQueryBuilderTy];[mkSeqTy varaTy ]], mkQuerySourceTy varaTy (mkNonGenericTy v_tcref_System_Collections_IEnumerable)) )
  let v_query_source_as_enum_info  = makeIntrinsicValRef(fslib_MFLinq_nleref,                                  "get_Source"                           , Some "QuerySource`2" , None                          , [vara; vare],      ([[mkQuerySourceTy varaTy vareTy];[]], mkSeqTy varaTy) )
  let v_new_query_source_info     = makeIntrinsicValRef(fslib_MFLinq_nleref,                                  ".ctor"                                 , Some "QuerySource`2" , None                          , [vara; vare],      ([[mkSeqTy varaTy]], mkQuerySourceTy varaTy vareTy) )
  let v_query_where_value_info     = makeIntrinsicValRef(fslib_MFLinq_nleref,                                  "Where"                                , Some "QueryBuilder"  , None                          , [vara; vare],      ([[mkQueryBuilderTy];[mkQuerySourceTy varaTy vareTy;varaTy --> v_bool_ty]], mkQuerySourceTy varaTy vareTy) )
  let v_query_zero_value_info      = makeIntrinsicValRef(fslib_MFLinq_nleref,                                  "Zero"                                 , Some "QueryBuilder"  , None                          , [vara; vare],      ([[mkQueryBuilderTy];[]], mkQuerySourceTy varaTy vareTy) )
  let v_fail_init_info             = makeIntrinsicValRef(fslib_MFIntrinsicFunctions_nleref,                    "FailInit"                             , None                 , None                          , [],      ([[v_unit_ty]], v_unit_ty))
  let v_fail_static_init_info      = makeIntrinsicValRef(fslib_MFIntrinsicFunctions_nleref,                    "FailStaticInit"                       , None                 , None                          , [],      ([[v_unit_ty]], v_unit_ty))
  let v_check_this_info            = makeIntrinsicValRef(fslib_MFIntrinsicFunctions_nleref,                    "CheckThis"                            , None                 , None                          , [vara],      ([[varaTy]], varaTy))
  let v_quote_to_linq_lambda_info  = makeIntrinsicValRef(fslib_MFLinqRuntimeHelpersQuotationConverter_nleref,  "QuotationToLambdaExpression"          , None                 , None                          , [vara],      ([[mkQuotedExprTy varaTy]], mkLinqExpressionTy varaTy))

  let tref_DebuggableAttribute = findSysILTypeRef tname_DebuggableAttribute
  let tref_CompilerGeneratedAttribute  = findSysILTypeRef tname_CompilerGeneratedAttribute

  let mutable generatedAttribsCache = [] 
  let mutable debuggerBrowsableNeverAttributeCache = None 
  let mkDebuggerNonUserCodeAttribute() = mkILCustomAttribute ilg (findSysILTypeRef tname_DebuggerNonUserCodeAttribute, [], [], [])
  let mkCompilerGeneratedAttribute () = mkILCustomAttribute ilg (tref_CompilerGeneratedAttribute, [], [], [])
  let compilerGlobalState = CompilerGlobalState()

  // Requests attributes to be added to compiler generated methods.
  let addGeneratedAttrs (attrs: ILAttributes) = 
    let attribs = 
       match generatedAttribsCache with 
       | [] -> 
           let res = [ if not noDebugData then
                        yield mkCompilerGeneratedAttribute()
                        yield mkDebuggerNonUserCodeAttribute()]
           generatedAttribsCache <- res
           res
       | res -> res
    mkILCustomAttrs (attrs.AsList @ attribs)

  let addMethodGeneratedAttrs (mdef:ILMethodDef)   = mdef.With(customAttrs   = addGeneratedAttrs mdef.CustomAttrs)
  let addPropertyGeneratedAttrs (pdef:ILPropertyDef) = pdef.With(customAttrs = addGeneratedAttrs pdef.CustomAttrs)
  let addFieldGeneratedAttrs (fdef:ILFieldDef) = fdef.With(customAttrs = addGeneratedAttrs fdef.CustomAttrs)

  let tref_DebuggerBrowsableAttribute n = 
        let typ_DebuggerBrowsableState = 
            let tref = findSysILTypeRef tname_DebuggerBrowsableState
            ILType.Value (mkILNonGenericTySpec tref)
        mkILCustomAttribute ilg (findSysILTypeRef tname_DebuggerBrowsableAttribute, [typ_DebuggerBrowsableState], [ILAttribElem.Int32 n], [])

  let mkDebuggerBrowsableNeverAttribute() = 
      match debuggerBrowsableNeverAttributeCache with
      | None ->
          let res = tref_DebuggerBrowsableAttribute 0
          debuggerBrowsableNeverAttributeCache <- Some res
          res
      | Some res -> res

  let addNeverAttrs (attrs: ILAttributes) = mkILCustomAttrs (attrs.AsList @ [mkDebuggerBrowsableNeverAttribute()])
  let addPropertyNeverAttrs (pdef:ILPropertyDef) = pdef.With(customAttrs = addNeverAttrs pdef.CustomAttrs)
  let addFieldNeverAttrs (fdef:ILFieldDef) = fdef.With(customAttrs = addNeverAttrs fdef.CustomAttrs)
  let mkDebuggerTypeProxyAttribute (ty : ILType) = mkILCustomAttribute ilg (findSysILTypeRef tname_DebuggerTypeProxyAttribute,  [ilg.typ_Type], [ILAttribElem.TypeRef (Some ty.TypeRef)], [])

  let betterTyconEntries = 
     [| "Int32"    , v_int_tcr 
        "IntPtr"   , v_nativeint_tcr 
        "UIntPtr"  , v_unativeint_tcr
        "Int16"    , v_int16_tcr 
        "Int64"    , v_int64_tcr 
        "UInt16"   , v_uint16_tcr
        "UInt32"   , v_uint32_tcr
        "UInt64"   , v_uint64_tcr
        "SByte"    , v_sbyte_tcr
        "Decimal"  , v_decimal_tcr
        "Byte"     , v_byte_tcr
        "Boolean"  , v_bool_tcr
        "String"   , v_string_tcr
        "Object"   , v_obj_tcr
        "Exception", v_exn_tcr
        "Char"     , v_char_tcr
        "Double"   , v_float_tcr
        "Single"   , v_float32_tcr |] 
            |> Array.map (fun (nm, tcr) -> 
                let ty = mkNonGenericTy tcr 
                nm, findSysTyconRef sys nm, (fun _ -> ty)) 

  let decompileTyconEntries =
        [| 
            "FSharpFunc`2" ,       v_fastFunc_tcr      , (fun tinst -> mkFunTy (List.item 0 tinst) (List.item 1 tinst))
            "Tuple`2"      ,       v_ref_tuple2_tcr    , decodeTupleTy tupInfoRef
            "Tuple`3"      ,       v_ref_tuple3_tcr    , decodeTupleTy tupInfoRef
            "Tuple`4"      ,       v_ref_tuple4_tcr    , decodeTupleTy tupInfoRef
            "Tuple`5"      ,       v_ref_tuple5_tcr    , decodeTupleTy tupInfoRef
            "Tuple`6"      ,       v_ref_tuple6_tcr    , decodeTupleTy tupInfoRef
            "Tuple`7"      ,       v_ref_tuple7_tcr    , decodeTupleTy tupInfoRef
            "Tuple`8"      ,       v_ref_tuple8_tcr    , decodeTupleTyIfPossible v_ref_tuple8_tcr tupInfoRef
            "ValueTuple`2" ,       v_struct_tuple2_tcr , decodeTupleTy tupInfoStruct
            "ValueTuple`3" ,       v_struct_tuple3_tcr , decodeTupleTy tupInfoStruct
            "ValueTuple`4" ,       v_struct_tuple4_tcr , decodeTupleTy tupInfoStruct
            "ValueTuple`5" ,       v_struct_tuple5_tcr , decodeTupleTy tupInfoStruct
            "ValueTuple`6" ,       v_struct_tuple6_tcr , decodeTupleTy tupInfoStruct
            "ValueTuple`7" ,       v_struct_tuple7_tcr , decodeTupleTy tupInfoStruct
            "ValueTuple`8" ,       v_struct_tuple8_tcr , decodeTupleTyIfPossible v_struct_tuple8_tcr tupInfoStruct |] 

  let betterEntries = Array.append betterTyconEntries decompileTyconEntries

  let mutable decompileTypeDict = null
  let mutable betterTypeDict1 = null
  let mutable betterTypeDict2 = null

  /// This map is indexed by stamps and lazy to avoid dereferencing while setting up the base imports. 
  let getDecompileTypeDict () = 
      match decompileTypeDict with 
      | null -> 
          let entries = decompileTyconEntries
          let t = Dictionary.newWithSize entries.Length
          for _, tcref, builder in entries do
              if tcref.CanDeref then
                  t.Add(tcref.Stamp, builder)
          decompileTypeDict <- t
          t
      | t -> t

  /// This map is for use when building FSharp.Core.dll. The backing Tycon's may not yet exist for
  /// the TyconRef's we have in our hands, hence we can't dereference them to find their stamps.
  /// So this dictionary is indexed by names. Make it lazy to avoid dereferencing while setting up the base imports. 
  let getBetterTypeDict1 () = 
      match betterTypeDict1 with 
      | null -> 
          let entries = betterEntries
          let t = Dictionary.newWithSize entries.Length
          for nm, tcref, builder in entries do
              t.Add(nm, fun tcref2 tinst2 -> if tyconRefEq tcref tcref2 then builder tinst2 else TType_app (tcref2, tinst2))
          betterTypeDict1 <- t
          t
      | t -> t

  /// This map is for use in normal times (not building FSharp.Core.dll). It is indexed by stamps
  /// and lazy to avoid dereferencing while setting up the base imports. 
  let getBetterTypeDict2 () = 
      match betterTypeDict2 with 
      | null -> 
          let entries = betterEntries
          let t = Dictionary.newWithSize entries.Length
          for _, tcref, builder in entries do
              if tcref.CanDeref then
                  t.Add(tcref.Stamp, builder)
          betterTypeDict2 <- t
          t
      | t -> t

  /// For logical purposes equate some F# types with .NET types, e.g. TType_tuple == System.Tuple/ValueTuple.
  /// Doing this normalization is a fairly performance critical piece of code as it is frequently invoked
  /// in the process of converting .NET metadata to F# internal compiler data structures (see import.fs).
  let decompileTy (tcref: EntityRef) tinst = 
      if compilingFslib then 
          // No need to decompile when compiling FSharp.Core.dll
          TType_app (tcref, tinst)
      else
          let dict = getDecompileTypeDict()
          match dict.TryGetValue tcref.Stamp with
          | true, builder -> builder tinst
          | _ -> TType_app (tcref, tinst)

  /// For cosmetic purposes "improve" some .NET types, e.g. Int32 --> int32. 
  /// Doing this normalization is a fairly performance critical piece of code as it is frequently invoked
  /// in the process of converting .NET metadata to F# internal compiler data structures (see import.fs).
  let improveTy (tcref: EntityRef) tinst = 
        if compilingFslib then 
            let dict = getBetterTypeDict1()
            match dict.TryGetValue tcref.LogicalName with
            | true, builder -> builder tcref tinst
            | _ -> TType_app (tcref, tinst)
        else
            let dict = getBetterTypeDict2()
            match dict.TryGetValue tcref.Stamp with
            | true, builder -> builder tinst
            | _ -> TType_app (tcref, tinst)


  override x.ToString() = "<TcGlobals>"
  member __.ilg=ilg
      // A table of all intrinsics that the compiler cares about
  member __.knownIntrinsics                = v_knownIntrinsics
      // A table of known modules in FSharp.Core. Not all modules are necessarily listed, but the more we list the
      // better the job we do of mapping from provided expressions back to FSharp.Core F# functions and values.
  member __.knownFSharpCoreModules         = v_knownFSharpCoreModules
  member __.compilingFslib                 = compilingFslib
  member __.mlCompatibility                = mlCompatibility
  member __.emitDebugInfoInQuotations      = emitDebugInfoInQuotations
  member __.directoryToResolveRelativePaths= directoryToResolveRelativePaths
  member __.pathMap = pathMap
  member __.langVersion = langVersion
  member __.unionCaseRefEq x y = primUnionCaseRefEq compilingFslib fslibCcu x y
  member __.valRefEq x y = primValRefEq compilingFslib fslibCcu x y
  member __.fslibCcu                 = fslibCcu
  member val refcell_tcr_canon    = v_refcell_tcr_canon
  member val option_tcr_canon     = mk_MFCore_tcref     fslibCcu "Option`1"
  member __.list_tcr_canon       = v_list_tcr_canon
  member val set_tcr_canon        = mk_MFCollections_tcref   fslibCcu "Set`1"
  member val map_tcr_canon        = mk_MFCollections_tcref   fslibCcu "Map`2"
  member __.lazy_tcr_canon       = lazy_tcr
  member val refcell_tcr_nice     = v_refcell_tcr_nice
  member val array_tcr_nice       = v_il_arr_tcr_map.[0]
  member __.option_tcr_nice   = v_option_tcr_nice
  member __.list_tcr_nice     = v_list_tcr_nice
  member __.lazy_tcr_nice     = v_lazy_tcr_nice
  member __.format_tcr       = v_format_tcr
  member __.expr_tcr       = v_expr_tcr
  member __.raw_expr_tcr       = v_raw_expr_tcr
  member __.nativeint_tcr  = v_nativeint_tcr
  member __.unativeint_tcr = v_unativeint_tcr
  member __.int_tcr        = v_int_tcr
  member __.int32_tcr      = v_int32_tcr
  member __.int16_tcr      = v_int16_tcr
  member __.int64_tcr      = v_int64_tcr
  member __.uint16_tcr     = v_uint16_tcr
  member __.uint32_tcr     = v_uint32_tcr
  member __.uint64_tcr     = v_uint64_tcr
  member __.sbyte_tcr      = v_sbyte_tcr
  member __.decimal_tcr    = v_decimal_tcr
  member __.date_tcr    = v_date_tcr
  member __.pdecimal_tcr   = v_pdecimal_tcr
  member __.byte_tcr       = v_byte_tcr
  member __.bool_tcr       = v_bool_tcr
  member __.unit_tcr_canon = v_unit_tcr_canon
  member __.unit_tcr_nice  = v_unit_tcr_nice
  member __.exn_tcr        = v_exn_tcr
  member __.char_tcr       = v_char_tcr
  member __.float_tcr      = v_float_tcr
  member __.float32_tcr    = v_float32_tcr
  member __.pfloat_tcr     = v_pfloat_tcr
  member __.pfloat32_tcr   = v_pfloat32_tcr
  member __.pint_tcr       = v_pint_tcr
  member __.pint8_tcr      = v_pint8_tcr
  member __.pint16_tcr     = v_pint16_tcr
  member __.pint64_tcr     = v_pint64_tcr
  member __.byref_tcr      = v_byref_tcr
  member __.byref2_tcr      = v_byref2_tcr
  member __.outref_tcr      = v_outref_tcr
  member __.inref_tcr      = v_inref_tcr
  member __.nativeptr_tcr  = v_nativeptr_tcr
  member __.voidptr_tcr  = v_voidptr_tcr
  member __.ilsigptr_tcr   = v_ilsigptr_tcr
  member __.fastFunc_tcr = v_fastFunc_tcr
  member __.tcref_IQueryable = v_tcref_IQueryable
  member __.tcref_IObservable      = v_tcref_IObservable
  member __.tcref_IObserver      = v_tcref_IObserver
  member __.fslib_IEvent2_tcr      = v_fslib_IEvent2_tcr
  member __.fslib_IDelegateEvent_tcr      = v_fslib_IDelegateEvent_tcr
  member __.seq_tcr        = v_seq_tcr
  member val seq_base_tcr = mk_MFCompilerServices_tcref fslibCcu "GeneratedSequenceBase`1"
  member val byrefkind_In_tcr =  mkNonLocalTyconRef fslib_MFByRefKinds_nleref "In"
  member val byrefkind_Out_tcr =  mkNonLocalTyconRef fslib_MFByRefKinds_nleref "Out"
  member val byrefkind_InOut_tcr =  mkNonLocalTyconRef fslib_MFByRefKinds_nleref "InOut"
  member val measureproduct_tcr = mk_MFCompilerServices_tcref fslibCcu "MeasureProduct`2"
  member val measureinverse_tcr = mk_MFCompilerServices_tcref fslibCcu "MeasureInverse`1"
  member val measureone_tcr = mk_MFCompilerServices_tcref fslibCcu "MeasureOne"
  member __.il_arr_tcr_map = v_il_arr_tcr_map
  member __.ref_tuple1_tcr     = v_ref_tuple1_tcr
  member __.ref_tuple2_tcr     = v_ref_tuple2_tcr
  member __.ref_tuple3_tcr     = v_ref_tuple3_tcr
  member __.ref_tuple4_tcr     = v_ref_tuple4_tcr
  member __.ref_tuple5_tcr     = v_ref_tuple5_tcr
  member __.ref_tuple6_tcr     = v_ref_tuple6_tcr
  member __.ref_tuple7_tcr     = v_ref_tuple7_tcr
  member __.ref_tuple8_tcr     = v_ref_tuple8_tcr
  member __.struct_tuple1_tcr     = v_struct_tuple1_tcr
  member __.struct_tuple2_tcr     = v_struct_tuple2_tcr
  member __.struct_tuple3_tcr     = v_struct_tuple3_tcr
  member __.struct_tuple4_tcr     = v_struct_tuple4_tcr
  member __.struct_tuple5_tcr     = v_struct_tuple5_tcr
  member __.struct_tuple6_tcr     = v_struct_tuple6_tcr
  member __.struct_tuple7_tcr     = v_struct_tuple7_tcr
  member __.struct_tuple8_tcr     = v_struct_tuple8_tcr
  member __.choice2_tcr    = v_choice2_tcr
  member __.choice3_tcr    = v_choice3_tcr
  member __.choice4_tcr    = v_choice4_tcr
  member __.choice5_tcr    = v_choice5_tcr
  member __.choice6_tcr    = v_choice6_tcr
  member __.choice7_tcr    = v_choice7_tcr
  member val nativeint_ty  = v_nativeint_ty
  member val unativeint_ty = v_unativeint_ty
  member val int32_ty      = v_int32_ty
  member val int16_ty      = v_int16_ty
  member val int64_ty      = v_int64_ty
  member val uint16_ty     = v_uint16_ty
  member val uint32_ty     = v_uint32_ty
  member val uint64_ty     = v_uint64_ty
  member val sbyte_ty      = v_sbyte_ty
  member __.byte_ty       = v_byte_ty
  member __.bool_ty       = v_bool_ty
  member __.int_ty       = v_int_ty
  member __.string_ty     = v_string_ty
  member __.system_IFormattable_tcref = v_IFormattable_tcref
  member __.system_FormattableString_tcref = v_FormattableString_tcref
  member __.system_FormattableStringFactory_tcref = v_FormattableStringFactory_tcref
  member __.system_IFormattable_ty = v_IFormattable_ty
  member __.system_FormattableString_ty = v_FormattableString_ty
  member __.system_FormattableStringFactory_ty = v_FormattableStringFactory_ty
  member __.unit_ty       = v_unit_ty
  member __.obj_ty        = v_obj_ty
  member __.char_ty       = v_char_ty
  member __.decimal_ty    = v_decimal_ty

  member val exn_ty        = mkNonGenericTy v_exn_tcr
  member val float_ty      = v_float_ty
  member val float32_ty    = v_float32_ty
      /// Memoization table to help minimize the number of ILSourceDocument objects we create
  member __.memoize_file x = v_memoize_file.Apply x

  member val system_Array_ty     = mkSysNonGenericTy sys "Array"
  member val system_Object_ty    = mkSysNonGenericTy sys "Object"
  member val system_IDisposable_ty    = mkSysNonGenericTy sys "IDisposable"
  member val system_RuntimeHelpers_ty    = mkSysNonGenericTy sysCompilerServices "RuntimeHelpers"
  member val system_Value_ty     = mkSysNonGenericTy sys "ValueType"
  member val system_Delegate_ty     = mkSysNonGenericTy sys "Delegate"
  member val system_MulticastDelegate_ty     = mkSysNonGenericTy sys "MulticastDelegate"
  member val system_Enum_ty      = mkSysNonGenericTy sys "Enum"
  member val system_Exception_ty = mkSysNonGenericTy sys "Exception"
  member val system_String_typ    = mkSysNonGenericTy sys "String"
  member val system_String_tcref  = findSysTyconRef sys "String"
  member val system_Int32_ty     = mkSysNonGenericTy sys "Int32"
  member __.system_Type_ty                  = v_system_Type_ty
  member val system_TypedReference_tcref        = tryFindSysTyconRef sys "TypedReference"
  member val system_ArgIterator_tcref           = tryFindSysTyconRef sys "ArgIterator"
  member val system_RuntimeArgumentHandle_tcref =  tryFindSysTyconRef sys "RuntimeArgumentHandle"
  member val system_SByte_tcref =  findSysTyconRef sys "SByte"
  member val system_Decimal_tcref =  findSysTyconRef sys "Decimal"
  member val system_Int16_tcref =  findSysTyconRef sys "Int16"
  member val system_Int32_tcref =  findSysTyconRef sys "Int32"
  member val system_Int64_tcref =  findSysTyconRef sys "Int64"
  member val system_IntPtr_tcref =  findSysTyconRef sys "IntPtr"
  member val system_Bool_tcref =  findSysTyconRef sys "Boolean" 
  member val system_Byte_tcref =  findSysTyconRef sys "Byte"
  member val system_UInt16_tcref =  findSysTyconRef sys "UInt16"
  member val system_Char_tcref            =  findSysTyconRef sys "Char"
  member val system_UInt32_tcref          =  findSysTyconRef sys "UInt32"
  member val system_UInt64_tcref          =  findSysTyconRef sys "UInt64"
  member val system_UIntPtr_tcref         =  findSysTyconRef sys "UIntPtr"
  member val system_Single_tcref          =  findSysTyconRef sys "Single"
  member val system_Double_tcref          =  findSysTyconRef sys "Double"
  member val system_RuntimeTypeHandle_ty = mkSysNonGenericTy sys "RuntimeTypeHandle"
  member __.system_RuntimeMethodHandle_ty = v_system_RuntimeMethodHandle_ty
    
  member val system_MarshalByRefObject_tcref =  tryFindSysTyconRef sys "MarshalByRefObject"
  member val system_MarshalByRefObject_ty = tryMkSysNonGenericTy sys "MarshalByRefObject"

  member __.system_Reflection_MethodInfo_ty = v_system_Reflection_MethodInfo_ty
    
  member val system_Array_tcref  = findSysTyconRef sys "Array"
  member val system_Object_tcref  = findSysTyconRef sys "Object"
  member val system_Void_tcref    = findSysTyconRef sys "Void"
  member val system_IndexOutOfRangeException_tcref    = findSysTyconRef sys "IndexOutOfRangeException"
  member val system_Nullable_tcref = v_nullable_tcr
  member val system_GenericIComparable_tcref = findSysTyconRef sys "IComparable`1"
  member val system_GenericIEquatable_tcref = findSysTyconRef sys "IEquatable`1"
  member val mk_IComparable_ty    = mkSysNonGenericTy sys "IComparable"
  member val system_LinqExpression_tcref = v_linqExpression_tcr

  member val mk_IStructuralComparable_ty = mkSysNonGenericTy sysCollections "IStructuralComparable"
        
  member val mk_IStructuralEquatable_ty = mkSysNonGenericTy sysCollections "IStructuralEquatable"

  member __.IComparer_ty = v_IComparer_ty
  member __.IEqualityComparer_ty = v_IEqualityComparer_ty
  member val tcref_System_Collections_IComparer = findSysTyconRef sysCollections "IComparer"
  member val tcref_System_Collections_IEqualityComparer = findSysTyconRef sysCollections "IEqualityComparer"
  member val tcref_System_Collections_Generic_IEqualityComparer = findSysTyconRef sysGenerics "IEqualityComparer`1"
  member val tcref_System_Collections_Generic_Dictionary = findSysTyconRef sysGenerics "Dictionary`2"
  member val tcref_System_Collections_Generic_IDictionary = findSysTyconRef sysGenerics "IDictionary`2"
    
  member val tcref_System_IComparable = findSysTyconRef sys "IComparable"
  member val tcref_System_IStructuralComparable = findSysTyconRef sysCollections "IStructuralComparable"
  member val tcref_System_IStructuralEquatable  = findSysTyconRef sysCollections "IStructuralEquatable"
  member val tcref_System_IDisposable = findSysTyconRef sys "IDisposable"
            
  member val tcref_LanguagePrimitives = mk_MFCore_tcref fslibCcu "LanguagePrimitives"

  member val tcref_System_Collections_Generic_List       = findSysTyconRef sysGenerics "List`1"
  member val tcref_System_Collections_Generic_IList       = findSysTyconRef sysGenerics "IList`1"
  member val tcref_System_Collections_Generic_IReadOnlyList       = findSysTyconRef sysGenerics "IReadOnlyList`1"
  member val tcref_System_Collections_Generic_ICollection = findSysTyconRef sysGenerics "ICollection`1"
  member val tcref_System_Collections_Generic_IReadOnlyCollection = findSysTyconRef sysGenerics "IReadOnlyCollection`1"
  member __.tcref_System_Collections_IEnumerable         = v_tcref_System_Collections_IEnumerable

  member __.tcref_System_Collections_Generic_IEnumerable = v_IEnumerable_tcr
  member __.tcref_System_Collections_Generic_IEnumerator = v_IEnumerator_tcr
    
  member __.tcref_System_Attribute = v_System_Attribute_tcr

  // Review: Does this need to be an option type?
  member val System_Runtime_CompilerServices_RuntimeFeature_ty = tryFindSysTyconRef sysCompilerServices "RuntimeFeature" |> Option.map mkNonGenericTy

  member val iltyp_TypedReference      = tryFindSysILTypeRef "System.TypedReference" |> Option.map mkILNonGenericValueTy
  member val iltyp_StreamingContext    = tryFindSysILTypeRef tname_StreamingContext  |> Option.map mkILNonGenericValueTy
  member val iltyp_SerializationInfo   = tryFindSysILTypeRef tname_SerializationInfo  |> Option.map mkILNonGenericBoxedTy
  member val iltyp_Missing             = findSysILTypeRef tname_Missing |> mkILNonGenericBoxedTy
  member val iltyp_AsyncCallback       = findSysILTypeRef tname_AsyncCallback |> mkILNonGenericBoxedTy
  member val iltyp_IAsyncResult        = findSysILTypeRef tname_IAsyncResult |> mkILNonGenericBoxedTy
  member val iltyp_IComparable         = findSysILTypeRef tname_IComparable |> mkILNonGenericBoxedTy
  member val iltyp_Exception           = findSysILTypeRef tname_Exception |> mkILNonGenericBoxedTy
  member val iltyp_ValueType           = findSysILTypeRef tname_ValueType |> mkILNonGenericBoxedTy
  member val iltyp_RuntimeFieldHandle  = findSysILTypeRef tname_RuntimeFieldHandle |> mkILNonGenericValueTy
  member val iltyp_RuntimeMethodHandle = findSysILTypeRef tname_RuntimeMethodHandle |> mkILNonGenericValueTy
  member val iltyp_RuntimeTypeHandle   = findSysILTypeRef tname_RuntimeTypeHandle |> mkILNonGenericValueTy


  member val attrib_AttributeUsageAttribute = findSysAttrib "System.AttributeUsageAttribute"
  member val attrib_ParamArrayAttribute     = findSysAttrib "System.ParamArrayAttribute"
  member val attrib_IDispatchConstantAttribute  = tryFindSysAttrib "System.Runtime.CompilerServices.IDispatchConstantAttribute"
  member val attrib_IUnknownConstantAttribute  = tryFindSysAttrib "System.Runtime.CompilerServices.IUnknownConstantAttribute"
  
  // We use 'findSysAttrib' here because lookup on attribute is done by name comparison, and can proceed
  // even if the type is not found in a system assembly.
  member val attrib_IsByRefLikeAttribute  = findSysAttrib "System.Runtime.CompilerServices.IsByRefLikeAttribute"
  member val attrib_IsReadOnlyAttribute  = findSysAttrib "System.Runtime.CompilerServices.IsReadOnlyAttribute"
    
  member val attrib_SystemObsolete          = findSysAttrib "System.ObsoleteAttribute"
  member val attrib_DllImportAttribute      = tryFindSysAttrib "System.Runtime.InteropServices.DllImportAttribute"
  member val attrib_StructLayoutAttribute   = findSysAttrib "System.Runtime.InteropServices.StructLayoutAttribute"
  member val attrib_TypeForwardedToAttribute   = findSysAttrib "System.Runtime.CompilerServices.TypeForwardedToAttribute"
  member val attrib_ComVisibleAttribute     = findSysAttrib "System.Runtime.InteropServices.ComVisibleAttribute"
  member val attrib_ComImportAttribute      = tryFindSysAttrib "System.Runtime.InteropServices.ComImportAttribute"
  member val attrib_FieldOffsetAttribute    = findSysAttrib "System.Runtime.InteropServices.FieldOffsetAttribute" 
  member val attrib_MarshalAsAttribute      = tryFindSysAttrib "System.Runtime.InteropServices.MarshalAsAttribute"
  member val attrib_InAttribute             = findSysAttrib "System.Runtime.InteropServices.InAttribute" 
  member val attrib_OutAttribute            = findSysAttrib "System.Runtime.InteropServices.OutAttribute" 
  member val attrib_OptionalAttribute       = tryFindSysAttrib "System.Runtime.InteropServices.OptionalAttribute" 
  member val attrib_DefaultParameterValueAttribute = tryFindSysAttrib "System.Runtime.InteropServices.DefaultParameterValueAttribute" 
  member val attrib_ThreadStaticAttribute   = tryFindSysAttrib "System.ThreadStaticAttribute"
  member val attrib_SpecialNameAttribute   = tryFindSysAttrib "System.Runtime.CompilerServices.SpecialNameAttribute"
  member val attrib_VolatileFieldAttribute   = mk_MFCore_attrib "VolatileFieldAttribute"
  member val attrib_ContextStaticAttribute  = tryFindSysAttrib "System.ContextStaticAttribute"
  member val attrib_FlagsAttribute          = findSysAttrib "System.FlagsAttribute"
  member val attrib_DefaultMemberAttribute  = findSysAttrib "System.Reflection.DefaultMemberAttribute"
  member val attrib_DebuggerDisplayAttribute  = findSysAttrib "System.Diagnostics.DebuggerDisplayAttribute"
  member val attrib_DebuggerTypeProxyAttribute  = findSysAttrib "System.Diagnostics.DebuggerTypeProxyAttribute"
  member val attrib_PreserveSigAttribute    = tryFindSysAttrib "System.Runtime.InteropServices.PreserveSigAttribute"
  member val attrib_MethodImplAttribute     = findSysAttrib "System.Runtime.CompilerServices.MethodImplAttribute"
  member val attrib_ExtensionAttribute     = findSysAttrib "System.Runtime.CompilerServices.ExtensionAttribute"
  member val attrib_CallerLineNumberAttribute = findSysAttrib "System.Runtime.CompilerServices.CallerLineNumberAttribute"
  member val attrib_CallerFilePathAttribute = findSysAttrib "System.Runtime.CompilerServices.CallerFilePathAttribute"
  member val attrib_CallerMemberNameAttribute = findSysAttrib "System.Runtime.CompilerServices.CallerMemberNameAttribute"

  member val attrib_ProjectionParameterAttribute           = mk_MFCore_attrib "ProjectionParameterAttribute"
  member val attrib_CustomOperationAttribute               = mk_MFCore_attrib "CustomOperationAttribute"
  member val attrib_NonSerializedAttribute                 = tryFindSysAttrib "System.NonSerializedAttribute"
  
  member val attrib_AutoSerializableAttribute              = mk_MFCore_attrib "AutoSerializableAttribute"
  member val attrib_RequireQualifiedAccessAttribute        = mk_MFCore_attrib "RequireQualifiedAccessAttribute"
  member val attrib_EntryPointAttribute                    = mk_MFCore_attrib "EntryPointAttribute"
  member val attrib_DefaultAugmentationAttribute           = mk_MFCore_attrib "DefaultAugmentationAttribute"
  member val attrib_CompilerMessageAttribute               = mk_MFCore_attrib "CompilerMessageAttribute"
  member val attrib_ExperimentalAttribute                  = mk_MFCore_attrib "ExperimentalAttribute"
  member val attrib_UnverifiableAttribute                  = mk_MFCore_attrib "UnverifiableAttribute"
  member val attrib_LiteralAttribute                       = mk_MFCore_attrib "LiteralAttribute"
  member val attrib_ConditionalAttribute                   = findSysAttrib "System.Diagnostics.ConditionalAttribute"
  member val attrib_OptionalArgumentAttribute              = mk_MFCore_attrib "OptionalArgumentAttribute"
  member val attrib_RequiresExplicitTypeArgumentsAttribute = mk_MFCore_attrib "RequiresExplicitTypeArgumentsAttribute"
  member val attrib_DefaultValueAttribute                  = mk_MFCore_attrib "DefaultValueAttribute"
  member val attrib_ClassAttribute                         = mk_MFCore_attrib "ClassAttribute"
  member val attrib_InterfaceAttribute                     = mk_MFCore_attrib "InterfaceAttribute"
  member val attrib_StructAttribute                        = mk_MFCore_attrib "StructAttribute"
  member val attrib_ReflectedDefinitionAttribute           = mk_MFCore_attrib "ReflectedDefinitionAttribute"
  member val attrib_CompiledNameAttribute                  = mk_MFCore_attrib "CompiledNameAttribute"
  member val attrib_AutoOpenAttribute                      = mk_MFCore_attrib "AutoOpenAttribute"
  member val attrib_InternalsVisibleToAttribute            = findSysAttrib "System.Runtime.CompilerServices.InternalsVisibleToAttribute"
  member val attrib_CompilationRepresentationAttribute     = mk_MFCore_attrib "CompilationRepresentationAttribute"
  member val attrib_CompilationArgumentCountsAttribute     = mk_MFCore_attrib "CompilationArgumentCountsAttribute"
  member val attrib_CompilationMappingAttribute            = mk_MFCore_attrib "CompilationMappingAttribute"
  member val attrib_CLIEventAttribute                      = mk_MFCore_attrib "CLIEventAttribute"
  member val attrib_CLIMutableAttribute                    = mk_MFCore_attrib "CLIMutableAttribute"
  member val attrib_AllowNullLiteralAttribute              = mk_MFCore_attrib "AllowNullLiteralAttribute"
  member val attrib_NoEqualityAttribute                    = mk_MFCore_attrib "NoEqualityAttribute"
  member val attrib_NoComparisonAttribute                  = mk_MFCore_attrib "NoComparisonAttribute"
  member val attrib_CustomEqualityAttribute                = mk_MFCore_attrib "CustomEqualityAttribute"
  member val attrib_CustomComparisonAttribute              = mk_MFCore_attrib "CustomComparisonAttribute"
  member val attrib_EqualityConditionalOnAttribute         = mk_MFCore_attrib "EqualityConditionalOnAttribute"
  member val attrib_ComparisonConditionalOnAttribute       = mk_MFCore_attrib "ComparisonConditionalOnAttribute"
  member val attrib_ReferenceEqualityAttribute             = mk_MFCore_attrib "ReferenceEqualityAttribute"
  member val attrib_StructuralEqualityAttribute            = mk_MFCore_attrib "StructuralEqualityAttribute"
  member val attrib_StructuralComparisonAttribute          = mk_MFCore_attrib "StructuralComparisonAttribute"
  member val attrib_SealedAttribute                        = mk_MFCore_attrib "SealedAttribute"
  member val attrib_AbstractClassAttribute                 = mk_MFCore_attrib "AbstractClassAttribute"
  member val attrib_GeneralizableValueAttribute            = mk_MFCore_attrib "GeneralizableValueAttribute"
  member val attrib_MeasureAttribute                       = mk_MFCore_attrib "MeasureAttribute"
  member val attrib_MeasureableAttribute                   = mk_MFCore_attrib "MeasureAnnotatedAbbreviationAttribute"
  member val attrib_NoDynamicInvocationAttribute           = mk_MFCore_attrib "NoDynamicInvocationAttribute"
  member val attrib_SecurityAttribute                      = tryFindSysAttrib "System.Security.Permissions.SecurityAttribute"
  member val attrib_SecurityCriticalAttribute              = findSysAttrib "System.Security.SecurityCriticalAttribute"
  member val attrib_SecuritySafeCriticalAttribute          = findSysAttrib "System.Security.SecuritySafeCriticalAttribute"
  member val attrib_ComponentModelEditorBrowsableAttribute = findSysAttrib "System.ComponentModel.EditorBrowsableAttribute"

  member g.improveType tcref tinst = improveTy tcref tinst

  member g.decompileType tcref tinst = decompileTy tcref tinst

  member __.new_decimal_info = v_new_decimal_info
  member __.seq_info    = v_seq_info
  member val seq_vref    = (ValRefForIntrinsic v_seq_info) 
  member val fsharpref_vref = (ValRefForIntrinsic v_refcell_info)
  member val and_vref    = (ValRefForIntrinsic v_and_info) 
  member val and2_vref   = (ValRefForIntrinsic v_and2_info)
  member val addrof_vref = (ValRefForIntrinsic v_addrof_info)
  member val addrof2_vref = (ValRefForIntrinsic v_addrof2_info)
  member val or_vref     = (ValRefForIntrinsic v_or_info)
  member val splice_expr_vref     = (ValRefForIntrinsic v_splice_expr_info)
  member val splice_raw_expr_vref     = (ValRefForIntrinsic v_splice_raw_expr_info)
  member val or2_vref    = (ValRefForIntrinsic v_or2_info) 
  member val generic_equality_er_inner_vref     = ValRefForIntrinsic v_generic_equality_er_inner_info
  member val generic_equality_per_inner_vref = ValRefForIntrinsic v_generic_equality_per_inner_info
  member val generic_equality_withc_inner_vref  = ValRefForIntrinsic v_generic_equality_withc_inner_info
  member val generic_comparison_inner_vref    = ValRefForIntrinsic v_generic_comparison_inner_info
  member val generic_comparison_withc_inner_vref    = ValRefForIntrinsic v_generic_comparison_withc_inner_info
  member __.generic_comparison_withc_outer_info    = v_generic_comparison_withc_outer_info
  member __.generic_equality_er_outer_info     = v_generic_equality_er_outer_info
  member __.generic_equality_withc_outer_info  = v_generic_equality_withc_outer_info
  member __.generic_hash_withc_outer_info = v_generic_hash_withc_outer_info
  member val generic_hash_inner_vref = ValRefForIntrinsic v_generic_hash_inner_info
  member val generic_hash_withc_inner_vref = ValRefForIntrinsic v_generic_hash_withc_inner_info

  member val reference_equality_inner_vref         = ValRefForIntrinsic v_reference_equality_inner_info

  member val bitwise_or_vref            = ValRefForIntrinsic v_bitwise_or_info
  member val bitwise_and_vref           = ValRefForIntrinsic v_bitwise_and_info
  member val bitwise_xor_vref           = ValRefForIntrinsic v_bitwise_xor_info
  member val bitwise_unary_not_vref     = ValRefForIntrinsic v_bitwise_unary_not_info
  member val bitwise_shift_left_vref    = ValRefForIntrinsic v_bitwise_shift_left_info
  member val bitwise_shift_right_vref   = ValRefForIntrinsic v_bitwise_shift_right_info
  member val unchecked_addition_vref    = ValRefForIntrinsic v_unchecked_addition_info
  member val unchecked_unary_plus_vref  = ValRefForIntrinsic v_unchecked_unary_plus_info
  member val unchecked_unary_minus_vref = ValRefForIntrinsic v_unchecked_unary_minus_info
  member val unchecked_unary_not_vref = ValRefForIntrinsic v_unchecked_unary_not_info
  member val unchecked_subtraction_vref = ValRefForIntrinsic v_unchecked_subtraction_info
  member val unchecked_multiply_vref    = ValRefForIntrinsic v_unchecked_multiply_info
  member val unchecked_defaultof_vref    = ValRefForIntrinsic v_unchecked_defaultof_info

  member __.bitwise_or_info            = v_bitwise_or_info
  member __.bitwise_and_info           = v_bitwise_and_info
  member __.bitwise_xor_info           = v_bitwise_xor_info
  member __.bitwise_unary_not_info     = v_bitwise_unary_not_info
  member __.bitwise_shift_left_info    = v_bitwise_shift_left_info
  member __.bitwise_shift_right_info   = v_bitwise_shift_right_info
  member __.unchecked_addition_info    = v_unchecked_addition_info
  member __.unchecked_subtraction_info = v_unchecked_subtraction_info
  member __.unchecked_multiply_info    = v_unchecked_multiply_info
  member __.unchecked_division_info    = v_unchecked_division_info
  member __.unchecked_modulus_info     = v_unchecked_modulus_info
  member __.unchecked_unary_plus_info  = v_unchecked_unary_plus_info
  member __.unchecked_unary_minus_info = v_unchecked_unary_minus_info
  member __.unchecked_unary_not_info   = v_unchecked_unary_not_info
  member __.unchecked_defaultof_info   = v_unchecked_defaultof_info

  member __.checked_addition_info      = v_checked_addition_info
  member __.checked_subtraction_info   = v_checked_subtraction_info
  member __.checked_multiply_info      = v_checked_multiply_info
  member __.checked_unary_minus_info   = v_checked_unary_minus_info

  member __.byte_checked_info          = v_byte_checked_info
  member __.sbyte_checked_info         = v_sbyte_checked_info
  member __.int16_checked_info         = v_int16_checked_info
  member __.uint16_checked_info        = v_uint16_checked_info
  member __.int_checked_info           = v_int_checked_info
  member __.int32_checked_info         = v_int32_checked_info
  member __.uint32_checked_info        = v_uint32_checked_info
  member __.int64_checked_info         = v_int64_checked_info
  member __.uint64_checked_info        = v_uint64_checked_info
  member __.nativeint_checked_info     = v_nativeint_checked_info
  member __.unativeint_checked_info    = v_unativeint_checked_info

  member __.byte_operator_info       = v_byte_operator_info
  member __.sbyte_operator_info      = v_sbyte_operator_info
  member __.int16_operator_info      = v_int16_operator_info
  member __.uint16_operator_info     = v_uint16_operator_info
  member __.int_operator_info        = v_int_operator_info
  member __.int32_operator_info      = v_int32_operator_info
  member __.uint32_operator_info     = v_uint32_operator_info
  member __.int64_operator_info      = v_int64_operator_info
  member __.uint64_operator_info     = v_uint64_operator_info
  member __.float32_operator_info    = v_float32_operator_info
  member __.float_operator_info      = v_float_operator_info
  member __.nativeint_operator_info  = v_nativeint_operator_info
  member __.unativeint_operator_info = v_unativeint_operator_info

  member __.char_operator_info       = v_char_operator_info
  member __.enum_operator_info       = v_enum_operator_info

  member val compare_operator_vref    = ValRefForIntrinsic v_compare_operator_info
  member val equals_operator_vref    = ValRefForIntrinsic v_equals_operator_info
  member val equals_nullable_operator_vref    = ValRefForIntrinsic v_equals_nullable_operator_info
  member val nullable_equals_nullable_operator_vref    = ValRefForIntrinsic v_nullable_equals_nullable_operator_info
  member val nullable_equals_operator_vref    = ValRefForIntrinsic v_nullable_equals_operator_info
  member val not_equals_operator_vref    = ValRefForIntrinsic v_not_equals_operator_info
  member val less_than_operator_vref    = ValRefForIntrinsic v_less_than_operator_info
  member val less_than_or_equals_operator_vref    = ValRefForIntrinsic v_less_than_or_equals_operator_info
  member val greater_than_operator_vref    = ValRefForIntrinsic v_greater_than_operator_info
  member val greater_than_or_equals_operator_vref    = ValRefForIntrinsic v_greater_than_or_equals_operator_info

  member val raise_vref                 = ValRefForIntrinsic v_raise_info
  member val failwith_vref              = ValRefForIntrinsic v_failwith_info
  member val invalid_arg_vref           = ValRefForIntrinsic v_invalid_arg_info
  member val null_arg_vref              = ValRefForIntrinsic v_null_arg_info
  member val invalid_op_vref            = ValRefForIntrinsic v_invalid_op_info
  member val failwithf_vref             = ValRefForIntrinsic v_failwithf_info

  member __.equals_operator_info        = v_equals_operator_info
  member __.not_equals_operator         = v_not_equals_operator_info
  member __.less_than_operator          = v_less_than_operator_info
  member __.less_than_or_equals_operator = v_less_than_or_equals_operator_info
  member __.greater_than_operator       = v_greater_than_operator_info
  member __.greater_than_or_equals_operator = v_greater_than_or_equals_operator_info

  member __.hash_info                  = v_hash_info
  member __.box_info                   = v_box_info
  member __.isnull_info                = v_isnull_info
  member __.isnotnull_info             = v_isnotnull_info
  member __.raise_info                 = v_raise_info
  member __.failwith_info              = v_failwith_info
  member __.invalid_arg_info           = v_invalid_arg_info
  member __.null_arg_info              = v_null_arg_info
  member __.invalid_op_info            = v_invalid_op_info
  member __.failwithf_info             = v_failwithf_info
  member __.reraise_info               = v_reraise_info
  member __.methodhandleof_info        = v_methodhandleof_info
  member __.typeof_info                = v_typeof_info
  member __.typedefof_info             = v_typedefof_info

  member val reraise_vref               = ValRefForIntrinsic v_reraise_info
  member val methodhandleof_vref        = ValRefForIntrinsic v_methodhandleof_info
  member val typeof_vref                = ValRefForIntrinsic v_typeof_info
  member val sizeof_vref                = ValRefForIntrinsic v_sizeof_info
  member val nameof_vref                = ValRefForIntrinsic v_nameof_info
  member val typedefof_vref             = ValRefForIntrinsic v_typedefof_info
  member val enum_vref                  = ValRefForIntrinsic v_enum_operator_info
  member val enumOfValue_vref           = ValRefForIntrinsic v_enumOfValue_info
  member val range_op_vref              = ValRefForIntrinsic v_range_op_info
  member val range_step_op_vref         = ValRefForIntrinsic v_range_step_op_info
  member val range_int32_op_vref        = ValRefForIntrinsic v_range_int32_op_info
  member val array_get_vref             = ValRefForIntrinsic v_array_get_info
  member val array2D_get_vref           = ValRefForIntrinsic v_array2D_get_info
  member val array3D_get_vref           = ValRefForIntrinsic v_array3D_get_info
  member val array4D_get_vref           = ValRefForIntrinsic v_array4D_get_info
  member val seq_singleton_vref         = ValRefForIntrinsic v_seq_singleton_info
  member val seq_collect_vref           = ValRefForIntrinsic v_seq_collect_info
  member val nativeptr_tobyref_vref     = ValRefForIntrinsic v_nativeptr_tobyref_info
  member val seq_using_vref             = ValRefForIntrinsic v_seq_using_info
  member val seq_delay_vref             = ValRefForIntrinsic  v_seq_delay_info
  member val seq_append_vref            = ValRefForIntrinsic  v_seq_append_info
  member val seq_generated_vref         = ValRefForIntrinsic  v_seq_generated_info
  member val seq_finally_vref           = ValRefForIntrinsic  v_seq_finally_info
  member val seq_of_functions_vref      = ValRefForIntrinsic  v_seq_of_functions_info
  member val seq_map_vref               = ValRefForIntrinsic  v_seq_map_info
  member val seq_empty_vref             = ValRefForIntrinsic  v_seq_empty_info
  member val new_format_vref            = ValRefForIntrinsic v_new_format_info
  member val sprintf_vref               = ValRefForIntrinsic v_sprintf_info
  member val unbox_vref                 = ValRefForIntrinsic v_unbox_info
  member val unbox_fast_vref            = ValRefForIntrinsic v_unbox_fast_info
  member val istype_vref                = ValRefForIntrinsic v_istype_info
  member val istype_fast_vref           = ValRefForIntrinsic v_istype_fast_info
  member val query_source_vref          = ValRefForIntrinsic v_query_source_info
  member val query_value_vref           = ValRefForIntrinsic v_query_value_info
  member val query_run_value_vref       = ValRefForIntrinsic v_query_run_value_info
  member val query_run_enumerable_vref  = ValRefForIntrinsic v_query_run_enumerable_info
  member val query_for_vref             = ValRefForIntrinsic v_query_for_value_info
  member val query_yield_vref           = ValRefForIntrinsic v_query_yield_value_info
  member val query_yield_from_vref      = ValRefForIntrinsic v_query_yield_from_value_info
  member val query_select_vref          = ValRefForIntrinsic v_query_select_value_info
  member val query_where_vref           = ValRefForIntrinsic v_query_where_value_info
  member val query_zero_vref            = ValRefForIntrinsic v_query_zero_value_info

  member __.seq_collect_info           = v_seq_collect_info
  member __.seq_using_info             = v_seq_using_info
  member __.seq_delay_info             = v_seq_delay_info
  member __.seq_append_info            = v_seq_append_info
  member __.seq_generated_info         = v_seq_generated_info
  member __.seq_finally_info           = v_seq_finally_info
  member __.seq_of_functions_info      = v_seq_of_functions_info
  member __.seq_map_info               = v_seq_map_info
  member __.seq_singleton_info         = v_seq_singleton_info
  member __.seq_empty_info             = v_seq_empty_info
  member __.sprintf_info               = v_sprintf_info
  member __.new_format_info            = v_new_format_info
  member __.unbox_info                 = v_unbox_info
  member __.get_generic_comparer_info  = v_get_generic_comparer_info
  member __.get_generic_er_equality_comparer_info = v_get_generic_er_equality_comparer_info
  member __.get_generic_per_equality_comparer_info = v_get_generic_per_equality_comparer_info
  member __.dispose_info               = v_dispose_info
  member __.getstring_info             = v_getstring_info
  member __.unbox_fast_info            = v_unbox_fast_info
  member __.istype_info                = v_istype_info
  member __.istype_fast_info           = v_istype_fast_info
  member __.lazy_force_info            = v_lazy_force_info
  member __.lazy_create_info           = v_lazy_create_info
  member __.create_instance_info       = v_create_instance_info
  member __.create_event_info          = v_create_event_info
  member __.seq_to_list_info           = v_seq_to_list_info
  member __.seq_to_array_info          = v_seq_to_array_info

  member __.array_length_info          = v_array_length_info
  member __.array_get_info             = v_array_get_info
  member __.array2D_get_info           = v_array2D_get_info
  member __.array3D_get_info           = v_array3D_get_info
  member __.array4D_get_info           = v_array4D_get_info
  member __.array_set_info             = v_array_set_info
  member __.array2D_set_info           = v_array2D_set_info
  member __.array3D_set_info           = v_array3D_set_info
  member __.array4D_set_info           = v_array4D_set_info

  member val option_toNullable_info     = v_option_toNullable_info
  member val option_defaultValue_info     = v_option_defaultValue_info

  member __.deserialize_quoted_FSharp_20_plus_info       = v_deserialize_quoted_FSharp_20_plus_info
  member __.deserialize_quoted_FSharp_40_plus_info    = v_deserialize_quoted_FSharp_40_plus_info
  member __.call_with_witnesses_info = v_call_with_witnesses_info
  member __.cast_quotation_info        = v_cast_quotation_info
  member __.lift_value_info            = v_lift_value_info
  member __.lift_value_with_name_info            = v_lift_value_with_name_info
  member __.lift_value_with_defn_info            = v_lift_value_with_defn_info
  member __.query_source_as_enum_info            = v_query_source_as_enum_info
  member __.new_query_source_info            = v_new_query_source_info
  member __.query_builder_tcref            = v_query_builder_tcref
  member __.fail_init_info             = v_fail_init_info
  member __.fail_static_init_info           = v_fail_static_init_info
  member __.check_this_info            = v_check_this_info
  member __.quote_to_linq_lambda_info        = v_quote_to_linq_lambda_info


  member val generic_hash_withc_tuple2_vref = ValRefForIntrinsic v_generic_hash_withc_tuple2_info
  member val generic_hash_withc_tuple3_vref = ValRefForIntrinsic v_generic_hash_withc_tuple3_info
  member val generic_hash_withc_tuple4_vref = ValRefForIntrinsic v_generic_hash_withc_tuple4_info
  member val generic_hash_withc_tuple5_vref = ValRefForIntrinsic v_generic_hash_withc_tuple5_info
  member val generic_equals_withc_tuple2_vref = ValRefForIntrinsic v_generic_equals_withc_tuple2_info
  member val generic_equals_withc_tuple3_vref = ValRefForIntrinsic v_generic_equals_withc_tuple3_info
  member val generic_equals_withc_tuple4_vref = ValRefForIntrinsic v_generic_equals_withc_tuple4_info
  member val generic_equals_withc_tuple5_vref = ValRefForIntrinsic v_generic_equals_withc_tuple5_info
  member val generic_compare_withc_tuple2_vref = ValRefForIntrinsic v_generic_compare_withc_tuple2_info
  member val generic_compare_withc_tuple3_vref = ValRefForIntrinsic v_generic_compare_withc_tuple3_info
  member val generic_compare_withc_tuple4_vref = ValRefForIntrinsic v_generic_compare_withc_tuple4_info
  member val generic_compare_withc_tuple5_vref = ValRefForIntrinsic v_generic_compare_withc_tuple5_info
  member val generic_equality_withc_outer_vref = ValRefForIntrinsic v_generic_equality_withc_outer_info


  member __.cons_ucref = v_cons_ucref
  member __.nil_ucref = v_nil_ucref
    
    // A list of types that are explicitly suppressed from the F# intellisense 
    // Note that the suppression checks for the precise name of the type
    // so the lowercase versions are visible
  member __.suppressed_types = v_suppressed_types

  /// Are we assuming all code gen is for F# interactive, with no static linking 
  member __.isInteractive=isInteractive

  /// Indicates if we are generating witness arguments for SRTP constraints. Only done if the FSharp.Core
  /// supports witness arguments.
  member g.generateWitnesses =
      compilingFslib || 
      ((ValRefForIntrinsic g.call_with_witnesses_info).TryDeref.IsSome && langVersion.SupportsFeature LanguageFeature.WitnessPassing)

  member __.FindSysTyconRef path nm = findSysTyconRef path nm

  member __.TryFindSysTyconRef path nm = tryFindSysTyconRef path nm

  member __.FindSysILTypeRef nm = findSysILTypeRef nm

  member __.TryFindSysILTypeRef nm = tryFindSysILTypeRef nm

  member __.FindSysAttrib nm = findSysAttrib nm

  member __.TryFindSysAttrib nm = tryFindSysAttrib nm

  member val ilxPubCloEnv = 
      EraseClosures.newIlxPubCloEnv(ilg, addMethodGeneratedAttrs, addFieldGeneratedAttrs, addFieldNeverAttrs)

  member __.AddMethodGeneratedAttributes mdef = addMethodGeneratedAttrs mdef

  member __.AddFieldGeneratedAttrs mdef = addFieldGeneratedAttrs mdef

  member __.AddFieldNeverAttrs mdef = addFieldNeverAttrs mdef

  member __.mkDebuggerHiddenAttribute() = mkILCustomAttribute ilg (findSysILTypeRef tname_DebuggerHiddenAttribute, [], [], [])

  member __.mkDebuggerDisplayAttribute s = mkILCustomAttribute ilg (findSysILTypeRef tname_DebuggerDisplayAttribute, [ilg.typ_String], [ILAttribElem.String (Some s)], [])

  member __.DebuggerBrowsableNeverAttribute = mkDebuggerBrowsableNeverAttribute() 

  member __.mkDebuggerStepThroughAttribute() =
      mkILCustomAttribute ilg (findSysILTypeRef tname_DebuggerStepThroughAttribute, [], [], [])

  member __.mkDebuggableAttribute (jitOptimizerDisabled) =
      mkILCustomAttribute ilg (tref_DebuggableAttribute, [ilg.typ_Bool; ilg.typ_Bool], [ILAttribElem.Bool false; ILAttribElem.Bool jitOptimizerDisabled], [])

  member __.mkDebuggableAttributeV2(jitTracking, ignoreSymbolStoreSequencePoints, jitOptimizerDisabled, enableEnC) =
        let debuggingMode = 
            (if jitTracking then 1 else 0) |||
            (if jitOptimizerDisabled then 256 else 0) |||  
            (if ignoreSymbolStoreSequencePoints then 2 else 0) |||
            (if enableEnC then 4 else 0)
        let tref_DebuggableAttribute_DebuggingModes = mkILTyRefInTyRef (tref_DebuggableAttribute, tname_DebuggableAttribute_DebuggingModes)
        mkILCustomAttribute ilg 
          (tref_DebuggableAttribute, [mkILNonGenericValueTy tref_DebuggableAttribute_DebuggingModes],
           (* See System.Diagnostics.DebuggableAttribute.DebuggingModes *)
           [ILAttribElem.Int32( debuggingMode )], [])

  member internal __.CompilerGlobalState = Some compilerGlobalState

  member __.CompilerGeneratedAttribute = mkCompilerGeneratedAttribute ()

  /// Find an FSharp.Core LaguagePrimitives dynamic function that corresponds to a trait witness, e.g.
  /// AdditionDynamic for op_Addition.  Also work out the type instantiation of the dynamic function.
  member __.MakeBuiltInWitnessInfo (t: TraitConstraintInfo) =
      let memberName = 
          let nm = t.MemberName
          let coreName = 
              if nm.StartsWith "op_" then nm.[3..]
              elif nm = "get_Zero" then "GenericZero"
              elif nm = "get_One" then "GenericOne"
              else nm
          coreName + "Dynamic"
      let gtps, argTys, retTy, tinst = 
          match memberName, t.ArgumentTypes, t.ReturnType with 
          | ("AdditionDynamic" | "MultiplyDynamic" | "SubtractionDynamic"| "DivisionDynamic" | "ModulusDynamic" | "CheckedAdditionDynamic" | "CheckedMultiplyDynamic" | "CheckedSubtractionDynamic" | "LeftShiftDynamic" | "RightShiftDynamic" | "BitwiseAndDynamic" | "BitwiseOrDynamic" | "ExclusiveOrDynamic" | "LessThanDynamic" | "GreaterThanDynamic" | "LessThanOrEqualDynamic" | "GreaterThanOrEqualDynamic" | "EqualityDynamic" | "InequalityDynamic"), 
            [ arg0Ty; arg1Ty ], 
            Some retTy -> 
               [vara; varb; varc], [ varaTy; varbTy ], varcTy, [ arg0Ty; arg1Ty; retTy ]
          | ("UnaryNegationDynamic" | "CheckedUnaryNegationDynamic" | "LogicalNotDynamic" | "ExplicitDynamic"), 
            [ arg0Ty ], 
            Some retTy -> 
               [vara; varb ], [ varaTy ], varbTy, [ arg0Ty; retTy ]
          | "DivideByIntDynamic", [arg0Ty; _], _ -> 
               [vara], [ varaTy; v_int32_ty ], varaTy, [ arg0Ty ]
          | ("GenericZeroDynamic" | "GenericOneDynamic"), [], Some retTy -> 
               [vara], [ ], varaTy, [ retTy ]
          | _ -> failwithf "unknown builtin witness '%s'" memberName
      let vref = makeOtherIntrinsicValRef (fslib_MFLanguagePrimitives_nleref, memberName, None, None, gtps, (List.map List.singleton argTys, retTy))
      vref, tinst

  /// Find an FSharp.Core operator that corresponds to a trait witness
  member g.TryMakeOperatorAsBuiltInWitnessInfo isStringTy isArrayTy (t: TraitConstraintInfo) argExprs =

    match t.MemberName, t.ArgumentTypes, t.ReturnType, argExprs with 
    | "get_Sign", [aty], _, (objExpr :: _) -> 
        // Call Operators.sign
        let info = makeOtherIntrinsicValRef (fslib_MFOperators_nleref, "sign", None, Some "Sign", [vara], ([[varaTy]], v_int32_ty))
        let tyargs = [aty]
        Some (info, tyargs, [objExpr])
    | "Sqrt", [aty], Some bty, [_] ->
        // Call Operators.sqrt
        let info = makeOtherIntrinsicValRef (fslib_MFOperators_nleref, "sqrt", None, Some "Sqrt", [vara; varb], ([[varaTy]], varbTy))
        let tyargs = [aty; bty]
        Some (info, tyargs, argExprs)
    | "Pow", [aty;bty], _, [_;_] ->
        // Call Operators.(**)
        let info = makeOtherIntrinsicValRef (fslib_MFOperators_nleref, "op_Exponentiation", None, None, [vara; varb], ([[varaTy]; [varbTy]], varaTy))
        let tyargs = [aty;bty]
        Some (info, tyargs, argExprs)
    | "Atan2", [aty;_], Some bty, [_;_] ->
        // Call Operators.atan2
        let info = makeOtherIntrinsicValRef (fslib_MFOperators_nleref, "atan2", None, Some "Atan2", [vara; varb], ([[varaTy]; [varaTy]], varbTy))
        let tyargs = [aty;bty]
        Some (info, tyargs, argExprs)
    | "get_Zero", _, Some aty, [_] ->
        // Call LanguagePrimitives.GenericZero
        let info = makeOtherIntrinsicValRef (fslib_MFLanguagePrimitives_nleref, "GenericZero", None, None, [vara], ([], varaTy))
        let tyargs = [aty]
        Some (info, tyargs, [])
    | "get_One", _, Some aty, [_] ->
        // Call LanguagePrimitives.GenericOne
        let info = makeOtherIntrinsicValRef (fslib_MFLanguagePrimitives_nleref, "GenericOne", None, None, [vara], ([], varaTy))
        let tyargs = [aty]
        Some (info, tyargs, [])
    | ("Abs" | "Sin" | "Cos" | "Tan" | "Sinh" | "Cosh" | "Tanh" | "Atan" | "Acos" | "Asin" | "Exp" | "Ceiling" | "Floor" | "Round" | "Truncate" | "Log10"| "Log"), [aty], _, [_] -> 
        // Call corresponding Operators.*
        let nm = t.MemberName
        let lower = if nm = "Ceiling" then "ceil" else nm.ToLowerInvariant()
        let info = makeOtherIntrinsicValRef (fslib_MFOperators_nleref, lower, None, Some nm, [vara], ([[varaTy]], varaTy))
        let tyargs = [aty]
        Some (info, tyargs, argExprs)
    | "get_Item", [arrTy; _], Some rty, [_; _] when isArrayTy g arrTy -> 
        Some (g.array_get_info, [rty], argExprs)
    | "set_Item", [arrTy; _; ety], _, [_; _; _] when isArrayTy g arrTy -> 
        Some (g.array_set_info, [ety], argExprs)
    | "get_Item", [sty; _; _], _, [_; _] when isStringTy g sty -> 
        Some (g.getstring_info, [], argExprs)
    | _ ->
        None

  member __.EraseClassUnionDef cud =
     EraseUnions.mkClassUnionDef (addMethodGeneratedAttrs, addPropertyGeneratedAttrs, addPropertyNeverAttrs, addFieldGeneratedAttrs, addFieldNeverAttrs, mkDebuggerTypeProxyAttribute) ilg cud

#if DEBUG
// This global is only used during debug output 
let mutable global_g = None : TcGlobals option
#endif<|MERGE_RESOLUTION|>--- conflicted
+++ resolved
@@ -370,15 +370,6 @@
       let key = ValLinkageFullKey({ MemberParentMangledName=memberParentName; MemberIsOverride=false; LogicalName=logicalName; TotalArgCount= argCount }, linkageType)
       let vref = IntrinsicValRef(enclosingEntity, logicalName, isMember, ty, key)
       let compiledName = defaultArg compiledNameOpt logicalName
-<<<<<<< HEAD
-      let key = (enclosingEntity.LastItemMangledName, memberParentName, compiledName, argCount)
-      assert not (v_knownIntrinsics.ContainsKey(key))
-      if not (v_knownIntrinsics.ContainsKey(key)) then
-          v_knownIntrinsics.Add(key, ValRefForIntrinsic vref)
-      vref
-
-=======
-
       let key = (enclosingEntity.LastItemMangledName, memberParentName, compiledName, argCount)
       assert not (v_knownIntrinsics.ContainsKey(key))
       if isKnown && not (v_knownIntrinsics.ContainsKey(key)) then
@@ -388,7 +379,6 @@
   let makeIntrinsicValRef info = makeIntrinsicValRefGeneral true info
   let makeOtherIntrinsicValRef info = makeIntrinsicValRefGeneral false info
 
->>>>>>> bf29c6e9
   let v_IComparer_ty = mkSysNonGenericTy sysCollections "IComparer"
   let v_IEqualityComparer_ty = mkSysNonGenericTy sysCollections "IEqualityComparer"
 
