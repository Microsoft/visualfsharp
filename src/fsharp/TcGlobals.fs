// Copyright (c) Microsoft Corporation.  All Rights Reserved.  Licensed under the Apache License, Version 2.0.  See License.txt in the project root for license information.

/// Defines the global environment for all type checking.
///
/// The environment (TcGlobals) are well-known types and values are hard-wired 
/// into the compiler.  This lets the compiler perform particular optimizations
/// for these types and values, for example emitting optimized calls for
/// comparison and hashing functions.  
module internal Microsoft.FSharp.Compiler.TcGlobals

open Internal.Utilities
open Microsoft.FSharp.Compiler 
open Microsoft.FSharp.Compiler.AbstractIL 
open Microsoft.FSharp.Compiler.AbstractIL.IL 
open Microsoft.FSharp.Compiler.AbstractIL.Extensions.ILX 
open Microsoft.FSharp.Compiler.AbstractIL.Internal 
open Microsoft.FSharp.Compiler.AbstractIL.Internal.Library

open Microsoft.FSharp.Compiler.Tast
open Microsoft.FSharp.Compiler.Range
open Microsoft.FSharp.Compiler.Ast
open Microsoft.FSharp.Compiler.ErrorLogger
open Microsoft.FSharp.Compiler.AbstractIL.Diagnostics
open Microsoft.FSharp.Compiler.Lib
open Microsoft.FSharp.Compiler.PrettyNaming

open System.Collections.Generic

let internal DummyFileNameForRangesWithoutASpecificLocation = "startup"
let private envRange = rangeN DummyFileNameForRangesWithoutASpecificLocation 0

type public IntrinsicValRef = IntrinsicValRef of NonLocalEntityRef * string * bool * TType * ValLinkageFullKey

let ValRefForIntrinsic (IntrinsicValRef(mvr, _, _, _, key))  = mkNonLocalValRef mvr key

//-------------------------------------------------------------------------
// Access the initial environment: names
//------------------------------------------------------------------------- 

[<AutoOpen>]
module FSharpLib = 

    let CoreOperatorsName        = FSharpLib.Root + ".Core.Operators"
    let CoreOperatorsCheckedName = FSharpLib.Root + ".Core.Operators.Checked"
    let ControlName              = FSharpLib.Root + ".Control"
    let LinqName                 = FSharpLib.Root + ".Linq"
    let CollectionsName          = FSharpLib.Root + ".Collections"
    let LanguagePrimitivesName   = FSharpLib.Root + ".Core.LanguagePrimitives"
    let CompilerServicesName     = FSharpLib.Root + ".Core.CompilerServices"
    let LinqRuntimeHelpersName   = FSharpLib.Root + ".Linq.RuntimeHelpers"
    let RuntimeHelpersName       = FSharpLib.Root + ".Core.CompilerServices.RuntimeHelpers"
    let ExtraTopLevelOperatorsName = FSharpLib.Root + ".Core.ExtraTopLevelOperators" 
    let HashCompareName            = FSharpLib.Root + ".Core.LanguagePrimitives.HashCompare"

    let QuotationsName             = FSharpLib.Root + ".Quotations"

    let OperatorsPath               = IL.splitNamespace CoreOperatorsName |> Array.ofList
    let OperatorsCheckedPath        = IL.splitNamespace CoreOperatorsCheckedName |> Array.ofList
    let ControlPath                 = IL.splitNamespace ControlName 
    let LinqPath                    = IL.splitNamespace LinqName 
    let CollectionsPath             = IL.splitNamespace CollectionsName 
    let LanguagePrimitivesPath      = IL.splitNamespace LanguagePrimitivesName |> Array.ofList
    let HashComparePath             = IL.splitNamespace HashCompareName |> Array.ofList
    let CompilerServicesPath        = IL.splitNamespace CompilerServicesName |> Array.ofList
    let LinqRuntimeHelpersPath      = IL.splitNamespace LinqRuntimeHelpersName |> Array.ofList
    let RuntimeHelpersPath          = IL.splitNamespace RuntimeHelpersName |> Array.ofList
    let QuotationsPath              = IL.splitNamespace QuotationsName |> Array.ofList
    let ExtraTopLevelOperatorsPath  = IL.splitNamespace ExtraTopLevelOperatorsName |> Array.ofList

    let RootPathArray                    = FSharpLib.RootPath |> Array.ofList
    let CorePathArray                    = FSharpLib.CorePath |> Array.ofList
    let LinqPathArray                    = LinqPath |> Array.ofList
    let ControlPathArray                 = ControlPath |> Array.ofList
    let CollectionsPathArray             = CollectionsPath |> Array.ofList

//-------------------------------------------------------------------------
// Access the initial environment: helpers to build references
//-------------------------------------------------------------------------

let private mkNonGenericTy tcref = TType_app(tcref, [])

let mkNonLocalTyconRef2 ccu path n = mkNonLocalTyconRef (mkNonLocalEntityRef ccu path) n 

let mk_MFCore_tcref             ccu n = mkNonLocalTyconRef2 ccu FSharpLib.CorePathArray n 
let mk_MFQuotations_tcref       ccu n = mkNonLocalTyconRef2 ccu FSharpLib.QuotationsPath n 
let mk_MFLinq_tcref             ccu n = mkNonLocalTyconRef2 ccu LinqPathArray n 
let mk_MFCollections_tcref      ccu n = mkNonLocalTyconRef2 ccu FSharpLib.CollectionsPathArray n 
let mk_MFCompilerServices_tcref ccu n = mkNonLocalTyconRef2 ccu FSharpLib.CompilerServicesPath n 
let mk_MFRuntimeHelpers_tcref   ccu n = mkNonLocalTyconRef2 ccu FSharpLib.RuntimeHelpersPath n 
let mk_MFControl_tcref          ccu n = mkNonLocalTyconRef2 ccu FSharpLib.ControlPathArray n 


type public BuiltinAttribInfo =
    | AttribInfo of ILTypeRef * TyconRef 
    member this.TyconRef = let (AttribInfo(_, tcref)) = this in tcref
    member this.TypeRef  = let (AttribInfo(tref, _)) = this in tref

[<Literal>]
let tname_DebuggerNonUserCodeAttribute = "System.Diagnostics.DebuggerNonUserCodeAttribute"
[<Literal>]
let tname_DebuggableAttribute_DebuggingModes = "DebuggingModes"
[<Literal>]
let tname_DebuggerHiddenAttribute = "System.Diagnostics.DebuggerHiddenAttribute"
[<Literal>]
let tname_DebuggerDisplayAttribute = "System.Diagnostics.DebuggerDisplayAttribute"
[<Literal>]
let tname_DebuggerTypeProxyAttribute = "System.Diagnostics.DebuggerTypeProxyAttribute"
[<Literal>]
let tname_DebuggerStepThroughAttribute = "System.Diagnostics.DebuggerStepThroughAttribute"
[<Literal>]
let tname_DebuggerBrowsableAttribute = "System.Diagnostics.DebuggerBrowsableAttribute"
[<Literal>]
let tname_DebuggerBrowsableState = "System.Diagnostics.DebuggerBrowsableState"

[<Literal>]
let tname_StringBuilder = "System.Text.StringBuilder"
[<Literal>]
let tname_IComparable = "System.IComparable"
[<Literal>]
let tname_Exception = "System.Exception"
[<Literal>]
let tname_Missing = "System.Reflection.Missing"
[<Literal>]
let tname_Activator = "System.Activator"
[<Literal>]
let tname_SerializationInfo = "System.Runtime.Serialization.SerializationInfo"
[<Literal>]
let tname_StreamingContext = "System.Runtime.Serialization.StreamingContext"
[<Literal>]
let tname_SecurityPermissionAttribute = "System.Security.Permissions.SecurityPermissionAttribute"
[<Literal>]
let tname_Delegate = "System.Delegate"
[<Literal>]
let tname_ValueType = "System.ValueType"
[<Literal>]
let tname_Enum = "System.Enum"
[<Literal>]
let tname_Array = "System.Array"
[<Literal>]
let tname_RuntimeArgumentHandle = "System.RuntimeArgumentHandle"
[<Literal>]
let tname_RuntimeTypeHandle = "System.RuntimeTypeHandle"
[<Literal>]
let tname_RuntimeMethodHandle = "System.RuntimeMethodHandle"
[<Literal>]
let tname_RuntimeFieldHandle = "System.RuntimeFieldHandle"
[<Literal>]
let tname_CompilerGeneratedAttribute = "System.Runtime.CompilerServices.CompilerGeneratedAttribute"
[<Literal>]
let tname_DebuggableAttribute = "System.Diagnostics.DebuggableAttribute"
[<Literal>]
let tname_AsyncCallback = "System.AsyncCallback"
[<Literal>]
let tname_IAsyncResult = "System.IAsyncResult"

//-------------------------------------------------------------------------
// Table of all these "globals"
//------------------------------------------------------------------------- 

type public TcGlobals(compilingFslib: bool, ilg:ILGlobals, fslibCcu: CcuThunk, directoryToResolveRelativePaths, 
                      mlCompatibility: bool, isInteractive:bool, 
                      // The helper to find system types amongst referenced DLLs
                      tryFindSysTypeCcu, 
                      emitDebugInfoInQuotations: bool, usesMscorlib: bool, noDebugData: bool) =
      
  let vara = NewRigidTypar "a" envRange
  let varb = NewRigidTypar "b" envRange
  let varc = NewRigidTypar "c" envRange
  let vard = NewRigidTypar "d" envRange
  let vare = NewRigidTypar "e" envRange

  let varaTy = mkTyparTy vara 
  let varbTy = mkTyparTy varb 
  let varcTy = mkTyparTy varc
  let vardTy = mkTyparTy vard
  let vareTy = mkTyparTy vare

  let v_int_tcr        = mk_MFCore_tcref fslibCcu "int"
  let v_nativeint_tcr  = mk_MFCore_tcref fslibCcu "nativeint"
  let v_unativeint_tcr = mk_MFCore_tcref fslibCcu "unativeint"
  let v_int32_tcr      = mk_MFCore_tcref fslibCcu "int32"
  let v_int16_tcr      = mk_MFCore_tcref fslibCcu "int16"
  let v_int64_tcr      = mk_MFCore_tcref fslibCcu "int64"
  let v_uint16_tcr     = mk_MFCore_tcref fslibCcu "uint16"
  let v_uint32_tcr     = mk_MFCore_tcref fslibCcu "uint32"
  let v_uint64_tcr     = mk_MFCore_tcref fslibCcu "uint64"
  let v_sbyte_tcr      = mk_MFCore_tcref fslibCcu "sbyte"
  let v_decimal_tcr    = mk_MFCore_tcref fslibCcu "decimal"
  let v_pdecimal_tcr   = mk_MFCore_tcref fslibCcu "decimal`1"
  let v_byte_tcr       = mk_MFCore_tcref fslibCcu "byte"
  let v_bool_tcr       = mk_MFCore_tcref fslibCcu "bool"
  let v_string_tcr     = mk_MFCore_tcref fslibCcu "string"
  let v_obj_tcr        = mk_MFCore_tcref fslibCcu "obj"
  let v_unit_tcr_canon = mk_MFCore_tcref fslibCcu "Unit"
  let v_unit_tcr_nice  = mk_MFCore_tcref fslibCcu "unit"
  let v_exn_tcr        = mk_MFCore_tcref fslibCcu "exn"
  let v_char_tcr       = mk_MFCore_tcref fslibCcu "char"
  let v_float_tcr      = mk_MFCore_tcref fslibCcu "float"  
  let v_float32_tcr    = mk_MFCore_tcref fslibCcu "float32"
  let v_pfloat_tcr     = mk_MFCore_tcref fslibCcu "float`1"  
  let v_pfloat32_tcr   = mk_MFCore_tcref fslibCcu "float32`1"  
  let v_pint_tcr       = mk_MFCore_tcref fslibCcu "int`1"  
  let v_pint8_tcr      = mk_MFCore_tcref fslibCcu "sbyte`1"  
  let v_pint16_tcr     = mk_MFCore_tcref fslibCcu "int16`1"  
  let v_pint64_tcr     = mk_MFCore_tcref fslibCcu "int64`1"  
  let v_byref_tcr      = mk_MFCore_tcref fslibCcu "byref`1"
  let v_nativeptr_tcr  = mk_MFCore_tcref fslibCcu "nativeptr`1"
  let v_ilsigptr_tcr   = mk_MFCore_tcref fslibCcu "ilsigptr`1"
  let v_fastFunc_tcr   = mk_MFCore_tcref fslibCcu "FSharpFunc`2"

  let dummyAssemblyNameCarryingUsefulErrorInformation path typeName = 
      FSComp.SR.tcGlobalsSystemTypeNotFound (String.concat "." path + "." + typeName)

  // Search for a type. If it is not found, leave a dangling CCU reference with some useful diagnostic information should
  // the type actually be dereferenced
  let findSysTypeCcu path typeName =
      match tryFindSysTypeCcu path typeName with 
      | None -> CcuThunk.CreateDelayed(dummyAssemblyNameCarryingUsefulErrorInformation path typeName)
      | Some ccu -> ccu

  let tryFindSysTyconRef path nm = 
      match tryFindSysTypeCcu path nm with 
      | Some ccu -> Some (mkNonLocalTyconRef2 ccu (Array.ofList path) nm)
      | None -> None

  let findSysTyconRef path nm = 
      let ccu = findSysTypeCcu path nm 
      mkNonLocalTyconRef2 ccu (Array.ofList path) nm

  let findSysILTypeRef (nm:string) = 
      let path, typeName = splitILTypeName nm
      let scoref = 
          match tryFindSysTypeCcu path typeName with 
          | None -> ILScopeRef.Assembly (mkSimpleAssRef (dummyAssemblyNameCarryingUsefulErrorInformation path typeName))
          | Some ccu -> ccu.ILScopeRef
      mkILTyRef (scoref, nm)

  let tryFindSysILTypeRef (nm:string) = 
      let path, typeName = splitILTypeName nm
      tryFindSysTypeCcu path typeName |> Option.map (fun ccu -> mkILTyRef (ccu.ILScopeRef, nm))

  let findSysAttrib (nm:string) = 
      let tref = findSysILTypeRef nm
      let path, typeName = splitILTypeName nm
      AttribInfo(tref, findSysTyconRef path typeName)

  let tryFindSysAttrib nm = 
      let path, typeName = splitILTypeName nm
      match tryFindSysTypeCcu path typeName with 
      | Some _ -> Some (findSysAttrib nm)
      | None -> None

  let mkSysNonGenericTy path n = mkNonGenericTy(findSysTyconRef path n)
  let tryMkSysNonGenericTy path n = tryFindSysTyconRef path n |> Option.map mkNonGenericTy

  let sys = ["System"]
  let sysLinq = ["System";"Linq"]
  let sysCollections = ["System";"Collections"]
  let sysGenerics = ["System";"Collections";"Generic"]
  let sysCompilerServices = ["System";"Runtime";"CompilerServices"]

  let lazy_tcr = findSysTyconRef sys "Lazy`1"
  let v_fslib_IEvent2_tcr        = mk_MFControl_tcref fslibCcu "IEvent`2"
  let v_tcref_IQueryable      =  findSysTyconRef sysLinq "IQueryable`1"
  let v_tcref_IObservable      =  findSysTyconRef sys "IObservable`1"
  let v_tcref_IObserver        =  findSysTyconRef sys "IObserver`1"
  let v_fslib_IDelegateEvent_tcr = mk_MFControl_tcref fslibCcu "IDelegateEvent`1"

  let v_option_tcr_nice     = mk_MFCore_tcref fslibCcu "option`1"
  let v_list_tcr_canon        = mk_MFCollections_tcref fslibCcu "List`1"
  let v_list_tcr_nice            = mk_MFCollections_tcref fslibCcu "list`1"
  let v_lazy_tcr_nice            = mk_MFControl_tcref fslibCcu "Lazy`1"
  let v_seq_tcr                  = mk_MFCollections_tcref fslibCcu "seq`1"
  let v_format_tcr               = mk_MFCore_tcref     fslibCcu "PrintfFormat`5" 
  let v_format4_tcr              = mk_MFCore_tcref     fslibCcu "PrintfFormat`4" 
  let v_date_tcr                 = findSysTyconRef sys "DateTime"
  let v_IEnumerable_tcr          = findSysTyconRef sysGenerics "IEnumerable`1"
  let v_IEnumerator_tcr          = findSysTyconRef sysGenerics "IEnumerator`1"
  let v_System_Attribute_tcr     = findSysTyconRef sys "Attribute"
  let v_expr_tcr                 = mk_MFQuotations_tcref fslibCcu "Expr`1" 
  let v_raw_expr_tcr             = mk_MFQuotations_tcref fslibCcu "Expr" 
  let v_query_builder_tcref         = mk_MFLinq_tcref fslibCcu "QueryBuilder" 
  let v_querySource_tcr         = mk_MFLinq_tcref fslibCcu "QuerySource`2" 
  let v_linqExpression_tcr     = findSysTyconRef ["System";"Linq";"Expressions"] "Expression`1"

  let v_il_arr_tcr_map =
      Array.init 32 (fun idx ->
          let type_sig =
              let rank = idx + 1
              if rank = 1 then "[]`1"
              else "[" + (String.replicate (rank - 1) ",") + "]`1"
          mk_MFCore_tcref fslibCcu type_sig)
  
  let v_bool_ty         = mkNonGenericTy v_bool_tcr   
  let v_int_ty          = mkNonGenericTy v_int_tcr    
  let v_char_ty         = mkNonGenericTy v_char_tcr
  let v_obj_ty          = mkNonGenericTy v_obj_tcr    
  let v_string_ty       = mkNonGenericTy v_string_tcr
  let v_byte_ty         = mkNonGenericTy v_byte_tcr
  let v_decimal_ty      = mkSysNonGenericTy sys "Decimal"
  let v_unit_ty         = mkNonGenericTy v_unit_tcr_nice 
  let v_system_Type_typ = mkSysNonGenericTy sys "Type" 

  
  let v_system_Reflection_MethodInfo_typ = mkSysNonGenericTy ["System";"Reflection"] "MethodInfo"
  let v_nullable_tcr = findSysTyconRef sys "Nullable`1"

  (* local helpers to build value infos *)
  let mkNullableTy ty = TType_app(v_nullable_tcr, [ty]) 
  let mkByrefTy ty = TType_app(v_byref_tcr, [ty]) 
  let mkNativePtrTy ty = TType_app(v_nativeptr_tcr, [ty]) 
  let mkFunTy d r = TType_fun (d, r) 
  let (-->) d r = mkFunTy d r
  let mkIteratedFunTy dl r = List.foldBack (-->) dl r
  let mkSmallRefTupledTy l = match l with [] -> v_unit_ty | [h] -> h | tys -> mkRawRefTupleTy tys
  let tryMkForallTy d r = match d with [] -> r | tps -> TType_forall(tps, r)

      // A table of all intrinsics that the compiler cares about
  let v_knownIntrinsics = Dictionary<(string*string), ValRef>(HashIdentity.Structural)

  let makeIntrinsicValRef (enclosingEntity, logicalName, memberParentName, compiledNameOpt, typars, (argtys, rty))  =
      let ty = tryMkForallTy typars (mkIteratedFunTy (List.map mkSmallRefTupledTy argtys) rty)
      let isMember = Option.isSome memberParentName
      let argCount = if isMember then List.sum (List.map List.length argtys) else 0
      let linkageType = if isMember then Some ty else None
      let key = ValLinkageFullKey({ MemberParentMangledName=memberParentName; MemberIsOverride=false; LogicalName=logicalName; TotalArgCount= argCount }, linkageType)
      let vref = IntrinsicValRef(enclosingEntity, logicalName, isMember, ty, key)
      let compiledName = defaultArg compiledNameOpt logicalName
      v_knownIntrinsics.Add((enclosingEntity.LastItemMangledName, compiledName), ValRefForIntrinsic vref)
      vref


  let v_IComparer_ty = mkSysNonGenericTy sysCollections "IComparer"
  let v_IEqualityComparer_ty = mkSysNonGenericTy sysCollections "IEqualityComparer"

  let v_system_RuntimeMethodHandle_typ = mkSysNonGenericTy sys "RuntimeMethodHandle"

  let mk_unop_ty ty             = [[ty]], ty
  let mk_binop_ty ty            = [[ty]; [ty]], ty
  let mk_shiftop_ty ty          = [[ty]; [v_int_ty]], ty
  let mk_binop_ty3 ty1 ty2 ty3  = [[ty1]; [ty2]], ty3
  let mk_rel_sig ty             = [[ty];[ty]], v_bool_ty
  let mk_compare_sig ty         = [[ty];[ty]], v_int_ty
  let mk_hash_sig ty            = [[ty]], v_int_ty
  let mk_compare_withc_sig  ty = [[v_IComparer_ty];[ty]; [ty]], v_int_ty
  let mk_equality_withc_sig ty = [[v_IEqualityComparer_ty];[ty];[ty]], v_bool_ty
  let mk_hash_withc_sig     ty = [[v_IEqualityComparer_ty]; [ty]], v_int_ty
  let mkListTy ty         = TType_app(v_list_tcr_nice, [ty])
  let mkSeqTy ty1         = TType_app(v_seq_tcr, [ty1])
  let mkQuerySourceTy ty1 ty2         = TType_app(v_querySource_tcr, [ty1; ty2])
  let v_tcref_System_Collections_IEnumerable         = findSysTyconRef sysCollections "IEnumerable";
  let mkArrayType rank (ty : TType) : TType =
      assert (rank >= 1 && rank <= 32)
      TType_app(v_il_arr_tcr_map.[rank - 1], [ty])
  let mkLazyTy ty         = TType_app(lazy_tcr, [ty])
  
  let mkPrintfFormatTy aty bty cty dty ety = TType_app(v_format_tcr, [aty;bty;cty;dty; ety]) 
  let mk_format4_ty aty bty cty dty = TType_app(v_format4_tcr, [aty;bty;cty;dty]) 
  let mkQuotedExprTy aty = TType_app(v_expr_tcr, [aty]) 
  let mkRawQuotedExprTy = TType_app(v_raw_expr_tcr, []) 
  let mkQueryBuilderTy = TType_app(v_query_builder_tcref, []) 
  let mkLinqExpressionTy aty = TType_app(v_linqExpression_tcr, [aty]) 
  let v_cons_ucref = mkUnionCaseRef v_list_tcr_canon "op_ColonColon" 
  let v_nil_ucref  = mkUnionCaseRef v_list_tcr_canon "op_Nil" 

  
  let fslib_MF_nleref                   = mkNonLocalEntityRef fslibCcu FSharpLib.RootPathArray
  let fslib_MFCore_nleref               = mkNonLocalEntityRef fslibCcu FSharpLib.CorePathArray 
  let fslib_MFLinq_nleref               = mkNonLocalEntityRef fslibCcu FSharpLib.LinqPathArray 
  let fslib_MFCollections_nleref        = mkNonLocalEntityRef fslibCcu FSharpLib.CollectionsPathArray 
  let fslib_MFCompilerServices_nleref   = mkNonLocalEntityRef fslibCcu FSharpLib.CompilerServicesPath
  let fslib_MFLinqRuntimeHelpers_nleref = mkNonLocalEntityRef fslibCcu FSharpLib.LinqRuntimeHelpersPath
  let fslib_MFControl_nleref            = mkNonLocalEntityRef fslibCcu FSharpLib.ControlPathArray

  let fslib_MFLanguagePrimitives_nleref        = mkNestedNonLocalEntityRef fslib_MFCore_nleref "LanguagePrimitives"
  let fslib_MFIntrinsicOperators_nleref        = mkNestedNonLocalEntityRef fslib_MFLanguagePrimitives_nleref "IntrinsicOperators" 
  let fslib_MFIntrinsicFunctions_nleref        = mkNestedNonLocalEntityRef fslib_MFLanguagePrimitives_nleref "IntrinsicFunctions" 
  let fslib_MFHashCompare_nleref               = mkNestedNonLocalEntityRef fslib_MFLanguagePrimitives_nleref "HashCompare"
  let fslib_MFOperators_nleref                 = mkNestedNonLocalEntityRef fslib_MFCore_nleref "Operators"
  let fslib_MFOperatorIntrinsics_nleref        = mkNestedNonLocalEntityRef fslib_MFOperators_nleref "OperatorIntrinsics"
  let fslib_MFOperatorsUnchecked_nleref        = mkNestedNonLocalEntityRef fslib_MFOperators_nleref "Unchecked"
  let fslib_MFOperatorsChecked_nleref        = mkNestedNonLocalEntityRef fslib_MFOperators_nleref "Checked"
  let fslib_MFExtraTopLevelOperators_nleref    = mkNestedNonLocalEntityRef fslib_MFCore_nleref "ExtraTopLevelOperators"
  let fslib_MFNullableOperators_nleref         = mkNestedNonLocalEntityRef fslib_MFLinq_nleref "NullableOperators"
  let fslib_MFQueryRunExtensions_nleref              = mkNestedNonLocalEntityRef fslib_MFLinq_nleref "QueryRunExtensions"
  let fslib_MFQueryRunExtensionsLowPriority_nleref   = mkNestedNonLocalEntityRef fslib_MFQueryRunExtensions_nleref "LowPriority"
  let fslib_MFQueryRunExtensionsHighPriority_nleref  = mkNestedNonLocalEntityRef fslib_MFQueryRunExtensions_nleref "HighPriority"
  
  let fslib_MFSeqModule_nleref                 = mkNestedNonLocalEntityRef fslib_MFCollections_nleref "SeqModule"
  let fslib_MFListModule_nleref                = mkNestedNonLocalEntityRef fslib_MFCollections_nleref "ListModule"
  let fslib_MFArrayModule_nleref               = mkNestedNonLocalEntityRef fslib_MFCollections_nleref "ArrayModule"
  let fslib_MFArray2DModule_nleref               = mkNestedNonLocalEntityRef fslib_MFCollections_nleref "Array2DModule"
  let fslib_MFArray3DModule_nleref               = mkNestedNonLocalEntityRef fslib_MFCollections_nleref "Array3DModule"
  let fslib_MFArray4DModule_nleref               = mkNestedNonLocalEntityRef fslib_MFCollections_nleref "Array4DModule"
  let fslib_MFSetModule_nleref               = mkNestedNonLocalEntityRef fslib_MFCollections_nleref "SetModule"
  let fslib_MFMapModule_nleref               = mkNestedNonLocalEntityRef fslib_MFCollections_nleref "MapModule"
  let fslib_MFStringModule_nleref               = mkNestedNonLocalEntityRef fslib_MFCollections_nleref "StringModule"
  let fslib_MFOptionModule_nleref              = mkNestedNonLocalEntityRef fslib_MFCore_nleref "OptionModule"
  let fslib_MFRuntimeHelpers_nleref            = mkNestedNonLocalEntityRef fslib_MFCompilerServices_nleref "RuntimeHelpers"
  let fslib_MFQuotations_nleref                = mkNestedNonLocalEntityRef fslib_MF_nleref "Quotations"
  
  let fslib_MFLinqRuntimeHelpersQuotationConverter_nleref        = mkNestedNonLocalEntityRef fslib_MFLinqRuntimeHelpers_nleref "LeafExpressionConverter"
  let fslib_MFLazyExtensions_nleref            = mkNestedNonLocalEntityRef fslib_MFControl_nleref "LazyExtensions" 

  let v_ref_tuple1_tcr      = findSysTyconRef sys "Tuple`1" 
  let v_ref_tuple2_tcr      = findSysTyconRef sys "Tuple`2" 
  let v_ref_tuple3_tcr      = findSysTyconRef sys "Tuple`3" 
  let v_ref_tuple4_tcr      = findSysTyconRef sys "Tuple`4" 
  let v_ref_tuple5_tcr      = findSysTyconRef sys "Tuple`5" 
  let v_ref_tuple6_tcr      = findSysTyconRef sys "Tuple`6" 
  let v_ref_tuple7_tcr      = findSysTyconRef sys "Tuple`7" 
  let v_ref_tuple8_tcr      = findSysTyconRef sys "Tuple`8" 
  let v_struct_tuple1_tcr      = findSysTyconRef sys "ValueTuple`1" 
  let v_struct_tuple2_tcr      = findSysTyconRef sys "ValueTuple`2" 
  let v_struct_tuple3_tcr      = findSysTyconRef sys "ValueTuple`3" 
  let v_struct_tuple4_tcr      = findSysTyconRef sys "ValueTuple`4" 
  let v_struct_tuple5_tcr      = findSysTyconRef sys "ValueTuple`5" 
  let v_struct_tuple6_tcr      = findSysTyconRef sys "ValueTuple`6" 
  let v_struct_tuple7_tcr      = findSysTyconRef sys "ValueTuple`7" 
  let v_struct_tuple8_tcr      = findSysTyconRef sys "ValueTuple`8" 
  
  let v_choice2_tcr     = mk_MFCore_tcref fslibCcu "Choice`2" 
  let v_choice3_tcr     = mk_MFCore_tcref fslibCcu "Choice`3" 
  let v_choice4_tcr     = mk_MFCore_tcref fslibCcu "Choice`4" 
  let v_choice5_tcr     = mk_MFCore_tcref fslibCcu "Choice`5" 
  let v_choice6_tcr     = mk_MFCore_tcref fslibCcu "Choice`6" 
  let v_choice7_tcr     = mk_MFCore_tcref fslibCcu "Choice`7" 
  let tyconRefEq x y = primEntityRefEq compilingFslib fslibCcu  x y

  let v_suppressed_types = 
    [ mk_MFCore_tcref fslibCcu "Option`1";
      mk_MFCore_tcref fslibCcu "Ref`1"; 
      mk_MFCore_tcref fslibCcu "FSharpTypeFunc";
      mk_MFCore_tcref fslibCcu "FSharpFunc`2"; 
      mk_MFCore_tcref fslibCcu "Unit" ] 

  let v_knownFSharpCoreModules = 
     dict [ for nleref in [ fslib_MFLanguagePrimitives_nleref 
                            fslib_MFIntrinsicOperators_nleref
                            fslib_MFIntrinsicFunctions_nleref
                            fslib_MFHashCompare_nleref
                            fslib_MFOperators_nleref 
                            fslib_MFOperatorIntrinsics_nleref
                            fslib_MFOperatorsUnchecked_nleref
                            fslib_MFOperatorsChecked_nleref
                            fslib_MFExtraTopLevelOperators_nleref
                            fslib_MFNullableOperators_nleref
                            fslib_MFQueryRunExtensions_nleref         
                            fslib_MFQueryRunExtensionsLowPriority_nleref  
                            fslib_MFQueryRunExtensionsHighPriority_nleref 

                            fslib_MFSeqModule_nleref    
                            fslib_MFListModule_nleref
                            fslib_MFArrayModule_nleref   
                            fslib_MFArray2DModule_nleref   
                            fslib_MFArray3DModule_nleref   
                            fslib_MFArray4DModule_nleref   
                            fslib_MFSetModule_nleref   
                            fslib_MFMapModule_nleref   
                            fslib_MFStringModule_nleref   
                            fslib_MFOptionModule_nleref   
                            fslib_MFRuntimeHelpers_nleref ] do

                    yield nleref.LastItemMangledName, ERefNonLocal nleref  ]
                                               
  let decodeTupleTy tupInfo l = 
      match l with 
      | [t1;t2;t3;t4;t5;t6;t7;marker] -> 
          match marker with 
          | TType_app(tcref, [t8]) when tyconRefEq tcref v_ref_tuple1_tcr -> mkRawRefTupleTy [t1;t2;t3;t4;t5;t6;t7;t8]
          | TType_app(tcref, [t8]) when tyconRefEq tcref v_struct_tuple1_tcr -> mkRawStructTupleTy [t1;t2;t3;t4;t5;t6;t7;t8]
          | TType_tuple (_structness2, t8plus) -> TType_tuple (tupInfo, [t1;t2;t3;t4;t5;t6;t7] @ t8plus)
          | _ -> TType_tuple (tupInfo, l)
      | _ -> TType_tuple (tupInfo, l) 
      

  let mk_MFCore_attrib nm : BuiltinAttribInfo = 
      AttribInfo(mkILTyRef(IlxSettings.ilxFsharpCoreLibScopeRef (), FSharpLib.Core + "." + nm), mk_MFCore_tcref fslibCcu nm) 
    
  let mk_doc filename = ILSourceDocument.Create(language=None, vendor=None, documentType=None, file=filename)
  // Build the memoization table for files
  let v_memoize_file = new MemoizationTable<int, ILSourceDocument> ((fileOfFileIndex >> Filename.fullpath directoryToResolveRelativePaths >> mk_doc), keyComparer=HashIdentity.Structural)

  let v_and_info =                   makeIntrinsicValRef(fslib_MFIntrinsicOperators_nleref,                    CompileOpName "&"                      , None                 , None          , [],         mk_rel_sig v_bool_ty) 
  let v_addrof_info =                makeIntrinsicValRef(fslib_MFIntrinsicOperators_nleref,                    CompileOpName "~&"                     , None                 , None          , [vara],     ([[varaTy]], mkByrefTy varaTy))   
  let v_addrof2_info =               makeIntrinsicValRef(fslib_MFIntrinsicOperators_nleref,                    CompileOpName "~&&"                    , None                 , None          , [vara],     ([[varaTy]], mkNativePtrTy varaTy))
  let v_and2_info =                  makeIntrinsicValRef(fslib_MFIntrinsicOperators_nleref,                    CompileOpName "&&"                     , None                 , None          , [],         mk_rel_sig v_bool_ty) 
  let v_or_info =                    makeIntrinsicValRef(fslib_MFIntrinsicOperators_nleref,                    "or"                                   , None                 , Some "Or"     , [],         mk_rel_sig v_bool_ty) 
  let v_or2_info =                   makeIntrinsicValRef(fslib_MFIntrinsicOperators_nleref,                    CompileOpName "||"                     , None                 , None          , [],         mk_rel_sig v_bool_ty) 
  let v_compare_operator_info                = makeIntrinsicValRef(fslib_MFOperators_nleref,                   "compare"                              , None                 , Some "Compare", [vara],     mk_compare_sig varaTy) 
  let v_equals_operator_info                 = makeIntrinsicValRef(fslib_MFOperators_nleref,                   CompileOpName "="                      , None                 , None          , [vara],     mk_rel_sig varaTy) 
  let v_equals_nullable_operator_info        = makeIntrinsicValRef(fslib_MFNullableOperators_nleref,           CompileOpName "=?"                     , None                 , None          , [vara],     ([[varaTy];[mkNullableTy varaTy]], v_bool_ty)) 
  let v_nullable_equals_operator_info        = makeIntrinsicValRef(fslib_MFNullableOperators_nleref,           CompileOpName "?="                     , None                 , None          , [vara],     ([[mkNullableTy varaTy];[varaTy]], v_bool_ty)) 
  let v_nullable_equals_nullable_operator_info  = makeIntrinsicValRef(fslib_MFNullableOperators_nleref,        CompileOpName "?=?"                    , None                 , None          , [vara],     ([[mkNullableTy varaTy];[mkNullableTy varaTy]], v_bool_ty)) 
  let v_not_equals_operator_info             = makeIntrinsicValRef(fslib_MFOperators_nleref,                   CompileOpName "<>"                     , None                 , None          , [vara],     mk_rel_sig varaTy) 
  let v_less_than_operator_info              = makeIntrinsicValRef(fslib_MFOperators_nleref,                   CompileOpName "<"                      , None                 , None          , [vara],     mk_rel_sig varaTy) 
  let v_less_than_or_equals_operator_info    = makeIntrinsicValRef(fslib_MFOperators_nleref,                   CompileOpName "<="                     , None                 , None          , [vara],     mk_rel_sig varaTy) 
  let v_greater_than_operator_info           = makeIntrinsicValRef(fslib_MFOperators_nleref,                   CompileOpName ">"                      , None                 , None          , [vara],     mk_rel_sig varaTy) 
  let v_greater_than_or_equals_operator_info = makeIntrinsicValRef(fslib_MFOperators_nleref,                   CompileOpName ">="                     , None                 , None          , [vara],     mk_rel_sig varaTy) 
  
  let v_enumOfValue_info                     = makeIntrinsicValRef(fslib_MFLanguagePrimitives_nleref,          "EnumOfValue"        , None                 , None          , [vara; varb],     ([[varaTy]], varbTy)) 
  
  let v_generic_comparison_withc_outer_info = makeIntrinsicValRef(fslib_MFLanguagePrimitives_nleref,           "GenericComparisonWithComparer"        , None                 , None          , [vara],     mk_compare_withc_sig  varaTy) 
  let v_generic_hash_withc_tuple2_info = makeIntrinsicValRef(fslib_MFHashCompare_nleref,           "FastHashTuple2"                                   , None                 , None          , [vara;varb],               mk_hash_withc_sig (decodeTupleTy tupInfoRef [varaTy; varbTy]))   
  let v_generic_hash_withc_tuple3_info = makeIntrinsicValRef(fslib_MFHashCompare_nleref,           "FastHashTuple3"                                   , None                 , None          , [vara;varb;varc],          mk_hash_withc_sig (decodeTupleTy tupInfoRef [varaTy; varbTy; varcTy]))   
  let v_generic_hash_withc_tuple4_info = makeIntrinsicValRef(fslib_MFHashCompare_nleref,           "FastHashTuple4"                                   , None                 , None          , [vara;varb;varc;vard],     mk_hash_withc_sig (decodeTupleTy tupInfoRef [varaTy; varbTy; varcTy; vardTy]))   
  let v_generic_hash_withc_tuple5_info = makeIntrinsicValRef(fslib_MFHashCompare_nleref,           "FastHashTuple5"                                   , None                 , None          , [vara;varb;varc;vard;vare], mk_hash_withc_sig (decodeTupleTy tupInfoRef [varaTy; varbTy; varcTy; vardTy; vareTy]))   
  let v_generic_equals_withc_tuple2_info = makeIntrinsicValRef(fslib_MFHashCompare_nleref,           "FastEqualsTuple2"                               , None                 , None          , [vara;varb],               mk_equality_withc_sig (decodeTupleTy tupInfoRef [varaTy; varbTy]))   
  let v_generic_equals_withc_tuple3_info = makeIntrinsicValRef(fslib_MFHashCompare_nleref,           "FastEqualsTuple3"                               , None                 , None          , [vara;varb;varc],          mk_equality_withc_sig (decodeTupleTy tupInfoRef [varaTy; varbTy; varcTy]))   
  let v_generic_equals_withc_tuple4_info = makeIntrinsicValRef(fslib_MFHashCompare_nleref,           "FastEqualsTuple4"                               , None                 , None          , [vara;varb;varc;vard],     mk_equality_withc_sig (decodeTupleTy tupInfoRef [varaTy; varbTy; varcTy; vardTy]))   
  let v_generic_equals_withc_tuple5_info = makeIntrinsicValRef(fslib_MFHashCompare_nleref,           "FastEqualsTuple5"                               , None                 , None          , [vara;varb;varc;vard;vare], mk_equality_withc_sig (decodeTupleTy tupInfoRef [varaTy; varbTy; varcTy; vardTy; vareTy]))   

  let v_generic_compare_withc_tuple2_info = makeIntrinsicValRef(fslib_MFHashCompare_nleref,           "FastCompareTuple2"                             , None                 , None          , [vara;varb],               mk_compare_withc_sig (decodeTupleTy tupInfoRef [varaTy; varbTy]))   
  let v_generic_compare_withc_tuple3_info = makeIntrinsicValRef(fslib_MFHashCompare_nleref,           "FastCompareTuple3"                             , None                 , None          , [vara;varb;varc],          mk_compare_withc_sig (decodeTupleTy tupInfoRef [varaTy; varbTy; varcTy]))   
  let v_generic_compare_withc_tuple4_info = makeIntrinsicValRef(fslib_MFHashCompare_nleref,           "FastCompareTuple4"                             , None                 , None          , [vara;varb;varc;vard],     mk_compare_withc_sig (decodeTupleTy tupInfoRef [varaTy; varbTy; varcTy; vardTy]))   
  let v_generic_compare_withc_tuple5_info = makeIntrinsicValRef(fslib_MFHashCompare_nleref,           "FastCompareTuple5"                             , None                 , None          , [vara;varb;varc;vard;vare], mk_compare_withc_sig (decodeTupleTy tupInfoRef [varaTy; varbTy; varcTy; vardTy; vareTy]))   


  let v_generic_equality_er_outer_info             = makeIntrinsicValRef(fslib_MFLanguagePrimitives_nleref,    "GenericEqualityER"                    , None                 , None          , [vara],     mk_rel_sig varaTy) 
  let v_get_generic_comparer_info               = makeIntrinsicValRef(fslib_MFLanguagePrimitives_nleref,       "GenericComparer"                      , None                 , None          , [],         ([], v_IComparer_ty)) 
  let v_get_generic_er_equality_comparer_info      = makeIntrinsicValRef(fslib_MFLanguagePrimitives_nleref,    "GenericEqualityERComparer"            , None                 , None          , [],         ([], v_IEqualityComparer_ty)) 
  let v_get_generic_per_equality_comparer_info  = makeIntrinsicValRef(fslib_MFLanguagePrimitives_nleref,       "GenericEqualityComparer"              , None                 , None          , [],         ([], v_IEqualityComparer_ty)) 
  let v_generic_equality_withc_outer_info       = makeIntrinsicValRef(fslib_MFLanguagePrimitives_nleref,       "GenericEqualityWithComparer"          , None                 , None          , [vara],     mk_equality_withc_sig varaTy)
  let v_generic_hash_withc_outer_info           = makeIntrinsicValRef(fslib_MFLanguagePrimitives_nleref,       "GenericHashWithComparer"              , None                 , None          , [vara],     mk_hash_withc_sig varaTy)

  let v_generic_equality_er_inner_info         = makeIntrinsicValRef(fslib_MFHashCompare_nleref,               "GenericEqualityERIntrinsic"           , None                 , None          , [vara],     mk_rel_sig varaTy)
  let v_generic_equality_per_inner_info     = makeIntrinsicValRef(fslib_MFHashCompare_nleref,                  "GenericEqualityIntrinsic"             , None                 , None          , [vara],     mk_rel_sig varaTy)
  let v_generic_equality_withc_inner_info   = makeIntrinsicValRef(fslib_MFHashCompare_nleref,                  "GenericEqualityWithComparerIntrinsic" , None                 , None          , [vara],     mk_equality_withc_sig varaTy)
  let v_generic_comparison_inner_info       = makeIntrinsicValRef(fslib_MFHashCompare_nleref,                  "GenericComparisonIntrinsic"           , None                 , None          , [vara],     mk_compare_sig varaTy)
  let v_generic_comparison_withc_inner_info = makeIntrinsicValRef(fslib_MFHashCompare_nleref,                  "GenericComparisonWithComparerIntrinsic", None                , None          , [vara],     mk_compare_withc_sig varaTy)

  let v_generic_hash_inner_info = makeIntrinsicValRef(fslib_MFHashCompare_nleref,                              "GenericHashIntrinsic"                 , None                 , None          , [vara],     mk_hash_sig varaTy)
  let v_generic_hash_withc_inner_info = makeIntrinsicValRef(fslib_MFHashCompare_nleref,                        "GenericHashWithComparerIntrinsic"     , None                 , None          , [vara],     mk_hash_withc_sig  varaTy)
  
  let v_create_instance_info       = makeIntrinsicValRef(fslib_MFIntrinsicFunctions_nleref,                    "CreateInstance"                       , None                 , None          , [vara],     ([[v_unit_ty]], varaTy))
  let v_unbox_info                 = makeIntrinsicValRef(fslib_MFIntrinsicFunctions_nleref,                    "UnboxGeneric"                         , None                 , None          , [vara],     ([[v_obj_ty]], varaTy))

  let v_unbox_fast_info            = makeIntrinsicValRef(fslib_MFIntrinsicFunctions_nleref,                    "UnboxFast"                            , None                 , None          , [vara],     ([[v_obj_ty]], varaTy))
  let v_istype_info                = makeIntrinsicValRef(fslib_MFIntrinsicFunctions_nleref,                    "TypeTestGeneric"                      , None                 , None          , [vara],     ([[v_obj_ty]], v_bool_ty)) 
  let v_istype_fast_info           = makeIntrinsicValRef(fslib_MFIntrinsicFunctions_nleref,                    "TypeTestFast"                         , None                 , None          , [vara],     ([[v_obj_ty]], v_bool_ty)) 

  let v_dispose_info               = makeIntrinsicValRef(fslib_MFIntrinsicFunctions_nleref,                    "Dispose"                              , None                 , None          , [vara],     ([[varaTy]], v_unit_ty))

  let v_getstring_info             = makeIntrinsicValRef(fslib_MFIntrinsicFunctions_nleref,                    "GetString"                            , None                 , None          , [],         ([[v_string_ty];[v_int_ty]], v_char_ty))

  let v_reference_equality_inner_info = makeIntrinsicValRef(fslib_MFHashCompare_nleref,                        "PhysicalEqualityIntrinsic"            , None                 , None          , [vara],     mk_rel_sig varaTy)  

  let v_bitwise_or_info            = makeIntrinsicValRef(fslib_MFOperators_nleref,                             "op_BitwiseOr"                         , None                 , None          , [vara],     mk_binop_ty varaTy)  
  let v_bitwise_and_info           = makeIntrinsicValRef(fslib_MFOperators_nleref,                             "op_BitwiseAnd"                        , None                 , None          , [vara],     mk_binop_ty varaTy)  
  let v_bitwise_xor_info           = makeIntrinsicValRef(fslib_MFOperators_nleref,                             "op_ExclusiveOr"                       , None                 , None          , [vara],     mk_binop_ty varaTy)  
  let v_bitwise_unary_not_info     = makeIntrinsicValRef(fslib_MFOperators_nleref,                             "op_LogicalNot"                        , None                 , None          , [vara],     mk_unop_ty varaTy)  
  let v_bitwise_shift_left_info    = makeIntrinsicValRef(fslib_MFOperators_nleref,                             "op_LeftShift"                         , None                 , None          , [vara],     mk_shiftop_ty varaTy)  
  let v_bitwise_shift_right_info   = makeIntrinsicValRef(fslib_MFOperators_nleref,                             "op_RightShift"                        , None                 , None          , [vara],     mk_shiftop_ty varaTy)  
  let v_unchecked_addition_info    = makeIntrinsicValRef(fslib_MFOperators_nleref,                             "op_Addition"                          , None                 , None          , [vara;varb;varc],     mk_binop_ty3 varaTy varbTy  varcTy)  
  let v_unchecked_subtraction_info = makeIntrinsicValRef(fslib_MFOperators_nleref,                             "op_Subtraction"                       , None                 , None          , [vara;varb;varc],     mk_binop_ty3 varaTy varbTy  varcTy)  
  let v_unchecked_multiply_info    = makeIntrinsicValRef(fslib_MFOperators_nleref,                             "op_Multiply"                          , None                 , None          , [vara;varb;varc],     mk_binop_ty3 varaTy varbTy  varcTy)  
  let v_unchecked_unary_plus_info  = makeIntrinsicValRef(fslib_MFOperators_nleref,                             "op_UnaryPlus"                         , None                 , None          , [vara],     mk_unop_ty varaTy)  
  let v_unchecked_unary_minus_info = makeIntrinsicValRef(fslib_MFOperators_nleref,                             "op_UnaryNegation"                     , None                 , None          , [vara],     mk_unop_ty varaTy)  
  let v_unchecked_unary_not_info   = makeIntrinsicValRef(fslib_MFOperators_nleref,                             "not"                                  , None                 , Some "Not"    , [],     mk_unop_ty v_bool_ty)  

  let v_raise_info                 = makeIntrinsicValRef(fslib_MFOperators_nleref,                             "raise"                                , None                 , Some "Raise"  , [vara],     ([[mkSysNonGenericTy sys "Exception"]], varaTy))  
  let v_failwith_info              = makeIntrinsicValRef(fslib_MFOperators_nleref,                             "failwith"                             , None               , Some "FailWith" , [vara],     ([[v_string_ty]], varaTy))  
  let v_invalid_arg_info           = makeIntrinsicValRef(fslib_MFOperators_nleref,                             "invalidArg"                           , None             , Some "InvalidArg" , [vara],     ([[v_string_ty]; [v_string_ty]], varaTy))  
  let v_null_arg_info              = makeIntrinsicValRef(fslib_MFOperators_nleref,                             "nullArg"                              , None                , Some "NullArg" , [vara],     ([[v_string_ty]], varaTy))  
  let v_invalid_op_info            = makeIntrinsicValRef(fslib_MFOperators_nleref,                             "invalidOp"                            , None              , Some "InvalidOp" , [vara],     ([[v_string_ty]], varaTy))  
  let v_failwithf_info             = makeIntrinsicValRef(fslib_MFExtraTopLevelOperators_nleref,                "failwithf"                       , None, Some "PrintFormatToStringThenFail" , [vara;varb], ([[mk_format4_ty varaTy v_unit_ty v_string_ty v_string_ty]], varaTy))  
  
  let v_reraise_info               = makeIntrinsicValRef(fslib_MFOperators_nleref,                             "reraise"                              , None                 , Some "Reraise", [vara],     ([[v_unit_ty]], varaTy))
  let v_typeof_info                = makeIntrinsicValRef(fslib_MFOperators_nleref,                             "typeof"                               , None                 , Some "TypeOf" , [vara],     ([], v_system_Type_typ))  
  let v_methodhandleof_info        = makeIntrinsicValRef(fslib_MFOperators_nleref,                             "methodhandleof"                       , None                 , Some "MethodHandleOf", [vara;varb], ([[varaTy --> varbTy]], v_system_RuntimeMethodHandle_typ))
  let v_sizeof_info                = makeIntrinsicValRef(fslib_MFOperators_nleref,                             "sizeof"                               , None                 , Some "SizeOf" , [vara],     ([], v_int_ty))  
  let v_unchecked_defaultof_info   = makeIntrinsicValRef(fslib_MFOperatorsUnchecked_nleref,                    "defaultof"                            , None                 , Some "DefaultOf", [vara],     ([], varaTy))  
  let v_typedefof_info             = makeIntrinsicValRef(fslib_MFOperators_nleref,                             "typedefof"                            , None                 , Some "TypeDefOf", [vara],     ([], v_system_Type_typ))  
  let v_enum_info                  = makeIntrinsicValRef(fslib_MFOperators_nleref,                             "enum"                                 , None                 , Some "ToEnum" , [vara],     ([[v_int_ty]], varaTy))  
  let v_range_op_info              = makeIntrinsicValRef(fslib_MFOperators_nleref,                             "op_Range"                             , None                 , None          , [vara],     ([[varaTy];[varaTy]], mkSeqTy varaTy))
  let v_range_step_op_info         = makeIntrinsicValRef(fslib_MFOperators_nleref,                             "op_RangeStep"                         , None                 , None          , [vara;varb], ([[varaTy];[varbTy];[varaTy]], mkSeqTy varaTy))
  let v_range_int32_op_info        = makeIntrinsicValRef(fslib_MFOperatorIntrinsics_nleref,                    "RangeInt32"                           , None                 , None          , [],     ([[v_int_ty];[v_int_ty];[v_int_ty]], mkSeqTy v_int_ty))
  let v_array2D_get_info           = makeIntrinsicValRef(fslib_MFIntrinsicFunctions_nleref,                    "GetArray2D"                           , None                 , None          , [vara],     ([[mkArrayType 2 varaTy];[v_int_ty]; [v_int_ty]], varaTy))  
  let v_array3D_get_info           = makeIntrinsicValRef(fslib_MFIntrinsicFunctions_nleref,                    "GetArray3D"                           , None                 , None          , [vara],     ([[mkArrayType 3 varaTy];[v_int_ty]; [v_int_ty]; [v_int_ty]], varaTy))
  let v_array4D_get_info           = makeIntrinsicValRef(fslib_MFIntrinsicFunctions_nleref,                    "GetArray4D"                           , None                 , None          , [vara],     ([[mkArrayType 4 varaTy];[v_int_ty]; [v_int_ty]; [v_int_ty]; [v_int_ty]], varaTy))

  let v_seq_collect_info           = makeIntrinsicValRef(fslib_MFSeqModule_nleref,                             "collect"                              , None                 , Some "Collect", [vara;varb;varc], ([[varaTy --> varbTy]; [mkSeqTy varaTy]], mkSeqTy varcTy))  
  let v_seq_delay_info             = makeIntrinsicValRef(fslib_MFSeqModule_nleref,                             "delay"                                , None                 , Some "Delay"  , [varb],     ([[v_unit_ty --> mkSeqTy varbTy]], mkSeqTy varbTy)) 
  let v_seq_append_info            = makeIntrinsicValRef(fslib_MFSeqModule_nleref,                             "append"                               , None                 , Some "Append" , [varb],     ([[mkSeqTy varbTy]; [mkSeqTy varbTy]], mkSeqTy varbTy))  
  let v_seq_using_info             = makeIntrinsicValRef(fslib_MFRuntimeHelpers_nleref,                        "EnumerateUsing"                       , None                 , None          , [vara;varb;varc], ([[varaTy];[(varaTy --> varbTy)]], mkSeqTy varcTy))
  let v_seq_generated_info         = makeIntrinsicValRef(fslib_MFRuntimeHelpers_nleref,                        "EnumerateWhile"                       , None                 , None          , [varb],     ([[v_unit_ty --> v_bool_ty]; [mkSeqTy varbTy]], mkSeqTy varbTy))
  let v_seq_finally_info           = makeIntrinsicValRef(fslib_MFRuntimeHelpers_nleref,                        "EnumerateThenFinally"                 , None                 , None          , [varb],     ([[mkSeqTy varbTy]; [v_unit_ty --> v_unit_ty]], mkSeqTy varbTy))
  let v_seq_of_functions_info      = makeIntrinsicValRef(fslib_MFRuntimeHelpers_nleref,                        "EnumerateFromFunctions"               , None                 , None          , [vara;varb], ([[v_unit_ty --> varaTy]; [varaTy --> v_bool_ty]; [varaTy --> varbTy]], mkSeqTy varbTy))  
  let v_create_event_info          = makeIntrinsicValRef(fslib_MFRuntimeHelpers_nleref,                        "CreateEvent"                          , None                 , None          , [vara;varb], ([[varaTy --> v_unit_ty]; [varaTy --> v_unit_ty]; [(v_obj_ty --> (varbTy --> v_unit_ty)) --> varaTy]], TType_app (v_fslib_IEvent2_tcr, [varaTy;varbTy])))
  let v_seq_to_array_info          = makeIntrinsicValRef(fslib_MFSeqModule_nleref,                             "toArray"                              , None                 , Some "ToArray", [varb],     ([[mkSeqTy varbTy]], mkArrayType 1 varbTy))  
  let v_seq_to_list_info           = makeIntrinsicValRef(fslib_MFSeqModule_nleref,                             "toList"                               , None                 , Some "ToList" , [varb],     ([[mkSeqTy varbTy]], mkListTy varbTy))
  let v_seq_map_info               = makeIntrinsicValRef(fslib_MFSeqModule_nleref,                             "map"                                  , None                 , Some "Map"    , [vara;varb], ([[varaTy --> varbTy]; [mkSeqTy varaTy]], mkSeqTy varbTy))
  let v_seq_singleton_info         = makeIntrinsicValRef(fslib_MFSeqModule_nleref,                             "singleton"                            , None                 , Some "Singleton"              , [vara],     ([[varaTy]], mkSeqTy varaTy))
  let v_seq_empty_info             = makeIntrinsicValRef(fslib_MFSeqModule_nleref,                             "empty"                                , None                 , Some "Empty"                  , [vara],     ([], mkSeqTy varaTy))
  let v_new_format_info            = makeIntrinsicValRef(fslib_MFCore_nleref,                                  ".ctor"                                , Some "PrintfFormat`5", None                          , [vara;varb;varc;vard;vare], ([[v_string_ty]], mkPrintfFormatTy varaTy varbTy varcTy vardTy vareTy))  
  let v_sprintf_info               = makeIntrinsicValRef(fslib_MFExtraTopLevelOperators_nleref,                "sprintf"                              , None                 , Some "PrintFormatToStringThen", [vara],     ([[mk_format4_ty varaTy v_unit_ty v_string_ty v_string_ty]], varaTy))  
  let v_lazy_force_info            = 
    // Lazy\Value for > 4.0
                                   makeIntrinsicValRef(fslib_MFLazyExtensions_nleref,                        "Force"                                , Some "Lazy`1"        , None                          , [vara],     ([[mkLazyTy varaTy]; []], varaTy))
  let v_lazy_create_info           = makeIntrinsicValRef(fslib_MFLazyExtensions_nleref,                        "Create"                               , Some "Lazy`1"        , None                          , [vara],     ([[v_unit_ty --> varaTy]], mkLazyTy varaTy))

  let v_seq_info                   = makeIntrinsicValRef(fslib_MFOperators_nleref,                             "seq"                                  , None                 , Some "CreateSequence"         , [vara],     ([[mkSeqTy varaTy]], mkSeqTy varaTy))
  let v_splice_expr_info           = makeIntrinsicValRef(fslib_MFExtraTopLevelOperators_nleref,                "op_Splice"                            , None                 , None                          , [vara],     ([[mkQuotedExprTy varaTy]], varaTy))
  let v_splice_raw_expr_info       = makeIntrinsicValRef(fslib_MFExtraTopLevelOperators_nleref,                "op_SpliceUntyped"                     , None                 , None                          , [vara],     ([[mkRawQuotedExprTy]], varaTy))
  let v_new_decimal_info           = makeIntrinsicValRef(fslib_MFIntrinsicFunctions_nleref,                    "MakeDecimal"                          , None                 , None                          , [],         ([[v_int_ty]; [v_int_ty]; [v_int_ty]; [v_bool_ty]; [v_byte_ty]], v_decimal_ty))
  let v_array_get_info             = makeIntrinsicValRef(fslib_MFIntrinsicFunctions_nleref,                    "GetArray"                             , None                 , None                          , [vara],     ([[mkArrayType 1 varaTy]; [v_int_ty]], varaTy))
  let v_array_length_info          = makeIntrinsicValRef(fslib_MFArrayModule_nleref,                           "length"                               , None                 , Some "Length"                 , [vara],     ([[mkArrayType 1 varaTy]], v_int_ty))
  let v_deserialize_quoted_FSharp_20_plus_info    = makeIntrinsicValRef(fslib_MFQuotations_nleref,             "Deserialize"                          , Some "Expr"          , None                          , [],          ([[v_system_Type_typ ;mkListTy v_system_Type_typ ;mkListTy mkRawQuotedExprTy ; mkArrayType 1 v_byte_ty]], mkRawQuotedExprTy ))
  let v_deserialize_quoted_FSharp_40_plus_info    = makeIntrinsicValRef(fslib_MFQuotations_nleref,             "Deserialize40"                        , Some "Expr"          , None                          , [],          ([[v_system_Type_typ ;mkArrayType 1 v_system_Type_typ; mkArrayType 1 v_system_Type_typ; mkArrayType 1 mkRawQuotedExprTy; mkArrayType 1 v_byte_ty]], mkRawQuotedExprTy ))
  let v_cast_quotation_info        = makeIntrinsicValRef(fslib_MFQuotations_nleref,                            "Cast"                                 , Some "Expr"          , None                          , [vara],      ([[mkRawQuotedExprTy]], mkQuotedExprTy varaTy))
  let v_lift_value_info            = makeIntrinsicValRef(fslib_MFQuotations_nleref,                            "Value"                                , Some "Expr"          , None                          , [vara],      ([[varaTy]], mkRawQuotedExprTy))
  let v_lift_value_with_name_info  = makeIntrinsicValRef(fslib_MFQuotations_nleref,                            "ValueWithName"                        , Some "Expr"          , None                          , [vara],      ([[varaTy; v_string_ty]], mkRawQuotedExprTy))
  let v_lift_value_with_defn_info  = makeIntrinsicValRef(fslib_MFQuotations_nleref,                            "WithValue"                  , Some "Expr"          , None                          , [vara],      ([[varaTy; mkQuotedExprTy varaTy]], mkQuotedExprTy varaTy))
  let v_query_value_info           = makeIntrinsicValRef(fslib_MFExtraTopLevelOperators_nleref,                "query"                                , None                 , None                          , [],      ([], mkQueryBuilderTy) )
  let v_query_run_value_info       = makeIntrinsicValRef(fslib_MFQueryRunExtensionsLowPriority_nleref,         "Run"                                  , Some "QueryBuilder"  , None                          , [vara],      ([[mkQueryBuilderTy];[mkQuotedExprTy varaTy]], varaTy) )
  let v_query_run_enumerable_info  = makeIntrinsicValRef(fslib_MFQueryRunExtensionsHighPriority_nleref,        "Run"                                  , Some "QueryBuilder"  , None                          , [vara],      ([[mkQueryBuilderTy];[mkQuotedExprTy (mkQuerySourceTy varaTy (mkNonGenericTy v_tcref_System_Collections_IEnumerable)) ]], mkSeqTy varaTy) )
  let v_query_for_value_info       = makeIntrinsicValRef(fslib_MFLinq_nleref,                                  "For"                                  , Some "QueryBuilder"  , None                          , [vara; vard; varb; vare], ([[mkQueryBuilderTy];[mkQuerySourceTy varaTy vardTy;varaTy --> mkQuerySourceTy varbTy vareTy]], mkQuerySourceTy varbTy vardTy) )
  let v_query_select_value_info    = makeIntrinsicValRef(fslib_MFLinq_nleref,                                  "Select"                               , Some "QueryBuilder"  , None                          , [vara; vare; varb], ([[mkQueryBuilderTy];[mkQuerySourceTy varaTy vareTy;varaTy --> varbTy]], mkQuerySourceTy varbTy vareTy) )
  let v_query_yield_value_info     = makeIntrinsicValRef(fslib_MFLinq_nleref,                                  "Yield"                                , Some "QueryBuilder"  , None                          , [vara; vare],      ([[mkQueryBuilderTy];[varaTy]], mkQuerySourceTy varaTy vareTy) )
  let v_query_yield_from_value_info = makeIntrinsicValRef(fslib_MFLinq_nleref,                                 "YieldFrom"                            , Some "QueryBuilder"  , None                          , [vara; vare],      ([[mkQueryBuilderTy];[mkQuerySourceTy varaTy vareTy]], mkQuerySourceTy varaTy vareTy) )
  let v_query_source_info          = makeIntrinsicValRef(fslib_MFLinq_nleref,                                  "Source"                               , Some "QueryBuilder"  , None                          , [vara],      ([[mkQueryBuilderTy];[mkSeqTy varaTy ]], mkQuerySourceTy varaTy (mkNonGenericTy v_tcref_System_Collections_IEnumerable)) )
  let v_query_source_as_enum_info  = makeIntrinsicValRef(fslib_MFLinq_nleref,                                  "get_Source"                           , Some "QuerySource`2" , None                          , [vara; vare],      ([[mkQuerySourceTy varaTy vareTy];[]], mkSeqTy varaTy) )
  let v_new_query_source_info     = makeIntrinsicValRef(fslib_MFLinq_nleref,                                  ".ctor"                                 , Some "QuerySource`2" , None                          , [vara; vare],      ([[mkSeqTy varaTy]], mkQuerySourceTy varaTy vareTy) )
  let v_query_where_value_info     = makeIntrinsicValRef(fslib_MFLinq_nleref,                                  "Where"                                , Some "QueryBuilder"  , None                          , [vara; vare],      ([[mkQueryBuilderTy];[mkQuerySourceTy varaTy vareTy;varaTy --> v_bool_ty]], mkQuerySourceTy varaTy vareTy) )
  let v_query_zero_value_info      = makeIntrinsicValRef(fslib_MFLinq_nleref,                                  "Zero"                                 , Some "QueryBuilder"  , None                          , [vara; vare],      ([[mkQueryBuilderTy];[]], mkQuerySourceTy varaTy vareTy) )
  let v_fail_init_info             = makeIntrinsicValRef(fslib_MFIntrinsicFunctions_nleref,                    "FailInit"                             , None                 , None                          , [],      ([[v_unit_ty]], v_unit_ty))
  let v_fail_static_init_info      = makeIntrinsicValRef(fslib_MFIntrinsicFunctions_nleref,                    "FailStaticInit"                       , None                 , None                          , [],      ([[v_unit_ty]], v_unit_ty))
  let v_check_this_info            = makeIntrinsicValRef(fslib_MFIntrinsicFunctions_nleref,                    "CheckThis"                            , None                 , None                          , [vara],      ([[varaTy]], varaTy))
  let v_quote_to_linq_lambda_info  = makeIntrinsicValRef(fslib_MFLinqRuntimeHelpersQuotationConverter_nleref,  "QuotationToLambdaExpression"          , None                 , None                          , [vara],      ([[mkQuotedExprTy varaTy]], mkLinqExpressionTy varaTy))
    
  let tref_DebuggableAttribute = findSysILTypeRef tname_DebuggableAttribute
  let tref_CompilerGeneratedAttribute  = findSysILTypeRef tname_CompilerGeneratedAttribute

  let mutable generatedAttribsCache = [] 
  let mutable debuggerBrowsableNeverAttributeCache = None 
  let mkDebuggerNonUserCodeAttribute() = mkILCustomAttribute ilg (findSysILTypeRef tname_DebuggerNonUserCodeAttribute, [], [], [])
  let mkCompilerGeneratedAttribute () = mkILCustomAttribute ilg (tref_CompilerGeneratedAttribute, [], [], [])

  // Requests attributes to be added to compiler generated methods.
  let addGeneratedAttrs (attrs: ILAttributes) = 
    let attribs = 
       match generatedAttribsCache with 
       | [] -> 
           let res = [ if not noDebugData then
                        yield mkCompilerGeneratedAttribute()
                        yield mkDebuggerNonUserCodeAttribute()]
           generatedAttribsCache <- res
           res
       | res -> res
    mkILCustomAttrs (attrs.AsList @ attribs)

  let addMethodGeneratedAttrs (mdef:ILMethodDef)   = {mdef with CustomAttrs   = addGeneratedAttrs mdef.CustomAttrs}
  let addPropertyGeneratedAttrs (pdef:ILPropertyDef) = {pdef with CustomAttrs = addGeneratedAttrs pdef.CustomAttrs}
  let addFieldGeneratedAttrs (fdef:ILFieldDef) = {fdef with CustomAttrs = addGeneratedAttrs fdef.CustomAttrs}

  let tref_DebuggerBrowsableAttribute n = 
        let typ_DebuggerBrowsableState = 
            let tref = findSysILTypeRef tname_DebuggerBrowsableState
            ILType.Value (mkILNonGenericTySpec tref)
        mkILCustomAttribute ilg (findSysILTypeRef tname_DebuggerBrowsableAttribute, [typ_DebuggerBrowsableState], [ILAttribElem.Int32 n], [])

  let mkDebuggerBrowsableNeverAttribute() = 
      match debuggerBrowsableNeverAttributeCache with
      | None ->
          let res = tref_DebuggerBrowsableAttribute 0
          debuggerBrowsableNeverAttributeCache <- Some res
          res
      | Some res -> res

  let addNeverAttrs (attrs: ILAttributes) = mkILCustomAttrs (attrs.AsList @ [mkDebuggerBrowsableNeverAttribute()])
  let addPropertyNeverAttrs (pdef:ILPropertyDef) = {pdef with CustomAttrs = addNeverAttrs pdef.CustomAttrs}
  let addFieldNeverAttrs (fdef:ILFieldDef) = {fdef with CustomAttrs = addNeverAttrs fdef.CustomAttrs}
  let mkDebuggerTypeProxyAttribute (ty : ILType) = mkILCustomAttribute ilg (findSysILTypeRef tname_DebuggerTypeProxyAttribute,  [ilg.typ_Type], [ILAttribElem.TypeRef (Some ty.TypeRef)], [])

    // Build a map that uses the "canonical" F# type names and TyconRef's for these
    // in preference to the .NET type names. Doing this normalization is a fairly performance critical
    // piece of code as it is frequently invoked in the process of converting .NET metadata to F# internal
    // compiler data structures (see import.fs).
  let betterTyconRefMap = 
       begin 
        let entries1 = 
         [ "Int32", v_int_tcr 
           "IntPtr", v_nativeint_tcr 
           "UIntPtr", v_unativeint_tcr
           "Int16", v_int16_tcr 
           "Int64", v_int64_tcr 
           "UInt16", v_uint16_tcr
           "UInt32", v_uint32_tcr
           "UInt64", v_uint64_tcr
           "SByte", v_sbyte_tcr
           "Decimal", v_decimal_tcr
           "Byte", v_byte_tcr
           "Boolean", v_bool_tcr
           "String", v_string_tcr
           "Object", v_obj_tcr
           "Exception", v_exn_tcr
           "Char", v_char_tcr
           "Double", v_float_tcr
           "Single", v_float32_tcr] 
             |> List.map (fun (nm, tcr) -> 
                   let ty = mkNonGenericTy tcr 
                   nm, findSysTyconRef sys nm, (fun _ -> ty)) 

        let entries2 =
            [ "FSharpFunc`2",    v_fastFunc_tcr, (fun tinst -> mkFunTy (List.item 0 tinst) (List.item 1 tinst))
              "Tuple`2",       v_ref_tuple2_tcr, decodeTupleTy tupInfoRef
              "Tuple`3",       v_ref_tuple3_tcr, decodeTupleTy tupInfoRef
              "Tuple`4",       v_ref_tuple4_tcr, decodeTupleTy tupInfoRef
              "Tuple`5",       v_ref_tuple5_tcr, decodeTupleTy tupInfoRef
              "Tuple`6",       v_ref_tuple6_tcr, decodeTupleTy tupInfoRef
              "Tuple`7",       v_ref_tuple7_tcr, decodeTupleTy tupInfoRef
              "Tuple`8",       v_ref_tuple8_tcr, decodeTupleTy tupInfoRef
              "ValueTuple`2",       v_struct_tuple2_tcr, decodeTupleTy tupInfoStruct
              "ValueTuple`3",       v_struct_tuple3_tcr, decodeTupleTy tupInfoStruct
              "ValueTuple`4",       v_struct_tuple4_tcr, decodeTupleTy tupInfoStruct
              "ValueTuple`5",       v_struct_tuple5_tcr, decodeTupleTy tupInfoStruct
              "ValueTuple`6",       v_struct_tuple6_tcr, decodeTupleTy tupInfoStruct
              "ValueTuple`7",       v_struct_tuple7_tcr, decodeTupleTy tupInfoStruct
              "ValueTuple`8",       v_struct_tuple8_tcr, decodeTupleTy tupInfoStruct] 

        let entries = (entries1 @ entries2)
        
        if compilingFslib then 
            // This map is for use when building FSharp.Core.dll. The backing Tycon's may not yet exist for
            // the TyconRef's we have in our hands, hence we can't dereference them to find their stamps.

            // So this dictionary is indexed by names.
            //
            // Make it lazy to avoid dereferencing while setting up the base imports. 
            let dict = 
              lazy
                entries 
                |> List.map (fun (nm, tcref, builder) -> nm, (fun tcref2 tinst -> if tyconRefEq tcref tcref2 then Some(builder tinst) else None)) 
                |> Dictionary.ofList  
            (fun (tcref: EntityRef) tinst -> 
                 let dict = dict.Value
                 let key = tcref.LogicalName
                 if dict.ContainsKey key then dict.[key] tcref tinst
                 else None )  
        else
            // This map is for use in normal times (not building FSharp.Core.dll). It is indexed by tcref stamp which is 
            // faster than the indexing technique used in the case above.
            //
            // So this dictionary is indexed by integers.
            //
            // Make it lazy to avoid dereferencing while setting up the base imports. 
            let dict = 
              lazy
                entries  
                |> List.filter (fun (_, tcref, _) -> tcref.CanDeref) 
                |> List.map (fun (_, tcref, builder) -> tcref.Stamp, builder) 
                |> Dictionary.ofList 
            (fun tcref2 tinst -> 
                 let dict = dict.Value
                 let key = tcref2.Stamp
                 if dict.ContainsKey key then Some(dict.[key] tinst)
                 else None)  
       end
           

  override x.ToString() = "<TcGlobals>"
  member __.ilg=ilg
      // A table of all intrinsics that the compiler cares about
  member __.knownIntrinsics                = v_knownIntrinsics
      // A table of known modules in FSharp.Core. Not all modules are necessarily listed, but the more we list the
      // better the job we do of mapping from provided expressions back to FSharp.Core F# functions and values.
  member __.knownFSharpCoreModules         = v_knownFSharpCoreModules
  member __.compilingFslib                 = compilingFslib
  member __.mlCompatibility                = mlCompatibility
  member __.emitDebugInfoInQuotations      = emitDebugInfoInQuotations
  member __.directoryToResolveRelativePaths= directoryToResolveRelativePaths
  member __.unionCaseRefEq x y = primUnionCaseRefEq compilingFslib fslibCcu x y
  member __.valRefEq x y = primValRefEq compilingFslib fslibCcu x y
  member __.fslibCcu                 = fslibCcu
  member val refcell_tcr_canon    = mk_MFCore_tcref     fslibCcu "Ref`1"
  member val option_tcr_canon     = mk_MFCore_tcref     fslibCcu "Option`1"
  member __.list_tcr_canon       = v_list_tcr_canon
  member val set_tcr_canon        = mk_MFCollections_tcref   fslibCcu "Set`1"
  member val map_tcr_canon        = mk_MFCollections_tcref   fslibCcu "Map`2"
  member __.lazy_tcr_canon       = lazy_tcr
  member val refcell_tcr_nice     = mk_MFCore_tcref     fslibCcu "ref`1"
  member val array_tcr_nice       = v_il_arr_tcr_map.[0]
  member __.option_tcr_nice   = v_option_tcr_nice
  member __.list_tcr_nice     = v_list_tcr_nice
  member __.lazy_tcr_nice     = v_lazy_tcr_nice
  member __.format_tcr       = v_format_tcr
  member __.expr_tcr       = v_expr_tcr
  member __.raw_expr_tcr       = v_raw_expr_tcr
  member __.nativeint_tcr  = v_nativeint_tcr
  member __.int32_tcr      = v_int32_tcr
  member __.int16_tcr      = v_int16_tcr
  member __.int64_tcr      = v_int64_tcr
  member __.uint16_tcr     = v_uint16_tcr
  member __.uint32_tcr     = v_uint32_tcr
  member __.uint64_tcr     = v_uint64_tcr
  member __.sbyte_tcr      = v_sbyte_tcr
  member __.decimal_tcr    = v_decimal_tcr
  member __.date_tcr    = v_date_tcr
  member __.pdecimal_tcr   = v_pdecimal_tcr
  member __.byte_tcr       = v_byte_tcr
  member __.bool_tcr       = v_bool_tcr
  member __.unit_tcr_canon = v_unit_tcr_canon
  member __.unit_tcr_nice  = v_unit_tcr_nice
  member __.exn_tcr        = v_exn_tcr
  member __.char_tcr       = v_char_tcr
  member __.float_tcr      = v_float_tcr
  member __.float32_tcr    = v_float32_tcr
  member __.pfloat_tcr     = v_pfloat_tcr
  member __.pfloat32_tcr   = v_pfloat32_tcr
  member __.pint_tcr       = v_pint_tcr
  member __.pint8_tcr      = v_pint8_tcr
  member __.pint16_tcr     = v_pint16_tcr
  member __.pint64_tcr     = v_pint64_tcr
  member __.byref_tcr      = v_byref_tcr
  member __.nativeptr_tcr  = v_nativeptr_tcr
  member __.ilsigptr_tcr   = v_ilsigptr_tcr
  member __.fastFunc_tcr = v_fastFunc_tcr
  member __.tcref_IQueryable = v_tcref_IQueryable
  member __.tcref_IObservable      = v_tcref_IObservable
  member __.tcref_IObserver      = v_tcref_IObserver
  member __.fslib_IEvent2_tcr      = v_fslib_IEvent2_tcr
  member __.fslib_IDelegateEvent_tcr      = v_fslib_IDelegateEvent_tcr
  member __.seq_tcr        = v_seq_tcr
  member val seq_base_tcr = mk_MFCompilerServices_tcref fslibCcu "GeneratedSequenceBase`1"
  member val measureproduct_tcr = mk_MFCompilerServices_tcref fslibCcu "MeasureProduct`2"
  member val measureinverse_tcr = mk_MFCompilerServices_tcref fslibCcu "MeasureInverse`1"
  member val measureone_tcr = mk_MFCompilerServices_tcref fslibCcu "MeasureOne"
  member __.il_arr_tcr_map = v_il_arr_tcr_map
  member __.ref_tuple1_tcr     = v_ref_tuple1_tcr
  member __.ref_tuple2_tcr     = v_ref_tuple2_tcr
  member __.ref_tuple3_tcr     = v_ref_tuple3_tcr
  member __.ref_tuple4_tcr     = v_ref_tuple4_tcr
  member __.ref_tuple5_tcr     = v_ref_tuple5_tcr
  member __.ref_tuple6_tcr     = v_ref_tuple6_tcr
  member __.ref_tuple7_tcr     = v_ref_tuple7_tcr
  member __.ref_tuple8_tcr     = v_ref_tuple8_tcr
  member __.struct_tuple1_tcr     = v_struct_tuple1_tcr
  member __.struct_tuple2_tcr     = v_struct_tuple2_tcr
  member __.struct_tuple3_tcr     = v_struct_tuple3_tcr
  member __.struct_tuple4_tcr     = v_struct_tuple4_tcr
  member __.struct_tuple5_tcr     = v_struct_tuple5_tcr
  member __.struct_tuple6_tcr     = v_struct_tuple6_tcr
  member __.struct_tuple7_tcr     = v_struct_tuple7_tcr
  member __.struct_tuple8_tcr     = v_struct_tuple8_tcr
  member __.choice2_tcr    = v_choice2_tcr
  member __.choice3_tcr    = v_choice3_tcr
  member __.choice4_tcr    = v_choice4_tcr
  member __.choice5_tcr    = v_choice5_tcr
  member __.choice6_tcr    = v_choice6_tcr
  member __.choice7_tcr    = v_choice7_tcr
  member val nativeint_ty  = mkNonGenericTy v_nativeint_tcr
  member val unativeint_ty = mkNonGenericTy v_unativeint_tcr
  member val int32_ty      = mkNonGenericTy v_int32_tcr
  member val int16_ty      = mkNonGenericTy v_int16_tcr
  member val int64_ty      = mkNonGenericTy v_int64_tcr
  member val uint16_ty     = mkNonGenericTy v_uint16_tcr
  member val uint32_ty     = mkNonGenericTy v_uint32_tcr
  member val uint64_ty     = mkNonGenericTy v_uint64_tcr
  member val sbyte_ty      = mkNonGenericTy v_sbyte_tcr
  member __.byte_ty       = v_byte_ty
  member __.bool_ty       = v_bool_ty
  member __.int_ty       = v_int_ty
  member __.string_ty     = v_string_ty
  member __.unit_ty       = v_unit_ty
  member __.obj_ty        = v_obj_ty
  member __.char_ty       = v_char_ty
  member __.decimal_ty    = v_decimal_ty

  member val exn_ty        = mkNonGenericTy v_exn_tcr
  member val float_ty      = mkNonGenericTy v_float_tcr 
  member val float32_ty    = mkNonGenericTy v_float32_tcr
      /// Memoization table to help minimize the number of ILSourceDocument objects we create
  member __.memoize_file x = v_memoize_file.Apply x

  member val system_Array_typ     = mkSysNonGenericTy sys "Array"
  member val system_Object_typ    = mkSysNonGenericTy sys "Object"
  member val system_IDisposable_typ    = mkSysNonGenericTy sys "IDisposable"
  member val system_RuntimeHelpers_typ    = mkSysNonGenericTy sysCompilerServices "RuntimeHelpers"
  member val system_Value_typ     = mkSysNonGenericTy sys "ValueType"
  member val system_Delegate_typ     = mkSysNonGenericTy sys "Delegate"
  member val system_MulticastDelegate_typ     = mkSysNonGenericTy sys "MulticastDelegate"
  member val system_Enum_typ      = mkSysNonGenericTy sys "Enum"
  member val system_Exception_typ = mkSysNonGenericTy sys "Exception"
  member val system_String_typ    = mkSysNonGenericTy sys "String"
  member val system_String_tcref  = findSysTyconRef sys "String"
  member val system_Int32_typ     = mkSysNonGenericTy sys "Int32"
  member __.system_Type_typ                  = v_system_Type_typ
  member val system_TypedReference_tcref        = tryFindSysTyconRef sys "TypedReference"
  member val system_ArgIterator_tcref           = tryFindSysTyconRef sys "ArgIterator"
  member val system_RuntimeArgumentHandle_tcref =  tryFindSysTyconRef sys "RuntimeArgumentHandle"
  member val system_SByte_tcref =  findSysTyconRef sys "SByte"
  member val system_Decimal_tcref =  findSysTyconRef sys "Decimal"
  member val system_Int16_tcref =  findSysTyconRef sys "Int16"
  member val system_Int32_tcref =  findSysTyconRef sys "Int32"
  member val system_Int64_tcref =  findSysTyconRef sys "Int64"
  member val system_IntPtr_tcref =  findSysTyconRef sys "IntPtr"
  member val system_Bool_tcref =  findSysTyconRef sys "Boolean" 
  member val system_Byte_tcref =  findSysTyconRef sys "Byte"
  member val system_UInt16_tcref =  findSysTyconRef sys "UInt16"
  member val system_Char_tcref            =  findSysTyconRef sys "Char"
  member val system_UInt32_tcref          =  findSysTyconRef sys "UInt32"
  member val system_UInt64_tcref          =  findSysTyconRef sys "UInt64"
  member val system_UIntPtr_tcref         =  findSysTyconRef sys "UIntPtr"
  member val system_Single_tcref          =  findSysTyconRef sys "Single"
  member val system_Double_tcref          =  findSysTyconRef sys "Double"
  member val system_RuntimeTypeHandle_typ = mkSysNonGenericTy sys "RuntimeTypeHandle"
  member __.system_RuntimeMethodHandle_typ = v_system_RuntimeMethodHandle_typ
    
  member val system_MarshalByRefObject_tcref =  tryFindSysTyconRef sys "MarshalByRefObject"
  member val system_MarshalByRefObject_typ = tryMkSysNonGenericTy sys "MarshalByRefObject"

  member __.system_Reflection_MethodInfo_typ = v_system_Reflection_MethodInfo_typ
    
  member val system_Array_tcref  = findSysTyconRef sys "Array"
  member val system_Object_tcref  = findSysTyconRef sys "Object"
  member val system_Void_tcref    = findSysTyconRef sys "Void"
  member val system_IndexOutOfRangeException_tcref    = findSysTyconRef sys "IndexOutOfRangeException"
  member val system_Nullable_tcref = v_nullable_tcr
  member val system_GenericIComparable_tcref = findSysTyconRef sys "IComparable`1"
  member val system_GenericIEquatable_tcref = findSysTyconRef sys "IEquatable`1"
  member val mk_IComparable_ty    = mkSysNonGenericTy sys "IComparable"
  member val system_LinqExpression_tcref = v_linqExpression_tcr

  member val mk_IStructuralComparable_ty = mkSysNonGenericTy sysCollections "IStructuralComparable"
        
  member val mk_IStructuralEquatable_ty = mkSysNonGenericTy sysCollections "IStructuralEquatable"

  member __.IComparer_ty = v_IComparer_ty
  member __.IEqualityComparer_ty = v_IEqualityComparer_ty
  member val tcref_System_Collections_IComparer = findSysTyconRef sysCollections "IComparer"
  member val tcref_System_Collections_IEqualityComparer = findSysTyconRef sysCollections "IEqualityComparer"
  member val tcref_System_Collections_Generic_IEqualityComparer = findSysTyconRef sysGenerics "IEqualityComparer`1"
  member val tcref_System_Collections_Generic_Dictionary = findSysTyconRef sysGenerics "Dictionary`2"
    
  member val tcref_System_IComparable = findSysTyconRef sys "IComparable"
  member val tcref_System_IStructuralComparable = findSysTyconRef sysCollections "IStructuralComparable"
  member val tcref_System_IStructuralEquatable  = findSysTyconRef sysCollections "IStructuralEquatable"
            
  member val tcref_LanguagePrimitives = mk_MFCore_tcref fslibCcu "LanguagePrimitives"


  member val tcref_System_Collections_Generic_IList       = findSysTyconRef sysGenerics "IList`1"
  member val tcref_System_Collections_Generic_IReadOnlyList       = findSysTyconRef sysGenerics "IReadOnlyList`1"
  member val tcref_System_Collections_Generic_ICollection = findSysTyconRef sysGenerics "ICollection`1"
  member val tcref_System_Collections_Generic_IReadOnlyCollection = findSysTyconRef sysGenerics "IReadOnlyCollection`1"
  member __.tcref_System_Collections_IEnumerable         = v_tcref_System_Collections_IEnumerable

  member __.tcref_System_Collections_Generic_IEnumerable = v_IEnumerable_tcr
  member __.tcref_System_Collections_Generic_IEnumerator = v_IEnumerator_tcr
    
  member __.tcref_System_Attribute = v_System_Attribute_tcr

  member val iltyp_TypedReference      = tryFindSysILTypeRef "System.TypedReference" |> Option.map mkILNonGenericValueTy
  member val iltyp_StreamingContext    = tryFindSysILTypeRef tname_StreamingContext  |> Option.map mkILNonGenericValueTy
  member val iltyp_SerializationInfo   = tryFindSysILTypeRef tname_SerializationInfo  |> Option.map mkILNonGenericBoxedTy
  member val iltyp_Missing             = findSysILTypeRef tname_Missing |> mkILNonGenericBoxedTy
  member val iltyp_AsyncCallback       = findSysILTypeRef tname_AsyncCallback |> mkILNonGenericBoxedTy
  member val iltyp_IAsyncResult        = findSysILTypeRef tname_IAsyncResult |> mkILNonGenericBoxedTy
  member val iltyp_IComparable         = findSysILTypeRef tname_IComparable |> mkILNonGenericBoxedTy
  member val iltyp_Exception           = findSysILTypeRef tname_Exception |> mkILNonGenericBoxedTy
  member val iltyp_ValueType           = findSysILTypeRef tname_ValueType |> mkILNonGenericBoxedTy
  member val iltyp_RuntimeFieldHandle  = findSysILTypeRef tname_RuntimeFieldHandle |> mkILNonGenericValueTy
  member val iltyp_RuntimeMethodHandle = findSysILTypeRef tname_RuntimeMethodHandle |> mkILNonGenericValueTy
  member val iltyp_RuntimeTypeHandle   = findSysILTypeRef tname_RuntimeTypeHandle |> mkILNonGenericValueTy


  member val attrib_AttributeUsageAttribute = findSysAttrib "System.AttributeUsageAttribute"
  member val attrib_ParamArrayAttribute     = findSysAttrib "System.ParamArrayAttribute"
  member val attrib_IDispatchConstantAttribute  = tryFindSysAttrib "System.Runtime.CompilerServices.IDispatchConstantAttribute"
  member val attrib_IUnknownConstantAttribute  = tryFindSysAttrib "System.Runtime.CompilerServices.IUnknownConstantAttribute"
    
  member val attrib_SystemObsolete          = findSysAttrib "System.ObsoleteAttribute"
  member val attrib_DllImportAttribute      = tryFindSysAttrib "System.Runtime.InteropServices.DllImportAttribute"
  member val attrib_StructLayoutAttribute   = findSysAttrib "System.Runtime.InteropServices.StructLayoutAttribute"
  member val attrib_TypeForwardedToAttribute   = findSysAttrib "System.Runtime.CompilerServices.TypeForwardedToAttribute"
  member val attrib_ComVisibleAttribute     = findSysAttrib "System.Runtime.InteropServices.ComVisibleAttribute"
  member val attrib_ComImportAttribute      = tryFindSysAttrib "System.Runtime.InteropServices.ComImportAttribute"
  member val attrib_FieldOffsetAttribute    = findSysAttrib "System.Runtime.InteropServices.FieldOffsetAttribute" 
  member val attrib_MarshalAsAttribute      = tryFindSysAttrib "System.Runtime.InteropServices.MarshalAsAttribute"
  member val attrib_InAttribute             = tryFindSysAttrib "System.Runtime.InteropServices.InAttribute" 
  member val attrib_OutAttribute            = findSysAttrib "System.Runtime.InteropServices.OutAttribute" 
  member val attrib_OptionalAttribute       = tryFindSysAttrib "System.Runtime.InteropServices.OptionalAttribute" 
  member val attrib_DefaultParameterValueAttribute = tryFindSysAttrib "System.Runtime.InteropServices.DefaultParameterValueAttribute" 
  member val attrib_ThreadStaticAttribute   = tryFindSysAttrib "System.ThreadStaticAttribute"
  member val attrib_SpecialNameAttribute   = tryFindSysAttrib "System.Runtime.CompilerServices.SpecialNameAttribute"
  member val attrib_VolatileFieldAttribute   = mk_MFCore_attrib "VolatileFieldAttribute"
  member val attrib_ContextStaticAttribute  = tryFindSysAttrib "System.ContextStaticAttribute"
  member val attrib_FlagsAttribute          = findSysAttrib "System.FlagsAttribute"
  member val attrib_DefaultMemberAttribute  = findSysAttrib "System.Reflection.DefaultMemberAttribute"
  member val attrib_DebuggerDisplayAttribute  = findSysAttrib "System.Diagnostics.DebuggerDisplayAttribute"
  member val attrib_DebuggerTypeProxyAttribute  = findSysAttrib "System.Diagnostics.DebuggerTypeProxyAttribute"
  member val attrib_PreserveSigAttribute    = tryFindSysAttrib "System.Runtime.InteropServices.PreserveSigAttribute"
  member val attrib_MethodImplAttribute     = findSysAttrib "System.Runtime.CompilerServices.MethodImplAttribute"
  member val attrib_ExtensionAttribute     = findSysAttrib "System.Runtime.CompilerServices.ExtensionAttribute"
  member val attrib_CallerLineNumberAttribute = findSysAttrib "System.Runtime.CompilerServices.CallerLineNumberAttribute"
  member val attrib_CallerFilePathAttribute = findSysAttrib "System.Runtime.CompilerServices.CallerFilePathAttribute"
  member val attrib_CallerMemberNameAttribute = findSysAttrib "System.Runtime.CompilerServices.CallerMemberNameAttribute"

  member val attrib_ProjectionParameterAttribute           = mk_MFCore_attrib "ProjectionParameterAttribute"
  member val attrib_CustomOperationAttribute               = mk_MFCore_attrib "CustomOperationAttribute"
  member val attrib_NonSerializedAttribute                 = tryFindSysAttrib "System.NonSerializedAttribute"
  member val attrib_SerializableAttribute                 = tryFindSysAttrib "System.SerializableAttribute"
  
  member val attrib_AutoSerializableAttribute              = mk_MFCore_attrib "AutoSerializableAttribute"
  member val attrib_RequireQualifiedAccessAttribute        = mk_MFCore_attrib "RequireQualifiedAccessAttribute"
  member val attrib_EntryPointAttribute                    = mk_MFCore_attrib "EntryPointAttribute"
  member val attrib_DefaultAugmentationAttribute           = mk_MFCore_attrib "DefaultAugmentationAttribute"
  member val attrib_CompilerMessageAttribute               = mk_MFCore_attrib "CompilerMessageAttribute"
  member val attrib_ExperimentalAttribute                  = mk_MFCore_attrib "ExperimentalAttribute"
  member val attrib_UnverifiableAttribute                  = mk_MFCore_attrib "UnverifiableAttribute"
  member val attrib_LiteralAttribute                       = mk_MFCore_attrib "LiteralAttribute"
  member val attrib_ConditionalAttribute                   = findSysAttrib "System.Diagnostics.ConditionalAttribute"
  member val attrib_OptionalArgumentAttribute              = mk_MFCore_attrib "OptionalArgumentAttribute"
  member val attrib_RequiresExplicitTypeArgumentsAttribute = mk_MFCore_attrib "RequiresExplicitTypeArgumentsAttribute"
  member val attrib_DefaultValueAttribute                  = mk_MFCore_attrib "DefaultValueAttribute"
  member val attrib_ClassAttribute                         = mk_MFCore_attrib "ClassAttribute"
  member val attrib_InterfaceAttribute                     = mk_MFCore_attrib "InterfaceAttribute"
  member val attrib_StructAttribute                        = mk_MFCore_attrib "StructAttribute"
  member val attrib_ReflectedDefinitionAttribute           = mk_MFCore_attrib "ReflectedDefinitionAttribute"
  member val attrib_CompiledNameAttribute                  = mk_MFCore_attrib "CompiledNameAttribute"
  member val attrib_AutoOpenAttribute                      = mk_MFCore_attrib "AutoOpenAttribute"
  member val attrib_InternalsVisibleToAttribute            = findSysAttrib "System.Runtime.CompilerServices.InternalsVisibleToAttribute"
  member val attrib_CompilationRepresentationAttribute     = mk_MFCore_attrib "CompilationRepresentationAttribute"
  member val attrib_CompilationArgumentCountsAttribute     = mk_MFCore_attrib "CompilationArgumentCountsAttribute"
  member val attrib_CompilationMappingAttribute            = mk_MFCore_attrib "CompilationMappingAttribute"
  member val attrib_CLIEventAttribute                      = mk_MFCore_attrib "CLIEventAttribute"
  member val attrib_CLIMutableAttribute                    = mk_MFCore_attrib "CLIMutableAttribute"
  member val attrib_AllowNullLiteralAttribute              = mk_MFCore_attrib "AllowNullLiteralAttribute"
  member val attrib_NoEqualityAttribute                    = mk_MFCore_attrib "NoEqualityAttribute"
  member val attrib_NoComparisonAttribute                  = mk_MFCore_attrib "NoComparisonAttribute"
  member val attrib_CustomEqualityAttribute                = mk_MFCore_attrib "CustomEqualityAttribute"
  member val attrib_CustomComparisonAttribute              = mk_MFCore_attrib "CustomComparisonAttribute"
  member val attrib_EqualityConditionalOnAttribute         = mk_MFCore_attrib "EqualityConditionalOnAttribute"
  member val attrib_ComparisonConditionalOnAttribute       = mk_MFCore_attrib "ComparisonConditionalOnAttribute"
  member val attrib_ReferenceEqualityAttribute             = mk_MFCore_attrib "ReferenceEqualityAttribute"
  member val attrib_StructuralEqualityAttribute            = mk_MFCore_attrib "StructuralEqualityAttribute"
  member val attrib_StructuralComparisonAttribute          = mk_MFCore_attrib "StructuralComparisonAttribute"
  member val attrib_SealedAttribute                        = mk_MFCore_attrib "SealedAttribute"
  member val attrib_AbstractClassAttribute                 = mk_MFCore_attrib "AbstractClassAttribute"
  member val attrib_GeneralizableValueAttribute            = mk_MFCore_attrib "GeneralizableValueAttribute"
  member val attrib_MeasureAttribute                       = mk_MFCore_attrib "MeasureAttribute"
  member val attrib_MeasureableAttribute                   = mk_MFCore_attrib "MeasureAnnotatedAbbreviationAttribute"
  member val attrib_NoDynamicInvocationAttribute           = mk_MFCore_attrib "NoDynamicInvocationAttribute"
  member val attrib_SecurityAttribute                      = tryFindSysAttrib "System.Security.Permissions.SecurityAttribute"
  member val attrib_SecurityCriticalAttribute              = findSysAttrib "System.Security.SecurityCriticalAttribute"
  member val attrib_SecuritySafeCriticalAttribute          = findSysAttrib "System.Security.SecuritySafeCriticalAttribute"
<<<<<<< HEAD
  member val attrib_TailCallAttribute                      = mk_MFCore_attrib "TailCallAttribute"
=======
  member val attrib_ComponentModelEditorBrowsableAttribute = findSysAttrib "System.ComponentModel.EditorBrowsableAttribute"
>>>>>>> 7494d6d5

  member __.better_tcref_map = betterTyconRefMap
  member __.new_decimal_info = v_new_decimal_info
  member __.seq_info    = v_seq_info
  member val seq_vref    = (ValRefForIntrinsic v_seq_info) 
  member val and_vref    = (ValRefForIntrinsic v_and_info) 
  member val and2_vref   = (ValRefForIntrinsic v_and2_info)
  member val addrof_vref = (ValRefForIntrinsic v_addrof_info)
  member val addrof2_vref = (ValRefForIntrinsic v_addrof2_info)
  member val or_vref     = (ValRefForIntrinsic v_or_info)
  member val splice_expr_vref     = (ValRefForIntrinsic v_splice_expr_info)
  member val splice_raw_expr_vref     = (ValRefForIntrinsic v_splice_raw_expr_info)
  member val or2_vref    = (ValRefForIntrinsic v_or2_info) 
  member val generic_equality_er_inner_vref     = ValRefForIntrinsic v_generic_equality_er_inner_info
  member val generic_equality_per_inner_vref = ValRefForIntrinsic v_generic_equality_per_inner_info
  member val generic_equality_withc_inner_vref  = ValRefForIntrinsic v_generic_equality_withc_inner_info
  member val generic_comparison_inner_vref    = ValRefForIntrinsic v_generic_comparison_inner_info
  member val generic_comparison_withc_inner_vref    = ValRefForIntrinsic v_generic_comparison_withc_inner_info
  member __.generic_comparison_withc_outer_info    = v_generic_comparison_withc_outer_info
  member __.generic_equality_er_outer_info     = v_generic_equality_er_outer_info
  member __.generic_equality_withc_outer_info  = v_generic_equality_withc_outer_info
  member __.generic_hash_withc_outer_info = v_generic_hash_withc_outer_info
  member val generic_hash_inner_vref = ValRefForIntrinsic v_generic_hash_inner_info
  member val generic_hash_withc_inner_vref = ValRefForIntrinsic v_generic_hash_withc_inner_info

  member val reference_equality_inner_vref         = ValRefForIntrinsic v_reference_equality_inner_info

  member val bitwise_or_vref            = ValRefForIntrinsic v_bitwise_or_info
  member val bitwise_and_vref           = ValRefForIntrinsic v_bitwise_and_info
  member val bitwise_xor_vref           = ValRefForIntrinsic v_bitwise_xor_info
  member val bitwise_unary_not_vref     = ValRefForIntrinsic v_bitwise_unary_not_info
  member val bitwise_shift_left_vref    = ValRefForIntrinsic v_bitwise_shift_left_info
  member val bitwise_shift_right_vref   = ValRefForIntrinsic v_bitwise_shift_right_info
  member val unchecked_addition_vref    = ValRefForIntrinsic v_unchecked_addition_info
  member val unchecked_unary_plus_vref  = ValRefForIntrinsic v_unchecked_unary_plus_info
  member val unchecked_unary_minus_vref = ValRefForIntrinsic v_unchecked_unary_minus_info
  member val unchecked_unary_not_vref = ValRefForIntrinsic v_unchecked_unary_not_info
  member val unchecked_subtraction_vref = ValRefForIntrinsic v_unchecked_subtraction_info
  member val unchecked_multiply_vref    = ValRefForIntrinsic v_unchecked_multiply_info
  member val unchecked_defaultof_vref    = ValRefForIntrinsic v_unchecked_defaultof_info
  member __.unchecked_subtraction_info = v_unchecked_subtraction_info
  member val compare_operator_vref    = ValRefForIntrinsic v_compare_operator_info
  member val equals_operator_vref    = ValRefForIntrinsic v_equals_operator_info
  member val equals_nullable_operator_vref    = ValRefForIntrinsic v_equals_nullable_operator_info
  member val nullable_equals_nullable_operator_vref    = ValRefForIntrinsic v_nullable_equals_nullable_operator_info
  member val nullable_equals_operator_vref    = ValRefForIntrinsic v_nullable_equals_operator_info
  member val not_equals_operator_vref    = ValRefForIntrinsic v_not_equals_operator_info
  member val less_than_operator_vref    = ValRefForIntrinsic v_less_than_operator_info
  member val less_than_or_equals_operator_vref    = ValRefForIntrinsic v_less_than_or_equals_operator_info
  member val greater_than_operator_vref    = ValRefForIntrinsic v_greater_than_operator_info
  member val greater_than_or_equals_operator_vref    = ValRefForIntrinsic v_greater_than_or_equals_operator_info

  member val raise_vref                 = ValRefForIntrinsic v_raise_info
  member val failwith_vref              = ValRefForIntrinsic v_failwith_info
  member val invalid_arg_vref           = ValRefForIntrinsic v_invalid_arg_info
  member val null_arg_vref              = ValRefForIntrinsic v_null_arg_info
  member val invalid_op_vref            = ValRefForIntrinsic v_invalid_op_info
  member val failwithf_vref             = ValRefForIntrinsic v_failwithf_info

  member __.equals_operator_info     = v_equals_operator_info
  member __.raise_info                 = v_raise_info
  member __.failwith_info              = v_failwith_info
  member __.invalid_arg_info           = v_invalid_arg_info
  member __.null_arg_info              = v_null_arg_info
  member __.invalid_op_info            = v_invalid_op_info
  member __.failwithf_info             = v_failwithf_info
  member __.reraise_info               = v_reraise_info
  member __.methodhandleof_info        = v_methodhandleof_info
  member __.typeof_info                = v_typeof_info
  member __.typedefof_info             = v_typedefof_info
  member __.array_length_info          = v_array_length_info

  member val reraise_vref               = ValRefForIntrinsic v_reraise_info
  member val methodhandleof_vref        = ValRefForIntrinsic v_methodhandleof_info
  member val typeof_vref                = ValRefForIntrinsic v_typeof_info
  member val sizeof_vref                = ValRefForIntrinsic v_sizeof_info
  member val typedefof_vref             = ValRefForIntrinsic v_typedefof_info
  member val enum_vref                  = ValRefForIntrinsic v_enum_info
  member val enumOfValue_vref           = ValRefForIntrinsic v_enumOfValue_info
  member val range_op_vref              = ValRefForIntrinsic v_range_op_info
  member val range_step_op_vref         = ValRefForIntrinsic v_range_step_op_info
  member val range_int32_op_vref        = ValRefForIntrinsic v_range_int32_op_info
  member val array_get_vref             = ValRefForIntrinsic v_array_get_info
  member val array2D_get_vref           = ValRefForIntrinsic v_array2D_get_info
  member val array3D_get_vref           = ValRefForIntrinsic v_array3D_get_info
  member val array4D_get_vref           = ValRefForIntrinsic v_array4D_get_info
  member val seq_singleton_vref         = ValRefForIntrinsic v_seq_singleton_info
  member val seq_collect_vref           = ValRefForIntrinsic v_seq_collect_info
  member val seq_using_vref             = ValRefForIntrinsic v_seq_using_info
  member val seq_delay_vref             = ValRefForIntrinsic  v_seq_delay_info
  member val seq_append_vref            = ValRefForIntrinsic  v_seq_append_info
  member val seq_generated_vref         = ValRefForIntrinsic  v_seq_generated_info
  member val seq_finally_vref           = ValRefForIntrinsic  v_seq_finally_info
  member val seq_of_functions_vref      = ValRefForIntrinsic  v_seq_of_functions_info
  member val seq_map_vref               = ValRefForIntrinsic  v_seq_map_info
  member val seq_empty_vref             = ValRefForIntrinsic  v_seq_empty_info
  member val new_format_vref            = ValRefForIntrinsic v_new_format_info
  member val sprintf_vref               = ValRefForIntrinsic v_sprintf_info
  member val unbox_vref                 = ValRefForIntrinsic v_unbox_info
  member val unbox_fast_vref            = ValRefForIntrinsic v_unbox_fast_info
  member val istype_vref                = ValRefForIntrinsic v_istype_info
  member val istype_fast_vref           = ValRefForIntrinsic v_istype_fast_info
  member val query_source_vref            = ValRefForIntrinsic v_query_source_info
  member val query_value_vref            = ValRefForIntrinsic v_query_value_info
  member val query_run_value_vref            = ValRefForIntrinsic v_query_run_value_info
  member val query_run_enumerable_vref            = ValRefForIntrinsic v_query_run_enumerable_info
  member val query_for_vref            = ValRefForIntrinsic v_query_for_value_info
  member val query_yield_vref            = ValRefForIntrinsic v_query_yield_value_info
  member val query_yield_from_vref        = ValRefForIntrinsic v_query_yield_from_value_info
  member val query_select_vref            = ValRefForIntrinsic v_query_select_value_info
  member val query_where_vref            = ValRefForIntrinsic v_query_where_value_info
  member val query_zero_vref            = ValRefForIntrinsic v_query_zero_value_info

  member __.seq_collect_info           = v_seq_collect_info
  member __.seq_using_info             = v_seq_using_info
  member __.seq_delay_info             = v_seq_delay_info
  member __.seq_append_info            = v_seq_append_info
  member __.seq_generated_info         = v_seq_generated_info
  member __.seq_finally_info           = v_seq_finally_info
  member __.seq_of_functions_info   = v_seq_of_functions_info
  member __.seq_map_info               = v_seq_map_info
  member __.seq_singleton_info         = v_seq_singleton_info
  member __.seq_empty_info             = v_seq_empty_info
  member __.new_format_info            = v_new_format_info
  member __.unbox_info                 = v_unbox_info
  member __.get_generic_comparer_info                 = v_get_generic_comparer_info
  member __.get_generic_er_equality_comparer_info        = v_get_generic_er_equality_comparer_info
  member __.get_generic_per_equality_comparer_info    = v_get_generic_per_equality_comparer_info
  member __.dispose_info               = v_dispose_info
  member __.getstring_info             = v_getstring_info
  member __.unbox_fast_info            = v_unbox_fast_info
  member __.istype_info                = v_istype_info
  member __.istype_fast_info           = v_istype_fast_info
  member __.lazy_force_info            = v_lazy_force_info
  member __.lazy_create_info           = v_lazy_create_info
  member __.create_instance_info       = v_create_instance_info
  member __.create_event_info          = v_create_event_info
  member __.seq_to_list_info           = v_seq_to_list_info
  member __.seq_to_array_info          = v_seq_to_array_info
  member __.array_get_info             = v_array_get_info
  member __.array2D_get_info             = v_array2D_get_info
  member __.array3D_get_info             = v_array3D_get_info
  member __.array4D_get_info             = v_array4D_get_info
  member __.deserialize_quoted_FSharp_20_plus_info       = v_deserialize_quoted_FSharp_20_plus_info
  member __.deserialize_quoted_FSharp_40_plus_info    = v_deserialize_quoted_FSharp_40_plus_info
  member __.cast_quotation_info        = v_cast_quotation_info
  member __.lift_value_info            = v_lift_value_info
  member __.lift_value_with_name_info            = v_lift_value_with_name_info
  member __.lift_value_with_defn_info            = v_lift_value_with_defn_info
  member __.query_source_as_enum_info            = v_query_source_as_enum_info
  member __.new_query_source_info            = v_new_query_source_info
  member __.query_builder_tcref            = v_query_builder_tcref
  member __.fail_init_info             = v_fail_init_info
  member __.fail_static_init_info           = v_fail_static_init_info
  member __.check_this_info            = v_check_this_info
  member __.quote_to_linq_lambda_info        = v_quote_to_linq_lambda_info


  member val generic_hash_withc_tuple2_vref = ValRefForIntrinsic v_generic_hash_withc_tuple2_info
  member val generic_hash_withc_tuple3_vref = ValRefForIntrinsic v_generic_hash_withc_tuple3_info
  member val generic_hash_withc_tuple4_vref = ValRefForIntrinsic v_generic_hash_withc_tuple4_info
  member val generic_hash_withc_tuple5_vref = ValRefForIntrinsic v_generic_hash_withc_tuple5_info
  member val generic_equals_withc_tuple2_vref = ValRefForIntrinsic v_generic_equals_withc_tuple2_info
  member val generic_equals_withc_tuple3_vref = ValRefForIntrinsic v_generic_equals_withc_tuple3_info
  member val generic_equals_withc_tuple4_vref = ValRefForIntrinsic v_generic_equals_withc_tuple4_info
  member val generic_equals_withc_tuple5_vref = ValRefForIntrinsic v_generic_equals_withc_tuple5_info
  member val generic_compare_withc_tuple2_vref = ValRefForIntrinsic v_generic_compare_withc_tuple2_info
  member val generic_compare_withc_tuple3_vref = ValRefForIntrinsic v_generic_compare_withc_tuple3_info
  member val generic_compare_withc_tuple4_vref = ValRefForIntrinsic v_generic_compare_withc_tuple4_info
  member val generic_compare_withc_tuple5_vref = ValRefForIntrinsic v_generic_compare_withc_tuple5_info
  member val generic_equality_withc_outer_vref = ValRefForIntrinsic v_generic_equality_withc_outer_info


  member __.cons_ucref = v_cons_ucref
  member __.nil_ucref = v_nil_ucref
    
    // A list of types that are explicitly suppressed from the F# intellisense 
    // Note that the suppression checks for the precise name of the type
    // so the lowercase versions are visible
  member __.suppressed_types = v_suppressed_types
  /// Are we assuming all code gen is for F# interactive, with no static linking 
  member __.isInteractive=isInteractive
  member __.usesMscorlib = usesMscorlib

  member __.FindSysTyconRef path nm = findSysTyconRef path nm
  member __.TryFindSysTyconRef path nm = tryFindSysTyconRef path nm
  member __.FindSysILTypeRef nm = findSysILTypeRef nm
  member __.TryFindSysILTypeRef nm = tryFindSysILTypeRef nm
  member __.FindSysAttrib nm = findSysAttrib nm
  member __.TryFindSysAttrib nm = tryFindSysAttrib nm

  member val ilxPubCloEnv=EraseClosures.newIlxPubCloEnv(ilg, addMethodGeneratedAttrs, addFieldGeneratedAttrs, addFieldNeverAttrs)
  member __.AddMethodGeneratedAttributes mdef = addMethodGeneratedAttrs mdef
  member __.AddFieldGeneratedAttrs mdef = addFieldGeneratedAttrs mdef
  member __.AddFieldNeverAttrs mdef = addFieldNeverAttrs mdef
  member __.mkDebuggerHiddenAttribute()      = mkILCustomAttribute ilg (findSysILTypeRef tname_DebuggerHiddenAttribute, [], [], [])
  member __.mkDebuggerDisplayAttribute s     = mkILCustomAttribute ilg (findSysILTypeRef tname_DebuggerDisplayAttribute, [ilg.typ_String], [ILAttribElem.String (Some s)], [])
  member __.DebuggerBrowsableNeverAttribute =   mkDebuggerBrowsableNeverAttribute() 

  member __.mkDebuggerStepThroughAttribute() = mkILCustomAttribute ilg (findSysILTypeRef tname_DebuggerStepThroughAttribute, [], [], [])
  member __.mkDebuggableAttribute (jitOptimizerDisabled) =
        mkILCustomAttribute ilg (tref_DebuggableAttribute, [ilg.typ_Bool; ilg.typ_Bool], [ILAttribElem.Bool false; ILAttribElem.Bool jitOptimizerDisabled], [])


  member __.mkDebuggableAttributeV2(jitTracking, ignoreSymbolStoreSequencePoints, jitOptimizerDisabled, enableEnC) =
        let debuggingMode = (if jitTracking then 1 else 0) |||
                            (if jitOptimizerDisabled then 256 else 0) |||  
                            (if ignoreSymbolStoreSequencePoints then 2 else 0) |||
                            (if enableEnC then 4 else 0)
        let tref_DebuggableAttribute_DebuggingModes = mkILTyRefInTyRef (tref_DebuggableAttribute, tname_DebuggableAttribute_DebuggingModes)
        mkILCustomAttribute ilg 
          (tref_DebuggableAttribute, [mkILNonGenericValueTy tref_DebuggableAttribute_DebuggingModes], 
           (* See System.Diagnostics.DebuggableAttribute.DebuggingModes *)
           [ILAttribElem.Int32( debuggingMode )], [])

  member __.CompilerGeneratedAttribute = mkCompilerGeneratedAttribute () 
     

  member __.eraseClassUnionDef = EraseUnions.mkClassUnionDef (addMethodGeneratedAttrs, addPropertyGeneratedAttrs, addPropertyNeverAttrs, addFieldGeneratedAttrs, addFieldNeverAttrs, mkDebuggerTypeProxyAttribute) ilg


(*
                  (cenv.ilg.findSysILTypeRef "System.Runtime.InteropServices.StructLayoutAttribute", 
                   [mkILNonGenericValueTy (cenv.ilg.findSysILTypeRef "System.Runtime.InteropServices.LayoutKind") ], 
*)


#if DEBUG
// This global is only used during debug output 
let global_g = ref (None : TcGlobals option)
#endif
<|MERGE_RESOLUTION|>--- conflicted
+++ resolved
@@ -1044,11 +1044,8 @@
   member val attrib_SecurityAttribute                      = tryFindSysAttrib "System.Security.Permissions.SecurityAttribute"
   member val attrib_SecurityCriticalAttribute              = findSysAttrib "System.Security.SecurityCriticalAttribute"
   member val attrib_SecuritySafeCriticalAttribute          = findSysAttrib "System.Security.SecuritySafeCriticalAttribute"
-<<<<<<< HEAD
+  member val attrib_ComponentModelEditorBrowsableAttribute = findSysAttrib "System.ComponentModel.EditorBrowsableAttribute"
   member val attrib_TailCallAttribute                      = mk_MFCore_attrib "TailCallAttribute"
-=======
-  member val attrib_ComponentModelEditorBrowsableAttribute = findSysAttrib "System.ComponentModel.EditorBrowsableAttribute"
->>>>>>> 7494d6d5
 
   member __.better_tcref_map = betterTyconRefMap
   member __.new_decimal_info = v_new_decimal_info
