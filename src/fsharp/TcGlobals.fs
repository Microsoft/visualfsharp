--- conflicted
+++ resolved
@@ -1201,11 +1201,8 @@
   member val attrib_CallerLineNumberAttribute = findSysAttrib "System.Runtime.CompilerServices.CallerLineNumberAttribute"
   member val attrib_CallerFilePathAttribute = findSysAttrib "System.Runtime.CompilerServices.CallerFilePathAttribute"
   member val attrib_CallerMemberNameAttribute = findSysAttrib "System.Runtime.CompilerServices.CallerMemberNameAttribute"
-<<<<<<< HEAD
   member val attrib_ReferenceAssemblyAttribute = findSysAttrib "System.Runtime.CompilerServices.ReferenceAssemblyAttribute"
-=======
   member val attrib_SkipLocalsInitAttribute  = findSysAttrib "System.Runtime.CompilerServices.SkipLocalsInitAttribute"
->>>>>>> 846df9c2
 
   member val attrib_ProjectionParameterAttribute           = mk_MFCore_attrib "ProjectionParameterAttribute"
   member val attrib_CustomOperationAttribute               = mk_MFCore_attrib "CustomOperationAttribute"
