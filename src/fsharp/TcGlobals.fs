--- conflicted
+++ resolved
@@ -181,14 +181,8 @@
                       // The helper to find system types amongst referenced DLLs
                       tryFindSysTypeCcu, 
                       emitDebugInfoInQuotations: bool, noDebugData: bool,
-<<<<<<< HEAD
-                      pathMap: PathMap,
-                      langVersion: LanguageVersion) =
-      
-=======
                       pathMap: PathMap, langVersion: LanguageVersion) =
 
->>>>>>> cfb414fe
   let vara = NewRigidTypar "a" envRange
   let varb = NewRigidTypar "b" envRange
   let varc = NewRigidTypar "c" envRange
