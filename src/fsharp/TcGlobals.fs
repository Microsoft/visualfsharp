--- conflicted
+++ resolved
@@ -936,7 +936,7 @@
 
 
   override x.ToString() = "<TcGlobals>"
-<<<<<<< HEAD
+
   member __.ilg=ilg
 
   /// A table of all intrinsics that the compiler cares about
@@ -948,37 +948,20 @@
 
   member g.knownWithoutNull = v_knownWithoutNull
 
-  member __.langVersion = langVersion
+  member _.langVersion = langVersion
 
   // A table of known modules in FSharp.Core. Not all modules are necessarily listed, but the more we list the
   // better the job we do of mapping from provided expressions back to FSharp.Core F# functions and values.
-  member __.knownFSharpCoreModules         = v_knownFSharpCoreModules
-
-  member __.compilingFslib                 = compilingFslib
-  member __.mlCompatibility                = mlCompatibility
-  member __.emitDebugInfoInQuotations      = emitDebugInfoInQuotations
-  member __.directoryToResolveRelativePaths= directoryToResolveRelativePaths
-  member __.pathMap = pathMap
-  member __.unionCaseRefEq x y = primUnionCaseRefEq compilingFslib fslibCcu x y
-  member __.valRefEq x y = primValRefEq compilingFslib fslibCcu x y
-  member __.fslibCcu                 = fslibCcu
-=======
-  member _.ilg=ilg
-      // A table of all intrinsics that the compiler cares about
-  member _.knownIntrinsics                = v_knownIntrinsics
-      // A table of known modules in FSharp.Core. Not all modules are necessarily listed, but the more we list the
-      // better the job we do of mapping from provided expressions back to FSharp.Core F# functions and values.
   member _.knownFSharpCoreModules         = v_knownFSharpCoreModules
+
   member _.compilingFslib                 = compilingFslib
   member _.mlCompatibility                = mlCompatibility
   member _.emitDebugInfoInQuotations      = emitDebugInfoInQuotations
   member _.directoryToResolveRelativePaths= directoryToResolveRelativePaths
   member _.pathMap = pathMap
-  member _.langVersion = langVersion
   member _.unionCaseRefEq x y = primUnionCaseRefEq compilingFslib fslibCcu x y
   member _.valRefEq x y = primValRefEq compilingFslib fslibCcu x y
   member _.fslibCcu                 = fslibCcu
->>>>>>> 341121b1
   member val refcell_tcr_canon    = v_refcell_tcr_canon
   member val option_tcr_canon     = mk_MFCore_tcref     fslibCcu "Option`1"
   member _.list_tcr_canon       = v_list_tcr_canon
@@ -987,62 +970,6 @@
   member _.lazy_tcr_canon       = lazy_tcr
   member val refcell_tcr_nice     = v_refcell_tcr_nice
   member val array_tcr_nice       = v_il_arr_tcr_map.[0]
-<<<<<<< HEAD
-  member __.option_tcr_nice   = v_option_tcr_nice
-  member __.list_tcr_nice     = v_list_tcr_nice
-  member __.lazy_tcr_nice     = v_lazy_tcr_nice
-  member __.format_tcr       = v_format_tcr
-  member __.expr_tcr       = v_expr_tcr
-  member __.raw_expr_tcr       = v_raw_expr_tcr
-  member __.nativeint_tcr  = v_nativeint_tcr
-  member __.unativeint_tcr = v_unativeint_tcr
-  member __.int_tcr        = v_int_tcr
-  member __.int32_tcr      = v_int32_tcr
-  member __.int16_tcr      = v_int16_tcr
-  member __.int64_tcr      = v_int64_tcr
-  member __.uint16_tcr     = v_uint16_tcr
-  member __.uint32_tcr     = v_uint32_tcr
-  member __.uint64_tcr     = v_uint64_tcr
-  member __.sbyte_tcr      = v_sbyte_tcr
-  member __.decimal_tcr    = v_decimal_tcr
-  member __.date_tcr    = v_date_tcr
-  member __.pdecimal_tcr   = v_pdecimal_tcr
-  member __.byte_tcr       = v_byte_tcr
-  member __.bool_tcr       = v_bool_tcr
-  member __.unit_tcr_canon = v_unit_tcr_canon
-  member __.unit_tcr_nice  = v_unit_tcr_nice
-  member __.exn_tcr        = v_exn_tcr
-  member __.char_tcr       = v_char_tcr
-  member __.float_tcr      = v_float_tcr
-  member __.float32_tcr    = v_float32_tcr
-  member __.pfloat_tcr      = v_pfloat_tcr
-  member __.pfloat32_tcr    = v_pfloat32_tcr
-  member __.pint_tcr        = v_pint_tcr
-  member __.pint8_tcr       = v_pint8_tcr
-  member __.pint16_tcr      = v_pint16_tcr
-  member __.pint64_tcr      = v_pint64_tcr
-  member __.pnativeint_tcr  = v_pnativeint_tcr
-  member __.puint_tcr       = v_puint_tcr
-  member __.puint8_tcr      = v_puint8_tcr
-  member __.puint16_tcr     = v_puint16_tcr
-  member __.puint64_tcr     = v_puint64_tcr
-  member __.punativeint_tcr = v_punativeint_tcr
-  member __.byref_tcr      = v_byref_tcr
-  member __.byref2_tcr     = v_byref2_tcr
-  member __.outref_tcr     = v_outref_tcr
-  member __.inref_tcr      = v_inref_tcr
-  member __.nativeptr_tcr  = v_nativeptr_tcr
-  member __.voidptr_tcr    = v_voidptr_tcr
-  member __.ilsigptr_tcr   = v_ilsigptr_tcr
-  member __.fastFunc_tcr = v_fastFunc_tcr
-  member __.MatchFailureException_tcr = v_mfe_tcr
-  member __.tcref_IQueryable = v_tcref_IQueryable
-  member __.tcref_IObservable      = v_tcref_IObservable
-  member __.tcref_IObserver      = v_tcref_IObserver
-  member __.fslib_IEvent2_tcr      = v_fslib_IEvent2_tcr
-  member __.fslib_IDelegateEvent_tcr      = v_fslib_IDelegateEvent_tcr
-  member __.seq_tcr        = v_seq_tcr
-=======
   member _.option_tcr_nice   = v_option_tcr_nice
   member _.list_tcr_nice     = v_list_tcr_nice
   member _.lazy_tcr_nice     = v_lazy_tcr_nice
@@ -1090,13 +1017,13 @@
   member _.voidptr_tcr    = v_voidptr_tcr
   member _.ilsigptr_tcr   = v_ilsigptr_tcr
   member _.fastFunc_tcr = v_fastFunc_tcr
+  member _.MatchFailureException_tcr = v_mfe_tcr
   member _.tcref_IQueryable = v_tcref_IQueryable
   member _.tcref_IObservable      = v_tcref_IObservable
   member _.tcref_IObserver      = v_tcref_IObserver
   member _.fslib_IEvent2_tcr      = v_fslib_IEvent2_tcr
   member _.fslib_IDelegateEvent_tcr      = v_fslib_IDelegateEvent_tcr
   member _.seq_tcr        = v_seq_tcr
->>>>>>> 341121b1
   member val seq_base_tcr = mk_MFCompilerServices_tcref fslibCcu "GeneratedSequenceBase`1"
   member val byrefkind_In_tcr =  mkNonLocalTyconRef fslib_MFByRefKinds_nleref "In"
   member val byrefkind_Out_tcr =  mkNonLocalTyconRef fslib_MFByRefKinds_nleref "Out"
@@ -1456,7 +1383,6 @@
   member val invalid_op_vref            = ValRefForIntrinsic v_invalid_op_info
   member val failwithf_vref             = ValRefForIntrinsic v_failwithf_info
 
-<<<<<<< HEAD
   member __.equals_operator_info        = v_equals_operator_info
   member __.not_equals_operator         = v_not_equals_operator_info
   member __.less_than_operator          = v_less_than_operator_info
@@ -1477,29 +1403,6 @@
   member __.methodhandleof_info        = v_methodhandleof_info
   member __.typeof_info                = v_typeof_info
   member __.typedefof_info             = v_typedefof_info
-=======
-  member _.equals_operator_info        = v_equals_operator_info
-  member _.not_equals_operator         = v_not_equals_operator_info
-  member _.less_than_operator          = v_less_than_operator_info
-  member _.less_than_or_equals_operator = v_less_than_or_equals_operator_info
-  member _.greater_than_operator       = v_greater_than_operator_info
-  member _.greater_than_or_equals_operator = v_greater_than_or_equals_operator_info
-
-  member _.hash_info                  = v_hash_info
-  member _.box_info                   = v_box_info
-  member _.isnull_info                = v_isnull_info
-  member _.isnotnull_info             = v_isnotnull_info
-  member _.raise_info                 = v_raise_info
-  member _.failwith_info              = v_failwith_info
-  member _.invalid_arg_info           = v_invalid_arg_info
-  member _.null_arg_info              = v_null_arg_info
-  member _.invalid_op_info            = v_invalid_op_info
-  member _.failwithf_info             = v_failwithf_info
-  member _.reraise_info               = v_reraise_info
-  member _.methodhandleof_info        = v_methodhandleof_info
-  member _.typeof_info                = v_typeof_info
-  member _.typedefof_info             = v_typedefof_info
->>>>>>> 341121b1
 
   member val reraise_vref               = ValRefForIntrinsic v_reraise_info
   member val methodhandleof_vref        = ValRefForIntrinsic v_methodhandleof_info
