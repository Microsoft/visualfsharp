--- conflicted
+++ resolved
@@ -765,17 +765,10 @@
   let tref_CompilerGeneratedAttribute  = findSysILTypeRef tname_CompilerGeneratedAttribute
   let v_CompilerGeneratedAttribute_tcr = splitILTypeName tname_CompilerGeneratedAttribute ||> findSysTyconRef
 
-<<<<<<< HEAD
-  let mutable generatedAttribsCache = [] 
-  let mutable debuggerBrowsableNeverAttributeCache = None 
-  let mkDebuggerNonUserCodeAttribute() = mkILCustomAttribute ilg (tref_DebuggerNonUserCodeAttribute, [], [], [])
-  let mkCompilerGeneratedAttribute () = mkILCustomAttribute ilg (tref_CompilerGeneratedAttribute, [], [], [])
-=======
   let mutable generatedAttribsCache = []
   let mutable debuggerBrowsableNeverAttributeCache = None
-  let mkDebuggerNonUserCodeAttribute() = mkILCustomAttribute (findSysILTypeRef tname_DebuggerNonUserCodeAttribute, [], [], [])
+  let mkDebuggerNonUserCodeAttribute() = mkILCustomAttribute (tref_DebuggerNonUserCodeAttribute, [], [], [])
   let mkCompilerGeneratedAttribute () = mkILCustomAttribute (tref_CompilerGeneratedAttribute, [], [], [])
->>>>>>> b443d1dc
   let compilerGlobalState = CompilerGlobalState()
 
   // Requests attributes to be added to compiler generated methods.
