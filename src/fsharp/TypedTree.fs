--- conflicted
+++ resolved
@@ -4280,20 +4280,15 @@
     ///     activePatResTys -- The result types (case types) of the active pattern.
     ///     isStructRetTy -- Is the active pattern a struct return
     ///     activePatIdentity -- The value and the types it is applied to. If there are any active pattern parameters then this is empty. 
-<<<<<<< HEAD
-    ///     index -- The case number of the active pattern which the test relates to.
-    ///     activePatInfo -- The extracted info for the active pattern.
-    | ActivePatternCase of activePatExpr: Expr * activePatResTys: TTypes * isStructRetTy: bool * activePatIdentity: (ValRef * TypeInst) option * index: int * activePatInfo: ActivePatternInfo
-=======
     ///     idx -- The case number of the active pattern which the test relates to.
     ///     activePatternInfo -- The extracted info for the active pattern.
     | ActivePatternCase of
         activePatExpr: Expr *        
         activePatResTys: TTypes *
+        isStructRetTy: bool *
         activePatIdentity: (ValRef * TypeInst) option *
         idx: int *
         activePatternInfo: ActivePatternInfo
->>>>>>> 4e37ba37
 
     /// Used in error recovery
     | Error of range: range
@@ -4340,11 +4335,7 @@
 /// integer indicates which choice in the target set is being selected by this item. 
 [<NoEquality; NoComparison; StructuredFormatDisplay("{DebugText}")>]
 type ActivePatternElemRef = 
-<<<<<<< HEAD
-    | APElemRef of activePatternInfo: ActivePatternInfo * activePatternValRef: ValRef * caseIndex: int * isStructRetTy: bool
-=======
-    | APElemRef of activePatternInfo: ActivePatternInfo * activePatternVal: ValRef * caseIndex: int 
->>>>>>> 4e37ba37
+    | APElemRef of activePatternInfo: ActivePatternInfo * activePatternVal: ValRef * caseIndex: int * isStructRetTy: bool
 
     /// Get the full information about the active pattern being referred to
     member x.ActivePatternInfo = (let (APElemRef(info, _, _, _)) = x in info)
