// Copyright (c) Microsoft Corporation.  All Rights Reserved.  Licensed under the Apache License, Version 2.0.  See License.txt in the project root for license information.

namespace Microsoft.DotNet.DependencyManager

open System
open System.Collections.Concurrent
open System.IO
open System.Reflection
open System.Runtime.InteropServices
open Internal.Utilities
open Internal.Utilities.FSharpEnvironment

/// Signature for Native library resolution probe callback
/// host implements this, it's job is to return a list of package roots to probe.
type NativeResolutionProbe = delegate of Unit -> seq<string>

#if NETSTANDARD
open System.Runtime.Loader

// Cut down AssemblyLoadContext, for loading native libraries
type NativeAssemblyLoadContext () =
    inherit AssemblyLoadContext()

    member this.LoadNativeLibrary(path: string): IntPtr =
        base.LoadUnmanagedDllFromPath(path)

    override _.Load(_path: AssemblyName): Assembly =
        raise (NotImplementedException())

    static member NativeLoadContext = new NativeAssemblyLoadContext()

/// Type that encapsulates Native library probing for managed packages
type NativeDllResolveHandlerCoreClr (nativeProbingRoots: NativeResolutionProbe option) =
    let probingFileNames (name: string) =
        // coreclr native library probing algorithm: https://github.com/dotnet/coreclr/blob/9773db1e7b1acb3ec75c9cc0e36bd62dcbacd6d5/src/System.Private.CoreLib/shared/System/Runtime/Loader/LibraryNameVariation.Unix.cs
        let isRooted = Path.IsPathRooted name
        let useSuffix s = not (name.Contains(s + ".") || name.EndsWith(s))          // linux devs often append version # to libraries I.e mydll.so.5.3.2
        let usePrefix = name.IndexOf(Path.DirectorySeparatorChar) = -1              // If name has directory information no add no prefix
                        && name.IndexOf(Path.AltDirectorySeparatorChar) = -1
                        && name.IndexOf(Path.PathSeparator) = -1
                        && name.IndexOf(Path.VolumeSeparatorChar) = -1
        let prefix = [| "lib" |]
        let suffix = [|
                if RuntimeInformation.IsOSPlatform(OSPlatform.Windows) then
                    ".dll"
                    ".exe"
                elif RuntimeInformation.IsOSPlatform(OSPlatform.OSX) then
                    ".dylib"
                else
                    ".so"
            |]

        [|
            yield name                                                                              // Bare name
            if not (isRooted) then
                for s in suffix do
                    if useSuffix s then                                                             // Suffix without prefix
                        yield (sprintf "%s%s" name s)
                        if usePrefix then
                            for p in prefix do                                                      // Suffix with prefix
                                yield (sprintf "%s%s%s" p name s)
                    elif usePrefix then
                        for p in prefix do                                                          // Prefix
                            yield (sprintf "%s%s" p name)
        |]

    let _resolveUnmanagedDll (_: Assembly) (name: string): IntPtr =
        // Enumerate probing roots looking for a dll that matches the probing name in the probed locations
        let probeForNativeLibrary root rid name =
            // Look for name in root
            probingFileNames name |> Array.tryPick(fun name ->
                let path = Path.Combine(root, "runtimes", rid, "native", name)
                if File.Exists(path) then
                    Some path
                else
                    None)

        let probe =
            match nativeProbingRoots with
            | None -> None
            | Some nativeProbingRoots ->  
                nativeProbingRoots.Invoke()
                |> Seq.tryPick(fun root ->
                    probingFileNames name |> Seq.tryPick(fun name ->
                        let path = Path.Combine(root, name)
                        if File.Exists(path) then
                            Some path
                        else
                            RidHelpers.probingRids |> Seq.tryPick(fun rid -> probeForNativeLibrary root rid name)))

        match probe with
        | Some path -> NativeAssemblyLoadContext.NativeLoadContext.LoadNativeLibrary(path)
        | None -> IntPtr.Zero

    // netstandard 2.1 has this property, unfortunately we don't build with that yet
    //public event Func<Assembly, string, IntPtr> ResolvingUnmanagedDll
    let eventInfo = typeof<AssemblyLoadContext>.GetEvent("ResolvingUnmanagedDll")
    let handler = Func<Assembly, string, IntPtr> (_resolveUnmanagedDll)

    do
        if not (isNull eventInfo) then
            eventInfo.AddEventHandler(AssemblyLoadContext.Default, handler)

    interface IDisposable with
        member _x.Dispose() =
            if not (isNull eventInfo) then
                eventInfo.RemoveEventHandler(AssemblyLoadContext.Default, handler)
            ()
#endif

<<<<<<< HEAD
type NativeDllResolveHandler (_nativeProbingRoots: NativeResolutionProbe) =
    let handler: IDisposable option =
#if NETSTANDARD
=======
type NativeDllResolveHandler (nativeProbingRoots: NativeResolutionProbe option) =

    let handler:IDisposable option =
>>>>>>> af84930c
        if isRunningOnCoreClr then
            Some (new NativeDllResolveHandlerCoreClr(_nativeProbingRoots) :> IDisposable)
        else
#endif
            None

    let appendSemiColon (p:string) =
        if not(p.EndsWith(";", StringComparison.OrdinalIgnoreCase)) then
            p + ";"
        else
            p

    let addedPaths = ConcurrentBag<string>()

    let addProbeToProcessPath probePath =
        let probe = appendSemiColon probePath
        let path = appendSemiColon (Environment.GetEnvironmentVariable("PATH"))
        if not (path.Contains(probe)) then
            Environment.SetEnvironmentVariable("PATH", path + probe)
            addedPaths.Add probe

    let removeProbeFromProcessPath probePath =
        if not(String.IsNullOrWhiteSpace(probePath)) then
            let probe = appendSemiColon probePath
            let path = appendSemiColon (Environment.GetEnvironmentVariable("PATH"))
            if path.Contains(probe) then Environment.SetEnvironmentVariable("PATH", path.Replace(probe, ""))

    member internal _.RefreshPathsInEnvironment(roots: string seq) =
        for probePath in roots do
            addProbeToProcessPath probePath

    interface IDisposable with
        member _.Dispose() =
            match handler with
            | None -> ()
            | Some handler -> handler.Dispose()

            let mutable probe:string = Unchecked.defaultof<string>
            while (addedPaths.TryTake(&probe)) do
                removeProbeFromProcessPath probe<|MERGE_RESOLUTION|>--- conflicted
+++ resolved
@@ -108,19 +108,12 @@
             ()
 #endif
 
-<<<<<<< HEAD
-type NativeDllResolveHandler (_nativeProbingRoots: NativeResolutionProbe) =
-    let handler: IDisposable option =
-#if NETSTANDARD
-=======
 type NativeDllResolveHandler (nativeProbingRoots: NativeResolutionProbe option) =
 
     let handler:IDisposable option =
->>>>>>> af84930c
         if isRunningOnCoreClr then
-            Some (new NativeDllResolveHandlerCoreClr(_nativeProbingRoots) :> IDisposable)
+            Some (new NativeDllResolveHandlerCoreClr(nativeProbingRoots) :> IDisposable)
         else
-#endif
             None
 
     let appendSemiColon (p:string) =
