﻿// Copyright (c) Microsoft Corporation. All Rights Reserved. See License.txt in the project root for license information.

/// The typechecker. Left-to-right constrained type checking 
/// with generalization at appropriate points.
module internal FSharp.Compiler.CheckComputationExpressions

open Internal.Utilities.Library
open FSharp.Compiler.AccessibilityLogic
open FSharp.Compiler.AttributeChecking
open FSharp.Compiler.CheckExpressions
open FSharp.Compiler.ConstraintSolver
open FSharp.Compiler.ErrorLogger
open FSharp.Compiler.Features
open FSharp.Compiler.Infos
open FSharp.Compiler.InfoReader
open FSharp.Compiler.NameResolution
open FSharp.Compiler.PatternMatchCompilation
open FSharp.Compiler.Syntax.PrettyNaming
open FSharp.Compiler.Syntax
open FSharp.Compiler.SyntaxTreeOps
open FSharp.Compiler.Text
open FSharp.Compiler.Text.Range
open FSharp.Compiler.TypedTree
open FSharp.Compiler.TypedTreeOps

type cenv = TcFileState

/// Used to flag if this is the first or a sebsequent translation pass through a computation expression
type CompExprTranslationPass = Initial | Subsequent

/// Used to flag if computation expression custom operations are allowed in a given context
type CustomOperationsMode = Allowed | Denied

let TryFindIntrinsicOrExtensionMethInfo collectionSettings (cenv: cenv) (env: TcEnv) m ad nm ty = 
    AllMethInfosOfTypeInScope collectionSettings cenv.infoReader env.NameEnv (Some nm) ad IgnoreOverrides m ty

/// Ignores an attribute
let IgnoreAttribute _ = None

let (|ExprAsPat|_|) (f: SynExpr) =    
    match f with 
    | SingleIdent v1 | SynExprParen(SingleIdent v1, _, _, _) -> Some (mkSynPatVar None v1)
    | SynExprParen(SynExpr.Tuple (false, elems, _, _), _, _, _) -> 
        let elems = elems |> List.map (|SingleIdent|_|) 
        if elems |> List.forall (fun x -> x.IsSome) then 
            Some (SynPat.Tuple(false, (elems |> List.map (fun x -> mkSynPatVar None x.Value)), f.Range))
        else
            None
    | _ -> None

// For join clauses that join on nullable, we syntactically insert the creation of nullable values on the appropriate side of the condition, 
// then pull the syntax apart again
let (|JoinRelation|_|) cenv env (e: SynExpr) = 
    let m = e.Range
    let ad = env.eAccessRights

    let isOpName opName vref s =
        (s = opName) &&
        match ResolveExprLongIdent cenv.tcSink cenv.nameResolver m ad env.eNameResEnv TypeNameResolutionInfo.Default [ident(opName, m)] with
        | Result (_, Item.Value vref2, []) -> valRefEq cenv.g vref vref2
        | _ -> false

    match e with 
    | BinOpExpr(opId, a, b) when isOpName opNameEquals cenv.g.equals_operator_vref opId.idText -> Some (a, b)

    | BinOpExpr(opId, a, b) when isOpName opNameEqualsNullable cenv.g.equals_nullable_operator_vref opId.idText -> 

        let a = SynExpr.App (ExprAtomicFlag.Atomic, false, mkSynLidGet a.Range [MangledGlobalName;"System"] "Nullable", a, a.Range)
        Some (a, b)

    | BinOpExpr(opId, a, b) when isOpName opNameNullableEquals cenv.g.nullable_equals_operator_vref opId.idText -> 

        let b = SynExpr.App (ExprAtomicFlag.Atomic, false, mkSynLidGet b.Range [MangledGlobalName;"System"] "Nullable", b, b.Range)
        Some (a, b)

    | BinOpExpr(opId, a, b) when isOpName opNameNullableEqualsNullable cenv.g.nullable_equals_nullable_operator_vref opId.idText -> 

        Some (a, b)

    | _ -> None

let elimFastIntegerForLoop (spBind, id, start, dir, finish, innerExpr, m) = 
    let pseudoEnumExpr = 
        if dir then mkSynInfix m start ".." finish
        else mkSynTrifix m ".. .." start (SynExpr.Const (SynConst.Int32 -1, start.Range)) finish
    SynExpr.ForEach (spBind, SeqExprOnly false, true, mkSynPatVar None id, pseudoEnumExpr, innerExpr, m)

/// Check if a computation or sequence expression is syntactically free of 'yield' (though not yield!)
let YieldFree (cenv: cenv) expr =
    if cenv.g.langVersion.SupportsFeature LanguageFeature.ImplicitYield then

        // Implement yield free logic for F# Language including the LanguageFeature.ImplicitYield
        let rec YieldFree expr =
            match expr with
            | SynExpr.Sequential (_, _, e1, e2, _) ->
                YieldFree e1 && YieldFree e2

            | SynExpr.IfThenElse (_, e2, e3opt, _, _, _, _) ->
                YieldFree e2 && Option.forall YieldFree e3opt

            | SynExpr.TryWith (e1, _, clauses, _, _, _, _) ->
                YieldFree e1 && clauses |> List.forall (fun (SynMatchClause(_, _, e, _, _)) -> YieldFree e)

            | (SynExpr.Match (_, _, clauses, _) | SynExpr.MatchBang (_, _, clauses, _)) ->
                clauses |> List.forall (fun (SynMatchClause(_, _, e, _, _)) -> YieldFree e)

            | SynExpr.For (_, _, _, _, _, body, _)
            | SynExpr.TryFinally (body, _, _, _, _)
            | SynExpr.LetOrUse (_, _, _, body, _)
            | SynExpr.While (_, _, body, _)
            | SynExpr.ForEach (_, _, _, _, _, body, _) ->
                YieldFree body

            | SynExpr.LetOrUseBang(_, _, _, _, _, _, body, _) ->
                YieldFree body

            | SynExpr.YieldOrReturn((true, _), _, _) -> false

            | _ -> true

        YieldFree expr
    else
        // Implement yield free logic for F# Language without the LanguageFeature.ImplicitYield
        let rec YieldFree expr =
            match expr with
            | SynExpr.Sequential (_, _, e1, e2, _) ->
                YieldFree e1 && YieldFree e2

            | SynExpr.IfThenElse (_, e2, e3opt, _, _, _, _) ->
                YieldFree e2 && Option.forall YieldFree e3opt

            | SynExpr.TryWith (e1, _, clauses, _, _, _, _) ->
                YieldFree e1 && clauses |> List.forall (fun (SynMatchClause(_, _, e, _, _)) -> YieldFree e)

            | (SynExpr.Match (_, _, clauses, _) | SynExpr.MatchBang (_, _, clauses, _)) ->
                clauses |> List.forall (fun (SynMatchClause(_, _, e, _, _)) -> YieldFree e)

            | SynExpr.For (_, _, _, _, _, body, _)
            | SynExpr.TryFinally (body, _, _, _, _)
            | SynExpr.LetOrUse (_, _, _, body, _)
            | SynExpr.While (_, _, body, _)
            | SynExpr.ForEach (_, _, _, _, _, body, _) ->
                YieldFree body

            | SynExpr.LetOrUseBang _
            | SynExpr.YieldOrReturnFrom _
            | SynExpr.YieldOrReturn _
            | SynExpr.ImplicitZero _
            | SynExpr.Do _ -> false

            | _ -> true

        YieldFree expr


/// Determine if a syntactic expression inside 'seq { ... }' or '[...]' counts as a "simple sequence
/// of semicolon separated values". For example [1;2;3].
/// 'acceptDeprecated' is true for the '[ ... ]' case, where we allow the syntax '[ if g then t else e ]' but ask it to be parenthesized
///
let (|SimpleSemicolonSequence|_|) cenv acceptDeprecated cexpr = 

    let IsSimpleSemicolonSequenceElement expr = 
        match expr with
        | SynExpr.IfThenElse _ when acceptDeprecated && YieldFree cenv expr -> true
        | SynExpr.IfThenElse _
        | SynExpr.TryWith _ 
        | SynExpr.Match _ 
        | SynExpr.For _ 
        | SynExpr.ForEach _ 
        | SynExpr.TryFinally _ 
        | SynExpr.YieldOrReturnFrom _ 
        | SynExpr.YieldOrReturn _ 
        | SynExpr.LetOrUse _ 
        | SynExpr.Do _ 
        | SynExpr.MatchBang _ 
        | SynExpr.LetOrUseBang _ 
        | SynExpr.While _ -> false
        | _ -> true

    let rec TryGetSimpleSemicolonSequenceOfComprehension expr acc = 
        match expr with 
        | SynExpr.Sequential (_, true, e1, e2, _) -> 
            if IsSimpleSemicolonSequenceElement e1 then 
                TryGetSimpleSemicolonSequenceOfComprehension e2 (e1 :: acc)
            else
                None 
        | e -> 
            if IsSimpleSemicolonSequenceElement e then 
                Some(List.rev (e :: acc))
            else 
                None 

    TryGetSimpleSemicolonSequenceOfComprehension cexpr []

let RecordNameAndTypeResolutions_IdeallyWithoutHavingOtherEffects cenv env tpenv expr =
    // This function is motivated by cases like
    //    query { for ... join(for x in f(). }
    // where there is incomplete code in a query, and we are current just dropping a piece of the AST on the floor (above, the bit inside the 'join').
    // 
    // The problem with dropping the AST on the floor is that we get no captured resolutions, which means no Intellisense/QuickInfo/ParamHelp.
    //
    // The idea behind the fix is to semi-typecheck this AST-fragment, just to get resolutions captured.
    //
    // The tricky bit is to not also have any other effects from typechecking, namely producing error diagnostics (which may be spurious) or having 
    // side-effects on the typecheck environment.
    //
    // REVIEW: We are yet to deal with the tricky bit. As it stands, we turn off error logging, but still have typechecking environment effects. As a result, 
    // at the very least, you cannot call this function unless you're already reported a typechecking error (the 'worst' possible outcome would be 
    // to incorrectly solve typecheck constraints as a result of effects in this function, and then have the code compile successfully and behave 
    // in some weird way; so ensure the code can't possibly compile before calling this function as an expedient way to get better IntelliSense).
    suppressErrorReporting (fun () -> 
        try ignore(TcExprOfUnknownType cenv env tpenv expr)
        with e -> ())

/// Used for all computation expressions except sequence expressions
let TcComputationExpression cenv env overallTy tpenv (mWhole, interpExpr: Expr, builderTy, comp: SynExpr) = 

    //dprintfn "TcComputationExpression, comp = \n%A\n-------------------\n" comp
    let ad = env.eAccessRights

    let mkSynDelay2 (e: SynExpr) = mkSynDelay (e.Range.MakeSynthetic()) e
    
    let builderValName = CompilerGeneratedName "builder"
    let mBuilderVal = interpExpr.Range
    
    // Give bespoke error messages for the FSharp.Core "query" builder
    let isQuery = 
        match interpExpr with 
        | Expr.Val (vf, _, m) -> 
            let item = Item.CustomBuilder (vf.DisplayName, vf)
            CallNameResolutionSink cenv.tcSink (m, env.NameEnv, item, emptyTyparInst, ItemOccurence.Use, env.eAccessRights)
            valRefEq cenv.g vf cenv.g.query_value_vref 
        | _ -> false

    /// Make a builder.Method(...) call
    let mkSynCall nm (m: range) args = 
        let m = m.MakeSynthetic() // Mark as synthetic so the language service won't pick it up.
        let args = 
            match args with 
            | [] -> SynExpr.Const (SynConst.Unit, m)
            | [arg] -> SynExpr.Paren (SynExpr.Paren (arg, range0, None, m), range0, None, m)
            | args -> SynExpr.Paren (SynExpr.Tuple (false, args, [], m), range0, None, m)
                
        let builderVal = mkSynIdGet m builderValName
        mkSynApp1 (SynExpr.DotGet (builderVal, range0, LongIdentWithDots([mkSynId m nm], []), m)) args m

    let hasMethInfo nm = TryFindIntrinsicOrExtensionMethInfo ResultCollectionSettings.AtMostOneResult cenv env mBuilderVal ad nm builderTy |> isNil |> not

    let sourceMethInfo = TryFindIntrinsicOrExtensionMethInfo ResultCollectionSettings.AtMostOneResult cenv env mBuilderVal ad "Source" builderTy 

    // Optionally wrap sources of "let!", "yield!", "use!" in "query.Source"
    let mkSourceExpr callExpr = 
        match sourceMethInfo with 
        | [] -> callExpr
        | _ -> mkSynCall "Source" callExpr.Range [callExpr]

    let mkSourceExprConditional isFromSource callExpr = 
        if isFromSource then mkSourceExpr callExpr else callExpr

    /// Decide if the builder is an auto-quote builder
    let isAutoQuote = hasMethInfo "Quote"

    let customOperationMethods = 
        AllMethInfosOfTypeInScope ResultCollectionSettings.AllResults cenv.infoReader env.NameEnv None ad IgnoreOverrides mBuilderVal builderTy
        |> List.choose (fun methInfo -> 
                if not (IsMethInfoAccessible cenv.amap mBuilderVal ad methInfo) then None else
                let nameSearch = 
                    TryBindMethInfoAttribute cenv.g mBuilderVal cenv.g.attrib_CustomOperationAttribute methInfo 
                        IgnoreAttribute // We do not respect this attribute for IL methods
                        (function (Attrib(_, _, [ AttribStringArg msg ], _, _, _, _)) -> Some msg | _ -> None)
                        IgnoreAttribute // We do not respect this attribute for provided methods

                match nameSearch with
                | None -> None
                | Some nm ->
                    let joinConditionWord =
                        TryBindMethInfoAttribute cenv.g mBuilderVal cenv.g.attrib_CustomOperationAttribute methInfo 
                            IgnoreAttribute // We do not respect this attribute for IL methods
                            (function (Attrib(_, _, _, ExtractAttribNamedArg "JoinConditionWord" (AttribStringArg s), _, _, _)) -> Some s | _ -> None)
                            IgnoreAttribute // We do not respect this attribute for provided methods

                    let flagSearch (propName: string) = 
                        TryBindMethInfoAttribute cenv.g mBuilderVal cenv.g.attrib_CustomOperationAttribute methInfo 
                            IgnoreAttribute // We do not respect this attribute for IL methods
                            (function (Attrib(_, _, _, ExtractAttribNamedArg propName (AttribBoolArg b), _, _, _)) -> Some b | _ -> None)
                            IgnoreAttribute // We do not respect this attribute for provided methods

                    let maintainsVarSpaceUsingBind = defaultArg (flagSearch "MaintainsVariableSpaceUsingBind") false
                    let maintainsVarSpace = defaultArg (flagSearch "MaintainsVariableSpace") false
                    let allowInto = defaultArg (flagSearch "AllowIntoPattern") false
                    let isLikeZip = defaultArg (flagSearch "IsLikeZip") false
                    let isLikeJoin = defaultArg (flagSearch "IsLikeJoin") false
                    let isLikeGroupJoin = defaultArg (flagSearch "IsLikeGroupJoin") false

                    Some (nm, maintainsVarSpaceUsingBind, maintainsVarSpace, allowInto, isLikeZip, isLikeJoin, isLikeGroupJoin, joinConditionWord, methInfo))

    let customOperationMethodsIndexedByKeyword = 
        if cenv.g.langVersion.SupportsFeature LanguageFeature.OverloadsForCustomOperations then
            customOperationMethods
            |> Seq.groupBy (fun (nm, _, _, _, _, _, _, _, _) -> nm)
            |> Seq.map (fun (nm, group) ->
                (nm,
                    group
                    |> Seq.toList))
        else
            customOperationMethods
            |> Seq.groupBy (fun (nm, _, _, _, _, _, _, _, _) -> nm)
            |> Seq.map (fun (nm, g) -> (nm, Seq.toList g))
        |> dict

    // Check for duplicates by method name (keywords and method names must be 1:1)
    let customOperationMethodsIndexedByMethodName = 
        if cenv.g.langVersion.SupportsFeature LanguageFeature.OverloadsForCustomOperations then
            customOperationMethods
            |> Seq.groupBy (fun (_, _, _, _, _, _, _, _, methInfo) -> methInfo.LogicalName)
            |> Seq.map (fun (nm, group) ->
                (nm,
                    group
                    |> Seq.toList))
        else
            customOperationMethods
            |> Seq.groupBy (fun (_, _, _, _, _, _, _, _, methInfo) -> methInfo.LogicalName)
            |> Seq.map (fun (nm, g) -> (nm, Seq.toList g))
        |> dict

    /// Decide if the identifier represents a use of a custom query operator
    let tryGetDataForCustomOperation (nm: Ident) = 
        match customOperationMethodsIndexedByKeyword.TryGetValue nm.idText with 
        | true, opDatas when (opDatas.Length = 1 || (opDatas.Length > 0 && cenv.g.langVersion.SupportsFeature LanguageFeature.OverloadsForCustomOperations)) -> 
            for opData in opDatas do
                let (opName, maintainsVarSpaceUsingBind, maintainsVarSpace, _allowInto, isLikeZip, isLikeJoin, isLikeGroupJoin, _joinConditionWord, methInfo) = opData
                if (maintainsVarSpaceUsingBind && maintainsVarSpace) || (isLikeZip && isLikeJoin) || (isLikeZip && isLikeGroupJoin) || (isLikeJoin && isLikeGroupJoin) then 
                     errorR(Error(FSComp.SR.tcCustomOperationInvalid opName, nm.idRange))
                if not (cenv.g.langVersion.SupportsFeature LanguageFeature.OverloadsForCustomOperations) then
                    match customOperationMethodsIndexedByMethodName.TryGetValue methInfo.LogicalName with 
                    | true, [_] -> ()
                    | _ -> errorR(Error(FSComp.SR.tcCustomOperationMayNotBeOverloaded nm.idText, nm.idRange))
            Some opDatas
        | true, (opData :: _) -> errorR(Error(FSComp.SR.tcCustomOperationMayNotBeOverloaded nm.idText, nm.idRange)); Some [opData]
        | _ -> None

    /// Decide if the identifier represents a use of a custom query operator
    let hasCustomOperations () = if isNil customOperationMethods then CustomOperationsMode.Denied else CustomOperationsMode.Allowed

    let isCustomOperation nm = tryGetDataForCustomOperation nm |> Option.isSome

    let customOperationCheckValidity m f opDatas = 
        let vs = opDatas |> List.map f
        let v0 = vs.[0]
        let (opName, _maintainsVarSpaceUsingBind, _maintainsVarSpace, _allowInto, _isLikeZip, _isLikeJoin, _isLikeGroupJoin, _joinConditionWord, _methInfo) = opDatas.[0]
        if not (List.allEqual vs) then 
            errorR(Error(FSComp.SR.tcCustomOperationInvalid opName, m))
        v0

    // Check for the MaintainsVariableSpace on custom operation
    let customOperationMaintainsVarSpace (nm: Ident) = 
        match tryGetDataForCustomOperation nm with 
        | None -> false
        | Some opDatas ->
            opDatas |> customOperationCheckValidity nm.idRange (fun (_nm, _maintainsVarSpaceUsingBind, maintainsVarSpace, _allowInto, _isLikeZip, _isLikeJoin, _isLikeGroupJoin, _joinConditionWord, _methInfo) -> maintainsVarSpace)

    let customOperationMaintainsVarSpaceUsingBind (nm: Ident) = 
        match tryGetDataForCustomOperation nm with 
        | None -> false
        | Some opDatas ->
            opDatas |> customOperationCheckValidity nm.idRange (fun (_nm, maintainsVarSpaceUsingBind, _maintainsVarSpace, _allowInto, _isLikeZip, _isLikeJoin, _isLikeGroupJoin, _joinConditionWord, _methInfo) -> maintainsVarSpaceUsingBind)

    let customOperationIsLikeZip (nm: Ident) = 
        match tryGetDataForCustomOperation nm with 
        | None -> false
        | Some opDatas ->
            opDatas |> customOperationCheckValidity nm.idRange (fun (_nm, _maintainsVarSpaceUsingBind, _maintainsVarSpace, _allowInto, isLikeZip, _isLikeJoin, _isLikeGroupJoin, _joinConditionWord, _methInfo) -> isLikeZip)

    let customOperationIsLikeJoin (nm: Ident) = 
        match tryGetDataForCustomOperation nm with 
        | None -> false
        | Some opDatas ->
            opDatas |> customOperationCheckValidity nm.idRange (fun (_nm, _maintainsVarSpaceUsingBind, _maintainsVarSpace, _allowInto, _isLikeZip, isLikeJoin, _isLikeGroupJoin, _joinConditionWord, _methInfo) -> isLikeJoin)

    let customOperationIsLikeGroupJoin (nm: Ident) = 
        match tryGetDataForCustomOperation nm with 
        | None -> false
        | Some opDatas ->
            opDatas |> customOperationCheckValidity nm.idRange (fun (_nm, _maintainsVarSpaceUsingBind, _maintainsVarSpace, _allowInto, _isLikeZip, _isLikeJoin, isLikeGroupJoin, _joinConditionWord, _methInfo) -> isLikeGroupJoin)

    let customOperationJoinConditionWord (nm: Ident) = 
        match tryGetDataForCustomOperation nm with 
        | Some opDatas ->
            opDatas |> customOperationCheckValidity nm.idRange (fun (_nm, _maintainsVarSpaceUsingBind, _maintainsVarSpace, _allowInto, _isLikeZip, _isLikeJoin, _isLikeGroupJoin, joinConditionWord, _methInfo) -> joinConditionWord)
             |> function None -> "on" | Some v -> v
        | _ -> "on"  

    let customOperationAllowsInto (nm: Ident) = 
        match tryGetDataForCustomOperation nm with 
        | None -> false
        | Some opDatas ->
            opDatas |> customOperationCheckValidity nm.idRange (fun (_nm, _maintainsVarSpaceUsingBind, _maintainsVarSpace, allowInto, _isLikeZip, _isLikeJoin, _isLikeGroupJoin, _joinConditionWord, _methInfo) -> allowInto)

    let customOpUsageText nm = 
        match tryGetDataForCustomOperation nm with
        | Some ((_nm, _maintainsVarSpaceUsingBind, _maintainsVarSpace, _allowInto, isLikeZip, isLikeJoin, isLikeGroupJoin, _joinConditionWord, _methInfo) :: _) ->
            if isLikeGroupJoin then
                Some (FSComp.SR.customOperationTextLikeGroupJoin(nm.idText, customOperationJoinConditionWord nm, customOperationJoinConditionWord nm))
            elif isLikeJoin then
                Some (FSComp.SR.customOperationTextLikeJoin(nm.idText, customOperationJoinConditionWord nm, customOperationJoinConditionWord nm))
            elif isLikeZip then
                Some (FSComp.SR.customOperationTextLikeZip(nm.idText))
            else
                None
        | _ -> None 

    /// Inside the 'query { ... }' use a modified name environment that contains fake 'CustomOperation' entries
    /// for all custom operations. This adds them to the completion lists and prevents them being used as values inside
    /// the query.
    let env = 
        if List.isEmpty customOperationMethods then env else
        { env with 
            eNameResEnv =
                (env.eNameResEnv, customOperationMethods) 
                ||> Seq.fold (fun nenv (nm, _, _, _, _, _, _, _, methInfo) -> 
                    AddFakeNameToNameEnv nm nenv (Item.CustomOperation (nm, (fun () -> customOpUsageText (ident (nm, mBuilderVal))), Some methInfo))) }

    // Environment is needed for completions
    CallEnvSink cenv.tcSink (comp.Range, env.NameEnv, ad)

    // Check for the [<ProjectionParameter>] attribute on an argument position
    let tryGetArgInfosForCustomOperator (nm: Ident) = 
        match tryGetDataForCustomOperation nm with 
        | Some argInfos -> 
            argInfos 
            |> List.map (fun (_nm, __maintainsVarSpaceUsingBind, _maintainsVarSpace, _allowInto, _isLikeZip, _isLikeJoin, _isLikeGroupJoin, _joinConditionWord, methInfo) -> 
                match methInfo with 
                | FSMeth(_, _, vref, _) -> 
                    match ArgInfosOfMember cenv.g vref with
                    | [curriedArgInfo] -> Some curriedArgInfo // one for the actual argument group
                    | _ -> None
                | _ -> None)
            |> Some
        | _ -> None

    let tryExpectedArgCountForCustomOperator (nm: Ident) = 
        match tryGetArgInfosForCustomOperator nm with 
        | None -> None
        | Some argInfosForOverloads -> 
            let nums = argInfosForOverloads |> List.map (function None -> -1 | Some argInfos -> List.length argInfos)
            if nums |> List.forall (fun v -> v >= 0 && v = nums.[0]) then 
                Some (max (nums.[0] - 1) 0) // drop the computation context argument
            else
                None

    // Check for the [<ProjectionParameter>] attribute on an argument position
    let isCustomOperationProjectionParameter i (nm: Ident) = 
        match tryGetArgInfosForCustomOperator nm with
        | None -> false
        | Some argInfosForOverloads ->
            let vs = 
                argInfosForOverloads |> List.map (function 
                    | None -> false
                    | Some argInfos -> 
                        i < argInfos.Length && 
                        let (_, argInfo) = List.item i argInfos
                        HasFSharpAttribute cenv.g cenv.g.attrib_ProjectionParameterAttribute argInfo.Attribs)
            if List.allEqual vs then vs.[0]
            else 
                let opDatas = (tryGetDataForCustomOperation nm).Value
                let (opName, _, _, _, _, _, _, _j, _) = opDatas.[0]
                errorR(Error(FSComp.SR.tcCustomOperationInvalid opName, nm.idRange))
                false

    let (|ForEachThen|_|) e = 
        match e with 
        | SynExpr.ForEach (_spBind, SeqExprOnly false, isFromSource, pat1, expr1, SynExpr.Sequential (_, true, clause, rest, _), _) -> Some (isFromSource, pat1, expr1, clause, rest)
        | _ -> None

    let (|CustomOpId|_|) predicate e = 
        match e with 
        | SingleIdent nm when isCustomOperation nm && predicate nm -> Some nm
        | _ -> None

    // e1 in e2 ('in' is parsed as 'JOIN_IN')
    let (|InExpr|_|) (e: SynExpr) = 
        match e with 
        | SynExpr.JoinIn (e1, _, e2, mApp) -> Some (e1, e2, mApp)
        | _ -> None

    // e1 on e2 (note: 'on' is the 'JoinConditionWord')
    let (|OnExpr|_|) nm (e: SynExpr) = 
        match tryGetDataForCustomOperation nm with 
        | None -> None
        | Some _ -> 
            match e with 
            | SynExpr.App (_, _, SynExpr.App (_, _, e1, SingleIdent opName, _), e2, _) when opName.idText = customOperationJoinConditionWord nm -> 
                let item = Item.CustomOperation (opName.idText, (fun () -> None), None)
                CallNameResolutionSink cenv.tcSink (opName.idRange, env.NameEnv, item, emptyTyparInst, ItemOccurence.Use, env.AccessRights)
                Some (e1, e2)
            | _ -> None

    // e1 into e2
    let (|IntoSuffix|_|) (e: SynExpr) = 
        match e with 
        | SynExpr.App (_, _, SynExpr.App (_, _, x, SingleIdent nm2, _), ExprAsPat intoPat, _) when nm2.idText = CustomOperations.Into -> 
            Some (x, nm2.idRange, intoPat)
        | _ -> 
            None

    let arbPat (m: range) = mkSynPatVar None (mkSynId (m.MakeSynthetic()) "_missingVar")

    let MatchIntoSuffixOrRecover alreadyGivenError (nm: Ident) (e: SynExpr) = 
        match e with 
        | IntoSuffix (x, intoWordRange, intoPat) -> 
            // record the "into" as a custom operation for colorization
            let item = Item.CustomOperation ("into", (fun () -> None), None)
            CallNameResolutionSink cenv.tcSink (intoWordRange, env.NameEnv, item, emptyTyparInst, ItemOccurence.Use, env.eAccessRights)
            (x, intoPat, alreadyGivenError)
        | _ -> 
            if not alreadyGivenError then 
                errorR(Error(FSComp.SR.tcOperatorIncorrectSyntax(nm.idText, Option.get (customOpUsageText nm)), nm.idRange))
            (e, arbPat e.Range, true)

    let MatchOnExprOrRecover alreadyGivenError nm (onExpr: SynExpr) = 
        match onExpr with 
        | OnExpr nm (innerSource, SynExprParen(keySelectors, _, _, _)) -> 
            (innerSource, keySelectors)
        | _ -> 
            if not alreadyGivenError then 
                suppressErrorReporting (fun () -> TcExprOfUnknownType cenv env tpenv onExpr) |> ignore
                errorR(Error(FSComp.SR.tcOperatorIncorrectSyntax(nm.idText, Option.get (customOpUsageText nm)), nm.idRange))
            (arbExpr("_innerSource", onExpr.Range), mkSynBifix onExpr.Range "=" (arbExpr("_keySelectors", onExpr.Range)) (arbExpr("_keySelector2", onExpr.Range)))

    let JoinOrGroupJoinOp detector e = 
        match e with 
        | SynExpr.App (_, _, CustomOpId detector nm, ExprAsPat innerSourcePat, mJoinCore) ->
            Some(nm, innerSourcePat, mJoinCore, false)
        // join with bad pattern (gives error on "join" and continues)
        | SynExpr.App (_, _, CustomOpId detector nm, _innerSourcePatExpr, mJoinCore) ->
            errorR(Error(FSComp.SR.tcBinaryOperatorRequiresVariable(nm.idText, Option.get (customOpUsageText nm)), nm.idRange))
            Some(nm, arbPat mJoinCore, mJoinCore, true)
        // join (without anything after - gives error on "join" and continues)
        | CustomOpId detector nm -> 
            errorR(Error(FSComp.SR.tcBinaryOperatorRequiresVariable(nm.idText, Option.get (customOpUsageText nm)), nm.idRange))
            Some(nm, arbPat e.Range, e.Range, true)
        | _ -> 
            None
            // JoinOrGroupJoinOp customOperationIsLikeJoin

    let (|JoinOp|_|) (e: SynExpr) = JoinOrGroupJoinOp customOperationIsLikeJoin e
    let (|GroupJoinOp|_|) (e: SynExpr) = JoinOrGroupJoinOp customOperationIsLikeGroupJoin e

    let arbKeySelectors m = mkSynBifix m "=" (arbExpr("_keySelectors", m)) (arbExpr("_keySelector2", m))

    let (|JoinExpr|_|) (e: SynExpr) = 
        match e with 
        | InExpr (JoinOp(nm, innerSourcePat, _, alreadyGivenError), onExpr, mJoinCore) -> 
            let (innerSource, keySelectors) = MatchOnExprOrRecover alreadyGivenError nm onExpr
            Some(nm, innerSourcePat, innerSource, keySelectors, mJoinCore)
        | JoinOp (nm, innerSourcePat, mJoinCore, alreadyGivenError) ->
            if alreadyGivenError then 
                errorR(Error(FSComp.SR.tcOperatorRequiresIn(nm.idText, Option.get (customOpUsageText nm)), nm.idRange))
            Some (nm, innerSourcePat, arbExpr("_innerSource", e.Range), arbKeySelectors e.Range, mJoinCore)
        | _ -> None

    let (|GroupJoinExpr|_|) (e: SynExpr) = 
        match e with 
        | InExpr (GroupJoinOp (nm, innerSourcePat, _, alreadyGivenError), intoExpr, mGroupJoinCore) ->
            let onExpr, intoPat, alreadyGivenError = MatchIntoSuffixOrRecover alreadyGivenError nm intoExpr 
            let innerSource, keySelectors = MatchOnExprOrRecover alreadyGivenError nm onExpr
            Some (nm, innerSourcePat, innerSource, keySelectors, intoPat, mGroupJoinCore)
        | GroupJoinOp (nm, innerSourcePat, mGroupJoinCore, alreadyGivenError) ->
            if alreadyGivenError then 
               errorR(Error(FSComp.SR.tcOperatorRequiresIn(nm.idText, Option.get (customOpUsageText nm)), nm.idRange))
            Some (nm, innerSourcePat, arbExpr("_innerSource", e.Range), arbKeySelectors e.Range, arbPat e.Range, mGroupJoinCore)
        | _ -> 
            None


    let (|JoinOrGroupJoinOrZipClause|_|) (e: SynExpr) = 
        match e with 

        // join innerSourcePat in innerSource on (keySelector1 = keySelector2)
        | JoinExpr (nm, innerSourcePat, innerSource, keySelectors, mJoinCore) -> 
                Some(nm, innerSourcePat, innerSource, Some keySelectors, None, mJoinCore)

        // groupJoin innerSourcePat in innerSource on (keySelector1 = keySelector2) into intoPat
        | GroupJoinExpr (nm, innerSourcePat, innerSource, keySelectors, intoPat, mGroupJoinCore) -> 
                Some(nm, innerSourcePat, innerSource, Some keySelectors, Some intoPat, mGroupJoinCore)

        // zip intoPat in secondSource 
        | InExpr (SynExpr.App (_, _, CustomOpId customOperationIsLikeZip nm, ExprAsPat secondSourcePat, _), secondSource, mZipCore) -> 
                Some(nm, secondSourcePat, secondSource, None, None, mZipCore)

        // zip (without secondSource or in - gives error)
        | CustomOpId customOperationIsLikeZip nm -> 
                errorR(Error(FSComp.SR.tcOperatorIncorrectSyntax(nm.idText, Option.get (customOpUsageText nm)), nm.idRange))
                Some(nm, arbPat e.Range, arbExpr("_secondSource", e.Range), None, None, e.Range)

        // zip secondSource (without in - gives error)
        | SynExpr.App (_, _, CustomOpId customOperationIsLikeZip nm, ExprAsPat secondSourcePat, mZipCore) -> 
                errorR(Error(FSComp.SR.tcOperatorIncorrectSyntax(nm.idText, Option.get (customOpUsageText nm)), mZipCore))
                Some(nm, secondSourcePat, arbExpr("_innerSource", e.Range), None, None, mZipCore)

        | _ -> 
            None

    let (|ForEachThenJoinOrGroupJoinOrZipClause|_|) e = 
        match e with 
        | ForEachThen (isFromSource, firstSourcePat, firstSource, JoinOrGroupJoinOrZipClause(nm, secondSourcePat, secondSource, keySelectorsOpt, pat3opt, mOpCore), innerComp) 
            when 
               (let _firstSourceSimplePats, later1 = 
                    use _holder = TemporarilySuspendReportingTypecheckResultsToSink cenv.tcSink
                    SimplePatsOfPat cenv.synArgNameGenerator firstSourcePat 
                Option.isNone later1)

             -> Some (isFromSource, firstSourcePat, firstSource, nm, secondSourcePat, secondSource, keySelectorsOpt, pat3opt, mOpCore, innerComp)

        | JoinOrGroupJoinOrZipClause(nm, pat2, expr2, expr3, pat3opt, mOpCore) -> 
            errorR(Error(FSComp.SR.tcBinaryOperatorRequiresBody(nm.idText, Option.get (customOpUsageText nm)), nm.idRange))
            Some (true, arbPat e.Range, arbExpr("_outerSource", e.Range), nm, pat2, expr2, expr3, pat3opt, mOpCore, arbExpr("_innerComp", e.Range))

        | _ -> 
            None

    let (|StripApps|) e = 
        let rec strip e = 
            match e with 
            | SynExpr.FromParseError (SynExpr.App (_, _, f, arg, _), _)
            | SynExpr.App (_, _, f, arg, _) -> 
                let g, acc = strip f 
                g, (arg :: acc) 
            | _ -> e, []
        let g, acc = strip e
        g, List.rev acc

    let (|OptionalIntoSuffix|) e = 
        match e with 
        | IntoSuffix (body, intoWordRange, optInfo) -> (body, Some (intoWordRange, optInfo))
        | body -> (body, None)

    let (|CustomOperationClause|_|) e = 
        match e with 
        | OptionalIntoSuffix(StripApps(SingleIdent nm, _) as core, optInto) when isCustomOperation nm ->  
            // Now we know we have a custom operation, commit the name resolution
            let optIntoInfo = 
                match optInto with 
                | Some (intoWordRange, optInfo) -> 
                    let item = Item.CustomOperation ("into", (fun () -> None), None)
                    CallNameResolutionSink cenv.tcSink (intoWordRange, env.NameEnv, item, emptyTyparInst, ItemOccurence.Use, env.eAccessRights)
                    Some optInfo
                | None -> None

            Some (nm, Option.get (tryGetDataForCustomOperation nm), core, core.Range, optIntoInfo)
        | _ -> None

    let mkSynLambda p e m = SynExpr.Lambda (false, false, p, e, None, m)

    let mkExprForVarSpace m (patvs: Val list) = 
        match patvs with 
        | [] -> SynExpr.Const (SynConst.Unit, m)
        | [v] -> SynExpr.Ident v.Id
        | vs -> SynExpr.Tuple (false, (vs |> List.map (fun v -> SynExpr.Ident v.Id)), [], m)  

    let mkSimplePatForVarSpace m (patvs: Val list) = 
        let spats = 
            match patvs with 
            | [] -> []
            | [v] -> [mkSynSimplePatVar false v.Id]
            | vs -> vs |> List.map (fun v -> mkSynSimplePatVar false v.Id)
        SynSimplePats.SimplePats (spats, m)

    let mkPatForVarSpace m (patvs: Val list) = 
        match patvs with 
        | [] -> SynPat.Const (SynConst.Unit, m)
        | [v] -> mkSynPatVar None v.Id
        | vs -> SynPat.Tuple(false, (vs |> List.map (fun x -> mkSynPatVar None x.Id)), m)

    let (|OptionalSequential|) e = 
        match e with 
        | SynExpr.Sequential (_sp, true, dataComp1, dataComp2, _) -> (dataComp1, Some dataComp2)
        | _ -> (e, None)

    // "cexpr; cexpr" is treated as builder.Combine(cexpr1, cexpr1)
    // This is not pretty - we have to decide which range markers we use for the calls to Combine and Delay
    // NOTE: we should probably suppress these sequence points altogether
    let rangeForCombine innerComp1 = 
        match innerComp1 with 
        | SynExpr.IfThenElse (_, _, _, _, _, mIfToThen, _m) -> mIfToThen
        | SynExpr.Match (DebugPointAtBinding.Yes mMatch, _, _, _) -> mMatch
        | SynExpr.TryWith (_, _, _, _, _, DebugPointAtTry.Yes mTry, _) -> mTry
        | SynExpr.TryFinally (_, _, _, DebugPointAtTry.Yes mTry, _)  -> mTry
        | SynExpr.For (DebugPointAtFor.Yes mBind, _, _, _, _, _, _) -> mBind
        | SynExpr.ForEach (DebugPointAtFor.Yes mBind, _, _, _, _, _, _) -> mBind
        | SynExpr.While (DebugPointAtWhile.Yes mWhile, _, _, _) -> mWhile
        | _ -> innerComp1.Range

    // Check for 'where x > y', 'select x, y' and other mis-applications of infix operators, give a good error message, and return a flag
    let checkForBinaryApp comp = 
        match comp with 
        | StripApps(SingleIdent nm, [StripApps(SingleIdent nm2, args); arg2]) when 
                  IsInfixOperator nm.idText && 
                  (match tryExpectedArgCountForCustomOperator nm2 with Some n -> n > 0 | _ -> false) &&
                  not (List.isEmpty args) -> 
            let estimatedRangeOfIntendedLeftAndRightArguments = unionRanges (List.last args).Range arg2.Range
            errorR(Error(FSComp.SR.tcUnrecognizedQueryBinaryOperator(), estimatedRangeOfIntendedLeftAndRightArguments))
            true
        | SynExpr.Tuple (false, (StripApps(SingleIdent nm2, args) :: _), _, m) when 
                  (match tryExpectedArgCountForCustomOperator nm2 with Some n -> n > 0 | _ -> false) &&
                  not (List.isEmpty args) -> 
            let estimatedRangeOfIntendedLeftAndRightArguments = unionRanges (List.last args).Range m.EndRange
            errorR(Error(FSComp.SR.tcUnrecognizedQueryBinaryOperator(), estimatedRangeOfIntendedLeftAndRightArguments))
            true
        | _ ->  
            false
                    
    let addVarsToVarSpace (varSpace: LazyWithContext<Val list * TcEnv, range>) f = 
        LazyWithContext.Create
            ((fun m ->
                  let (patvs: Val list, env) = varSpace.Force m 
                  let vs, envinner = f m env 
                  let patvs = List.append patvs (vs |> List.filter (fun v -> not (patvs |> List.exists (fun v2 -> v.LogicalName = v2.LogicalName))))
                  patvs, envinner), 
              id)

    let emptyVarSpace = LazyWithContext.NotLazy ([], env)

    // If there are no 'yield' in the computation expression, and the builder supports 'Yield',
    // then allow the type-directed rule interpreting non-unit-typed expressions in statement
    // positions as 'yield'.  'yield!' may be present in the computation expression.
    let enableImplicitYield =
        cenv.g.langVersion.SupportsFeature LanguageFeature.ImplicitYield
        && (hasMethInfo "Yield" && hasMethInfo "Combine"  && hasMethInfo "Delay" && YieldFree cenv comp)

    // q              - a flag indicating if custom operators are allowed. They are not allowed inside try/with, try/finally, if/then/else etc.
    // varSpace       - a lazy data structure indicating the variables bound so far in the overall computation
    // comp           - the computation expression being analyzed
    // translatedCtxt - represents the translation of the context in which the computation expression 'comp' occurs, up to a
    //                  hole to be filled by (part of) the results of translating 'comp'.
    let rec tryTrans firstTry q varSpace comp translatedCtxt =

        match comp with 

        // for firstSourcePat in firstSource do 
        // join secondSourcePat in expr2 on (expr3 = expr4)
        // ...
        //    --> 
        // join expr1 expr2 (fun firstSourcePat -> expr3) (fun secondSourcePat -> expr4) (fun firstSourcePat secondSourcePat -> ...)

        // for firstSourcePat in firstSource do 
        // groupJoin secondSourcePat in expr2 on (expr3 = expr4) into groupPat
        // ...
        //    --> 
        // groupJoin expr1 expr2 (fun firstSourcePat -> expr3) (fun secondSourcePat -> expr4) (fun firstSourcePat groupPat -> ...)

        // for firstSourcePat in firstSource do 
        // zip secondSource into secondSourcePat
        // ...
        //    --> 
        // zip expr1 expr2 (fun pat1 pat3 -> ...)
        | ForEachThenJoinOrGroupJoinOrZipClause (isFromSource, firstSourcePat, firstSource, nm, secondSourcePat, secondSource, keySelectorsOpt, secondResultPatOpt, mOpCore, innerComp) -> 


            if q = CustomOperationsMode.Denied then error(Error(FSComp.SR.tcCustomOperationMayNotBeUsedHere(), nm.idRange))
            let firstSource = mkSourceExprConditional isFromSource firstSource
            let secondSource = mkSourceExpr secondSource

            // Add the variables to the variable space, on demand
            let varSpaceWithFirstVars = 
                addVarsToVarSpace varSpace (fun _mCustomOp env -> 
                        use _holder = TemporarilySuspendReportingTypecheckResultsToSink cenv.tcSink
                        let _, _, vspecs, envinner, _ = TcMatchPattern cenv (NewInferenceType()) env tpenv (firstSourcePat, None)
                        vspecs, envinner)

            let varSpaceWithSecondVars = 
                addVarsToVarSpace varSpaceWithFirstVars (fun _mCustomOp env -> 
                        use _holder = TemporarilySuspendReportingTypecheckResultsToSink cenv.tcSink
                        let _, _, vspecs, envinner, _ = TcMatchPattern cenv (NewInferenceType()) env tpenv (secondSourcePat, None)
                        vspecs, envinner)

            let varSpaceWithGroupJoinVars = 
                match secondResultPatOpt with 
                | Some pat3 -> 
                    addVarsToVarSpace varSpaceWithFirstVars (fun _mCustomOp env -> 
                        use _holder = TemporarilySuspendReportingTypecheckResultsToSink cenv.tcSink
                        let _, _, vspecs, envinner, _ = TcMatchPattern cenv (NewInferenceType()) env tpenv (pat3, None)
                        vspecs, envinner)
                | None -> varSpace

            let firstSourceSimplePats, later1 = SimplePatsOfPat cenv.synArgNameGenerator firstSourcePat 
            let secondSourceSimplePats, later2 = SimplePatsOfPat cenv.synArgNameGenerator secondSourcePat

            if Option.isSome later1 then errorR (Error (FSComp.SR.tcJoinMustUseSimplePattern(nm.idText), firstSourcePat.Range))
            if Option.isSome later2 then errorR (Error (FSComp.SR.tcJoinMustUseSimplePattern(nm.idText), secondSourcePat.Range))

              // check 'join' or 'groupJoin' or 'zip' is permitted for this builder
            match tryGetDataForCustomOperation nm with 
            | None -> error(Error(FSComp.SR.tcMissingCustomOperation(nm.idText), nm.idRange))
            | Some opDatas -> 
            let (opName, _, _, _, _, _, _, _, methInfo) = opDatas.[0]

            // Record the resolution of the custom operation for posterity
            let item = Item.CustomOperation (opName, (fun () -> customOpUsageText nm), Some methInfo)

            // FUTURE: consider whether we can do better than emptyTyparInst here, in order to display instantiations
            // of type variables in the quick info provided in the IDE.
            CallNameResolutionSink cenv.tcSink (nm.idRange, env.NameEnv, item, emptyTyparInst, ItemOccurence.Use, env.eAccessRights)

            let mkJoinExpr keySelector1 keySelector2 innerPat e = 
                let mSynthetic = mOpCore.MakeSynthetic()
                mkSynCall methInfo.DisplayName mOpCore
                        [ firstSource
                          secondSource
                          (mkSynLambda firstSourceSimplePats keySelector1 mSynthetic)
                          (mkSynLambda secondSourceSimplePats keySelector2 mSynthetic)
                          (mkSynLambda firstSourceSimplePats (mkSynLambda innerPat e mSynthetic) mSynthetic) ]

            let mkZipExpr e = 
                let mSynthetic = mOpCore.MakeSynthetic()
                mkSynCall methInfo.DisplayName mOpCore
                        [ firstSource
                          secondSource
                          (mkSynLambda firstSourceSimplePats (mkSynLambda secondSourceSimplePats e mSynthetic) mSynthetic) ]
            
            // wraps given expression into sequence with result produced by arbExpr so result will look like: 
            // l; SynExpr.ArbitraryAfterError (...)
            // this allows to handle cases like 'on (a > b)' // '>' is not permitted as correct join relation
            // after wrapping a and b can still be typechecked (so we'll have correct completion inside 'on' part)
            // but presence of SynExpr.ArbitraryAfterError allows to avoid errors about incompatible types in cases like
            // query { 
            //      for a in [1] do
            //      join b in [""] on (a > b)
            //      }
            // if we typecheck raw 'a' and 'b' then we'll end up with 2 errors:
            // 1. incorrect join relation
            // 2. incompatible types: int and string
            // with SynExpr.ArbitraryAfterError we have only first one
            let wrapInArbErrSequence l caption = 
                SynExpr.Sequential (DebugPointAtSequential.Both, true, l, (arbExpr(caption, l.Range.EndRange)), l.Range)

            let mkOverallExprGivenVarSpaceExpr, varSpaceInner =
                let isNullableOp opId =
                    match DecompileOpName opId with "?=" | "=?" | "?=?" -> true | _ -> false
                match secondResultPatOpt, keySelectorsOpt with 
                // groupJoin 
                | Some secondResultPat, Some relExpr when customOperationIsLikeGroupJoin nm -> 
                    let secondResultSimplePats, later3 = SimplePatsOfPat cenv.synArgNameGenerator secondResultPat
                    if Option.isSome later3 then errorR (Error (FSComp.SR.tcJoinMustUseSimplePattern(nm.idText), secondResultPat.Range))
                    match relExpr with 
                    | JoinRelation cenv env (keySelector1, keySelector2) -> 
                        mkJoinExpr keySelector1 keySelector2 secondResultSimplePats, varSpaceWithGroupJoinVars
                    | BinOpExpr (opId, l, r) ->
                        if isNullableOp opId.idText then 
                            // When we cannot resolve NullableOps, recommend the relevant namespace to be added
                            errorR(Error(FSComp.SR.cannotResolveNullableOperators(DecompileOpName opId.idText), relExpr.Range))
                        else
                            errorR(Error(FSComp.SR.tcInvalidRelationInJoin(nm.idText), relExpr.Range))
                        let l = wrapInArbErrSequence l "_keySelector1"
                        let r = wrapInArbErrSequence r "_keySelector2"
                        // this is not correct JoinRelation but it is still binary operation
                        // we've already reported error now we can use operands of binary operation as join components
                        mkJoinExpr l r secondResultSimplePats, varSpaceWithGroupJoinVars
                    | _ ->
                        errorR(Error(FSComp.SR.tcInvalidRelationInJoin(nm.idText), relExpr.Range))
                        // since the shape of relExpr doesn't match our expectations (JoinRelation) 
                        // then we assume that this is l.h.s. of the join relation 
                        // so typechecker will treat relExpr as body of outerKeySelector lambda parameter in GroupJoin method
                        mkJoinExpr relExpr (arbExpr("_keySelector2", relExpr.Range)) secondResultSimplePats, varSpaceWithGroupJoinVars
                        
                | None, Some relExpr when customOperationIsLikeJoin nm -> 
                    match relExpr with 
                    | JoinRelation cenv env (keySelector1, keySelector2) -> 
                        mkJoinExpr keySelector1 keySelector2 secondSourceSimplePats, varSpaceWithSecondVars
                    | BinOpExpr (opId, l, r) ->
                        if isNullableOp opId.idText then
                            // When we cannot resolve NullableOps, recommend the relevant namespace to be added
                            errorR(Error(FSComp.SR.cannotResolveNullableOperators(DecompileOpName opId.idText), relExpr.Range))
                        else
                            errorR(Error(FSComp.SR.tcInvalidRelationInJoin(nm.idText), relExpr.Range))
                        // this is not correct JoinRelation but it is still binary operation
                        // we've already reported error now we can use operands of binary operation as join components
                        let l = wrapInArbErrSequence l "_keySelector1"
                        let r = wrapInArbErrSequence r "_keySelector2"
                        mkJoinExpr l r secondSourceSimplePats, varSpaceWithGroupJoinVars
                    | _ -> 
                        errorR(Error(FSComp.SR.tcInvalidRelationInJoin(nm.idText), relExpr.Range))
                        // since the shape of relExpr doesn't match our expectations (JoinRelation) 
                        // then we assume that this is l.h.s. of the join relation 
                        // so typechecker will treat relExpr as body of outerKeySelector lambda parameter in Join method
                        mkJoinExpr relExpr (arbExpr("_keySelector2", relExpr.Range)) secondSourceSimplePats, varSpaceWithGroupJoinVars

                | None, None when customOperationIsLikeZip nm -> 
                    mkZipExpr, varSpaceWithSecondVars

                | _ -> 
                    assert false
                    failwith "unreachable"


            // Case from C# spec: A query expression with a join clause with an into followed by something other than a select clause
            // Case from C# spec: A query expression with a join clause without an into followed by something other than a select clause
            let valsInner, _env = varSpaceInner.Force mOpCore
            let varSpaceExpr = mkExprForVarSpace mOpCore valsInner
            let varSpacePat = mkPatForVarSpace mOpCore valsInner
            let joinExpr = mkOverallExprGivenVarSpaceExpr varSpaceExpr
            Some (trans CompExprTranslationPass.Initial q varSpaceInner (SynExpr.ForEach (DebugPointAtFor.No, SeqExprOnly false, false, varSpacePat, joinExpr, innerComp, mOpCore)) translatedCtxt)


        | SynExpr.ForEach (spForLoop, SeqExprOnly _seqExprOnly, isFromSource, pat, sourceExpr, innerComp, _) -> 
            let wrappedSourceExpr = mkSourceExprConditional isFromSource sourceExpr
            let mFor = match spForLoop with DebugPointAtFor.Yes m -> m | _ -> pat.Range
            let mPat = pat.Range
            let spBind = match spForLoop with DebugPointAtFor.Yes m -> DebugPointAtBinding.Yes m | DebugPointAtFor.No -> DebugPointAtBinding.NoneAtSticky
            if isNil (TryFindIntrinsicOrExtensionMethInfo ResultCollectionSettings.AtMostOneResult cenv env mFor ad "For" builderTy) then
                error(Error(FSComp.SR.tcRequireBuilderMethod("For"), mFor))

            // Add the variables to the query variable space, on demand
            let varSpace = 
                addVarsToVarSpace varSpace (fun _mCustomOp env -> 
                    use _holder = TemporarilySuspendReportingTypecheckResultsToSink cenv.tcSink
                    let _, _, vspecs, envinner, _ = TcMatchPattern cenv (NewInferenceType()) env tpenv (pat, None) 
                    vspecs, envinner)

            Some (trans CompExprTranslationPass.Initial q varSpace innerComp
                    (fun holeFill -> 
                        translatedCtxt (mkSynCall "For" mFor [wrappedSourceExpr; SynExpr.MatchLambda (false, sourceExpr.Range, [SynMatchClause(pat, None, holeFill, mPat, DebugPointForTarget.Yes)], spBind, mFor) ])) )

        | SynExpr.For (spBind, id, start, dir, finish, innerComp, m) ->
            let mFor = match spBind with DebugPointAtFor.Yes m -> m | _ -> m
            if isQuery then errorR(Error(FSComp.SR.tcNoIntegerForLoopInQuery(), mFor))
            Some (trans CompExprTranslationPass.Initial q varSpace (elimFastIntegerForLoop (spBind, id, start, dir, finish, innerComp, m)) translatedCtxt )

        | SynExpr.While (spWhile, guardExpr, innerComp, _) -> 
            let mGuard = guardExpr.Range
            let mWhile = match spWhile with DebugPointAtWhile.Yes m -> m | _ -> mGuard
            if isQuery then error(Error(FSComp.SR.tcNoWhileInQuery(), mWhile))
            if isNil (TryFindIntrinsicOrExtensionMethInfo ResultCollectionSettings.AtMostOneResult cenv env mWhile ad "While" builderTy) then
                error(Error(FSComp.SR.tcRequireBuilderMethod("While"), mWhile))
            if isNil (TryFindIntrinsicOrExtensionMethInfo ResultCollectionSettings.AtMostOneResult cenv env mWhile ad "Delay" builderTy) then
                error(Error(FSComp.SR.tcRequireBuilderMethod("Delay"), mWhile))
            Some(trans CompExprTranslationPass.Initial q varSpace innerComp (fun holeFill -> translatedCtxt (mkSynCall "While" mWhile [mkSynDelay2 guardExpr; mkSynCall "Delay" mWhile [mkSynDelay innerComp.Range holeFill]])) )

        | SynExpr.TryFinally (innerComp, unwindExpr, mTryToLast, spTry, _spFinally) ->

            let mTry = match spTry with DebugPointAtTry.Yes m -> m | _ -> mTryToLast
            if isQuery then error(Error(FSComp.SR.tcNoTryFinallyInQuery(), mTry))
            if isNil (TryFindIntrinsicOrExtensionMethInfo ResultCollectionSettings.AtMostOneResult cenv env mTry ad "TryFinally" builderTy) then
                error(Error(FSComp.SR.tcRequireBuilderMethod("TryFinally"), mTry))
            if isNil (TryFindIntrinsicOrExtensionMethInfo ResultCollectionSettings.AtMostOneResult cenv env mTry ad "Delay" builderTy) then
                error(Error(FSComp.SR.tcRequireBuilderMethod("Delay"), mTry))
            Some (translatedCtxt (mkSynCall "TryFinally" mTry [mkSynCall "Delay" mTry [mkSynDelay innerComp.Range (transNoQueryOps innerComp)]; mkSynDelay2 unwindExpr]))

        | SynExpr.Paren (_, _, _, m) -> 
            error(Error(FSComp.SR.tcConstructIsAmbiguousInComputationExpression(), m))

        // In some cases the node produced by `mkSynCall "Zero" m []` may be discarded in the case
        // of implicit yields - for example "list { 1; 2 }" when each expression checks as an implicit yield.
        // If it is not discarded, the syntax node will later be checked and the existence/non-existence of the Zero method
        // will be checked/reported appropriately (though the error message won't mention computation expressions
        // like our other error messages for missing methods).
        | SynExpr.ImplicitZero m -> 
            if (not enableImplicitYield) && 
               isNil (TryFindIntrinsicOrExtensionMethInfo ResultCollectionSettings.AtMostOneResult cenv env m ad "Zero" builderTy) then error(Error(FSComp.SR.tcRequireBuilderMethod("Zero"), m))
            Some (translatedCtxt (mkSynCall "Zero" m []))
            
        | OptionalSequential (JoinOrGroupJoinOrZipClause (_, _, _, _, _, mClause), _) 
                      when firstTry = CompExprTranslationPass.Initial ->

            // 'join' clauses preceded by 'let' and other constructs get processed by repackaging with a 'for' loop.
            let patvs, _env = varSpace.Force comp.Range
            let varSpaceExpr = mkExprForVarSpace mClause patvs
            let varSpacePat = mkPatForVarSpace mClause patvs
            
            let dataCompPrior = 
                translatedCtxt (transNoQueryOps (SynExpr.YieldOrReturn ((true, false), varSpaceExpr, mClause)))

            // Rebind using for ... 
            let rebind = 
                SynExpr.ForEach (DebugPointAtFor.No, SeqExprOnly false, false, varSpacePat, dataCompPrior, comp, comp.Range)
                    
            // Retry with the 'for' loop packaging. Set firstTry=false just in case 'join' processing fails
            tryTrans CompExprTranslationPass.Subsequent q varSpace rebind id


        | OptionalSequential (CustomOperationClause (nm, _, opExpr, mClause, _), _) -> 

            if q = CustomOperationsMode.Denied then error(Error(FSComp.SR.tcCustomOperationMayNotBeUsedHere(), opExpr.Range))

            let patvs, _env = varSpace.Force comp.Range
            let varSpaceExpr = mkExprForVarSpace mClause patvs
            
            let dataCompPriorToOp = 
                let isYield = not (customOperationMaintainsVarSpaceUsingBind nm)
                translatedCtxt (transNoQueryOps (SynExpr.YieldOrReturn ((isYield, false), varSpaceExpr, mClause)))
            

            // Now run the consumeCustomOpClauses
            Some (consumeCustomOpClauses q varSpace dataCompPriorToOp comp false mClause)

        | SynExpr.Sequential (sp, true, innerComp1, innerComp2, m) -> 

            // Check for 'where x > y' and other mis-applications of infix operators. If detected, give a good error message, and just ignore innerComp1
          if isQuery && checkForBinaryApp innerComp1 then 
            Some (trans CompExprTranslationPass.Initial q varSpace innerComp2 translatedCtxt)

          else
            
            if isQuery && not(innerComp1.IsArbExprAndThusAlreadyReportedError) then 
                match innerComp1 with 
                | SynExpr.JoinIn _ -> () // an error will be reported later when we process innerComp1 as a sequential
                | _ -> errorR(Error(FSComp.SR.tcUnrecognizedQueryOperator(), innerComp1.RangeOfFirstPortion))

            match tryTrans CompExprTranslationPass.Initial CustomOperationsMode.Denied varSpace innerComp1 id with
            | Some c -> 
                // "cexpr; cexpr" is treated as builder.Combine(cexpr1, cexpr1)
                // This is not pretty - we have to decide which range markers we use for the calls to Combine and Delay
                // NOTE: we should probably suppress these sequence points altogether
                let m1 = rangeForCombine innerComp1
                if isNil (TryFindIntrinsicOrExtensionMethInfo ResultCollectionSettings.AtMostOneResult cenv env m ad "Combine" builderTy) then
                    error(Error(FSComp.SR.tcRequireBuilderMethod("Combine"), m))
                if isNil (TryFindIntrinsicOrExtensionMethInfo ResultCollectionSettings.AtMostOneResult cenv env m ad "Delay" builderTy) then
                    error(Error(FSComp.SR.tcRequireBuilderMethod("Delay"), m))
                Some (translatedCtxt (mkSynCall "Combine" m1 [c; mkSynCall "Delay" m1 [mkSynDelay innerComp2.Range (transNoQueryOps innerComp2)]]))
            | None -> 
                // "do! expr; cexpr" is treated as { let! () = expr in cexpr }
                match innerComp1 with 
                | SynExpr.DoBang (rhsExpr, m) -> 
                    let sp = 
                        match sp with 
                        | DebugPointAtSequential.ExprOnly -> DebugPointAtBinding.Yes m
                        | DebugPointAtSequential.StmtOnly -> DebugPointAtBinding.NoneAtDo 
                        | DebugPointAtSequential.Both -> DebugPointAtBinding.Yes m
                    Some(trans CompExprTranslationPass.Initial q varSpace (SynExpr.LetOrUseBang (sp, false, true, SynPat.Const(SynConst.Unit, rhsExpr.Range), rhsExpr, [], innerComp2, m)) translatedCtxt)

                // "expr; cexpr" is treated as sequential execution
                | _ -> 
                    Some (trans CompExprTranslationPass.Initial q varSpace innerComp2 (fun holeFill ->
                        let fillExpr = 
                            if enableImplicitYield then
                                // When implicit yields are enabled, then if the 'innerComp1' checks as type
                                // 'unit' we interpret the expression as a sequential, and when it doesn't
                                // have type 'unit' we interpret it as a 'Yield + Combine'.
                                let combineExpr = 
                                    let m1 = rangeForCombine innerComp1
                                    let implicitYieldExpr = mkSynCall "Yield" comp.Range [innerComp1]
                                    mkSynCall "Combine" m1 [implicitYieldExpr; mkSynCall "Delay" m1 [mkSynDelay holeFill.Range holeFill]]
                                SynExpr.SequentialOrImplicitYield(sp, innerComp1, holeFill, combineExpr, m)
                            else
                                SynExpr.Sequential(sp, true, innerComp1, holeFill, m)
                        translatedCtxt fillExpr))

        | SynExpr.IfThenElse (guardExpr, thenComp, elseCompOpt, spIfToThen, isRecovery, mIfToThen, mIfToEndOfElseBranch) ->
            match elseCompOpt with 
            | Some elseComp -> 
                if isQuery then error(Error(FSComp.SR.tcIfThenElseMayNotBeUsedWithinQueries(), mIfToThen))
                Some (translatedCtxt (SynExpr.IfThenElse (guardExpr, transNoQueryOps thenComp, Some(transNoQueryOps elseComp), spIfToThen, isRecovery, mIfToThen, mIfToEndOfElseBranch)))
            | None -> 
                let elseComp = 
                    if isNil (TryFindIntrinsicOrExtensionMethInfo ResultCollectionSettings.AtMostOneResult cenv env mIfToThen ad "Zero" builderTy) then
                        error(Error(FSComp.SR.tcRequireBuilderMethod("Zero"), mIfToThen))
                    mkSynCall "Zero" mIfToThen []
                Some (trans CompExprTranslationPass.Initial q varSpace thenComp (fun holeFill -> translatedCtxt (SynExpr.IfThenElse (guardExpr, holeFill, Some elseComp, spIfToThen, isRecovery, mIfToThen, mIfToEndOfElseBranch))))

        // 'let binds in expr'
        | SynExpr.LetOrUse (isRec, false, binds, innerComp, m) ->

            // For 'query' check immediately
            if isQuery then
                match (List.map (BindingNormalization.NormalizeBinding ValOrMemberBinding cenv env) binds) with 
                | [NormalizedBinding(_, SynBindingKind.Normal, (*inline*)false, (*mutable*)false, _, _, _, _, _, _, _, _)] when not isRec -> 
                    ()
                | normalizedBindings -> 
                    let failAt m = error(Error(FSComp.SR.tcNonSimpleLetBindingInQuery(), m))
                    match normalizedBindings with 
                    | NormalizedBinding(_, _, _, _, _, _, _, _, _, _, mBinding, _) :: _ -> failAt mBinding 
                    | _ -> failAt m

            // Add the variables to the query variable space, on demand
            let varSpace = 
                addVarsToVarSpace varSpace (fun mQueryOp env -> 
                    // Normalize the bindings before detecting the bound variables
                    match (List.map (BindingNormalization.NormalizeBinding ValOrMemberBinding cenv env) binds) with 
                    | [NormalizedBinding(_vis, SynBindingKind.Normal, false, false, _, _, _, _, pat, _, _, _)] -> 
                        // successful case
                        use _holder = TemporarilySuspendReportingTypecheckResultsToSink cenv.tcSink
                        let _, _, vspecs, envinner, _ = TcMatchPattern cenv (NewInferenceType()) env tpenv (pat, None) 
                        vspecs, envinner
                    | _ -> 
                        // error case
                        error(Error(FSComp.SR.tcCustomOperationMayNotBeUsedInConjunctionWithNonSimpleLetBindings(), mQueryOp)))

            Some (trans CompExprTranslationPass.Initial q varSpace innerComp (fun holeFill -> translatedCtxt (SynExpr.LetOrUse (isRec, false, binds, holeFill, m))))

        // 'use x = expr in expr'
        | SynExpr.LetOrUse (_, true, [SynBinding (_, SynBindingKind.Normal, _, _, _, _, _, pat, _, rhsExpr, _, spBind)], innerComp, _) ->
            let bindRange = match spBind with DebugPointAtBinding.Yes m -> m | _ -> rhsExpr.Range
            if isQuery then error(Error(FSComp.SR.tcUseMayNotBeUsedInQueries(), bindRange))
            let innerCompRange = innerComp.Range
            let consumeExpr = SynExpr.MatchLambda(false, innerCompRange, [SynMatchClause(pat, None, transNoQueryOps innerComp, innerCompRange, DebugPointForTarget.Yes)], spBind, innerCompRange)
            if isNil (TryFindIntrinsicOrExtensionMethInfo ResultCollectionSettings.AtMostOneResult cenv env bindRange ad "Using" builderTy) then
                error(Error(FSComp.SR.tcRequireBuilderMethod("Using"), bindRange))
            Some (translatedCtxt (mkSynCall "Using" bindRange [rhsExpr; consumeExpr ]))

        // 'let! pat = expr in expr' 
        //    --> build.Bind(e1, (fun _argN -> match _argN with pat -> expr))
        //  or
        //    --> build.BindReturn(e1, (fun _argN -> match _argN with pat -> expr-without-return))
        | SynExpr.LetOrUseBang (spBind, false, isFromSource, pat, rhsExpr, [], innerComp, _) -> 

            let bindRange = match spBind with DebugPointAtBinding.Yes m -> m | _ -> rhsExpr.Range
            if isQuery then error(Error(FSComp.SR.tcBindMayNotBeUsedInQueries(), bindRange))
                
            // Add the variables to the query variable space, on demand
            let varSpace = 
                addVarsToVarSpace varSpace (fun _mCustomOp env -> 
                        use _holder = TemporarilySuspendReportingTypecheckResultsToSink cenv.tcSink
                        let _, _, vspecs, envinner, _ = TcMatchPattern cenv (NewInferenceType()) env tpenv (pat, None) 
                        vspecs, envinner)

            let rhsExpr = mkSourceExprConditional isFromSource rhsExpr
            Some (transBind q varSpace bindRange "Bind" [rhsExpr] pat spBind innerComp translatedCtxt)

        // 'use! pat = e1 in e2' --> build.Bind(e1, (function  _argN -> match _argN with pat -> build.Using(x, (fun _argN -> match _argN with pat -> e2))))
        | SynExpr.LetOrUseBang (spBind, true, isFromSource, (SynPat.Named (SynPat.Wild _, id, false, _, _) as pat) , rhsExpr, [], innerComp, _)
        | SynExpr.LetOrUseBang (spBind, true, isFromSource, (SynPat.LongIdent (longDotId=LongIdentWithDots([id], _)) as pat), rhsExpr, [], innerComp, _) ->

            let bindRange = match spBind with DebugPointAtBinding.Yes m -> m | _ -> rhsExpr.Range
            if isQuery then error(Error(FSComp.SR.tcBindMayNotBeUsedInQueries(), bindRange))

            if isNil (TryFindIntrinsicOrExtensionMethInfo ResultCollectionSettings.AtMostOneResult cenv env bindRange ad "Using" builderTy) then
                error(Error(FSComp.SR.tcRequireBuilderMethod("Using"), bindRange))
            if isNil (TryFindIntrinsicOrExtensionMethInfo ResultCollectionSettings.AtMostOneResult cenv env bindRange ad "Bind" builderTy) then
                error(Error(FSComp.SR.tcRequireBuilderMethod("Bind"), bindRange))

            let consumeExpr = SynExpr.MatchLambda(false, bindRange, [SynMatchClause(pat, None, transNoQueryOps innerComp, innerComp.Range, DebugPointForTarget.Yes)], spBind, bindRange)
            let consumeExpr = mkSynCall "Using" bindRange [SynExpr.Ident(id); consumeExpr ]
            let consumeExpr = SynExpr.MatchLambda(false, bindRange, [SynMatchClause(pat, None, consumeExpr, id.idRange, DebugPointForTarget.Yes)], spBind, bindRange)
            let rhsExpr = mkSourceExprConditional isFromSource rhsExpr
            // TODO: consider allowing translation to BindReturn
            Some(translatedCtxt (mkSynCall "Bind" bindRange [rhsExpr; consumeExpr]))

        // 'use! pat = e1 ... in e2' where 'pat' is not a simple name --> error
        | SynExpr.LetOrUseBang (_spBind, true, _isFromSource, pat, _rhsExpr, andBangs, _innerComp, _) ->
            if isNil andBangs then
                error(Error(FSComp.SR.tcInvalidUseBangBinding(), pat.Range))
            else
                error(Error(FSComp.SR.tcInvalidUseBangBindingNoAndBangs(), comp.Range))

        // 'let! pat1 = expr1 and! pat2 = expr2 in ...' -->
        //     build.BindN(expr1, expr2, ...)
        // or
        //     build.BindNReturn(expr1, expr2, ...)
        // or
        //     build.Bind(build.MergeSources(expr1, expr2), ...)
        | SynExpr.LetOrUseBang(letSpBind, false, isFromSource, letPat, letRhsExpr, andBangBindings, innerComp, letBindRange) ->
            if cenv.g.langVersion.SupportsFeature LanguageFeature.AndBang then
                if isQuery then error(Error(FSComp.SR.tcBindMayNotBeUsedInQueries(), letBindRange))
                let bindRange = match letSpBind with DebugPointAtBinding.Yes m -> m | _ -> letRhsExpr.Range
                let sources = (letRhsExpr :: [for (_, _, _, _, andExpr, _) in andBangBindings -> andExpr ]) |> List.map (mkSourceExprConditional isFromSource)
                let pats = letPat :: [for (_, _, _, andPat, _, _) in andBangBindings -> andPat ]
                let sourcesRange = sources |> List.map (fun e -> e.Range) |> List.reduce unionRanges

                let numSources = sources.Length
                let bindReturnNName = "Bind"+string numSources+"Return"
                let bindNName = "Bind"+string numSources

                // Check if this is a Bind2Return etc.
                let hasBindReturnN = not (isNil (TryFindIntrinsicOrExtensionMethInfo ResultCollectionSettings.AtMostOneResult cenv env bindRange ad bindReturnNName builderTy))
                if hasBindReturnN && Option.isSome (convertSimpleReturnToExpr varSpace innerComp) then 
                    let consumePat = SynPat.Tuple(false, pats, letPat.Range)

                    // Add the variables to the query variable space, on demand
                    let varSpace = 
                        addVarsToVarSpace varSpace (fun _mCustomOp env -> 
                                use _holder = TemporarilySuspendReportingTypecheckResultsToSink cenv.tcSink
                                let _, _, vspecs, envinner, _ = TcMatchPattern cenv (NewInferenceType()) env tpenv (consumePat, None) 
                                vspecs, envinner)

                    Some (transBind q varSpace bindRange bindNName sources consumePat letSpBind innerComp translatedCtxt)

                else

                    // Check if this is a Bind2 etc.
                    let hasBindN = not (isNil (TryFindIntrinsicOrExtensionMethInfo ResultCollectionSettings.AtMostOneResult cenv env bindRange ad bindNName builderTy))
                    if hasBindN then 
                        let consumePat = SynPat.Tuple(false, pats, letPat.Range)

                        // Add the variables to the query variable space, on demand
                        let varSpace = 
                            addVarsToVarSpace varSpace (fun _mCustomOp env -> 
                                    use _holder = TemporarilySuspendReportingTypecheckResultsToSink cenv.tcSink
                                    let _, _, vspecs, envinner, _ = TcMatchPattern cenv (NewInferenceType()) env tpenv (consumePat, None) 
                                    vspecs, envinner)

                        Some (transBind q varSpace bindRange bindNName sources consumePat letSpBind innerComp translatedCtxt)
                    else

                        // Look for the maximum supported MergeSources, MergeSources3, ... 
                        let mkMergeSourcesName n = if n = 2 then "MergeSources" else "MergeSources"+(string n)

                        let maxMergeSources =
                            let rec loop (n: int) = 
                                let mergeSourcesName = mkMergeSourcesName n
                                if isNil (TryFindIntrinsicOrExtensionMethInfo ResultCollectionSettings.AtMostOneResult cenv env bindRange ad mergeSourcesName builderTy) then
                                    (n-1)
                                else
                                    loop (n+1)
                            loop 2

                        if maxMergeSources = 1 then error(Error(FSComp.SR.tcRequireMergeSourcesOrBindN(bindNName), bindRange))

                        let rec mergeSources (sourcesAndPats: (SynExpr * SynPat) list) = 
                            let numSourcesAndPats = sourcesAndPats.Length
                            assert (numSourcesAndPats <> 0)
                            if numSourcesAndPats = 1 then 
                                sourcesAndPats.[0]

                            elif numSourcesAndPats <= maxMergeSources then 

                                // Call MergeSources2(e1, e2), MergeSources3(e1, e2, e3) etc
                                let mergeSourcesName = mkMergeSourcesName numSourcesAndPats

                                if isNil (TryFindIntrinsicOrExtensionMethInfo ResultCollectionSettings.AtMostOneResult cenv env bindRange ad mergeSourcesName builderTy) then
                                    error(Error(FSComp.SR.tcRequireMergeSourcesOrBindN(bindNName), bindRange))

                                let source = mkSynCall mergeSourcesName sourcesRange (List.map fst sourcesAndPats)
                                let pat = SynPat.Tuple(false, List.map snd sourcesAndPats, letPat.Range)
                                source, pat

                            else

                                // Call MergeSourcesMax(e1, e2, e3, e4, (...))
                                let nowSourcesAndPats, laterSourcesAndPats = List.splitAt (maxMergeSources - 1) sourcesAndPats
                                let mergeSourcesName = mkMergeSourcesName maxMergeSources

                                if isNil (TryFindIntrinsicOrExtensionMethInfo ResultCollectionSettings.AtMostOneResult cenv env bindRange ad mergeSourcesName builderTy) then
                                    error(Error(FSComp.SR.tcRequireMergeSourcesOrBindN(bindNName), bindRange))

                                let laterSource, laterPat = mergeSources laterSourcesAndPats
                                let source = mkSynCall mergeSourcesName sourcesRange (List.map fst nowSourcesAndPats @ [laterSource])
                                let pat = SynPat.Tuple(false, List.map snd nowSourcesAndPats @ [laterPat], letPat.Range)
                                source, pat

                        let mergedSources, consumePat = mergeSources (List.zip sources pats)
                    
                        // Add the variables to the query variable space, on demand
                        let varSpace = 
                            addVarsToVarSpace varSpace (fun _mCustomOp env -> 
                                    use _holder = TemporarilySuspendReportingTypecheckResultsToSink cenv.tcSink
                                    let _, _, vspecs, envinner, _ = TcMatchPattern cenv (NewInferenceType()) env tpenv (consumePat, None) 
                                    vspecs, envinner)

                        // Build the 'Bind' call
                        Some (transBind q varSpace bindRange "Bind" [mergedSources] consumePat letSpBind innerComp translatedCtxt)
            else
                error(Error(FSComp.SR.tcAndBangNotSupported(), comp.Range))

        | SynExpr.Match (spMatch, expr, clauses, m) ->
            let mMatch = match spMatch with DebugPointAtBinding.Yes mMatch -> mMatch | _ -> m
            if isQuery then error(Error(FSComp.SR.tcMatchMayNotBeUsedWithQuery(), mMatch))
            let clauses = clauses |> List.map (fun (SynMatchClause(pat, cond, innerComp, patm, sp)) -> SynMatchClause(pat, cond, transNoQueryOps innerComp, patm, sp))
            Some(translatedCtxt (SynExpr.Match (spMatch, expr, clauses, m)))

        // 'match! expr with pats ...' --> build.Bind(e1, (function pats ...))
        | SynExpr.MatchBang (spMatch, expr, clauses, m) ->
            let matchExpr = mkSourceExpr expr
            let mMatch = match spMatch with DebugPointAtBinding.Yes mMatch -> mMatch | _ -> m
            if isQuery then error(Error(FSComp.SR.tcMatchMayNotBeUsedWithQuery(), mMatch))

            if isNil (TryFindIntrinsicOrExtensionMethInfo ResultCollectionSettings.AtMostOneResult cenv env mMatch ad "Bind" builderTy) then
                error(Error(FSComp.SR.tcRequireBuilderMethod("Bind"), mMatch))

            let clauses = clauses |> List.map (fun (SynMatchClause(pat, cond, innerComp, patm, sp)) -> SynMatchClause(pat, cond, transNoQueryOps innerComp, patm, sp))
            let consumeExpr = SynExpr.MatchLambda (false, mMatch, clauses, spMatch, mMatch)

            // TODO: consider allowing translation to BindReturn
            Some(translatedCtxt (mkSynCall "Bind" mMatch [matchExpr; consumeExpr]))

        | SynExpr.TryWith (innerComp, _mTryToWith, clauses, _mWithToLast, mTryToLast, spTry, _spWith) ->
            let mTry = match spTry with DebugPointAtTry.Yes m -> m | _ -> mTryToLast
            
            if isQuery then error(Error(FSComp.SR.tcTryWithMayNotBeUsedInQueries(), mTry))
            let clauses = clauses |> List.map (fun (SynMatchClause(pat, cond, clauseComp, patm, sp)) -> SynMatchClause(pat, cond, transNoQueryOps clauseComp, patm, sp))
            let consumeExpr = SynExpr.MatchLambda(true, mTryToLast, clauses, DebugPointAtBinding.NoneAtSticky, mTryToLast)

            if isNil (TryFindIntrinsicOrExtensionMethInfo ResultCollectionSettings.AtMostOneResult cenv env mTry ad "TryWith" builderTy) then
                error(Error(FSComp.SR.tcRequireBuilderMethod("TryWith"), mTry))
            if isNil (TryFindIntrinsicOrExtensionMethInfo ResultCollectionSettings.AtMostOneResult cenv env mTry ad "Delay" builderTy) then
                error(Error(FSComp.SR.tcRequireBuilderMethod("Delay"), mTry))

            Some(translatedCtxt (mkSynCall "TryWith" mTry [mkSynCall "Delay" mTry [mkSynDelay2 (transNoQueryOps innerComp)]; consumeExpr]))

        | SynExpr.YieldOrReturnFrom ((isYield, _), yieldExpr, m) -> 
            let yieldExpr = mkSourceExpr yieldExpr
            if isYield then 
                if isNil (TryFindIntrinsicOrExtensionMethInfo ResultCollectionSettings.AtMostOneResult cenv env m ad "YieldFrom" builderTy) then
                    error(Error(FSComp.SR.tcRequireBuilderMethod("YieldFrom"), m))
                Some (translatedCtxt (mkSynCall "YieldFrom" m [yieldExpr]))
  
            else
                if isQuery then error(Error(FSComp.SR.tcReturnMayNotBeUsedInQueries(), m))
                if isNil (TryFindIntrinsicOrExtensionMethInfo ResultCollectionSettings.AtMostOneResult cenv env m ad "ReturnFrom" builderTy) then 
                    errorR(Error(FSComp.SR.tcRequireBuilderMethod("ReturnFrom"), m))
                    Some (translatedCtxt yieldExpr)
                else
                    Some (translatedCtxt (mkSynCall "ReturnFrom" m [yieldExpr]))

        | SynExpr.YieldOrReturn ((isYield, _), yieldExpr, m) -> 
            let methName = (if isYield then "Yield" else "Return")
            if isQuery && not isYield then error(Error(FSComp.SR.tcReturnMayNotBeUsedInQueries(), m))
            if isNil (TryFindIntrinsicOrExtensionMethInfo ResultCollectionSettings.AtMostOneResult cenv env m ad methName builderTy) then
                error(Error(FSComp.SR.tcRequireBuilderMethod(methName), m))
            Some(translatedCtxt (mkSynCall methName m [yieldExpr]))

        | _ -> None

    and consumeCustomOpClauses q (varSpace: LazyWithContext<_, _>) dataCompPrior compClausesExpr lastUsesBind mClause =

                // Substitute 'yield <var-space>' into the context

                let patvs, _env = varSpace.Force comp.Range
                let varSpaceSimplePat = mkSimplePatForVarSpace mClause patvs
                let varSpacePat = mkPatForVarSpace mClause patvs

                match compClausesExpr with 
                
                // Detect one custom operation... This clause will always match at least once...
                | OptionalSequential
                      (CustomOperationClause
                          (nm, opDatas,
                           opExpr, mClause, optionalIntoPat),
                       optionalCont) ->

                    let (opName, _, _, _, _, _, _, _, methInfo) = opDatas.[0]
                    let isLikeZip = customOperationIsLikeZip nm
                    let isLikeJoin = customOperationIsLikeJoin nm
                    let isLikeGroupJoin = customOperationIsLikeZip nm

                    // Record the resolution of the custom operation for posterity
                    let item = Item.CustomOperation (opName, (fun () -> customOpUsageText nm), Some methInfo)

                    // FUTURE: consider whether we can do better than emptyTyparInst here, in order to display instantiations
                    // of type variables in the quick info provided in the IDE.
                    CallNameResolutionSink cenv.tcSink (nm.idRange, env.NameEnv, item, emptyTyparInst, ItemOccurence.Use, env.eAccessRights)

                    if isLikeZip || isLikeJoin || isLikeGroupJoin then
                        errorR(Error(FSComp.SR.tcBinaryOperatorRequiresBody(nm.idText, Option.get (customOpUsageText nm)), nm.idRange))
                        match optionalCont with 
                        | None -> 
                            // we are about to drop the 'opExpr' AST on the floor. we've already reported an error. attempt to get name resolutions before dropping it
                            RecordNameAndTypeResolutions_IdeallyWithoutHavingOtherEffects cenv env tpenv opExpr
                            dataCompPrior
                        | Some contExpr -> consumeCustomOpClauses q varSpace dataCompPrior contExpr lastUsesBind mClause
                    else

                        let maintainsVarSpace = customOperationMaintainsVarSpace nm
                        let maintainsVarSpaceUsingBind = customOperationMaintainsVarSpaceUsingBind nm

                        let expectedArgCount = tryExpectedArgCountForCustomOperator nm

                        let dataCompAfterOp = 
                            match opExpr with 
                            | StripApps(SingleIdent nm, args) ->
                                let argCountsMatch =
                                    match expectedArgCount with
                                    | Some n -> n = args.Length
                                    | None -> cenv.g.langVersion.SupportsFeature LanguageFeature.OverloadsForCustomOperations
                                if argCountsMatch then
                                    // Check for the [<ProjectionParameter>] attribute on each argument position
                                    let args = args |> List.mapi (fun i arg -> 
                                        if isCustomOperationProjectionParameter (i+1) nm then 
                                            SynExpr.Lambda (false, false, varSpaceSimplePat, arg, None, arg.Range.MakeSynthetic())
                                        else arg)
                                    mkSynCall methInfo.DisplayName mClause (dataCompPrior :: args)
                                else 
                                    let expectedArgCount = defaultArg expectedArgCount 0
                                    errorR(Error(FSComp.SR.tcCustomOperationHasIncorrectArgCount(nm.idText, expectedArgCount, args.Length), nm.idRange))
                                    mkSynCall methInfo.DisplayName mClause ([ dataCompPrior ] @ List.init expectedArgCount (fun i -> arbExpr("_arg" + string i, mClause)))
                            | _ -> failwith "unreachable"

                        match optionalCont with 
                        | None -> 
                            match optionalIntoPat with 
                            | Some intoPat -> errorR(Error(FSComp.SR.tcIntoNeedsRestOfQuery(), intoPat.Range))
                            | None -> ()
                            dataCompAfterOp

                        | Some contExpr -> 

                                // select a.Name into name; ...
                                // distinct into d; ...
                                //
                                // Rebind the into pattern and process the rest of the clauses
                                match optionalIntoPat with 
                                | Some intoPat -> 
                                    if not (customOperationAllowsInto nm) then 
                                        error(Error(FSComp.SR.tcOperatorDoesntAcceptInto(nm.idText), intoPat.Range))

                                    // Rebind using either for ... or let!....
                                    let rebind = 
                                        if maintainsVarSpaceUsingBind then 
                                            SynExpr.LetOrUseBang (DebugPointAtBinding.NoneAtLet, false, false, intoPat, dataCompAfterOp, [], contExpr, intoPat.Range) 
                                        else 
                                            SynExpr.ForEach (DebugPointAtFor.No, SeqExprOnly false, false, intoPat, dataCompAfterOp, contExpr, intoPat.Range)

                                    trans CompExprTranslationPass.Initial q emptyVarSpace rebind id

                                // select a.Name; ...
                                // distinct; ...
                                //
                                // Process the rest of the clauses
                                | None -> 
                                    if maintainsVarSpace || maintainsVarSpaceUsingBind then
                                        consumeCustomOpClauses q varSpace dataCompAfterOp contExpr maintainsVarSpaceUsingBind mClause
                                    else
                                        consumeCustomOpClauses q emptyVarSpace dataCompAfterOp contExpr false mClause

                // No more custom operator clauses in compClausesExpr, but there may be clauses like join, yield etc. 
                // Bind/iterate the dataCompPrior and use compClausesExpr as the body.
                | _ -> 
                    // Rebind using either for ... or let!....
                    let rebind = 
                        if lastUsesBind then 
                            SynExpr.LetOrUseBang (DebugPointAtBinding.NoneAtLet, false, false, varSpacePat, dataCompPrior, [], compClausesExpr, compClausesExpr.Range) 
                        else 
                            SynExpr.ForEach (DebugPointAtFor.No, SeqExprOnly false, false, varSpacePat, dataCompPrior, compClausesExpr, compClausesExpr.Range)
                    
                    trans CompExprTranslationPass.Initial q varSpace rebind id
    and transNoQueryOps comp =
        trans CompExprTranslationPass.Initial CustomOperationsMode.Denied emptyVarSpace comp id

    and trans firstTry q varSpace comp translatedCtxt = 
        match tryTrans firstTry q varSpace comp translatedCtxt with 
        | Some e -> e
        | None -> 
            // This only occurs in final position in a sequence
            match comp with 
            // "do! expr;" in final position is treated as { let! () = expr in return () } when Return is provided (and no Zero with Default attribute is available) or as { let! () = expr in zero } otherwise
            | SynExpr.DoBang (rhsExpr, m) -> 
                let mUnit = rhsExpr.Range
                let rhsExpr = mkSourceExpr rhsExpr
                if isQuery then error(Error(FSComp.SR.tcBindMayNotBeUsedInQueries(), m))
                let bodyExpr =
                    if isNil (TryFindIntrinsicOrExtensionMethInfo ResultCollectionSettings.AtMostOneResult cenv env m ad "Return" builderTy) then
                        SynExpr.ImplicitZero m
                    else
<<<<<<< HEAD
                        match TryFindIntrinsicOrExtensionMethInfo ResultCollectionSettings.AtMostOneResult cenv env m ad "Zero" builderTy with
                        | minfo :: _ when MethInfoHasAttribute cenv.g m cenv.g.attrib_DefaultValueAttribute minfo -> SynExpr.ImplicitZero m
                        | _ -> SynExpr.YieldOrReturn ((false, true), SynExpr.Const (SynConst.Unit, m), m)
                trans CompExprTranslationPass.Initial q varSpace (SynExpr.LetOrUseBang (NoDebugPointAtDoBinding, false, false, SynPat.Const(SynConst.Unit, mUnit), rhsExpr, [], bodyExpr, m)) translatedCtxt
=======
                        SynExpr.YieldOrReturn((false, true), SynExpr.Const(SynConst.Unit, m), m)
                trans CompExprTranslationPass.Initial q varSpace (SynExpr.LetOrUseBang (DebugPointAtBinding.NoneAtDo, false, false, SynPat.Const(SynConst.Unit, mUnit), rhsExpr, [], bodyExpr, m)) translatedCtxt
>>>>>>> 6b1af129

            // "expr;" in final position is treated as { expr; zero }
            // Suppress the sequence point on the "zero"
            | _ -> 
                // Check for 'where x > y' and other mis-applications of infix operators. If detected, give a good error message, and just ignore comp
                if isQuery && checkForBinaryApp comp then 
                    trans CompExprTranslationPass.Initial q varSpace (SynExpr.ImplicitZero comp.Range) translatedCtxt
                else
                    if isQuery && not comp.IsArbExprAndThusAlreadyReportedError then 
                        match comp with 
                        | SynExpr.JoinIn _ -> () // an error will be reported later when we process innerComp1 as a sequential
                        | _ -> errorR(Error(FSComp.SR.tcUnrecognizedQueryOperator(), comp.RangeOfFirstPortion))
                    trans CompExprTranslationPass.Initial q varSpace (SynExpr.ImplicitZero comp.Range) (fun holeFill ->
                        let fillExpr = 
                            if enableImplicitYield then 
                                let implicitYieldExpr = mkSynCall "Yield" comp.Range [comp]
                                SynExpr.SequentialOrImplicitYield(DebugPointAtSequential.ExprOnly, comp, holeFill, implicitYieldExpr, comp.Range)
                            else
                                SynExpr.Sequential(DebugPointAtSequential.ExprOnly, true, comp, holeFill, comp.Range)
                        translatedCtxt fillExpr) 

    and transBind q varSpace bindRange bindName bindArgs (consumePat: SynPat) spBind (innerComp: SynExpr) translatedCtxt = 

        let innerRange = innerComp.Range
        
        let innerCompReturn = 
            if cenv.g.langVersion.SupportsFeature LanguageFeature.AndBang then
                convertSimpleReturnToExpr varSpace innerComp
            else None

        match innerCompReturn with 
        | Some (innerExpr, customOpInfo) when 
              (let bindName = bindName + "Return"
               not (isNil (TryFindIntrinsicOrExtensionMethInfo ResultCollectionSettings.AtMostOneResult cenv env bindRange ad bindName  builderTy))) ->

            let bindName = bindName + "Return"
        
            // Build the `BindReturn` call
            let dataCompPriorToOp =
                let consumeExpr = SynExpr.MatchLambda(false, consumePat.Range, [SynMatchClause(consumePat, None, innerExpr, innerRange, DebugPointForTarget.Yes)], spBind, innerRange)
                translatedCtxt (mkSynCall bindName bindRange (bindArgs @ [consumeExpr]))

            match customOpInfo with 
            | None -> dataCompPriorToOp
            | Some (innerComp, mClause) -> 
                // If the `BindReturn` was forced by a custom operation, continue to process the clauses of the CustomOp
                consumeCustomOpClauses q varSpace dataCompPriorToOp innerComp false mClause

        | _ -> 

            if isNil (TryFindIntrinsicOrExtensionMethInfo ResultCollectionSettings.AtMostOneResult cenv env bindRange ad bindName  builderTy) then
                error(Error(FSComp.SR.tcRequireBuilderMethod(bindName), bindRange))

            // Build the `Bind` call
            trans CompExprTranslationPass.Initial q varSpace innerComp (fun holeFill ->
                let consumeExpr = SynExpr.MatchLambda(false, consumePat.Range, [SynMatchClause(consumePat, None, holeFill, innerRange, DebugPointForTarget.Yes)], spBind, innerRange)
                translatedCtxt (mkSynCall bindName bindRange (bindArgs @ [consumeExpr])))

    and convertSimpleReturnToExpr varSpace innerComp =
        match innerComp with 
        | SynExpr.YieldOrReturn ((false, _), returnExpr, _) -> Some (returnExpr, None)
        | SynExpr.Match (spMatch, expr, clauses, m) ->
            let clauses = 
                clauses |> List.map (fun (SynMatchClause(pat, cond, innerComp2, patm, sp)) -> 
                    match convertSimpleReturnToExpr varSpace innerComp2 with
                    | None -> None // failure
                    | Some (_, Some _) -> None // custom op on branch = failure
                    | Some (innerExpr2, None) -> Some (SynMatchClause(pat, cond, innerExpr2, patm, sp)))
            if clauses |> List.forall Option.isSome then
                Some (SynExpr.Match (spMatch, expr, (clauses |> List.map Option.get), m), None)
            else
                None

        | SynExpr.IfThenElse (guardExpr, thenComp, elseCompOpt, spIfToThen, isRecovery, mIfToThen, mIfToEndOfElseBranch) ->
            match convertSimpleReturnToExpr varSpace thenComp with
            | None -> None
            | Some (_, Some _) -> None
            | Some (thenExpr, None) ->
            let elseExprOptOpt  = 
                match elseCompOpt with 
                | None -> Some None 
                | Some elseComp -> 
                    match convertSimpleReturnToExpr varSpace elseComp with
                    | None -> None // failure
                    | Some (_, Some _) -> None // custom op on branch = failure
                    | Some (elseExpr, None) -> Some (Some elseExpr)
            match elseExprOptOpt with 
            | None -> None
            | Some elseExprOpt -> Some (SynExpr.IfThenElse (guardExpr, thenExpr, elseExprOpt, spIfToThen, isRecovery, mIfToThen, mIfToEndOfElseBranch), None)

        | SynExpr.LetOrUse (isRec, false, binds, innerComp, m) ->
            match convertSimpleReturnToExpr varSpace innerComp with
            | None -> None
            | Some (_, Some _) -> None 
            | Some (innerExpr, None) -> Some (SynExpr.LetOrUse (isRec, false, binds, innerExpr, m), None)

        | OptionalSequential (CustomOperationClause (nm, _, _, mClause, _), _) when customOperationMaintainsVarSpaceUsingBind nm -> 

            let patvs, _env = varSpace.Force comp.Range
            let varSpaceExpr = mkExprForVarSpace mClause patvs
            
            Some (varSpaceExpr, Some (innerComp, mClause))

        | SynExpr.Sequential (sp, true, innerComp1, innerComp2, m) -> 

            // Check the first part isn't a computation expression construct
            if isSimpleExpr innerComp1 then
                // Check the second part is a simple return
                match convertSimpleReturnToExpr varSpace innerComp2 with
                | None -> None
                | Some (innerExpr2, optionalCont) -> Some (SynExpr.Sequential (sp, true, innerComp1, innerExpr2, m), optionalCont)
            else
                None

        | _ -> None

    /// Check is an expression has no computation expression constructs
    and isSimpleExpr comp =

        match comp with 
        | ForEachThenJoinOrGroupJoinOrZipClause _ -> false
        | SynExpr.ForEach _ -> false
        | SynExpr.For _ -> false
        | SynExpr.While _ -> false
        | SynExpr.TryFinally _ -> false
        | SynExpr.ImplicitZero _ -> false
        | OptionalSequential (JoinOrGroupJoinOrZipClause _, _) -> false
        | OptionalSequential (CustomOperationClause _, _) -> false
        | SynExpr.Sequential (_, _, innerComp1, innerComp2, _) -> isSimpleExpr innerComp1 && isSimpleExpr innerComp2
        | SynExpr.IfThenElse (_, thenComp, elseCompOpt, _, _, _, _) -> 
             isSimpleExpr thenComp && (match elseCompOpt with None -> true | Some c -> isSimpleExpr c)
        | SynExpr.LetOrUse (_, _, _, innerComp, _) -> isSimpleExpr innerComp
        | SynExpr.LetOrUseBang _ -> false
        | SynExpr.Match (_, _, clauses, _) ->
            clauses |> List.forall (fun (SynMatchClause(_, _, innerComp, _, _)) -> isSimpleExpr innerComp)
        | SynExpr.MatchBang _ -> false
        | SynExpr.TryWith (innerComp, _, clauses, _, _, _, _) -> 
            isSimpleExpr innerComp && 
            clauses |> List.forall (fun (SynMatchClause(_, _, clauseComp, _, _)) -> isSimpleExpr clauseComp)
        | SynExpr.YieldOrReturnFrom _ -> false
        | SynExpr.YieldOrReturn _ -> false
        | SynExpr.DoBang _ -> false
        | _ -> true

    let basicSynExpr = 
        trans CompExprTranslationPass.Initial (hasCustomOperations ()) (LazyWithContext.NotLazy ([], env)) comp (fun holeFill -> holeFill)

    let delayedExpr = 
        match TryFindIntrinsicOrExtensionMethInfo ResultCollectionSettings.AtMostOneResult cenv env mBuilderVal ad "Delay" builderTy with 
        | [] -> basicSynExpr
        | _ -> mkSynCall "Delay" mBuilderVal [(mkSynDelay2 basicSynExpr)]

    let quotedSynExpr = 
        if isAutoQuote then 
            SynExpr.Quote (mkSynIdGet (mBuilderVal.MakeSynthetic()) (CompileOpName "<@ @>"), (*isRaw=*)false, delayedExpr, (*isFromQueryExpression=*)true, mWhole) 
        else delayedExpr
            
    let runExpr = 
        match TryFindIntrinsicOrExtensionMethInfo ResultCollectionSettings.AtMostOneResult cenv env mBuilderVal ad "Run" builderTy with 
        | [] -> quotedSynExpr
        | _ -> mkSynCall "Run" mBuilderVal [quotedSynExpr]

    let lambdaExpr = 
        let mBuilderVal = mBuilderVal.MakeSynthetic()
        SynExpr.Lambda (false, false, SynSimplePats.SimplePats ([mkSynSimplePatVar false (mkSynId mBuilderVal builderValName)], mBuilderVal), runExpr, None, mBuilderVal)

    let env =
        match comp with
        | SynExpr.YieldOrReturn ((true, _), _, _) -> { env with eContextInfo = ContextInfo.YieldInComputationExpression }
        | SynExpr.YieldOrReturn ((_, true), _, _) -> { env with eContextInfo = ContextInfo.ReturnInComputationExpression }
        | _ -> env

    let lambdaExpr, tpenv= TcExpr cenv (builderTy --> overallTy) env tpenv lambdaExpr
    // beta-var-reduce to bind the builder using a 'let' binding
    let coreExpr = mkApps cenv.g ((lambdaExpr, tyOfExpr cenv.g lambdaExpr), [], [interpExpr], mBuilderVal)

    coreExpr, tpenv

let mkSeqEmpty (cenv: cenv) env m genTy =
    // We must discover the 'zero' of the monadic algebra being generated in order to compile failing matches.
    let genResultTy = NewInferenceType ()
    UnifyTypes cenv env m genTy (mkSeqTy cenv.g genResultTy)
    mkCallSeqEmpty cenv.g m genResultTy 

let mkSeqCollect (cenv: cenv) env m enumElemTy genTy lam enumExpr =
    let genResultTy = NewInferenceType ()
    UnifyTypes cenv env m genTy (mkSeqTy cenv.g genResultTy)
    let enumExpr = mkCoerceIfNeeded cenv.g (mkSeqTy cenv.g enumElemTy) (tyOfExpr cenv.g enumExpr) enumExpr
    mkCallSeqCollect cenv.g m enumElemTy genResultTy lam enumExpr

let mkSeqUsing (cenv: cenv) (env: TcEnv) m resourceTy genTy resourceExpr lam =
    AddCxTypeMustSubsumeType ContextInfo.NoContext env.DisplayEnv cenv.css m NoTrace cenv.g.system_IDisposable_ty resourceTy
    let genResultTy = NewInferenceType ()
    UnifyTypes cenv env m genTy (mkSeqTy cenv.g genResultTy)
    mkCallSeqUsing cenv.g m resourceTy genResultTy resourceExpr lam 

let mkSeqDelay (cenv: cenv) env m genTy lam =
    let genResultTy = NewInferenceType ()
    UnifyTypes cenv env m genTy (mkSeqTy cenv.g genResultTy)
    mkCallSeqDelay cenv.g m genResultTy (mkUnitDelayLambda cenv.g m lam) 


let mkSeqAppend (cenv: cenv) env m genTy e1 e2 =
    let genResultTy = NewInferenceType ()
    UnifyTypes cenv env m genTy (mkSeqTy cenv.g genResultTy)
    let e1 = mkCoerceIfNeeded cenv.g (mkSeqTy cenv.g genResultTy) (tyOfExpr cenv.g e1) e1
    let e2 = mkCoerceIfNeeded cenv.g (mkSeqTy cenv.g genResultTy) (tyOfExpr cenv.g e2) e2
    mkCallSeqAppend cenv.g m genResultTy e1 e2 

let mkSeqFromFunctions (cenv: cenv) env m genTy e1 e2 =
    let genResultTy = NewInferenceType ()
    UnifyTypes cenv env m genTy (mkSeqTy cenv.g genResultTy)
    let e2 = mkCoerceIfNeeded cenv.g (mkSeqTy cenv.g genResultTy) (tyOfExpr cenv.g e2) e2
    mkCallSeqGenerated cenv.g m genResultTy e1 e2 

let mkSeqFinally (cenv: cenv) env m genTy e1 e2 =
    let genResultTy = NewInferenceType ()
    UnifyTypes cenv env m genTy (mkSeqTy cenv.g genResultTy)
    let e1 = mkCoerceIfNeeded cenv.g (mkSeqTy cenv.g genResultTy) (tyOfExpr cenv.g e1) e1
    mkCallSeqFinally cenv.g m genResultTy e1 e2 

let mkSeqExprMatchClauses (pat', vspecs) innerExpr = 
    [TClause(pat', None, TTarget(vspecs, innerExpr, DebugPointForTarget.Yes, None), pat'.Range) ] 

let compileSeqExprMatchClauses (cenv: cenv) env inputExprMark (pat: Pattern, vspecs) innerExpr inputExprOpt bindPatTy genInnerTy = 
    let patMark = pat.Range
    let tclauses = mkSeqExprMatchClauses (pat, vspecs) innerExpr 
    CompilePatternForMatchClauses cenv env inputExprMark patMark false ThrowIncompleteMatchException inputExprOpt bindPatTy genInnerTy tclauses 

/// This case is used for computation expressions which are sequence expressions. Technically the code path is different because it
/// typechecks rather than doing a shallow syntactic translation, and generates calls into the Seq.* library
/// and helpers rather than to the builder methods (there is actually no builder for 'seq' in the library). 
/// These are later detected by state machine compilation. 
///
/// Also "ienumerable extraction" is performed on arguments to "for".
let TcSequenceExpression (cenv: cenv) env tpenv comp overallTy m = 

    let genEnumElemTy = NewInferenceType ()
    UnifyTypes cenv env m overallTy (mkSeqTy cenv.g genEnumElemTy)

    // Allow subsumption at 'yield' if the element type is nominal prior to the analysis of the body of the sequence expression
    let flex = not (isTyparTy cenv.g genEnumElemTy)

    // If there are no 'yield' in the computation expression then allow the type-directed rule
    // interpreting non-unit-typed expressions in statement positions as 'yield'.  'yield!' may be  
    // present in the computation expression.
    let enableImplicitYield =
        cenv.g.langVersion.SupportsFeature LanguageFeature.ImplicitYield
        && (YieldFree cenv comp)

    let mkDelayedExpr (coreExpr: Expr) = 
        let m = coreExpr.Range
        let overallTy = tyOfExpr cenv.g coreExpr
        mkSeqDelay cenv env m overallTy coreExpr

    let rec tryTcSequenceExprBody env genOuterTy tpenv comp =
        match comp with 
        | SynExpr.ForEach (_spBind, SeqExprOnly _seqExprOnly, _isFromSource, pat, pseudoEnumExpr, innerComp, m) -> 
            // This expression is not checked with the knowledge it is an IEnumerable, since we permit other enumerable types with GetEnumerator/MoveNext methods, as does C# 
            let pseudoEnumExpr, arb_ty, tpenv = TcExprOfUnknownType cenv env tpenv pseudoEnumExpr
            let (enumExpr: Expr), enumElemTy = ConvertArbitraryExprToEnumerable cenv arb_ty env pseudoEnumExpr
            let pat', _, (vspecs: Val list), envinner, tpenv = TcMatchPattern cenv enumElemTy env tpenv (pat, None)
            let innerExpr, tpenv = tcSequenceExprBody envinner genOuterTy tpenv innerComp
                
            match pat', vspecs, innerExpr with 
            // peephole optimization: "for x in e1 -> e2" == "e1 |> List.map (fun x -> e2)" *)
            | (TPat_as (TPat_wild _, PBind (v, _), _), 
                vs, 
                Expr.App (Expr.Val (vf, _, _), _, [genEnumElemTy], [yexpr], _)) 
                    when vs.Length = 1 && valRefEq cenv.g vf cenv.g.seq_singleton_vref ->
          
                let enumExprMark = enumExpr.Range
                let lam = mkLambda enumExprMark v (yexpr, genEnumElemTy)
                    
                // SEQUENCE POINTS: need to build a let here consuming spBind
                let enumExpr = mkCoerceIfNeeded cenv.g (mkSeqTy cenv.g enumElemTy) (tyOfExpr cenv.g enumExpr) enumExpr
                Some(mkCallSeqMap cenv.g m enumElemTy genEnumElemTy lam enumExpr, tpenv)

            | _ -> 
                let enumExprMark = enumExpr.Range

                // SEQUENCE POINTS: need to build a let here consuming spBind

                let matchv, matchExpr = compileSeqExprMatchClauses cenv env enumExprMark (pat', vspecs) innerExpr None enumElemTy genOuterTy
                let lam = mkLambda enumExprMark matchv (matchExpr, tyOfExpr cenv.g matchExpr)
                Some(mkSeqCollect cenv env m enumElemTy genOuterTy lam enumExpr, tpenv)

        | SynExpr.For (spBind, id, start, dir, finish, innerComp, m) ->
            Some(tcSequenceExprBody env genOuterTy tpenv (elimFastIntegerForLoop (spBind, id, start, dir, finish, innerComp, m)))

        | SynExpr.While (_spWhile, guardExpr, innerComp, _m) -> 
            let guardExpr, tpenv = TcExpr cenv cenv.g.bool_ty env tpenv guardExpr
            let innerExpr, tpenv = tcSequenceExprBody env genOuterTy tpenv innerComp
    
            let guardExprMark = guardExpr.Range
            let guardExpr = mkUnitDelayLambda cenv.g guardExprMark guardExpr
            let innerExpr = mkDelayedExpr innerExpr
            Some(mkSeqFromFunctions cenv env guardExprMark genOuterTy guardExpr innerExpr, tpenv)

        | SynExpr.TryFinally (innerComp, unwindExpr, _mTryToLast, _spTry, _spFinally) ->
            let innerExpr, tpenv = tcSequenceExprBody env genOuterTy tpenv innerComp
            let (unwindExpr: Expr), tpenv = TcExpr cenv cenv.g.unit_ty env tpenv unwindExpr
            
            let unwindExprMark = unwindExpr.Range
            let unwindExpr = mkUnitDelayLambda cenv.g unwindExprMark unwindExpr
            let innerExpr = mkDelayedExpr innerExpr
            let innerExprMark = innerExpr.Range
                
            Some(mkSeqFinally cenv env innerExprMark genOuterTy innerExpr unwindExpr, tpenv)

        | SynExpr.Paren (_, _, _, m) when not (cenv.g.langVersion.SupportsFeature LanguageFeature.ImplicitYield)->
            error(Error(FSComp.SR.tcConstructIsAmbiguousInSequenceExpression(), m))

        | SynExpr.ImplicitZero m -> 
            Some(mkSeqEmpty cenv env m genOuterTy, tpenv )

        | SynExpr.DoBang (_rhsExpr, m) -> 
            error(Error(FSComp.SR.tcDoBangIllegalInSequenceExpression(), m))

        | SynExpr.Sequential (sp, true, innerComp1, innerComp2, m) -> 
            // "expr; cexpr" is treated as sequential execution
            // "cexpr; cexpr" is treated as append
            let res, tpenv = tcSequenceExprBodyAsSequenceOrStatement env genOuterTy tpenv innerComp1 
            match res with 
            | Choice1Of2 innerExpr1 -> 
                let innerExpr2, tpenv = tcSequenceExprBody env genOuterTy tpenv innerComp2
                let innerExpr2 = mkDelayedExpr innerExpr2
                Some(mkSeqAppend cenv env innerComp1.Range genOuterTy innerExpr1 innerExpr2, tpenv)
            | Choice2Of2 stmt1 -> 
                let innerExpr2, tpenv = tcSequenceExprBody env genOuterTy tpenv innerComp2
                Some(Expr.Sequential(stmt1, innerExpr2, NormalSeq, sp, m), tpenv)

        | SynExpr.IfThenElse (guardExpr, thenComp, elseCompOpt, spIfToThen, _isRecovery, mIfToThen, mIfToEndOfElseBranch) ->
            let guardExpr', tpenv = TcExpr cenv cenv.g.bool_ty env tpenv guardExpr
            let thenExpr, tpenv = tcSequenceExprBody env genOuterTy tpenv thenComp
            let elseComp = (match elseCompOpt with Some c -> c | None -> SynExpr.ImplicitZero mIfToThen)
            let elseExpr, tpenv = tcSequenceExprBody env genOuterTy tpenv elseComp
            Some(mkCond spIfToThen DebugPointForTarget.Yes mIfToEndOfElseBranch genOuterTy guardExpr' thenExpr elseExpr, tpenv)

        // 'let x = expr in expr'
        | SynExpr.LetOrUse (_, false (* not a 'use' binding *), _, _, _) ->
            TcLinearExprs 
                (fun ty envinner tpenv e -> tcSequenceExprBody envinner ty tpenv e) 
                cenv env overallTy 
                tpenv 
                true
                comp 
                (fun x -> x) |> Some

        // 'use x = expr in expr'
        | SynExpr.LetOrUse (_isRec, true, [SynBinding (_vis, SynBindingKind.Normal, _, _, _, _, _, pat, _, rhsExpr, _, _spBind)], innerComp, wholeExprMark) ->

            let bindPatTy = NewInferenceType ()
            let inputExprTy = NewInferenceType ()
            let pat', _, vspecs, envinner, tpenv = TcMatchPattern cenv bindPatTy env tpenv (pat, None)
            UnifyTypes cenv env m inputExprTy bindPatTy
            let (inputExpr: Expr), tpenv = TcExpr cenv inputExprTy env tpenv rhsExpr
            let innerExpr, tpenv = tcSequenceExprBody envinner genOuterTy tpenv innerComp
            let inputExprMark = inputExpr.Range
            let matchv, matchExpr = compileSeqExprMatchClauses cenv env inputExprMark (pat', vspecs) innerExpr (Some inputExpr) bindPatTy genOuterTy 
            let consumeExpr = mkLambda wholeExprMark matchv (matchExpr, genOuterTy)
            //SEQPOINT NEEDED - we must consume spBind on this path
            Some(mkSeqUsing cenv env wholeExprMark bindPatTy genOuterTy inputExpr consumeExpr, tpenv)

        | SynExpr.LetOrUseBang (range=m) -> 
            error(Error(FSComp.SR.tcUseForInSequenceExpression(), m))

        | SynExpr.Match (spMatch, expr, clauses, _) ->
            let inputExpr, matchty, tpenv = TcExprOfUnknownType cenv env tpenv expr
            let tclauses, tpenv = 
                List.mapFold 
                    (fun tpenv (SynMatchClause(pat, cond, innerComp, _, sp)) ->
                          let pat', cond', vspecs, envinner, tpenv = TcMatchPattern cenv matchty env tpenv (pat, cond)
                          let innerExpr, tpenv = tcSequenceExprBody envinner genOuterTy tpenv innerComp
                          TClause(pat', cond', TTarget(vspecs, innerExpr, sp, None), pat'.Range), tpenv)
                    tpenv
                    clauses
            let inputExprTy = tyOfExpr cenv.g inputExpr
            let inputExprMark = inputExpr.Range
            let matchv, matchExpr = CompilePatternForMatchClauses cenv env inputExprMark inputExprMark true ThrowIncompleteMatchException (Some inputExpr) inputExprTy genOuterTy tclauses 
            Some(mkLet spMatch inputExprMark matchv inputExpr matchExpr, tpenv)

        | SynExpr.TryWith (tryRange=mTryToWith) ->
            error(Error(FSComp.SR.tcTryIllegalInSequenceExpression(), mTryToWith))

        | SynExpr.YieldOrReturnFrom ((isYield, _), yieldExpr, m) -> 
            let resultExpr, genExprTy, tpenv = TcExprOfUnknownType cenv env tpenv yieldExpr

            if not isYield then errorR(Error(FSComp.SR.tcUseYieldBangForMultipleResults(), m)) 

            AddCxTypeMustSubsumeType ContextInfo.NoContext env.DisplayEnv cenv.css m NoTrace genOuterTy genExprTy
            Some(mkCoerceExpr(resultExpr, genOuterTy, m, genExprTy), tpenv)

        | SynExpr.YieldOrReturn ((isYield, _), yieldExpr, m) -> 
            let genResultTy = NewInferenceType ()
            if not isYield then errorR(Error(FSComp.SR.tcSeqResultsUseYield(), m)) 
            UnifyTypes cenv env m genOuterTy (mkSeqTy cenv.g genResultTy)

            let resultExpr, tpenv = TcExprFlex cenv flex true genResultTy env tpenv yieldExpr
            Some(mkCallSeqSingleton cenv.g m genResultTy resultExpr, tpenv )

        | _ -> None
                
    and tcSequenceExprBody env genOuterTy tpenv comp =
        let res, tpenv = tcSequenceExprBodyAsSequenceOrStatement env genOuterTy tpenv comp 
        match res with 
        | Choice1Of2 expr -> 
            expr, tpenv
        | Choice2Of2 stmt -> 
            let m = comp.Range
            let resExpr = Expr.Sequential(stmt, mkSeqEmpty cenv env m genOuterTy, NormalSeq, DebugPointAtSequential.ExprOnly, m)
            resExpr, tpenv

    and tcSequenceExprBodyAsSequenceOrStatement env genOuterTy tpenv comp =
        match tryTcSequenceExprBody env genOuterTy tpenv comp with 
        | Some (expr, tpenv) -> Choice1Of2 expr, tpenv
        | None -> 
            let env = { env with eContextInfo = ContextInfo.SequenceExpression genOuterTy }
            if enableImplicitYield then 
                let hasTypeUnit, expr, tpenv = TryTcStmt cenv env tpenv comp
                if hasTypeUnit then 
                    Choice2Of2 expr, tpenv
                else
                    let genResultTy = NewInferenceType ()
                    UnifyTypes cenv env m genOuterTy (mkSeqTy cenv.g genResultTy)
                    let exprTy = tyOfExpr cenv.g expr
                    AddCxTypeMustSubsumeType env.eContextInfo env.DisplayEnv cenv.css m  NoTrace genResultTy exprTy
                    let resExpr = mkCallSeqSingleton cenv.g m genResultTy (mkCoerceExpr(expr, genResultTy, m, exprTy))
                    Choice1Of2 resExpr, tpenv
            else
                let stmt, tpenv = TcStmtThatCantBeCtorBody cenv env tpenv comp
                Choice2Of2 stmt, tpenv

    let coreExpr, tpenv = tcSequenceExprBody env overallTy tpenv comp
    let delayedExpr = mkDelayedExpr coreExpr
    delayedExpr, tpenv

let TcSequenceExpressionEntry (cenv: cenv) env overallTy tpenv (isArrayOrList, isNotNakedRefCell, comp) m =
    let implicitYieldEnabled = cenv.g.langVersion.SupportsFeature LanguageFeature.ImplicitYield
    let validateObjectSequenceOrRecordExpression = not implicitYieldEnabled
    if not isArrayOrList then 
        match comp with 
        | SynExpr.New _ -> 
            errorR(Error(FSComp.SR.tcInvalidObjectExpressionSyntaxForm(), m))
        | SimpleSemicolonSequence cenv false _ when validateObjectSequenceOrRecordExpression ->
            errorR(Error(FSComp.SR.tcInvalidObjectSequenceOrRecordExpression(), m))
        | _ -> 
            ()
    if not !isNotNakedRefCell && not cenv.g.compilingFslib then 
        error(Error(FSComp.SR.tcInvalidSequenceExpressionSyntaxForm(), m))
        
    TcSequenceExpression cenv env tpenv comp overallTy m

let TcArrayOrListSequenceExpression (cenv: cenv) env overallTy tpenv (isArray, comp) m  =
    // LanguageFeatures.ImplicitYield do not require this validation
    let implicitYieldEnabled = cenv.g.langVersion.SupportsFeature LanguageFeature.ImplicitYield
    let validateExpressionWithIfRequiresParenthesis = not implicitYieldEnabled
    let acceptDeprecatedIfThenExpression = not implicitYieldEnabled

    match comp with 
    | SynExpr.CompExpr (_, _, (SimpleSemicolonSequence cenv acceptDeprecatedIfThenExpression elems as body), _) -> 
        match body with
        | SimpleSemicolonSequence cenv false _ -> ()
        | _ when validateExpressionWithIfRequiresParenthesis -> errorR(Deprecated(FSComp.SR.tcExpressionWithIfRequiresParenthesis(), m))
        | _ -> ()

        let replacementExpr = 
            if isArray then 
                // This are to improve parsing/processing speed for parser tables by converting to an array blob ASAP 
                let nelems = elems.Length 
                if nelems > 0 && List.forall (function SynExpr.Const (SynConst.UInt16 _, _) -> true | _ -> false) elems 
                then SynExpr.Const (SynConst.UInt16s (Array.ofList (List.map (function SynExpr.Const (SynConst.UInt16 x, _) -> x | _ -> failwith "unreachable") elems)), m)
                elif nelems > 0 && List.forall (function SynExpr.Const (SynConst.Byte _, _) -> true | _ -> false) elems 
                then SynExpr.Const (SynConst.Bytes (Array.ofList (List.map (function SynExpr.Const (SynConst.Byte x, _) -> x | _ -> failwith "unreachable") elems), SynByteStringKind.Regular, m), m)
                else SynExpr.ArrayOrList (isArray, elems, m)
            else 
                if elems.Length > 500 then 
                    error(Error(FSComp.SR.tcListLiteralMaxSize(), m))
                SynExpr.ArrayOrList (isArray, elems, m)

        TcExprUndelayed cenv overallTy env tpenv replacementExpr
    | _ -> 

        let genCollElemTy = NewInferenceType ()

        let genCollTy = (if isArray then mkArrayType else mkListTy) cenv.g genCollElemTy

        UnifyTypes cenv env m overallTy genCollTy

        let exprty = mkSeqTy cenv.g genCollElemTy

        // Check the comprehension
        let expr, tpenv = TcExpr cenv exprty env tpenv comp

        let expr = mkCoerceIfNeeded cenv.g exprty (tyOfExpr cenv.g expr) expr

        let expr = 
            if cenv.g.compilingFslib then 
                expr 
            else 
                // We add a call to 'seq ... ' to make sure sequence expression compilation gets applied to the contents of the
                // comprehension. But don't do this in FSharp.Core.dll since 'seq' may not yet be defined.
                mkCallSeq cenv.g m genCollElemTy expr
                   
        let expr = mkCoerceExpr(expr, exprty, expr.Range, overallTy)

        let expr = 
            if isArray then 
                mkCallSeqToArray cenv.g m genCollElemTy expr
            else 
                mkCallSeqToList cenv.g m genCollElemTy expr
                
        expr, tpenv<|MERGE_RESOLUTION|>--- conflicted
+++ resolved
@@ -1440,15 +1440,10 @@
                     if isNil (TryFindIntrinsicOrExtensionMethInfo ResultCollectionSettings.AtMostOneResult cenv env m ad "Return" builderTy) then
                         SynExpr.ImplicitZero m
                     else
-<<<<<<< HEAD
                         match TryFindIntrinsicOrExtensionMethInfo ResultCollectionSettings.AtMostOneResult cenv env m ad "Zero" builderTy with
                         | minfo :: _ when MethInfoHasAttribute cenv.g m cenv.g.attrib_DefaultValueAttribute minfo -> SynExpr.ImplicitZero m
                         | _ -> SynExpr.YieldOrReturn ((false, true), SynExpr.Const (SynConst.Unit, m), m)
-                trans CompExprTranslationPass.Initial q varSpace (SynExpr.LetOrUseBang (NoDebugPointAtDoBinding, false, false, SynPat.Const(SynConst.Unit, mUnit), rhsExpr, [], bodyExpr, m)) translatedCtxt
-=======
-                        SynExpr.YieldOrReturn((false, true), SynExpr.Const(SynConst.Unit, m), m)
                 trans CompExprTranslationPass.Initial q varSpace (SynExpr.LetOrUseBang (DebugPointAtBinding.NoneAtDo, false, false, SynPat.Const(SynConst.Unit, mUnit), rhsExpr, [], bodyExpr, m)) translatedCtxt
->>>>>>> 6b1af129
 
             // "expr;" in final position is treated as { expr; zero }
             // Suppress the sequence point on the "zero"
