--- conflicted
+++ resolved
@@ -63,39 +63,30 @@
 type internal CompletionPath = string list * string option // plid * residue
 #endif
 
-<<<<<<< HEAD
+[<RequireQualifiedAccess>]
 #if COMPILER_PUBLIC_API
 type InheritanceContext = 
 #else
-=======
-[<RequireQualifiedAccess>]
->>>>>>> 0df786bc
 type internal InheritanceContext = 
 #endif
     | Class
     | Interface
     | Unknown
 
-<<<<<<< HEAD
+[<RequireQualifiedAccess>]
 #if COMPILER_PUBLIC_API
 type RecordContext =
 #else
-=======
-[<RequireQualifiedAccess>]
->>>>>>> 0df786bc
 type internal RecordContext =
 #endif
     | CopyOnUpdate of range * CompletionPath // range
     | Constructor of string // typename
     | New of CompletionPath
 
-<<<<<<< HEAD
+[<RequireQualifiedAccess>]
 #if COMPILER_PUBLIC_API
 type CompletionContext = 
 #else
-=======
-[<RequireQualifiedAccess>]
->>>>>>> 0df786bc
 type internal CompletionContext = 
 #endif
     // completion context cannot be determined due to errors
@@ -117,13 +108,10 @@
 type internal ModuleKind = { IsAutoOpen: bool; HasModuleSuffix: bool }
 #endif
 
-<<<<<<< HEAD
+[<RequireQualifiedAccess>]
 #if COMPILER_PUBLIC_API
 type EntityKind =
 #else
-=======
-[<RequireQualifiedAccess>]
->>>>>>> 0df786bc
 type internal EntityKind =
 #endif
     | Attribute
