--- conflicted
+++ resolved
@@ -1142,11 +1142,7 @@
     let exportRemapping = MakeExportRemapping generatedCcu generatedCcu.Contents
                       
     let sigData = 
-<<<<<<< HEAD
-        let _sigDataAttributes,sigDataResources = Driver.EncodeInterfaceData(tcConfig, tcGlobals, exportRemapping, generatedCcu, outfile, true)
-=======
         let _sigDataAttributes, sigDataResources = Driver.EncodeInterfaceData(tcConfig, tcGlobals, exportRemapping, generatedCcu, outfile, true)
->>>>>>> d29d6e23
         [ for r in sigDataResources  do
             let ccuName = GetSignatureDataResourceName r
             let bytes = 
