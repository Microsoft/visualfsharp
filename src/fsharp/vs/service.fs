--- conflicted
+++ resolved
@@ -3037,13 +3037,8 @@
                 let fsiCompilerOptions = CompileOptions.GetCoreFsiCompilerOptions tcConfigB 
                 CompileOptions.ParseCompilerOptions (ignore, fsiCompilerOptions, [ ])
 
-<<<<<<< HEAD
-            let loadClosure = LoadClosure.ComputeClosureOfSourceText(ctok, referenceResolver, defaultFSharpBinariesDir, filename, source, CodeContext.Editing, tcConfig.useSimpleResolution, tcConfig.useFsiAuxLib, new Lexhelp.LexResourceManager(), applyCompilerOptions, assumeDotNetFramework)
+            let loadClosure = LoadClosure.ComputeClosureOfSourceText(ctok, legacyReferenceResolver, defaultFSharpBinariesDir, filename, source, CodeContext.Editing, tcConfig.useSimpleResolution, tcConfig.useFsiAuxLib, new Lexhelp.LexResourceManager(), applyCompilerOptions, assumeDotNetFramework)
             let! tcErrors, tcFileResult =  Parser.CheckOneFile(parseResults, source, filename, "project", tcConfig, tcGlobals, tcImports,  tcState, Some loadClosure, backgroundDiagnostics, reactorOps, (fun () -> true), None, userOpName)
-=======
-            let loadClosure = LoadClosure.ComputeClosureOfSourceText(ctok, legacyReferenceResolver, defaultFSharpBinariesDir, filename, source, CodeContext.Editing, tcConfig.useSimpleResolution, tcConfig.useFsiAuxLib, new Lexhelp.LexResourceManager(), applyCompilerOptions, assumeDotNetFramework)
-            let! tcErrors, tcFileResult =  Parser.TypeCheckOneFile(parseResults, source, filename, "project", tcConfig, tcGlobals, tcImports,  tcState, Some loadClosure, backgroundDiagnostics, reactorOps, (fun () -> true), None, userOpName)
->>>>>>> a490bbe5
             
             return 
                 match tcFileResult with 
