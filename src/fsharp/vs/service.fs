// Copyright (c) Microsoft Corporation.  All Rights Reserved.  Licensed under the Apache License, Version 2.0.  See License.txt in the project root for license information.

// Open up the compiler as an incremental service for parsing,
// type checking and intellisense-like environment-reporting.

namespace Microsoft.FSharp.Compiler.SourceCodeServices

open System
open System.Collections.Generic
open System.Collections.Concurrent
open System.Diagnostics
open System.IO
open System.Reflection
open System.Text

open Microsoft.FSharp.Core.Printf
open Microsoft.FSharp.Compiler 
open Microsoft.FSharp.Compiler.AbstractIL
open Microsoft.FSharp.Compiler.AbstractIL.IL
open Microsoft.FSharp.Compiler.AbstractIL.Diagnostics 
open Microsoft.FSharp.Compiler.AbstractIL.Internal  
open Microsoft.FSharp.Compiler.AbstractIL.Internal.Library  

open Microsoft.FSharp.Compiler.AccessibilityLogic
open Microsoft.FSharp.Compiler.Ast
open Microsoft.FSharp.Compiler.CompileOps
open Microsoft.FSharp.Compiler.Driver
open Microsoft.FSharp.Compiler.ErrorLogger
open Microsoft.FSharp.Compiler.Lib
open Microsoft.FSharp.Compiler.PrettyNaming
open Microsoft.FSharp.Compiler.Parser
open Microsoft.FSharp.Compiler.Range
open Microsoft.FSharp.Compiler.Lexhelp
open Microsoft.FSharp.Compiler.Layout
open Microsoft.FSharp.Compiler.Tast
open Microsoft.FSharp.Compiler.Tastops
open Microsoft.FSharp.Compiler.TcGlobals 
open Microsoft.FSharp.Compiler.Infos
open Microsoft.FSharp.Compiler.InfoReader
open Microsoft.FSharp.Compiler.NameResolution
open Microsoft.FSharp.Compiler.TypeChecker
open Microsoft.FSharp.Compiler.SourceCodeServices.SymbolHelpers 

open Internal.Utilities
open Internal.Utilities.Collections
open Microsoft.FSharp.Compiler.Layout.TaggedTextOps

#if FX_RESHAPED_REFLECTION
open Microsoft.FSharp.Core.ReflectionAdapters
#endif

type internal Layout = StructuredFormat.Layout

[<AutoOpen>]
module EnvMisc =
    let getToolTipTextSize = GetEnvInteger "FCS_RecentForegroundTypeCheckCacheSize" 5
    let maxTypeCheckErrorsOutOfProjectContext = GetEnvInteger "FCS_MaxErrorsOutOfProjectContext" 3
    let braceMatchCacheSize = GetEnvInteger "FCS_BraceMatchCacheSize" 5
    let parseFileInProjectCacheSize = GetEnvInteger "FCS_ParseFileInProjectCacheSize" 2
    let incrementalTypeCheckCacheSize = GetEnvInteger "FCS_IncrementalTypeCheckCacheSize" 5

    let projectCacheSizeDefault   = GetEnvInteger "FCS_ProjectCacheSizeDefault" 3
    let frameworkTcImportsCacheStrongSize = GetEnvInteger "FCS_frameworkTcImportsCacheStrongSizeDefault" 8
    let maxMBDefault =  GetEnvInteger "FCS_MaxMB" 1000000 // a million MB = 1TB = disabled
    //let maxMBDefault = GetEnvInteger "FCS_maxMB" (if sizeof<int> = 4 then 1700 else 3400)

    /// Maximum time share for a piece of background work before it should (cooperatively) yield
    /// to enable other requests to be serviced. Yielding means returning a continuation function
    /// (via an Eventually<_> value of case NotYetDone) that can be called as the next piece of work. 
    let maxTimeShareMilliseconds = 
        match System.Environment.GetEnvironmentVariable("FCS_MaxTimeShare") with 
        | null | "" -> 100L
        | s -> int64 s


//----------------------------------------------------------------------------
// Scopes. 
//--------------------------------------------------------------------------

[<RequireQualifiedAccess>]
type FSharpFindDeclFailureReason = 
    // generic reason: no particular information about error
    | Unknown of message: string
    // source code file is not available
    | NoSourceCode
    // trying to find declaration of ProvidedType without TypeProviderDefinitionLocationAttribute
    | ProvidedType of string
    // trying to find declaration of ProvidedMember without TypeProviderDefinitionLocationAttribute
    | ProvidedMember of string

[<RequireQualifiedAccess>]
type FSharpFindDeclResult = 
    /// declaration not found + reason
    | DeclNotFound of FSharpFindDeclFailureReason
    /// found declaration
    | DeclFound of range
    /// Indicates an external declaration was found
    | ExternalDecl of assembly : string * fullName : string

/// This type is used to describe what was found during the name resolution.
/// (Depending on the kind of the items, we may stop processing or continue to find better items)
[<RequireQualifiedAccess>]
[<NoEquality; NoComparison>]
type internal NameResResult = 
    | Members of (ItemWithInst list * DisplayEnv * range)
    | Cancel of DisplayEnv * range
    | Empty
    | TypecheckStaleAndTextChanged
    

[<RequireQualifiedAccess>]
type ResolveOverloads = 
|   Yes
|   No

[<RequireQualifiedAccess>]
type GetPreciseCompletionListFromExprTypingsResult =
    | NoneBecauseTypecheckIsStaleAndTextChanged
    | NoneBecauseThereWereTypeErrors
    | None
    | Some of (ItemWithInst list * DisplayEnv * range) * TType

type Names = string list 

[<RequireQualifiedAccess>]
type SemanticClassificationType =
    | ReferenceType
    | ValueType
    | UnionCase
    | Function
    | Property
    | MutableVar
    | Module
    | Printf
    | ComputationExpression
    | IntrinsicFunction
    | Enumeration
    | Interface
    | TypeArgument
    | Operator
    | Disposable

/// A TypeCheckInfo represents everything we get back from the typecheck of a file.
/// It acts like an in-memory database about the file.
/// It is effectively immutable and not updated: when we re-typecheck we just drop the previous
/// scope object on the floor and make a new one.
[<Sealed>]
type TypeCheckInfo
          (// Information corresponding to miscellaneous command-line options (--define, etc).
           _sTcConfig: TcConfig,
           g: TcGlobals,
           // The signature of the assembly being checked, up to and including the current file
           ccuSig: ModuleOrNamespaceType,
           thisCcu: CcuThunk,
           tcImports: TcImports,
           tcAccessRights: AccessorDomain,
           projectFileName: string,
           mainInputFileName: string,
           sResolutions: TcResolutions,
           sSymbolUses: TcSymbolUses,
           // This is a name resolution environment to use if no better match can be found.
           sFallback: NameResolutionEnv,
           loadClosure : LoadClosure option,
           reactorOps : IReactorOperations,
           checkAlive : (unit -> bool),
           textSnapshotInfo:obj option) = 

    let textSnapshotInfo = defaultArg textSnapshotInfo null
    let (|CNR|) (cnr:CapturedNameResolution) =
        (cnr.Pos, cnr.Item, cnr.ItemOccurence, cnr.DisplayEnv, cnr.NameResolutionEnv, cnr.AccessorDomain, cnr.Range)

    // These strings are potentially large and the editor may choose to hold them for a while.
    // Use this cache to fold together data tip text results that are the same. 
    // Is not keyed on 'Names' collection because this is invariant for the current position in 
    // this unchanged file. Keyed on lineStr though to prevent a change to the currently line
    // being available against a stale scope.
    let getToolTipTextCache = AgedLookup<CompilationThreadToken, int*int*string, FSharpToolTipText<Layout>>(getToolTipTextSize,areSimilar=(fun (x,y) -> x = y))
    
    let amap = tcImports.GetImportMap()
    let infoReader = new InfoReader(g,amap)
    let ncenv = new NameResolver(g,amap,infoReader,NameResolution.FakeInstantiationGenerator)
    
    /// Find the most precise naming environment for the given line and column
    let GetBestEnvForPos cursorPos  =
        
        let mutable bestSoFar = None

        // Find the most deeply nested enclosing scope that contains given position
        sResolutions.CapturedEnvs |> ResizeArray.iter (fun (possm,env,ad) -> 
            if rangeContainsPos possm cursorPos then
                match bestSoFar with 
                | Some (bestm,_,_) -> 
                    if rangeContainsRange bestm possm then 
                      bestSoFar <- Some (possm,env,ad)
                | None -> 
                    bestSoFar <- Some (possm,env,ad))

        let mostDeeplyNestedEnclosingScope = bestSoFar 
        
        // Look for better subtrees on the r.h.s. of the subtree to the left of where we are 
        // Should really go all the way down the r.h.s. of the subtree to the left of where we are 
        // This is all needed when the index is floating free in the area just after the environment we really want to capture 
        // We guarantee to only refine to a more nested environment.  It may not be strictly  
        // the right environment, but will always be at least as rich 

        let bestAlmostIncludedSoFar = ref None 

        sResolutions.CapturedEnvs |> ResizeArray.iter (fun (possm,env,ad) -> 
            // take only ranges that strictly do not include cursorPos (all ranges that touch cursorPos were processed during 'Strict Inclusion' part)
            if rangeBeforePos possm cursorPos && not (posEq possm.End cursorPos) then 
                let contained = 
                    match mostDeeplyNestedEnclosingScope with 
                    | Some (bestm,_,_) -> rangeContainsRange bestm possm 
                    | None -> true 
                
                if contained then 
                    match  !bestAlmostIncludedSoFar with 
                    | Some (rightm:range,_,_) -> 
                        if posGt possm.End rightm.End || 
                          (posEq possm.End rightm.End && posGt possm.Start rightm.Start) then
                            bestAlmostIncludedSoFar := Some (possm,env,ad)
                    | _ -> bestAlmostIncludedSoFar := Some (possm,env,ad))
        
        let resEnv = 
            match !bestAlmostIncludedSoFar, mostDeeplyNestedEnclosingScope with 
            | Some (_,env,ad), None -> env, ad
            | Some (_,almostIncludedEnv,ad), Some (_,mostDeeplyNestedEnv,_) 
                when almostIncludedEnv.eFieldLabels.Count >= mostDeeplyNestedEnv.eFieldLabels.Count -> 
                almostIncludedEnv,ad
            | _ -> 
                match mostDeeplyNestedEnclosingScope with 
                | Some (_,env,ad) -> 
                    env,ad
                | None -> 
                    sFallback,AccessibleFromSomeFSharpCode
        let pm = mkRange mainInputFileName cursorPos cursorPos 

        resEnv,pm

    /// The items that come back from ResolveCompletionsInType are a bit
    /// noisy. Filter a few things out.
    ///
    /// e.g. prefer types to constructors for FSharpToolTipText 
    let FilterItemsForCtors filterCtors (items: ItemWithInst list) =
        let items = items |> List.filter (fun item -> match item.Item with (Item.CtorGroup _) when filterCtors = ResolveTypeNamesToTypeRefs -> false | _ -> true) 
        items
        
    // Filter items to show only valid & return Some if there are any
    let ReturnItemsOfType (items: ItemWithInst list) g denv (m:range) filterCtors hasTextChangedSinceLastTypecheck =
        let items = 
            items 
            |> RemoveDuplicateItems g
            |> RemoveExplicitlySuppressed g
            |> FilterItemsForCtors filterCtors

        if not (isNil items) then
            if hasTextChangedSinceLastTypecheck(textSnapshotInfo, m) then
                NameResResult.TypecheckStaleAndTextChanged // typecheck is stale, wait for second-chance IntelliSense to bring up right result
            else
                NameResResult.Members (items, denv, m) 
        else NameResResult.Empty

    let GetCapturedNameResolutions endOfNamesPos resolveOverloads =

        let quals = 
            match resolveOverloads with 
            | ResolveOverloads.Yes -> sResolutions.CapturedNameResolutions 
            | ResolveOverloads.No -> sResolutions.CapturedMethodGroupResolutions

        let quals = quals |> ResizeArray.filter (fun cnr ->  posEq cnr.Pos endOfNamesPos)
        
        quals

    /// Looks at the exact name resolutions that occurred during type checking
    /// If 'membersByResidue' is specified, we look for members of the item obtained 
    /// from the name resolution and filter them by the specified residue (?)
    let GetPreciseItemsFromNameResolution(line, colAtEndOfNames, membersByResidue, filterCtors, resolveOverloads, hasTextChangedSinceLastTypecheck) = 
        let endOfNamesPos = mkPos line colAtEndOfNames

        // Logic below expects the list to be in reverse order of resolution
        let cnrs = GetCapturedNameResolutions endOfNamesPos resolveOverloads |> ResizeArray.toList |> List.rev

        match cnrs, membersByResidue with 
        
        // If we're looking for members using a residue, we'd expect only
        // a single item (pick the first one) and we need the residue (which may be "")
        | CNR(_,Item.Types(_,(typ::_)), _, denv, nenv, ad, m)::_, Some _ -> 
            let items = ResolveCompletionsInType ncenv nenv (ResolveCompletionTargets.All(ConstraintSolver.IsApplicableMethApprox g amap m)) m ad true typ 
            let items = List.map ItemWithNoInst items
            ReturnItemsOfType items g denv m filterCtors hasTextChangedSinceLastTypecheck 
        
        // Value reference from the name resolution. Primarily to disallow "let x.$ = 1"
        // In most of the cases, value references can be obtained from expression typings or from environment,
        // so we wouldn't have to handle values here. However, if we have something like:
        //   let varA = "string"
        //   let varA = if b then 0 else varA.
        // then the expression typings get confused (thinking 'varA:int'), so we use name resolution even for usual values.
        
        | CNR(_, Item.Value(vref), occurence, denv, nenv, ad, m)::_, Some _ ->
            if (occurence = ItemOccurence.Binding || occurence = ItemOccurence.Pattern) then 
              // Return empty list to stop further lookup - for value declarations
              NameResResult.Cancel(denv, m)
            else 
              // If we have any valid items for the value, then return completions for its type now.
              // Adjust the type in case this is the 'this' pointer stored in a reference cell.
              let ty = StripSelfRefCell(g, vref.BaseOrThisInfo, vref.TauType) 
              // patch accessibility domain to remove protected members if accessing NormalVal
              let ad = 
                match vref.BaseOrThisInfo, ad with
                | ValBaseOrThisInfo.NormalVal, AccessibleFrom(paths, Some tcref) ->
                    let tcref = generalizedTyconRef tcref
                    // check that type of value is the same or subtype of tcref
                    // yes - allow access to protected members
                    // no - strip ability to access protected members
                    if Microsoft.FSharp.Compiler.TypeRelations.TypeFeasiblySubsumesType 0 g amap m tcref Microsoft.FSharp.Compiler.TypeRelations.CanCoerce ty then
                        ad
                    else
                        AccessibleFrom(paths, None)
                | _ -> ad

              let items = ResolveCompletionsInType ncenv nenv (ResolveCompletionTargets.All(ConstraintSolver.IsApplicableMethApprox g amap m)) m ad false ty
              let items = List.map ItemWithNoInst items
              ReturnItemsOfType items g denv m filterCtors hasTextChangedSinceLastTypecheck
        
        // No residue, so the items are the full resolution of the name
        | CNR(_, _, _, denv, _, _, m) :: _, None -> 
            let items = 
                cnrs 
                |> List.map (fun cnr -> cnr.ItemWithInst)
                // "into" is special magic syntax, not an identifier or a library call.  It is part of capturedNameResolutions as an 
                // implementation detail of syntax coloring, but we should not report name resolution results for it, to prevent spurious QuickInfo.
                |> List.filter (fun item -> match item.Item with Item.CustomOperation(CustomOperations.Into,_,_) -> false | _ -> true) 
            ReturnItemsOfType items g denv m filterCtors hasTextChangedSinceLastTypecheck
        | _, _ -> NameResResult.Empty
    
    let TryGetTypeFromNameResolution(line, colAtEndOfNames, membersByResidue, resolveOverloads) = 
        let endOfNamesPos = mkPos line colAtEndOfNames
        let items = GetCapturedNameResolutions endOfNamesPos resolveOverloads |> ResizeArray.toList |> List.rev
        
        match items, membersByResidue with 
        | CNR(_,Item.Types(_,(ty::_)),_,_,_,_,_)::_, Some _ -> Some ty
        | CNR(_, Item.Value(vref), occurence,_,_,_,_)::_, Some _ ->
            if (occurence = ItemOccurence.Binding || occurence = ItemOccurence.Pattern) then None
            else Some (StripSelfRefCell(g, vref.BaseOrThisInfo, vref.TauType))
        | _, _ -> None

    let CollectParameters (methods: MethInfo list) amap m: Item list = 
        methods
        |> List.collect (fun meth ->
            match meth.GetParamDatas(amap, m, meth.FormalMethodInst) with
            | x::_ -> x |> List.choose(fun (ParamData(_isParamArray, _isOut, _optArgInfo, _callerInfoInfo, name, _, ty)) -> 
                match name with
                | Some n -> Some (Item.ArgName(n, ty, Some (ArgumentContainer.Method meth)))
                | None -> None
                )
            | _ -> []
        )

    let GetNamedParametersAndSettableFields endOfExprPos hasTextChangedSinceLastTypecheck =
        let cnrs = GetCapturedNameResolutions endOfExprPos ResolveOverloads.No |> ResizeArray.toList |> List.rev
        let result =
            match cnrs with
            | CNR(_, Item.CtorGroup(_, ((ctor::_) as ctors)), _, denv, nenv, ad, m) ::_ ->
                let props = ResolveCompletionsInType ncenv nenv ResolveCompletionTargets.SettablePropertiesAndFields m ad false ctor.EnclosingType
                let parameters = CollectParameters ctors amap m
                let items = props @ parameters
                Some (denv, m, items)
            | CNR(_, Item.MethodGroup(_, methods, _), _, denv, nenv, ad, m) ::_ ->
                let props = 
                    methods
                    |> List.collect (fun meth ->
                        let retTy = meth.GetFSharpReturnTy(amap, m, meth.FormalMethodInst)
                        ResolveCompletionsInType ncenv nenv ResolveCompletionTargets.SettablePropertiesAndFields m ad false retTy
                    )
                let parameters = CollectParameters methods amap m
                let items = props @ parameters
                Some (denv, m, items)
            | _ -> 
                None
        match result with
        | None -> 
            NameResResult.Empty
        | Some (denv, m, items) -> 
            let items = List.map ItemWithNoInst items
            ReturnItemsOfType items g denv m TypeNameResolutionFlag.ResolveTypeNamesToTypeRefs hasTextChangedSinceLastTypecheck
    
    /// finds captured typing for the given position
    let GetExprTypingForPosition(endOfExprPos) = 
        let quals = 
            sResolutions.CapturedExpressionTypings 
            |> Seq.filter (fun (pos,typ,denv,_,_,_) -> 
                    // We only want expression types that end at the particular position in the file we are looking at.
                    let isLocationWeCareAbout = posEq pos endOfExprPos
                    // Get rid of function types.  True, given a 2-arg curried function "f x y", it is legal to do "(f x).GetType()",
                    // but you almost never want to do this in practice, and we choose not to offer up any intellisense for 
                    // F# function types.
                    let isFunction = isFunTy denv.g typ
                    isLocationWeCareAbout && not isFunction)
            |> Seq.toArray

        let thereWereSomeQuals = not (Array.isEmpty quals)
        // filter out errors

        let quals = quals 
                    |> Array.filter (fun (_,typ,denv,_,_,_) -> not (isTyparTy denv.g typ && (destTyparTy denv.g typ).IsFromError))
        thereWereSomeQuals, quals
    
    /// obtains captured typing for the given position
    /// if type of captured typing is record - returns list of record fields
    let GetRecdFieldsForExpr(r : range) = 
        let _, quals = GetExprTypingForPosition(r.End)
        let bestQual = 
            match quals with
            | [||] -> None
            | quals ->  
                quals |> Array.tryFind (fun (_,_,_,_,_,rq) -> 
                                            ignore(r)  // for breakpoint
                                            posEq r.Start rq.Start)
        match bestQual with
        | Some (_,typ,denv,_nenv,ad,m) when isRecdTy denv.g typ ->
            let items = NameResolution.ResolveRecordOrClassFieldsOfType ncenv m ad typ false
            Some (items, denv, m)
        | _ -> None

    /// Looks at the exact expression types at the position to the left of the 
    /// residue then the source when it was typechecked.
    let GetPreciseCompletionListFromExprTypings(parseResults:FSharpParseFileResults, endOfExprPos, filterCtors, hasTextChangedSinceLastTypecheck: (obj * range -> bool)) = 
        
        let thereWereSomeQuals, quals = GetExprTypingForPosition(endOfExprPos)

        match quals with
        | [| |] -> 
            if thereWereSomeQuals then
                GetPreciseCompletionListFromExprTypingsResult.NoneBecauseThereWereTypeErrors 
            else
                GetPreciseCompletionListFromExprTypingsResult.None
        | _ ->
            let bestQual, textChanged = 
                match parseResults.ParseTree with
                | Some(input) -> 
                    match UntypedParseImpl.GetRangeOfExprLeftOfDot(endOfExprPos,Some(input)) with   // TODO we say "colAtEndOfNames" everywhere, but that's not really a good name ("foo  .  $" hit Ctrl-Space at $)
                    | Some( exprRange) ->
                        if hasTextChangedSinceLastTypecheck(textSnapshotInfo, exprRange) then
                            None, true // typecheck is stale, wait for second-chance IntelliSense to bring up right result
                        else
                            // See bug 130733.  We have an up-to-date sync parse, and know the exact range of the prior expression.
                            // The quals all already have the same ending position, so find one with a matching starting position, if it exists.
                            // If not, then the stale typecheck info does not have a capturedExpressionTyping for this exact expression, and the
                            // user can wait for typechecking to catch up and second-chance intellisense to give the right result.
                            let qual = 
                                quals |> Array.tryFind (fun (_,_,_,_,_,r) -> 
                                                            ignore(r)  // for breakpoint
                                                            posEq exprRange.Start r.Start)
                            qual, false
                    | None -> 
                        // TODO In theory I think we should never get to this code path; it would be nice to add an assert.
                        // In practice, we do get here in some weird cases like "2.0 .. 3.0" and hitting Ctrl-Space in between the two dots of the range operator.
                        // I wasn't able to track down what was happening in those weird cases, not worth worrying about, it doesn't manifest as a product bug or anything.
                        None, false
                | _ -> None, false

            match bestQual with
            | Some bestQual ->
                let (_,typ,denv,nenv,ad,m) = bestQual 
                let items = ResolveCompletionsInType ncenv nenv (ResolveCompletionTargets.All(ConstraintSolver.IsApplicableMethApprox g amap m)) m ad false typ 
                let items = items |> List.map ItemWithNoInst
                let items = items |> RemoveDuplicateItems g
                let items = items |> RemoveExplicitlySuppressed g
                let items = items |> FilterItemsForCtors filterCtors 
                GetPreciseCompletionListFromExprTypingsResult.Some((items,denv,m), typ)
            | None -> 
                if textChanged then GetPreciseCompletionListFromExprTypingsResult.NoneBecauseTypecheckIsStaleAndTextChanged
                else GetPreciseCompletionListFromExprTypingsResult.None

    /// Find items in the best naming environment.
    let GetEnvironmentLookupResolutions(nenv, ad, m, plid, filterCtors, showObsolete) = 
        let items = NameResolution.ResolvePartialLongIdent ncenv nenv (ConstraintSolver.IsApplicableMethApprox g amap m) m ad plid showObsolete
        let items = items |> List.map ItemWithNoInst
        let items = items |> RemoveDuplicateItems g 
        let items = items |> RemoveExplicitlySuppressed g
        let items = items |> FilterItemsForCtors filterCtors 
        (items, nenv.DisplayEnv, m)

    /// Find items in the best naming environment.
    let GetEnvironmentLookupResolutionsAtPosition(cursorPos, plid, filterCtors, showObsolete) = 
        let (nenv,ad),m = GetBestEnvForPos cursorPos
        GetEnvironmentLookupResolutions(nenv, ad, m, plid, filterCtors, showObsolete)

    /// Find record fields in the best naming environment.
    let GetClassOrRecordFieldsEnvironmentLookupResolutions(cursorPos, plid) = 
        let (nenv, ad),m = GetBestEnvForPos cursorPos
        let items = NameResolution.ResolvePartialLongIdentToClassOrRecdFields ncenv nenv m ad plid false
        let items = items |> List.map ItemWithNoInst
        let items = items |> RemoveDuplicateItems g 
        let items = items |> RemoveExplicitlySuppressed g
        items, nenv.DisplayEnv, m 

    /// Resolve a location and/or text to items.
    //   Three techniques are used
    //        - look for an exact known name resolution from type checking
    //        - use the known type of an expression, e.g. (expr).Name, to generate an item list  
    //        - lookup an entire name in the name resolution environment, e.g. A.B.Name, to generate an item list
    //
    // The overall aim is to resolve as accurately as possible based on what we know from type inference
    
    let GetBaseClassCandidates = function
        | Item.ModuleOrNamespaces _ -> true
        | Item.Types(_, ty::_) when (isClassTy g ty) && not (isSealedTy g ty) -> true
        | _ -> false   

    let GetInterfaceCandidates = function
        | Item.ModuleOrNamespaces _ -> true
        | Item.Types(_, ty::_) when (isInterfaceTy g ty) -> true
        | _ -> false   

    // Return only items with the specified name
    let FilterDeclItemsByResidue (getItem: 'a -> Item) residue (items: 'a list) = 
        items |> List.filter (fun x -> 
            let item = getItem x
            let n1 =  item.DisplayName 
            match item with
            | Item.Types _ | Item.CtorGroup _ -> residue + "Attribute" = n1 || residue = n1
            | _ -> residue = n1 )
            
    /// Post-filter items to make sure they have precisely the right name
    /// This also checks that there are some remaining results 
    /// exactMatchResidueOpt = Some _ -- means that we are looking for exact matches
    let FilterRelevantItemsBy (getItem: 'a -> Item) (exactMatchResidueOpt : _ option) check (items: 'a list, denv, m) =
            
        // can throw if type is in located in non-resolved CCU: i.e. bigint if reference to System.Numerics is absent
        let safeCheck item = try check item with _ -> false
                                                
        // Are we looking for items with precisely the given name?
        if not (isNil items) && exactMatchResidueOpt.IsSome then
            let items = items |> FilterDeclItemsByResidue getItem exactMatchResidueOpt.Value |> List.filter safeCheck 
            if not (isNil items) then Some(items, denv, m) else None        
        else 
            // When (items = []) we must returns Some([],..) and not None
            // because this value is used if we want to stop further processing (e.g. let x.$ = ...)
            let items = items |> List.filter safeCheck
            Some(items, denv, m) 

    /// Post-filter items to make sure they have precisely the right name
    /// This also checks that there are some remaining results 
    let (|FilterRelevantItems|_|) getItem exactMatchResidueOpt orig =
        FilterRelevantItemsBy getItem exactMatchResidueOpt (fun _ -> true) orig
    
    /// Find the first non-whitespace position in a line prior to the given character
    let FindFirstNonWhitespacePosition (lineStr: string) i = 
        if i >= lineStr.Length then None
        else
        let mutable p = i
        while p >= 0 && System.Char.IsWhiteSpace(lineStr.[p]) do
            p <- p - 1
        if p >= 0 then Some p else None
    
    let CompletionItem (ty: TyconRef option) (unresolvedEntity: AssemblySymbol option) (item: ItemWithInst) =
        let kind = 
            match item.Item with
            | Item.MethodGroup (_, minfo :: _, _) -> CompletionItemKind.Method minfo.IsExtensionMember
            | Item.RecdField _
            | Item.Property _ -> CompletionItemKind.Property
            | Item.Event _ -> CompletionItemKind.Event
            | Item.ILField _ 
            | Item.Value _ -> CompletionItemKind.Field
            | _ -> CompletionItemKind.Other

        let unresolved =
            unresolvedEntity
            |> Option.map (fun x ->
                let ns =
                    match x.TopRequireQualifiedAccessParent with
                    | Some parent when not (Array.isEmpty parent) -> 
                        parent.[..parent.Length - 2]
                    | _ -> x.CleanedIdents.[..x.CleanedIdents.Length - 2]

                let displayName = x.CleanedIdents |> Array.skip ns.Length |> String.concat "."
                
                { DisplayName = displayName
                  Namespace = ns })

        { ItemWithInst = item
          MinorPriority = 0
          Kind = kind
          IsOwnMember = false
          Type = ty 
          Unresolved = unresolved }

    let DefaultCompletionItem item = CompletionItem None None item
    
    let getItem (x: ItemWithInst) = x.Item
    let GetDeclaredItems (parseResultsOpt: FSharpParseFileResults option, lineStr: string, origLongIdentOpt, colAtEndOfNamesAndResidue, residueOpt, line, loc, 
                          filterCtors, resolveOverloads, hasTextChangedSinceLastTypecheck, isInRangeOperator, allSymbols: unit -> AssemblySymbol list) =

            // Are the last two chars (except whitespaces) = ".."
            let isLikeRangeOp = 
                match FindFirstNonWhitespacePosition lineStr (colAtEndOfNamesAndResidue - 1) with
                | Some x when x >= 1 && lineStr.[x] = '.' && lineStr.[x - 1] = '.' -> true
                | _ -> false

            // if last two chars are .. and we are not in range operator context - no completion
            if isLikeRangeOp && not isInRangeOperator then None else
                                    
            // Try to use the exact results of name resolution during type checking to generate the results
            // This is based on position (i.e. colAtEndOfNamesAndResidue). This is not used if a residueOpt is given.
            let nameResItems = 
                match residueOpt with 
                | None -> GetPreciseItemsFromNameResolution(line, colAtEndOfNamesAndResidue, None, filterCtors,resolveOverloads, hasTextChangedSinceLastTypecheck)
                | Some residue ->
                    // deals with cases when we have spaces between dot and\or identifier, like A  . $
                    // if this is our case - then we need to locate end position of the name skipping whitespaces
                    // this allows us to handle cases like: let x . $ = 1 

                    // colAtEndOfNamesAndResidue is 1-based so at first we need to convert it to 0-based 
                    //
                    // TODO: this code would be a lot simpler if we just passed in colAtEndOfNames in 
                    // the first place. colAtEndOfNamesAndResidue serves no purpose. The cracking below is
                    // inaccurate and incomplete in any case since it only works on a single line.
                    match FindFirstNonWhitespacePosition lineStr (colAtEndOfNamesAndResidue - 1) with
                    | Some p when lineStr.[p] = '.' ->
                        match FindFirstNonWhitespacePosition lineStr (p - 1) with
                        | Some colAtEndOfNames ->                 
                            let colAtEndOfNames = colAtEndOfNames + 1 // convert 0-based to 1-based
                            GetPreciseItemsFromNameResolution(line, colAtEndOfNames, Some(residue), filterCtors,resolveOverloads, hasTextChangedSinceLastTypecheck)
                        | None -> NameResResult.Empty
                    | _ -> NameResResult.Empty        
        
            // Normalize to form A.B.C.D where D is the residue. It may be empty for "A.B.C."
            // residueOpt = Some when we are looking for the exact match
            let plid, exactMatchResidueOpt = 
                match origLongIdentOpt, residueOpt with
                | None, _ -> [], None
                | Some(origLongIdent), Some _ -> origLongIdent, None
                | Some(origLongIdent), None ->
                    System.Diagnostics.Debug.Assert(not (isNil origLongIdent), "origLongIdent is empty")
                    // note: as above, this happens when we are called for "precise" resolution - (F1 keyword, data tip etc..)
                    let plid, residue = List.frontAndBack origLongIdent
                    plid, Some residue

            let pos = mkPos line loc
            let (nenv, ad), m = GetBestEnvForPos pos

            let getType() = 
                let tref =
                    match NameResolution.TryToResolveLongIdentAsType ncenv nenv m plid with
                    | Some x -> Some x
                    | None ->
                        match FindFirstNonWhitespacePosition lineStr (colAtEndOfNamesAndResidue - 1) with
                        | Some p when lineStr.[p] = '.' ->
                            match FindFirstNonWhitespacePosition lineStr (p - 1) with
                            | Some colAtEndOfNames ->                 
                                let colAtEndOfNames = colAtEndOfNames + 1 // convert 0-based to 1-based
                                let tyconRef = TryGetTypeFromNameResolution(line, colAtEndOfNames, residueOpt, resolveOverloads)
                                tyconRef
                            | None -> None
                        | _ -> None
                     
                tref |> Option.bind (tryDestAppTy g)

            match nameResItems with            
            | NameResResult.TypecheckStaleAndTextChanged -> None // second-chance intellisense will try again
            | NameResResult.Cancel(denv,m) -> Some([], denv, m)
            | NameResResult.Members(FilterRelevantItems getItem exactMatchResidueOpt (items, denv, m)) -> 
                // lookup based on name resolution results successful
                Some (items |> List.map (CompletionItem (getType()) None), denv, m)
            | _ ->
                match origLongIdentOpt with
                | None -> None
                | Some _ -> 
                
                    // Try to use the type of the expression on the left to help generate a completion list
                    let qualItems, thereIsADotInvolved = 
                        match parseResultsOpt with
                        | None -> 
                            // Note, you will get here if the 'reason' is not CompleteWord/MemberSelect/DisplayMemberList, as those are currently the 
                            // only reasons we do a sync parse to have the most precise and likely-to-be-correct-and-up-to-date info.  So for example,
                            // if you do QuickInfo hovering over A in "f(x).A()", you will only get a tip if typechecking has a name-resolution recorded
                            // for A, not if merely we know the capturedExpressionTyping of f(x) and you very recently typed ".A()" - in that case, 
                            // you won't won't get a tip until the typechecking catches back up.
                            GetPreciseCompletionListFromExprTypingsResult.None, false
                        | Some parseResults -> 
                
                        match UntypedParseImpl.TryFindExpressionASTLeftOfDotLeftOfCursor(mkPos line colAtEndOfNamesAndResidue,parseResults.ParseTree) with
                        | Some(pos,_) ->
                            GetPreciseCompletionListFromExprTypings(parseResults, pos, filterCtors, hasTextChangedSinceLastTypecheck), true
                        | None -> 
                            // Can get here in a case like: if "f xxx yyy" is legal, and we do "f xxx y"
                            // We have no interest in expression typings, those are only useful for dot-completion.  We want to fallback
                            // to "Use an environment lookup as the last resort" below
                            GetPreciseCompletionListFromExprTypingsResult.None, false
                
                    match qualItems,thereIsADotInvolved with            
                    | GetPreciseCompletionListFromExprTypingsResult.Some(FilterRelevantItems getItem exactMatchResidueOpt (items, denv, m), ty), _
                            // Initially we only use the expression typings when looking up, e.g. (expr).Nam or (expr).Name1.Nam
                            // These come through as an empty plid and residue "". Otherwise we try an environment lookup
                            // and then return to the qualItems. This is because the expression typings are a little inaccurate, primarily because
                            // it appears we're getting some typings recorded for non-atomic expressions like "f x"
                            when (match plid with [] -> true | _ -> false)  -> 
                        // lookup based on expression typings successful
                        Some (items |> List.map (CompletionItem (tryDestAppTy g ty) None), denv, m)
                    | GetPreciseCompletionListFromExprTypingsResult.NoneBecauseThereWereTypeErrors, _ ->
                        // There was an error, e.g. we have "<expr>." and there is an error determining the type of <expr>  
                        // In this case, we don't want any of the fallback logic, rather, we want to produce zero results.
                        None
                    | GetPreciseCompletionListFromExprTypingsResult.NoneBecauseTypecheckIsStaleAndTextChanged, _ ->         
                        // we want to report no result and let second-chance intellisense kick in
                        None
                    | _, true when (match plid with [] -> true | _ -> false)  -> 
                        // If the user just pressed '.' after an _expression_ (not a plid), it is never right to show environment-lookup top-level completions.
                        // The user might by typing quickly, and the LS didn't have an expression type right before the dot yet.
                        // Second-chance intellisense will bring up the correct list in a moment.
                        None
                    | _ ->         
                       // Use an environment lookup as the last resort
                       let envItems, denv, m = GetEnvironmentLookupResolutions(nenv, ad, m, plid, filterCtors, residueOpt.IsSome)
                       
                       let envResult =
                           match nameResItems, (envItems, denv, m), qualItems with
                           
                           // First, use unfiltered name resolution items, if they're not empty
                           | NameResResult.Members(items, denv, m), _, _ when not (isNil items) -> 
                               // lookup based on name resolution results successful
                               Some(items |> List.map (CompletionItem (getType()) None), denv, m)                
                           
                           // If we have nonempty items from environment that were resolved from a type, then use them... 
                           // (that's better than the next case - here we'd return 'int' as a type)
                           | _, FilterRelevantItems getItem exactMatchResidueOpt (items, denv, m), _ when not (isNil items) ->
                               // lookup based on name and environment successful
                               Some(items |> List.map (CompletionItem (getType()) None), denv, m)
                           
                           // Try again with the qualItems
                           | _, _, GetPreciseCompletionListFromExprTypingsResult.Some(FilterRelevantItems getItem exactMatchResidueOpt (items, denv, m), ty) ->
                               Some(items |> List.map (CompletionItem (tryDestAppTy g ty) None), denv, m)
                           
                           | _ -> None

                       let globalResult =
                           match origLongIdentOpt with
                           | None | Some [] ->
                               let globalItems = 
                                   allSymbols() 
                                   |> List.filter (fun x -> not x.Symbol.IsExplicitlySuppressed)
                                   |> List.filter (fun x -> 
                                        match x.Symbol with
                                        | :? FSharpMemberOrFunctionOrValue as m when m.IsConstructor && filterCtors = ResolveTypeNamesToTypeRefs -> false 
                                        | _ -> true)
                                   
                               let getItem (x: AssemblySymbol) = x.Symbol.Item
                               
                               match globalItems, denv, m with
                               | FilterRelevantItems getItem exactMatchResidueOpt (globalItemsFiltered, denv, m) when not (isNil globalItemsFiltered) ->
                                   globalItemsFiltered 
                                   |> List.map(fun globalItem -> CompletionItem (getType()) (Some globalItem) (ItemWithNoInst globalItem.Symbol.Item))
                                   |> fun r -> Some(r, denv, m)
                               | _ -> None
                           | _ -> None // do not return unresolved items after dot

                       match envResult, globalResult with
                       | Some (items, denv, m), Some (gItems,_,_) -> Some (items @ gItems, denv, m)
                       | Some x, None -> Some x
                       | None, Some y -> Some y
                       | None, None -> None


    let toCompletionItems (items: ItemWithInst list, denv: DisplayEnv, m: range ) =
        items |> List.map DefaultCompletionItem, denv, m

    /// Get the auto-complete items at a particular location.
    let GetDeclItemsForNamesAtPosition(ctok: CompilationThreadToken, parseResultsOpt: FSharpParseFileResults option, origLongIdentOpt: string list option, 
                                       residueOpt:string option, line:int, lineStr:string, colAtEndOfNamesAndResidue, filterCtors, resolveOverloads, 
                                       getAllSymbols: unit -> AssemblySymbol list, hasTextChangedSinceLastTypecheck: (obj * range -> bool)) 
                                       : (CompletionItem list * DisplayEnv * CompletionContext option * range) option = 
        RequireCompilationThread ctok // the operations in this method need the reactor thread

        let loc = 
            match colAtEndOfNamesAndResidue with
            | pastEndOfLine when pastEndOfLine >= lineStr.Length -> lineStr.Length
            | atDot when lineStr.[atDot] = '.' -> atDot + 1
            | atStart when atStart = 0 -> 0
            | otherwise -> otherwise - 1

        // Look for a "special" completion context
        let completionContext = UntypedParseImpl.TryGetCompletionContext(mkPos line colAtEndOfNamesAndResidue, parseResultsOpt, lineStr)
        let res =
            match completionContext with
            // Invalid completion locations
            | Some CompletionContext.Invalid -> None
            
            // Completion at 'inherit C(...)"
            | Some (CompletionContext.Inherit(InheritanceContext.Class, (plid, _))) ->
                GetEnvironmentLookupResolutionsAtPosition(mkPos line loc, plid, filterCtors, false)
                |> FilterRelevantItemsBy getItem None (getItem >> GetBaseClassCandidates)
                |> Option.map toCompletionItems
             
            // Completion at 'interface ..."
            | Some (CompletionContext.Inherit(InheritanceContext.Interface, (plid, _))) ->
                GetEnvironmentLookupResolutionsAtPosition(mkPos line loc, plid, filterCtors, false)
                |> FilterRelevantItemsBy getItem None (getItem >> GetInterfaceCandidates)
                |> Option.map toCompletionItems
            
            // Completion at 'implement ..."
            | Some (CompletionContext.Inherit(InheritanceContext.Unknown, (plid, _))) ->
                GetEnvironmentLookupResolutionsAtPosition(mkPos line loc, plid, filterCtors, false) 
                |> FilterRelevantItemsBy getItem None (getItem >> (fun t -> GetBaseClassCandidates t || GetInterfaceCandidates t))
                |> Option.map toCompletionItems
            
            // Completion at ' { XXX = ... } "
            | Some(CompletionContext.RecordField(RecordContext.New(plid, _))) ->
                // { x. } can be either record construction or computation expression. Try to get all visible record fields first
                match GetClassOrRecordFieldsEnvironmentLookupResolutions(mkPos line loc, plid) |> toCompletionItems with
                | [],_,_ -> 
                    // no record fields found, return completion list as if we were outside any computation expression
                    GetDeclaredItems (parseResultsOpt, lineStr, origLongIdentOpt, colAtEndOfNamesAndResidue, residueOpt, line, loc, filterCtors,resolveOverloads, hasTextChangedSinceLastTypecheck, false, fun() -> [])
                | result -> Some(result)
            
            // Completion at ' { XXX = ... with ... } "
            | Some(CompletionContext.RecordField(RecordContext.CopyOnUpdate(r, (plid, _)))) -> 
                match GetRecdFieldsForExpr(r) with
                | None -> 
                    Some (GetClassOrRecordFieldsEnvironmentLookupResolutions(mkPos line loc, plid))
                    |> Option.map toCompletionItems
                | Some (items, denv, m) -> 
                    Some (List.map ItemWithNoInst items, denv, m) 
                    |> Option.map toCompletionItems
            
            // Completion at ' { XXX = ... with ... } "
            | Some(CompletionContext.RecordField(RecordContext.Constructor(typeName))) ->
                Some(GetClassOrRecordFieldsEnvironmentLookupResolutions(mkPos line loc, [typeName]))
                |> Option.map toCompletionItems
            
            // Completion at ' SomeMethod( ... ) ' with named arguments 
            | Some(CompletionContext.ParameterList (endPos, fields)) ->
                let results = GetNamedParametersAndSettableFields endPos hasTextChangedSinceLastTypecheck
            
                let declaredItems = 
                    GetDeclaredItems (parseResultsOpt, lineStr, origLongIdentOpt, colAtEndOfNamesAndResidue, residueOpt, line, loc, filterCtors, resolveOverloads, 
                                      hasTextChangedSinceLastTypecheck, false, getAllSymbols)
            
                match results with
                | NameResResult.Members(items, denv, m) -> 
                    let filtered = 
                        items 
                        |> RemoveDuplicateItems g
                        |> RemoveExplicitlySuppressed g
                        |> List.filter (fun item -> not (fields.Contains item.Item.DisplayName))
                        |> List.map (fun item -> 
                            { ItemWithInst = item
                              Kind = CompletionItemKind.Argument
                              MinorPriority = 0
                              IsOwnMember = false
                              Type = None 
                              Unresolved = None })
                    match declaredItems with
                    | None -> Some (toCompletionItems (items, denv, m))
                    | Some (declItems, declaredDisplayEnv, declaredRange) -> Some (filtered @ declItems, declaredDisplayEnv, declaredRange)
                | _ -> declaredItems
            
            | Some(CompletionContext.AttributeApplication) ->
                GetDeclaredItems (parseResultsOpt, lineStr, origLongIdentOpt, colAtEndOfNamesAndResidue, residueOpt, line, loc, filterCtors, resolveOverloads, hasTextChangedSinceLastTypecheck, false, getAllSymbols)
                |> Option.map (fun (items, denv, m) -> 
                     items 
                     |> List.filter (fun cItem ->
                         match cItem.Item with
                         | Item.ModuleOrNamespaces _ -> true
                         | _ when IsAttribute infoReader cItem.Item -> true
                         | _ -> false), denv, m)
            
            | Some(CompletionContext.OpenDeclaration) ->
                GetDeclaredItems (parseResultsOpt, lineStr, origLongIdentOpt, colAtEndOfNamesAndResidue, residueOpt, line, loc, filterCtors, resolveOverloads, hasTextChangedSinceLastTypecheck, false, getAllSymbols)
                |> Option.map (fun (items, denv, m) ->
                    items |> List.filter (fun x -> match x.Item with Item.ModuleOrNamespaces _ -> true | _ -> false), denv, m)
            
            // Other completions
            | cc ->
                let isInRangeOperator = (match cc with Some (CompletionContext.RangeOperator) -> true | _ -> false)
                GetDeclaredItems (parseResultsOpt, lineStr, origLongIdentOpt, colAtEndOfNamesAndResidue, residueOpt, line, loc, filterCtors,resolveOverloads, hasTextChangedSinceLastTypecheck, isInRangeOperator, getAllSymbols)
        
        res |> Option.map (fun (items, denv, m) -> items, denv, completionContext, m)

    /// Return 'false' if this is not a completion item valid in an interface file.
    let IsValidSignatureFileItem item =
        match item with
        | Item.Types _ | Item.ModuleOrNamespaces _ -> true
        | _ -> false

    member __.GetVisibleNamespacesAndModulesAtPosition(cursorPos: pos) : ModuleOrNamespaceRef list =
        let (nenv, ad), m = GetBestEnvForPos cursorPos
        NameResolution.GetVisibleNamespacesAndModulesAtPoint ncenv nenv m ad

    /// Determines if a long ident is resolvable at a specific point.
    member __.IsRelativeNameResolvable(cursorPos: pos, plid: string list, item: Item) : bool =
        ErrorScope.Protect
            Range.range0
            (fun () ->
                /// Find items in the best naming environment.
                let (nenv, ad), m = GetBestEnvForPos cursorPos
                NameResolution.IsItemResolvable ncenv nenv m ad plid item)
            (fun msg -> 
                Trace.TraceInformation(sprintf "FCS: recovering from error in IsRelativeNameResolvable: '%s'" msg)
                false)
        
    /// Get the auto-complete items at a location
    member __.GetDeclarations (ctok, parseResultsOpt, line, lineStr, colAtEndOfNamesAndResidue, qualifyingNames, partialName, getAllSymbols, hasTextChangedSinceLastTypecheck) =
        let isInterfaceFile = SourceFileImpl.IsInterfaceFile mainInputFileName
        ErrorScope.Protect Range.range0 
            (fun () -> 
                match GetDeclItemsForNamesAtPosition(ctok, parseResultsOpt, Some qualifyingNames, Some partialName, line, lineStr, colAtEndOfNamesAndResidue, ResolveTypeNamesToCtors, ResolveOverloads.Yes, getAllSymbols, hasTextChangedSinceLastTypecheck) with
                | None -> FSharpDeclarationListInfo.Empty  
                | Some (items, denv, ctx, m) -> 
                    let items = if isInterfaceFile then items |> List.filter (fun x -> IsValidSignatureFileItem x.Item) else items
                    let getAccessibility item = FSharpSymbol.GetAccessibility (FSharpSymbol.Create(g, thisCcu, tcImports, item))
                    let currentNamespaceOrModule =
                        parseResultsOpt
                        |> Option.bind (fun x -> x.ParseTree)
                        |> Option.map (fun parsedInput -> UntypedParseImpl.GetFullNameOfSmallestModuleOrNamespaceAtPoint(parsedInput, mkPos line 0))
                    let isAttributeApplication = ctx = Some CompletionContext.AttributeApplication
                    FSharpDeclarationListInfo.Create(infoReader,m,denv,getAccessibility,items,reactorOps,currentNamespaceOrModule,isAttributeApplication,checkAlive))
            (fun msg -> 
                Trace.TraceInformation(sprintf "FCS: recovering from error in GetDeclarations: '%s'" msg)
                FSharpDeclarationListInfo.Error msg)

    /// Get the symbols for auto-complete items at a location
    member __.GetDeclarationListSymbols (ctok, parseResultsOpt, line, lineStr, colAtEndOfNamesAndResidue, qualifyingNames, partialName, hasTextChangedSinceLastTypecheck) =
        let isInterfaceFile = SourceFileImpl.IsInterfaceFile mainInputFileName
        ErrorScope.Protect Range.range0 
            (fun () -> 
                match GetDeclItemsForNamesAtPosition(ctok, parseResultsOpt, Some qualifyingNames, Some partialName, line, lineStr, colAtEndOfNamesAndResidue, ResolveTypeNamesToCtors, ResolveOverloads.Yes, (fun () -> []), hasTextChangedSinceLastTypecheck) with
                | None -> List.Empty  
                | Some (items, denv, _, m) -> 
                    let items = if isInterfaceFile then items |> List.filter (fun x -> IsValidSignatureFileItem x.Item) else items

                    //do filtering like Declarationset
                    let items = items |> RemoveExplicitlySuppressedCompletionItems g
                    
                    // Sort by name. For things with the same name, 
                    //     - show types with fewer generic parameters first
                    //     - show types before over other related items - they usually have very useful XmlDocs 
                    let items = 
                        items |> List.sortBy (fun d -> 
                            let n = 
                                match d.Item with  
                                | Item.Types (_,(TType_app(tcref,_) :: _)) -> 1 + tcref.TyparsNoRange.Length
                                // Put delegate ctors after types, sorted by #typars. RemoveDuplicateItems will remove FakeInterfaceCtor and DelegateCtor if an earlier type is also reported with this name
                                | Item.FakeInterfaceCtor (TType_app(tcref,_)) 
                                | Item.DelegateCtor (TType_app(tcref,_)) -> 1000 + tcref.TyparsNoRange.Length
                                // Put type ctors after types, sorted by #typars. RemoveDuplicateItems will remove DefaultStructCtors if a type is also reported with this name
                                | Item.CtorGroup (_, (cinfo :: _)) -> 1000 + 10 * (tcrefOfAppTy g cinfo.EnclosingType).TyparsNoRange.Length 
                                | _ -> 0
                            (d.Item.DisplayName,n))

                    // Remove all duplicates. We've put the types first, so this removes the DelegateCtor and DefaultStructCtor's.
                    let items = items |> RemoveDuplicateCompletionItems g

                    // Group by display name
                    let items = items |> List.groupBy (fun d -> d.Item.DisplayName) 

                    // Filter out operators (and list)
                    let items = 
                        // Check whether this item looks like an operator.
                        let isOpItem(nm, item: CompletionItem list) = 
                            match item |> List.map (fun x -> x.Item) with 
                            | [Item.Value _]
                            | [Item.MethodGroup(_,[_],_)] -> IsOperatorName nm
                            | [Item.UnionCase _] -> IsOperatorName nm
                            | _ -> false              

                        let isFSharpList nm = (nm = "[]") // list shows up as a Type and a UnionCase, only such entity with a symbolic name, but want to filter out of intellisense

                        items |> List.filter (fun (nm,items) -> not (isOpItem(nm,items)) && not(isFSharpList nm)) 


                    let items = 
                        // Filter out duplicate names
                        items |> List.map (fun (_nm,itemsWithSameName) -> 
                            match itemsWithSameName with
                            | [] -> failwith "Unexpected empty bag"
                            | items ->
                                items 
                                |> List.map (fun item -> let symbol = FSharpSymbol.Create(g, thisCcu, tcImports, item.Item)
                                                         FSharpSymbolUse(g, denv, symbol, ItemOccurence.Use, m)))

                    //end filtering
                    items)
            (fun msg -> 
                Trace.TraceInformation(sprintf "FCS: recovering from error in GetDeclarationListSymbols: '%s'" msg)
                [])
            
    /// Get the "reference resolution" tooltip for at a location
    member __.GetReferenceResolutionStructuredToolTipText(ctok, line,col) = 

        RequireCompilationThread ctok // the operations in this method need the reactor thread but the reasons why are not yet grounded

        let pos = mkPos line col
        let isPosMatch(pos, ar:AssemblyReference) : bool = 
            let isRangeMatch = (Range.rangeContainsPos ar.Range pos) 
            let isNotSpecialRange = (ar.Range <> rangeStartup) && (ar.Range <> range0) && (ar.Range <> rangeCmdArgs)
            let isMatch = isRangeMatch && isNotSpecialRange
            isMatch      
        
        let dataTipOfReferences() = 
            let matches =
                match loadClosure with
                | None -> []
                | Some(loadClosure) -> 
                    loadClosure.References
                        |> List.map snd
                        |> List.concat 
                        |> List.filter(fun ar->isPosMatch(pos, ar.originalReference))

            match matches with 
            | resolved::_ // Take the first seen
            | [resolved] -> 
                let tip = wordL (TaggedTextOps.tagStringLiteral((resolved.prepareToolTip ()).TrimEnd([|'\n'|])))
                FSharpStructuredToolTipText.FSharpToolTipText [FSharpStructuredToolTipElement.Single(tip, FSharpXmlDoc.None)]

            | [] -> FSharpStructuredToolTipText.FSharpToolTipText []
                                    
        ErrorScope.Protect Range.range0 
            dataTipOfReferences
            (fun err -> 
                Trace.TraceInformation(sprintf "FCS: recovering from error in GetReferenceResolutionStructuredToolTipText: '%s'" err)
                FSharpToolTipText [FSharpStructuredToolTipElement.CompositionError err])

    // GetToolTipText: return the "pop up" (or "Quick Info") text given a certain context.
    member __.GetStructuredToolTipText(ctok, line, lineStr, colAtEndOfNames, names) = 
        let Compute() = 
            ErrorScope.Protect Range.range0 
                (fun () -> 
                    match GetDeclItemsForNamesAtPosition(ctok, None,Some(names),None,line,lineStr,colAtEndOfNames,ResolveTypeNamesToCtors,ResolveOverloads.Yes,(fun() -> []),fun _ -> false) with
                    | None -> FSharpToolTipText []
                    | Some(items, denv, _, m) ->
                         FSharpToolTipText(items |> List.map (fun x -> FormatStructuredDescriptionOfItem false infoReader m denv x.ItemWithInst)))
                (fun err -> 
                    Trace.TraceInformation(sprintf "FCS: recovering from error in GetStructuredToolTipText: '%s'" err)
                    FSharpToolTipText [FSharpStructuredToolTipElement.CompositionError err])
               
        // See devdiv bug 646520 for rationale behind truncating and caching these quick infos (they can be big!)
        let key = line,colAtEndOfNames,lineStr
        match getToolTipTextCache.TryGet (ctok, key) with 
        | Some res -> res
        | None ->
             let res = Compute()
             getToolTipTextCache.Put(ctok, key,res)
             res

    member __.GetF1Keyword (ctok, line, lineStr, colAtEndOfNames, names) : string option =
       ErrorScope.Protect Range.range0
            (fun () ->
                match GetDeclItemsForNamesAtPosition(ctok, None, Some names, None, line, lineStr, colAtEndOfNames, ResolveTypeNamesToCtors, ResolveOverloads.No,(fun() -> []), fun _ -> false) with // F1 Keywords do not distinguish between overloads
                | None -> None
                | Some (items: CompletionItem list, _,_, _) ->
                    match items with
                    | [] -> None
                    | [item] ->
                        GetF1Keyword g item.Item                       
                    | _ ->
                        // handle new Type()
                        let allTypes, constr, typ =
                            List.fold 
                                (fun (allTypes,constr,typ) (item: CompletionItem) ->
                                    match item.Item, constr, typ with
                                    |   (Item.Types _) as t, _, None  -> allTypes, constr, Some t
                                    |   (Item.Types _), _, _ -> allTypes, constr, typ
                                    |   (Item.CtorGroup _), None, _ -> allTypes, Some item.Item, typ
                                    |   _ -> false, None, None) 
                                (true,None,None) items
                        match allTypes, constr, typ with
                        |   true, Some (Item.CtorGroup(_, _) as item), _    
                                -> GetF1Keyword g item                        
                        |   true, _, Some typ
                                -> GetF1Keyword g typ
                        |   _ -> None
            )    
            (fun msg -> 
                Trace.TraceInformation(sprintf "FCS: recovering from error in GetF1Keyword: '%s'" msg)
                None)

    member __.GetMethods (ctok, line, lineStr, colAtEndOfNames, namesOpt) =
        ErrorScope.Protect Range.range0 
            (fun () -> 
                match GetDeclItemsForNamesAtPosition(ctok, None,namesOpt,None,line,lineStr,colAtEndOfNames,ResolveTypeNamesToCtors,ResolveOverloads.No,(fun() -> []),fun _ -> false) with
                | None -> FSharpMethodGroup("",[| |])
                | Some (items, denv, _, m) -> FSharpMethodGroup.Create(infoReader, m, denv, items |> List.map (fun x -> x.ItemWithInst)))
            (fun msg -> 
                Trace.TraceInformation(sprintf "FCS: recovering from error in GetMethods: '%s'" msg)
                FSharpMethodGroup(msg,[| |]))

    member __.GetMethodsAsSymbols (ctok, line, lineStr, colAtEndOfNames, names) =
      ErrorScope.Protect Range.range0 
       (fun () -> 
        match GetDeclItemsForNamesAtPosition (ctok, None,Some(names), None, line, lineStr, colAtEndOfNames, ResolveTypeNamesToCtors, ResolveOverloads.No,(fun() -> []),fun _ -> false) with
        | None | Some ([],_,_,_) -> None
        | Some (items, denv, _, m) ->
            let allItems = items |> List.collect (fun item -> SymbolHelpers.FlattenItems g m item.Item)
            let symbols = allItems |> List.map (fun item -> FSharpSymbol.Create(g, thisCcu, tcImports, item))
            Some (symbols, denv, m)
       )
       (fun msg -> 
           Trace.TraceInformation(sprintf "FCS: recovering from error in GetMethodsAsSymbols: '%s'" msg)
           None)

    member scope.GetDeclarationLocation (ctok, line, lineStr, colAtEndOfNames, names, preferFlag) =
      ErrorScope.Protect Range.range0 
       (fun () -> 
          match GetDeclItemsForNamesAtPosition (ctok, None,Some(names), None, line, lineStr, colAtEndOfNames, ResolveTypeNamesToCtors,ResolveOverloads.Yes,(fun() -> []), fun _ -> false) with
          | None
<<<<<<< HEAD
          | Some ([], _, _, _) -> FSharpFindDeclResult.DeclNotFound FSharpFindDeclFailureReason.Unknown
          | Some (item :: _, _, _, _) ->
              let result =
=======
          | Some ([], _, _, _) -> FSharpFindDeclResult.DeclNotFound (FSharpFindDeclFailureReason.Unknown "")
          | Some (item :: _, _, _, _) -> 

              // For IL-based entities, switch to a different item. This is because
              // rangeOfItem, ccuOfItem don't work on IL methods or fields.
              //
              // Later comment: to be honest, they aren't going to work on these new items either.
              // This is probably old code from when we supported 'go to definition' generating IL metadata.
              let item =
>>>>>>> f535de60
                  match item.Item with
                  | Item.CtorGroup (_, (ILMeth (_,ilinfo,_)) :: _) ->
                      match ilinfo.MetadataScope with
                      | ILScopeRef.Assembly assref ->
                          Some (FSharpFindDeclResult.ExternalDecl (assref.Name, ilinfo.ILMethodRef.EnclosingTypeRef.FullName))
                      | _ -> None

                  | Item.MethodGroup (name, (ILMeth (_,ilinfo,_)) :: _, _) ->
                      match ilinfo.MetadataScope with
                      | ILScopeRef.Assembly assref ->
                          Some (FSharpFindDeclResult.ExternalDecl (assref.Name, ilinfo.ILMethodRef.EnclosingTypeRef.FullName + "." + name))
                      | _ -> None

                  | Item.Property (_, ILProp (_, propInfo) :: _) ->
                      let methInfo = 
                          if propInfo.HasGetter then Some (propInfo.GetterMethod g)
                          elif propInfo.HasSetter then Some (propInfo.SetterMethod g)
                          else None
                      
                      match methInfo with
                      | Some methInfo ->
                            match methInfo.MetadataScope with
                            | ILScopeRef.Assembly assref ->
                                Some (FSharpFindDeclResult.ExternalDecl (assref.Name, methInfo.ILMethodRef.EnclosingTypeRef.FullName + "." + propInfo.PropertyName))
                            | _ -> None
                      | None -> None
                  
                  | Item.ILField (ILFieldInfo (ILTypeInfo (tr, _, _, _) & typeInfo, fieldDef)) when not tr.IsLocalRef ->
                      match typeInfo.ILScopeRef with
                      | ILScopeRef.Assembly assref ->
                          Some (FSharpFindDeclResult.ExternalDecl (assref.Name, typeInfo.Name + "." + fieldDef.Name))
                      | _ -> None
                  
                  | Item.Event (ILEvent (_, ILEventInfo (ILTypeInfo (tr, _, _, _) & typeInfo, eventDef))) when not tr.IsLocalRef ->
                      match typeInfo.ILScopeRef with
                      | ILScopeRef.Assembly assref ->
                          Some (FSharpFindDeclResult.ExternalDecl (assref.Name, typeInfo.Name + "." + eventDef.Name))
                      | _ -> None

                  | Item.ImplicitOp(_, {contents = Some(TraitConstraintSln.FSMethSln(_, _vref, _))}) ->
                      //Item.Value(vref)
                      None

                  | Item.Types (_, [TType_app (tr, _)]) when not tr.IsLocalRef ->
                      match tr.TypeReprInfo, tr.PublicPath with
                      | TILObjectRepr(TILObjectReprData (ILScopeRef.Assembly assref, _, _)), Some (PubPath parts) ->
                          Some (FSharpFindDeclResult.ExternalDecl (assref.Name, String.concat "." parts))
                      | _ -> None
                  | _ -> None
       
              match result with
              | Some x -> x
              | None ->
                  let fail defaultReason = 
                      match item.Item with 
#if EXTENSIONTYPING
                      | SymbolHelpers.ItemIsProvidedType g (tcref) -> FSharpFindDeclResult.DeclNotFound (FSharpFindDeclFailureReason.ProvidedType(tcref.DisplayName))
                      | Item.CtorGroup(name, ProvidedMeth(_)::_)
                      | Item.MethodGroup(name, ProvidedMeth(_)::_, _)
                      | Item.Property(name, ProvidedProp(_)::_) -> FSharpFindDeclResult.DeclNotFound (FSharpFindDeclFailureReason.ProvidedMember(name))
                      | Item.Event(ProvidedEvent(_) as e) -> FSharpFindDeclResult.DeclNotFound (FSharpFindDeclFailureReason.ProvidedMember(e.EventName))
                      | Item.ILField(ProvidedField(_) as f) -> FSharpFindDeclResult.DeclNotFound (FSharpFindDeclFailureReason.ProvidedMember(f.FieldName))
#endif
<<<<<<< HEAD
                      | _ -> FSharpFindDeclResult.DeclNotFound defaultReason

                  match rangeOfItem g preferFlag item.Item with
                  | None   -> fail FSharpFindDeclFailureReason.Unknown 
                  | Some itemRange -> 
                  
                      let projectDir = Filename.directoryName (if projectFileName = "" then mainInputFileName else projectFileName)
                      let filename = fileNameOfItem g (Some projectDir) itemRange item.Item
                      if FileSystem.SafeExists filename then 
                          FSharpFindDeclResult.DeclFound (mkRange filename itemRange.Start itemRange.End)
                      else 
                          fail FSharpFindDeclFailureReason.NoSourceCode // provided items may have TypeProviderDefinitionLocationAttribute that binds them to some location
=======
                  | _ -> FSharpFindDeclResult.DeclNotFound defaultReason

              match rangeOfItem g preferFlag item with
              | None   -> fail (FSharpFindDeclFailureReason.Unknown "")
              | Some itemRange -> 

                  let projectDir = Filename.directoryName (if projectFileName = "" then mainInputFileName else projectFileName)
                  let filename = fileNameOfItem g (Some projectDir) itemRange item
                  if FileSystem.SafeExists filename then 
                      FSharpFindDeclResult.DeclFound (mkRange filename itemRange.Start itemRange.End)
                  else 
                      fail FSharpFindDeclFailureReason.NoSourceCode // provided items may have TypeProviderDefinitionLocationAttribute that binds them to some location
       )
       (fun msg -> 
           Trace.TraceInformation(sprintf "FCS: recovering from error in GetDeclarationLocation: '%s'" msg)
           FSharpFindDeclResult.DeclNotFound (FSharpFindDeclFailureReason.Unknown msg))
>>>>>>> f535de60

    member scope.GetSymbolUseAtLocation (ctok, line, lineStr, colAtEndOfNames, names) =
      ErrorScope.Protect Range.range0 
       (fun () -> 
        match GetDeclItemsForNamesAtPosition (ctok, None,Some(names), None, line, lineStr, colAtEndOfNames, ResolveTypeNamesToCtors, ResolveOverloads.Yes,(fun() -> []), fun _ -> false) with
        | None | Some ([], _, _, _) -> None
        | Some (item :: _, denv, _, m) -> 
            let symbol = FSharpSymbol.Create(g, thisCcu, tcImports, item.Item)
            Some (symbol, denv, m)
       ) 
       (fun msg -> 
           Trace.TraceInformation(sprintf "FCS: recovering from error in GetSymbolUseAtLocation: '%s'" msg)
           None)

    member scope.PartialAssemblySignature() = FSharpAssemblySignature(g, thisCcu, tcImports, None, ccuSig)

    member __.AccessRights =  tcAccessRights

    member __.GetReferencedAssemblies() = 
        [ for x in tcImports.GetImportedAssemblies() do 
                yield FSharpAssembly(g, tcImports, x.FSharpViewOfMetadata) ]

    member __.GetFormatSpecifierLocationsAndArity() = 
         sSymbolUses.GetFormatSpecifierLocationsAndArity()

    member __.GetSemanticClassification(range: range option) : (range * SemanticClassificationType) [] =
      ErrorScope.Protect Range.range0 
       (fun () -> 
        let (|LegitTypeOccurence|_|) = function
            | ItemOccurence.UseInType
            | ItemOccurence.UseInAttribute
            | ItemOccurence.Use _
            | ItemOccurence.Binding _
            | ItemOccurence.Pattern _ -> Some()
            | _ -> None

        let (|OptionalArgumentAttribute|_|) ttype =
            match ttype with
            | TType.TType_app(tref, _) when tref.Stamp = g.attrib_OptionalArgumentAttribute.TyconRef.Stamp -> Some()
            | _ -> None

        let (|KeywordIntrinsicValue|_|) (vref: ValRef) =
            if valRefEq g g.raise_vref vref ||
               valRefEq g g.reraise_vref vref ||
               valRefEq g g.typeof_vref vref ||
               valRefEq g g.typedefof_vref vref ||
               valRefEq g g.sizeof_vref vref 
               // TODO uncomment this after `nameof` operator is implemented
               // || valRefEq g g.nameof_vref vref
            then Some()
            else None
        
        let (|EnumCaseFieldInfo|_|) (rfinfo : RecdFieldInfo) =
            match rfinfo.TyconRef.TypeReprInfo with
            | TFSharpObjectRepr x ->
                match x.fsobjmodel_kind with
                | TTyconEnum -> Some ()
                | _ -> None
            | _ -> None

        let resolutions =
            match range with
            | Some range ->
                sResolutions.CapturedNameResolutions
                |> Seq.filter (fun cnr -> rangeContainsPos range cnr.Range.Start || rangeContainsPos range cnr.Range.End)
            | None -> 
                sResolutions.CapturedNameResolutions :> seq<_>

        let isDisposableTy (ty: TType) =
            Infos.ExistsHeadTypeInEntireHierarchy g amap range0 ty g.tcref_System_IDisposable

        resolutions
        |> Seq.choose (fun cnr ->
            match cnr with
            // 'seq' in 'seq { ... }' gets colored as keywords
            | CNR(_, (Item.Value vref), ItemOccurence.Use, _, _, _, m) when valRefEq g g.seq_vref vref ->
                Some (m, SemanticClassificationType.ComputationExpression)
            | CNR(_, (Item.Value vref), _, _, _, _, m) when vref.IsMutable || Tastops.isRefCellTy g vref.Type ->
                Some (m, SemanticClassificationType.MutableVar)
            | CNR(_, Item.Value KeywordIntrinsicValue, ItemOccurence.Use, _, _, _, m) ->
                Some (m, SemanticClassificationType.IntrinsicFunction)
            | CNR(_, (Item.Value vref), _, _, _, _, m) when isFunction g vref.Type ->
                if valRefEq g g.range_op_vref vref || valRefEq g g.range_step_op_vref vref then 
                    None
                elif vref.IsPropertyGetterMethod || vref.IsPropertySetterMethod then
                    Some (m, SemanticClassificationType.Property)
                elif IsOperatorName vref.DisplayName then
                    Some (m, SemanticClassificationType.Operator)
                else
                    Some (m, SemanticClassificationType.Function)
            | CNR(_, Item.RecdField rfinfo, _, _, _, _, m) when rfinfo.RecdField.IsMutable && rfinfo.LiteralValue.IsNone -> 
                Some (m, SemanticClassificationType.MutableVar)
            | CNR(_, Item.RecdField rfinfo, _, _, _, _, m) when isFunction g rfinfo.FieldType ->
               Some (m, SemanticClassificationType.Function)
            | CNR(_, Item.RecdField EnumCaseFieldInfo, _, _, _, _, m) ->
                Some (m, SemanticClassificationType.Enumeration)
            | CNR(_, Item.MethodGroup _, _, _, _, _, m) ->
                Some (m, SemanticClassificationType.Function)
            // custom builders, custom operations get colored as keywords
            | CNR(_, (Item.CustomBuilder _ | Item.CustomOperation _), ItemOccurence.Use, _, _, _, m) ->
                Some (m, SemanticClassificationType.ComputationExpression)
            // types get colored as types when they occur in syntactic types or custom attributes
            // typevariables get colored as types when they occur in syntactic types custom builders, custom operations get colored as keywords
            | CNR(_, Item.Types (_, [OptionalArgumentAttribute]), LegitTypeOccurence, _, _, _, _) -> None
            | CNR(_, Item.CtorGroup(_, [MethInfo.FSMeth(_, OptionalArgumentAttribute, _, _)]), LegitTypeOccurence, _, _, _, _) -> None
            | CNR(_, Item.Types(_, types), LegitTypeOccurence, _, _, _, m) when types |> List.exists (isInterfaceTy g) -> 
                Some (m, SemanticClassificationType.Interface)
            | CNR(_, Item.Types(_, types), LegitTypeOccurence, _, _, _, m) when types |> List.exists (isStructTy g) -> 
                Some (m, SemanticClassificationType.ValueType)
            | CNR(_, Item.Types(_, types), LegitTypeOccurence, _, _, _, m) when types |> List.exists isDisposableTy ->
                Some (m, SemanticClassificationType.Disposable)
            | CNR(_, Item.Types _, LegitTypeOccurence, _, _, _, m) -> 
                Some (m, SemanticClassificationType.ReferenceType)
            | CNR(_, (Item.TypeVar _ ), LegitTypeOccurence, _, _, _, m) ->
                Some (m, SemanticClassificationType.TypeArgument)
            | CNR(_, Item.UnqualifiedType tyconRefs, LegitTypeOccurence, _, _, _, m) ->
                if tyconRefs |> List.exists (fun tyconRef -> tyconRef.Deref.IsStructOrEnumTycon) then
                    Some (m, SemanticClassificationType.ValueType)
                else Some (m, SemanticClassificationType.ReferenceType)
            | CNR(_, Item.CtorGroup(_, minfos), LegitTypeOccurence, _, _, _, m) ->
                if minfos |> List.exists (fun minfo -> isStructTy g minfo.EnclosingType) then
                    Some (m, SemanticClassificationType.ValueType)
                else Some (m, SemanticClassificationType.ReferenceType)
            | CNR(_, Item.ExnCase _, LegitTypeOccurence, _, _, _, m) ->
                Some (m, SemanticClassificationType.ReferenceType)
            | CNR(_, Item.ModuleOrNamespaces refs, LegitTypeOccurence, _, _, _, m) when refs |> List.exists (fun x -> x.IsModule) ->
                Some (m, SemanticClassificationType.Module)
            | CNR(_, (Item.ActivePatternCase _ | Item.UnionCase _ | Item.ActivePatternResult _), _, _, _, _, m) ->
                Some (m, SemanticClassificationType.UnionCase)
            | _ -> None)
        |> Seq.toArray
        |> Array.append (sSymbolUses.GetFormatSpecifierLocationsAndArity() |> Array.map (fun m -> fst m, SemanticClassificationType.Printf))
       ) 
       (fun msg -> 
           Trace.TraceInformation(sprintf "FCS: recovering from error in GetSemanticClassification: '%s'" msg)
           Array.empty)

    /// The resolutions in the file
    member __.ScopeResolutions = sResolutions

    /// The uses of symbols in the analyzed file
    member __.ScopeSymbolUses = sSymbolUses

    member __.TcGlobals = g

    member __.TcImports = tcImports

    /// The inferred signature of the file
    member __.CcuSig = ccuSig

    /// The assembly being analyzed
    member __.ThisCcu = thisCcu

    override __.ToString() = "TypeCheckInfo(" + mainInputFileName + ")"



module internal Parser = 

        // We'll need number of lines for adjusting error messages at EOF
    let GetFileInfoForLastLineErrors (source: string) = 
        // number of lines in the source file
        let lastLine = (source |> Seq.sumBy (fun c -> if c = '\n' then 1 else 0)) + 1
        // length of the last line
        let lastLineLength = source.Length - source.LastIndexOf("\n",StringComparison.Ordinal) - 1
        lastLine, lastLineLength
         

    /// Error handler for parsing & type checking while processing a single file
    type ErrorHandler(reportErrors, mainInputFileName, tcConfig: TcConfig, source: string) =
        let mutable tcConfig = tcConfig
        let errorsAndWarningsCollector = new ResizeArray<_>()
        let mutable errorCount = 0
         
        // We'll need number of lines for adjusting error messages at EOF
        let fileInfo = GetFileInfoForLastLineErrors source
         
        // This function gets called whenever an error happens during parsing or checking
        let diagnosticSink sev (exn:PhasedDiagnostic) = 
            // Sanity check here. The phase of an error should be in a phase known to the language service.
            let exn =
                if not(exn.IsPhaseInCompile()) then
                    // Reaching this point means that the error would be sticky if we let it prop up to the language service.
                    // Assert and recover by replacing phase with one known to the language service.
                    Trace.TraceInformation(sprintf "The subcategory '%s' seen in an error should not be seen by the language service" (exn.Subcategory()))
                    {exn with Phase=BuildPhase.TypeCheck}
                else exn
            if reportErrors then 
                let report exn = 
                    for ei in ErrorHelpers.ReportError (tcConfig, false, mainInputFileName, fileInfo, (exn, sev)) do
                        errorsAndWarningsCollector.Add ei
                        if sev = FSharpErrorSeverity.Error then 
                            errorCount <- errorCount + 1
                      
                match exn with
#if EXTENSIONTYPING
                | {Exception = (:? TypeProviderError as tpe)} ->
                    tpe.Iter (fun e ->
                        let newExn = {exn with Exception = e}
                        report newExn
                    )
#endif
                | e -> report e
      
        let errorLogger = 
            { new ErrorLogger("ErrorHandler") with 
                member x.DiagnosticSink (exn, isError) = diagnosticSink (if isError then FSharpErrorSeverity.Error else FSharpErrorSeverity.Warning) exn
                member x.ErrorCount = errorCount }
      
      
        // Public members
        member x.ErrorLogger = errorLogger
        member x.CollectedDiagnostics = errorsAndWarningsCollector.ToArray()
        member x.ErrorCount = errorCount
        member x.TcConfig with set tc = tcConfig <- tc
        member x.AnyErrors = errorCount > 0


    /// ParseOneFile builds all the information necessary to report errors, match braces and build scopes 
    ///
    /// projectSourceFiles is only used to compute isLastCompiland, and is ignored if Build.IsScript(mainInputFileName)  is true.
    let ParseOneFile (ctok, source: string, matchBracesOnly: bool, reportErrors: bool, mainInputFileName: string, projectSourceFiles: string list, tcConfig: TcConfig) =

          // This function requires the compilation thread because we install error handlers, whose callbacks must
          // be invoked on the compilation thread, no other reason known to date.
          // We should check whether those are "real" reasons - we could for example make collecting errors thread safe.
          RequireCompilationThread ctok 

          // Initialize the error handler 
          let errHandler = new ErrorHandler(reportErrors, mainInputFileName, tcConfig, source)

          // Adding this new-line character at the end of the source seems odd but is required for some unit tests
          let source = if source.Length = 0 || not (source.[source.Length - 1] = '\n') then source + "\n" else source 
          let lexbuf = UnicodeLexing.StringAsLexbuf source

          // Collector for parens matching
          let matchPairRef = new ResizeArray<_>()

          use unwindEL = PushErrorLoggerPhaseUntilUnwind (fun _oldLogger -> errHandler.ErrorLogger)
          use unwindBP = PushThreadBuildPhaseUntilUnwind BuildPhase.Parse

          // Errors on while parsing project arguments 

          let parseResult = 

              // If we're editing a script then we define INTERACTIVE otherwise COMPILED. Since this parsing for intellisense we always
              // define EDITING
              let conditionalCompilationDefines =
                SourceFileImpl.AdditionalDefinesForUseInEditor(mainInputFileName) @ tcConfig.conditionalCompilationDefines 
        
              let lightSyntaxStatusInital = tcConfig.ComputeLightSyntaxInitialStatus (mainInputFileName)
              let lightSyntaxStatus = LightSyntaxStatus(lightSyntaxStatusInital,true)

              // Note: we don't really attempt to intern strings across a large scope
              let lexResourceManager = new Lexhelp.LexResourceManager()
              let lexargs = mkLexargs(mainInputFileName,
                                      conditionalCompilationDefines,
                                      lightSyntaxStatus,
                                      lexResourceManager,
                                      ref [],
                                      errHandler.ErrorLogger)
              Lexhelp.usingLexbufForParsing (lexbuf, mainInputFileName) (fun lexbuf -> 
                  try 
                    let skip = true
                    let tokenizer = LexFilter.LexFilter (lightSyntaxStatus, tcConfig.compilingFslib, Lexer.token lexargs skip, lexbuf)
                    let lexfun = tokenizer.Lexer
                    if matchBracesOnly then 
                        // Quick bracket matching parse  
                        let parenTokensBalance t1 t2 = 
                            match t1,t2 with 
                            | (LPAREN,RPAREN) 
                            | (LPAREN,RPAREN_IS_HERE) 
                            | (LBRACE,RBRACE) 
                            | (LBRACE,RBRACE_IS_HERE) 
                            | (SIG,END) 
                            | (STRUCT,END) 
                            | (LBRACK_BAR,BAR_RBRACK)
                            | (LBRACK,RBRACK)
                            | (LBRACK_LESS,GREATER_RBRACK)
                            | (BEGIN,END) -> true 
                            | (LQUOTE q1,RQUOTE q2) when q1 = q2 -> true 
                            | _ -> false
                        let rec matchBraces stack = 
                            match lexfun lexbuf,stack with 
                            | tok2,((tok1,m1) :: stack') when parenTokensBalance tok1 tok2-> 
                                if matchBracesOnly then 
                                    matchPairRef.Add (m1, lexbuf.LexemeRange)
                                matchBraces stack'
                            | ((LPAREN | LBRACE | LBRACK | LBRACK_BAR | LQUOTE _ | LBRACK_LESS) as tok),_ -> matchBraces ((tok,lexbuf.LexemeRange) :: stack)
                            | (EOF _ | LEX_FAILURE _),_ -> ()
                            | _ -> matchBraces stack

                        matchBraces []
                        None
                    else 
                        let isLastCompiland = 
                            projectSourceFiles.Length >= 1 && 
                            System.String.Compare(projectSourceFiles.[projectSourceFiles.Length-1],mainInputFileName,StringComparison.CurrentCultureIgnoreCase)=0
                        let isLastCompiland = isLastCompiland || CompileOps.IsScript(mainInputFileName)  
                        let isExe = tcConfig.target.IsExe
                        let parseResult = ParseInput(lexfun,errHandler.ErrorLogger,lexbuf,None,mainInputFileName,(isLastCompiland,isExe))
                        Some parseResult
                  with e -> 
                    errHandler.ErrorLogger.ErrorR(e)
                    None)
                

          errHandler.CollectedDiagnostics,
          matchPairRef.ToArray(),
          parseResult,
          errHandler.AnyErrors


    /// Indicates if the type check got aborted because it is no longer relevant.
    type TypeCheckAborted = Yes | No of TypeCheckInfo

    // Type check a single file against an initial context, gleaning both errors and intellisense information.
    let CheckOneFile
          (parseResults: FSharpParseFileResults,
           source: string,
           mainInputFileName: string,
           projectFileName: string,
           tcConfig: TcConfig,
           tcGlobals: TcGlobals,
           tcImports: TcImports,
           tcState: TcState,
           loadClosure: LoadClosure option,
           // These are the errors and warnings seen by the background compiler for the entire antecedent 
           backgroundDiagnostics: (PhasedDiagnostic * FSharpErrorSeverity) list,    
           reactorOps: IReactorOperations,
           // Used by 'FSharpDeclarationListInfo' to check the IncrementalBuilder is still alive.
           checkAlive : (unit -> bool),
           textSnapshotInfo : obj option,
           userOpName: string) = 
        
        async {
            match parseResults.ParseTree with 
            // When processing the following cases, we don't need to type-check
            | None -> return [||], TypeCheckAborted.Yes
                   
            // Run the type checker...
            | Some parsedMainInput ->
                // Initialize the error handler 
                let errHandler = new ErrorHandler(true, mainInputFileName, tcConfig, source)
                
                use _unwindEL = PushErrorLoggerPhaseUntilUnwind (fun _oldLogger -> errHandler.ErrorLogger)
                use _unwindBP = PushThreadBuildPhaseUntilUnwind BuildPhase.TypeCheck
            
                // Apply nowarns to tcConfig (may generate errors, so ensure errorLogger is installed)
                let tcConfig = ApplyNoWarnsToTcConfig (tcConfig, parsedMainInput,Path.GetDirectoryName mainInputFileName)
                        
                // update the error handler with the modified tcConfig
                errHandler.TcConfig <- tcConfig
            
                // Play background errors and warnings for this file.
                for (err,sev) in backgroundDiagnostics do
                    diagnosticSink (err, (sev = FSharpErrorSeverity.Error))
            
                // If additional references were brought in by the preprocessor then we need to process them
                match loadClosure with
                | Some loadClosure ->
                    // Play unresolved references for this file.
                    tcImports.ReportUnresolvedAssemblyReferences(loadClosure.UnresolvedReferences)
            
                    // If there was a loadClosure, replay the errors and warnings from resolution, excluding parsing
                    loadClosure.LoadClosureRootFileDiagnostics |> List.iter diagnosticSink
            
                    let fileOfBackgroundError err = (match GetRangeOfDiagnostic (fst err) with Some m-> m.FileName | None -> null)
                    let sameFile file hashLoadInFile = 
                        (0 = String.Compare(hashLoadInFile, file, StringComparison.OrdinalIgnoreCase))
            
                    //  walk the list of #loads and keep the ones for this file.
                    let hashLoadsInFile = 
                        loadClosure.SourceFiles 
                        |> List.filter(fun (_,ms) -> ms<>[]) // #loaded file, ranges of #load
            
                    let hashLoadBackgroundDiagnostics, otherBackgroundDiagnostics = 
                        backgroundDiagnostics 
                        |> List.partition (fun backgroundError -> 
                            hashLoadsInFile 
                            |>  List.exists (fst >> sameFile (fileOfBackgroundError backgroundError)))
            
                    // Create single errors for the #load-ed files.
                    // Group errors and warnings by file name.
                    let hashLoadBackgroundDiagnosticsGroupedByFileName = 
                        hashLoadBackgroundDiagnostics 
                        |> List.map(fun err -> fileOfBackgroundError err,err) 
                        |> List.groupByFirst  // fileWithErrors, error list
            
                    //  Join the sets and report errors. 
                    //  It is by-design that these messages are only present in the language service. A true build would report the errors at their
                    //  spots in the individual source files.
                    for (fileOfHashLoad, rangesOfHashLoad) in hashLoadsInFile do
                        for errorGroupedByFileName in hashLoadBackgroundDiagnosticsGroupedByFileName do
                            if sameFile (fst errorGroupedByFileName) fileOfHashLoad then
                                for rangeOfHashLoad in rangesOfHashLoad do // Handle the case of two #loads of the same file
                                    let diagnostics = snd errorGroupedByFileName |> List.map(fun (pe,f)->pe.Exception,f) // Strip the build phase here. It will be replaced, in total, with TypeCheck
                                    let errors = [ for (err,sev) in diagnostics do if sev = FSharpErrorSeverity.Error then yield err ]
                                    let warnings = [ for (err,sev) in diagnostics do if sev = FSharpErrorSeverity.Warning then yield err ]
                                    
                                    let message = HashLoadedSourceHasIssues(warnings,errors,rangeOfHashLoad)
                                    if errors=[] then warning(message)
                                    else errorR(message)
            
                    // Replay other background errors.
                    for (phasedError,sev) in otherBackgroundDiagnostics do
                        if sev = FSharpErrorSeverity.Warning then 
                            warning phasedError.Exception 
                        else errorR phasedError.Exception
            
                | None -> 
                    // For non-scripts, check for disallow #r and #load.
                    ApplyMetaCommandsFromInputToTcConfig (tcConfig, parsedMainInput,Path.GetDirectoryName mainInputFileName) |> ignore
                    
                // A problem arises with nice name generation, which really should only 
                // be done in the backend, but is also done in the typechecker for better or worse. 
                // If we don't do this the NNG accumulates data and we get a memory leak. 
                tcState.NiceNameGenerator.Reset()
                
                // Typecheck the real input.  
                let sink = TcResultsSinkImpl(tcGlobals, source = source)
                let! ct = Async.CancellationToken
            
                let! tcEnvAtEndOpt =
                    async {
                        try
                            let checkForErrors() = (parseResults.ParseHadErrors || errHandler.ErrorCount > 0)
                            // Typecheck is potentially a long running operation. We chop it up here with an Eventually continuation and, at each slice, give a chance
                            // for the client to claim the result as obsolete and have the typecheck abort.
                            
                            let! result = 
                                TypeCheckOneInputAndFinishEventually(checkForErrors, tcConfig, tcImports, tcGlobals, None, TcResultsSink.WithSink sink, tcState, parsedMainInput)
                                |> Eventually.repeatedlyProgressUntilDoneOrTimeShareOverOrCanceled maxTimeShareMilliseconds ct (fun ctok f -> f ctok)
                                |> Eventually.forceAsync  
                                    (fun work ->
                                        reactorOps.EnqueueAndAwaitOpAsync(userOpName, "CheckOneFile.Fragment", mainInputFileName, 
                                            fun ctok -> 
                                              // This work is not cancellable
                                              let res = 
                                                // Reinstall the compilation globals each time we start or restart
                                                use unwind = new CompilationGlobalsScope (errHandler.ErrorLogger, BuildPhase.TypeCheck)
                                                work ctok
                                              cancellable.Return(res)
                                              ))
                             
                            return result |> Option.map (fun ((tcEnvAtEnd, _, typedImplFiles), tcState) -> tcEnvAtEnd, typedImplFiles, tcState)
                        with
                        | e ->
                            errorR e
                            return Some(tcState.TcEnvFromSignatures, [], tcState)
                    }
                
                let errors = errHandler.CollectedDiagnostics
                
                match tcEnvAtEndOpt with
                | Some (tcEnvAtEnd, _typedImplFiles, tcState) ->
                    let scope = 
                        TypeCheckInfo(tcConfig, tcGlobals, 
                                    tcState.PartialAssemblySignature, 
                                    tcState.Ccu,
                                    tcImports,
                                    tcEnvAtEnd.AccessRights,
                                    //typedImplFiles,
                                    projectFileName, 
                                    mainInputFileName, 
                                    sink.GetResolutions(), 
                                    sink.GetSymbolUses(), 
                                    tcEnvAtEnd.NameEnv,
                                    loadClosure,
                                    reactorOps,
                                    checkAlive,
                                    textSnapshotInfo)     
                    return errors, TypeCheckAborted.No scope
                | None -> 
                    return errors, TypeCheckAborted.Yes
        }

type UnresolvedReferencesSet = UnresolvedReferencesSet of UnresolvedAssemblyReference list

// NOTE: may be better just to move to optional arguments here
type FSharpProjectOptions =
    { 
      ProjectFileName: string
      SourceFiles: string[]
      OtherOptions: string[]
      ReferencedProjects: (string * FSharpProjectOptions)[]
      IsIncompleteTypeCheckEnvironment : bool
      UseScriptResolutionRules : bool      
      LoadTime : System.DateTime
      UnresolvedReferences : UnresolvedReferencesSet option
      OriginalLoadReferences: (range * string) list
      ExtraProjectInfo : obj option
      Stamp : int64 option
    }
    member x.ProjectOptions = x.OtherOptions
    /// Whether the two parse options refer to the same project.
    static member UseSameProjectFileName(options1,options2) =
        options1.ProjectFileName = options2.ProjectFileName          

    /// Compare two options sets with respect to the parts of the options that are important to parsing.
    static member AreSameForParsing(options1,options2) =
        match options1.Stamp, options2.Stamp with 
        | Some x, Some y -> (x = y)
        | _ -> 
        options1.ProjectFileName = options2.ProjectFileName &&
        options1.OtherOptions = options2.OtherOptions &&
        options1.UnresolvedReferences = options2.UnresolvedReferences

    /// Compare two options sets with respect to the parts of the options that are important to building.
    static member AreSameForChecking(options1,options2) =
        match options1.Stamp, options2.Stamp with 
        | Some x, Some y -> (x = y)
        | _ -> 
        options1.ProjectFileName = options2.ProjectFileName &&
        options1.SourceFiles = options2.SourceFiles &&
        options1.OtherOptions = options2.OtherOptions &&
        options1.UnresolvedReferences = options2.UnresolvedReferences &&
        options1.OriginalLoadReferences = options2.OriginalLoadReferences &&
        options1.ReferencedProjects.Length = options2.ReferencedProjects.Length &&
        Array.forall2 (fun (n1,a) (n2,b) -> n1 = n2 && FSharpProjectOptions.AreSameForChecking(a,b)) options1.ReferencedProjects options2.ReferencedProjects &&
        options1.LoadTime = options2.LoadTime

    /// Compute the project directory.
    member po.ProjectDirectory = System.IO.Path.GetDirectoryName(po.ProjectFileName)
    override this.ToString() = "FSharpProjectOptions(" + this.ProjectFileName + ")"
 

[<Sealed>] 
type FSharpProjectContext(thisCcu: CcuThunk, assemblies: FSharpAssembly list, ad: AccessorDomain) =

    /// Get the assemblies referenced
    member __.GetReferencedAssemblies() = assemblies

    member __.AccessibilityRights = FSharpAccessibilityRights(thisCcu, ad)


[<Sealed>]
// 'details' is an option because the creation of the tcGlobals etc. for the project may have failed.
type FSharpCheckProjectResults(projectFileName:string, keepAssemblyContents, errors: FSharpErrorInfo[], details:(TcGlobals*TcImports*CcuThunk*ModuleOrNamespaceType*TcSymbolUses list*TopAttribs option*CompileOps.IRawFSharpAssemblyData option * ILAssemblyRef * AccessorDomain * TypedImplFile list option * string list) option, _reactorOps: IReactorOperations) =

    let getDetails() = 
        match details with 
        | None -> invalidOp ("The project has no results due to critical errors in the project options. Check the HasCriticalErrors before accessing the detaild results. Errors: " + String.concat "\n" [ for e in errors -> e.Message ])
        | Some d -> d

    member info.Errors = errors

    member info.HasCriticalErrors = details.IsNone

    member info.AssemblySignature =  
        let (tcGlobals, tcImports, thisCcu, ccuSig, _tcSymbolUses, topAttribs, _tcAssemblyData, _ilAssemRef, _ad, _tcAssemblyExpr, _dependencyFiles) = getDetails()
        FSharpAssemblySignature(tcGlobals, thisCcu, tcImports, topAttribs, ccuSig)

    member info.AssemblyContents =  
        if not keepAssemblyContents then invalidOp "The 'keepAssemblyContents' flag must be set to tru on the FSharpChecker in order to access the checked contents of assemblies"
        let (tcGlobals, tcImports, thisCcu, _ccuSig, _tcSymbolUses, _topAttribs, _tcAssemblyData, _ilAssemRef, _ad, tcAssemblyExpr, _dependencyFiles) = getDetails()
        let mimpls = 
            match tcAssemblyExpr with 
            | None -> []
            | Some mimpls -> mimpls
        FSharpAssemblyContents(tcGlobals, thisCcu, tcImports, mimpls)

    // Not, this does not have to be a SyncOp, it can be called from any thread
    member info.GetUsesOfSymbol(symbol:FSharpSymbol) = 
        let (tcGlobals, _tcImports, _thisCcu, _ccuSig, tcSymbolUses, _topAttribs, _tcAssemblyData, _ilAssemRef, _ad, _tcAssemblyExpr, _dependencyFiles) = getDetails()

        [| for r in tcSymbolUses do yield! r.GetUsesOfSymbol(symbol.Item) |] 
        |> Seq.distinctBy (fun (itemOcc,_denv,m) -> itemOcc, m) 
        |> Seq.filter (fun (itemOcc,_,_) -> itemOcc <> ItemOccurence.RelatedText) 
        |> Seq.map (fun (itemOcc,denv,m) -> FSharpSymbolUse(tcGlobals, denv, symbol, itemOcc, m)) 
        |> Seq.toArray
        |> async.Return

    // Not, this does not have to be a SyncOp, it can be called from any thread
    member info.GetAllUsesOfAllSymbols() = 
        let (tcGlobals, tcImports, thisCcu, _ccuSig, tcSymbolUses, _topAttribs, _tcAssemblyData, _ilAssemRef, _ad, _tcAssemblyExpr, _dependencyFiles) = getDetails()

        [| for r in tcSymbolUses do 
             for (item,itemOcc,denv,m) in r.GetAllUsesOfSymbols() do
                if itemOcc <> ItemOccurence.RelatedText then
                  let symbol = FSharpSymbol.Create(tcGlobals, thisCcu, tcImports, item)
                  yield FSharpSymbolUse(tcGlobals, denv, symbol, itemOcc, m) |]
        |> async.Return

    member info.ProjectContext = 
        let (tcGlobals, tcImports, thisCcu, _ccuSig, _tcSymbolUses, _topAttribs, _tcAssemblyData, _ilAssemRef, ad, _tcAssemblyExpr, _dependencyFiles) = getDetails()
        let assemblies = 
            [ for x in tcImports.GetImportedAssemblies() do
                yield FSharpAssembly(tcGlobals, tcImports, x.FSharpViewOfMetadata) ]
        FSharpProjectContext(thisCcu, assemblies, ad) 

    member info.RawFSharpAssemblyData = 
        let (_tcGlobals, _tcImports, _thisCcu, _ccuSig, _tcSymbolUses, _topAttribs, tcAssemblyData, _ilAssemRef, _ad, _tcAssemblyExpr, _dependencyFiles) = getDetails()
        tcAssemblyData

    member info.DependencyFiles = 
        let (_tcGlobals, _tcImports, _thisCcu, _ccuSig, _tcSymbolUses, _topAttribs, _tcAssemblyData, _ilAssemRef, _ad, _tcAssemblyExpr, dependencyFiles) = getDetails()
        dependencyFiles

    member info.AssemblyFullName = 
        let (_tcGlobals, _tcImports, _thisCcu, _ccuSig, _tcSymbolUses, _topAttribs, _tcAssemblyData, ilAssemRef, _ad, _tcAssemblyExpr, _dependencyFiles) = getDetails()
        ilAssemRef.QualifiedName

    override info.ToString() = "FSharpCheckProjectResults(" + projectFileName + ")"

[<Sealed>]
/// A live object of this type keeps the background corresponding background builder (and type providers) alive (through reference-counting).
//
// There is an important property of all the objects returned by the methods of this type: they do not require 
// the corresponding background builder to be alive. That is, they are simply plain-old-data through pre-formatting of all result text.
type FSharpCheckFileResults(filename: string, errors: FSharpErrorInfo[], scopeOptX: TypeCheckInfo option, dependencyFiles: string list, builderX: IncrementalBuilder option, reactorOpsX:IReactorOperations) =

    // This may be None initially, or may be set to None when the object is disposed or finalized
    let mutable details = match scopeOptX with None -> None | Some scopeX -> Some (scopeX, builderX, reactorOpsX)

    // Increment the usage count on the IncrementalBuilder. We want to keep the IncrementalBuilder and all associated
    // resources and type providers alive for the duration of the lifetime of this object.
    let decrementer = 
        match details with 
        | Some (_,builderOpt,_) -> IncrementalBuilder.KeepBuilderAlive builderOpt
        | _ -> { new System.IDisposable with member x.Dispose() = () } 

    let mutable disposed = false

    let dispose() = 
       if not disposed then 
           disposed <- true 
           match details with 
           | Some (_,_,reactor) -> 
               // Make sure we run disposal in the reactor thread, since it may trigger type provider disposals etc.
               details <- None
               reactor.EnqueueOp ("GCFinalizer","FSharpCheckFileResults.DecrementUsageCountOnIncrementalBuilder", filename, fun ctok -> 
                   RequireCompilationThread ctok
                   decrementer.Dispose())
           | _ -> () 

    // Run an operation that needs to access a builder and be run in the reactor thread
    let reactorOp userOpName opName dflt f = 
      async {
        match details with
        | None -> 
            return dflt
        | Some (_, Some builder, _) when not builder.IsAlive -> 
            System.Diagnostics.Debug.Assert(false,"unexpected dead builder") 
            return dflt
        | Some (scope, builderOpt, reactor) -> 
            // Increment the usage count to ensure the builder doesn't get released while running operations asynchronously. 
            use _unwind = IncrementalBuilder.KeepBuilderAlive builderOpt
            let! res = reactor.EnqueueAndAwaitOpAsync(userOpName, opName, filename, fun ctok ->  f ctok scope |> cancellable.Return)
            return res
      }

    // Run an operation that can be called from any thread
    let threadSafeOp dflt f = 
        match details with
        | None -> dflt()
        | Some (scope, _builderOpt, _ops) -> f scope

    // At the moment we only dispose on finalize - we never explicitly dispose these objects. Explicitly disposing is not
    // really worth much since the underlying project builds are likely to still be in the incrementalBuilder cache.
    override info.Finalize() = dispose() 

    member info.Errors = errors

    member info.HasFullTypeCheckInfo = details.IsSome
    
    /// Intellisense autocompletions
    member info.GetDeclarationListInfo(parseResultsOpt, line, colAtEndOfNamesAndResidue, lineStr, qualifyingNames, partialName, getAllEntities, ?hasTextChangedSinceLastTypecheck, ?userOpName: string) = 
        let userOpName = defaultArg userOpName "Unknown"
        let hasTextChangedSinceLastTypecheck = defaultArg hasTextChangedSinceLastTypecheck (fun _ -> false)
        reactorOp userOpName "GetDeclarations" FSharpDeclarationListInfo.Empty (fun ctok scope -> 
            scope.GetDeclarations(ctok, parseResultsOpt, line, lineStr, colAtEndOfNamesAndResidue, qualifyingNames, partialName, getAllEntities, hasTextChangedSinceLastTypecheck))

    member info.GetDeclarationListSymbols(parseResultsOpt, line, colAtEndOfNamesAndResidue, lineStr, qualifyingNames, partialName, ?hasTextChangedSinceLastTypecheck, ?userOpName: string) = 
        let userOpName = defaultArg userOpName "Unknown"
        let hasTextChangedSinceLastTypecheck = defaultArg hasTextChangedSinceLastTypecheck (fun _ -> false)
        reactorOp userOpName "GetDeclarationListSymbols" List.empty (fun ctok scope -> scope.GetDeclarationListSymbols(ctok, parseResultsOpt, line, lineStr, colAtEndOfNamesAndResidue, qualifyingNames, partialName, hasTextChangedSinceLastTypecheck))

    /// Resolve the names at the given location to give a data tip 
    member info.GetStructuredToolTipText(line, colAtEndOfNames, lineStr, names, tokenTag, ?userOpName: string) = 
        let userOpName = defaultArg userOpName "Unknown"
        let dflt = FSharpToolTipText []
        match tokenTagToTokenId tokenTag with 
        | TOKEN_IDENT -> 
            reactorOp userOpName "GetStructuredToolTipText" dflt (fun ctok scope -> scope.GetStructuredToolTipText(ctok, line, lineStr, colAtEndOfNames, names))
        | TOKEN_STRING | TOKEN_STRING_TEXT -> 
            reactorOp userOpName "GetReferenceResolutionToolTipText" dflt (fun ctok scope -> scope.GetReferenceResolutionStructuredToolTipText(ctok, line, colAtEndOfNames) )
        | _ -> 
            async.Return dflt

    member info.GetToolTipText(line, colAtEndOfNames, lineStr, names, tokenTag, userOpName) = 
        info.GetStructuredToolTipText(line, colAtEndOfNames, lineStr, names, tokenTag, ?userOpName=userOpName)
        |> Tooltips.Map Tooltips.ToFSharpToolTipText

    member info.GetF1Keyword (line, colAtEndOfNames, lineStr, names, ?userOpName: string) =
        let userOpName = defaultArg userOpName "Unknown"
        reactorOp userOpName "GetF1Keyword" None (fun ctok scope -> 
            scope.GetF1Keyword (ctok, line, lineStr, colAtEndOfNames, names))

    // Resolve the names at the given location to a set of methods
    member info.GetMethods(line, colAtEndOfNames, lineStr, names, ?userOpName: string) =
        let userOpName = defaultArg userOpName "Unknown"
        let dflt = FSharpMethodGroup("",[| |])
        reactorOp userOpName "GetMethods" dflt (fun ctok scope -> 
            scope.GetMethods (ctok, line, lineStr, colAtEndOfNames, names))
            
    member info.GetDeclarationLocation (line, colAtEndOfNames, lineStr, names, ?preferFlag, ?userOpName: string) = 
        let userOpName = defaultArg userOpName "Unknown"
        let dflt = FSharpFindDeclResult.DeclNotFound (FSharpFindDeclFailureReason.Unknown "")
        reactorOp userOpName "GetDeclarationLocation" dflt (fun ctok scope -> 
            scope.GetDeclarationLocation (ctok, line, lineStr, colAtEndOfNames, names, preferFlag))

    member info.GetSymbolUseAtLocation (line, colAtEndOfNames, lineStr, names, ?userOpName: string) = 
        let userOpName = defaultArg userOpName "Unknown"
        reactorOp userOpName "GetSymbolUseAtLocation" None (fun ctok scope -> 
            scope.GetSymbolUseAtLocation (ctok, line, lineStr, colAtEndOfNames, names)
            |> Option.map (fun (sym,denv,m) -> FSharpSymbolUse(scope.TcGlobals,denv,sym,ItemOccurence.Use,m)))

    member info.GetMethodsAsSymbols (line, colAtEndOfNames, lineStr, names, ?userOpName: string) = 
        let userOpName = defaultArg userOpName "Unknown"
        reactorOp userOpName "GetMethodsAsSymbols" None (fun ctok scope -> 
            scope.GetMethodsAsSymbols (ctok, line, lineStr, colAtEndOfNames, names)
            |> Option.map (fun (symbols,denv,m) ->
                symbols |> List.map (fun sym -> FSharpSymbolUse(scope.TcGlobals,denv,sym,ItemOccurence.Use,m))))

    member info.GetSymbolAtLocation (line, colAtEndOfNames, lineStr, names, ?userOpName: string) = 
        let userOpName = defaultArg userOpName "Unknown"
        reactorOp userOpName "GetSymbolAtLocation" None (fun ctok scope -> 
            scope.GetSymbolUseAtLocation (ctok, line, lineStr, colAtEndOfNames, names)
            |> Option.map (fun (sym,_,_) -> sym))

    member info.GetFormatSpecifierLocations() = 
        info.GetFormatSpecifierLocationsAndArity() |> Array.map fst

    member info.GetFormatSpecifierLocationsAndArity() = 
        threadSafeOp 
           (fun () -> [| |]) 
           (fun scope -> 
            // This operation is not asynchronous - GetFormatSpecifierLocationsAndArity can be run on the calling thread
            scope.GetFormatSpecifierLocationsAndArity())

    member info.GetSemanticClassification(range: range option) =
        threadSafeOp 
           (fun () -> [| |]) 
           (fun scope -> 
            // This operation is not asynchronous - GetSemanticClassification can be run on the calling thread
            scope.GetSemanticClassification(range))
     
    member info.PartialAssemblySignature = 
        threadSafeOp 
            (fun () -> failwith "not available") 
            (fun scope -> 
            // This operation is not asynchronous - PartialAssemblySignature can be run on the calling thread
            scope.PartialAssemblySignature())

    member info.ProjectContext = 
        threadSafeOp 
            (fun () -> failwith "not available") 
            (fun scope -> 
               // This operation is not asynchronous - GetReferencedAssemblies can be run on the calling thread
                FSharpProjectContext(scope.ThisCcu, scope.GetReferencedAssemblies(), scope.AccessRights))

    member info.DependencyFiles = dependencyFiles

    member info.GetAllUsesOfAllSymbolsInFile() = 
        threadSafeOp 
            (fun () -> [| |]) 
            (fun scope -> 
                 [| for (item,itemOcc,denv,m) in scope.ScopeSymbolUses.GetAllUsesOfSymbols() do
                     if itemOcc <> ItemOccurence.RelatedText then
                      let symbol = FSharpSymbol.Create(scope.TcGlobals, scope.ThisCcu, scope.TcImports, item)
                      yield FSharpSymbolUse(scope.TcGlobals, denv, symbol, itemOcc, m) |])
         |> async.Return 

    member info.GetUsesOfSymbolInFile(symbol:FSharpSymbol) = 
        threadSafeOp 
            (fun () -> [| |]) 
            (fun scope -> 
                [| for (itemOcc,denv,m) in scope.ScopeSymbolUses.GetUsesOfSymbol(symbol.Item) |> Seq.distinctBy (fun (itemOcc,_denv,m) -> itemOcc, m) do
                     if itemOcc <> ItemOccurence.RelatedText then
                      yield FSharpSymbolUse(scope.TcGlobals, denv, symbol, itemOcc, m) |])
         |> async.Return 

    member info.GetVisibleNamespacesAndModulesAtPoint(pos: pos) = 
        threadSafeOp 
            (fun () -> [| |]) 
            (fun scope -> scope.GetVisibleNamespacesAndModulesAtPosition(pos) |> List.toArray)
         |> async.Return 

    member info.IsRelativeNameResolvable(pos: pos, plid: string list, item: Item, ?userOpName: string) = 
        let userOpName = defaultArg userOpName "Unknown"
        reactorOp userOpName "IsRelativeNameResolvable" true (fun ctok scope -> 
            RequireCompilationThread ctok
            scope.IsRelativeNameResolvable(pos, plid, item))
    

    override info.ToString() = "FSharpCheckFileResults(" + filename + ")"

//----------------------------------------------------------------------------
// BackgroundCompiler
//

[<NoComparison>]
type FSharpCheckFileAnswer =
    | Aborted
    | Succeeded of FSharpCheckFileResults   
        

/// Callback that indicates whether a requested result has become obsolete.    
[<NoComparison;NoEquality>]
type IsResultObsolete = 
    | IsResultObsolete of (unit->bool)


[<AutoOpen>]
module Helpers = 

    // Look for DLLs in the location of the service DLL first.
    let defaultFSharpBinariesDir = FSharpEnvironment.BinFolderOfDefaultFSharpCompiler(Some(typeof<FSharpCheckFileAnswer>.Assembly.Location)).Value
    
    /// Determine whether two (fileName,options) keys are identical w.r.t. affect on checking
    let AreSameForChecking2((fileName1: string, options1: FSharpProjectOptions), (fileName2, o2)) =
        (fileName1 = fileName2) 
        && FSharpProjectOptions.AreSameForChecking(options1,o2)
        
    /// Determine whether two (fileName,options) keys should be identical w.r.t. resource usage
    let AreSubsumable2((fileName1:string,o1:FSharpProjectOptions),(fileName2:string,o2:FSharpProjectOptions)) =
        (fileName1 = fileName2)
        && FSharpProjectOptions.UseSameProjectFileName(o1,o2)

    /// Determine whether two (fileName,sourceText,options) keys should be identical w.r.t. parsing
    let AreSameForParsing3((fileName1: string, source1: string, options1: FSharpProjectOptions), (fileName2, source2, options2)) =
        (fileName1 = fileName2) 
        && FSharpProjectOptions.AreSameForParsing(options1,options2)
        && (source1 = source2)
        
    /// Determine whether two (fileName,sourceText,options) keys should be identical w.r.t. checking
    let AreSameForChecking3((fileName1: string, source1: string, options1: FSharpProjectOptions), (fileName2, source2, options2)) =
        (fileName1 = fileName2) 
        && FSharpProjectOptions.AreSameForChecking(options1,options2)
        && (source1 = source2)

    /// Determine whether two (fileName,sourceText,options) keys should be identical w.r.t. resource usage
    let AreSubsumable3((fileName1:string,_,o1:FSharpProjectOptions),(fileName2:string,_,o2:FSharpProjectOptions)) =
        (fileName1 = fileName2)
        && FSharpProjectOptions.UseSameProjectFileName(o1,o2)

module CompileHelpers =
    let mkCompilationErorHandlers() = 
        let errors = ResizeArray<_>()

        let errorSink isError exn = 
            let mainError,relatedErrors = SplitRelatedDiagnostics exn 
            let oneError trim e = errors.Add(FSharpErrorInfo.CreateFromException (e, isError, trim, Range.range0))
            oneError false mainError
            List.iter (oneError true) relatedErrors

        let errorLogger = 
            { new ErrorLogger("CompileAPI") with 
                member x.DiagnosticSink(exn, isError) = errorSink isError exn
                member x.ErrorCount = errors |> Seq.filter (fun e -> e.Severity = FSharpErrorSeverity.Error) |> Seq.length }

        let loggerProvider = 
            { new ErrorLoggerProvider() with 
                member x.CreateErrorLoggerUpToMaxErrors(_tcConfigBuilder, _exiter) = errorLogger    }
        errors, errorLogger, loggerProvider

    let tryCompile errorLogger f = 
        use unwindParsePhase = PushThreadBuildPhaseUntilUnwind (BuildPhase.Parse)            
        use unwindEL_2 = PushErrorLoggerPhaseUntilUnwind (fun _ -> errorLogger)
        let exiter = { new Exiter with member x.Exit n = raise StopProcessing }
        try 
            f exiter
            0
        with e -> 
            stopProcessingRecovery e Range.range0
            1

    /// Compile using the given flags.  Source files names are resolved via the FileSystem API. The output file must be given by a -o flag. 
    let compileFromArgs (ctok, argv: string[], legacyReferenceResolver, tcImportsCapture, dynamicAssemblyCreator)  = 
    
        let errors, errorLogger, loggerProvider = mkCompilationErorHandlers()
        let result = 
            tryCompile errorLogger (fun exiter -> 
                mainCompile (ctok, argv, legacyReferenceResolver, (*bannerAlreadyPrinted*)true, (*openBinariesInMemory*)true, (*defaultCopyFSharpCore*)false, exiter, loggerProvider, tcImportsCapture, dynamicAssemblyCreator) )
    
        errors.ToArray(), result

    let compileFromAsts (ctok, legacyReferenceResolver, asts, assemblyName, outFile, dependencies, noframework, pdbFile, executable, tcImportsCapture, dynamicAssemblyCreator) =

        let errors, errorLogger, loggerProvider = mkCompilationErorHandlers()
    
        let executable = defaultArg executable true
        let target = if executable then CompilerTarget.ConsoleExe else CompilerTarget.Dll
    
        let result = 
            tryCompile errorLogger (fun exiter -> 
                compileOfAst (ctok, legacyReferenceResolver, (*openBinariesInMemory=*)true, assemblyName, target, outFile, pdbFile, dependencies, noframework, exiter, loggerProvider, asts, tcImportsCapture, dynamicAssemblyCreator))

        errors.ToArray(), result

    let createDynamicAssembly (ctok, debugInfo: bool, tcImportsRef: TcImports option ref, execute: bool, assemblyBuilderRef: _ option ref) (tcGlobals:TcGlobals, outfile, ilxMainModule) =

        // Create an assembly builder
        let assemblyName = System.Reflection.AssemblyName(System.IO.Path.GetFileNameWithoutExtension outfile)
        let flags = System.Reflection.Emit.AssemblyBuilderAccess.Run
#if FX_NO_APP_DOMAINS
        let assemblyBuilder = System.Reflection.Emit.AssemblyBuilder.DefineDynamicAssembly(assemblyName, flags)
        let moduleBuilder = assemblyBuilder.DefineDynamicModule("IncrementalModule")
#else
        let assemblyBuilder = AppDomain.CurrentDomain.DefineDynamicAssembly(assemblyName, flags)
        let moduleBuilder = assemblyBuilder.DefineDynamicModule("IncrementalModule", debugInfo)
#endif            
        // Omit resources in dynamic assemblies, because the module builder is constructed without a filename the module 
        // is tagged as transient and as such DefineManifestResource will throw an invalid operation if resources are present.
        // 
        // Also, the dynamic assembly creator can't currently handle types called "<Module>" from statically linked assemblies.
        let ilxMainModule = 
            { ilxMainModule with 
                TypeDefs = ilxMainModule.TypeDefs.AsList |> List.filter (fun td -> not (isTypeNameForGlobalFunctions td.Name)) |> mkILTypeDefs
                Resources=mkILResources [] }

        // The function used to resolve typees while emitting the code
        let assemblyResolver s = 
            match tcImportsRef.Value.Value.TryFindExistingFullyQualifiedPathByExactAssemblyRef (ctok, s) with 
            | Some res -> Some (Choice1Of2 res)
            | None -> None

        // Emit the code
        let _emEnv,execs = ILRuntimeWriter.emitModuleFragment(tcGlobals.ilg, ILRuntimeWriter.emEnv0, assemblyBuilder, moduleBuilder, ilxMainModule, debugInfo, assemblyResolver, tcGlobals.TryFindSysILTypeRef)

        // Execute the top-level initialization, if requested
        if execute then 
            for exec in execs do 
                match exec() with 
                | None -> ()
                | Some exn -> 
                    PreserveStackTrace(exn)
                    raise exn

        // Register the reflected definitions for the dynamically generated assembly
        for resource in ilxMainModule.Resources.AsList do 
            if IsReflectedDefinitionsResource resource then 
                Quotations.Expr.RegisterReflectedDefinitions(assemblyBuilder, moduleBuilder.Name, resource.Bytes)

        // Save the result
        assemblyBuilderRef := Some assemblyBuilder
        
    let setOutputStreams execute = 
        // Set the output streams, if requested
        match execute with
        | Some (writer,error) -> 
            System.Console.SetOut writer
            System.Console.SetError error
        | None -> ()

        
type FileName = string
type Source = string        
type FilePath = string
type ProjectPath = string
type FileVersion = int

type ParseCacheLockToken() = interface LockToken
type ScriptClosureCacheToken() = interface LockToken


// There is only one instance of this type, held in FSharpChecker
type BackgroundCompiler(legacyReferenceResolver, projectCacheSize, keepAssemblyContents, keepAllBackgroundResolutions) as self =
    // STATIC ROOT: FSharpLanguageServiceTestable.FSharpChecker.backgroundCompiler.reactor: The one and only Reactor
    let reactor = Reactor.Singleton
    let beforeFileChecked = Event<string * obj option>()
    let fileParsed = Event<string * obj option>()
    let fileChecked = Event<string * obj option>()
    let projectChecked = Event<string * obj option>()


    let mutable implicitlyStartBackgroundWork = true
    let reactorOps = 
        { new IReactorOperations with 
                member __.EnqueueAndAwaitOpAsync (userOpName, opName, opArg, op) = reactor.EnqueueAndAwaitOpAsync (userOpName, opName, opArg, op)
                member __.EnqueueOp (userOpName, opName, opArg, op) = reactor.EnqueueOp (userOpName, opName, opArg, op) }

    // STATIC ROOT: FSharpLanguageServiceTestable.FSharpChecker.backgroundCompiler.scriptClosureCache 
    /// Information about the derived script closure.
    let scriptClosureCache = 
        MruCache<ScriptClosureCacheToken, FSharpProjectOptions, LoadClosure>(projectCacheSize, 
            areSame=FSharpProjectOptions.AreSameForChecking, 
            areSimilar=FSharpProjectOptions.UseSameProjectFileName)

    let scriptClosureCacheLock = Lock<ScriptClosureCacheToken>()
    let frameworkTcImportsCache = FrameworkImportsCache(frameworkTcImportsCacheStrongSize)

    /// CreateOneIncrementalBuilder (for background type checking). Note that fsc.fs also
    /// creates an incremental builder used by the command line compiler.
    let CreateOneIncrementalBuilder (ctok, options:FSharpProjectOptions, userOpName) = 
      cancellable {
        Trace.TraceInformation("FCS: {0}.{1} ({2})", userOpName, "CreateOneIncrementalBuilder", options.ProjectFileName)
        let projectReferences =  
            [ for (nm,opts) in options.ReferencedProjects do
               
               // Don't use cross-project references for FSharp.Core, since various bits of code require a concrete FSharp.Core to exist on-disk.
               // The only solutions that have these cross-project references to FSharp.Core are VisualFSharp.sln and FSharp.sln. The only ramification
               // of this is that you need to build FSharp.Core to get intellisense in those projects.

               if (try Path.GetFileNameWithoutExtension(nm) with _ -> "") <> GetFSharpCoreLibraryName() then

                 yield
                    { new IProjectReference with 
                        member x.EvaluateRawContents(ctok) = 
                          cancellable {
                            Trace.TraceInformation("FCS: {0}.{1} ({2})", userOpName, "ParseAndCheckProjectImpl", nm)
                            let! r = self.ParseAndCheckProjectImpl(opts, ctok, userOpName + ".CheckReferencedProject("+nm+")")
                            return r.RawFSharpAssemblyData 
                          }
                        member x.TryGetLogicalTimeStamp(cache, ctok) = 
                            self.TryGetLogicalTimeStampForProject(cache, ctok, opts, userOpName + ".TimeStampReferencedProject("+nm+")")
                        member x.FileName = nm } ]

        let loadClosure = scriptClosureCacheLock.AcquireLock (fun ltok -> scriptClosureCache.TryGet (ltok, options))
        let! builderOpt, diagnostics = 
            IncrementalBuilder.TryCreateBackgroundBuilderForProjectOptions
                  (ctok, legacyReferenceResolver, defaultFSharpBinariesDir, frameworkTcImportsCache, loadClosure, Array.toList options.SourceFiles, 
                   Array.toList options.OtherOptions, projectReferences, options.ProjectDirectory, 
                   options.UseScriptResolutionRules, keepAssemblyContents, keepAllBackgroundResolutions, maxTimeShareMilliseconds)

        // We're putting the builder in the cache, so increment its count.
        let decrement = IncrementalBuilder.KeepBuilderAlive builderOpt

        match builderOpt with 
        | None -> ()
        | Some builder -> 

            // Register the behaviour that responds to CCUs being invalidated because of type
            // provider Invalidate events. This invalidates the configuration in the build.
            builder.ImportedCcusInvalidated.Add (fun _ -> 
                self.InvalidateConfiguration(options, None, userOpName))

            // Register the callback called just before a file is typechecked by the background builder (without recording
            // errors or intellisense information).
            //
            // This indicates to the UI that the file type check state is dirty. If the file is open and visible then 
            // the UI will sooner or later request a typecheck of the file, recording errors and intellisense information.
            builder.BeforeFileChecked.Add (fun file -> beforeFileChecked.Trigger(file, options.ExtraProjectInfo))
            builder.FileParsed.Add (fun file -> fileParsed.Trigger(file, options.ExtraProjectInfo))
            builder.FileChecked.Add (fun file -> fileChecked.Trigger(file, options.ExtraProjectInfo))
            builder.ProjectChecked.Add (fun () -> projectChecked.Trigger (options.ProjectFileName, options.ExtraProjectInfo))

        return (builderOpt, diagnostics, decrement)
      }

    // STATIC ROOT: FSharpLanguageServiceTestable.FSharpChecker.backgroundCompiler.incrementalBuildersCache. This root typically holds more 
    // live information than anything else in the F# Language Service, since it holds up to 3 (projectCacheStrongSize) background project builds
    // strongly.
    // 
    /// Cache of builds keyed by options.        
    let incrementalBuildersCache = 
        MruCache<CompilationThreadToken, FSharpProjectOptions, (IncrementalBuilder option * FSharpErrorInfo list * IDisposable)>
                (keepStrongly=projectCacheSize, keepMax=projectCacheSize, 
                 areSame =  FSharpProjectOptions.AreSameForChecking, 
                 areSimilar =  FSharpProjectOptions.UseSameProjectFileName,
                 requiredToKeep=(fun (builderOpt,_,_) -> match builderOpt with None -> false | Some (b:IncrementalBuilder) -> b.IsBeingKeptAliveApartFromCacheEntry),
                 onDiscard = (fun (_, _, decrement:IDisposable) -> decrement.Dispose()))

    let getOrCreateBuilderAndKeepAlive (ctok, options, userOpName) =
      cancellable {
          RequireCompilationThread ctok
          match incrementalBuildersCache.TryGet (ctok, options) with
          | Some (builderOpt,creationErrors,_) -> 
              let decrement = IncrementalBuilder.KeepBuilderAlive builderOpt
              return builderOpt,creationErrors, decrement
          | None -> 
              let! (builderOpt,creationErrors,_) as info = CreateOneIncrementalBuilder (ctok, options, userOpName)
              incrementalBuildersCache.Set (ctok, options, info)
              let decrement = IncrementalBuilder.KeepBuilderAlive builderOpt
              return builderOpt, creationErrors, decrement
      }

    let parseCacheLock = Lock<ParseCacheLockToken>()
    

    // STATIC ROOT: FSharpLanguageServiceTestable.FSharpChecker.parseFileInProjectCache. Most recently used cache for parsing files.
    let parseFileInProjectCache = 
        MruCache<ParseCacheLockToken, _, _>(parseFileInProjectCacheSize, 
            areSame=AreSameForParsing3,
            areSimilar=AreSubsumable3)

    // STATIC ROOT: FSharpLanguageServiceTestable.FSharpChecker.parseAndCheckFileInProjectCachePossiblyStale 
    // STATIC ROOT: FSharpLanguageServiceTestable.FSharpChecker.parseAndCheckFileInProjectCache
    //
    /// Cache which holds recently seen type-checks.
    /// This cache may hold out-of-date entries, in two senses
    ///    - there may be a more recent antecedent state available because the background build has made it available
    ///    - the source for the file may have changed
    
    let parseAndCheckFileInProjectCachePossiblyStale = 
        MruCache<ParseCacheLockToken,string * FSharpProjectOptions, FSharpParseFileResults * FSharpCheckFileResults * int>
            (keepStrongly=incrementalTypeCheckCacheSize,
             areSame=AreSameForChecking2,
             areSimilar=AreSubsumable2)

    // Also keyed on source. This can only be out of date if the antecedent is out of date
    let parseAndCheckFileInProjectCache = 
        MruCache<ParseCacheLockToken,FileName * Source * FSharpProjectOptions, FSharpParseFileResults * FSharpCheckFileResults * FileVersion * DateTime>
            (keepStrongly=incrementalTypeCheckCacheSize,
             areSame=AreSameForChecking3,
             areSimilar=AreSubsumable3)

    /// Holds keys for files being currently checked. It's used to prevent checking same file in parallel (interleaving chunck queued to Reactor).
    let beingCheckedFileTable = 
        ConcurrentDictionary<FilePath * FSharpProjectOptions * FileVersion, unit>
            (HashIdentity.FromFunctions
                hash
                (fun (f1, o1, v1) (f2, o2, v2) -> f1 = f2 && v1 = v2 && FSharpProjectOptions.AreSameForChecking(o1, o2)))

    static let mutable foregroundParseCount = 0
    static let mutable foregroundTypeCheckCount = 0

    let MakeCheckFileResultsEmpty(filename, creationErrors) = 
        FSharpCheckFileResults (filename, Array.ofList creationErrors, None, [], None, reactorOps)

    let MakeCheckFileResults(filename, options:FSharpProjectOptions, builder, scope, dependencyFiles, creationErrors, parseErrors, tcErrors) = 
        let errors = 
            [| yield! creationErrors 
               yield! parseErrors
               if options.IsIncompleteTypeCheckEnvironment then 
                    yield! Seq.truncate maxTypeCheckErrorsOutOfProjectContext tcErrors
               else 
                    yield! tcErrors |]
                
        FSharpCheckFileResults (filename, errors, Some scope, dependencyFiles, Some builder, reactorOps)

    let MakeCheckFileAnswer(filename, tcFileResult, options:FSharpProjectOptions, builder, dependencyFiles, creationErrors, parseErrors, tcErrors) = 
        match tcFileResult with 
        | Parser.TypeCheckAborted.Yes  ->  FSharpCheckFileAnswer.Aborted                
        | Parser.TypeCheckAborted.No scope -> FSharpCheckFileAnswer.Succeeded(MakeCheckFileResults(filename, options, builder, scope, dependencyFiles, creationErrors, parseErrors, tcErrors))

    member bc.RecordTypeCheckFileInProjectResults(filename,options,parseResults,fileVersion,priorTimeStamp,checkAnswer,source) =        
        match checkAnswer with 
        | None
        | Some FSharpCheckFileAnswer.Aborted -> ()
        | Some (FSharpCheckFileAnswer.Succeeded typedResults) -> 
            foregroundTypeCheckCount <- foregroundTypeCheckCount + 1
            parseCacheLock.AcquireLock (fun ltok -> 
                parseAndCheckFileInProjectCachePossiblyStale.Set(ltok, (filename,options),(parseResults,typedResults,fileVersion))  
                parseAndCheckFileInProjectCache.Set(ltok, (filename,source,options),(parseResults,typedResults,fileVersion,priorTimeStamp))
                parseFileInProjectCache.Set(ltok, (filename,source,options),parseResults))

    member bc.ImplicitlyStartCheckProjectInBackground(options, userOpName) =        
        if implicitlyStartBackgroundWork then 
            bc.CheckProjectInBackground(options, userOpName + ".ImplicitlyStartCheckProjectInBackground")   

    /// Parses the source file and returns untyped AST
    member bc.ParseFileInProject(filename:string, source,options:FSharpProjectOptions, userOpName) =
        match parseCacheLock.AcquireLock (fun ctok -> parseFileInProjectCache.TryGet (ctok, (filename, source, options))) with 
        | Some parseResults -> async.Return parseResults
        | None -> 
        // Try this cache too (which might contain different entries)
        let cachedResults = parseCacheLock.AcquireLock (fun ctok -> parseAndCheckFileInProjectCache.TryGet(ctok,(filename,source,options)))
        match cachedResults with 
        | Some (parseResults, _checkResults,_,_) ->  async.Return parseResults
        | _ -> 
        reactor.EnqueueAndAwaitOpAsync(userOpName, "ParseFileInProject", filename, fun ctok -> 
         cancellable {
            // Try the caches again - it may have been filled by the time this operation runs
            match parseCacheLock.AcquireLock (fun ctok -> parseFileInProjectCache.TryGet (ctok, (filename, source, options))) with 
            | Some parseResults -> return parseResults
            | None -> 
            let cachedResults = parseCacheLock.AcquireLock (fun ctok -> parseAndCheckFileInProjectCache.TryGet(ctok, (filename,source,options)))
            match cachedResults with 
            | Some (parseResults, _checkResults,_,_) ->  return parseResults
            | _ -> 
            Trace.TraceInformation("FCS: {0}.{1} ({2})", userOpName, "ParseFileInProject.CacheMiss", filename)
            foregroundParseCount <- foregroundParseCount + 1
            let! builderOpt,creationErrors,decrement = getOrCreateBuilderAndKeepAlive (ctok, options, userOpName)
            use _unwind = decrement
            match builderOpt with
            | None -> return FSharpParseFileResults(List.toArray creationErrors, None, true, [])
            | Some builder -> 
            // Do the parsing.
            let parseErrors, _matchPairs, inputOpt, anyErrors = 
               Parser.ParseOneFile (ctok, source, false, true, filename, builder.SourceFiles, builder.TcConfig)
                 
            let res = FSharpParseFileResults(parseErrors, inputOpt, anyErrors, builder.AllDependenciesDeprecated )
            parseCacheLock.AcquireLock (fun ctok -> parseFileInProjectCache.Set (ctok, (filename, source, options), res))
            return res 
          }
        )

    /// Fetch the parse information from the background compiler (which checks w.r.t. the FileSystem API)
    member bc.GetBackgroundParseResultsForFileInProject(filename, options, userOpName) =
        reactor.EnqueueAndAwaitOpAsync(userOpName, "GetBackgroundParseResultsForFileInProject ", filename, fun ctok -> 
          cancellable {
            let! builderOpt, creationErrors, decrement = getOrCreateBuilderAndKeepAlive (ctok, options, userOpName)
            use _unwind = decrement
            match builderOpt with
            | None -> return FSharpParseFileResults(List.toArray creationErrors, None, true, [])
            | Some builder -> 
            let! inputOpt,_,_,parseErrors = builder.GetParseResultsForFile (ctok, filename)
            let errors = [| yield! creationErrors; yield! ErrorHelpers.CreateErrorInfos (builder.TcConfig, false, filename, parseErrors) |]
            return FSharpParseFileResults(errors = errors, input = inputOpt, parseHadErrors = false, dependencyFiles = builder.AllDependenciesDeprecated)
          }
        )

    member bc.MatchBraces(filename:string, source, options, userOpName) =
        reactor.EnqueueAndAwaitOpAsync(userOpName, "MatchBraces", filename, fun ctok -> 
          cancellable {
            let! builderOpt,_,decrement = getOrCreateBuilderAndKeepAlive (ctok, options, userOpName)
            use _unwind = decrement
            match builderOpt with
            | None -> return [| |]
            | Some builder -> 
            let _parseErrors, matchPairs, _inputOpt, _anyErrors = 
               Parser.ParseOneFile (ctok, source, true, false, filename, builder.SourceFiles, builder.TcConfig)
                 
            return matchPairs
          }
        )

    member bc.GetCachedCheckFileResult(builder: IncrementalBuilder,filename,source,options) =
            // Check the cache. We can only use cached results when there is no work to do to bring the background builder up-to-date
            let cachedResults = parseCacheLock.AcquireLock (fun ltok -> parseAndCheckFileInProjectCache.TryGet(ltok, (filename,source,options)))

            match cachedResults with 
//            | Some (parseResults, checkResults, _, _) when builder.AreCheckResultsBeforeFileInProjectReady(filename) -> 
            | Some (parseResults, checkResults,_,priorTimeStamp) 
                 when 
                    (match builder.GetCheckResultsBeforeFileInProjectEvenIfStale filename with 
                    | None -> false
                    | Some(tcPrior) -> 
                        tcPrior.TimeStamp = priorTimeStamp &&
                        builder.AreCheckResultsBeforeFileInProjectReady(filename)) -> 
                Some (parseResults,checkResults)
            | _ -> None

    /// 1. Repeatedly try to get cached file check results or get file "lock". 
    /// 
    /// 2. If it've got cached results, returns them.
    ///
    /// 3. If it've not got the lock for 1 minute, returns `FSharpCheckFileAnswer.Aborted`.
    ///
    /// 4. Type checks the file.
    ///
    /// 5. Records results in `BackgroundCompiler` caches.
    ///
    /// 6. Starts whole project background compilation.
    ///
    /// 7. Releases the file "lock".
    member private bc.CheckOneFileImpl
        (parseResults: FSharpParseFileResults,
         source: string,
         fileName: string,
         options: FSharpProjectOptions,
         textSnapshotInfo : obj option,
         fileVersion : int,
         builder : IncrementalBuilder,
         tcPrior : PartialCheckResults,
         creationErrors : FSharpErrorInfo list,
         userOpName: string) = 
    
        async {
            let beingCheckedFileKey = fileName, options, fileVersion
            let stopwatch = Stopwatch.StartNew()
            let rec loop() =
                async {
                    // results may appear while we were waiting for the lock, let's recheck if it's the case
                    let cachedResults = bc.GetCachedCheckFileResult(builder, fileName, source, options) 
            
                    match cachedResults with
                    | Some (_, checkResults) -> return FSharpCheckFileAnswer.Succeeded checkResults
                    | None ->
                        if beingCheckedFileTable.TryAdd(beingCheckedFileKey, ()) then
                            try
                                // Get additional script #load closure information if applicable.
                                // For scripts, this will have been recorded by GetProjectOptionsFromScript.
                                let loadClosure = scriptClosureCacheLock.AcquireLock (fun ltok -> scriptClosureCache.TryGet (ltok, options))
                                let! tcErrors, tcFileResult = 
                                    Parser.CheckOneFile(parseResults, source, fileName, options.ProjectFileName, tcPrior.TcConfig, tcPrior.TcGlobals, tcPrior.TcImports, 
                                                        tcPrior.TcState, loadClosure, tcPrior.Errors, reactorOps, (fun () -> builder.IsAlive), textSnapshotInfo, userOpName)
                                let checkAnswer = MakeCheckFileAnswer(fileName, tcFileResult, options, builder, tcPrior.TcDependencyFiles, creationErrors, parseResults.Errors, tcErrors)
                                bc.RecordTypeCheckFileInProjectResults(fileName, options, parseResults, fileVersion, tcPrior.TimeStamp, Some checkAnswer, source)
                                return checkAnswer
                            finally
                                let dummy = ref ()
                                beingCheckedFileTable.TryRemove(beingCheckedFileKey, dummy) |> ignore
                        else 
                            do! Async.Sleep 100
                            if stopwatch.Elapsed > TimeSpan.FromMinutes 1. then 
                                return FSharpCheckFileAnswer.Aborted
                            else
                                return! loop()
                }
            return! loop()
        }

    /// Type-check the result obtained by parsing, but only if the antecedent type checking context is available. 
    member bc.CheckFileInProjectAllowingStaleCachedResults(parseResults: FSharpParseFileResults, filename, fileVersion, source, options, textSnapshotInfo: obj option, userOpName) =
        let execWithReactorAsync action = reactor.EnqueueAndAwaitOpAsync(userOpName, "CheckFileInProjectAllowingStaleCachedResults ", filename, action >> cancellable.Return)
        async {
            try
                if implicitlyStartBackgroundWork then 
                    reactor.CancelBackgroundOp() // cancel the background work, since we will start new work after we're done

                let! cachedResults = 
                  execWithReactorAsync <| fun ctok -> 
                    match incrementalBuildersCache.TryGetAny (ctok, options) with
                    | Some (Some builder, creationErrors, _) ->
                        match bc.GetCachedCheckFileResult(builder, filename, source, options) with
                        | Some (_, checkResults) -> Some (builder, creationErrors, Some (FSharpCheckFileAnswer.Succeeded checkResults))
                        | _ -> Some (builder, creationErrors, None)
                    | _ -> None // the builder wasn't ready
                        
                match cachedResults with
                | None -> return None
                | Some (_, _, Some x) -> return Some x
                | Some (builder, creationErrors, None) ->
                    Trace.TraceInformation("FCS: {0}.{1} ({2})", userOpName, "CheckFileInProjectAllowingStaleCachedResults.CacheMiss", filename)
                    let! tcPrior = 
                        execWithReactorAsync <| fun ctok -> 
                            DoesNotRequireCompilerThreadTokenAndCouldPossiblyBeMadeConcurrent  ctok
                            builder.GetCheckResultsBeforeFileInProjectEvenIfStale filename
                    match tcPrior with
                    | Some tcPrior -> 
                        let! checkResults = bc.CheckOneFileImpl(parseResults, source, filename, options, textSnapshotInfo, fileVersion, builder, tcPrior, creationErrors, userOpName)
                        return Some checkResults
                    | None -> return None  // the incremental builder was not up to date
            finally 
                bc.ImplicitlyStartCheckProjectInBackground(options, userOpName)
        }

    /// Type-check the result obtained by parsing. Force the evaluation of the antecedent type checking context if needed.
    member bc.CheckFileInProject(parseResults: FSharpParseFileResults, filename, fileVersion, source, options, textSnapshotInfo, userOpName) =
        let execWithReactorAsync action = reactor.EnqueueAndAwaitOpAsync(userOpName, "CheckFileInProject", filename, action)
        async {
            try 
                if implicitlyStartBackgroundWork then 
                    reactor.CancelBackgroundOp() // cancel the background work, since we will start new work after we're done
                let! builderOpt,creationErrors, decrement = execWithReactorAsync (fun ctok -> getOrCreateBuilderAndKeepAlive (ctok, options, userOpName))
                use _unwind = decrement
                match builderOpt with
                | None -> return FSharpCheckFileAnswer.Succeeded (MakeCheckFileResultsEmpty(filename, creationErrors))
                | Some builder -> 
                    // Check the cache. We can only use cached results when there is no work to do to bring the background builder up-to-date
                    let cachedResults = bc.GetCachedCheckFileResult(builder, filename, source, options)

                    match cachedResults with
                    | Some (_, checkResults) -> return FSharpCheckFileAnswer.Succeeded checkResults
                    | _ ->
                        Trace.TraceInformation("FCS: {0}.{1} ({2})", userOpName, "CheckFileInProject.CacheMiss", filename)
                        let! tcPrior = execWithReactorAsync <| fun ctok -> builder.GetCheckResultsBeforeFileInProject (ctok, filename)
                        let! checkAnswer = bc.CheckOneFileImpl(parseResults, source, filename, options, textSnapshotInfo, fileVersion, builder, tcPrior, creationErrors, userOpName)
                        return checkAnswer
            finally 
                bc.ImplicitlyStartCheckProjectInBackground(options, userOpName)
        }

    /// Parses and checks the source file and returns untyped AST and check results.
    member bc.ParseAndCheckFileInProject (filename:string, fileVersion, source, options:FSharpProjectOptions, textSnapshotInfo, userOpName) =
        let execWithReactorAsync action = reactor.EnqueueAndAwaitOpAsync(userOpName, "ParseAndCheckFileInProject", filename, action)
        async {
            try 
                if implicitlyStartBackgroundWork then 
                    reactor.CancelBackgroundOp() // cancel the background work, since we will start new work after we're done
                let! builderOpt,creationErrors,decrement = execWithReactorAsync (fun ctok -> getOrCreateBuilderAndKeepAlive (ctok, options, userOpName))
                use _unwind = decrement
                match builderOpt with
                | None -> 
                    let parseResults = FSharpParseFileResults(List.toArray creationErrors, None, true, [])
                    return (parseResults, FSharpCheckFileAnswer.Aborted)

                | Some builder -> 
                    let cachedResults = bc.GetCachedCheckFileResult(builder, filename, source, options)

                    match cachedResults with 
                    | Some (parseResults, checkResults) -> return parseResults, FSharpCheckFileAnswer.Succeeded checkResults
                    | _ ->
                        Trace.TraceInformation("FCS: {0}.{1} ({2})", userOpName, "ParseAndCheckFileInProject.CacheMiss", filename)
                        // todo this blocks the Reactor queue until all files up to the current are type checked. It's OK while editing the file,
                        // but results with non cooperative blocking when a firts file from a project opened.
                        let! tcPrior = execWithReactorAsync <| fun ctok -> builder.GetCheckResultsBeforeFileInProject (ctok, filename) 
                    
                        // Do the parsing.
                        let! parseErrors, _matchPairs, inputOpt, anyErrors = 
                            execWithReactorAsync <| fun ctok ->
                                Parser.ParseOneFile (ctok, source, false, true, filename, builder.SourceFiles, builder.TcConfig) |> cancellable.Return
                     
                        let parseResults = FSharpParseFileResults(parseErrors, inputOpt, anyErrors, builder.AllDependenciesDeprecated)
                        let! checkResults = bc.CheckOneFileImpl(parseResults, source, filename, options, textSnapshotInfo, fileVersion, builder, tcPrior, creationErrors, userOpName)
                        return parseResults, checkResults
            finally 
                bc.ImplicitlyStartCheckProjectInBackground(options, userOpName)
        }

    /// Fetch the check information from the background compiler (which checks w.r.t. the FileSystem API)
    member bc.GetBackgroundCheckResultsForFileInProject(filename, options, userOpName) =
        reactor.EnqueueAndAwaitOpAsync(userOpName, "GetBackgroundCheckResultsForFileInProject", filename, fun ctok -> 
          cancellable {
            let! builderOpt, creationErrors, decrement = getOrCreateBuilderAndKeepAlive (ctok, options, userOpName)
            use _unwind = decrement
            match builderOpt with
            | None -> 
                let parseResults = FSharpParseFileResults(Array.ofList creationErrors, None, true, [])
                let typedResults = MakeCheckFileResultsEmpty(filename, creationErrors)
                return (parseResults, typedResults)
            | Some builder -> 
                let! (inputOpt, _, _, untypedErrors) = builder.GetParseResultsForFile (ctok, filename)
                let! tcProj = builder.GetCheckResultsAfterFileInProject (ctok, filename)
                let untypedErrors = [| yield! creationErrors; yield! ErrorHelpers.CreateErrorInfos (builder.TcConfig, false, filename, untypedErrors) |]
                let tcErrors = [| yield! creationErrors; yield! ErrorHelpers.CreateErrorInfos (builder.TcConfig, false, filename, tcProj.Errors) |]
                let parseResults = FSharpParseFileResults(errors = untypedErrors, input = inputOpt, parseHadErrors = false, dependencyFiles = builder.AllDependenciesDeprecated)
                let loadClosure = scriptClosureCacheLock.AcquireLock (fun ltok -> scriptClosureCache.TryGet (ltok, options) )
                let scope = 
                    TypeCheckInfo(tcProj.TcConfig, tcProj.TcGlobals, tcProj.TcState.PartialAssemblySignature, tcProj.TcState.Ccu, tcProj.TcImports, tcProj.TcEnvAtEnd.AccessRights,
                                  options.ProjectFileName, filename, 
                                  List.last tcProj.TcResolutions, 
                                  List.last tcProj.TcSymbolUses,
                                  tcProj.TcEnvAtEnd.NameEnv,
                                  loadClosure, reactorOps, (fun () -> builder.IsAlive), None)     
                let typedResults = MakeCheckFileResults(filename, options, builder, scope, tcProj.TcDependencyFiles, creationErrors, parseResults.Errors, tcErrors)
                return (parseResults, typedResults)
           })


    /// Try to get recent approximate type check results for a file. 
    member bc.TryGetRecentCheckResultsForFile(filename: string, options:FSharpProjectOptions, source, _userOpName: string) =
        match source with 
        | Some sourceText -> 
            parseCacheLock.AcquireLock (fun ltok -> 
                match parseAndCheckFileInProjectCache.TryGet(ltok,(filename,sourceText,options)) with
                | Some (a,b,c,_) -> Some (a,b,c)
                | None -> None)
        | None -> parseCacheLock.AcquireLock (fun ltok -> parseAndCheckFileInProjectCachePossiblyStale.TryGet(ltok,(filename,options)))

    /// Parse and typecheck the whole project (the implementation, called recursively as project graph is evaluated)
    member private bc.ParseAndCheckProjectImpl(options, ctok, userOpName) : Cancellable<FSharpCheckProjectResults> =
      cancellable {
        let! builderOpt,creationErrors,decrement = getOrCreateBuilderAndKeepAlive (ctok, options, userOpName)
        use _unwind = decrement
        match builderOpt with 
        | None -> 
            return FSharpCheckProjectResults (options.ProjectFileName, keepAssemblyContents, Array.ofList creationErrors, None, reactorOps)
        | Some builder -> 
            let! (tcProj, ilAssemRef, tcAssemblyDataOpt, tcAssemblyExprOpt)  = builder.GetCheckResultsAndImplementationsForProject(ctok)
            let errors = [| yield! creationErrors; yield! ErrorHelpers.CreateErrorInfos (tcProj.TcConfig, true, Microsoft.FSharp.Compiler.TcGlobals.DummyFileNameForRangesWithoutASpecificLocation, tcProj.Errors) |]
            return FSharpCheckProjectResults (options.ProjectFileName, keepAssemblyContents, errors, Some(tcProj.TcGlobals, tcProj.TcImports, tcProj.TcState.Ccu, tcProj.TcState.PartialAssemblySignature, tcProj.TcSymbolUses, tcProj.TopAttribs, tcAssemblyDataOpt, ilAssemRef, tcProj.TcEnvAtEnd.AccessRights, tcAssemblyExprOpt, tcProj.TcDependencyFiles), reactorOps)
      }

    /// Get the timestamp that would be on the output if fully built immediately
    member private bc.TryGetLogicalTimeStampForProject(cache, ctok, options, userOpName: string) =

        // NOTE: This creation of the background builder is currently run as uncancellable.  Creating background builders is generally
        // cheap though the timestamp computations look suspicious for transitive project references.
        let builderOpt,_creationErrors,decrement = getOrCreateBuilderAndKeepAlive (ctok, options, userOpName + ".TryGetLogicalTimeStampForProject") |> Cancellable.runWithoutCancellation
        use _unwind = decrement
        match builderOpt with 
        | None -> None
        | Some builder -> Some (builder.GetLogicalTimeStampForProject(cache, ctok))

    /// Keep the projet builder alive over a scope
    member bc.KeepProjectAlive(options, userOpName) =
        reactor.EnqueueAndAwaitOpAsync(userOpName, "KeepProjectAlive", options.ProjectFileName, fun ctok -> 
          cancellable {
            let! _builderOpt,_creationErrors,decrement = getOrCreateBuilderAndKeepAlive (ctok, options, userOpName)
            return decrement
          })

    /// Parse and typecheck the whole project.
    member bc.ParseAndCheckProject(options, userOpName) =
        reactor.EnqueueAndAwaitOpAsync(userOpName, "ParseAndCheckProject", options.ProjectFileName, fun ctok -> bc.ParseAndCheckProjectImpl(options, ctok, userOpName))

    member bc.GetProjectOptionsFromScript(filename, source, loadedTimeStamp, otherFlags, useFsiAuxLib: bool option, assumeDotNetFramework: bool option, extraProjectInfo: obj option, optionsStamp: int64 option, userOpName) = 
        reactor.EnqueueAndAwaitOpAsync (userOpName, "GetProjectOptionsFromScript", filename, fun ctok -> 
          cancellable {
            use errors = new ErrorScope()
            // Do we add a reference to FSharp.Compiler.Interactive.Settings by default?
            let useFsiAuxLib = defaultArg useFsiAuxLib true
            // Do we assume .NET Framework references for scripts?
            let assumeDotNetFramework = defaultArg assumeDotNetFramework true
            let otherFlags = defaultArg otherFlags [| |]
            let useSimpleResolution = 
#if ENABLE_MONO_SUPPORT
                runningOnMono || otherFlags |> Array.exists (fun x -> x = "--simpleresolution")
#else
                true
#endif
            let loadedTimeStamp = defaultArg loadedTimeStamp DateTime.MaxValue // Not 'now', we don't want to force reloading
            let applyCompilerOptions tcConfigB  = 
                let fsiCompilerOptions = CompileOptions.GetCoreFsiCompilerOptions tcConfigB 
                CompileOptions.ParseCompilerOptions (ignore, fsiCompilerOptions, Array.toList otherFlags)
            let loadClosure = LoadClosure.ComputeClosureOfSourceText(ctok, legacyReferenceResolver, defaultFSharpBinariesDir, filename, source, CodeContext.Editing, useSimpleResolution, useFsiAuxLib, new Lexhelp.LexResourceManager(), applyCompilerOptions, assumeDotNetFramework)
            let otherFlags = 
                [| yield "--noframework"; yield "--warn:3"; 
                   yield! otherFlags 
                   for r in loadClosure.References do yield "-r:" + fst r
                   for (code,_) in loadClosure.NoWarns do yield "--nowarn:" + code
                |]
            let options = 
                {
                    ProjectFileName = filename + ".fsproj" // Make a name that is unique in this directory.
                    SourceFiles = loadClosure.SourceFiles |> List.map fst |> List.toArray
                    OtherOptions = otherFlags 
                    ReferencedProjects= [| |]  
                    IsIncompleteTypeCheckEnvironment = false
                    UseScriptResolutionRules = true 
                    LoadTime = loadedTimeStamp
                    UnresolvedReferences = Some (UnresolvedReferencesSet(loadClosure.UnresolvedReferences))
                    OriginalLoadReferences = loadClosure.OriginalLoadReferences
                    ExtraProjectInfo=extraProjectInfo
                    Stamp = optionsStamp
                }
            scriptClosureCacheLock.AcquireLock (fun ltok -> scriptClosureCache.Set(ltok, options, loadClosure)) // Save the full load closure for later correlation.
            return options, errors.Diagnostics
          })
            
    member bc.InvalidateConfiguration(options : FSharpProjectOptions, startBackgroundCompileIfAlreadySeen, userOpName) =
        let startBackgroundCompileIfAlreadySeen = defaultArg startBackgroundCompileIfAlreadySeen implicitlyStartBackgroundWork
        // This operation can't currently be cancelled nor awaited
        reactor.EnqueueOp(userOpName, "InvalidateConfiguration", options.ProjectFileName, fun ctok -> 
            // If there was a similar entry then re-establish an empty builder .  This is a somewhat arbitrary choice - it
            // will have the effect of releasing memory associated with the previous builder, but costs some time.
            if incrementalBuildersCache.ContainsSimilarKey (ctok, options) then

                // We do not need to decrement here - the onDiscard function is called each time an entry is pushed out of the build cache,
                // including by incrementalBuildersCache.Set.
                let newBuilderInfo = CreateOneIncrementalBuilder (ctok, options, userOpName) |> Cancellable.runWithoutCancellation
                incrementalBuildersCache.Set(ctok, options, newBuilderInfo)

                // Start working on the project.  Also a somewhat arbitrary choice
                if startBackgroundCompileIfAlreadySeen then 
                   bc.CheckProjectInBackground(options, userOpName + ".StartBackgroundCompile"))

    member bc.NotifyProjectCleaned (options : FSharpProjectOptions, userOpName) =
        reactor.EnqueueAndAwaitOpAsync(userOpName, "NotifyProjectCleaned", options.ProjectFileName, fun ctok -> 
         cancellable {
            // If there was a similar entry (as there normally will have been) then re-establish an empty builder .  This 
            // is a somewhat arbitrary choice - it will have the effect of releasing memory associated with the previous 
            // builder, but costs some time.
            if incrementalBuildersCache.ContainsSimilarKey (ctok, options) then
                // We do not need to decrement here - the onDiscard function is called each time an entry is pushed out of the build cache,
                // including by incrementalBuildersCache.Set.
                let! newBuilderInfo = CreateOneIncrementalBuilder (ctok, options, userOpName) 
                incrementalBuildersCache.Set(ctok, options, newBuilderInfo)
          })

    member bc.CheckProjectInBackground (options, userOpName) =
        reactor.SetBackgroundOp (Some (userOpName, "CheckProjectInBackground", options.ProjectFileName, (fun ctok ct -> 
            // The creation of the background builder can't currently be cancelled
            match getOrCreateBuilderAndKeepAlive (ctok, options, userOpName) |> Cancellable.run ct with
            | ValueOrCancelled.Cancelled _ -> false
            | ValueOrCancelled.Value (builderOpt,_,decrement) -> 
                use _unwind = decrement
                match builderOpt with 
                | None -> false
                | Some builder -> 
                    // The individual steps of the background build 
                    match builder.Step(ctok) |> Cancellable.run ct with
                    | ValueOrCancelled.Value v -> v
                    | ValueOrCancelled.Cancelled _ -> false)))

    member bc.StopBackgroundCompile   () =
        reactor.SetBackgroundOp(None)

    member bc.WaitForBackgroundCompile() =
        reactor.WaitForBackgroundOpCompletion() 

    member bc.CompleteAllQueuedOps() =
        reactor.CompleteAllQueuedOps() 

    member bc.Reactor  = reactor
    member bc.ReactorOps  = reactorOps
    member bc.BeforeBackgroundFileCheck = beforeFileChecked.Publish
    member bc.FileParsed = fileParsed.Publish
    member bc.FileChecked = fileChecked.Publish
    member bc.ProjectChecked = projectChecked.Publish

    member bc.CurrentQueueLength = reactor.CurrentQueueLength

    member bc.ClearCachesAsync (userOpName) =
        reactor.EnqueueAndAwaitOpAsync (userOpName, "ClearCachesAsync", "", fun ctok -> 
            parseCacheLock.AcquireLock (fun ltok -> 
                parseAndCheckFileInProjectCachePossiblyStale.Clear ltok
                parseAndCheckFileInProjectCache.Clear ltok
                parseFileInProjectCache.Clear ltok)
            incrementalBuildersCache.Clear ctok
            frameworkTcImportsCache.Clear ctok
            scriptClosureCacheLock.AcquireLock (fun ltok -> scriptClosureCache.Clear ltok)
            cancellable.Return ())

    member bc.DownsizeCaches(userOpName) =
        reactor.EnqueueAndAwaitOpAsync (userOpName, "DownsizeCaches", "", fun ctok -> 
            parseCacheLock.AcquireLock (fun ltok -> 
                parseAndCheckFileInProjectCachePossiblyStale.Resize(ltok, keepStrongly=1)
                parseAndCheckFileInProjectCache.Resize(ltok, keepStrongly=1)
                parseFileInProjectCache.Resize(ltok, keepStrongly=1))
            incrementalBuildersCache.Resize(ctok, keepStrongly=1, keepMax=1)
            frameworkTcImportsCache.Downsize(ctok)
            scriptClosureCacheLock.AcquireLock (fun ltok -> scriptClosureCache.Resize(ltok,keepStrongly=1, keepMax=1))
            cancellable.Return ())
         
    member __.FrameworkImportsCache = frameworkTcImportsCache
    member __.ImplicitlyStartBackgroundWork with get() = implicitlyStartBackgroundWork and set v = implicitlyStartBackgroundWork <- v
    static member GlobalForegroundParseCountStatistic = foregroundParseCount
    static member GlobalForegroundTypeCheckCountStatistic = foregroundTypeCheckCount


//----------------------------------------------------------------------------
// FSharpChecker
//

[<Sealed>]
[<AutoSerializable(false)>]
// There is typically only one instance of this type in a Visual Studio process.
type FSharpChecker(legacyReferenceResolver, projectCacheSize, keepAssemblyContents, keepAllBackgroundResolutions) =

    let backgroundCompiler = BackgroundCompiler(legacyReferenceResolver, projectCacheSize, keepAssemblyContents, keepAllBackgroundResolutions)

    static let globalInstance = lazy FSharpChecker.Create()
        
    
    // STATIC ROOT: FSharpLanguageServiceTestable.FSharpChecker.braceMatchCache. Most recently used cache for brace matching. Accessed on the
    // background UI thread, not on the compiler thread.
    //
    // This cache is safe for concurrent access because there is no onDiscard action for the items in the cache.
    let braceMatchCache = 
        MruCache<AnyCallerThreadToken, (string*string*FSharpProjectOptions),_>(braceMatchCacheSize,
            areSame=AreSameForParsing3,
            areSimilar=AreSubsumable3) 

    let mutable maxMemoryReached = false
    let mutable maxMB = maxMBDefault
    let maxMemEvent = new Event<unit>()

    /// Instantiate an interactive checker.    
    static member Create(?projectCacheSize, ?keepAssemblyContents, ?keepAllBackgroundResolutions, ?legacyReferenceResolver) = 

        let legacyReferenceResolver = 
            match legacyReferenceResolver with 
            | None -> SimulatedMSBuildReferenceResolver.GetBestAvailableResolver()
            | Some rr -> rr

        let keepAssemblyContents = defaultArg keepAssemblyContents false
        let keepAllBackgroundResolutions = defaultArg keepAllBackgroundResolutions true
        let projectCacheSizeReal = defaultArg projectCacheSize projectCacheSizeDefault
        new FSharpChecker(legacyReferenceResolver, projectCacheSizeReal,keepAssemblyContents, keepAllBackgroundResolutions)

    member ic.ReferenceResolver = legacyReferenceResolver

    member ic.MatchBraces(filename, source, options, ?userOpName: string) =
        let userOpName = defaultArg userOpName "Unknown"
        async { 
            match braceMatchCache.TryGet (AssumeAnyCallerThreadWithoutEvidence(), (filename, source, options)) with 
            | Some res -> return res
            | None -> 
                let! res = backgroundCompiler.MatchBraces(filename, source, options, userOpName)
                braceMatchCache.Set (AssumeAnyCallerThreadWithoutEvidence(), (filename, source, options), res)
                return res 
         }

    member ic.ParseFileInProject(filename, source, options, ?userOpName: string) =
        let userOpName = defaultArg userOpName "Unknown"
        ic.CheckMaxMemoryReached()
        backgroundCompiler.ParseFileInProject(filename, source, options, userOpName)
        
    member ic.GetBackgroundParseResultsForFileInProject (filename,options, ?userOpName: string) =
        let userOpName = defaultArg userOpName "Unknown"
        backgroundCompiler.GetBackgroundParseResultsForFileInProject(filename, options, userOpName)
        
    member ic.GetBackgroundCheckResultsForFileInProject (filename,options, ?userOpName: string) =
        let userOpName = defaultArg userOpName "Unknown"
        backgroundCompiler.GetBackgroundCheckResultsForFileInProject(filename,options, userOpName)
        
    /// Try to get recent approximate type check results for a file. 
    member ic.TryGetRecentCheckResultsForFile(filename: string, options:FSharpProjectOptions, ?source, ?userOpName: string) =
        let userOpName = defaultArg userOpName "Unknown"
        backgroundCompiler.TryGetRecentCheckResultsForFile(filename,options,source, userOpName)

    member ic.Compile(argv: string[], ?userOpName: string) =
        let userOpName = defaultArg userOpName "Unknown"
        backgroundCompiler.Reactor.EnqueueAndAwaitOpAsync (userOpName, "Compile", "", fun ctok -> 
            cancellable {
                return CompileHelpers.compileFromArgs (ctok, argv, legacyReferenceResolver, None, None)
            })

    member ic.Compile (ast:ParsedInput list, assemblyName:string, outFile:string, dependencies:string list, ?pdbFile:string, ?executable:bool, ?noframework:bool, ?userOpName: string) =
      let userOpName = defaultArg userOpName "Unknown"
      backgroundCompiler.Reactor.EnqueueAndAwaitOpAsync (userOpName, "Compile", assemblyName, fun ctok -> 
       cancellable {
            let noframework = defaultArg noframework false
            return CompileHelpers.compileFromAsts (ctok, legacyReferenceResolver, ast, assemblyName, outFile, dependencies, noframework, pdbFile, executable, None, None)
       }
      )

    member ic.CompileToDynamicAssembly (otherFlags: string[], execute: (TextWriter * TextWriter) option, ?userOpName: string)  = 
      let userOpName = defaultArg userOpName "Unknown"
      backgroundCompiler.Reactor.EnqueueAndAwaitOpAsync (userOpName, "CompileToDynamicAssembly", "<dynamic>", fun ctok -> 
       cancellable {
        CompileHelpers.setOutputStreams execute
        
        // References used to capture the results of compilation
        let tcImportsRef = ref (None: TcImports option)
        let assemblyBuilderRef = ref None
        let tcImportsCapture = Some (fun tcImports -> tcImportsRef := Some tcImports)

        // Function to generate and store the results of compilation 
        let debugInfo =  otherFlags |> Array.exists (fun arg -> arg = "-g" || arg = "--debug:+" || arg = "/debug:+")
        let dynamicAssemblyCreator = Some (CompileHelpers.createDynamicAssembly (ctok, debugInfo, tcImportsRef, execute.IsSome, assemblyBuilderRef))

        // Perform the compilation, given the above capturing function.
        let errorsAndWarnings, result = CompileHelpers.compileFromArgs (ctok, otherFlags, legacyReferenceResolver, tcImportsCapture, dynamicAssemblyCreator)

        // Retrieve and return the results
        let assemblyOpt = 
            match assemblyBuilderRef.Value with 
            | None -> None
            | Some a ->  Some (a :> System.Reflection.Assembly)

        return errorsAndWarnings, result, assemblyOpt
       }
      )

    member ic.CompileToDynamicAssembly (asts:ParsedInput list, assemblyName:string, dependencies:string list, execute: (TextWriter * TextWriter) option, ?debug:bool, ?noframework:bool, ?userOpName: string) =
      let userOpName = defaultArg userOpName "Unknown"
      backgroundCompiler.Reactor.EnqueueAndAwaitOpAsync (userOpName, "CompileToDynamicAssembly", assemblyName, fun ctok -> 
       cancellable {
        CompileHelpers.setOutputStreams execute

        // References used to capture the results of compilation
        let tcImportsRef = ref (None: TcImports option)
        let assemblyBuilderRef = ref None
        let tcImportsCapture = Some (fun tcImports -> tcImportsRef := Some tcImports)

        let debugInfo = defaultArg debug false
        let noframework = defaultArg noframework false
        let location = Path.Combine(Path.GetTempPath(),"test"+string(hash assemblyName))
        try Directory.CreateDirectory(location) |> ignore with _ -> ()

        let outFile = Path.Combine(location, assemblyName + ".dll")

        // Function to generate and store the results of compilation 
        let dynamicAssemblyCreator = Some (CompileHelpers.createDynamicAssembly (ctok, debugInfo, tcImportsRef, execute.IsSome, assemblyBuilderRef))

        // Perform the compilation, given the above capturing function.
        let errorsAndWarnings, result = 
            CompileHelpers.compileFromAsts (ctok, legacyReferenceResolver, asts, assemblyName, outFile, dependencies, noframework, None, Some execute.IsSome, tcImportsCapture, dynamicAssemblyCreator)

        // Retrieve and return the results
        let assemblyOpt = 
            match assemblyBuilderRef.Value with 
            | None -> None
            | Some a ->  Some (a :> System.Reflection.Assembly)

        return errorsAndWarnings, result, assemblyOpt
       }
      )

    /// This function is called when the entire environment is known to have changed for reasons not encoded in the ProjectOptions of any project/compilation.
    /// For example, the type provider approvals file may have changed.
    member ic.InvalidateAll() =
        ic.ClearCaches()
            
    member ic.ClearCachesAsync(?userOpName: string) =
        let utok = AssumeAnyCallerThreadWithoutEvidence()
        let userOpName = defaultArg userOpName "Unknown"
        braceMatchCache.Clear(utok)
        backgroundCompiler.ClearCachesAsync(userOpName) 

    member ic.ClearCaches(?userOpName) =
        ic.ClearCachesAsync(?userOpName=userOpName) |> Async.Start // this cache clearance is not synchronous, it will happen when the background op gets run

    member ic.CheckMaxMemoryReached() =
        if not maxMemoryReached && System.GC.GetTotalMemory(false) > int64 maxMB * 1024L * 1024L then 
            Trace.TraceWarning("!!!!!!!! MAX MEMORY REACHED, DOWNSIZING F# COMPILER CACHES !!!!!!!!!!!!!!!")
            // If the maxMB limit is reached, drastic action is taken
            //   - reduce strong cache sizes to a minimum
            let userOpName = "MaxMemoryReached"
            backgroundCompiler.CompleteAllQueuedOps()
            maxMemoryReached <- true
            braceMatchCache.Resize(AssumeAnyCallerThreadWithoutEvidence(), keepStrongly=10)
            backgroundCompiler.DownsizeCaches(userOpName) |> Async.RunSynchronously
            maxMemEvent.Trigger( () )

    // This is for unit testing only
    member ic.ClearLanguageServiceRootCachesAndCollectAndFinalizeAllTransients() =
        backgroundCompiler.CompleteAllQueuedOps() // flush AsyncOp
        ic.ClearCachesAsync() |> Async.RunSynchronously
        System.GC.Collect()
        System.GC.WaitForPendingFinalizers() 
        backgroundCompiler.CompleteAllQueuedOps() // flush AsyncOp
            
    /// This function is called when the configuration is known to have changed for reasons not encoded in the ProjectOptions.
    /// For example, dependent references may have been deleted or created.
    member ic.InvalidateConfiguration(options: FSharpProjectOptions, ?startBackgroundCompile, ?userOpName: string) =
        let userOpName = defaultArg userOpName "Unknown"
        backgroundCompiler.InvalidateConfiguration(options, startBackgroundCompile, userOpName)

    /// This function is called when a project has been cleaned, and thus type providers should be refreshed.
    member ic.NotifyProjectCleaned(options: FSharpProjectOptions, ?userOpName: string) =
        let userOpName = defaultArg userOpName "Unknown"
        backgroundCompiler.NotifyProjectCleaned (options, userOpName)
              
    /// Typecheck a source code file, returning a handle to the results of the 
    /// parse including the reconstructed types in the file.
    member ic.CheckFileInProjectAllowingStaleCachedResults(parseResults:FSharpParseFileResults, filename:string, fileVersion:int, source:string, options:FSharpProjectOptions,  ?textSnapshotInfo:obj, ?userOpName: string) =        
        let userOpName = defaultArg userOpName "Unknown"
        backgroundCompiler.CheckFileInProjectAllowingStaleCachedResults(parseResults,filename,fileVersion,source,options,textSnapshotInfo, userOpName)
            
    /// Typecheck a source code file, returning a handle to the results of the 
    /// parse including the reconstructed types in the file.
    member ic.CheckFileInProject(parseResults:FSharpParseFileResults, filename:string, fileVersion:int, source:string, options:FSharpProjectOptions, ?textSnapshotInfo:obj, ?userOpName: string) =        
        let userOpName = defaultArg userOpName "Unknown"
        ic.CheckMaxMemoryReached()
        backgroundCompiler.CheckFileInProject(parseResults,filename,fileVersion,source,options,textSnapshotInfo, userOpName)
            
    /// Typecheck a source code file, returning a handle to the results of the 
    /// parse including the reconstructed types in the file.
    member ic.ParseAndCheckFileInProject(filename:string, fileVersion:int, source:string, options:FSharpProjectOptions, ?textSnapshotInfo:obj, ?userOpName: string) =        
        let userOpName = defaultArg userOpName "Unknown"
        ic.CheckMaxMemoryReached()
        backgroundCompiler.ParseAndCheckFileInProject(filename, fileVersion, source, options, textSnapshotInfo, userOpName)
            
    member ic.ParseAndCheckProject(options, ?userOpName: string) =
        let userOpName = defaultArg userOpName "Unknown"
        ic.CheckMaxMemoryReached()
        backgroundCompiler.ParseAndCheckProject(options, userOpName)

    member ic.KeepProjectAlive(options, ?userOpName: string) =
        let userOpName = defaultArg userOpName "Unknown"
        backgroundCompiler.KeepProjectAlive(options, userOpName)

    /// For a given script file, get the ProjectOptions implied by the #load closure
    member ic.GetProjectOptionsFromScript(filename, source, ?loadedTimeStamp, ?otherFlags, ?useFsiAuxLib, ?assumeDotNetFramework, ?extraProjectInfo: obj, ?optionsStamp: int64, ?userOpName: string) = 
        let userOpName = defaultArg userOpName "Unknown"
        backgroundCompiler.GetProjectOptionsFromScript(filename, source, loadedTimeStamp, otherFlags, useFsiAuxLib, assumeDotNetFramework, extraProjectInfo, optionsStamp, userOpName)
        
    member ic.GetProjectOptionsFromCommandLineArgs(projectFileName, argv, ?loadedTimeStamp, ?extraProjectInfo: obj) = 
        let loadedTimeStamp = defaultArg loadedTimeStamp DateTime.MaxValue // Not 'now', we don't want to force reloading
        { ProjectFileName = projectFileName
          SourceFiles = [| |] // the project file names will be inferred from the ProjectOptions
          OtherOptions = argv 
          ReferencedProjects= [| |]  
          IsIncompleteTypeCheckEnvironment = false
          UseScriptResolutionRules = false
          LoadTime = loadedTimeStamp
          UnresolvedReferences = None
          OriginalLoadReferences=[]
          ExtraProjectInfo=extraProjectInfo
          Stamp = None }

    /// Begin background parsing the given project.
    member ic.StartBackgroundCompile(options, ?userOpName) = 
        let userOpName = defaultArg userOpName "Unknown"
        backgroundCompiler.CheckProjectInBackground(options, userOpName) 

    /// Begin background parsing the given project.
    member ic.CheckProjectInBackground(options, ?userOpName) = 
        ic.StartBackgroundCompile(options, ?userOpName=userOpName)

    /// Stop the background compile.
    member ic.StopBackgroundCompile() = 
        backgroundCompiler.StopBackgroundCompile()

    /// Block until the background compile finishes.
    //
    // This is for unit testing only
    member ic.WaitForBackgroundCompile() = backgroundCompiler.WaitForBackgroundCompile()

    // Publish the ReactorOps from the background compiler for internal use
    member ic.ReactorOps = backgroundCompiler.ReactorOps
    member ic.CurrentQueueLength = backgroundCompiler.CurrentQueueLength


    member ic.BeforeBackgroundFileCheck  = backgroundCompiler.BeforeBackgroundFileCheck
    member ic.FileParsed  = backgroundCompiler.FileParsed
    member ic.FileChecked  = backgroundCompiler.FileChecked
    member ic.ProjectChecked = backgroundCompiler.ProjectChecked
    member ic.ImplicitlyStartBackgroundWork with get() = backgroundCompiler.ImplicitlyStartBackgroundWork and set v = backgroundCompiler.ImplicitlyStartBackgroundWork <- v
    member ic.PauseBeforeBackgroundWork with get() = Reactor.Singleton.PauseBeforeBackgroundWork and set v = Reactor.Singleton.PauseBeforeBackgroundWork <- v

    static member GlobalForegroundParseCountStatistic = BackgroundCompiler.GlobalForegroundParseCountStatistic
    static member GlobalForegroundTypeCheckCountStatistic = BackgroundCompiler.GlobalForegroundTypeCheckCountStatistic
          
    member ic.MaxMemoryReached = maxMemEvent.Publish
    member ic.MaxMemory with get() = maxMB and set v = maxMB <- v
    
    static member Instance with get() = globalInstance.Force()
    member internal __.FrameworkImportsCache = backgroundCompiler.FrameworkImportsCache

    /// Tokenize a single line, returning token information and a tokenization state represented by an integer
    member x.TokenizeLine (line: string, state: int64) : FSharpTokenInfo[] * int64 = 
        let tokenizer = FSharpSourceTokenizer([], None)
        let lineTokenizer = tokenizer.CreateLineTokenizer line
        let state = ref (None, state)
        let tokens = 
            [| while (state := lineTokenizer.ScanToken (snd !state); (fst !state).IsSome) do
                    yield (fst !state).Value |]
        tokens, snd !state 

    /// Tokenize an entire file, line by line
    member x.TokenizeFile (source: string) : FSharpTokenInfo[][] = 
        let lines = source.Split('\n')
        let tokens = 
            [| let state = ref 0L
               for line in lines do 
                   let tokens, n = x.TokenizeLine(line, !state) 
                   state := n 
                   yield tokens |]
        tokens


type FsiInteractiveChecker(legacyReferenceResolver, reactorOps: IReactorOperations, tcConfig: TcConfig, tcGlobals, tcImports, tcState) =
    let keepAssemblyContents = false

    member __.ParseAndCheckInteraction (ctok, source, ?userOpName: string) =
        async {
            let userOpName = defaultArg userOpName "Unknown"
            let filename = Path.Combine(tcConfig.implicitIncludeDir, "stdin.fsx")
            // Note: projectSourceFiles is only used to compute isLastCompiland, and is ignored if Build.IsScript(mainInputFileName) is true (which it is in this case).
            let projectSourceFiles = [ ]
            let parseErrors, _matchPairs, inputOpt, anyErrors = Parser.ParseOneFile (ctok, source, false, true, filename, projectSourceFiles, tcConfig)
            let dependencyFiles = [] // interactions have no dependencies
            let parseResults = FSharpParseFileResults(parseErrors, inputOpt, parseHadErrors = anyErrors, dependencyFiles = dependencyFiles)
            
            let backgroundDiagnostics = []
            
            let assumeDotNetFramework = true

            let applyCompilerOptions tcConfigB  = 
                let fsiCompilerOptions = CompileOptions.GetCoreFsiCompilerOptions tcConfigB 
                CompileOptions.ParseCompilerOptions (ignore, fsiCompilerOptions, [ ])

            let loadClosure = LoadClosure.ComputeClosureOfSourceText(ctok, legacyReferenceResolver, defaultFSharpBinariesDir, filename, source, CodeContext.Editing, tcConfig.useSimpleResolution, tcConfig.useFsiAuxLib, new Lexhelp.LexResourceManager(), applyCompilerOptions, assumeDotNetFramework)
            let! tcErrors, tcFileResult =  Parser.CheckOneFile(parseResults, source, filename, "project", tcConfig, tcGlobals, tcImports,  tcState, Some loadClosure, backgroundDiagnostics, reactorOps, (fun () -> true), None, userOpName)
            
            return 
                match tcFileResult with 
                | Parser.TypeCheckAborted.No scope ->
                    let errors = [|  yield! parseErrors; yield! tcErrors |]
                    let typeCheckResults = FSharpCheckFileResults (filename, errors, Some scope, dependencyFiles, None, reactorOps)   
                    let projectResults = FSharpCheckProjectResults (filename, keepAssemblyContents, errors, Some(tcGlobals, tcImports, scope.ThisCcu, scope.CcuSig, [scope.ScopeSymbolUses], None, None, mkSimpleAssRef "stdin", tcState.TcEnvFromImpls.AccessRights, None, dependencyFiles), reactorOps)
                    parseResults, typeCheckResults, projectResults
                | _ -> 
                    failwith "unexpected aborted"
        }
                
//----------------------------------------------------------------------------
// CompilerEnvironment, DebuggerEnvironment
//

type CompilerEnvironment =
  static member BinFolderOfDefaultFSharpCompiler(?probePoint) =
      FSharpEnvironment.BinFolderOfDefaultFSharpCompiler(probePoint)

/// Information about the compilation environment
[<CompilationRepresentation(CompilationRepresentationFlags.ModuleSuffix)>]
module CompilerEnvironment =
    /// These are the names of assemblies that should be referenced for .fs, .ml, .fsi, .mli files that
    /// are not associated with a project
    let DefaultReferencesForOrphanSources(assumeDotNetFramework) = DefaultReferencesForScriptsAndOutOfProjectSources(assumeDotNetFramework)
    
    /// Publish compiler-flags parsing logic. Must be fast because its used by the colorizer.
    let GetCompilationDefinesForEditing(filename:string, compilerFlags : string list) =
        let defines = ref(SourceFileImpl.AdditionalDefinesForUseInEditor(filename))
        let MatchAndExtract(flag:string,prefix:string) =
            if flag.StartsWith(prefix) then 
                let sub = flag.Substring(prefix.Length)
                let trimmed = sub.Trim()
                defines := trimmed :: !defines
        let rec QuickParseDefines = function
            | hd :: tail ->
               MatchAndExtract(hd,"-d:")
               MatchAndExtract(hd,"--define:")
               QuickParseDefines tail
            | _ -> ()
        QuickParseDefines compilerFlags
        !defines
            
    /// Return true if this is a subcategory of error or warning message that the language service can emit
    let IsCheckerSupportedSubcategory(subcategory:string) =
        // Beware: This code logic is duplicated in DocumentTask.cs in the language service
        PhasedDiagnostic.IsSubcategoryOfCompile(subcategory)

/// Information about the debugging environment
module DebuggerEnvironment =
    /// Return the language ID, which is the expression evaluator id that the
    /// debugger will use.
    let GetLanguageID() =
        System.Guid(0xAB4F38C9u, 0xB6E6us, 0x43baus, 0xBEuy, 0x3Buy, 0x58uy, 0x08uy, 0x0Buy, 0x2Cuy, 0xCCuy, 0xE3uy)
        
module PrettyNaming =
    let IsIdentifierPartCharacter     x = Microsoft.FSharp.Compiler.PrettyNaming.IsIdentifierPartCharacter x
    let IsLongIdentifierPartCharacter x = Microsoft.FSharp.Compiler.PrettyNaming.IsLongIdentifierPartCharacter x
    let IsOperatorName                x = Microsoft.FSharp.Compiler.PrettyNaming.IsOperatorName x
    let GetLongNameFromString         x = Microsoft.FSharp.Compiler.PrettyNaming.SplitNamesForILPath x
    let FormatAndOtherOverloadsString remainingOverloads = FSComp.SR.typeInfoOtherOverloads(remainingOverloads)
    let QuoteIdentifierIfNeeded id = Lexhelp.Keywords.QuoteIdentifierIfNeeded id
    let KeywordNames = Lexhelp.Keywords.keywordNames
<|MERGE_RESOLUTION|>--- conflicted
+++ resolved
@@ -1104,21 +1104,9 @@
        (fun () -> 
           match GetDeclItemsForNamesAtPosition (ctok, None,Some(names), None, line, lineStr, colAtEndOfNames, ResolveTypeNamesToCtors,ResolveOverloads.Yes,(fun() -> []), fun _ -> false) with
           | None
-<<<<<<< HEAD
-          | Some ([], _, _, _) -> FSharpFindDeclResult.DeclNotFound FSharpFindDeclFailureReason.Unknown
+          | Some ([], _, _, _) -> FSharpFindDeclResult.DeclNotFound (FSharpFindDeclFailureReason.Unknown "")
           | Some (item :: _, _, _, _) ->
               let result =
-=======
-          | Some ([], _, _, _) -> FSharpFindDeclResult.DeclNotFound (FSharpFindDeclFailureReason.Unknown "")
-          | Some (item :: _, _, _, _) -> 
-
-              // For IL-based entities, switch to a different item. This is because
-              // rangeOfItem, ccuOfItem don't work on IL methods or fields.
-              //
-              // Later comment: to be honest, they aren't going to work on these new items either.
-              // This is probably old code from when we supported 'go to definition' generating IL metadata.
-              let item =
->>>>>>> f535de60
                   match item.Item with
                   | Item.CtorGroup (_, (ILMeth (_,ilinfo,_)) :: _) ->
                       match ilinfo.MetadataScope with
@@ -1182,11 +1170,10 @@
                       | Item.Event(ProvidedEvent(_) as e) -> FSharpFindDeclResult.DeclNotFound (FSharpFindDeclFailureReason.ProvidedMember(e.EventName))
                       | Item.ILField(ProvidedField(_) as f) -> FSharpFindDeclResult.DeclNotFound (FSharpFindDeclFailureReason.ProvidedMember(f.FieldName))
 #endif
-<<<<<<< HEAD
                       | _ -> FSharpFindDeclResult.DeclNotFound defaultReason
 
                   match rangeOfItem g preferFlag item.Item with
-                  | None   -> fail FSharpFindDeclFailureReason.Unknown 
+                  | None   -> fail (FSharpFindDeclFailureReason.Unknown "")
                   | Some itemRange -> 
                   
                       let projectDir = Filename.directoryName (if projectFileName = "" then mainInputFileName else projectFileName)
@@ -1195,24 +1182,10 @@
                           FSharpFindDeclResult.DeclFound (mkRange filename itemRange.Start itemRange.End)
                       else 
                           fail FSharpFindDeclFailureReason.NoSourceCode // provided items may have TypeProviderDefinitionLocationAttribute that binds them to some location
-=======
-                  | _ -> FSharpFindDeclResult.DeclNotFound defaultReason
-
-              match rangeOfItem g preferFlag item with
-              | None   -> fail (FSharpFindDeclFailureReason.Unknown "")
-              | Some itemRange -> 
-
-                  let projectDir = Filename.directoryName (if projectFileName = "" then mainInputFileName else projectFileName)
-                  let filename = fileNameOfItem g (Some projectDir) itemRange item
-                  if FileSystem.SafeExists filename then 
-                      FSharpFindDeclResult.DeclFound (mkRange filename itemRange.Start itemRange.End)
-                  else 
-                      fail FSharpFindDeclFailureReason.NoSourceCode // provided items may have TypeProviderDefinitionLocationAttribute that binds them to some location
        )
        (fun msg -> 
            Trace.TraceInformation(sprintf "FCS: recovering from error in GetDeclarationLocation: '%s'" msg)
            FSharpFindDeclResult.DeclNotFound (FSharpFindDeclFailureReason.Unknown msg))
->>>>>>> f535de60
 
     member scope.GetSymbolUseAtLocation (ctok, line, lineStr, colAtEndOfNames, names) =
       ErrorScope.Protect Range.range0 
