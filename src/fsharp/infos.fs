--- conflicted
+++ resolved
@@ -27,17 +27,6 @@
 #if FX_RESHAPED_REFLECTION
 open Microsoft.FSharp.Core.ReflectionAdapters
 #endif
-
-/// Check if the name of an attribute exists in the list of ILAttributes.
-let HasAttributeByName name (customAttrs: ILAttributes) =
-    customAttrs.AsList
-    |> List.exists (fun ilattrib ->
-        ilattrib.Method.DeclaringType.TypeRef.Name = name
-    )
-
-/// Check if the IsReadOnlyAttribute exists in the list of ILAttributes.
-let HasIsReadOnlyAttribute customAttrs =
-    HasAttributeByName "System.Runtime.CompilerServices.IsReadOnlyAttribute" customAttrs
 
 //-------------------------------------------------------------------------
 // From IL types to F# types
@@ -296,33 +285,15 @@
     ImportILType scoref amap m (tinst@minst) ilty
 
 /// Read an Abstract IL type from metadata, including any attributes that may affect the type itself, and convert to an F# type.
-<<<<<<< HEAD
-let ImportILTypeFromMetadataWithAttributes amap m scoref tinst minst ilty customAttrs =
-    let ty = ImportILType scoref amap m (tinst@minst) ilty
-    // If the type is a byref and one of attributes from a return or parameter has IsReadOnly, then it's a inref.
-    if isByrefTy amap.g ty && HasIsReadOnlyAttribute customAttrs then
-=======
 let ImportILTypeFromMetadataWithAttributes amap m scoref tinst minst ilty cattrs =
     let ty = ImportILType scoref amap m (tinst@minst) ilty
     // If the type is a byref and one of attributes from a return or parameter has IsReadOnly, then it's a inref.
     if isByrefTy amap.g ty && TryFindILAttribute amap.g.attrib_IsReadOnlyAttribute cattrs then
->>>>>>> ac59b222
         mkInByrefTy amap.g (destByrefTy amap.g ty)
     else
         ty
 
 /// Get the parameter type of an IL method. 
-<<<<<<< HEAD
-let ImportParameterTypeFromMetadata amap m ilty customAttrs scoref tinst mist =
-    ImportILTypeFromMetadataWithAttributes amap m scoref tinst mist ilty customAttrs
-    
-/// Get the return type of an IL method, taking into account instantiations for type, return attributes and method generic parameters, and
-/// translating 'void' to 'None'.
-let ImportReturnTypeFromMetadata amap m ilty customAttrs scoref tinst minst =
-    match ilty with 
-    | ILType.Void -> None
-    | retTy -> Some(ImportILTypeFromMetadataWithAttributes amap m scoref tinst minst retTy customAttrs)
-=======
 let ImportParameterTypeFromMetadata amap m ilty cattrs scoref tinst mist =
     ImportILTypeFromMetadataWithAttributes amap m scoref tinst mist ilty cattrs
     
@@ -332,7 +303,6 @@
     match ilty with 
     | ILType.Void -> None
     | retTy -> Some(ImportILTypeFromMetadataWithAttributes amap m scoref tinst minst retTy cattrs)
->>>>>>> ac59b222
 
 
 /// Copy constraints.  If the constraint comes from a type parameter associated
