--- conflicted
+++ resolved
@@ -53,30 +53,17 @@
     let ty = stripTyEqnsAndMeasureEqns g ty
 #endif
 
-<<<<<<< HEAD
     let resBeforeNull = 
       match metadataOfTy g ty with 
 #if !NO_EXTENSIONTYPING
       | ProvidedTypeMetadata info -> 
         let st = info.ProvidedType
-        let superOpt = st.PApplyOption((fun st -> match st.BaseType with null -> None | t -> Some (nonNull t)),m)
+        let superOpt = st.PApplyOption((fun st -> match st.BaseType with null -> None | t -> Some (nonNull t)), m)
         match superOpt with 
         | None -> None
         | Some super -> Some(Import.ImportProvidedType amap m super)
 #endif
       | ILTypeMetadata (TILObjectReprData(scoref,_,tdef)) -> 
-=======
-    match metadataOfTy g ty with
-#if !NO_EXTENSIONTYPING
-    | ProvidedTypeMetadata info ->
-        let st = info.ProvidedType
-        let superOpt = st.PApplyOption((fun st -> match st.BaseType with null -> None | t -> Some t), m)
-        match superOpt with
-        | None -> None
-        | Some super -> Some(Import.ImportProvidedType amap m super)
-#endif
-    | ILTypeMetadata (TILObjectReprData(scoref, _, tdef)) ->
->>>>>>> 1681949f
         let tinst = argsOfAppTy g ty
         match tdef.Extends with
         | None -> None
@@ -84,13 +71,8 @@
             let superTy = ImportILType scoref amap m tinst ilty
             Some superTy
 
-<<<<<<< HEAD
       | FSharpOrArrayOrByrefOrTupleOrExnTypeMetadata -> 
         if isFSharpObjModelTy g ty || isExnDeclTy g ty then 
-=======
-    | FSharpOrArrayOrByrefOrTupleOrExnTypeMetadata ->
-        if isFSharpObjModelTy g ty || isExnDeclTy g ty then
->>>>>>> 1681949f
             let tcref = tcrefOfAppTy g ty
             let superTy = instType (mkInstForAppTy g ty) (superOfTycon g tcref.Deref)
             Some superTy
@@ -104,13 +86,8 @@
             if isFSharpEnumTy g ty then
                 Some g.system_Enum_ty
             else
-<<<<<<< HEAD
                 Some g.system_Value_ty
         elif isAnonRecdTy g ty then 
-=======
-                Some (g.system_Value_ty)
-        elif isAnonRecdTy g ty then
->>>>>>> 1681949f
             Some g.obj_ty
         elif isRecdTy g ty || isUnionTy g ty then
             Some g.obj_ty
@@ -125,13 +102,9 @@
         None
 
 /// Make a type for System.Collections.Generic.IList<ty>
-<<<<<<< HEAD
 let mkSystemCollectionsGenericIListTy (g: TcGlobals) ty =
     TType_app(g.tcref_System_Collections_Generic_IList, [ty], g.knownWithoutNull)
         
-=======
-let mkSystemCollectionsGenericIListTy (g: TcGlobals) ty = TType_app(g.tcref_System_Collections_Generic_IList, [ty])
->>>>>>> 1681949f
 
 [<RequireQualifiedAccess>]
 /// Indicates whether we can skip interface types that lie outside the reference set
@@ -168,7 +141,6 @@
                     // ImportILType may fail for an interface if the assembly load set is incomplete and the interface
                     // comes from another assembly. In this case we simply skip the interface:
                     // if we don't skip it, then compilation will just fail here, and if type checking
-<<<<<<< HEAD
                     // succeeds with fewer non-dereferencable interfaces reported then it would have 
                     // succeeded with more reported. There are pathological corner cases where this 
                     // doesn't apply: e.g. for mscorlib interfaces like IComparable, but we can always 
@@ -176,14 +148,6 @@
                     // TODO NULLNESS: the nullness of ty should propagate to each of these
                     tdef.Implements |> List.choose (fun ity -> 
                          if skipUnref = SkipUnrefInterfaces.No || CanImportILType scoref amap m ity then 
-=======
-                    // succeeds with fewer non-dereferencable interfaces reported then it would have
-                    // succeeded with more reported. There are pathological corner cases where this
-                    // doesn't apply: e.g. for mscorlib interfaces like IComparable, but we can always
-                    // assume those are present.
-                    tdef.Implements |> List.choose (fun ity ->
-                         if skipUnref = SkipUnrefInterfaces.No || CanImportILType scoref amap m ity then
->>>>>>> 1681949f
                              Some (ImportILType scoref amap m tinst ity)
                          else None)
 
@@ -245,18 +209,11 @@
                           | TyparConstraint.IsEnum _
                           | TyparConstraint.IsDelegate _
                           | TyparConstraint.SupportsNull _
-<<<<<<< HEAD
                           | TyparConstraint.NotSupportsNull _
                           | TyparConstraint.IsNonNullableStruct _ 
                           | TyparConstraint.IsUnmanaged _ 
                           | TyparConstraint.IsReferenceType _ 
                           | TyparConstraint.SimpleChoice _ 
-=======
-                          | TyparConstraint.IsNonNullableStruct _
-                          | TyparConstraint.IsUnmanaged _
-                          | TyparConstraint.IsReferenceType _
-                          | TyparConstraint.SimpleChoice _
->>>>>>> 1681949f
                           | TyparConstraint.RequiresDefaultConstructor _ -> vacc
                           | TyparConstraint.CoercesTo(cty, _) ->
                                   loop (ndeep + 1)  cty vacc)
@@ -381,13 +338,9 @@
                TyparConstraint.IsEnum (instType tprefInst uty, m)
            | TyparConstraint.SupportsComparison _ ->
                TyparConstraint.SupportsComparison m
-<<<<<<< HEAD
            | TyparConstraint.NotSupportsNull _ -> 
                TyparConstraint.NotSupportsNull m
            | TyparConstraint.SupportsEquality _ -> 
-=======
-           | TyparConstraint.SupportsEquality _ ->
->>>>>>> 1681949f
                TyparConstraint.SupportsEquality m
            | TyparConstraint.IsDelegate(aty, bty, _) ->
                TyparConstraint.IsDelegate (instType tprefInst aty, instType tprefInst bty, m)
@@ -470,17 +423,10 @@
 #if !NO_EXTENSIONTYPING
 /// Get the return type of a provided method, where 'void' is returned as 'None'
 let GetCompiledReturnTyOfProvidedMethodInfo amap m (mi:Tainted<ProvidedMethodBase>) =
-<<<<<<< HEAD
     let returnType = 
-        if mi.PUntaint((fun mi -> mi.IsConstructor),m) then  
-            mi.PApply((fun mi -> nonNull<ProvidedType> mi.DeclaringType),m)
-        else mi.Coerce<ProvidedMethodInfo>(m).PApply((fun mi -> mi.ReturnType),m)
-=======
-    let returnType =
-        if mi.PUntaint((fun mi -> mi.IsConstructor), m) then
-            mi.PApply((fun mi -> mi.DeclaringType), m)
+        if mi.PUntaint((fun mi -> mi.IsConstructor), m) then  
+            mi.PApply((fun mi -> nonNull<ProvidedType> mi.DeclaringType), m)
         else mi.Coerce<ProvidedMethodInfo>(m).PApply((fun mi -> mi.ReturnType), m)
->>>>>>> 1681949f
     let ty = Import.ImportProvidedType amap m returnType
     if isVoidTy amap.g ty then None else Some ty
 #endif
@@ -713,24 +659,17 @@
         NotOptional
 
 /// Compute the ILFieldInit for the given provided constant value for a provided enum type.
-<<<<<<< HEAD
 #if BUILDING_WITH_LKG || BUILD_FROM_SOURCE
 let GetAndSanityCheckProviderMethod m (mi: Tainted<'T :> ProvidedMemberInfo>) (get : 'T -> ProvidedMethodInfo) err = 
     match mi.PApply((fun mi -> (get mi :> ProvidedMethodBase)),m) with 
-    | Tainted.Null -> error(Error(err(mi.PUntaint((fun mi -> mi.Name),m),mi.PUntaint((fun mi -> mi.DeclaringType.Name),m)),m))   
+    | Tainted.Null -> error(Error(err(mi.PUntaint((fun mi -> mi.Name),m),mi.PUntaint((fun mi -> mi.DeclaringType.Name), m)), m))   
     | Tainted.NonNull meth -> meth
 #else
 let GetAndSanityCheckProviderMethod m (mi: Tainted<'T :> ProvidedMemberInfo>) (get : 'T -> ProvidedMethodInfo?) err = 
     match mi.PApply((fun mi -> (get mi :> ProvidedMethodBase?)),m) with 
-    | Tainted.Null -> error(Error(err(mi.PUntaint((fun mi -> mi.Name),m),mi.PUntaint((fun mi -> (nonNull<ProvidedType> mi.DeclaringType).Name),m)),m))   // TODO NULLNESS: type isntantiation should not be needed
+    | Tainted.Null -> error(Error(err(mi.PUntaint((fun mi -> mi.Name),m),mi.PUntaint((fun mi -> (nonNull<ProvidedType> mi.DeclaringType).Name), m)), m))   // TODO NULLNESS: type isntantiation should not be needed
     | Tainted.NonNull meth -> meth
 #endif
-=======
-let GetAndSanityCheckProviderMethod m (mi: Tainted<'T :> ProvidedMemberInfo>) (get : 'T -> ProvidedMethodInfo) err =
-    match mi.PApply((fun mi -> (get mi :> ProvidedMethodBase)), m) with
-    | Tainted.Null -> error(Error(err(mi.PUntaint((fun mi -> mi.Name), m), mi.PUntaint((fun mi -> mi.DeclaringType.Name), m)), m))
-    | meth -> meth
->>>>>>> 1681949f
 
 /// Try to get an arbitrary ProvidedMethodInfo associated with a property.
 let ArbitraryMethodInfoOfPropertyInfo (pi:Tainted<ProvidedPropertyInfo>) m =
@@ -738,13 +677,8 @@
         GetAndSanityCheckProviderMethod m pi (fun pi -> pi.GetGetMethod()) FSComp.SR.etPropertyCanReadButHasNoGetter
     elif pi.PUntaint((fun pi -> pi.CanWrite), m) then
         GetAndSanityCheckProviderMethod m pi (fun pi -> pi.GetSetMethod()) FSComp.SR.etPropertyCanWriteButHasNoSetter
-<<<<<<< HEAD
     else 
-        error(Error(FSComp.SR.etPropertyNeedsCanWriteOrCanRead(pi.PUntaint((fun mi -> mi.Name),m),pi.PUntaint((fun mi -> (nonNull<ProvidedType> mi.DeclaringType).Name),m)),m))   
-=======
-    else
-        error(Error(FSComp.SR.etPropertyNeedsCanWriteOrCanRead(pi.PUntaint((fun mi -> mi.Name), m), pi.PUntaint((fun mi -> mi.DeclaringType.Name), m)), m))
->>>>>>> 1681949f
+        error(Error(FSComp.SR.etPropertyNeedsCanWriteOrCanRead(pi.PUntaint((fun mi -> mi.Name), m), pi.PUntaint((fun mi -> (nonNull<ProvidedType> mi.DeclaringType).Name), m)), m))   
 
 #endif
 
@@ -991,13 +925,8 @@
         | FSMeth(_, ty, _, _) -> ty
         | DefaultStructCtor(_, ty) -> ty
 #if !NO_EXTENSIONTYPING
-<<<<<<< HEAD
-        | ProvidedMeth(amap,mi,_,m) -> 
-              Import.ImportProvidedType amap m (mi.PApply((fun mi -> nonNull<ProvidedType> mi.DeclaringType),m))
-=======
-        | ProvidedMeth(amap, mi, _, m) ->
-              Import.ImportProvidedType amap m (mi.PApply((fun mi -> mi.DeclaringType), m))
->>>>>>> 1681949f
+        | ProvidedMeth(amap, mi, _, m) -> 
+              Import.ImportProvidedType amap m (mi.PApply((fun mi -> nonNull<ProvidedType> mi.DeclaringType), m))
 #endif
 
     /// Get the enclosing type of the method info, using a nominal type for tuple types
@@ -1445,13 +1374,8 @@
             else []
         | DefaultStructCtor _ -> []
 #if !NO_EXTENSIONTYPING
-<<<<<<< HEAD
-        | ProvidedMeth(amap,mi,_,m) -> 
-            if x.IsInstance then [ Import.ImportProvidedType amap m (mi.PApply((fun mi -> nonNull<ProvidedType> mi.DeclaringType),m)) ] // find the type of the 'this' argument
-=======
-        | ProvidedMeth(amap, mi, _, m) ->
-            if x.IsInstance then [ Import.ImportProvidedType amap m (mi.PApply((fun mi -> mi.DeclaringType), m)) ] // find the type of the 'this' argument
->>>>>>> 1681949f
+        | ProvidedMeth(amap, mi, _, m) -> 
+            if x.IsInstance then [ Import.ImportProvidedType amap m (mi.PApply((fun mi -> nonNull<ProvidedType> mi.DeclaringType), m)) ] // find the type of the 'this' argument
             else []
 #endif
 
@@ -1613,13 +1537,8 @@
             let _, formalMethTyparTys = FixupNewTypars m formalEnclosingTypars formalEnclosingTyparTys x.FormalMethodTypars formalMethTypars
             let formalRetTy, formalParams =
                 match x with
-<<<<<<< HEAD
-                | ILMeth(_,ilminfo,_) -> 
-                    let ftinfo = ILTypeInfo.FromType g (TType_app(tcref,formalEnclosingTyparTys, g.knownWithoutNull))
-=======
-                | ILMeth(_, ilminfo, _) ->
-                    let ftinfo = ILTypeInfo.FromType g (TType_app(tcref, formalEnclosingTyparTys))
->>>>>>> 1681949f
+                | ILMeth(_, ilminfo, _) -> 
+                    let ftinfo = ILTypeInfo.FromType g (TType_app(tcref, formalEnclosingTyparTys, g.knownWithoutNull))
                     let formalRetTy = ImportReturnTypeFromMetadata amap m ilminfo.RawMetadata.Return.Type ilminfo.RawMetadata.Return.CustomAttrs ftinfo.ILScopeRef ftinfo.TypeInstOfRawMetadata formalMethTyparTys
                     let formalParams =
                         [ [ for p in ilminfo.RawMetadata.Parameters do
@@ -1633,19 +1552,11 @@
                     let formalRetTy = x.GetCompiledReturnTy(amap, m, formalMethTyparTys)
                     // GENERIC TYPE PROVIDERS: formal types should be  generated here, not the actual types
                     // For non-generic type providers there is no difference
-<<<<<<< HEAD
                     let formalParams = 
                         [ [ for p in mi.PApplyArray((fun mi -> mi.GetParameters()), "GetParameters", m) do 
-                                let paramName = p.PUntaint((fun p -> match p.Name with "" -> None | s -> Some s),m)
-                                let paramType = Import.ImportProvidedType amap m (p.PApply((fun p -> p.ParameterType),m))
-                                let isIn, isOut,isOptional = p.PUntaint((fun p -> p.IsIn, p.IsOut, p.IsOptional),m)
-=======
-                    let formalParams =
-                        [ [ for p in mi.PApplyArray((fun mi -> mi.GetParameters()), "GetParameters", m) do
-                                let paramName = p.PUntaint((fun p -> match p.Name with null -> None | s -> Some s), m)
+                                let paramName = p.PUntaint((fun p -> match p.Name with "" -> None | s -> Some s), m)
                                 let paramType = Import.ImportProvidedType amap m (p.PApply((fun p -> p.ParameterType), m))
                                 let isIn, isOut, isOptional = p.PUntaint((fun p -> p.IsIn, p.IsOut, p.IsOptional), m)
->>>>>>> 1681949f
                                 yield TSlotParam(paramName, paramType, isIn, isOut, isOptional, []) ] ]
                     formalRetTy, formalParams
 #endif
@@ -1676,13 +1587,8 @@
                         let pty =
                             match p.PApply((fun p -> p.ParameterType), m) with
                             | Tainted.Null ->  amap.g.unit_ty
-<<<<<<< HEAD
                             | Tainted.NonNull parameterType -> Import.ImportProvidedType amap m parameterType
-                        yield ParamNameAndType(pname,pty) ] ]
-=======
-                            | parameterType -> Import.ImportProvidedType amap m parameterType
                         yield ParamNameAndType(pname, pty) ] ]
->>>>>>> 1681949f
 
 #endif
 
@@ -1738,11 +1644,7 @@
         match x with
         | ILFieldInfo(tinfo, _) -> tinfo.ToType
 #if !NO_EXTENSIONTYPING
-<<<<<<< HEAD
-        | ProvidedField(amap,fi,m) -> (Import.ImportProvidedType amap m (fi.PApply((fun fi -> nonNull<ProvidedType> fi.DeclaringType),m)))
-=======
-        | ProvidedField(amap, fi, m) -> (Import.ImportProvidedType amap m (fi.PApply((fun fi -> fi.DeclaringType), m)))
->>>>>>> 1681949f
+        | ProvidedField(amap, fi, m) -> (Import.ImportProvidedType amap m (fi.PApply((fun fi -> nonNull<ProvidedType> fi.DeclaringType), m)))
 #endif
 
     member x.ApparentEnclosingAppType = x.ApparentEnclosingType
@@ -1763,11 +1665,7 @@
         match x with
         | ILFieldInfo(tinfo, _) -> tinfo.ILTypeRef
 #if !NO_EXTENSIONTYPING
-<<<<<<< HEAD
-        | ProvidedField(amap,fi,m) -> (Import.ImportProvidedTypeAsILType amap m (fi.PApply((fun fi -> nonNull<ProvidedType> fi.DeclaringType),m))).TypeRef
-=======
-        | ProvidedField(amap, fi, m) -> (Import.ImportProvidedTypeAsILType amap m (fi.PApply((fun fi -> fi.DeclaringType), m))).TypeRef
->>>>>>> 1681949f
+        | ProvidedField(amap, fi, m) -> (Import.ImportProvidedTypeAsILType amap m (fi.PApply((fun fi -> nonNull<ProvidedType> fi.DeclaringType), m))).TypeRef
 #endif
 
      /// Get the scope used to interpret IL metadata
@@ -1899,14 +1797,9 @@
     /// Get the (instantiated) type of the field in an F#-declared record, class or struct type
     member x.FieldType = actualTyOfRecdFieldRef x.RecdFieldRef x.TypeInst
 
-<<<<<<< HEAD
     /// Get the enclosing (declaring) type of the field in an F#-declared record, class or struct type 
-    member x.DeclaringType = TType_app (x.RecdFieldRef.TyconRef,x.TypeInst, KnownWithoutNull) // TODO NULLNESS - qualify this 
-
-=======
-    /// Get the enclosing (declaring) type of the field in an F#-declared record, class or struct type
-    member x.DeclaringType = TType_app (x.RecdFieldRef.TyconRef, x.TypeInst)
->>>>>>> 1681949f
+    member x.DeclaringType = TType_app (x.RecdFieldRef.TyconRef, x.TypeInst, KnownWithoutNull) // TODO NULLNESS - qualify this 
+
     override x.ToString() = x.TyconRef.ToString() + "::" + x.Name
 
 
@@ -2040,13 +1933,8 @@
         | ILProp ilpinfo -> ilpinfo.ILTypeInfo.ToType
         | FSProp(_, ty, _, _) -> ty
 #if !NO_EXTENSIONTYPING
-<<<<<<< HEAD
-        | ProvidedProp(amap,pi,m) -> 
-            Import.ImportProvidedType amap m (pi.PApply((fun pi -> nonNull<ProvidedType> pi.DeclaringType),m)) 
-=======
-        | ProvidedProp(amap, pi, m) ->
-            Import.ImportProvidedType amap m (pi.PApply((fun pi -> pi.DeclaringType), m))
->>>>>>> 1681949f
+        | ProvidedProp(amap, pi, m) -> 
+            Import.ImportProvidedType amap m (pi.PApply((fun pi -> nonNull<ProvidedType> pi.DeclaringType), m)) 
 #endif
 
     /// Get the enclosing type of the method info, using a nominal type for tuple types
@@ -2461,11 +2349,7 @@
         | ILEvent ileinfo -> ileinfo.ApparentEnclosingType
         | FSEvent (_, p, _, _) -> p.ApparentEnclosingType
 #if !NO_EXTENSIONTYPING
-<<<<<<< HEAD
-        | ProvidedEvent (amap,ei,m) -> Import.ImportProvidedType amap m (ei.PApply((fun ei -> nonNull<ProvidedType> ei.DeclaringType),m)) 
-=======
-        | ProvidedEvent (amap, ei, m) -> Import.ImportProvidedType amap m (ei.PApply((fun ei -> ei.DeclaringType), m))
->>>>>>> 1681949f
+        | ProvidedEvent (amap, ei, m) -> Import.ImportProvidedType amap m (ei.PApply((fun ei -> nonNull<ProvidedType> ei.DeclaringType), m)) 
 #endif
     /// Get the enclosing type of the method info, using a nominal type for tuple types
     member x.ApparentEnclosingAppType =
