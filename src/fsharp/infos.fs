--- conflicted
+++ resolved
@@ -332,10 +332,6 @@
                TyparConstraint.SimpleChoice (List.map (instType tprefInst) tys,m)
            | TyparConstraint.RequiresDefaultConstructor _ -> 
                TyparConstraint.RequiresDefaultConstructor m
-<<<<<<< HEAD
-           | TyparConstraint.MayResolveMember(traitInfo,_,extTys) -> 
-               TyparConstraint.MayResolveMember (instTrait tprefInst traitInfo,m,List.map (instValRef tprefInst) extTys))
-=======
            | TyparConstraint.MayResolveMember(traitInfo, _, extVals) -> 
                // Search for the relevant extension values again if a name resolution environment is provided
                // Basically, if you use a generic thing, then the extension members in scope at the point of _use_
@@ -345,7 +341,6 @@
                    | None -> extVals
                    | Some f -> f traitInfo
                TyparConstraint.MayResolveMember (instTrait tprefInst traitInfo,m,List.map (instValRef tprefInst) extVals2))
->>>>>>> 7121bc39
 
 /// The constraints for each typar copied from another typar can only be fixed up once 
 /// we have generated all the new constraints, e.g. f<A :> List<B>, B :> List<A>> ... 
