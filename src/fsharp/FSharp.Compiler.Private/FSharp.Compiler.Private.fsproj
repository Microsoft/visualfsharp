--- conflicted
+++ resolved
@@ -42,13 +42,6 @@
     <InternalsVisibleTo Include="fsc" />
     <InternalsVisibleTo Include="FSharp.LanguageService" />
     <InternalsVisibleTo Include="FSharp.LanguageService.Base" />
-<<<<<<< HEAD
-    <InternalsVisibleTo Include="FSharp.ProjectSystem.Base" />
-    <InternalsVisibleTo Include="FSharp.ProjectSystem.FSharp" />
-    <InternalsVisibleTo Include="FSharp.ProjectSystem.PropertyPages" />
-=======
-    <InternalsVisibleTo Include="FSharp.Compiler.Interactive.Settings" />
->>>>>>> 395a1f47
     <InternalsVisibleTo Include="FSharp.Compiler.Server.Shared" />
     <InternalsVisibleTo Include="VisualFSharp.Salsa" />
     <InternalsVisibleTo Include="VisualFSharp.UnitTests" />
