--- conflicted
+++ resolved
@@ -4,12 +4,8 @@
 
   <PropertyGroup>
     <OutputType>Library</OutputType>
-<<<<<<< HEAD
-    <TargetFrameworks>net46;netstandard2.0</TargetFrameworks>
-=======
     <TargetFrameworks>net472;netstandard2.0</TargetFrameworks>
     <TargetFrameworks Condition="'$(OS)' == 'Unix'">netstandard2.0</TargetFrameworks>
->>>>>>> e6309b0b
     <AssemblyName>FSharp.Compiler.Private</AssemblyName>
     <NoWarn>$(NoWarn);45;55;62;75;1204</NoWarn>
     <AllowCrossTargeting>true</AllowCrossTargeting>
@@ -724,11 +720,7 @@
   </ItemGroup>
 
   <ItemGroup Condition="$(TargetFramework.Startswith('netstandard'))">
-<<<<<<< HEAD
-    <PackageReference Include="System.Runtime.Loader" Version="$(SystemRuntimeLoaderPackageVersion)" />
-=======
     <PackageReference Include="System.Runtime.Loader" Version="$(SystemRuntimeLoaderVersion)" />
->>>>>>> e6309b0b
   </ItemGroup>
 
   <ItemGroup>
