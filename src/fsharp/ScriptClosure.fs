// Copyright (c) Microsoft Corporation. All Rights Reserved. See License.txt in the project root for license information.

/// Compute the load closure of a set of script files
module internal FSharp.Compiler.ScriptClosure

open System
open System.Collections.Generic
open System.IO
open System.Text
open Internal.Utilities.Library
open Internal.Utilities.Library.Extras
open FSharp.Compiler
open FSharp.Compiler.AbstractIL.IL
open FSharp.Compiler.CompilerConfig
open FSharp.Compiler.CompilerDiagnostics
open FSharp.Compiler.CompilerImports
open FSharp.Compiler.DependencyManager
open FSharp.Compiler.Diagnostics
open FSharp.Compiler.ErrorLogger
open FSharp.Compiler.IO
open FSharp.Compiler.CodeAnalysis
open FSharp.Compiler.ParseAndCheckInputs
open FSharp.Compiler.Syntax
open FSharp.Compiler.Text
open FSharp.Compiler.Text.Range

[<RequireQualifiedAccess>]
type LoadClosureInput =
    { FileName: string
      SyntaxTree: ParsedInput option
      ParseDiagnostics: (PhasedDiagnostic * FSharpDiagnosticSeverity) list
      MetaCommandDiagnostics: (PhasedDiagnostic * FSharpDiagnosticSeverity) list }

[<RequireQualifiedAccess>]
type LoadClosure =
    { /// The source files along with the ranges of the #load positions in each file.
      SourceFiles: (string * range list) list

      /// The resolved references along with the ranges of the #r positions in each file.
      References: (string * AssemblyResolution list) list

      /// The referenced compiler tools.
      CompilerTools: (range * string) list

      /// The resolved pacakge references along with the ranges of the #r positions in each file.
      PackageReferences: (range * string list)[]

      /// Whether we're decided to use .NET Framework analysis for this script
      UseDesktopFramework: bool

      /// Was the SDK directory override given?
      SdkDirOverride: string option

      /// The list of references that were not resolved during load closure. These may still be extension references.
      UnresolvedReferences: UnresolvedAssemblyReference list

      /// The list of all sources in the closure with inputs when available
      Inputs: LoadClosureInput list

      /// The #load, including those that didn't resolve
      OriginalLoadReferences: (range * string * string) list

      /// The #nowarns
      NoWarns: (string * range list) list

      /// Diagnostics seen while processing resolutions
      ResolutionDiagnostics: (PhasedDiagnostic * FSharpDiagnosticSeverity) list

      /// Diagnostics seen while parsing root of closure
      AllRootFileDiagnostics: (PhasedDiagnostic * FSharpDiagnosticSeverity) list

      /// Diagnostics seen while processing the compiler options implied root of closure
      LoadClosureRootFileDiagnostics: (PhasedDiagnostic * FSharpDiagnosticSeverity) list
    }

[<RequireQualifiedAccess>]
type CodeContext =
    | CompilationAndEvaluation // in fsi.exe
    | Compilation  // in fsc.exe
    | Editing // in VS

module ScriptPreprocessClosure =

    /// Represents an input to the closure finding process
    type ClosureSource = ClosureSource of filename: string * referenceRange: range * sourceText: ISourceText * parseRequired: bool

    /// Represents an output of the closure finding process
    type ClosureFile = ClosureFile of string * range * ParsedInput option * (PhasedDiagnostic * FSharpDiagnosticSeverity) list * (PhasedDiagnostic * FSharpDiagnosticSeverity) list * (string * range) list // filename, range, errors, warnings, nowarns

    type Observed() =
        let seen = System.Collections.Generic.Dictionary<_, bool>()
        member ob.SetSeen check =
            if not(seen.ContainsKey check) then
                seen.Add(check, true)

        member ob.HaveSeen check =
            seen.ContainsKey check

    /// Parse a script from source.
    let ParseScriptText
           (filename: string, sourceText: ISourceText, tcConfig: TcConfig, codeContext,
            lexResourceManager: Lexhelp.LexResourceManager, errorLogger: ErrorLogger) =

        // fsc.exe -- COMPILED\!INTERACTIVE
        // fsi.exe -- !COMPILED\INTERACTIVE
        // Language service
        //     .fs -- EDITING + COMPILED\!INTERACTIVE
        //     .fsx -- EDITING + !COMPILED\INTERACTIVE
        let defines =
            match codeContext with
            | CodeContext.CompilationAndEvaluation -> ["INTERACTIVE"]
            | CodeContext.Compilation -> ["COMPILED"]
            | CodeContext.Editing -> "EDITING" :: (if IsScript filename then ["INTERACTIVE"] else ["COMPILED"])

        let isFeatureSupported featureId = tcConfig.langVersion.SupportsFeature featureId
        let lexbuf = UnicodeLexing.SourceTextAsLexbuf(true, isFeatureSupported, sourceText)

        let isLastCompiland = (IsScript filename), tcConfig.target.IsExe        // The root compiland is last in the list of compilands.
        ParseOneInputLexbuf (tcConfig, lexResourceManager, defines, lexbuf, filename, isLastCompiland, errorLogger)

    /// Create a TcConfig for load closure starting from a single .fsx file
    let CreateScriptTextTcConfig
           (legacyReferenceResolver, defaultFSharpBinariesDir,
            filename: string, codeContext,
            useSimpleResolution, useFsiAuxLib,
            basicReferences, applyCommandLineArgs,
            assumeDotNetFramework, useSdkRefs, sdkDirOverride,
            tryGetMetadataSnapshot, reduceMemoryUsage) =

        let projectDir = Path.GetDirectoryName filename
        let isInteractive = (codeContext = CodeContext.CompilationAndEvaluation)
        let isInvalidationSupported = (codeContext = CodeContext.Editing)

        let rangeForErrors = mkFirstLineOfFile filename
        let tcConfigB =
            TcConfigBuilder.CreateNew(legacyReferenceResolver,
                defaultFSharpBinariesDir,
                reduceMemoryUsage,
                projectDir,
                isInteractive,
                isInvalidationSupported,
                CopyFSharpCoreFlag.No,
                tryGetMetadataSnapshot,
                sdkDirOverride,
                rangeForErrors)
        tcConfigB.SetPrimaryAssembly (if assumeDotNetFramework then PrimaryAssembly.Mscorlib else PrimaryAssembly.System_Runtime)
        tcConfigB.SetUseSdkRefs useSdkRefs

        applyCommandLineArgs tcConfigB

        // Work out the references for the script in its location. This may produce diagnostics.
        let scriptDefaultReferencesDiagnostics =

            match basicReferences with
            | None ->
                let errorLogger = CapturingErrorLogger("ScriptDefaultReferences")
                use unwindEL = PushErrorLoggerPhaseUntilUnwind (fun _ -> errorLogger)
                let references, useDotNetFramework = tcConfigB.FxResolver.GetDefaultReferences (useFsiAuxLib)

                // If the user requested .NET Core scripting but something went wrong and we reverted to
                // .NET Framework scripting then we must adjust both the primaryAssembly and fxResolver
                if useDotNetFramework <> assumeDotNetFramework then
                    tcConfigB.SetPrimaryAssembly (if useDotNetFramework then PrimaryAssembly.Mscorlib else PrimaryAssembly.System_Runtime)

                // Add script references
                for reference in references do
                    tcConfigB.AddReferencedAssemblyByPath(range0, reference)

                errorLogger.Diagnostics

            | Some (rs, diagnostics) ->
                for m, reference in rs do
                    tcConfigB.AddReferencedAssemblyByPath(m, reference)
                diagnostics

        tcConfigB.resolutionEnvironment <-
            match codeContext with
            | CodeContext.Editing -> LegacyResolutionEnvironment.EditingOrCompilation true
            | CodeContext.Compilation -> LegacyResolutionEnvironment.EditingOrCompilation false
            | CodeContext.CompilationAndEvaluation -> LegacyResolutionEnvironment.CompilationAndEvaluation
        tcConfigB.framework <- false
        tcConfigB.useSimpleResolution <- useSimpleResolution
        // Indicates that there are some references not in basicReferencesForScriptLoadClosure which should
        // be added conditionally once the relevant version of mscorlib.dll has been detected.
        tcConfigB.implicitlyResolveAssemblies <- false
        tcConfigB.SetUseSdkRefs useSdkRefs

        TcConfig.Create(tcConfigB, validate=true), scriptDefaultReferencesDiagnostics

    let ClosureSourceOfFilename(filename, m, inputCodePage, parseRequired) =
        try
            let filename = FileSystem.GetFullPathShim filename
            use stream = FileSystem.OpenFileForReadShim(filename).AsReadOnlyStream()
            use reader =
                match inputCodePage with
                | None -> new StreamReader(stream, true)
                | Some (n: int) -> new StreamReader(stream, Encoding.GetEncoding n)
            let source = reader.ReadToEnd()
            [ClosureSource(filename, m, SourceText.ofString source, parseRequired)]
        with e ->
            errorRecovery e m
            []

    let ApplyMetaCommandsFromInputToTcConfigAndGatherNoWarn
           (tcConfig: TcConfig, inp: ParsedInput,
            pathOfMetaCommandSource, dependencyProvider) =

        let tcConfigB = tcConfig.CloneToBuilder()
        let mutable nowarns = []
        let getWarningNumber = fun () (m, s) -> nowarns <- (s, m) :: nowarns
        let addReferenceDirective = fun () (m, s, directive) -> tcConfigB.AddReferenceDirective(dependencyProvider, m, s, directive)
        let addCompilerTool = fun () (m, s) -> tcConfigB.AddCompilerToolsByPath(m, s)
        let addLoadedSource = fun () (m, s) -> tcConfigB.AddLoadedSource(m, s, pathOfMetaCommandSource)
<<<<<<< HEAD
        try 
            ProcessMetaCommandsFromInput (getWarningNumber, addReferenceDirective, addCompilerTool, addLoadedSource) (tcConfigB, inp, pathOfMetaCommandSource, ())
=======
        try
            ProcessMetaCommandsFromInput (getWarningNumber, addReferenceDirective, addLoadedSource) (tcConfigB, inp, pathOfMetaCommandSource, ())
>>>>>>> a70f3bea
        with ReportedError _ ->
            // Recover by using whatever did end up in the tcConfig
            ()

        try
            TcConfig.Create(tcConfigB, validate=false), nowarns
        with ReportedError _ ->
            // Recover by using a default TcConfig.
            let tcConfigB = tcConfig.CloneToBuilder()
            TcConfig.Create(tcConfigB, validate=false), nowarns

    let FindClosureFiles
        (mainFile, _m, closureSources, origTcConfig:TcConfig,
         codeContext, lexResourceManager: Lexhelp.LexResourceManager, dependencyProvider: DependencyProvider) =

        let mutable tcConfig = origTcConfig

        let observedSources = Observed()
        let loadScripts = HashSet<_>()
        let packageReferences = Dictionary<range, string list>(HashIdentity.Structural)

        // Resolve the packages
        let rec resolveDependencyManagerSources scriptName =
            if not (loadScripts.Contains scriptName) then
                [ for kv in tcConfig.packageManagerLines do
                    let packageManagerKey, packageManagerLines = kv.Key, kv.Value
                    match packageManagerLines with
                    | [] -> ()
                    | { Directive=_; LineStatus=_; Line=_; Range=m } :: _ ->
                        let reportError =
                            ResolvingErrorReport (fun errorType err msg ->
                                let error = err, msg
                                match errorType with
                                | ErrorReportType.Warning -> warning(Error(error, m))
                                | ErrorReportType.Error -> errorR(Error(error, m)))

                        match origTcConfig.packageManagerLines |> Map.tryFind packageManagerKey with
                        | Some oldDependencyManagerLines when oldDependencyManagerLines = packageManagerLines -> ()
                        | _ ->
                            let outputDir =  tcConfig.outputDir |> Option.defaultValue ""
                            match dependencyProvider.TryFindDependencyManagerByKey(List.map snd tcConfig.compilerToolPaths, outputDir, reportError, packageManagerKey) with
                            | null ->
                                errorR(Error(dependencyProvider.CreatePackageManagerUnknownError(List.map snd tcConfig.compilerToolPaths, outputDir, packageManagerKey, reportError), m))

                            | dependencyManager ->
                                let directive d =
                                    match d with
                                    | Directive.Resolution -> "r"
                                    | Directive.Include -> "i"

                                let packageManagerTextLines = packageManagerLines |> List.map(fun l -> directive l.Directive, l.Line)
                                let tfm, rid = tcConfig.FxResolver.GetTfmAndRid()
                                let result = dependencyProvider.Resolve(dependencyManager, ".fsx", packageManagerTextLines, reportError, tfm, rid, tcConfig.implicitIncludeDir, mainFile, scriptName)
                                if result.Success then
                                    // Resolution produced no errors
                                    //Write outputs in F# Interactive and compiler
                                    if codeContext <> CodeContext.Editing then
                                        for line in result.StdOut do Console.Out.WriteLine(line)
                                        for line in result.StdError do Console.Error.WriteLine(line)

                                    packageReferences.[m] <- [ for script in result.SourceFiles do yield! FileSystem.OpenFileForReadShim(script).AsReadOnlyStream().ReadLines() ]
                                    if not (Seq.isEmpty result.Roots) then
                                        let tcConfigB = tcConfig.CloneToBuilder()
                                        for folder in result.Roots do
                                            tcConfigB.AddIncludePath(m, folder, "")
                                        tcConfigB.packageManagerLines <- PackageManagerLine.SetLinesAsProcessed packageManagerKey tcConfigB.packageManagerLines
                                        tcConfig <- TcConfig.Create(tcConfigB, validate=false)

                                    if not (Seq.isEmpty result.Resolutions) then
                                        let tcConfigB = tcConfig.CloneToBuilder()
                                        for resolution in result.Resolutions do
                                            tcConfigB.AddReferencedAssemblyByPath(m, resolution)
                                        tcConfig <- TcConfig.Create(tcConfigB, validate = false)

                                    for script in result.SourceFiles do
                                        let scriptText = FileSystem.OpenFileForReadShim(script).AsReadOnlyStream().ReadAllText()
                                        loadScripts.Add script |> ignore
                                        let iSourceText = SourceText.ofString scriptText
                                        yield! loop (ClosureSource(script, m, iSourceText, true))

                                else
                                    // Send outputs via diagnostics
                                    if (result.StdOut.Length > 0 || result.StdError.Length > 0) then
                                        for line in Array.append result.StdOut result.StdError do
                                            errorR(Error(FSComp.SR.packageManagerError(line), m))
                                    // Resolution produced errors update packagerManagerLines entries to note these failure
                                    // failed resolutions will no longer be considered
                                    let tcConfigB = tcConfig.CloneToBuilder()
                                    tcConfigB.packageManagerLines <- PackageManagerLine.RemoveUnprocessedLines packageManagerKey tcConfigB.packageManagerLines
                                    tcConfig <- TcConfig.Create(tcConfigB, validate=false)]
            else []

        and loop (ClosureSource(filename, m, sourceText, parseRequired)) =
            [   if not (observedSources.HaveSeen(filename)) then
                    observedSources.SetSeen(filename)
                    //printfn "visiting %s" filename
                    if IsScript filename || parseRequired then
                        let parseResult, parseDiagnostics =
                            let errorLogger = CapturingErrorLogger("FindClosureParse")
                            use _unwindEL = PushErrorLoggerPhaseUntilUnwind (fun _ -> errorLogger)
                            let result = ParseScriptText (filename, sourceText, tcConfig, codeContext, lexResourceManager, errorLogger)
                            result, errorLogger.Diagnostics

                        let errorLogger = CapturingErrorLogger("FindClosureMetaCommands")
                        use _unwindEL = PushErrorLoggerPhaseUntilUnwind (fun _ -> errorLogger)
                        let pathOfMetaCommandSource = Path.GetDirectoryName filename
                        let preSources = tcConfig.GetAvailableLoadedSources()

                        let tcConfigResult, noWarns = ApplyMetaCommandsFromInputToTcConfigAndGatherNoWarn (tcConfig, parseResult, pathOfMetaCommandSource, dependencyProvider)
                        tcConfig <- tcConfigResult // We accumulate the tcConfig in order to collect assembly references

                        yield! resolveDependencyManagerSources filename

                        let postSources = tcConfig.GetAvailableLoadedSources()
                        let sources = if preSources.Length < postSources.Length then postSources.[preSources.Length..] else []

                        yield! resolveDependencyManagerSources filename
                        for (m, subFile) in sources do
                            if IsScript subFile then
                                for subSource in ClosureSourceOfFilename(subFile, m, tcConfigResult.inputCodePage, false) do
                                    yield! loop subSource
                            else
                                yield ClosureFile(subFile, m, None, [], [], [])
                        yield ClosureFile(filename, m, Some parseResult, parseDiagnostics, errorLogger.Diagnostics, noWarns)

                    else
                        // Don't traverse into .fs leafs.
                        printfn "yielding non-script source %s" filename
                        yield ClosureFile(filename, m, None, [], [], []) ]

        let sources = closureSources |> List.collect loop
        let packageReferences = packageReferences |> Seq.map (fun kvp -> kvp.Key, kvp.Value) |> Seq.toArray
        sources, tcConfig, packageReferences

    /// Reduce the full directive closure into LoadClosure
    let GetLoadClosure(ctok, rootFilename, closureFiles, tcConfig: TcConfig, codeContext, packageReferences, earlierDiagnostics) =

        // Mark the last file as isLastCompiland.
        let closureFiles =
            if isNil closureFiles then
                closureFiles
            else
                match List.frontAndBack closureFiles with
                | rest, ClosureFile
                           (filename, m,
                            Some(ParsedInput.ImplFile (ParsedImplFileInput (name, isScript, qualNameOfFile, scopedPragmas, hashDirectives, implFileFlags, _))),
                            parseDiagnostics, metaDiagnostics, nowarns) ->

                    let isLastCompiland = (true, tcConfig.target.IsExe)
                    rest @ [ClosureFile
                                (filename, m,
                                 Some(ParsedInput.ImplFile (ParsedImplFileInput (name, isScript, qualNameOfFile, scopedPragmas, hashDirectives, implFileFlags, isLastCompiland))),
                                 parseDiagnostics, metaDiagnostics, nowarns)]

                | _ -> closureFiles

        // Get all source files.
        let sourceFiles = [ for (ClosureFile(filename, m, _, _, _, _)) in closureFiles -> (filename, m) ]

        let sourceInputs =
            [  for (ClosureFile(filename, _, input, parseDiagnostics, metaDiagnostics, _nowarns)) in closureFiles ->
                   ({ FileName=filename
                      SyntaxTree=input
                      ParseDiagnostics=parseDiagnostics
                      MetaCommandDiagnostics=metaDiagnostics } : LoadClosureInput) ]

        let globalNoWarns = closureFiles |> List.collect (fun (ClosureFile(_, _, _, _, _, noWarns)) -> noWarns)

        // Resolve all references.
        let references, unresolvedReferences, resolutionDiagnostics =
            let errorLogger = CapturingErrorLogger("GetLoadClosure")

            use unwindEL = PushErrorLoggerPhaseUntilUnwind (fun _ -> errorLogger)
            let references, unresolvedReferences = TcAssemblyResolutions.GetAssemblyResolutionInformation(ctok, tcConfig)
            let references = references |> List.map (fun ar -> ar.resolvedPath, ar)
            references, unresolvedReferences, errorLogger.Diagnostics

        // Root errors and warnings - look at the last item in the closureFiles list
        let loadClosureRootDiagnostics, allRootDiagnostics =
            match List.rev closureFiles with
            | ClosureFile(_, _, _, parseDiagnostics, metaDiagnostics, _) :: _ ->
                (earlierDiagnostics @ metaDiagnostics @ resolutionDiagnostics),
                (parseDiagnostics @ earlierDiagnostics @ metaDiagnostics @ resolutionDiagnostics)
            | _ -> [], [] // When no file existed.

        let isRootRange exn =
            match GetRangeOfDiagnostic exn with
            | Some m ->
                // Return true if the error was *not* from a #load-ed file.
                let isArgParameterWhileNotEditing = (codeContext <> CodeContext.Editing) && (Range.equals m range0 || Range.equals m rangeStartup || Range.equals m rangeCmdArgs)
                let isThisFileName = (0 = String.Compare(rootFilename, m.FileName, StringComparison.OrdinalIgnoreCase))
                isArgParameterWhileNotEditing || isThisFileName
            | None -> true

        // Filter out non-root errors and warnings
        let allRootDiagnostics = allRootDiagnostics |> List.filter (fst >> isRootRange)

        let result: LoadClosure =
            { SourceFiles = List.groupBy fst sourceFiles |> List.map (map2Of2 (List.map snd))
              References = List.groupBy fst references |> List.map (map2Of2 (List.map snd))
              CompilerTools = tcConfig.compilerToolPaths
              PackageReferences = packageReferences
              UseDesktopFramework = (tcConfig.primaryAssembly = PrimaryAssembly.Mscorlib)
              SdkDirOverride = tcConfig.sdkDirOverride
              UnresolvedReferences = unresolvedReferences
              Inputs = sourceInputs
              NoWarns = List.groupBy fst globalNoWarns |> List.map (map2Of2 (List.map snd))
              OriginalLoadReferences = tcConfig.loadedSources
              ResolutionDiagnostics = resolutionDiagnostics
              AllRootFileDiagnostics = allRootDiagnostics
              LoadClosureRootFileDiagnostics = loadClosureRootDiagnostics }

        result

    /// Given source text, find the full load closure. Used from service.fs, when editing a script file
    let GetFullClosureOfScriptText
           (ctok, legacyReferenceResolver, defaultFSharpBinariesDir,
            filename, sourceText, codeContext,
            useSimpleResolution, useFsiAuxLib, useSdkRefs, sdkDirOverride,
            lexResourceManager: Lexhelp.LexResourceManager,
            applyCommandLineArgs, assumeDotNetFramework,
            tryGetMetadataSnapshot, reduceMemoryUsage, dependencyProvider) =

        // Resolve the basic references such as FSharp.Core.dll first, before processing any #I directives in the script
        //
        // This is tries to mimic the action of running the script in F# Interactive - the initial context for scripting is created
        // first, then #I and other directives are processed.
        let references0, assumeDotNetFramework, scriptDefaultReferencesDiagnostics =
            let tcConfig, scriptDefaultReferencesDiagnostics =
                CreateScriptTextTcConfig(legacyReferenceResolver, defaultFSharpBinariesDir,
                    filename, codeContext, useSimpleResolution,
                    useFsiAuxLib, None, applyCommandLineArgs, assumeDotNetFramework,
                    useSdkRefs, sdkDirOverride, tryGetMetadataSnapshot, reduceMemoryUsage)

            let resolutions0, _unresolvedReferences = TcAssemblyResolutions.GetAssemblyResolutionInformation(ctok, tcConfig)
            let references0 = resolutions0 |> List.map (fun r->r.originalReference.Range, r.resolvedPath) |> Seq.distinct |> List.ofSeq
            references0, tcConfig.assumeDotNetFramework, scriptDefaultReferencesDiagnostics

        let tcConfig, scriptDefaultReferencesDiagnostics =
            CreateScriptTextTcConfig(legacyReferenceResolver, defaultFSharpBinariesDir, filename,
                 codeContext, useSimpleResolution, useFsiAuxLib, Some (references0, scriptDefaultReferencesDiagnostics),
                 applyCommandLineArgs, assumeDotNetFramework, useSdkRefs, sdkDirOverride,
                 tryGetMetadataSnapshot, reduceMemoryUsage)

        let closureSources = [ClosureSource(filename, range0, sourceText, true)]
        let closureFiles, tcConfig, packageReferences = FindClosureFiles(filename, range0, closureSources, tcConfig, codeContext, lexResourceManager, dependencyProvider)
        GetLoadClosure(ctok, filename, closureFiles, tcConfig, codeContext, packageReferences, scriptDefaultReferencesDiagnostics)

    /// Given source filename, find the full load closure
    /// Used from fsi.fs and fsc.fs, for #load and command line
    let GetFullClosureOfScriptFiles
            (ctok, tcConfig:TcConfig, files:(string*range) list, codeContext,
             lexResourceManager: Lexhelp.LexResourceManager, dependencyProvider) =

        let mainFile, mainFileRange = List.last files
        let closureSources = files |> List.collect (fun (filename, m) -> ClosureSourceOfFilename(filename, m,tcConfig.inputCodePage,true))
        let closureFiles, tcConfig, packageReferences = FindClosureFiles(mainFile, mainFileRange, closureSources, tcConfig, codeContext, lexResourceManager, dependencyProvider)
        GetLoadClosure(ctok, mainFile, closureFiles, tcConfig, codeContext, packageReferences, [])

type LoadClosure with
    /// Analyze a script text and find the closure of its references.
    /// Used from FCS, when editing a script file.
    //
    /// A temporary TcConfig is created along the way, is why this routine takes so many arguments. We want to be sure to use exactly the
    /// same arguments as the rest of the application.
    static member ComputeClosureOfScriptText
                     (ctok, legacyReferenceResolver, defaultFSharpBinariesDir,
                      filename: string, sourceText: ISourceText, implicitDefines, useSimpleResolution: bool,
                      useFsiAuxLib, useSdkRefs, sdkDir, lexResourceManager: Lexhelp.LexResourceManager,
                      applyCompilerOptions, assumeDotNetFramework, tryGetMetadataSnapshot,
                      reduceMemoryUsage, dependencyProvider) =

        use unwindBuildPhase = PushThreadBuildPhaseUntilUnwind BuildPhase.Parse
        ScriptPreprocessClosure.GetFullClosureOfScriptText
            (ctok, legacyReferenceResolver, defaultFSharpBinariesDir, filename, sourceText,
             implicitDefines, useSimpleResolution, useFsiAuxLib, useSdkRefs, sdkDir, lexResourceManager,
             applyCompilerOptions, assumeDotNetFramework, tryGetMetadataSnapshot, reduceMemoryUsage, dependencyProvider)

    /// Analyze a set of script files and find the closure of their references.
    static member ComputeClosureOfScriptFiles
                     (ctok, tcConfig: TcConfig, files:(string*range) list, implicitDefines,
                      lexResourceManager: Lexhelp.LexResourceManager, dependencyProvider) =

        use unwindBuildPhase = PushThreadBuildPhaseUntilUnwind BuildPhase.Parse
        ScriptPreprocessClosure.GetFullClosureOfScriptFiles (ctok, tcConfig, files, implicitDefines, lexResourceManager, dependencyProvider)<|MERGE_RESOLUTION|>--- conflicted
+++ resolved
@@ -211,13 +211,8 @@
         let addReferenceDirective = fun () (m, s, directive) -> tcConfigB.AddReferenceDirective(dependencyProvider, m, s, directive)
         let addCompilerTool = fun () (m, s) -> tcConfigB.AddCompilerToolsByPath(m, s)
         let addLoadedSource = fun () (m, s) -> tcConfigB.AddLoadedSource(m, s, pathOfMetaCommandSource)
-<<<<<<< HEAD
-        try 
+        try
             ProcessMetaCommandsFromInput (getWarningNumber, addReferenceDirective, addCompilerTool, addLoadedSource) (tcConfigB, inp, pathOfMetaCommandSource, ())
-=======
-        try
-            ProcessMetaCommandsFromInput (getWarningNumber, addReferenceDirective, addLoadedSource) (tcConfigB, inp, pathOfMetaCommandSource, ())
->>>>>>> a70f3bea
         with ReportedError _ ->
             // Recover by using whatever did end up in the tcConfig
             ()
