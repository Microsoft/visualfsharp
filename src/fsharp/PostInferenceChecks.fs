// Copyright (c) Microsoft Corporation.  All Rights Reserved.  See License.txt in the project root for license information.

/// Implements a set of checks on the TAST for a file that can only be performed after type inference
/// is complete.
module internal Microsoft.FSharp.Compiler.PostTypeCheckSemanticChecks

open System
open System.Collections.Generic

open Microsoft.FSharp.Compiler
open Microsoft.FSharp.Compiler.AbstractIL.IL
open Microsoft.FSharp.Compiler.AbstractIL.Internal
open Microsoft.FSharp.Compiler.AbstractIL.Internal.Library

open Microsoft.FSharp.Compiler.AccessibilityLogic
open Microsoft.FSharp.Compiler.Ast
open Microsoft.FSharp.Compiler.ErrorLogger
open Microsoft.FSharp.Compiler.Range
open Microsoft.FSharp.Compiler.Tast
open Microsoft.FSharp.Compiler.Tastops
open Microsoft.FSharp.Compiler.TcGlobals
open Microsoft.FSharp.Compiler.Lib
open Microsoft.FSharp.Compiler.Infos
open Microsoft.FSharp.Compiler.PrettyNaming
open Microsoft.FSharp.Compiler.InfoReader
open Microsoft.FSharp.Compiler.TypeRelations

//--------------------------------------------------------------------------
// TestHooks - for dumping range to support source transforms
//--------------------------------------------------------------------------

let testFlagMemberBody = ref false
let testHookMemberBody (membInfo: ValMemberInfo) (expr:Expr) =
    if !testFlagMemberBody then
        let m = expr.Range 
        printf "TestMemberBody,%A,%s,%d,%d,%d,%d\n"
          membInfo.MemberFlags.MemberKind
          m.FileName
          m.StartLine
          m.StartColumn
          m.EndLine
          m.EndColumn

//--------------------------------------------------------------------------
// NOTES: reraise safety checks
//--------------------------------------------------------------------------
 
// "rethrow may only occur with-in the body of a catch handler".
//   -- Section 4.23. Part III. CLI Instruction Set. ECMA Draft 2002.
//   
//   1. reraise() calls are converted to TOp.Reraise in the type checker.
//   2. any remaining reraise val_refs will be first class uses. These are trapped.
//   3. The freevars track free TOp.Reraise (they are bound (cleared) at try-catch handlers).
//   4. An outermost expression is not contained in a try-catch handler.
//      These may not have unbound rethrows.      
//      Outermost expressions occur at:
//      * module bindings.
//      * attribute arguments.
//      * Any more? What about fields of a static class?            
//   5. A lambda body (from lambda-expression or method binding) will not occur under a try-catch handler.
//      These may not have unbound rethrows.
//   6. All other constructs are assumed to generate IL code sequences.
//      For correctness, this claim needs to be justified.
//      
//      Q:  Do any post check rewrite passes factor expressions out to other functions?      
//      A1. The optimiser may introduce auxiliary functions, e.g. by splitting out match-branches.
//          This should not be done if the refactored body contains an unbound reraise.
//      A2. TLR? Are any expression factored out into functions?
//      
//   Informal justification:
//   If a reraise occurs, then it is minimally contained by either:
//     a) a try-catch - accepted.
//     b) a lambda expression - rejected.
//     c) none of the above - rejected as when checking outmost expressions.



//--------------------------------------------------------------------------
// check environment
//--------------------------------------------------------------------------

type env = 
    { 
      /// The bound type parameter names in scope
      boundTyparNames: string list 
      
      /// The bound type parameters in scope
      boundTypars: TyparMap<unit>

      /// The set of arguments to this method/function
      argVals: ValMap<unit>

      /// "module remap info", i.e. hiding information down the signature chain, used to compute what's hidden by a signature
      sigToImplRemapInfo: (Remap * SignatureHidingInfo) list 

      /// Constructor limited - are we in the prelude of a constructor, prior to object initialization
      ctorLimitedZone: bool

      /// Are we in a quotation?
      quote : bool 

      /// Are we under [<ReflectedDefinition>]?
      reflect : bool

      /// Are we in an extern declaration?
      external : bool 
    
      /// Current return scope of the expr.
      returnScope : int } 

let BindTypar env (tp:Typar) = 
    { env with 
         boundTyparNames = tp.Name :: env.boundTyparNames
         boundTypars = env.boundTypars.Add (tp, ()) } 

let BindTypars g env (tps:Typar list) = 
    let tps = NormalizeDeclaredTyparsForEquiRecursiveInference g tps
    if isNil tps then env else
    // Here we mutate to provide better names for generalized type parameters 
    let nms = PrettyTypes.PrettyTyparNames (fun _ -> true) env.boundTyparNames tps
    (tps,nms) ||> List.iter2 (fun tp nm -> 
            if PrettyTypes.NeedsPrettyTyparName tp  then 
                tp.typar_id <- ident (nm,tp.Range))      
    List.fold BindTypar env tps 

/// Set the set of vals which are arguments in the active lambda. We are allowed to return 
/// byref arguments as byref returns.
let BindArgVals env (vs: Val list) = 
    { env with argVals = ValMap.OfList (List.map (fun v -> (v,())) vs) }

/// Limit flags represent a type(s) returned from checking an expression(s) that is interesting to impose rules on.
[<Flags>]
type LimitFlags =
    | None                          = 0b00000
    | ByRef                         = 0b00001
    | ByRefOfSpanLike               = 0b00011
    | ByRefOfStackReferringSpanLike = 0b00101
    | SpanLike                      = 0b01000
    | StackReferringSpanLike        = 0b10000

[<Struct>]
type Limit =
    {
        scope: int
        flags: LimitFlags
    }

    member this.IsLocal = this.scope >= 1

/// Check if the limit has the target limit.
let inline HasLimitFlag targetLimit (limit: Limit) =
    limit.flags &&& targetLimit = targetLimit

let NoLimit = { scope = 0; flags = LimitFlags.None }

// Combining two limits will result in both limit flags merged.
// If none of the limits are limited by a by-ref or a stack referring span-like
//   the scope will be 0.
let CombineTwoLimits limit1 limit2 = 
    let isByRef1 = HasLimitFlag LimitFlags.ByRef limit1
    let isByRef2 = HasLimitFlag LimitFlags.ByRef limit2
    let isStackSpan1 = HasLimitFlag LimitFlags.StackReferringSpanLike limit1
    let isStackSpan2 = HasLimitFlag LimitFlags.StackReferringSpanLike limit2
    let isLimited1 = isByRef1 || isStackSpan1
    let isLimited2 = isByRef2 || isStackSpan2

    // A limit that has a stack referring span-like but not a by-ref,
    //   we force the scope to 1. This is to handle call sites
    //   that return a by-ref and have stack referring span-likes as arguments.
    //   This is to ensure we can only prevent out of scope at the method level rather than visibility.
    let limit1 =
        if isStackSpan1 && not isByRef1 then
            { limit1 with scope = 1 }
        else
            limit1

    let limit2 =
        if isStackSpan2 && not isByRef2 then
            { limit2 with scope = 1 }
        else
            limit2

    match isLimited1, isLimited2 with
    | false, false ->
        { scope = 0; flags = limit1.flags ||| limit2.flags }
    | true, true ->
        { scope = Math.Max(limit1.scope, limit2.scope); flags = limit1.flags ||| limit2.flags }
    | true, false ->
        { limit1 with flags = limit1.flags ||| limit2.flags }
    | false, true ->
        { limit2 with flags = limit1.flags ||| limit2.flags }

let CombineLimits limits =
    (NoLimit, limits)
    ||> List.fold CombineTwoLimits

type cenv = 
    { boundVals: Dictionary<Stamp, int> // really a hash set
      limitVals: Dictionary<Stamp, Limit>
      mutable potentialUnboundUsesOfVals: StampMap<range> 
      mutable anonRecdTypes: StampMap<AnonRecdTypeInfo> 
      g: TcGlobals 
      amap: Import.ImportMap 
      /// For reading metadata
      infoReader: InfoReader
      internalsVisibleToPaths : CompilationPath list
      denv: DisplayEnv 
      viewCcu : CcuThunk
      reportErrors: bool
      isLastCompiland : bool*bool
      isInternalTestSpanStackReferring: bool
      // outputs
      mutable usesQuotations : bool
      mutable entryPointGiven:bool  }

/// Check if the value is an argument of a function
let IsValArgument env (v: Val) =
    env.argVals.ContainsVal(v)

/// Check if the value is a local, not an argument of a function.
let IsValLocal env (v: Val) =
    v.ValReprInfo.IsNone && not (IsValArgument env v)

/// Get the limit of the val.
let GetLimitVal cenv env m (v: Val) =
    let limit =
        match cenv.limitVals.TryGetValue(v.Stamp) with
        | true, limit -> limit
        | _ ->
            if IsValLocal env v then
                { scope = 1; flags = LimitFlags.None }
            else
                NoLimit

    if isSpanLikeTy cenv.g m v.Type then
        // The value is a limited Span or might have become one through mutation
        let isMutable = v.IsMutable && cenv.isInternalTestSpanStackReferring
        let isLimited = HasLimitFlag LimitFlags.StackReferringSpanLike limit

        if isMutable || isLimited then
            { limit with flags = LimitFlags.StackReferringSpanLike }
        else
            { limit with flags = LimitFlags.SpanLike }

    elif isByrefTy cenv.g v.Type then
        let isByRefOfSpanLike = isSpanLikeTy cenv.g m (destByrefTy cenv.g v.Type)
        
        if isByRefOfSpanLike then
            if HasLimitFlag LimitFlags.ByRefOfStackReferringSpanLike limit then
                { limit with flags = LimitFlags.ByRefOfStackReferringSpanLike }
            else
                { limit with flags = LimitFlags.ByRefOfSpanLike }
        else
            { limit with flags = LimitFlags.ByRef }

    else
        { limit with flags = LimitFlags.None }

/// Get the limit of the val by reference.
let GetLimitValByRef cenv env m v =
    let limit = GetLimitVal cenv env m v

    let scope =
        // Getting the address of an argument will always be a scope of 1.
        if IsValArgument env v then 1
        else limit.scope

    let flags =
        if HasLimitFlag LimitFlags.StackReferringSpanLike limit then
            LimitFlags.ByRefOfStackReferringSpanLike
        elif HasLimitFlag LimitFlags.SpanLike limit then
            LimitFlags.ByRefOfSpanLike
        else
            LimitFlags.ByRef

    { scope = scope; flags = flags }

let LimitVal cenv (v:Val) limit = 
    cenv.limitVals.[v.Stamp] <- limit

let BindVal cenv env (v:Val) = 
    //printfn "binding %s..." v.DisplayName
    let alreadyDone = cenv.boundVals.ContainsKey v.Stamp
    cenv.boundVals.[v.Stamp] <- 1
    if not env.external &&
       not alreadyDone &&
       cenv.reportErrors && 
       not v.HasBeenReferenced && 
       not v.IsCompiledAsTopLevel && 
       not (v.DisplayName.StartsWithOrdinal("_")) && 
       not v.IsCompilerGenerated then 

        match v.BaseOrThisInfo with 
        | ValBaseOrThisInfo.CtorThisVal ->
            warning (Error(FSComp.SR.chkUnusedThisVariable v.DisplayName, v.Range))
        | _ -> 
            warning (Error(FSComp.SR.chkUnusedValue v.DisplayName, v.Range))

let BindVals cenv env vs = List.iter (BindVal cenv env) vs

//--------------------------------------------------------------------------
// approx walk of type
//--------------------------------------------------------------------------

let rec CheckTypeDeep (cenv: cenv) ((visitTy,visitTyconRefOpt,visitAppTyOpt,visitTraitSolutionOpt, visitTyparOpt) as f) g env isInner ty =
    // We iterate the _solved_ constraints as well, to pick up any record of trait constraint solutions
    // This means we walk _all_ the constraints _everywhere_ in a type, including
    // those attached to _solved_ type variables. This is used by PostTypeCheckSemanticChecks to detect uses of
    // values as solutions to trait constraints and determine if inference has caused the value to escape its scope.
    // The only record of these solutions is in the _solved_ constraints of types.
    // In an ideal world we would, instead, record the solutions to these constraints as "witness variables" in expressions,
    // rather than solely in types. 
    match ty with 
    | TType_var (tp, _nullness) when tp.Solution.IsSome  -> 
        tp.Constraints |> List.iter (fun cx -> 
            match cx with 
            | TyparConstraint.MayResolveMember((TTrait(_,_,_,_,_,soln)),_) -> 
                 match visitTraitSolutionOpt, !soln with 
                 | Some visitTraitSolution, Some sln -> visitTraitSolution sln
                 | _ -> ()
            | _ -> ())
    | _ -> ()
    
    let ty = stripTyparEqns ty 
    visitTy ty

    match ty with
    | TType_forall (tps,body) -> 
        let env = BindTypars g env tps
        CheckTypeDeep cenv f g env isInner body           
        tps |> List.iter (fun tp -> tp.Constraints |> List.iter (CheckTypeConstraintDeep cenv f g env))

    | TType_measure _          -> ()
    | TType_app (tcref,tinst,_nullness) -> 
        match visitTyconRefOpt with 
        | Some visitTyconRef -> visitTyconRef isInner tcref 
        | None -> ()
        CheckTypesDeep cenv f g env tinst
        match visitAppTyOpt with 
        | Some visitAppTy -> visitAppTy (tcref, tinst)
        | None -> ()
<<<<<<< HEAD

    | TType_ucase (_,tinst) -> CheckTypesDeep f g env tinst
    | TType_tuple (_,tys) -> CheckTypesDeep f g env tys
    | TType_fun (s,t,_nullness) -> CheckTypeDeep f g env true s; CheckTypeDeep f g env true t
    | TType_var (tp, _nullness) -> 
=======
    | TType_anon (anonInfo,tys) -> 
        if not (cenv.anonRecdTypes.ContainsKey anonInfo.Stamp) then 
             cenv.anonRecdTypes <- cenv.anonRecdTypes.Add(anonInfo.Stamp, anonInfo)
        CheckTypesDeep cenv f g env tys

    | TType_ucase (_,tinst) -> CheckTypesDeep cenv f g env tinst
    | TType_tuple (_,tys) -> CheckTypesDeep cenv f g env tys
    | TType_fun (s,t) -> CheckTypeDeep cenv f g env true s; CheckTypeDeep cenv f g env true t
    | TType_var tp -> 
>>>>>>> e709f52b
          if not tp.IsSolved then 
              match visitTyparOpt with 
              | None -> ()
              | Some visitTyar -> 
                    visitTyar (env,tp)

and CheckTypesDeep cenv f g env tys = 
    tys |> List.iter (CheckTypeDeep cenv f g env true)

and CheckTypeConstraintDeep cenv f g env x =
     match x with 
     | TyparConstraint.CoercesTo(ty,_) -> CheckTypeDeep cenv f g env true ty
     | TyparConstraint.MayResolveMember(traitInfo,_) -> CheckTraitInfoDeep cenv f g env traitInfo
     | TyparConstraint.DefaultsTo(_,ty,_) -> CheckTypeDeep cenv f g env true ty
     | TyparConstraint.SimpleChoice(tys,_) -> CheckTypesDeep cenv f g env tys
     | TyparConstraint.IsEnum(uty,_) -> CheckTypeDeep cenv f g env true uty
     | TyparConstraint.IsDelegate(aty,bty,_) -> CheckTypeDeep cenv f g env true aty; CheckTypeDeep cenv f g env true bty
     | TyparConstraint.SupportsComparison _ 
     | TyparConstraint.SupportsEquality _ 
     | TyparConstraint.SupportsNull _ 
     | TyparConstraint.NotSupportsNull _ 
     | TyparConstraint.IsNonNullableStruct _ 
     | TyparConstraint.IsUnmanaged _
     | TyparConstraint.IsReferenceType _ 
     | TyparConstraint.RequiresDefaultConstructor _ -> ()

and CheckTraitInfoDeep cenv ((_,_,_,visitTraitSolutionOpt,_) as f) g env (TTrait(tys,_,_,argtys,rty,soln))  = 
    CheckTypesDeep cenv f g env tys 
    CheckTypesDeep cenv f g env argtys 
    Option.iter (CheckTypeDeep cenv f g env true ) rty
    match visitTraitSolutionOpt, !soln with 
    | Some visitTraitSolution, Some sln -> visitTraitSolution sln
    | _ -> ()

/// Check for byref-like types
let CheckForByrefLikeType cenv env m ty check = 
    CheckTypeDeep cenv (ignore, Some (fun _deep tcref -> if isByrefLikeTyconRef cenv.g m tcref then check()),  None, None, None) cenv.g env false ty

/// Check for byref types
let CheckForByrefType cenv env ty check = 
    CheckTypeDeep cenv (ignore, Some (fun _deep tcref -> if isByrefTyconRef cenv.g tcref then check()),  None, None, None) cenv.g env false ty

/// check captures under lambdas
///
/// This is the definition of what can/can't be free in a lambda expression. This is checked at lambdas OR TBind(v,e) nodes OR TObjExprMethod nodes. 
/// For TBind(v,e) nodes we may know an 'arity' which gives as a larger set of legitimate syntactic arguments for a lambda. 
/// For TObjExprMethod(v,e) nodes we always know the legitimate syntactic arguments. 
let CheckEscapes cenv allowProtected m syntacticArgs body = (* m is a range suited to error reporting *)
    if cenv.reportErrors then 
        let cantBeFree (v: Val) = 
           // If v is a syntactic argument, then it can be free since it was passed in. 
           // The following can not be free: 
           //   a) BaseVal can never escape. 
           //   b) Byref typed values can never escape. 
           // Note that: Local mutables can be free, as they will be boxed later.

           // These checks must correspond to the tests governing the error messages below. 
           ((v.BaseOrThisInfo = BaseVal) || (isByrefLikeTy cenv.g m v.Type)) &&
           not (ListSet.contains valEq v syntacticArgs)

        let frees = freeInExpr CollectLocals body
        let fvs   = frees.FreeLocals 

        if not allowProtected && frees.UsesMethodLocalConstructs  then
            errorR(Error(FSComp.SR.chkProtectedOrBaseCalled(), m))
        elif Zset.exists cantBeFree fvs then 
            let v =  List.find cantBeFree (Zset.elements fvs) 

            // byref error before mutable error (byrefs are mutable...). 
            if (isByrefLikeTy cenv.g m v.Type) then
                // Inner functions are not guaranteed to compile to method with a predictable arity (number of arguments). 
                // As such, partial applications involving byref arguments could lead to closures containing byrefs. 
                // For safety, such functions are assumed to have no known arity, and so can not accept byrefs. 
                errorR(Error(FSComp.SR.chkByrefUsedInInvalidWay(v.DisplayName), m))

            elif v.BaseOrThisInfo = BaseVal then
                errorR(Error(FSComp.SR.chkBaseUsedInInvalidWay(), m))

            else
                (* Should be dead code, unless governing tests change *)
                errorR(InternalError(FSComp.SR.chkVariableUsedInInvalidWay(v.DisplayName), m))
        Some frees
    else
        None


/// Check type access
let AccessInternalsVisibleToAsInternal thisCompPath internalsVisibleToPaths access =
    // Each internalsVisibleToPath is a compPath for the internals of some assembly.
    // Replace those by the compPath for the internals of this assembly.
    // This makes those internals visible here, but still internal. Bug://3737
    (access,internalsVisibleToPaths) ||> List.fold (fun access internalsVisibleToPath -> 
        accessSubstPaths (thisCompPath,internalsVisibleToPath) access)
    

let CheckTypeForAccess (cenv:cenv) env objName valAcc m ty =
    if cenv.reportErrors then 

        let visitType ty =         
            // We deliberately only check the fully stripped type for accessibility, 
            // because references to private type abbreviations are permitted
            match tryDestAppTy cenv.g ty with 
            | ValueNone -> ()
            | ValueSome tcref ->
                let thisCompPath = compPathOfCcu cenv.viewCcu
                let tyconAcc = tcref.Accessibility |> AccessInternalsVisibleToAsInternal thisCompPath cenv.internalsVisibleToPaths
                if isLessAccessible tyconAcc valAcc then
                    errorR(Error(FSComp.SR.chkTypeLessAccessibleThanType(tcref.DisplayName, (objName())), m))

        CheckTypeDeep cenv (visitType, None, None, None, None) cenv.g env false ty

let WarnOnWrongTypeForAccess (cenv:cenv) env objName valAcc m ty =
    if cenv.reportErrors then 

        let visitType ty =         
            // We deliberately only check the fully stripped type for accessibility, 
            // because references to private type abbreviations are permitted
            match tryDestAppTy cenv.g ty with 
            | ValueNone -> ()
            | ValueSome tcref ->
                let thisCompPath = compPathOfCcu cenv.viewCcu
                let tyconAcc = tcref.Accessibility |> AccessInternalsVisibleToAsInternal thisCompPath cenv.internalsVisibleToPaths
                if isLessAccessible tyconAcc valAcc then
                    let errorText = FSComp.SR.chkTypeLessAccessibleThanType(tcref.DisplayName, (objName())) |> snd
                    let warningText = errorText + System.Environment.NewLine + FSComp.SR.tcTypeAbbreviationsCheckedAtCompileTime()
                    warning(AttributeChecking.ObsoleteWarning(warningText, m))

        CheckTypeDeep cenv (visitType, None, None, None, None) cenv.g env false ty 

/// Indicates whether a byref or byref-like type is permitted at a particular location
[<RequireQualifiedAccess>]
type PermitByRefType = 
    /// Don't permit any byref or byref-like types
    | None 

    /// Permit only a Span or IsByRefLike type
    | SpanLike

    /// Permit all byref and byref-like types
    | All

    
/// Indicates whether an address-of operation is permitted at a particular location
[<RequireQualifiedAccess>]
type PermitByRefExpr = 
    /// Permit a tuple of arguments where elements can be byrefs
    | YesTupleOfArgs of int 

    /// Context allows for byref typed expr. 
    | Yes

    /// Context allows for byref typed expr, but the byref must be returnable
    | YesReturnable

    /// Context allows for byref typed expr, but the byref must be returnable and a non-local
    | YesReturnableNonLocal

    /// General (address-of expr and byref values not allowed) 
    | No            

    member context.Disallow = 
        match context with 
        | PermitByRefExpr.Yes 
        | PermitByRefExpr.YesReturnable 
        | PermitByRefExpr.YesReturnableNonLocal -> false 
        | _ -> true

    member context.PermitOnlyReturnable = 
        match context with 
        | PermitByRefExpr.YesReturnable 
        | PermitByRefExpr.YesReturnableNonLocal -> true
        | _ -> false

    member context.PermitOnlyReturnableNonLocal =
        match context with
        | PermitByRefExpr.YesReturnableNonLocal -> true
        | _ -> false

let inline IsLimitEscapingScope env (context: PermitByRefExpr) limit =
    (limit.scope >= env.returnScope || (limit.IsLocal && context.PermitOnlyReturnableNonLocal))

let mkArgsPermit n = 
    if n=1 then PermitByRefExpr.Yes
    else PermitByRefExpr.YesTupleOfArgs n

/// Work out what byref-values are allowed at input positions to named F# functions or members
let mkArgsForAppliedVal isBaseCall (vref:ValRef) argsl = 
    match vref.ValReprInfo with
    | Some topValInfo -> 
        let argArities = topValInfo.AritiesOfArgs
        let argArities = if isBaseCall && argArities.Length >= 1 then List.tail argArities else argArities
        // Check for partial applications: arguments to partial applciations don't get to use byrefs
        if List.length argsl >= argArities.Length then 
            List.map mkArgsPermit argArities
        else
            []
    | None -> []  

/// Work out what byref-values are allowed at input positions to functions
let rec mkArgsForAppliedExpr isBaseCall argsl x =
    match stripExpr x with 
    // recognise val 
    | Expr.Val (vref,_,_)         -> mkArgsForAppliedVal isBaseCall vref argsl
    // step through instantiations 
    | Expr.App(f,_fty,_tyargs,[],_) -> mkArgsForAppliedExpr isBaseCall argsl f        
    // step through subsumption coercions 
    | Expr.Op(TOp.Coerce,_,[f],_) -> mkArgsForAppliedExpr isBaseCall argsl f        
    | _  -> []

/// Check types occurring in the TAST.
let CheckType permitByRefLike (cenv:cenv) env m ty =
    if cenv.reportErrors then 
        let visitTyar (env,tp) = 
          if not (env.boundTypars.ContainsKey tp) then 
             if tp.IsCompilerGenerated then 
               errorR (Error(FSComp.SR.checkNotSufficientlyGenericBecauseOfScopeAnon(),m))
             else
               errorR (Error(FSComp.SR.checkNotSufficientlyGenericBecauseOfScope(tp.DisplayName),m))

        let visitTyconRef _isInner tcref = 

            match permitByRefLike with
            | PermitByRefType.None when isByrefLikeTyconRef cenv.g m tcref ->
                errorR(Error(FSComp.SR.chkErrorUseOfByref(), m))
            | PermitByRefType.SpanLike when isByrefTyconRef cenv.g tcref ->
                errorR(Error(FSComp.SR.chkErrorUseOfByref(), m))
            | _ -> ()

            if tyconRefEq cenv.g cenv.g.system_Void_tcref tcref then 
                errorR(Error(FSComp.SR.chkSystemVoidOnlyInTypeof(), m))

        // check if T contains byref types in case of byref<T>
        let visitAppTy (tcref,tinst) = 
            if isByrefLikeTyconRef cenv.g m tcref then
                let visitType ty0 =
                    match tryDestAppTy cenv.g ty0 with
                    | ValueNone -> ()
                    | ValueSome tcref2 ->  
                        if isByrefTyconRef cenv.g tcref2 then 
                            errorR(Error(FSComp.SR.chkNoByrefsOfByrefs(NicePrint.minimalStringOfType cenv.denv ty), m)) 
                CheckTypesDeep cenv (visitType, None, None, None, None) cenv.g env tinst

        let visitTraitSolution info = 
            match info with 
            | FSMethSln(_,vref,_) -> 
               //printfn "considering %s..." vref.DisplayName
               if valRefInThisAssembly cenv.g.compilingFslib vref && not (cenv.boundVals.ContainsKey(vref.Stamp)) then 
                   //printfn "recording %s..." vref.DisplayName
                   cenv.potentialUnboundUsesOfVals <- cenv.potentialUnboundUsesOfVals.Add(vref.Stamp,m)
            | _ -> ()

        CheckTypeDeep cenv (ignore, Some visitTyconRef, Some visitAppTy, Some visitTraitSolution, Some visitTyar) cenv.g env false ty


/// Check types occurring in TAST (like CheckType) and additionally reject any byrefs.
/// The additional byref checks are to catch "byref instantiations" - one place were byref are not permitted.  
let CheckTypeNoByrefs (cenv:cenv) env m ty = CheckType PermitByRefType.None cenv env m ty

/// Check types occurring in TAST but allow a Span or similar
let CheckTypePermitSpanLike (cenv:cenv) env m ty = CheckType PermitByRefType.SpanLike cenv env m ty

/// Check types occurring in TAST but allow all byrefs.  Only used on internally-generated types
let CheckTypePermitAllByrefs (cenv:cenv) env m ty = CheckType PermitByRefType.All cenv env m ty

let CheckTypeInstNoByrefs cenv env m tyargs =
    tyargs |> List.iter (CheckTypeNoByrefs cenv env m)

let CheckTypeInstPermitAllByrefs cenv env m tyargs =
    tyargs |> List.iter (CheckTypePermitAllByrefs cenv env m)

/// Applied functions get wrapped in coerce nodes for subsumption coercions
let (|OptionalCoerce|) = function 
    | Expr.Op(TOp.Coerce _, _, [Expr.App(f, _, _, [], _)], _) -> f 
    | x -> x

/// Check an expression doesn't contain a 'reraise'
let CheckNoReraise cenv freesOpt (body:Expr) = 
    if cenv.reportErrors then
        // Avoid recomputing the free variables 
        let fvs = match freesOpt with None -> freeInExpr CollectLocals body | Some fvs -> fvs
        if fvs.UsesUnboundRethrow then
            errorR(Error(FSComp.SR.chkErrorContainsCallToRethrow(), body.Range))

/// Check if a function is a quotation splice operator
let isSpliceOperator g v = valRefEq g v g.splice_expr_vref || valRefEq g v g.splice_raw_expr_vref 

/// Check conditions associated with implementing multiple instantiations of a generic interface
let CheckMultipleInterfaceInstantiations cenv interfaces m = 
    let keyf ty = assert isAppTy cenv.g ty; (tcrefOfAppTy cenv.g ty).Stamp
    let table = interfaces |> MultiMap.initBy keyf
    let firstInterfaceWithMultipleGenericInstantiations = 
        interfaces |> List.tryPick (fun typ1 -> 
            table |> MultiMap.find (keyf typ1) |> List.tryPick (fun typ2 -> 
                   if // same nominal type
                       tyconRefEq cenv.g (tcrefOfAppTy cenv.g typ1) (tcrefOfAppTy cenv.g typ2) &&
                       // different instantiations
                       not (typeEquivAux EraseNone cenv.g typ1 typ2) 
                    then Some (typ1,typ2)
                    else None))
    match firstInterfaceWithMultipleGenericInstantiations with 
    | None -> ()
    | Some (typ1,typ2) -> 
         errorR(Error(FSComp.SR.chkMultipleGenericInterfaceInstantiations((NicePrint.minimalStringOfType cenv.denv typ1), (NicePrint.minimalStringOfType cenv.denv typ2)),m))

/// Check an expression, where the expression is in a position where byrefs can be generated
let rec CheckExprNoByrefs cenv env expr =
    CheckExpr cenv env expr PermitByRefExpr.No |> ignore

/// Check a value
and CheckValRef (cenv:cenv) (env:env) v m (context: PermitByRefExpr) = 

    if cenv.reportErrors then 
        if isSpliceOperator cenv.g v && not env.quote then errorR(Error(FSComp.SR.chkSplicingOnlyInQuotations(), m))
        if isSpliceOperator cenv.g v then errorR(Error(FSComp.SR.chkNoFirstClassSplicing(), m))
        if valRefEq cenv.g v cenv.g.addrof_vref  then errorR(Error(FSComp.SR.chkNoFirstClassAddressOf(), m))
        if valRefEq cenv.g v cenv.g.reraise_vref then errorR(Error(FSComp.SR.chkNoFirstClassRethrow(), m))

        // ByRefLike-typed values can only occur in permitting contexts 
        if context.Disallow && isByrefLikeTy cenv.g m v.Type then 
            errorR(Error(FSComp.SR.chkNoByrefAtThisPoint(v.DisplayName), m))

    CheckTypePermitAllByrefs cenv env m v.Type // the byref checks are done at the actual binding of the value 

/// Check a use of a value
and CheckValUse (cenv: cenv) (env: env) (vref: ValRef, vFlags, m) (context: PermitByRefExpr) = 
        
    let g = cenv.g

    let limit = GetLimitVal cenv env m vref.Deref

    if cenv.reportErrors then 

        if vref.BaseOrThisInfo = BaseVal then 
            errorR(Error(FSComp.SR.chkLimitationsOfBaseKeyword(), m))

        let isCallOfConstructorOfAbstractType = 
            (match vFlags with NormalValUse -> true | _ -> false) && 
            vref.IsConstructor && 
            (match vref.DeclaringEntity with Parent tcref -> isAbstractTycon tcref.Deref | _ -> false)

        if isCallOfConstructorOfAbstractType then 
            errorR(Error(FSComp.SR.tcAbstractTypeCannotBeInstantiated(),m))

        // This is used to handle this case:
        //     let x = 1
        //     let y = &x
        //     &y
        let isReturnExprBuiltUsingStackReferringByRefLike = 
            context.PermitOnlyReturnable &&
            ((HasLimitFlag LimitFlags.ByRef limit && IsLimitEscapingScope env context limit) ||
             HasLimitFlag LimitFlags.StackReferringSpanLike limit)

        if isReturnExprBuiltUsingStackReferringByRefLike then
            let isSpanLike = isSpanLikeTy g m vref.Type
            let isCompGen = vref.IsCompilerGenerated
            match isSpanLike, isCompGen with
            | true, true -> errorR(Error(FSComp.SR.chkNoSpanLikeValueFromExpression(), m))
            | true, false -> errorR(Error(FSComp.SR.chkNoSpanLikeVariable(vref.DisplayName), m))
            | false, true -> errorR(Error(FSComp.SR.chkNoByrefAddressOfValueFromExpression(), m))
            | false, false -> errorR(Error(FSComp.SR.chkNoByrefAddressOfLocal(vref.DisplayName), m))
          
        let isReturnOfStructThis = 
            context.PermitOnlyReturnable && 
            isByrefTy g vref.Type &&
            (vref.BaseOrThisInfo = MemberThisVal)

        if isReturnOfStructThis then
            errorR(Error(FSComp.SR.chkStructsMayNotReturnAddressesOfContents(), m))

    CheckValRef cenv env vref m context

    limit
    
/// Check an expression, given information about the position of the expression
and CheckForOverAppliedExceptionRaisingPrimitive (cenv:cenv) expr =    
    let g = cenv.g
    let expr = stripExpr expr

    // Some things are more easily checked prior to NormalizeAndAdjustPossibleSubsumptionExprs
    match expr with
    | Expr.App(f,_fty,_tyargs,argsl,_m) ->

        if cenv.reportErrors then

            // Special diagnostics for `raise`, `failwith`, `failwithf`, `nullArg`, `invalidOp` library intrinsics commonly used to raise exceptions
            // to warn on over-application.
            match f with
            | OptionalCoerce(Expr.Val(v, _, funcRange)) 
                when (valRefEq g v g.raise_vref || valRefEq g v g.failwith_vref || valRefEq g v g.null_arg_vref || valRefEq g v g.invalid_op_vref) ->
                match argsl with
                | [] | [_] -> ()
                | _ :: _ :: _ ->
                    warning(Error(FSComp.SR.checkRaiseFamilyFunctionArgumentCount(v.DisplayName, 1, argsl.Length), funcRange)) 

            | OptionalCoerce(Expr.Val(v, _, funcRange)) when valRefEq g v g.invalid_arg_vref ->
                match argsl with
                | [] | [_] | [_; _] -> ()
                | _ :: _ :: _ :: _ ->
                    warning(Error(FSComp.SR.checkRaiseFamilyFunctionArgumentCount(v.DisplayName, 2, argsl.Length), funcRange))

            | OptionalCoerce(Expr.Val(failwithfFunc, _, funcRange)) when valRefEq g failwithfFunc g.failwithf_vref  ->
                match argsl with
                | Expr.App (Expr.Val(newFormat, _, _), _, [_; typB; typC; _; _], [Expr.Const(Const.String formatString, formatRange, _)], _) :: xs when valRefEq g newFormat g.new_format_vref ->
                    match CheckFormatStrings.TryCountFormatStringArguments formatRange g formatString typB typC with
                    | Some n ->
                        let expected = n + 1
                        let actual = List.length xs + 1
                        if expected < actual then
                            warning(Error(FSComp.SR.checkRaiseFamilyFunctionArgumentCount(failwithfFunc.DisplayName, expected, actual), funcRange))
                    | None -> ()
                | _ -> ()
            | _ -> ()
        | _ -> ()

and CheckCallLimitArgs cenv env m returnTy limitArgs (context: PermitByRefExpr) =
    let isReturnByref = isByrefTy cenv.g returnTy
    let isReturnSpanLike = isSpanLikeTy cenv.g m returnTy

    // If return is a byref, and being used as a return, then a single argument cannot be a local-byref or a stack referring span-like.
    let isReturnLimitedByRef = 
        isReturnByref && 
        (HasLimitFlag LimitFlags.ByRef limitArgs || 
         HasLimitFlag LimitFlags.StackReferringSpanLike limitArgs)

    // If return is a byref, and being used as a return, then a single argument cannot be a stack referring span-like or a local-byref of a stack referring span-like.
    let isReturnLimitedSpanLike = 
        isReturnSpanLike && 
        (HasLimitFlag LimitFlags.StackReferringSpanLike limitArgs ||
         HasLimitFlag LimitFlags.ByRefOfStackReferringSpanLike limitArgs)

    if cenv.reportErrors then
        if context.PermitOnlyReturnable && ((isReturnLimitedByRef && IsLimitEscapingScope env context limitArgs) || isReturnLimitedSpanLike) then
            if isReturnLimitedSpanLike then
                errorR(Error(FSComp.SR.chkNoSpanLikeValueFromExpression(), m))
            else
                errorR(Error(FSComp.SR.chkNoByrefAddressOfValueFromExpression(), m))

        // You cannot call a function that takes a byref of a span-like (not stack referring) and 
        //     either a stack referring spanlike or a local-byref of a stack referring span-like.
        let isCallLimited =  
            HasLimitFlag LimitFlags.ByRefOfSpanLike limitArgs && 
            (HasLimitFlag LimitFlags.StackReferringSpanLike limitArgs || 
             HasLimitFlag LimitFlags.ByRefOfStackReferringSpanLike limitArgs)

        if isCallLimited then
            errorR(Error(FSComp.SR.chkNoByrefLikeFunctionCall(), m))

    if isReturnLimitedByRef then
        if isSpanLikeTy cenv.g m (destByrefTy cenv.g returnTy) then
            let isStackReferring =
                HasLimitFlag LimitFlags.StackReferringSpanLike limitArgs ||
                HasLimitFlag LimitFlags.ByRefOfStackReferringSpanLike limitArgs
            if isStackReferring then
                { limitArgs with flags = LimitFlags.ByRefOfStackReferringSpanLike }
            else
                { limitArgs with flags = LimitFlags.ByRefOfSpanLike }
        else
            { limitArgs with flags = LimitFlags.ByRef }

    elif isReturnLimitedSpanLike then
        { scope = 1; flags = LimitFlags.StackReferringSpanLike }

    elif isReturnByref then
        if isSpanLikeTy cenv.g m (destByrefTy cenv.g returnTy) then
            { limitArgs with flags = LimitFlags.ByRefOfSpanLike }
        else
            { limitArgs with flags = LimitFlags.ByRef }

    elif isReturnSpanLike then
        { scope = 1; flags = LimitFlags.SpanLike }

    else
        { scope = 1; flags = LimitFlags.None }

/// Check call arguments, including the return argument.
and CheckCall cenv env m returnTy args contexts context =
    let limitArgs = CheckExprs cenv env args contexts
    CheckCallLimitArgs cenv env m returnTy limitArgs context

/// Check call arguments, including the return argument. The receiver argument is handled differently.
and CheckCallWithReceiver cenv env m returnTy args contexts context =
    match args with
    | [] -> failwith "CheckCallWithReceiver: Argument list is empty."
    | receiverArg :: args ->

        let receiverContext, contexts =
            match contexts with
            | [] -> PermitByRefExpr.No, []
            | context :: contexts -> context, contexts

        let receiverLimit = CheckExpr cenv env receiverArg receiverContext
        let limitArgs = 
            let limitArgs = CheckExprs cenv env args contexts
            // We do not include the receiver's limit in the limit args unless the receiver is a stack referring span-like.
            if HasLimitFlag LimitFlags.ByRefOfStackReferringSpanLike receiverLimit then
                // Scope is 1 to ensure any by-refs returned can only be prevented for out of scope of the function/method, not visibility.
                CombineTwoLimits limitArgs { receiverLimit with scope = 1 }
            else
                limitArgs
        CheckCallLimitArgs cenv env m returnTy limitArgs context

/// Check an expression, given information about the position of the expression
and CheckExpr (cenv:cenv) (env:env) origExpr (context:PermitByRefExpr) : Limit =    
    let g = cenv.g

    let origExpr = stripExpr origExpr

    // CheckForOverAppliedExceptionRaisingPrimitive is more easily checked prior to NormalizeAndAdjustPossibleSubsumptionExprs
    CheckForOverAppliedExceptionRaisingPrimitive cenv origExpr
    let expr = NormalizeAndAdjustPossibleSubsumptionExprs g origExpr
    let expr = stripExpr expr

    match expr with
    | Expr.Sequential (e1,e2,dir,_,_) -> 
        CheckExprNoByrefs cenv env e1
        match dir with
        | NormalSeq -> 
            CheckExpr cenv env e2 context       // carry context into _;RHS (normal sequencing only)      
        | ThenDoSeq -> 
            CheckExprNoByrefs cenv {env with ctorLimitedZone=false} e2
            NoLimit

    | Expr.Let ((TBind(v,_bindRhs,_) as bind),body,_,_) ->
        let isByRef = isByrefTy cenv.g v.Type

        let bindingContext =
            if isByRef then
                PermitByRefExpr.YesReturnable
            else
                PermitByRefExpr.Yes

        let limit = CheckBinding cenv { env with returnScope = env.returnScope + 1 } false bindingContext bind  
        BindVal cenv env v
        LimitVal cenv v { limit with scope = if isByRef then limit.scope else env.returnScope }
        CheckExpr cenv env body context

    | Expr.Const (_,m,ty) -> 
        CheckTypePermitAllByrefs cenv env m ty 
        NoLimit
            
    | Expr.Val (vref,vFlags,m) -> 
        CheckValUse cenv env (vref, vFlags, m) context
          
    | Expr.Quote(ast,savedConv,_isFromQueryExpression,m,ty) -> 
        CheckExprNoByrefs cenv {env with quote=true} ast
        if cenv.reportErrors then 
            cenv.usesQuotations <- true

            // Translate to quotation data
            try 
                let qscope = QuotationTranslator.QuotationGenerationScope.Create (g,cenv.amap,cenv.viewCcu, QuotationTranslator.IsReflectedDefinition.No) 
                let qdata = QuotationTranslator.ConvExprPublic qscope QuotationTranslator.QuotationTranslationEnv.Empty ast  
                let typeDefs,spliceTypes,spliceExprs = qscope.Close()
                match savedConv.Value with 
                | None -> savedConv:= Some (typeDefs, List.map fst spliceTypes, List.map fst spliceExprs, qdata)
                | Some _ -> ()
            with QuotationTranslator.InvalidQuotedTerm e -> 
                errorRecovery e m
                
        CheckTypeNoByrefs cenv env m ty
        NoLimit

    | Expr.Obj (_,ty,basev,superInitCall,overrides,iimpls,m) -> 
        CheckExprNoByrefs cenv env superInitCall
        CheckMethods cenv env basev overrides 
        CheckInterfaceImpls cenv env basev iimpls
        CheckTypeNoByrefs cenv env m ty

        let interfaces = 
            [ if isInterfaceTy g ty then 
                  yield! AllSuperTypesOfType g cenv.amap m AllowMultiIntfInstantiations.Yes ty
              for (ty,_) in iimpls do
                  yield! AllSuperTypesOfType g cenv.amap m AllowMultiIntfInstantiations.Yes ty  ]
            |> List.filter (isInterfaceTy g)

        CheckMultipleInterfaceInstantiations cenv interfaces m
        NoLimit

    // Allow base calls to F# methods
    | Expr.App((InnerExprPat(ExprValWithPossibleTypeInst(v,vFlags,_,_)  as f)),_fty,tyargs,(Expr.Val(baseVal,_,_) :: rest),m) 
          when ((match vFlags with VSlotDirectCall -> true | _ -> false) && 
                baseVal.BaseOrThisInfo = BaseVal) ->

        let memberInfo = Option.get v.MemberInfo
        if memberInfo.MemberFlags.IsDispatchSlot then
            errorR(Error(FSComp.SR.tcCannotCallAbstractBaseMember(v.DisplayName),m))
            NoLimit
        else         
            CheckValRef cenv env v m PermitByRefExpr.No
            CheckValRef cenv env baseVal m PermitByRefExpr.No
            CheckTypeInstNoByrefs cenv env m tyargs
            CheckExprs cenv env rest (mkArgsForAppliedExpr true rest f)

    // Allow base calls to IL methods
    | Expr.Op (TOp.ILCall (virt,_,_,_,_,_,_,mref,enclTypeArgs,methTypeArgs,tys),tyargs,(Expr.Val(baseVal,_,_)::rest),m) 
          when not virt && baseVal.BaseOrThisInfo = BaseVal ->
        
        // Disallow calls to abstract base methods on IL types. 
        match tryDestAppTy g baseVal.Type with
        | ValueSome tcref when tcref.IsILTycon ->
            try
                // This is awkward - we have to explicitly re-resolve back to the IL metadata to determine if the method is abstract.
                // We believe this may be fragile in some situations, since we are using the Abstract IL code to compare
                // type equality, and it would be much better to remove any F# dependency on that implementation of IL type
                // equality. It would be better to make this check in tc.fs when we have the Abstract IL metadata for the method to hand.
                let mdef = resolveILMethodRef tcref.ILTyconRawMetadata mref
                if mdef.IsAbstract then
                    errorR(Error(FSComp.SR.tcCannotCallAbstractBaseMember(mdef.Name),m))
            with _ -> () // defensive coding
        | _ -> ()

        CheckTypeInstNoByrefs cenv env m tyargs
        CheckTypeInstNoByrefs cenv env m enclTypeArgs
        CheckTypeInstNoByrefs cenv env m methTypeArgs
        CheckTypeInstNoByrefs cenv env m tys
        CheckValRef cenv env baseVal m PermitByRefExpr.No
        CheckExprsPermitByRefLike cenv env rest

    | Expr.Op (c,tyargs,args,m) ->
        CheckExprOp cenv env (c,tyargs,args,m) context expr

    // Allow 'typeof<System.Void>' calls as a special case, the only accepted use of System.Void! 
    | TypeOfExpr g ty when isVoidTy g ty ->
        NoLimit

    // Allow 'typedefof<System.Void>' calls as a special case, the only accepted use of System.Void! 
    | TypeDefOfExpr g ty when isVoidTy g ty ->
        NoLimit

    // Allow '%expr' in quotations
    | Expr.App(Expr.Val(vref,_,_),_,tinst,[arg],m) when isSpliceOperator g vref && env.quote ->
          CheckTypeInstPermitAllByrefs cenv env m tinst // it's the splice operator, a byref instantiation is allowed
          CheckExprNoByrefs cenv env arg
          NoLimit

    // Check an application
    | Expr.App(f,_fty,tyargs,argsl,m) ->
        CheckTypeInstNoByrefs cenv env m tyargs
        CheckExprNoByrefs cenv env f

        let hasReceiver =
            match f with
            | Expr.Val(vref, _, _) when vref.IsInstanceMember && not argsl.IsEmpty -> true
            | _ -> false

        let returnTy = tyOfExpr g expr
        let contexts = mkArgsForAppliedExpr false argsl f
        if hasReceiver then
            CheckCallWithReceiver cenv env m returnTy argsl contexts context
        else
            CheckCall cenv env m returnTy argsl contexts context

    | Expr.Lambda(_,_ctorThisValOpt,_baseValOpt,argvs,_,m,rty) -> 
        let topValInfo = ValReprInfo ([],[argvs |> List.map (fun _ -> ValReprInfo.unnamedTopArg1)],ValReprInfo.unnamedRetVal) 
        let ty = mkMultiLambdaTy cenv.g m argvs rty
        CheckLambdas false None cenv env false topValInfo false expr m ty PermitByRefExpr.Yes

    | Expr.TyLambda(_,tps,_,m,rty)  -> 
        let topValInfo = ValReprInfo (ValReprInfo.InferTyparInfo tps,[],ValReprInfo.unnamedRetVal) 
        let ty = mkForallTyIfNeeded tps rty in 
        CheckLambdas false None cenv env false topValInfo false expr m ty PermitByRefExpr.Yes

    | Expr.TyChoose(tps,e1,_)  -> 
        let env = BindTypars g env tps 
        CheckExprNoByrefs cenv env e1 
        NoLimit

    | Expr.Match(_,_,dtree,targets,m,ty) -> 
        CheckTypePermitAllByrefs cenv env m ty // computed byrefs allowed at each branch
        CheckDecisionTree cenv env dtree
        CheckDecisionTreeTargets cenv env targets context

    | Expr.LetRec (binds,e,_,_) ->  
        BindVals cenv env (valsOfBinds binds)
        CheckBindings cenv env binds
        CheckExprNoByrefs cenv env e
        NoLimit

    | Expr.StaticOptimization (constraints,e2,e3,m) -> 
        CheckExprNoByrefs cenv env e2
        CheckExprNoByrefs cenv env e3
        constraints |> List.iter (function
            | TTyconEqualsTycon(ty1,ty2) -> 
                CheckTypeNoByrefs cenv env m ty1
                CheckTypeNoByrefs cenv env m ty2
            | TTyconIsStruct(ty1) -> 
                CheckTypeNoByrefs cenv env m ty1)
        NoLimit

    | Expr.Link _ -> 
        failwith "Unexpected reclink"

and CheckMethods cenv env baseValOpt methods = 
    methods |> List.iter (CheckMethod cenv env baseValOpt) 

and CheckMethod cenv env baseValOpt (TObjExprMethod(_,attribs,tps,vs,body,m)) = 
    let env = BindTypars cenv.g env tps 
    let vs = List.concat vs
    let env = BindArgVals env vs
    CheckAttribs cenv env attribs
    CheckNoReraise cenv None body
    CheckEscapes cenv true m (match baseValOpt with Some x -> x:: vs | None -> vs) body |> ignore
    CheckExpr cenv { env with returnScope = env.returnScope + 1 } body PermitByRefExpr.YesReturnableNonLocal |> ignore

and CheckInterfaceImpls cenv env baseValOpt l = 
    l |> List.iter (CheckInterfaceImpl cenv env baseValOpt)
    
and CheckInterfaceImpl cenv env baseValOpt (_ty,overrides) = 
    CheckMethods cenv env baseValOpt overrides 

and CheckExprOp cenv env (op,tyargs,args,m) context expr =
    let g = cenv.g
    let ctorLimitedZoneCheck() = 
        if env.ctorLimitedZone then errorR(Error(FSComp.SR.chkObjCtorsCantUseExceptionHandling(), m))

    (* Special cases *)
    match op,tyargs,args with 
    // Handle these as special cases since mutables are allowed inside their bodies 
    | TOp.While _,_,[Expr.Lambda(_,_,_,[_],e1,_,_);Expr.Lambda(_,_,_,[_],e2,_,_)]  ->
        CheckTypeInstNoByrefs cenv env m tyargs 
        CheckExprsNoByRefLike cenv env [e1;e2]

    | TOp.TryFinally _,[_],[Expr.Lambda(_,_,_,[_],e1,_,_); Expr.Lambda(_,_,_,[_],e2,_,_)] ->
        CheckTypeInstPermitAllByrefs cenv env m tyargs  // result of a try/finally can be a byref 
        ctorLimitedZoneCheck()
        let limit = CheckExpr cenv env e1 context   // result of a try/finally can be a byref if in a position where the overall expression is can be a byref
        CheckExprNoByrefs cenv env e2
        limit

    | TOp.For(_),_,[Expr.Lambda(_,_,_,[_],e1,_,_);Expr.Lambda(_,_,_,[_],e2,_,_);Expr.Lambda(_,_,_,[_],e3,_,_)]  ->
        CheckTypeInstNoByrefs cenv env m tyargs
        CheckExprsNoByRefLike cenv env [e1;e2;e3]

    | TOp.TryCatch _,[_],[Expr.Lambda(_,_,_,[_],e1,_,_); Expr.Lambda(_,_,_,[_],_e2,_,_); Expr.Lambda(_,_,_,[_],e3,_,_)] ->
        CheckTypeInstPermitAllByrefs cenv env m tyargs  // result of a try/catch can be a byref 
        ctorLimitedZoneCheck()
        let limit1 = CheckExpr cenv env e1 context // result of a try/catch can be a byref if in a position where the overall expression is can be a byref
        // [(* e2; -- don't check filter body - duplicates logic in 'catch' body *) e3]
        let limit2 = CheckExpr cenv env e3 context // result of a try/catch can be a byref if in a position where the overall expression is can be a byref
        CombineTwoLimits limit1 limit2
        
    | TOp.ILCall (_,_,_,_,_,_,_,methRef,enclTypeArgs,methTypeArgs,tys),_,_ ->
        CheckTypeInstNoByrefs cenv env m tyargs
        CheckTypeInstNoByrefs cenv env m enclTypeArgs
        CheckTypeInstNoByrefs cenv env m methTypeArgs
        CheckTypeInstPermitAllByrefs cenv env m tys // permit byref returns

        let hasReceiver = 
            (methRef.CallingConv.IsInstance || methRef.CallingConv.IsInstanceExplicit) &&
            not args.IsEmpty

        let returnTy = tyOfExpr g expr

        let argContexts = List.init args.Length (fun _ -> PermitByRefExpr.Yes)

        match tys with
        | [ty] when context.PermitOnlyReturnable && isByrefLikeTy g m ty -> 
            if hasReceiver then
                CheckCallWithReceiver cenv env m returnTy args argContexts context
            else
                CheckCall cenv env m returnTy args argContexts context
        | _ -> 
            if hasReceiver then
                CheckCallWithReceiver cenv env m returnTy args argContexts PermitByRefExpr.Yes
            else
                CheckCall cenv env m returnTy args argContexts PermitByRefExpr.Yes

    | TOp.Tuple tupInfo,_,_ when not (evalTupInfoIsStruct tupInfo) ->           
        match context with 
        | PermitByRefExpr.YesTupleOfArgs nArity -> 
            if cenv.reportErrors then 
                if args.Length <> nArity then 
                    errorR(InternalError("Tuple arity does not correspond to planned function argument arity",m))
            // This tuple should not be generated. The known function arity 
            // means it just bundles arguments. 
            CheckExprsPermitByRefLike cenv env args  
        | _ -> 
            CheckTypeInstNoByrefs cenv env m tyargs
            CheckExprsNoByRefLike cenv env args 

    | TOp.LValueOp(LAddrOf _,vref),_,_ -> 
        let limit1 = GetLimitValByRef cenv env m vref.Deref
        let limit2 = CheckExprsNoByRefLike cenv env args
        let limit = CombineTwoLimits limit1 limit2

        if cenv.reportErrors  then 

            if context.Disallow then 
                errorR(Error(FSComp.SR.chkNoAddressOfAtThisPoint(vref.DisplayName), m))
            
            let returningAddrOfLocal = 
                context.PermitOnlyReturnable && 
                HasLimitFlag LimitFlags.ByRef limit &&
                IsLimitEscapingScope env context limit
            
            if returningAddrOfLocal then 
                if vref.IsCompilerGenerated then
                    errorR(Error(FSComp.SR.chkNoByrefAddressOfValueFromExpression(), m))
                else
                    errorR(Error(FSComp.SR.chkNoByrefAddressOfLocal(vref.DisplayName), m))

        limit

    | TOp.LValueOp(LByrefSet,vref),_,[arg] -> 
        let limit = GetLimitVal cenv env m vref.Deref
        let isVrefLimited = not (HasLimitFlag LimitFlags.ByRefOfStackReferringSpanLike limit)
        let isArgLimited = HasLimitFlag LimitFlags.StackReferringSpanLike (CheckExprPermitByRefLike cenv env arg)
        if isVrefLimited && isArgLimited then 
            errorR(Error(FSComp.SR.chkNoWriteToLimitedSpan(vref.DisplayName), m))
        NoLimit

    | TOp.LValueOp(LByrefGet,vref),_,[] -> 
        let limit = GetLimitVal cenv env m vref.Deref
        if HasLimitFlag LimitFlags.ByRefOfStackReferringSpanLike limit then

            if cenv.reportErrors && context.PermitOnlyReturnable then
                if vref.IsCompilerGenerated then
                    errorR(Error(FSComp.SR.chkNoSpanLikeValueFromExpression(), m))
                else
                    errorR(Error(FSComp.SR.chkNoSpanLikeVariable(vref.DisplayName), m))

            { scope = 1; flags = LimitFlags.StackReferringSpanLike }
        elif HasLimitFlag LimitFlags.ByRefOfSpanLike limit then
            { scope = 1; flags = LimitFlags.SpanLike }
        else
            { scope = 1; flags = LimitFlags.None }

    | TOp.LValueOp(LSet _, vref),_,[arg] -> 
        let isVrefLimited = not (HasLimitFlag LimitFlags.StackReferringSpanLike (GetLimitVal cenv env m vref.Deref))
        let isArgLimited = HasLimitFlag LimitFlags.StackReferringSpanLike (CheckExprPermitByRefLike cenv env arg)
        if isVrefLimited && isArgLimited then 
            errorR(Error(FSComp.SR.chkNoWriteToLimitedSpan(vref.DisplayName), m))
        NoLimit

    | TOp.AnonRecdGet _,_,[arg1]
    | TOp.TupleFieldGet _,_,[arg1] -> 
        CheckTypeInstNoByrefs cenv env m tyargs
        CheckExprsPermitByRefLike cenv env [arg1]             (* Compiled pattern matches on immutable value structs come through here. *)

    | TOp.ValFieldGet _rf,_,[arg1] -> 
        CheckTypeInstNoByrefs cenv env m tyargs
        //See mkRecdFieldGetViaExprAddr -- byref arg1 when #args =1 
        // Property getters on mutable structs come through here. 
        CheckExprsPermitByRefLike cenv env [arg1]          

    | TOp.ValFieldSet rf,_,[arg1;arg2] -> 
        CheckTypeInstNoByrefs cenv env m tyargs
        // See mkRecdFieldSetViaExprAddr -- byref arg1 when #args=2 
        // Field setters on mutable structs come through here
        let limit1 = CheckExprPermitByRefLike cenv env arg1
        let limit2 = CheckExprPermitByRefLike cenv env arg2

        let isLhsLimited = not (HasLimitFlag LimitFlags.ByRefOfStackReferringSpanLike limit1)
        let isRhsLimited = HasLimitFlag LimitFlags.StackReferringSpanLike limit2
        if isLhsLimited && isRhsLimited then
            errorR(Error(FSComp.SR.chkNoWriteToLimitedSpan(rf.FieldName), m))
        NoLimit

    | TOp.Coerce,[tgty;srcty],[x] ->
        if TypeRelations.TypeDefinitelySubsumesTypeNoCoercion 0 g cenv.amap m tgty srcty then
            CheckExpr cenv env x context
        else
            CheckTypeInstNoByrefs cenv env m tyargs
            CheckExprNoByrefs cenv env x
            NoLimit

    | TOp.Reraise,[_ty1],[] ->
        CheckTypeInstNoByrefs cenv env m tyargs
        NoLimit

    // Check get of static field
    | TOp.ValFieldGetAddr (rfref, _readonly),tyargs,[] ->
        
        if context.Disallow && cenv.reportErrors && isByrefLikeTy g m (tyOfExpr g expr) then
            errorR(Error(FSComp.SR.chkNoAddressStaticFieldAtThisPoint(rfref.FieldName), m)) 

        CheckTypeInstNoByrefs cenv env m tyargs
        NoLimit

    // Check get of instance field
    | TOp.ValFieldGetAddr (rfref, _readonly),tyargs,[obj] ->

        if context.Disallow && cenv.reportErrors  && isByrefLikeTy g m (tyOfExpr g expr) then
            errorR(Error(FSComp.SR.chkNoAddressFieldAtThisPoint(rfref.FieldName), m))

        // C# applies a rule where the APIs to struct types can't return the addresses of fields in that struct.
        // There seems no particular reason for this given that other protections in the language, though allowing
        // it would mean "readonly" on a struct doesn't imply immutabality-of-contents - it only implies 
        if context.PermitOnlyReturnable && (match obj with Expr.Val(vref, _, _) -> vref.BaseOrThisInfo = MemberThisVal | _ -> false) && isByrefTy g (tyOfExpr g obj) then
            errorR(Error(FSComp.SR.chkStructsMayNotReturnAddressesOfContents(), m))

        if context.Disallow && cenv.reportErrors  && isByrefLikeTy g m (tyOfExpr g expr) then
            errorR(Error(FSComp.SR.chkNoAddressFieldAtThisPoint(rfref.FieldName), m))

        // This construct is used for &(rx.rfield) and &(rx->rfield). Relax to permit byref types for rx. [See Bug 1263]. 
        CheckTypeInstNoByrefs cenv env m tyargs

        // Recursively check in same context, e.g. if at PermitOnlyReturnable the obj arg must also be returnable
        CheckExpr cenv env obj context

    | TOp.UnionCaseFieldGet _,_,[arg1] -> 
        CheckTypeInstNoByrefs cenv env m tyargs
        CheckExprPermitByRefLike cenv env arg1

    | TOp.UnionCaseTagGet _,_,[arg1] -> 
        CheckTypeInstNoByrefs cenv env m tyargs
        CheckExprPermitByRefLike cenv env arg1  // allow byref - it may be address-of-struct

    | TOp.UnionCaseFieldGetAddr (uref, _idx, _readonly),tyargs,[obj] ->

        if context.Disallow && cenv.reportErrors  && isByrefLikeTy g m (tyOfExpr g expr) then
          errorR(Error(FSComp.SR.chkNoAddressFieldAtThisPoint(uref.CaseName), m))

        if context.PermitOnlyReturnable && (match obj with Expr.Val(vref, _, _) -> vref.BaseOrThisInfo = MemberThisVal | _ -> false) && isByrefTy g (tyOfExpr g obj) then
            errorR(Error(FSComp.SR.chkStructsMayNotReturnAddressesOfContents(), m))

        CheckTypeInstNoByrefs cenv env m tyargs

        // Recursively check in same context, e.g. if at PermitOnlyReturnable the obj arg must also be returnable
        CheckExpr cenv env obj context

    | TOp.ILAsm (instrs,tys),_,_  ->
        CheckTypeInstPermitAllByrefs cenv env m tys
        CheckTypeInstNoByrefs cenv env m tyargs
        match instrs,args with
        // Write a .NET instance field
        | [ I_stfld (_alignment,_vol,_fspec) ],_ ->
            // permit byref for lhs lvalue 
            // permit byref for rhs lvalue (field would have to have ByRefLike type, i.e. be a field in another ByRefLike type)
            CheckExprsPermitByRefLike cenv env args

        // Read a .NET instance field
        | [ I_ldfld (_alignment,_vol,_fspec) ],_ ->
            // permit byref for lhs lvalue 
            CheckExprsPermitByRefLike cenv env args

        // Read a .NET instance field
        | [ I_ldfld (_alignment,_vol,_fspec); AI_nop ],_ ->
            // permit byref for lhs lvalue of readonly value 
            CheckExprsPermitByRefLike cenv env args

        | [ I_ldsflda (fspec) ], [] ->
            if context.Disallow && cenv.reportErrors  && isByrefLikeTy g m (tyOfExpr g expr) then
                errorR(Error(FSComp.SR.chkNoAddressFieldAtThisPoint(fspec.Name), m))

            NoLimit

        | [ I_ldflda (fspec) ], [obj] ->
            if context.Disallow && cenv.reportErrors  && isByrefLikeTy g m (tyOfExpr g expr) then
                errorR(Error(FSComp.SR.chkNoAddressFieldAtThisPoint(fspec.Name), m))

            // Recursively check in same context, e.g. if at PermitOnlyReturnable the obj arg must also be returnable
            CheckExpr cenv env obj context

        | [ I_ldelema (_,isNativePtr,_,_) ],lhsArray::indices ->
            if context.Disallow && cenv.reportErrors && not isNativePtr && isByrefLikeTy g m (tyOfExpr g expr) then
                errorR(Error(FSComp.SR.chkNoAddressOfArrayElementAtThisPoint(), m))
            // permit byref for lhs lvalue 
            let limit = CheckExprPermitByRefLike cenv env lhsArray
            CheckExprsNoByRefLike cenv env indices |> ignore
            limit

        | [ AI_conv _ ],_ ->
            // permit byref for args to conv 
            CheckExprsPermitByRefLike cenv env args 

        | _ ->
            CheckExprsNoByRefLike cenv env args  

    | TOp.TraitCall _,_,_ ->
        CheckTypeInstNoByrefs cenv env m tyargs
        // allow args to be byref here 
        CheckExprsPermitByRefLike cenv env args
        
    | TOp.Recd(_, _), _, _ ->
        CheckTypeInstNoByrefs cenv env m tyargs
        CheckExprsPermitByRefLike cenv env args

    | _ -> 
        CheckTypeInstNoByrefs cenv env m tyargs
        CheckExprsNoByRefLike cenv env args 

and CheckLambdas isTop (memInfo: ValMemberInfo option) cenv env inlined topValInfo alwaysCheckNoReraise e m ety context =
    let g = cenv.g
    // The topValInfo here says we are _guaranteeing_ to compile a function value 
    // as a .NET method with precisely the corresponding argument counts. 
    match e with
    | Expr.TyChoose(tps,e1,m)  -> 
        let env = BindTypars g env tps
        CheckLambdas isTop memInfo cenv env inlined topValInfo alwaysCheckNoReraise e1 m ety context

    | Expr.Lambda (_,_,_,_,_,m,_)  
    | Expr.TyLambda(_,_,_,m,_) ->
        let tps,ctorThisValOpt,baseValOpt,vsl,body,bodyty = destTopLambda g cenv.amap topValInfo (e, ety) in
        let env = BindTypars g env tps 
        let thisAndBase = Option.toList ctorThisValOpt @ Option.toList baseValOpt
        let restArgs = List.concat vsl
        let syntacticArgs = thisAndBase @ restArgs
        let env = BindArgVals env restArgs

        match memInfo with 
        | None -> ()
        | Some mi -> 
            // ctorThis and baseVal values are always considered used
            for v in thisAndBase do v.SetHasBeenReferenced() 
            // instance method 'this' is always considered used
            match mi.MemberFlags.IsInstance, restArgs with
            | true, firstArg::_ -> firstArg.SetHasBeenReferenced()
            | _ -> ()
            // any byRef arguments are considered used, as they may be 'out's
            restArgs |> List.iter (fun arg -> if isByrefTy g arg.Type then arg.SetHasBeenReferenced())

        syntacticArgs |> List.iter (CheckValSpec cenv env)
        syntacticArgs |> List.iter (BindVal cenv env)

        // Trigger a test hook
        match memInfo with 
        | None -> ()
        | Some membInfo -> testHookMemberBody membInfo body
        
        // Check escapes in the body.  Allow access to protected things within members.
        let freesOpt = CheckEscapes cenv memInfo.IsSome m syntacticArgs body

        //  no reraise under lambda expression
        CheckNoReraise cenv freesOpt body 

        // Check the body of the lambda
        if isTop && not g.compilingFslib && isByrefLikeTy g m bodyty then
            // allow byref to occur as return position for byref-typed top level function or method
            CheckExprPermitReturnableByRef cenv env body |> ignore
        else
            CheckExprNoByrefs cenv env body

        // Check byref return types
        if cenv.reportErrors then 
            if not isTop then
                CheckForByrefLikeType cenv env m bodyty (fun () -> 
                        errorR(Error(FSComp.SR.chkFirstClassFuncNoByref(), m)))

            elif not g.compilingFslib && isByrefTy g bodyty then 
                // check no byrefs-in-the-byref
                CheckForByrefType cenv env (destByrefTy g bodyty) (fun () -> 
                    errorR(Error(FSComp.SR.chkReturnTypeNoByref(), m)))

            for tp in tps do 
                if tp.Constraints |> List.sumBy (function TyparConstraint.CoercesTo(ty,_) when isClassTy g ty -> 1 | _ -> 0) > 1 then 
                    errorR(Error(FSComp.SR.chkTyparMultipleClassConstraints(), m))

        NoLimit
                
    // This path is for expression bindings that are not actually lambdas
    | _ -> 
        // Permit byrefs for let x = ...
        CheckTypePermitAllByrefs cenv env m ety
        let limit = 
            if not inlined && (isByrefLikeTy g m ety || isNativePtrTy g ety) then
                // allow byref to occur as RHS of byref binding. 
                CheckExpr cenv env e context
            else 
                CheckExprNoByrefs cenv env e
                NoLimit

        if alwaysCheckNoReraise then 
            CheckNoReraise cenv None e
        limit

and CheckExprs cenv env exprs contexts : Limit =
    let contexts = Array.ofList contexts 
    let argArity i = if i < contexts.Length then contexts.[i] else PermitByRefExpr.No 
    exprs 
    |> List.mapi (fun i exp -> CheckExpr cenv env exp (argArity i)) 
    |> CombineLimits

and CheckExprsNoByRefLike cenv env exprs : Limit = 
    exprs |> List.iter (CheckExprNoByrefs cenv env) 
    NoLimit

and CheckExprsPermitByRefLike cenv env exprs = 
    exprs 
    |> List.map (CheckExprPermitByRefLike cenv env)
    |> CombineLimits

and CheckExprsPermitReturnableByRef cenv env exprs : Limit = 
    exprs 
    |> List.map (CheckExprPermitReturnableByRef cenv env)
    |> CombineLimits

and CheckExprPermitByRefLike cenv env expr : Limit = 
    CheckExpr cenv env expr PermitByRefExpr.Yes

and CheckExprPermitReturnableByRef cenv env expr : Limit = 
    CheckExpr cenv env expr PermitByRefExpr.YesReturnable

and CheckDecisionTreeTargets cenv env targets context = 
    targets 
    |> Array.map (CheckDecisionTreeTarget cenv env context) 
    |> (CombineLimits << List.ofArray)

and CheckDecisionTreeTarget cenv env context (TTarget(vs,e,_)) = 
    BindVals cenv env vs 
    vs |> List.iter (CheckValSpec cenv env)
    CheckExpr cenv env e context 

and CheckDecisionTree cenv env x =
    match x with 
    | TDSuccess (es,_) -> 
        CheckExprsNoByRefLike cenv env es |> ignore
    | TDBind(bind,rest) -> 
        CheckBinding cenv env false PermitByRefExpr.Yes bind |> ignore
        CheckDecisionTree cenv env rest 
    | TDSwitch (e,cases,dflt,m) -> 
        CheckDecisionTreeSwitch cenv env (e,cases,dflt,m)

and CheckDecisionTreeSwitch cenv env (e,cases,dflt,m) =
    CheckExprPermitByRefLike cenv env e |> ignore// can be byref for struct union switch
    cases |> List.iter (fun (TCase(discrim,e)) -> CheckDecisionTreeTest cenv env m discrim; CheckDecisionTree cenv env e) 
    dflt |> Option.iter (CheckDecisionTree cenv env) 

and CheckDecisionTreeTest cenv env m discrim =
    match discrim with
    | DecisionTreeTest.UnionCase (_,tinst) -> CheckTypeInstPermitAllByrefs cenv env m tinst
    | DecisionTreeTest.ArrayLength (_,ty) -> CheckTypePermitAllByrefs cenv env m ty
    | DecisionTreeTest.Const _ -> ()
    | DecisionTreeTest.IsNull -> ()
    | DecisionTreeTest.IsInst (srcTy,tgtTy)    -> CheckTypePermitAllByrefs cenv env m srcTy; CheckTypePermitAllByrefs cenv env m tgtTy
    | DecisionTreeTest.ActivePatternCase (exp,_,_,_,_)     -> CheckExprNoByrefs cenv env exp

and CheckAttrib cenv env (Attrib(_,_,args,props,_,_,_)) = 
    props |> List.iter (fun (AttribNamedArg(_,_,_,expr)) -> CheckAttribExpr cenv env expr)
    args |> List.iter (CheckAttribExpr cenv env)

and CheckAttribExpr cenv env (AttribExpr(expr,vexpr)) = 
    CheckExprNoByrefs cenv env expr
    CheckExprNoByrefs cenv env vexpr
    CheckNoReraise cenv None expr 
    CheckAttribArgExpr cenv env vexpr

and CheckAttribArgExpr cenv env expr = 
    let g = cenv.g
    match expr with 

    // Detect standard constants 
    | Expr.Const(c,m,_) -> 
        match c with 
        | Const.Bool _ 
        | Const.Int32 _ 
        | Const.SByte  _
        | Const.Int16  _
        | Const.Int32 _
        | Const.Int64 _  
        | Const.Byte  _
        | Const.UInt16  _
        | Const.UInt32  _
        | Const.UInt64  _
        | Const.Double _
        | Const.Single _
        | Const.Char _
        | Const.Zero _
        | Const.String _  -> ()
        | _ -> 
            if cenv.reportErrors then 
                errorR (Error (FSComp.SR.tastNotAConstantExpression(), m))
                
    | Expr.Op(TOp.Array,[_elemTy],args,_m) -> 
        List.iter (CheckAttribArgExpr cenv env) args
    | TypeOfExpr g _ -> 
        ()
    | TypeDefOfExpr g _ -> 
        ()
    | Expr.Op(TOp.Coerce,_,[arg],_) -> 
        CheckAttribArgExpr cenv env arg
    | EnumExpr g arg1 -> 
        CheckAttribArgExpr cenv env arg1
    | AttribBitwiseOrExpr g (arg1,arg2) ->
        CheckAttribArgExpr cenv env arg1
        CheckAttribArgExpr cenv env arg2
    | _ -> 
        if cenv.reportErrors then 
           errorR (Error (FSComp.SR.chkInvalidCustAttrVal(), expr.Range))
  
and CheckAttribs cenv env (attribs: Attribs) = 
    if isNil attribs then () else
    let tcrefs = [ for (Attrib(tcref,_,_,_,_,_,m)) in attribs -> (tcref,m) ]

    // Check for violations of allowMultiple = false
    let duplicates = 
        tcrefs
        |> Seq.groupBy (fun (tcref,_) -> tcref.Stamp) 
        |> Seq.map (fun (_,elems) -> List.last (List.ofSeq elems), Seq.length elems) 
        |> Seq.filter (fun (_,count) -> count > 1) 
        |> Seq.map fst 
        |> Seq.toList
        // Filter for allowMultiple = false
        |> List.filter (fun (tcref,m) -> TryFindAttributeUsageAttribute cenv.g m tcref <> Some(true))

    if cenv.reportErrors then 
       for (tcref,m) in duplicates do
          errorR(Error(FSComp.SR.chkAttrHasAllowMultiFalse(tcref.DisplayName), m))
    
    attribs |> List.iter (CheckAttrib cenv env) 

and CheckValInfo cenv env (ValReprInfo(_,args,ret)) =
    args |> List.iterSquared (CheckArgInfo cenv env)
    ret |> CheckArgInfo cenv env

and CheckArgInfo cenv env (argInfo : ArgReprInfo)  = 
    CheckAttribs cenv env argInfo.Attribs

and CheckValSpec cenv env (v:Val) =
    v.Attribs |> CheckAttribs cenv env
    v.ValReprInfo |> Option.iter (CheckValInfo cenv env)
    v.Type |> CheckTypePermitAllByrefs cenv env v.Range

and AdjustAccess isHidden (cpath: unit -> CompilationPath) access =
    if isHidden then 
        let (TAccess(l)) = access
        // FSharp 1.0 bug 1908: Values hidden by signatures are implicitly at least 'internal'
        let scoref = cpath().ILScopeRef
        TAccess(CompPath(scoref,[])::l)
    else 
        access

and CheckBinding cenv env alwaysCheckNoReraise context (TBind(v,bindRhs,_) as bind) : Limit =
    let g = cenv.g
    let isTop = Option.isSome bind.Var.ValReprInfo
    //printfn "visiting %s..." v.DisplayName

    let env = { env with external = env.external || g.attrib_DllImportAttribute |> Option.exists (fun attr -> HasFSharpAttribute g attr v.Attribs) }

    // Check that active patterns don't have free type variables in their result
    match TryGetActivePatternInfo (mkLocalValRef v) with 
    | Some _apinfo when _apinfo.ActiveTags.Length > 1 -> 
        if doesActivePatternHaveFreeTypars g (mkLocalValRef v) then
           errorR(Error(FSComp.SR.activePatternChoiceHasFreeTypars(v.LogicalName),v.Range))
    | _ -> ()
    
    match cenv.potentialUnboundUsesOfVals.TryFind v.Stamp with
    | None -> () 
    | Some m ->
         let nm = v.DisplayName
         errorR(Error(FSComp.SR.chkMemberUsedInInvalidWay(nm, nm, stringOfRange m), v.Range))

    // Byrefs allowed for x in 'let x = ...'
    v.Type |> CheckTypePermitAllByrefs cenv env v.Range
    v.Attribs |> CheckAttribs cenv env
    v.ValReprInfo |> Option.iter (CheckValInfo cenv env)

    // Check accessibility
    if (v.IsMemberOrModuleBinding || v.IsMember) && not v.IsIncrClassGeneratedMember then 
        let access =  AdjustAccess (IsHiddenVal env.sigToImplRemapInfo v) (fun () -> v.TopValDeclaringEntity.CompilationPath) v.Accessibility
        CheckTypeForAccess cenv env (fun () -> NicePrint.stringOfQualifiedValOrMember cenv.denv v) access v.Range v.Type
    
    let env = if v.IsConstructor && not v.IsIncrClassConstructor then { env with ctorLimitedZone=true } else env

    if cenv.reportErrors  then 

        // Check top-level let-bound values
        match bind.Var.ValReprInfo with
          | Some info when info.HasNoArgs -> 
              CheckForByrefLikeType cenv env v.Range v.Type (fun () -> errorR(Error(FSComp.SR.chkNoByrefAsTopValue(),v.Range)))
          | _ -> ()

        match v.PublicPath with
        | None -> ()
        | _ ->
            if 
              // Don't support implicit [<ReflectedDefinition>] on generated members, except the implicit members
              // for 'let' bound functions in classes.
              (not v.IsCompilerGenerated || v.IsIncrClassGeneratedMember) &&
              
              (// Check the attributes on any enclosing module
               env.reflect || 
               // Check the attributes on the value
               HasFSharpAttribute g g.attrib_ReflectedDefinitionAttribute v.Attribs ||
               // Also check the enclosing type for members - for historical reasons, in the TAST member values 
               // are stored in the entity that encloses the type, hence we will not have noticed the ReflectedDefinition
               // on the enclosing type at this point.
               HasFSharpAttribute g g.attrib_ReflectedDefinitionAttribute v.TopValDeclaringEntity.Attribs) then 

                if v.IsInstanceMember && v.MemberApparentEntity.IsStructOrEnumTycon then
                    errorR(Error(FSComp.SR.chkNoReflectedDefinitionOnStructMember(),v.Range))
                cenv.usesQuotations <- true

                // If we've already recorded a definition then skip this 
                match v.ReflectedDefinition with 
                | None -> v.SetValDefn bindRhs
                | Some _ -> ()
                // Run the conversion process over the reflected definition to report any errors in the
                // front end rather than the back end. We currently re-run this during ilxgen.fs but there's
                // no real need for that except that it helps us to bundle all reflected definitions up into 
                // one blob for pickling to the binary format
                try
                    let ety = tyOfExpr g bindRhs
                    let tps,taue,_ = 
                      match bindRhs with 
                      | Expr.TyLambda (_,tps,b,_,_) -> tps,b,applyForallTy g ety (List.map mkTyparTy tps)
                      | _ -> [],bindRhs,ety
                    let env = QuotationTranslator.QuotationTranslationEnv.Empty.BindTypars tps
                    let qscope = QuotationTranslator.QuotationGenerationScope.Create (g,cenv.amap,cenv.viewCcu, QuotationTranslator.IsReflectedDefinition.Yes) 
                    QuotationTranslator.ConvExprPublic qscope env taue  |> ignore
                    let _,_,argExprs = qscope.Close()
                    if not (isNil argExprs) then 
                        errorR(Error(FSComp.SR.chkReflectedDefCantSplice(), v.Range))
                    QuotationTranslator.ConvMethodBase qscope env (v.CompiledName, v) |> ignore
                with 
                  | QuotationTranslator.InvalidQuotedTerm e -> 
                          errorR(e)
            
    match v.MemberInfo with 
    | Some memberInfo when not v.IsIncrClassGeneratedMember -> 
        match memberInfo.MemberFlags.MemberKind with 
        | (MemberKind.PropertySet | MemberKind.PropertyGet)  ->
            // These routines raise errors for ill-formed properties
            v |> ReturnTypeOfPropertyVal g |> ignore
            v |> ArgInfosOfPropertyVal g |> ignore

        | _ -> ()
        
    | _ -> ()
        
    let topValInfo  = match bind.Var.ValReprInfo with Some info -> info | _ -> ValReprInfo.emptyValData 

    CheckLambdas isTop v.MemberInfo cenv env v.MustInline topValInfo alwaysCheckNoReraise bindRhs v.Range v.Type context

and CheckBindings cenv env xs = 
    xs |> List.iter (CheckBinding cenv env false PermitByRefExpr.Yes >> ignore)

// Top binds introduce expression, check they are reraise free.
let CheckModuleBinding cenv env (TBind(v,e,_) as bind) =
    let g = cenv.g
    let isExplicitEntryPoint = HasFSharpAttribute g g.attrib_EntryPointAttribute v.Attribs
    if isExplicitEntryPoint then 
        cenv.entryPointGiven <- true
        let isLastCompiland = fst cenv.isLastCompiland
        if not isLastCompiland && cenv.reportErrors  then 
            errorR(Error(FSComp.SR.chkEntryPointUsage(), v.Range)) 

    // Analyze the r.h.s. for the "IsCompiledAsStaticPropertyWithoutField" condition
    if // Mutable values always have fields
       not v.IsMutable && 
       // Literals always have fields
       not (HasFSharpAttribute g g.attrib_LiteralAttribute v.Attribs) && 
       not (HasFSharpAttributeOpt g g.attrib_ThreadStaticAttribute v.Attribs) && 
       not (HasFSharpAttributeOpt g g.attrib_ContextStaticAttribute v.Attribs) && 
       // Having a field makes the binding a static initialization trigger
       IsSimpleSyntacticConstantExpr g e && 
       // Check the thing is actually compiled as a property
       IsCompiledAsStaticProperty g v ||
       (g.compilingFslib && v.Attribs |> List.exists(fun (Attrib(tc,_,_,_,_,_,_)) -> tc.CompiledName = "ValueAsStaticPropertyAttribute"))
     then 
        v.SetIsCompiledAsStaticPropertyWithoutField()

    // Check for value name clashes
    begin
        try 

          // Skip compiler generated values
          if v.IsCompilerGenerated then () else
          // Skip explicit implementations of interface methods
          if ValIsExplicitImpl g v then () else
          
          match v.DeclaringEntity with 
          | ParentNone -> () // this case can happen after error recovery from earlier error
          | Parent _ -> 
            let tcref = v.TopValDeclaringEntity 
            let hasDefaultAugmentation = 
                tcref.IsUnionTycon &&
                match TryFindFSharpAttribute g g.attrib_DefaultAugmentationAttribute tcref.Attribs with
                | Some(Attrib(_,_,[ AttribBoolArg(b) ],_,_,_,_)) -> b
                | _ -> true (* not hiddenRepr *)

            let kind = (if v.IsMember then "member" else "value")
            let check skipValCheck nm = 
                if not skipValCheck && 
                   v.IsModuleBinding && 
                   tcref.ModuleOrNamespaceType.AllValsByLogicalName.ContainsKey(nm) && 
                   not (valEq tcref.ModuleOrNamespaceType.AllValsByLogicalName.[nm] v) then
                    
                    error(Duplicate(kind,v.DisplayName,v.Range))

#if CASES_IN_NESTED_CLASS
                if tcref.IsUnionTycon && nm = "Cases" then 
                    errorR(NameClash(nm,kind,v.DisplayName,v.Range, "generated type","Cases",tcref.Range))
#endif
                if tcref.IsUnionTycon then 
                    match nm with 
                    | "Tag" -> errorR(NameClash(nm,kind,v.DisplayName,v.Range, FSComp.SR.typeInfoGeneratedProperty(),"Tag",tcref.Range))
                    | "Tags" -> errorR(NameClash(nm,kind,v.DisplayName,v.Range, FSComp.SR.typeInfoGeneratedType(),"Tags",tcref.Range))
                    | _ ->
                        if hasDefaultAugmentation then 
                            match tcref.GetUnionCaseByName(nm) with 
                            | Some(uc) -> error(NameClash(nm,kind,v.DisplayName,v.Range, FSComp.SR.typeInfoUnionCase(),uc.DisplayName,uc.Range))
                            | None -> ()

                            let hasNoArgs = 
                                match v.ValReprInfo with 
                                | None -> false 
                                | Some arity -> List.sum arity.AritiesOfArgs - v.NumObjArgs <= 0 && arity.NumTypars = 0

                            //  In unions user cannot define properties that clash with generated ones 
                            if tcref.UnionCasesArray.Length = 1 && hasNoArgs then 
                               let ucase1 = tcref.UnionCasesArray.[0]
                               for f in ucase1.RecdFieldsArray do
                                   if f.Name = nm then error(NameClash(nm,kind,v.DisplayName,v.Range, FSComp.SR.typeInfoGeneratedProperty(),f.Name,ucase1.Range))

                // Default augmentation contains the nasty 'Case<UnionCase>' etc.
                let prefix = "New"
                if nm.StartsWithOrdinal(prefix) then
                    match tcref.GetUnionCaseByName(nm.[prefix.Length ..]) with 
                    | Some(uc) -> error(NameClash(nm,kind,v.DisplayName,v.Range, FSComp.SR.chkUnionCaseCompiledForm(),uc.DisplayName,uc.Range))
                    | None -> ()

                // Default augmentation contains the nasty 'Is<UnionCase>' etc.
                let prefix = "Is"
                if nm.StartsWithOrdinal(prefix) && hasDefaultAugmentation then
                    match tcref.GetUnionCaseByName(nm.[prefix.Length ..]) with 
                    | Some(uc) -> error(NameClash(nm,kind,v.DisplayName,v.Range, FSComp.SR.chkUnionCaseDefaultAugmentation(),uc.DisplayName,uc.Range))
                    | None -> ()

                match tcref.GetFieldByName(nm) with 
                | Some(rf) -> error(NameClash(nm,kind,v.DisplayName,v.Range,"field",rf.Name,rf.Range))
                | None -> ()

            check false v.CoreDisplayName
            check false v.DisplayName
            check false v.CompiledName

            // Check if an F# extension member clashes
            if v.IsExtensionMember then 
                tcref.ModuleOrNamespaceType.AllValsAndMembersByLogicalNameUncached.[v.LogicalName] |> List.iter (fun v2 -> 
                    if v2.IsExtensionMember && not (valEq v v2) && v.CompiledName = v2.CompiledName then
                        let minfo1 =  FSMeth(g, generalizedTyOfTyconRef g tcref, mkLocalValRef v, Some 0UL)
                        let minfo2 =  FSMeth(g, generalizedTyOfTyconRef g tcref, mkLocalValRef v2, Some 0UL)
                        if tyconRefEq g v.MemberApparentEntity v2.MemberApparentEntity && 
                           MethInfosEquivByNameAndSig EraseAll true g cenv.amap v.Range minfo1 minfo2 then 
                            errorR(Duplicate(kind,v.DisplayName,v.Range)))



            // Properties get 'get_X', only if there are no args
            // Properties get 'get_X'
            match v.ValReprInfo with 
            | Some arity when arity.NumCurriedArgs = 0 && arity.NumTypars = 0 -> check false ("get_" + v.DisplayName)
            | _ -> ()
            match v.ValReprInfo with 
            | Some arity when v.IsMutable && arity.NumCurriedArgs = 0 && arity.NumTypars = 0 -> check false ("set_" + v.DisplayName)
            | _ -> ()
            match TryChopPropertyName v.DisplayName with 
            | Some res -> check true res 
            | None -> ()
        with e -> errorRecovery e v.Range 
    end

    CheckBinding cenv { env with returnScope = 1 } true PermitByRefExpr.Yes bind |> ignore

let CheckModuleBindings cenv env binds = 
    binds |> List.iter (CheckModuleBinding cenv env)

//--------------------------------------------------------------------------
// check tycons
//--------------------------------------------------------------------------

let CheckRecdField isUnion cenv env (tycon:Tycon) (rfield:RecdField) = 
    let g = cenv.g
    let tcref = mkLocalTyconRef tycon
    let m = rfield.Range
    let fieldTy = stripTyEqns cenv.g rfield.FormalType
    let isHidden = 
        IsHiddenTycon env.sigToImplRemapInfo tycon || 
        IsHiddenTyconRepr env.sigToImplRemapInfo tycon || 
        (not isUnion && IsHiddenRecdField env.sigToImplRemapInfo (tcref.MakeNestedRecdFieldRef rfield))
    let access = AdjustAccess isHidden (fun () -> tycon.CompilationPath) rfield.Accessibility
    CheckTypeForAccess cenv env (fun () -> rfield.Name) access m fieldTy

    if TyconRefHasAttribute g m g.attrib_IsByRefLikeAttribute tcref then 
        // Permit Span fields in IsByRefLike types
        CheckTypePermitSpanLike cenv env m fieldTy
        if cenv.reportErrors then
            CheckForByrefType cenv env fieldTy (fun () -> errorR(Error(FSComp.SR.chkCantStoreByrefValue(), tycon.Range)))
    else
        CheckTypeNoByrefs cenv env m fieldTy
        if cenv.reportErrors then 
            CheckForByrefLikeType cenv env m fieldTy (fun () -> errorR(Error(FSComp.SR.chkCantStoreByrefValue(), tycon.Range)))

    CheckAttribs cenv env rfield.PropertyAttribs
    CheckAttribs cenv env rfield.FieldAttribs

let CheckEntityDefn cenv env (tycon:Entity) =
#if !NO_EXTENSIONTYPING
  if not tycon.IsProvidedGeneratedTycon then
#endif
    let g = cenv.g
    let m = tycon.Range 
    let tcref = mkLocalTyconRef tycon
    let ty = generalizedTyOfTyconRef g tcref

    let env = { env with reflect = env.reflect || HasFSharpAttribute g g.attrib_ReflectedDefinitionAttribute tycon.Attribs }
    let env = BindTypars g env (tycon.Typars(m))

    CheckAttribs cenv env tycon.Attribs

    match tycon.TypeAbbrev with
    | Some abbrev -> WarnOnWrongTypeForAccess cenv env (fun () -> tycon.CompiledName) tycon.Accessibility tycon.Range abbrev
    | _ -> ()

    if cenv.reportErrors then

      if not tycon.IsTypeAbbrev then

        let allVirtualMethsInParent = 
            match GetSuperTypeOfType g cenv.amap m ty with 
            | Some super -> 
                GetIntrinsicMethInfosOfType cenv.infoReader (None,AccessibleFromSomewhere,AllowMultiIntfInstantiations.Yes)  IgnoreOverrides m super
                |> List.filter (fun minfo -> minfo.IsVirtual)
            | None -> []

        let namesOfMethodsThatMayDifferOnlyInReturnType = ["op_Explicit";"op_Implicit"] (* hardwired *)
        let methodUniquenessIncludesReturnType (minfo:MethInfo) = List.contains minfo.LogicalName namesOfMethodsThatMayDifferOnlyInReturnType
        let MethInfosEquivWrtUniqueness eraseFlag m minfo minfo2 =
            if methodUniquenessIncludesReturnType minfo
            then MethInfosEquivByNameAndSig        eraseFlag true g cenv.amap m minfo minfo2
            else MethInfosEquivByNameAndPartialSig eraseFlag true g cenv.amap m minfo minfo2 (* partial ignores return type *)

        let immediateMeths = 
            [ for v in tycon.AllGeneratedValues do yield FSMeth (g,ty,v,None)
              yield! GetImmediateIntrinsicMethInfosOfType (None,AccessibleFromSomewhere) g cenv.amap m ty ]

        let immediateProps = GetImmediateIntrinsicPropInfosOfType (None,AccessibleFromSomewhere) g cenv.amap m ty

        let getHash (hash:Dictionary<string,_>) nm =
            match hash.TryGetValue(nm) with
            | true, h -> h
            | _ -> []
        
        // precompute methods grouped by MethInfo.LogicalName
        let hashOfImmediateMeths = 
                let h = new Dictionary<string, _>()
                for minfo in immediateMeths do
                    match h.TryGetValue minfo.LogicalName with
                    | true, methods -> 
                        h.[minfo.LogicalName] <- minfo::methods
                    | false, _ -> 
                        h.[minfo.LogicalName] <- [minfo]
                h
        let getOtherMethods (minfo : MethInfo) =                         
            [
                //we have added all methods to the dictionary on the previous step
                let methods = hashOfImmediateMeths.[minfo.LogicalName]
                for m in methods do
                    // use referential identity to filter out 'minfo' method
                    if not(System.Object.ReferenceEquals(m, minfo)) then 
                        yield m
            ]

        let hashOfImmediateProps = new Dictionary<string,_>()
        for minfo in immediateMeths do
            let nm = minfo.LogicalName
            let m = (match minfo.ArbitraryValRef with None -> m | Some vref -> vref.DefinitionRange)
            let others = getOtherMethods minfo
            // abstract/default pairs of duplicate methods are OK
            let IsAbstractDefaultPair (x:MethInfo) (y:MethInfo) = 
                x.IsDispatchSlot && y.IsDefiniteFSharpOverride
            let IsAbstractDefaultPair2 (minfo:MethInfo) (minfo2:MethInfo) = 
                IsAbstractDefaultPair minfo minfo2 || IsAbstractDefaultPair minfo2 minfo
            let checkForDup erasureFlag (minfo2: MethInfo) =
                not (IsAbstractDefaultPair2 minfo minfo2)
                && (minfo.IsInstance = minfo2.IsInstance)
                && MethInfosEquivWrtUniqueness erasureFlag m minfo minfo2

            if others |> List.exists (checkForDup EraseAll) then 
                if others |> List.exists (checkForDup EraseNone) then 
                    errorR(Error(FSComp.SR.chkDuplicateMethod(nm, NicePrint.minimalStringOfType cenv.denv ty),m))
                else
                    errorR(Error(FSComp.SR.chkDuplicateMethodWithSuffix(nm, NicePrint.minimalStringOfType cenv.denv ty),m))

            let numCurriedArgSets = minfo.NumArgs.Length

            if numCurriedArgSets > 1 && others |> List.exists (fun minfo2 -> not (IsAbstractDefaultPair2 minfo minfo2)) then 
                errorR(Error(FSComp.SR.chkDuplicateMethodCurried(nm, NicePrint.minimalStringOfType cenv.denv ty),m))

            if numCurriedArgSets > 1 && 
               (minfo.GetParamDatas(cenv.amap, m, minfo.FormalMethodInst) 
                |> List.existsSquared (fun (ParamData(isParamArrayArg, _isInArg, isOutArg, optArgInfo, callerInfo, _, reflArgInfo, ty)) -> 
                    isParamArrayArg || isOutArg || reflArgInfo.AutoQuote || optArgInfo.IsOptional || callerInfo <> NoCallerInfo || isByrefLikeTy g m ty)) then 
                errorR(Error(FSComp.SR.chkCurriedMethodsCantHaveOutParams(), m))

            if numCurriedArgSets = 1 then
                minfo.GetParamDatas(cenv.amap, m, minfo.FormalMethodInst) 
                |> List.iterSquared (fun (ParamData(_, isInArg, _, optArgInfo, callerInfo, _, _, ty)) ->
                    ignore isInArg
                    match (optArgInfo, callerInfo) with
                    | _, NoCallerInfo -> ()
                    | NotOptional, _ -> errorR(Error(FSComp.SR.tcCallerInfoNotOptional(callerInfo.ToString()),m))
                    | CallerSide(_), CallerLineNumber ->
                        if not (typeEquiv g g.int32_ty ty) then
                            errorR(Error(FSComp.SR.tcCallerInfoWrongType(callerInfo.ToString(), "int", NicePrint.minimalStringOfType cenv.denv ty),m))
                    | CalleeSide, CallerLineNumber ->
                        if not ((isOptionTy g ty) && (typeEquiv g g.int32_ty (destOptionTy g ty))) then
                            errorR(Error(FSComp.SR.tcCallerInfoWrongType(callerInfo.ToString(), "int", NicePrint.minimalStringOfType cenv.denv (destOptionTy g ty)),m))
                    | CallerSide(_), CallerFilePath ->
                        if not (typeEquiv g g.string_ty ty) then
                            errorR(Error(FSComp.SR.tcCallerInfoWrongType(callerInfo.ToString(), "string", NicePrint.minimalStringOfType cenv.denv ty),m))
                    | CalleeSide, CallerFilePath ->
                        if not ((isOptionTy g ty) && (typeEquiv g g.string_ty (destOptionTy g ty))) then
                            errorR(Error(FSComp.SR.tcCallerInfoWrongType(callerInfo.ToString(), "string", NicePrint.minimalStringOfType cenv.denv (destOptionTy g ty)),m))
                    | CallerSide(_), CallerMemberName ->
                        if not (typeEquiv g g.string_ty ty) then
                            errorR(Error(FSComp.SR.tcCallerInfoWrongType(callerInfo.ToString(), "string", NicePrint.minimalStringOfType cenv.denv ty),m))
                    | CalleeSide, CallerMemberName ->
                        if not ((isOptionTy g ty) && (typeEquiv g g.string_ty (destOptionTy g ty))) then
                            errorR(Error(FSComp.SR.tcCallerInfoWrongType(callerInfo.ToString(), "string", NicePrint.minimalStringOfType cenv.denv (destOptionTy g ty)),m)))
            
        for pinfo in immediateProps do
            let nm = pinfo.PropertyName
            let m = 
                match pinfo.ArbitraryValRef with 
                | None -> m 
                | Some vref -> vref.DefinitionRange

            if hashOfImmediateMeths.ContainsKey nm then 
                errorR(Error(FSComp.SR.chkPropertySameNameMethod(nm, NicePrint.minimalStringOfType cenv.denv ty),m))

            let others = getHash hashOfImmediateProps nm

            if pinfo.HasGetter && pinfo.HasSetter && pinfo.GetterMethod.IsVirtual <> pinfo.SetterMethod.IsVirtual then 
                errorR(Error(FSComp.SR.chkGetterSetterDoNotMatchAbstract(nm, NicePrint.minimalStringOfType cenv.denv ty),m))

            let checkForDup erasureFlag pinfo2 =                         
                  // abstract/default pairs of duplicate properties are OK
                 let IsAbstractDefaultPair (x:PropInfo) (y:PropInfo) = 
                     x.IsDispatchSlot && y.IsDefiniteFSharpOverride

                 not (IsAbstractDefaultPair pinfo pinfo2 || IsAbstractDefaultPair pinfo2 pinfo)
                 && PropInfosEquivByNameAndPartialSig erasureFlag g cenv.amap m pinfo pinfo2 (* partial ignores return type *)

            if others |> List.exists (checkForDup EraseAll) then
                if others |> List.exists (checkForDup EraseNone) then 
                    errorR(Error(FSComp.SR.chkDuplicateProperty(nm, NicePrint.minimalStringOfType cenv.denv ty) ,m))
                else
                    errorR(Error(FSComp.SR.chkDuplicatePropertyWithSuffix(nm, NicePrint.minimalStringOfType cenv.denv ty) ,m))
            // Check to see if one is an indexer and one is not

            if ( (pinfo.HasGetter && 
                  pinfo.HasSetter && 
                  let setterArgs = pinfo.DropGetter.GetParamTypes(cenv.amap,m)
                  let getterArgs = pinfo.DropSetter.GetParamTypes(cenv.amap,m)
                  setterArgs.Length <> getterArgs.Length)
                || 
                 (let nargs = pinfo.GetParamTypes(cenv.amap,m).Length
                  others |> List.exists (fun pinfo2 -> (isNil(pinfo2.GetParamTypes(cenv.amap,m))) <> (nargs = 0)))) then 
                  
                  errorR(Error(FSComp.SR.chkPropertySameNameIndexer(nm, NicePrint.minimalStringOfType cenv.denv ty),m))

            // Check to see if the signatures of the both getter and the setter imply the same property type

            if pinfo.HasGetter && pinfo.HasSetter && not pinfo.IsIndexer then
                let ty1 = pinfo.DropSetter.GetPropertyType(cenv.amap,m)
                let ty2 = pinfo.DropGetter.GetPropertyType(cenv.amap,m)
                if not (typeEquivAux EraseNone cenv.amap.g ty1 ty2) then
                    errorR(Error(FSComp.SR.chkGetterAndSetterHaveSamePropertyType(pinfo.PropertyName, NicePrint.minimalStringOfType cenv.denv ty1, NicePrint.minimalStringOfType cenv.denv ty2),m))

            hashOfImmediateProps.[nm] <- pinfo::others
            
        if not (isInterfaceTy g ty) then
            let hashOfAllVirtualMethsInParent = new Dictionary<string,_>()
            for minfo in allVirtualMethsInParent do
                let nm = minfo.LogicalName
                let others = getHash hashOfAllVirtualMethsInParent nm
                hashOfAllVirtualMethsInParent.[nm] <- minfo::others
            for minfo in immediateMeths do
                if not minfo.IsDispatchSlot && not minfo.IsVirtual && minfo.IsInstance then
                    let nm = minfo.LogicalName
                    let m = (match minfo.ArbitraryValRef with None -> m | Some vref -> vref.DefinitionRange)
                    let parentMethsOfSameName = getHash hashOfAllVirtualMethsInParent nm 
                    let checkForDup erasureFlag (minfo2:MethInfo) = minfo2.IsDispatchSlot && MethInfosEquivByNameAndSig erasureFlag true g cenv.amap m minfo minfo2
                    match parentMethsOfSameName |> List.tryFind (checkForDup EraseAll) with
                    | None -> ()
                    | Some minfo ->
                        let mtext = NicePrint.stringOfMethInfo cenv.amap m cenv.denv minfo
                        if parentMethsOfSameName |> List.exists (checkForDup EraseNone) then 
                            warning(Error(FSComp.SR.tcNewMemberHidesAbstractMember(mtext),m))
                        else
                            warning(Error(FSComp.SR.tcNewMemberHidesAbstractMemberWithSuffix(mtext),m))
                        

                if minfo.IsDispatchSlot then
                    let nm = minfo.LogicalName
                    let m = (match minfo.ArbitraryValRef with None -> m | Some vref -> vref.DefinitionRange)
                    let parentMethsOfSameName = getHash hashOfAllVirtualMethsInParent nm 
                    let checkForDup erasureFlag minfo2 = MethInfosEquivByNameAndSig erasureFlag true g cenv.amap m minfo minfo2
                    //if minfo.NumArgs.Length > 1 then 
                    //    warning(Error(sprintf "Abstract methods taking curried arguments Duplicate method. The method '%s' has curried arguments but has the same name as another method in this type. Methods with curried arguments may not be overloaded" nm,(match minfo.ArbitraryValRef with None -> m | Some vref -> vref.DefinitionRange)))
                    if parentMethsOfSameName |> List.exists (checkForDup EraseAll) then
                        if parentMethsOfSameName |> List.exists (checkForDup EraseNone) then 
                            errorR(Error(FSComp.SR.chkDuplicateMethodInheritedType(nm),m))
                        else
                            errorR(Error(FSComp.SR.chkDuplicateMethodInheritedTypeWithSuffix(nm),m))

    if TyconRefHasAttribute g m g.attrib_IsByRefLikeAttribute tcref && not tycon.IsStructOrEnumTycon then 
        errorR(Error(FSComp.SR.tcByRefLikeNotStruct(), tycon.Range))

    if TyconRefHasAttribute g m g.attrib_IsReadOnlyAttribute tcref && not tycon.IsStructOrEnumTycon then 
        errorR(Error(FSComp.SR.tcIsReadOnlyNotStruct(), tycon.Range))

    // Considers TFSharpObjectRepr, TRecdRepr and TUnionRepr. 
    // [Review] are all cases covered: TILObjectRepr,TAsmRepr. [Yes - these are FSharp.Core.dll only]
    tycon.AllFieldsArray |> Array.iter (CheckRecdField false cenv env tycon)
    
    // Abstract slots can have byref arguments and returns
    for vref in abstractSlotValsOfTycons [tycon] do 
        match vref.ValReprInfo with 
        | Some topValInfo -> 
            let tps, argtysl, rty, _ = GetTopValTypeInFSharpForm g topValInfo vref.Type m
            let env = BindTypars g env tps
            for argtys in argtysl do 
                for (argty, _) in argtys do 
                     CheckTypePermitAllByrefs cenv env m argty
            CheckTypePermitAllByrefs cenv env m rty
                
        | None -> ()

    // Supported interface may not have byrefs
    tycon.ImmediateInterfaceTypesOfFSharpTycon |> List.iter (CheckTypeNoByrefs cenv env m)   

    superOfTycon g tycon |> CheckTypeNoByrefs cenv env m                             

    if tycon.IsUnionTycon then                             
        tycon.UnionCasesAsList |> List.iter (fun uc ->
            CheckAttribs cenv env uc.Attribs 
            uc.RecdFields |> List.iter (CheckRecdField true cenv env tycon))

    // Access checks
    let access =  AdjustAccess (IsHiddenTycon env.sigToImplRemapInfo tycon) (fun () -> tycon.CompilationPath) tycon.Accessibility
    let visitType ty = CheckTypeForAccess cenv env (fun () -> tycon.DisplayNameWithStaticParametersAndUnderscoreTypars) access tycon.Range ty    

    abstractSlotValsOfTycons [tycon] |> List.iter (typeOfVal >> visitType) 

    superOfTycon g tycon |> visitType

    // We do not have to check access of interface implementations. See FSharp 1.0 5042
    //implements_of_tycon g tycon |> List.iter visitType
    if tycon.IsFSharpDelegateTycon then 
        match tycon.TypeReprInfo with 
        | TFSharpObjectRepr r ->
            match r.fsobjmodel_kind with 
            | TTyconDelegate ss ->
                //ss.ClassTypars 
                //ss.MethodTypars 
                ss.FormalReturnType |> Option.iter visitType
                ss.FormalParams |> List.iterSquared (fun (TSlotParam(_,ty,_,_,_,_)) -> visitType ty)
            | _ -> ()
        | _ -> ()


    let interfaces = 
        AllSuperTypesOfType g cenv.amap tycon.Range AllowMultiIntfInstantiations.Yes ty
            |> List.filter (isInterfaceTy g)
            
    if tycon.IsFSharpInterfaceTycon then 
        List.iter visitType interfaces // Check inherited interface is as accessible

    if not (isRecdOrStructTyconRefAssumedImmutable g tcref) && isRecdOrStructTyconRefReadOnly g m tcref then
        errorR(Error(FSComp.SR.readOnlyAttributeOnStructWithMutableField(),m))
 
    if cenv.reportErrors then 
        if not tycon.IsTypeAbbrev then 
            let immediateInterfaces = GetImmediateInterfacesOfType SkipUnrefInterfaces.Yes g cenv.amap m ty
            let interfaces = 
              [ for ty in immediateInterfaces do
                    yield! AllSuperTypesOfType g cenv.amap m AllowMultiIntfInstantiations.Yes ty  ]
            CheckMultipleInterfaceInstantiations cenv interfaces m
        
        // Check struct fields. We check these late because we have to have first checked that the structs are
        // free of cycles
        if tycon.IsStructOrEnumTycon then 
            for f in tycon.AllInstanceFieldsAsList do
                // Check if it's marked unsafe 
                let zeroInitUnsafe = TryFindFSharpBoolAttribute g g.attrib_DefaultValueAttribute f.FieldAttribs
                if zeroInitUnsafe = Some(true) then
                   if not (TypeHasDefaultValue g m ty) then 
                       errorR(Error(FSComp.SR.chkValueWithDefaultValueMustHaveDefaultValue(), m))

        // Check type abbreviations
        match tycon.TypeAbbrev with                          
         | None     -> ()
         | Some ty -> 
             // Library-defined outref<'T> and inref<'T> contain byrefs on the r.h.s.
             if not g.compilingFslib then 
                 CheckForByrefType cenv env ty (fun () -> errorR(Error(FSComp.SR.chkNoByrefInTypeAbbrev(), tycon.Range)))

let CheckEntityDefns cenv env tycons = 
    tycons |> List.iter (CheckEntityDefn cenv env) 

//--------------------------------------------------------------------------
// check modules
//--------------------------------------------------------------------------

let rec CheckModuleExpr cenv env x = 
    match x with  
    | ModuleOrNamespaceExprWithSig(mty, def, _) -> 
       let (rpi,mhi) = ComputeRemappingFromImplementationToSignature cenv.g def mty
       let env = { env with sigToImplRemapInfo = (mkRepackageRemapping rpi,mhi) :: env.sigToImplRemapInfo }
       CheckDefnInModule cenv env def
    
and CheckDefnsInModule cenv env x = 
    x |> List.iter (CheckDefnInModule cenv env)

and CheckNothingAfterEntryPoint cenv m =
    if cenv.entryPointGiven && cenv.reportErrors then 
        errorR(Error(FSComp.SR.chkEntryPointUsage(), m)) 

and CheckDefnInModule cenv env x = 
    match x with 
    | TMDefRec(isRec,tycons,mspecs,m) -> 
        CheckNothingAfterEntryPoint cenv m
        if isRec then BindVals cenv env (allValsOfModDef x |> Seq.toList)
        CheckEntityDefns cenv env tycons
        List.iter (CheckModuleSpec cenv env) mspecs
    | TMDefLet(bind,m)  -> 
        CheckNothingAfterEntryPoint cenv m
        CheckModuleBinding cenv env bind 
        BindVal cenv env bind.Var
    | TMDefDo(e,m)  -> 
        CheckNothingAfterEntryPoint cenv m
        CheckNoReraise cenv None e
        CheckExprNoByrefs cenv env e
    | TMAbstract(def)  -> CheckModuleExpr cenv env def
    | TMDefs(defs) -> CheckDefnsInModule cenv env defs 

and CheckModuleSpec cenv env x =
    match x with 
    | ModuleOrNamespaceBinding.Binding bind ->
        BindVals cenv env (valsOfBinds [bind])
        CheckModuleBinding cenv env bind
    | ModuleOrNamespaceBinding.Module (mspec, rhs) ->
        CheckEntityDefn cenv env mspec
        let env = { env with reflect = env.reflect || HasFSharpAttribute cenv.g cenv.g.attrib_ReflectedDefinitionAttribute mspec.Attribs }
        CheckDefnInModule cenv env rhs 

let CheckTopImpl (g,amap,reportErrors,infoReader,internalsVisibleToPaths,viewCcu,denv ,mexpr,extraAttribs,(isLastCompiland:bool*bool),isInternalTestSpanStackReferring) =
    let cenv = 
        { g =g  
          reportErrors=reportErrors 
          boundVals= new Dictionary<_,_>(100, HashIdentity.Structural) 
          limitVals= new Dictionary<_,_>(100, HashIdentity.Structural) 
          potentialUnboundUsesOfVals=Map.empty 
          anonRecdTypes = StampMap.Empty
          usesQuotations=false 
          infoReader=infoReader 
          internalsVisibleToPaths=internalsVisibleToPaths
          amap=amap 
          denv=denv 
          viewCcu= viewCcu
          isLastCompiland=isLastCompiland
          isInternalTestSpanStackReferring = isInternalTestSpanStackReferring
          entryPointGiven=false}
    
    // Certain type equality checks go faster if these TyconRefs are pre-resolved.
    // This is because pre-resolving allows tycon equality to be determined by pointer equality on the entities.
    // See primEntityRefEq.
    g.system_Void_tcref.TryDeref                  |> ignore
    g.byref_tcr.TryDeref                          |> ignore

    let resolve = function Some(t : TyconRef) -> ignore(t.TryDeref) | _ -> ()
    resolve g.system_TypedReference_tcref
    resolve g.system_ArgIterator_tcref
    resolve g.system_RuntimeArgumentHandle_tcref

    let env = 
        { sigToImplRemapInfo=[]
          quote=false
          ctorLimitedZone=false 
          boundTyparNames=[]
          argVals = ValMap.Empty
          boundTypars= TyparMap.Empty
          reflect=false
          external=false 
          returnScope = 0 }

    CheckModuleExpr cenv env mexpr
    CheckAttribs cenv env extraAttribs
    if cenv.usesQuotations && QuotationTranslator.QuotationGenerationScope.ComputeQuotationFormat(g) = QuotationTranslator.QuotationSerializationFormat.FSharp_20_Plus then 
        viewCcu.UsesFSharp20PlusQuotations <- true
    cenv.entryPointGiven, cenv.anonRecdTypes<|MERGE_RESOLUTION|>--- conflicted
+++ resolved
@@ -339,13 +339,7 @@
         match visitAppTyOpt with 
         | Some visitAppTy -> visitAppTy (tcref, tinst)
         | None -> ()
-<<<<<<< HEAD
-
-    | TType_ucase (_,tinst) -> CheckTypesDeep f g env tinst
-    | TType_tuple (_,tys) -> CheckTypesDeep f g env tys
-    | TType_fun (s,t,_nullness) -> CheckTypeDeep f g env true s; CheckTypeDeep f g env true t
-    | TType_var (tp, _nullness) -> 
-=======
+
     | TType_anon (anonInfo,tys) -> 
         if not (cenv.anonRecdTypes.ContainsKey anonInfo.Stamp) then 
              cenv.anonRecdTypes <- cenv.anonRecdTypes.Add(anonInfo.Stamp, anonInfo)
@@ -353,9 +347,8 @@
 
     | TType_ucase (_,tinst) -> CheckTypesDeep cenv f g env tinst
     | TType_tuple (_,tys) -> CheckTypesDeep cenv f g env tys
-    | TType_fun (s,t) -> CheckTypeDeep cenv f g env true s; CheckTypeDeep cenv f g env true t
-    | TType_var tp -> 
->>>>>>> e709f52b
+    | TType_fun (s,t, _nullness) -> CheckTypeDeep cenv f g env true s; CheckTypeDeep cenv f g env true t
+    | TType_var (tp, _nullness) -> 
           if not tp.IsSolved then 
               match visitTyparOpt with 
               | None -> ()
