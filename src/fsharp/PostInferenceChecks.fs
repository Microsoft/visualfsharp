// Copyright (c) Microsoft Corporation.  All Rights Reserved.  See License.txt in the project root for license information.

/// Implements a set of checks on the TAST for a file that can only be performed after type inference
/// is complete.
module internal FSharp.Compiler.PostTypeCheckSemanticChecks

open System
open System.Collections.Generic

open FSharp.Compiler
open FSharp.Compiler.AbstractIL.IL
open FSharp.Compiler.AbstractIL.Internal
open FSharp.Compiler.AbstractIL.Internal.Library

open FSharp.Compiler.AccessibilityLogic
open FSharp.Compiler.Ast
open FSharp.Compiler.ErrorLogger
open FSharp.Compiler.Range
open FSharp.Compiler.Tast
open FSharp.Compiler.Tastops
open FSharp.Compiler.TcGlobals
open FSharp.Compiler.Lib
open FSharp.Compiler.Infos
open FSharp.Compiler.PrettyNaming
open FSharp.Compiler.InfoReader
open FSharp.Compiler.TypeRelations

//--------------------------------------------------------------------------
// NOTES: reraise safety checks
//--------------------------------------------------------------------------
 
// "rethrow may only occur with-in the body of a catch handler".
//   -- Section 4.23. Part III. CLI Instruction Set. ECMA Draft 2002.
//   
//   1. reraise() calls are converted to TOp.Reraise in the type checker.
//   2. any remaining reraise val_refs will be first class uses. These are trapped.
//   3. The freevars track free TOp.Reraise (they are bound (cleared) at try-catch handlers).
//   4. An outermost expression is not contained in a try-catch handler.
//      These may not have unbound rethrows.      
//      Outermost expressions occur at:
//      * module bindings.
//      * attribute arguments.
//      * Any more? What about fields of a static class?            
//   5. A lambda body (from lambda-expression or method binding) will not occur under a try-catch handler.
//      These may not have unbound rethrows.
//   6. All other constructs are assumed to generate IL code sequences.
//      For correctness, this claim needs to be justified.
//      
//      Q:  Do any post check rewrite passes factor expressions out to other functions?      
//      A1. The optimiser may introduce auxiliary functions, e.g. by splitting out match-branches.
//          This should not be done if the refactored body contains an unbound reraise.
//      A2. TLR? Are any expression factored out into functions?
//      
//   Informal justification:
//   If a reraise occurs, then it is minimally contained by either:
//     a) a try-catch - accepted.
//     b) a lambda expression - rejected.
//     c) none of the above - rejected as when checking outmost expressions.



//--------------------------------------------------------------------------
// check environment
//--------------------------------------------------------------------------

type env = 
    { 
      /// The bound type parameter names in scope
      boundTyparNames: string list 
      
      /// The bound type parameters in scope
      boundTypars: TyparMap<unit>

      /// The set of arguments to this method/function
      argVals: ValMap<unit>

      /// "module remap info", i.e. hiding information down the signature chain, used to compute what's hidden by a signature
      sigToImplRemapInfo: (Remap * SignatureHidingInfo) list 

      /// Constructor limited - are we in the prelude of a constructor, prior to object initialization
      ctorLimitedZone: bool

      /// Are we in a quotation?
      quote : bool 

      /// Are we under [<ReflectedDefinition>]?
      reflect : bool

      /// Are we in an extern declaration?
      external : bool 
    
      /// Current return scope of the expr.
      returnScope : int 
      
      /// Are we in an app expression (Expr.App)?
      isInAppExpr: bool } 

let BindTypar env (tp: Typar) = 
    { env with 
         boundTyparNames = tp.Name :: env.boundTyparNames
         boundTypars = env.boundTypars.Add (tp, ()) } 

let BindTypars g env (tps: Typar list) = 
    let tps = NormalizeDeclaredTyparsForEquiRecursiveInference g tps
    if isNil tps then env else
    // Here we mutate to provide better names for generalized type parameters 
    let nms = PrettyTypes.PrettyTyparNames (fun _ -> true) env.boundTyparNames tps
    (tps, nms) ||> List.iter2 (fun tp nm -> 
            if PrettyTypes.NeedsPrettyTyparName tp  then 
                tp.typar_id <- ident (nm, tp.Range))      
    List.fold BindTypar env tps 

/// Set the set of vals which are arguments in the active lambda. We are allowed to return 
/// byref arguments as byref returns.
let BindArgVals env (vs: Val list) = 
    { env with argVals = ValMap.OfList (List.map (fun v -> (v, ())) vs) }

/// Limit flags represent a type(s) returned from checking an expression(s) that is interesting to impose rules on.
[<Flags>]
type LimitFlags =
    | None                          = 0b00000
    | ByRef                         = 0b00001
    | ByRefOfSpanLike               = 0b00011
    | ByRefOfStackReferringSpanLike = 0b00101
    | SpanLike                      = 0b01000
    | StackReferringSpanLike        = 0b10000

[<Struct>]
type Limit =
    {
        scope: int
        flags: LimitFlags
    }

    member this.IsLocal = this.scope >= 1

/// Check if the limit has the target limit.
let inline HasLimitFlag targetLimit (limit: Limit) =
    limit.flags &&& targetLimit = targetLimit

let NoLimit = { scope = 0; flags = LimitFlags.None }

// Combining two limits will result in both limit flags merged.
// If none of the limits are limited by a by-ref or a stack referring span-like
//   the scope will be 0.
let CombineTwoLimits limit1 limit2 = 
    let isByRef1 = HasLimitFlag LimitFlags.ByRef limit1
    let isByRef2 = HasLimitFlag LimitFlags.ByRef limit2
    let isStackSpan1 = HasLimitFlag LimitFlags.StackReferringSpanLike limit1
    let isStackSpan2 = HasLimitFlag LimitFlags.StackReferringSpanLike limit2
    let isLimited1 = isByRef1 || isStackSpan1
    let isLimited2 = isByRef2 || isStackSpan2

    // A limit that has a stack referring span-like but not a by-ref, 
    //   we force the scope to 1. This is to handle call sites
    //   that return a by-ref and have stack referring span-likes as arguments.
    //   This is to ensure we can only prevent out of scope at the method level rather than visibility.
    let limit1 =
        if isStackSpan1 && not isByRef1 then
            { limit1 with scope = 1 }
        else
            limit1

    let limit2 =
        if isStackSpan2 && not isByRef2 then
            { limit2 with scope = 1 }
        else
            limit2

    match isLimited1, isLimited2 with
    | false, false ->
        { scope = 0; flags = limit1.flags ||| limit2.flags }
    | true, true ->
        { scope = Math.Max(limit1.scope, limit2.scope); flags = limit1.flags ||| limit2.flags }
    | true, false ->
        { limit1 with flags = limit1.flags ||| limit2.flags }
    | false, true ->
        { limit2 with flags = limit1.flags ||| limit2.flags }

let CombineLimits limits =
    (NoLimit, limits)
    ||> List.fold CombineTwoLimits

type cenv = 
    { boundVals: Dictionary<Stamp, int> // really a hash set
      limitVals: Dictionary<Stamp, Limit>
      mutable potentialUnboundUsesOfVals: StampMap<range> 
      mutable anonRecdTypes: StampMap<AnonRecdTypeInfo> 
      g: TcGlobals 
      amap: Import.ImportMap 
      /// For reading metadata
      infoReader: InfoReader
      internalsVisibleToPaths : CompilationPath list
      denv: DisplayEnv 
      viewCcu : CcuThunk
      reportErrors: bool
      isLastCompiland : bool*bool
      isInternalTestSpanStackReferring: bool
      // outputs
      mutable usesQuotations: bool
      mutable entryPointGiven: bool 
      
      /// Callback required for quotation generation
      tcVal: ConstraintSolver.TcValF }

/// Check if the value is an argument of a function
let IsValArgument env (v: Val) =
    env.argVals.ContainsVal v

/// Check if the value is a local, not an argument of a function.
let IsValLocal env (v: Val) =
    v.ValReprInfo.IsNone && not (IsValArgument env v)

/// Get the limit of the val.
let GetLimitVal cenv env m (v: Val) =
    let limit =
        match cenv.limitVals.TryGetValue v.Stamp with
        | true, limit -> limit
        | _ ->
            if IsValLocal env v then
                { scope = 1; flags = LimitFlags.None }
            else
                NoLimit

    if isSpanLikeTy cenv.g m v.Type then
        // The value is a limited Span or might have become one through mutation
        let isMutable = v.IsMutable && cenv.isInternalTestSpanStackReferring
        let isLimited = HasLimitFlag LimitFlags.StackReferringSpanLike limit

        if isMutable || isLimited then
            { limit with flags = LimitFlags.StackReferringSpanLike }
        else
            { limit with flags = LimitFlags.SpanLike }

    elif isByrefTy cenv.g v.Type then
        let isByRefOfSpanLike = isSpanLikeTy cenv.g m (destByrefTy cenv.g v.Type)
        
        if isByRefOfSpanLike then
            if HasLimitFlag LimitFlags.ByRefOfStackReferringSpanLike limit then
                { limit with flags = LimitFlags.ByRefOfStackReferringSpanLike }
            else
                { limit with flags = LimitFlags.ByRefOfSpanLike }
        else
            { limit with flags = LimitFlags.ByRef }

    else
        { limit with flags = LimitFlags.None }

/// Get the limit of the val by reference.
let GetLimitValByRef cenv env m v =
    let limit = GetLimitVal cenv env m v

    let scope =
        // Getting the address of an argument will always be a scope of 1.
        if IsValArgument env v then 1
        else limit.scope

    let flags =
        if HasLimitFlag LimitFlags.StackReferringSpanLike limit then
            LimitFlags.ByRefOfStackReferringSpanLike
        elif HasLimitFlag LimitFlags.SpanLike limit then
            LimitFlags.ByRefOfSpanLike
        else
            LimitFlags.ByRef

    { scope = scope; flags = flags }

let LimitVal cenv (v: Val) limit = 
    cenv.limitVals.[v.Stamp] <- limit

let BindVal cenv env (v: Val) = 
    //printfn "binding %s..." v.DisplayName
    let alreadyDone = cenv.boundVals.ContainsKey v.Stamp
    cenv.boundVals.[v.Stamp] <- 1
    if not env.external &&
       not alreadyDone &&
       cenv.reportErrors && 
       not v.HasBeenReferenced && 
       not v.IsCompiledAsTopLevel && 
       not (v.DisplayName.StartsWithOrdinal("_")) && 
       not v.IsCompilerGenerated then 

        match v.BaseOrThisInfo with 
        | ValBaseOrThisInfo.CtorThisVal ->
            warning (Error(FSComp.SR.chkUnusedThisVariable v.DisplayName, v.Range))
        | _ -> 
            warning (Error(FSComp.SR.chkUnusedValue v.DisplayName, v.Range))

let BindVals cenv env vs = List.iter (BindVal cenv env) vs

let RecordAnonRecdInfo cenv (anonInfo: AnonRecdTypeInfo) =
    if not (cenv.anonRecdTypes.ContainsKey anonInfo.Stamp) then 
         cenv.anonRecdTypes <- cenv.anonRecdTypes.Add(anonInfo.Stamp, anonInfo)

//--------------------------------------------------------------------------
// approx walk of type
//--------------------------------------------------------------------------

let rec CheckTypeDeep (cenv: cenv) ((visitTy, visitTyconRefOpt, visitAppTyOpt, visitTraitSolutionOpt, visitTyparOpt) as f) g env isInner ty =
    // We iterate the _solved_ constraints as well, to pick up any record of trait constraint solutions
    // This means we walk _all_ the constraints _everywhere_ in a type, including
    // those attached to _solved_ type variables. This is used by PostTypeCheckSemanticChecks to detect uses of
    // values as solutions to trait constraints and determine if inference has caused the value to escape its scope.
    // The only record of these solutions is in the _solved_ constraints of types.
    // In an ideal world we would, instead, record the solutions to these constraints as "witness variables" in expressions, 
    // rather than solely in types. 
    match ty with 
    | TType_var tp  when tp.Solution.IsSome  -> 
        tp.Constraints |> List.iter (fun cx -> 
            match cx with 
            | TyparConstraint.MayResolveMember((TTrait(_, _, _, _, _, soln)), _) -> 
                 match visitTraitSolutionOpt, !soln with 
                 | Some visitTraitSolution, Some sln -> visitTraitSolution sln
                 | _ -> ()
            | _ -> ())
    | _ -> ()
    
    let ty = stripTyparEqns ty 
    visitTy ty

    match ty with
    | TType_forall (tps, body) -> 
        let env = BindTypars g env tps
        CheckTypeDeep cenv f g env isInner body           
        tps |> List.iter (fun tp -> tp.Constraints |> List.iter (CheckTypeConstraintDeep cenv f g env))

    | TType_measure _          -> ()
    | TType_app (tcref, tinst) -> 
        match visitTyconRefOpt with 
        | Some visitTyconRef -> visitTyconRef isInner tcref 
        | None -> ()

        // If it's a 'byref<'T>', don't check 'T as an inner. This allows byref<Span<'T>>.
        // 'byref<byref<'T>>' is invalid and gets checked in visitAppTy.
        if isByrefTyconRef g tcref then
            CheckTypesDeepNoInner cenv f g env tinst
        else
            CheckTypesDeep cenv f g env tinst

        match visitAppTyOpt with 
        | Some visitAppTy -> visitAppTy (tcref, tinst)
        | None -> ()
    | TType_anon (anonInfo, tys) -> 
        RecordAnonRecdInfo cenv anonInfo
        CheckTypesDeep cenv f g env tys

    | TType_ucase (_, tinst) -> CheckTypesDeep cenv f g env tinst
    | TType_tuple (_, tys) -> CheckTypesDeep cenv f g env tys
    | TType_fun (s, t) -> CheckTypeDeep cenv f g env true s; CheckTypeDeep cenv f g env true t
    | TType_var tp -> 
          if not tp.IsSolved then 
              match visitTyparOpt with 
              | None -> ()
              | Some visitTyar -> 
                    visitTyar (env, tp)

and CheckTypesDeep cenv f g env tys = 
    tys |> List.iter (CheckTypeDeep cenv f g env true)

and CheckTypesDeepNoInner cenv f g env tys = 
    tys |> List.iter (CheckTypeDeep cenv f g env false)

and CheckTypeConstraintDeep cenv f g env x =
     match x with 
     | TyparConstraint.CoercesTo(ty, _) -> CheckTypeDeep cenv f g env true ty
     | TyparConstraint.MayResolveMember(traitInfo, _) -> CheckTraitInfoDeep cenv f g env traitInfo
     | TyparConstraint.DefaultsTo(_, ty, _) -> CheckTypeDeep cenv f g env true ty
     | TyparConstraint.SimpleChoice(tys, _) -> CheckTypesDeep cenv f g env tys
     | TyparConstraint.IsEnum(uty, _) -> CheckTypeDeep cenv f g env true uty
     | TyparConstraint.IsDelegate(aty, bty, _) -> CheckTypeDeep cenv f g env true aty; CheckTypeDeep cenv f g env true bty
     | TyparConstraint.SupportsComparison _ 
     | TyparConstraint.SupportsEquality _ 
     | TyparConstraint.SupportsNull _ 
     | TyparConstraint.IsNonNullableStruct _ 
     | TyparConstraint.IsUnmanaged _
     | TyparConstraint.IsReferenceType _ 
     | TyparConstraint.RequiresDefaultConstructor _ -> ()

and CheckTraitInfoDeep cenv ((_, _, _, visitTraitSolutionOpt, _) as f) g env (TTrait(tys, _, _, argtys, rty, soln))  = 
    CheckTypesDeep cenv f g env tys 
    CheckTypesDeep cenv f g env argtys 
    Option.iter (CheckTypeDeep cenv f g env true ) rty
    match visitTraitSolutionOpt, !soln with 
    | Some visitTraitSolution, Some sln -> visitTraitSolution sln
    | _ -> ()

/// Check for byref-like types
let CheckForByrefLikeType cenv env m ty check = 
    CheckTypeDeep cenv (ignore, Some (fun _deep tcref -> if isByrefLikeTyconRef cenv.g m tcref then check()),  None, None, None) cenv.g env false ty

/// Check for byref types
let CheckForByrefType cenv env ty check = 
    CheckTypeDeep cenv (ignore, Some (fun _deep tcref -> if isByrefTyconRef cenv.g tcref then check()),  None, None, None) cenv.g env false ty

/// check captures under lambdas
///
/// This is the definition of what can/can't be free in a lambda expression. This is checked at lambdas OR TBind(v, e) nodes OR TObjExprMethod nodes. 
/// For TBind(v, e) nodes we may know an 'arity' which gives as a larger set of legitimate syntactic arguments for a lambda. 
/// For TObjExprMethod(v, e) nodes we always know the legitimate syntactic arguments. 
let CheckEscapes cenv allowProtected m syntacticArgs body = (* m is a range suited to error reporting *)
    if cenv.reportErrors then 
        let cantBeFree (v: Val) = 
           // If v is a syntactic argument, then it can be free since it was passed in. 
           // The following can not be free: 
           //   a) BaseVal can never escape. 
           //   b) Byref typed values can never escape. 
           // Note that: Local mutables can be free, as they will be boxed later.

           // These checks must correspond to the tests governing the error messages below. 
           ((v.BaseOrThisInfo = BaseVal) || (isByrefLikeTy cenv.g m v.Type)) &&
           not (ListSet.contains valEq v syntacticArgs)

        let frees = freeInExpr CollectLocals body
        let fvs   = frees.FreeLocals 

        if not allowProtected && frees.UsesMethodLocalConstructs  then
            errorR(Error(FSComp.SR.chkProtectedOrBaseCalled(), m))
        elif Zset.exists cantBeFree fvs then 
            let v =  List.find cantBeFree (Zset.elements fvs) 

            // byref error before mutable error (byrefs are mutable...). 
            if (isByrefLikeTy cenv.g m v.Type) then
                // Inner functions are not guaranteed to compile to method with a predictable arity (number of arguments). 
                // As such, partial applications involving byref arguments could lead to closures containing byrefs. 
                // For safety, such functions are assumed to have no known arity, and so can not accept byrefs. 
                errorR(Error(FSComp.SR.chkByrefUsedInInvalidWay(v.DisplayName), m))

            elif v.BaseOrThisInfo = BaseVal then
                errorR(Error(FSComp.SR.chkBaseUsedInInvalidWay(), m))

            else
                (* Should be dead code, unless governing tests change *)
                errorR(InternalError(FSComp.SR.chkVariableUsedInInvalidWay(v.DisplayName), m))
        Some frees
    else
        None


/// Check type access
let AccessInternalsVisibleToAsInternal thisCompPath internalsVisibleToPaths access =
    // Each internalsVisibleToPath is a compPath for the internals of some assembly.
    // Replace those by the compPath for the internals of this assembly.
    // This makes those internals visible here, but still internal. Bug://3737
    (access, internalsVisibleToPaths) ||> List.fold (fun access internalsVisibleToPath -> 
        accessSubstPaths (thisCompPath, internalsVisibleToPath) access)
    

let CheckTypeForAccess (cenv: cenv) env objName valAcc m ty =
    if cenv.reportErrors then 

        let visitType ty =         
            // We deliberately only check the fully stripped type for accessibility, 
            // because references to private type abbreviations are permitted
            match tryDestAppTy cenv.g ty with 
            | ValueNone -> ()
            | ValueSome tcref ->
                let thisCompPath = compPathOfCcu cenv.viewCcu
                let tyconAcc = tcref.Accessibility |> AccessInternalsVisibleToAsInternal thisCompPath cenv.internalsVisibleToPaths
                if isLessAccessible tyconAcc valAcc then
                    errorR(Error(FSComp.SR.chkTypeLessAccessibleThanType(tcref.DisplayName, (objName())), m))

        CheckTypeDeep cenv (visitType, None, None, None, None) cenv.g env false ty

let WarnOnWrongTypeForAccess (cenv: cenv) env objName valAcc m ty =
    if cenv.reportErrors then 

        let visitType ty =         
            // We deliberately only check the fully stripped type for accessibility, 
            // because references to private type abbreviations are permitted
            match tryDestAppTy cenv.g ty with 
            | ValueNone -> ()
            | ValueSome tcref ->
                let thisCompPath = compPathOfCcu cenv.viewCcu
                let tyconAcc = tcref.Accessibility |> AccessInternalsVisibleToAsInternal thisCompPath cenv.internalsVisibleToPaths
                if isLessAccessible tyconAcc valAcc then
                    let errorText = FSComp.SR.chkTypeLessAccessibleThanType(tcref.DisplayName, (objName())) |> snd
                    let warningText = errorText + System.Environment.NewLine + FSComp.SR.tcTypeAbbreviationsCheckedAtCompileTime()
                    warning(AttributeChecking.ObsoleteWarning(warningText, m))

        CheckTypeDeep cenv (visitType, None, None, None, None) cenv.g env false ty 

/// Indicates whether a byref or byref-like type is permitted at a particular location
[<RequireQualifiedAccess>]
type PermitByRefType = 
    /// Don't permit any byref or byref-like types
    | None

    /// Don't permit any byref or byref-like types on inner types.
    | NoInnerByRefLike

    /// Permit only a Span or IsByRefLike type
    | SpanLike

    /// Permit all byref and byref-like types
    | All

    
/// Indicates whether an address-of operation is permitted at a particular location
[<RequireQualifiedAccess>]
type PermitByRefExpr = 
    /// Permit a tuple of arguments where elements can be byrefs
    | YesTupleOfArgs of int 

    /// Context allows for byref typed expr. 
    | Yes

    /// Context allows for byref typed expr, but the byref must be returnable
    | YesReturnable

    /// Context allows for byref typed expr, but the byref must be returnable and a non-local
    | YesReturnableNonLocal

    /// General (address-of expr and byref values not allowed) 
    | No            

    member context.Disallow = 
        match context with 
        | PermitByRefExpr.Yes 
        | PermitByRefExpr.YesReturnable 
        | PermitByRefExpr.YesReturnableNonLocal -> false 
        | _ -> true

    member context.PermitOnlyReturnable = 
        match context with 
        | PermitByRefExpr.YesReturnable 
        | PermitByRefExpr.YesReturnableNonLocal -> true
        | _ -> false

    member context.PermitOnlyReturnableNonLocal =
        match context with
        | PermitByRefExpr.YesReturnableNonLocal -> true
        | _ -> false

let inline IsLimitEscapingScope env (context: PermitByRefExpr) limit =
    (limit.scope >= env.returnScope || (limit.IsLocal && context.PermitOnlyReturnableNonLocal))

let mkArgsPermit n = 
    if n=1 then PermitByRefExpr.Yes
    else PermitByRefExpr.YesTupleOfArgs n

/// Work out what byref-values are allowed at input positions to named F# functions or members
let mkArgsForAppliedVal isBaseCall (vref: ValRef) argsl = 
    match vref.ValReprInfo with
    | Some topValInfo -> 
        let argArities = topValInfo.AritiesOfArgs
        let argArities = if isBaseCall && argArities.Length >= 1 then List.tail argArities else argArities
        // Check for partial applications: arguments to partial applciations don't get to use byrefs
        if List.length argsl >= argArities.Length then 
            List.map mkArgsPermit argArities
        else
            []
    | None -> []  

/// Work out what byref-values are allowed at input positions to functions
let rec mkArgsForAppliedExpr isBaseCall argsl x =
    match stripExpr x with 
    // recognise val 
    | Expr.Val (vref, _, _)         -> mkArgsForAppliedVal isBaseCall vref argsl
    // step through instantiations 
    | Expr.App (f, _fty, _tyargs, [], _) -> mkArgsForAppliedExpr isBaseCall argsl f        
    // step through subsumption coercions 
    | Expr.Op (TOp.Coerce, _, [f], _) -> mkArgsForAppliedExpr isBaseCall argsl f        
    | _  -> []

/// Check types occurring in the TAST.
let CheckTypeAux permitByRefLike (cenv: cenv) env m ty onInnerByrefError =
    if cenv.reportErrors then 
        let visitTyar (env, tp) = 
          if not (env.boundTypars.ContainsKey tp) then 
             if tp.IsCompilerGenerated then 
               errorR (Error(FSComp.SR.checkNotSufficientlyGenericBecauseOfScopeAnon(), m))
             else
               errorR (Error(FSComp.SR.checkNotSufficientlyGenericBecauseOfScope(tp.DisplayName), m))

        let visitTyconRef isInner tcref =
        
            let isInnerByRefLike = isInner && isByrefLikeTyconRef cenv.g m tcref

            match permitByRefLike with
            | PermitByRefType.None when isByrefLikeTyconRef cenv.g m tcref ->
                errorR(Error(FSComp.SR.chkErrorUseOfByref(), m))
            | PermitByRefType.NoInnerByRefLike when isInnerByRefLike ->
                onInnerByrefError ()
            | PermitByRefType.SpanLike when isByrefTyconRef cenv.g tcref || isInnerByRefLike ->
                onInnerByrefError ()
            | _ -> ()

            if tyconRefEq cenv.g cenv.g.system_Void_tcref tcref then 
                errorR(Error(FSComp.SR.chkSystemVoidOnlyInTypeof(), m))

        // check if T contains byref types in case of byref<T>
        let visitAppTy (tcref, tinst) = 
            if isByrefLikeTyconRef cenv.g m tcref then
                let visitType ty0 =
                    match tryDestAppTy cenv.g ty0 with
                    | ValueNone -> ()
                    | ValueSome tcref2 ->  
                        if isByrefTyconRef cenv.g tcref2 then 
                            errorR(Error(FSComp.SR.chkNoByrefsOfByrefs(NicePrint.minimalStringOfType cenv.denv ty), m)) 
                CheckTypesDeep cenv (visitType, None, None, None, None) cenv.g env tinst

        let visitTraitSolution info = 
            match info with 
            | FSMethSln(_, vref, _) -> 
               //printfn "considering %s..." vref.DisplayName
               if valRefInThisAssembly cenv.g.compilingFslib vref && not (cenv.boundVals.ContainsKey(vref.Stamp)) then 
                   //printfn "recording %s..." vref.DisplayName
                   cenv.potentialUnboundUsesOfVals <- cenv.potentialUnboundUsesOfVals.Add(vref.Stamp, m)
            | _ -> ()

        CheckTypeDeep cenv (ignore, Some visitTyconRef, Some visitAppTy, Some visitTraitSolution, Some visitTyar) cenv.g env false ty

let CheckType permitByRefLike cenv env m ty =
    CheckTypeAux permitByRefLike cenv env m ty (fun () -> errorR(Error(FSComp.SR.chkErrorUseOfByref(), m)))

/// Check types occurring in TAST (like CheckType) and additionally reject any byrefs.
/// The additional byref checks are to catch "byref instantiations" - one place were byref are not permitted.  
let CheckTypeNoByrefs (cenv: cenv) env m ty = CheckType PermitByRefType.None cenv env m ty

/// Check types occurring in TAST but allow a Span or similar
let CheckTypePermitSpanLike (cenv: cenv) env m ty = CheckType PermitByRefType.SpanLike cenv env m ty

/// Check types occurring in TAST but allow all byrefs.  Only used on internally-generated types
let CheckTypePermitAllByrefs (cenv: cenv) env m ty = CheckType PermitByRefType.All cenv env m ty

/// Check types ocurring in TAST but disallow inner types to be byref or byref-like types.
let CheckTypeNoInnerByrefs cenv env m ty = CheckType PermitByRefType.NoInnerByRefLike cenv env m ty

let CheckTypeInstNoByrefs cenv env m tyargs =
    tyargs |> List.iter (CheckTypeNoByrefs cenv env m)

let CheckTypeInstPermitAllByrefs cenv env m tyargs =
    tyargs |> List.iter (CheckTypePermitAllByrefs cenv env m)

let CheckTypeInstNoInnerByrefs cenv env m tyargs =
    tyargs |> List.iter (CheckTypeNoInnerByrefs cenv env m)

/// Applied functions get wrapped in coerce nodes for subsumption coercions
let (|OptionalCoerce|) = function 
    | Expr.Op (TOp.Coerce _, _, [Expr.App (f, _, _, [], _)], _) -> f 
    | x -> x

/// Check an expression doesn't contain a 'reraise'
let CheckNoReraise cenv freesOpt (body: Expr) = 
    if cenv.reportErrors then
        // Avoid recomputing the free variables 
        let fvs = match freesOpt with None -> freeInExpr CollectLocals body | Some fvs -> fvs
        if fvs.UsesUnboundRethrow then
            errorR(Error(FSComp.SR.chkErrorContainsCallToRethrow(), body.Range))

/// Check if a function is a quotation splice operator
let isSpliceOperator g v = valRefEq g v g.splice_expr_vref || valRefEq g v g.splice_raw_expr_vref 

/// Check conditions associated with implementing multiple instantiations of a generic interface
let CheckMultipleInterfaceInstantiations cenv interfaces m = 
    let keyf ty = assert isAppTy cenv.g ty; (tcrefOfAppTy cenv.g ty).Stamp
    let table = interfaces |> MultiMap.initBy keyf
    let firstInterfaceWithMultipleGenericInstantiations = 
        interfaces |> List.tryPick (fun typ1 -> 
            table |> MultiMap.find (keyf typ1) |> List.tryPick (fun typ2 -> 
                   if // same nominal type
                       tyconRefEq cenv.g (tcrefOfAppTy cenv.g typ1) (tcrefOfAppTy cenv.g typ2) &&
                       // different instantiations
                       not (typeEquivAux EraseNone cenv.g typ1 typ2) 
                    then Some (typ1, typ2)
                    else None))
    match firstInterfaceWithMultipleGenericInstantiations with 
    | None -> ()
    | Some (typ1, typ2) -> 
         errorR(Error(FSComp.SR.chkMultipleGenericInterfaceInstantiations((NicePrint.minimalStringOfType cenv.denv typ1), (NicePrint.minimalStringOfType cenv.denv typ2)), m))

/// Check an expression, where the expression is in a position where byrefs can be generated
let rec CheckExprNoByrefs cenv env expr =
    CheckExpr cenv env expr PermitByRefExpr.No |> ignore

/// Check a value
and CheckValRef (cenv: cenv) (env: env) v m (context: PermitByRefExpr) = 

    if cenv.reportErrors then 
        if isSpliceOperator cenv.g v && not env.quote then errorR(Error(FSComp.SR.chkSplicingOnlyInQuotations(), m))
        if isSpliceOperator cenv.g v then errorR(Error(FSComp.SR.chkNoFirstClassSplicing(), m))
        if valRefEq cenv.g v cenv.g.addrof_vref  then errorR(Error(FSComp.SR.chkNoFirstClassAddressOf(), m))
        if valRefEq cenv.g v cenv.g.reraise_vref then errorR(Error(FSComp.SR.chkNoFirstClassRethrow(), m))

        // ByRefLike-typed values can only occur in permitting contexts 
        if context.Disallow && isByrefLikeTy cenv.g m v.Type then 
            errorR(Error(FSComp.SR.chkNoByrefAtThisPoint(v.DisplayName), m))

    if env.isInAppExpr then
        CheckTypePermitAllByrefs cenv env m v.Type // we do checks for byrefs elsewhere
    else
        CheckTypeNoInnerByrefs cenv env m v.Type

/// Check a use of a value
and CheckValUse (cenv: cenv) (env: env) (vref: ValRef, vFlags, m) (context: PermitByRefExpr) = 
        
    let g = cenv.g

    let limit = GetLimitVal cenv env m vref.Deref

    if cenv.reportErrors then 

        if vref.BaseOrThisInfo = BaseVal then 
            errorR(Error(FSComp.SR.chkLimitationsOfBaseKeyword(), m))

        let isCallOfConstructorOfAbstractType = 
            (match vFlags with NormalValUse -> true | _ -> false) && 
            vref.IsConstructor && 
            (match vref.DeclaringEntity with Parent tcref -> isAbstractTycon tcref.Deref | _ -> false)

        if isCallOfConstructorOfAbstractType then 
            errorR(Error(FSComp.SR.tcAbstractTypeCannotBeInstantiated(), m))

        // This is used to handle this case:
        //     let x = 1
        //     let y = &x
        //     &y
        let isReturnExprBuiltUsingStackReferringByRefLike = 
            context.PermitOnlyReturnable &&
            ((HasLimitFlag LimitFlags.ByRef limit && IsLimitEscapingScope env context limit) ||
             HasLimitFlag LimitFlags.StackReferringSpanLike limit)

        if isReturnExprBuiltUsingStackReferringByRefLike then
            let isSpanLike = isSpanLikeTy g m vref.Type
            let isCompGen = vref.IsCompilerGenerated
            match isSpanLike, isCompGen with
            | true, true -> errorR(Error(FSComp.SR.chkNoSpanLikeValueFromExpression(), m))
            | true, false -> errorR(Error(FSComp.SR.chkNoSpanLikeVariable(vref.DisplayName), m))
            | false, true -> errorR(Error(FSComp.SR.chkNoByrefAddressOfValueFromExpression(), m))
            | false, false -> errorR(Error(FSComp.SR.chkNoByrefAddressOfLocal(vref.DisplayName), m))
          
        let isReturnOfStructThis = 
            context.PermitOnlyReturnable && 
            isByrefTy g vref.Type &&
            (vref.BaseOrThisInfo = MemberThisVal)

        if isReturnOfStructThis then
            errorR(Error(FSComp.SR.chkStructsMayNotReturnAddressesOfContents(), m))

    CheckValRef cenv env vref m context

    limit
    
/// Check an expression, given information about the position of the expression
and CheckForOverAppliedExceptionRaisingPrimitive (cenv: cenv) expr =    
    let g = cenv.g
    let expr = stripExpr expr

    // Some things are more easily checked prior to NormalizeAndAdjustPossibleSubsumptionExprs
    match expr with
    | Expr.App (f, _fty, _tyargs, argsl, _m) ->

        if cenv.reportErrors then

            // Special diagnostics for `raise`, `failwith`, `failwithf`, `nullArg`, `invalidOp` library intrinsics commonly used to raise exceptions
            // to warn on over-application.
            match f with
            | OptionalCoerce(Expr.Val (v, _, funcRange)) 
                when (valRefEq g v g.raise_vref || valRefEq g v g.failwith_vref || valRefEq g v g.null_arg_vref || valRefEq g v g.invalid_op_vref) ->
                match argsl with
                | [] | [_] -> ()
                | _ :: _ :: _ ->
                    warning(Error(FSComp.SR.checkRaiseFamilyFunctionArgumentCount(v.DisplayName, 1, argsl.Length), funcRange)) 

            | OptionalCoerce(Expr.Val (v, _, funcRange)) when valRefEq g v g.invalid_arg_vref ->
                match argsl with
                | [] | [_] | [_; _] -> ()
                | _ :: _ :: _ :: _ ->
                    warning(Error(FSComp.SR.checkRaiseFamilyFunctionArgumentCount(v.DisplayName, 2, argsl.Length), funcRange))

            | OptionalCoerce(Expr.Val (failwithfFunc, _, funcRange)) when valRefEq g failwithfFunc g.failwithf_vref  ->
                match argsl with
                | Expr.App (Expr.Val (newFormat, _, _), _, [_; typB; typC; _; _], [Expr.Const (Const.String formatString, formatRange, _)], _) :: xs when valRefEq g newFormat g.new_format_vref ->
                    match CheckFormatStrings.TryCountFormatStringArguments formatRange g formatString typB typC with
                    | Some n ->
                        let expected = n + 1
                        let actual = List.length xs + 1
                        if expected < actual then
                            warning(Error(FSComp.SR.checkRaiseFamilyFunctionArgumentCount(failwithfFunc.DisplayName, expected, actual), funcRange))
                    | None -> ()
                | _ -> ()
            | _ -> ()
        | _ -> ()

and CheckCallLimitArgs cenv env m returnTy limitArgs (context: PermitByRefExpr) =
    let isReturnByref = isByrefTy cenv.g returnTy
    let isReturnSpanLike = isSpanLikeTy cenv.g m returnTy

    // If return is a byref, and being used as a return, then a single argument cannot be a local-byref or a stack referring span-like.
    let isReturnLimitedByRef = 
        isReturnByref && 
        (HasLimitFlag LimitFlags.ByRef limitArgs || 
         HasLimitFlag LimitFlags.StackReferringSpanLike limitArgs)

    // If return is a byref, and being used as a return, then a single argument cannot be a stack referring span-like or a local-byref of a stack referring span-like.
    let isReturnLimitedSpanLike = 
        isReturnSpanLike && 
        (HasLimitFlag LimitFlags.StackReferringSpanLike limitArgs ||
         HasLimitFlag LimitFlags.ByRefOfStackReferringSpanLike limitArgs)

    if cenv.reportErrors then
        if context.PermitOnlyReturnable && ((isReturnLimitedByRef && IsLimitEscapingScope env context limitArgs) || isReturnLimitedSpanLike) then
            if isReturnLimitedSpanLike then
                errorR(Error(FSComp.SR.chkNoSpanLikeValueFromExpression(), m))
            else
                errorR(Error(FSComp.SR.chkNoByrefAddressOfValueFromExpression(), m))

        // You cannot call a function that takes a byref of a span-like (not stack referring) and 
        //     either a stack referring spanlike or a local-byref of a stack referring span-like.
        let isCallLimited =  
            HasLimitFlag LimitFlags.ByRefOfSpanLike limitArgs && 
            (HasLimitFlag LimitFlags.StackReferringSpanLike limitArgs || 
             HasLimitFlag LimitFlags.ByRefOfStackReferringSpanLike limitArgs)

        if isCallLimited then
            errorR(Error(FSComp.SR.chkNoByrefLikeFunctionCall(), m))

    if isReturnLimitedByRef then
        if isSpanLikeTy cenv.g m (destByrefTy cenv.g returnTy) then
            let isStackReferring =
                HasLimitFlag LimitFlags.StackReferringSpanLike limitArgs ||
                HasLimitFlag LimitFlags.ByRefOfStackReferringSpanLike limitArgs
            if isStackReferring then
                { limitArgs with flags = LimitFlags.ByRefOfStackReferringSpanLike }
            else
                { limitArgs with flags = LimitFlags.ByRefOfSpanLike }
        else
            { limitArgs with flags = LimitFlags.ByRef }

    elif isReturnLimitedSpanLike then
        { scope = 1; flags = LimitFlags.StackReferringSpanLike }

    elif isReturnByref then
        if isSpanLikeTy cenv.g m (destByrefTy cenv.g returnTy) then
            { limitArgs with flags = LimitFlags.ByRefOfSpanLike }
        else
            { limitArgs with flags = LimitFlags.ByRef }

    elif isReturnSpanLike then
        { scope = 1; flags = LimitFlags.SpanLike }

    else
        { scope = 1; flags = LimitFlags.None }

/// Check call arguments, including the return argument.
and CheckCall cenv env m returnTy args contexts context =
    let limitArgs = CheckExprs cenv env args contexts
    CheckCallLimitArgs cenv env m returnTy limitArgs context

/// Check call arguments, including the return argument. The receiver argument is handled differently.
and CheckCallWithReceiver cenv env m returnTy args contexts context =
    match args with
    | [] -> failwith "CheckCallWithReceiver: Argument list is empty."
    | receiverArg :: args ->

        let receiverContext, contexts =
            match contexts with
            | [] -> PermitByRefExpr.No, []
            | context :: contexts -> context, contexts

        let receiverLimit = CheckExpr cenv env receiverArg receiverContext
        let limitArgs = 
            let limitArgs = CheckExprs cenv env args contexts
            // We do not include the receiver's limit in the limit args unless the receiver is a stack referring span-like.
            if HasLimitFlag LimitFlags.ByRefOfStackReferringSpanLike receiverLimit then
                // Scope is 1 to ensure any by-refs returned can only be prevented for out of scope of the function/method, not visibility.
                CombineTwoLimits limitArgs { receiverLimit with scope = 1 }
            else
                limitArgs
        CheckCallLimitArgs cenv env m returnTy limitArgs context

and CheckExprLinear (cenv: cenv) (env: env) expr (context: PermitByRefExpr) (contf : Limit -> Limit) =    
    match expr with
    | Expr.Sequential (e1, e2, NormalSeq, _, _) -> 
        CheckExprNoByrefs cenv env e1
        // tailcall
        CheckExprLinear cenv env e2 context contf

    | Expr.Let ((TBind(v, _bindRhs, _) as bind), body, _, _) ->
        let isByRef = isByrefTy cenv.g v.Type

        let bindingContext =
            if isByRef then
                PermitByRefExpr.YesReturnable
            else
                PermitByRefExpr.Yes

        let limit = CheckBinding cenv { env with returnScope = env.returnScope + 1 } false bindingContext bind  
        BindVal cenv env v
        LimitVal cenv v { limit with scope = if isByRef then limit.scope else env.returnScope }
        // tailcall
        CheckExprLinear cenv env body context contf 

    | LinearOpExpr (_op, tyargs, argsHead, argLast, m) ->
        CheckTypeInstNoByrefs cenv env m tyargs
        argsHead |> List.iter (CheckExprNoByrefs cenv env) 
        // tailcall
        CheckExprLinear cenv env argLast PermitByRefExpr.No (fun _ -> contf NoLimit)

    | LinearMatchExpr (_spMatch, _exprm, dtree, tg1, e2, _spTarget2, m, ty) ->
        CheckTypeNoInnerByrefs cenv env m ty 
        CheckDecisionTree cenv env dtree
        let lim1 = CheckDecisionTreeTarget cenv env context tg1
        // tailcall
        CheckExprLinear cenv env e2 context (fun lim2 -> contf (CombineLimits [ lim1; lim2 ]))

    | _ -> 
        // not a linear expression
        contf (CheckExpr cenv env expr context)

/// Check an expression, given information about the position of the expression
and CheckExpr (cenv: cenv) (env: env) origExpr (context: PermitByRefExpr) : Limit =    
    let g = cenv.g

    let origExpr = stripExpr origExpr

    // CheckForOverAppliedExceptionRaisingPrimitive is more easily checked prior to NormalizeAndAdjustPossibleSubsumptionExprs
    CheckForOverAppliedExceptionRaisingPrimitive cenv origExpr
    let expr = NormalizeAndAdjustPossibleSubsumptionExprs g origExpr
    let expr = stripExpr expr

    match expr with
    | LinearOpExpr _ 
    | LinearMatchExpr _ 
    | Expr.Let _ 
    | Expr.Sequential (_, _, NormalSeq, _, _) -> 
        CheckExprLinear cenv env expr context id

    | Expr.Sequential (e1,e2,ThenDoSeq,_,_) -> 
        CheckExprNoByrefs cenv env e1
        CheckExprNoByrefs cenv {env with ctorLimitedZone=false} e2
        NoLimit

    | Expr.Const (_, m, ty) -> 
        CheckTypeNoInnerByrefs cenv env m ty 
        NoLimit
            
    | Expr.Val (vref, vFlags, m) -> 
        CheckValUse cenv env (vref, vFlags, m) context
          
    | Expr.Quote (ast, savedConv, _isFromQueryExpression, m, ty) -> 
        CheckExprNoByrefs cenv {env with quote=true} ast
        if cenv.reportErrors then 
            cenv.usesQuotations <- true

            // Translate to quotation data
            try 
                let qscope = QuotationTranslator.QuotationGenerationScope.Create (g, cenv.amap, cenv.viewCcu, cenv.tcVal, QuotationTranslator.IsReflectedDefinition.No) 
                let qenv = QuotationTranslator.QuotationTranslationEnv.CreateEmpty g
                // TODO: do we need to bind witnesses here
                let qdata = QuotationTranslator.ConvExprPublic qscope qenv ast  
                let typeDefs, spliceTypes, spliceExprs = qscope.Close()
                match savedConv.Value with 
                | None -> savedConv:= Some (typeDefs, List.map fst spliceTypes, List.map fst spliceExprs, qdata)
                | Some _ -> ()
            with QuotationTranslator.InvalidQuotedTerm e -> 
                errorRecovery e m
                
        CheckTypeNoByrefs cenv env m ty
        NoLimit

    | Expr.Obj (_, ty, basev, superInitCall, overrides, iimpls, m) -> 
        CheckExprNoByrefs cenv env superInitCall
        CheckMethods cenv env basev overrides 
        CheckInterfaceImpls cenv env basev iimpls
        CheckTypeNoByrefs cenv env m ty

        let interfaces = 
            [ if isInterfaceTy g ty then 
                  yield! AllSuperTypesOfType g cenv.amap m AllowMultiIntfInstantiations.Yes ty
              for (ty, _) in iimpls do
                  yield! AllSuperTypesOfType g cenv.amap m AllowMultiIntfInstantiations.Yes ty  ]
            |> List.filter (isInterfaceTy g)

        CheckMultipleInterfaceInstantiations cenv interfaces m
        NoLimit

    // Allow base calls to F# methods
    | Expr.App ((InnerExprPat(ExprValWithPossibleTypeInst(v, vFlags, _, _)  as f)), _fty, tyargs, (Expr.Val (baseVal, _, _) :: rest), m) 
          when ((match vFlags with VSlotDirectCall -> true | _ -> false) && 
                baseVal.BaseOrThisInfo = BaseVal) ->

        let memberInfo = Option.get v.MemberInfo
        if memberInfo.MemberFlags.IsDispatchSlot then
            errorR(Error(FSComp.SR.tcCannotCallAbstractBaseMember(v.DisplayName), m))
            NoLimit
        else         
            let env = { env with isInAppExpr = true }
            let returnTy = tyOfExpr g expr

            CheckValRef cenv env v m PermitByRefExpr.No
            CheckValRef cenv env baseVal m PermitByRefExpr.No
            CheckTypeInstNoByrefs cenv env m tyargs
            CheckTypeNoInnerByrefs cenv env m returnTy
            CheckExprs cenv env rest (mkArgsForAppliedExpr true rest f)

    // Allow base calls to IL methods
    | Expr.Op (TOp.ILCall (virt, _, _, _, _, _, _, mref, enclTypeArgs, methTypeArgs, tys), tyargs, (Expr.Val (baseVal, _, _) :: rest), m) 
          when not virt && baseVal.BaseOrThisInfo = BaseVal ->
        
        // Disallow calls to abstract base methods on IL types. 
        match tryDestAppTy g baseVal.Type with
        | ValueSome tcref when tcref.IsILTycon ->
            try
                // This is awkward - we have to explicitly re-resolve back to the IL metadata to determine if the method is abstract.
                // We believe this may be fragile in some situations, since we are using the Abstract IL code to compare
                // type equality, and it would be much better to remove any F# dependency on that implementation of IL type
                // equality. It would be better to make this check in tc.fs when we have the Abstract IL metadata for the method to hand.
                let mdef = resolveILMethodRef tcref.ILTyconRawMetadata mref
                if mdef.IsAbstract then
                    errorR(Error(FSComp.SR.tcCannotCallAbstractBaseMember(mdef.Name), m))
            with _ -> () // defensive coding
        | _ -> ()

        CheckTypeInstNoByrefs cenv env m tyargs
        CheckTypeInstNoByrefs cenv env m enclTypeArgs
        CheckTypeInstNoByrefs cenv env m methTypeArgs
        CheckTypeInstNoByrefs cenv env m tys
        CheckValRef cenv env baseVal m PermitByRefExpr.No
        CheckExprsPermitByRefLike cenv env rest

    | Expr.Op (op, tyargs, args, m) ->
        CheckExprOp cenv env (op, tyargs, args, m) context expr

    // Allow 'typeof<System.Void>' calls as a special case, the only accepted use of System.Void! 
    | TypeOfExpr g ty when isVoidTy g ty ->
        NoLimit

    // Allow 'typedefof<System.Void>' calls as a special case, the only accepted use of System.Void! 
    | TypeDefOfExpr g ty when isVoidTy g ty ->
        NoLimit

    // Allow '%expr' in quotations
    | Expr.App (Expr.Val (vref, _, _), _, tinst, [arg], m) when isSpliceOperator g vref && env.quote ->
          CheckTypeInstNoInnerByrefs cenv env m tinst // it's the splice operator, a byref instantiation is allowed
          CheckExprNoByrefs cenv env arg
          NoLimit

    // Check an application
    | Expr.App (f, _fty, tyargs, argsl, m) ->
        let returnTy = tyOfExpr g expr

        // This is to handle recursive cases. Don't check 'returnTy' again if we are still inside a app expression.
        if not env.isInAppExpr then
            CheckTypeNoInnerByrefs cenv env m returnTy

        let env = { env with isInAppExpr = true }

        CheckTypeInstNoByrefs cenv env m tyargs
        CheckExprNoByrefs cenv env f

        let hasReceiver =
            match f with
            | Expr.Val (vref, _, _) when vref.IsInstanceMember && not argsl.IsEmpty -> true
            | _ -> false

        let contexts = mkArgsForAppliedExpr false argsl f
        if hasReceiver then
            CheckCallWithReceiver cenv env m returnTy argsl contexts context
        else
            CheckCall cenv env m returnTy argsl contexts context

    | Expr.Lambda (_, _ctorThisValOpt, _baseValOpt, argvs, _, m, rty) -> 
        let topValInfo = ValReprInfo ([], [argvs |> List.map (fun _ -> ValReprInfo.unnamedTopArg1)], ValReprInfo.unnamedRetVal) 
        let ty = mkMultiLambdaTy m argvs rty in 
        CheckLambdas false None cenv env false topValInfo false expr m ty PermitByRefExpr.Yes

    | Expr.TyLambda (_, tps, _, m, rty)  -> 
        let topValInfo = ValReprInfo (ValReprInfo.InferTyparInfo tps, [], ValReprInfo.unnamedRetVal) 
        let ty = mkForallTyIfNeeded tps rty in 
        CheckLambdas false None cenv env false topValInfo false expr m ty PermitByRefExpr.Yes

    | Expr.TyChoose (tps, e1, _)  -> 
        let env = BindTypars g env tps 
        CheckExprNoByrefs cenv env e1 
        NoLimit

    | Expr.Match (_, _, dtree, targets, m, ty) -> 
        CheckTypeNoInnerByrefs cenv env m ty // computed byrefs allowed at each branch
        CheckDecisionTree cenv env dtree
        CheckDecisionTreeTargets cenv env targets context

    | Expr.LetRec (binds, e, _, _) ->  
        BindVals cenv env (valsOfBinds binds)
        CheckBindings cenv env binds
        CheckExprNoByrefs cenv env e
        NoLimit

    | Expr.StaticOptimization (constraints, e2, e3, m) -> 
        CheckExprNoByrefs cenv env e2
        CheckExprNoByrefs cenv env e3
        constraints |> List.iter (function
            | TTyconEqualsTycon(ty1, ty2) -> 
                CheckTypeNoByrefs cenv env m ty1
                CheckTypeNoByrefs cenv env m ty2
            | TTyconIsStruct ty1 -> 
                CheckTypeNoByrefs cenv env m ty1)
        NoLimit

    | Expr.Link _ -> 
        failwith "Unexpected reclink"

and CheckMethods cenv env baseValOpt methods = 
    methods |> List.iter (CheckMethod cenv env baseValOpt) 

and CheckMethod cenv env baseValOpt (TObjExprMethod(_, attribs, tps, vs, body, m)) = 
    let env = BindTypars cenv.g env tps 
    let vs = List.concat vs
    let env = BindArgVals env vs
    CheckAttribs cenv env attribs
    CheckNoReraise cenv None body
    CheckEscapes cenv true m (match baseValOpt with Some x -> x :: vs | None -> vs) body |> ignore
    CheckExpr cenv { env with returnScope = env.returnScope + 1 } body PermitByRefExpr.YesReturnableNonLocal |> ignore

and CheckInterfaceImpls cenv env baseValOpt l = 
    l |> List.iter (CheckInterfaceImpl cenv env baseValOpt)
    
and CheckInterfaceImpl cenv env baseValOpt (_ty, overrides) = 
    CheckMethods cenv env baseValOpt overrides 

and CheckExprOp cenv env (op, tyargs, args, m) context expr =
    let g = cenv.g
    let ctorLimitedZoneCheck() = 
        if env.ctorLimitedZone then errorR(Error(FSComp.SR.chkObjCtorsCantUseExceptionHandling(), m))

    // Ensure anonynous record type requirements are recorded
    match op with
    | TOp.AnonRecdGet (anonInfo, _) 
    | TOp.AnonRecd anonInfo -> 
        RecordAnonRecdInfo cenv anonInfo
    | _ -> ()

    // Special cases
    match op, tyargs, args with 
    // Handle these as special cases since mutables are allowed inside their bodies 
    | TOp.While _, _, [Expr.Lambda (_, _, _, [_], e1, _, _);Expr.Lambda (_, _, _, [_], e2, _, _)]  ->
        CheckTypeInstNoByrefs cenv env m tyargs 
        CheckExprsNoByRefLike cenv env [e1;e2]

    | TOp.TryFinally _, [_], [Expr.Lambda (_, _, _, [_], e1, _, _); Expr.Lambda (_, _, _, [_], e2, _, _)] ->
        CheckTypeInstNoInnerByrefs cenv env m tyargs  // result of a try/finally can be a byref 
        ctorLimitedZoneCheck()
        let limit = CheckExpr cenv env e1 context   // result of a try/finally can be a byref if in a position where the overall expression is can be a byref
        CheckExprNoByrefs cenv env e2
        limit

    | TOp.For _, _, [Expr.Lambda (_, _, _, [_], e1, _, _);Expr.Lambda (_, _, _, [_], e2, _, _);Expr.Lambda (_, _, _, [_], e3, _, _)]  ->
        CheckTypeInstNoByrefs cenv env m tyargs
        CheckExprsNoByRefLike cenv env [e1;e2;e3]

    | TOp.TryCatch _, [_], [Expr.Lambda (_, _, _, [_], e1, _, _); Expr.Lambda (_, _, _, [_], _e2, _, _); Expr.Lambda (_, _, _, [_], e3, _, _)] ->
        CheckTypeInstNoInnerByrefs cenv env m tyargs  // result of a try/catch can be a byref 
        ctorLimitedZoneCheck()
        let limit1 = CheckExpr cenv env e1 context // result of a try/catch can be a byref if in a position where the overall expression is can be a byref
        // [(* e2; -- don't check filter body - duplicates logic in 'catch' body *) e3]
        let limit2 = CheckExpr cenv env e3 context // result of a try/catch can be a byref if in a position where the overall expression is can be a byref
        CombineTwoLimits limit1 limit2
        
    | TOp.ILCall (_, _, _, _, _, _, _, methRef, enclTypeArgs, methTypeArgs, tys), _, _ ->
        CheckTypeInstNoByrefs cenv env m tyargs
        CheckTypeInstNoByrefs cenv env m enclTypeArgs
        CheckTypeInstNoByrefs cenv env m methTypeArgs
        CheckTypeInstNoInnerByrefs cenv env m tys // permit byref returns

        let hasReceiver = 
            (methRef.CallingConv.IsInstance || methRef.CallingConv.IsInstanceExplicit) &&
            not args.IsEmpty

        let returnTy = tyOfExpr g expr

        let argContexts = List.init args.Length (fun _ -> PermitByRefExpr.Yes)

        match tys with
        | [ty] when context.PermitOnlyReturnable && isByrefLikeTy g m ty -> 
            if hasReceiver then
                CheckCallWithReceiver cenv env m returnTy args argContexts context
            else
                CheckCall cenv env m returnTy args argContexts context
        | _ -> 
            if hasReceiver then
                CheckCallWithReceiver cenv env m returnTy args argContexts PermitByRefExpr.Yes
            else
                CheckCall cenv env m returnTy args argContexts PermitByRefExpr.Yes

    | TOp.Tuple tupInfo, _, _ when not (evalTupInfoIsStruct tupInfo) ->           
        match context with 
        | PermitByRefExpr.YesTupleOfArgs nArity -> 
            if cenv.reportErrors then 
                if args.Length <> nArity then 
                    errorR(InternalError("Tuple arity does not correspond to planned function argument arity", m))
            // This tuple should not be generated. The known function arity 
            // means it just bundles arguments. 
            CheckExprsPermitByRefLike cenv env args  
        | _ -> 
            CheckTypeInstNoByrefs cenv env m tyargs
            CheckExprsNoByRefLike cenv env args 

    | TOp.LValueOp (LAddrOf _, vref), _, _ -> 
        let limit1 = GetLimitValByRef cenv env m vref.Deref
        let limit2 = CheckExprsNoByRefLike cenv env args
        let limit = CombineTwoLimits limit1 limit2

        if cenv.reportErrors  then 

            if context.Disallow then 
                errorR(Error(FSComp.SR.chkNoAddressOfAtThisPoint(vref.DisplayName), m))
            
            let returningAddrOfLocal = 
                context.PermitOnlyReturnable && 
                HasLimitFlag LimitFlags.ByRef limit &&
                IsLimitEscapingScope env context limit
            
            if returningAddrOfLocal then 
                if vref.IsCompilerGenerated then
                    errorR(Error(FSComp.SR.chkNoByrefAddressOfValueFromExpression(), m))
                else
                    errorR(Error(FSComp.SR.chkNoByrefAddressOfLocal(vref.DisplayName), m))

        limit

    | TOp.LValueOp (LByrefSet, vref), _, [arg] -> 
        let limit = GetLimitVal cenv env m vref.Deref
        let isVrefLimited = not (HasLimitFlag LimitFlags.ByRefOfStackReferringSpanLike limit)
        let isArgLimited = HasLimitFlag LimitFlags.StackReferringSpanLike (CheckExprPermitByRefLike cenv env arg)
        if isVrefLimited && isArgLimited then 
            errorR(Error(FSComp.SR.chkNoWriteToLimitedSpan(vref.DisplayName), m))
        NoLimit

    | TOp.LValueOp (LByrefGet, vref), _, [] -> 
        let limit = GetLimitVal cenv env m vref.Deref
        if HasLimitFlag LimitFlags.ByRefOfStackReferringSpanLike limit then

            if cenv.reportErrors && context.PermitOnlyReturnable then
                if vref.IsCompilerGenerated then
                    errorR(Error(FSComp.SR.chkNoSpanLikeValueFromExpression(), m))
                else
                    errorR(Error(FSComp.SR.chkNoSpanLikeVariable(vref.DisplayName), m))

            { scope = 1; flags = LimitFlags.StackReferringSpanLike }
        elif HasLimitFlag LimitFlags.ByRefOfSpanLike limit then
            { scope = 1; flags = LimitFlags.SpanLike }
        else
            { scope = 1; flags = LimitFlags.None }

    | TOp.LValueOp (LSet _, vref), _, [arg] -> 
        let isVrefLimited = not (HasLimitFlag LimitFlags.StackReferringSpanLike (GetLimitVal cenv env m vref.Deref))
        let isArgLimited = HasLimitFlag LimitFlags.StackReferringSpanLike (CheckExprPermitByRefLike cenv env arg)
        if isVrefLimited && isArgLimited then 
            errorR(Error(FSComp.SR.chkNoWriteToLimitedSpan(vref.DisplayName), m))
        NoLimit

    | TOp.AnonRecdGet _, _, [arg1]
    | TOp.TupleFieldGet _, _, [arg1] -> 
        CheckTypeInstNoByrefs cenv env m tyargs
        CheckExprsPermitByRefLike cenv env [arg1]             (* Compiled pattern matches on immutable value structs come through here. *)

    | TOp.ValFieldGet _rf, _, [arg1] -> 
        CheckTypeInstNoByrefs cenv env m tyargs
        //See mkRecdFieldGetViaExprAddr -- byref arg1 when #args =1 
        // Property getters on mutable structs come through here. 
        CheckExprsPermitByRefLike cenv env [arg1]          

    | TOp.ValFieldSet rf, _, [arg1;arg2] -> 
        CheckTypeInstNoByrefs cenv env m tyargs
        // See mkRecdFieldSetViaExprAddr -- byref arg1 when #args=2 
        // Field setters on mutable structs come through here
        let limit1 = CheckExprPermitByRefLike cenv env arg1
        let limit2 = CheckExprPermitByRefLike cenv env arg2

        let isLhsLimited = not (HasLimitFlag LimitFlags.ByRefOfStackReferringSpanLike limit1)
        let isRhsLimited = HasLimitFlag LimitFlags.StackReferringSpanLike limit2
        if isLhsLimited && isRhsLimited then
            errorR(Error(FSComp.SR.chkNoWriteToLimitedSpan(rf.FieldName), m))
        NoLimit

    | TOp.Coerce, [tgty;srcty], [x] ->
        if TypeRelations.TypeDefinitelySubsumesTypeNoCoercion 0 g cenv.amap m tgty srcty then
            CheckExpr cenv env x context
        else
            CheckTypeInstNoByrefs cenv env m tyargs
            CheckExprNoByrefs cenv env x
            NoLimit

    | TOp.Reraise, [_ty1], [] ->
        CheckTypeInstNoByrefs cenv env m tyargs
        NoLimit

    // Check get of static field
    | TOp.ValFieldGetAddr (rfref, _readonly), tyargs, [] ->
        
        if context.Disallow && cenv.reportErrors && isByrefLikeTy g m (tyOfExpr g expr) then
            errorR(Error(FSComp.SR.chkNoAddressStaticFieldAtThisPoint(rfref.FieldName), m)) 

        CheckTypeInstNoByrefs cenv env m tyargs
        NoLimit

    // Check get of instance field
    | TOp.ValFieldGetAddr (rfref, _readonly), tyargs, [obj] ->

        if context.Disallow && cenv.reportErrors  && isByrefLikeTy g m (tyOfExpr g expr) then
            errorR(Error(FSComp.SR.chkNoAddressFieldAtThisPoint(rfref.FieldName), m))

        // C# applies a rule where the APIs to struct types can't return the addresses of fields in that struct.
        // There seems no particular reason for this given that other protections in the language, though allowing
        // it would mean "readonly" on a struct doesn't imply immutabality-of-contents - it only implies 
        if context.PermitOnlyReturnable && (match obj with Expr.Val (vref, _, _) -> vref.BaseOrThisInfo = MemberThisVal | _ -> false) && isByrefTy g (tyOfExpr g obj) then
            errorR(Error(FSComp.SR.chkStructsMayNotReturnAddressesOfContents(), m))

        if context.Disallow && cenv.reportErrors  && isByrefLikeTy g m (tyOfExpr g expr) then
            errorR(Error(FSComp.SR.chkNoAddressFieldAtThisPoint(rfref.FieldName), m))

        // This construct is used for &(rx.rfield) and &(rx->rfield). Relax to permit byref types for rx. [See Bug 1263]. 
        CheckTypeInstNoByrefs cenv env m tyargs

        // Recursively check in same context, e.g. if at PermitOnlyReturnable the obj arg must also be returnable
        CheckExpr cenv env obj context

    | TOp.UnionCaseFieldGet _, _, [arg1] -> 
        CheckTypeInstNoByrefs cenv env m tyargs
        CheckExprPermitByRefLike cenv env arg1

    | TOp.UnionCaseTagGet _, _, [arg1] -> 
        CheckTypeInstNoByrefs cenv env m tyargs
        CheckExprPermitByRefLike cenv env arg1  // allow byref - it may be address-of-struct

    | TOp.UnionCaseFieldGetAddr (uref, _idx, _readonly), tyargs, [obj] ->

        if context.Disallow && cenv.reportErrors  && isByrefLikeTy g m (tyOfExpr g expr) then
          errorR(Error(FSComp.SR.chkNoAddressFieldAtThisPoint(uref.CaseName), m))

        if context.PermitOnlyReturnable && (match obj with Expr.Val (vref, _, _) -> vref.BaseOrThisInfo = MemberThisVal | _ -> false) && isByrefTy g (tyOfExpr g obj) then
            errorR(Error(FSComp.SR.chkStructsMayNotReturnAddressesOfContents(), m))

        CheckTypeInstNoByrefs cenv env m tyargs

        // Recursively check in same context, e.g. if at PermitOnlyReturnable the obj arg must also be returnable
        CheckExpr cenv env obj context

    | TOp.ILAsm (instrs, tys), _, _  ->
        CheckTypeInstNoInnerByrefs cenv env m tys
        CheckTypeInstNoByrefs cenv env m tyargs
        match instrs, args with
        // Write a .NET instance field
        | [ I_stfld (_alignment, _vol, _fspec) ], _ ->
            // permit byref for lhs lvalue 
            // permit byref for rhs lvalue (field would have to have ByRefLike type, i.e. be a field in another ByRefLike type)
            CheckExprsPermitByRefLike cenv env args

        // Read a .NET instance field
        | [ I_ldfld (_alignment, _vol, _fspec) ], _ ->
            // permit byref for lhs lvalue 
            CheckExprsPermitByRefLike cenv env args

        // Read a .NET instance field
        | [ I_ldfld (_alignment, _vol, _fspec); AI_nop ], _ ->
            // permit byref for lhs lvalue of readonly value 
            CheckExprsPermitByRefLike cenv env args

        | [ I_ldsflda fspec ], [] ->
            if context.Disallow && cenv.reportErrors  && isByrefLikeTy g m (tyOfExpr g expr) then
                errorR(Error(FSComp.SR.chkNoAddressFieldAtThisPoint(fspec.Name), m))

            NoLimit

        | [ I_ldflda fspec ], [obj] ->
            if context.Disallow && cenv.reportErrors  && isByrefLikeTy g m (tyOfExpr g expr) then
                errorR(Error(FSComp.SR.chkNoAddressFieldAtThisPoint(fspec.Name), m))

            // Recursively check in same context, e.g. if at PermitOnlyReturnable the obj arg must also be returnable
            CheckExpr cenv env obj context

        | [ I_ldelema (_, isNativePtr, _, _) ], lhsArray :: indices ->
            if context.Disallow && cenv.reportErrors && not isNativePtr && isByrefLikeTy g m (tyOfExpr g expr) then
                errorR(Error(FSComp.SR.chkNoAddressOfArrayElementAtThisPoint(), m))
            // permit byref for lhs lvalue 
            let limit = CheckExprPermitByRefLike cenv env lhsArray
            CheckExprsNoByRefLike cenv env indices |> ignore
            limit

        | [ AI_conv _ ], _ ->
            // permit byref for args to conv 
            CheckExprsPermitByRefLike cenv env args 

        | _ ->
            CheckExprsNoByRefLike cenv env args  

    | TOp.TraitCall _, _, _ ->
        CheckTypeInstNoByrefs cenv env m tyargs
        // allow args to be byref here 
        CheckExprsPermitByRefLike cenv env args
        
    | TOp.Recd (_, _), _, _ ->
        CheckTypeInstNoByrefs cenv env m tyargs
        CheckExprsPermitByRefLike cenv env args

    | _ -> 
        CheckTypeInstNoByrefs cenv env m tyargs
        CheckExprsNoByRefLike cenv env args 

and CheckLambdas isTop (memInfo: ValMemberInfo option) cenv env inlined topValInfo alwaysCheckNoReraise e mOrig ety context =
    let g = cenv.g
    // The topValInfo here says we are _guaranteeing_ to compile a function value 
    // as a .NET method with precisely the corresponding argument counts. 
    match e with
    | Expr.TyChoose (tps, e1, m)  -> 
        let env = BindTypars g env tps
        CheckLambdas isTop memInfo cenv env inlined topValInfo alwaysCheckNoReraise e1 m ety context

    | Expr.Lambda (_, _, _, _, _, m, _)  
    | Expr.TyLambda (_, _, _, m, _) ->
        let tps, ctorThisValOpt, baseValOpt, vsl, body, bodyty = destTopLambda g cenv.amap topValInfo (e, ety) in
        let env = BindTypars g env tps 
        let thisAndBase = Option.toList ctorThisValOpt @ Option.toList baseValOpt
        let restArgs = List.concat vsl
        let syntacticArgs = thisAndBase @ restArgs
        let env = BindArgVals env restArgs

        match memInfo with 
        | None -> ()
        | Some mi -> 
            // ctorThis and baseVal values are always considered used
            for v in thisAndBase do v.SetHasBeenReferenced() 
            // instance method 'this' is always considered used
            match mi.MemberFlags.IsInstance, restArgs with
            | true, firstArg :: _ -> firstArg.SetHasBeenReferenced()
            | _ -> ()
            // any byRef arguments are considered used, as they may be 'out's
            restArgs |> List.iter (fun arg -> if isByrefTy g arg.Type then arg.SetHasBeenReferenced())

        let permitByRefType =
            if isTop then
                PermitByRefType.NoInnerByRefLike
            else
                PermitByRefType.None

        // Check argument types
        syntacticArgs 
        |> List.iter (fun arg ->
            CheckValSpecAux permitByRefType cenv env arg (fun () -> 
                if arg.IsCompilerGenerated then
                    errorR(Error(FSComp.SR.chkErrorUseOfByref(), arg.Range))
                else
                    errorR(Error(FSComp.SR.chkInvalidFunctionParameterType(arg.DisplayName, NicePrint.minimalStringOfType cenv.denv arg.Type), arg.Range))
            )
        )

        // Check return type
        CheckTypeAux permitByRefType cenv env mOrig bodyty (fun () ->
            errorR(Error(FSComp.SR.chkInvalidFunctionReturnType(NicePrint.minimalStringOfType cenv.denv bodyty), mOrig))
        )

        syntacticArgs |> List.iter (BindVal cenv env)

        // Check escapes in the body.  Allow access to protected things within members.
        let freesOpt = CheckEscapes cenv memInfo.IsSome m syntacticArgs body

        //  no reraise under lambda expression
        CheckNoReraise cenv freesOpt body 

        // Check the body of the lambda
        if isTop && not g.compilingFslib && isByrefLikeTy g m bodyty then
            // allow byref to occur as return position for byref-typed top level function or method
            CheckExprPermitReturnableByRef cenv env body |> ignore
        else
            CheckExprNoByrefs cenv env body

        // Check byref return types
        if cenv.reportErrors then 
            if not isTop then
                CheckForByrefLikeType cenv env m bodyty (fun () -> 
                        errorR(Error(FSComp.SR.chkFirstClassFuncNoByref(), m)))

            elif not g.compilingFslib && isByrefTy g bodyty then 
                // check no byrefs-in-the-byref
                CheckForByrefType cenv env (destByrefTy g bodyty) (fun () -> 
                    errorR(Error(FSComp.SR.chkReturnTypeNoByref(), m)))

            for tp in tps do 
                if tp.Constraints |> List.sumBy (function TyparConstraint.CoercesTo(ty, _) when isClassTy g ty -> 1 | _ -> 0) > 1 then 
                    errorR(Error(FSComp.SR.chkTyparMultipleClassConstraints(), m))

        NoLimit
                
    // This path is for expression bindings that are not actually lambdas
    | _ -> 
        let m = mOrig
        // Permit byrefs for let x = ...
        CheckTypeNoInnerByrefs cenv env m ety

        let limit = 
            if not inlined && (isByrefLikeTy g m ety || isNativePtrTy g ety) then
                // allow byref to occur as RHS of byref binding. 
                CheckExpr cenv env e context
            else 
                CheckExprNoByrefs cenv env e
                NoLimit

        if alwaysCheckNoReraise then 
            CheckNoReraise cenv None e
        limit

and CheckExprs cenv env exprs contexts : Limit =
    let contexts = Array.ofList contexts 
    let argArity i = if i < contexts.Length then contexts.[i] else PermitByRefExpr.No 
    exprs 
    |> List.mapi (fun i exp -> CheckExpr cenv env exp (argArity i)) 
    |> CombineLimits

and CheckExprsNoByRefLike cenv env exprs : Limit = 
    exprs |> List.iter (CheckExprNoByrefs cenv env) 
    NoLimit

and CheckExprsPermitByRefLike cenv env exprs = 
    exprs 
    |> List.map (CheckExprPermitByRefLike cenv env)
    |> CombineLimits

and CheckExprsPermitReturnableByRef cenv env exprs : Limit = 
    exprs 
    |> List.map (CheckExprPermitReturnableByRef cenv env)
    |> CombineLimits

and CheckExprPermitByRefLike cenv env expr : Limit = 
    CheckExpr cenv env expr PermitByRefExpr.Yes

and CheckExprPermitReturnableByRef cenv env expr : Limit = 
    CheckExpr cenv env expr PermitByRefExpr.YesReturnable

and CheckDecisionTreeTargets cenv env targets context = 
    targets 
    |> Array.map (CheckDecisionTreeTarget cenv env context) 
    |> (CombineLimits << List.ofArray)

and CheckDecisionTreeTarget cenv env context (TTarget(vs, e, _)) = 
    BindVals cenv env vs 
    vs |> List.iter (CheckValSpec PermitByRefType.All cenv env)
    CheckExpr cenv env e context 

and CheckDecisionTree cenv env x =
    match x with 
    | TDSuccess (es, _) -> 
        CheckExprsNoByRefLike cenv env es |> ignore
    | TDBind(bind, rest) -> 
        CheckBinding cenv env false PermitByRefExpr.Yes bind |> ignore
        CheckDecisionTree cenv env rest 
    | TDSwitch (e, cases, dflt, m) -> 
        CheckDecisionTreeSwitch cenv env (e, cases, dflt, m)

and CheckDecisionTreeSwitch cenv env (e, cases, dflt, m) =
    CheckExprPermitByRefLike cenv env e |> ignore// can be byref for struct union switch
    cases |> List.iter (fun (TCase(discrim, e)) -> CheckDecisionTreeTest cenv env m discrim; CheckDecisionTree cenv env e) 
    dflt |> Option.iter (CheckDecisionTree cenv env) 

and CheckDecisionTreeTest cenv env m discrim =
    match discrim with
    | DecisionTreeTest.UnionCase (_, tinst) -> CheckTypeInstNoInnerByrefs cenv env m tinst
    | DecisionTreeTest.ArrayLength (_, ty) -> CheckTypeNoInnerByrefs cenv env m ty
    | DecisionTreeTest.Const _ -> ()
    | DecisionTreeTest.IsNull -> ()
    | DecisionTreeTest.IsInst (srcTy, tgtTy)    -> CheckTypeNoInnerByrefs cenv env m srcTy; CheckTypeNoInnerByrefs cenv env m tgtTy
    | DecisionTreeTest.ActivePatternCase (exp, _, _, _, _)     -> CheckExprNoByrefs cenv env exp

and CheckAttrib cenv env (Attrib(_, _, args, props, _, _, _)) = 
    props |> List.iter (fun (AttribNamedArg(_, _, _, expr)) -> CheckAttribExpr cenv env expr)
    args |> List.iter (CheckAttribExpr cenv env)

and CheckAttribExpr cenv env (AttribExpr(expr, vexpr)) = 
    CheckExprNoByrefs cenv env expr
    CheckExprNoByrefs cenv env vexpr
    CheckNoReraise cenv None expr 
    CheckAttribArgExpr cenv env vexpr

and CheckAttribArgExpr cenv env expr = 
    let g = cenv.g
    match expr with 

    // Detect standard constants 
    | Expr.Const (c, m, _) -> 
        match c with 
        | Const.Bool _ 
        | Const.Int32 _ 
        | Const.SByte  _
        | Const.Int16  _
        | Const.Int32 _
        | Const.Int64 _  
        | Const.Byte  _
        | Const.UInt16  _
        | Const.UInt32  _
        | Const.UInt64  _
        | Const.Double _
        | Const.Single _
        | Const.Char _
        | Const.Zero _
        | Const.String _  -> ()
        | _ -> 
            if cenv.reportErrors then 
                errorR (Error (FSComp.SR.tastNotAConstantExpression(), m))
                
    | Expr.Op (TOp.Array, [_elemTy], args, _m) -> 
        List.iter (CheckAttribArgExpr cenv env) args
    | TypeOfExpr g _ -> 
        ()
    | TypeDefOfExpr g _ -> 
        ()
    | Expr.Op (TOp.Coerce, _, [arg], _) -> 
        CheckAttribArgExpr cenv env arg
    | EnumExpr g arg1 -> 
        CheckAttribArgExpr cenv env arg1
    | AttribBitwiseOrExpr g (arg1, arg2) ->
        CheckAttribArgExpr cenv env arg1
        CheckAttribArgExpr cenv env arg2
    | _ -> 
        if cenv.reportErrors then 
           errorR (Error (FSComp.SR.chkInvalidCustAttrVal(), expr.Range))
  
and CheckAttribs cenv env (attribs: Attribs) = 
    if isNil attribs then () else
    let tcrefs = [ for (Attrib(tcref, _, _, _, _, _, m)) in attribs -> (tcref, m) ]

    // Check for violations of allowMultiple = false
    let duplicates = 
        tcrefs
        |> Seq.groupBy (fun (tcref, _) -> tcref.Stamp) 
        |> Seq.map (fun (_, elems) -> List.last (List.ofSeq elems), Seq.length elems) 
        |> Seq.filter (fun (_, count) -> count > 1) 
        |> Seq.map fst 
        |> Seq.toList
        // Filter for allowMultiple = false
        |> List.filter (fun (tcref, m) -> TryFindAttributeUsageAttribute cenv.g m tcref <> Some true)

    if cenv.reportErrors then 
       for (tcref, m) in duplicates do
          errorR(Error(FSComp.SR.chkAttrHasAllowMultiFalse(tcref.DisplayName), m))
    
    attribs |> List.iter (CheckAttrib cenv env) 

and CheckValInfo cenv env (ValReprInfo(_, args, ret)) =
    args |> List.iterSquared (CheckArgInfo cenv env)
    ret |> CheckArgInfo cenv env

and CheckArgInfo cenv env (argInfo : ArgReprInfo)  = 
    CheckAttribs cenv env argInfo.Attribs

and CheckValSpecAux permitByRefLike cenv env (v: Val) onInnerByrefError =
    v.Attribs |> CheckAttribs cenv env
    v.ValReprInfo |> Option.iter (CheckValInfo cenv env)
    CheckTypeAux permitByRefLike cenv env v.Range v.Type onInnerByrefError

and CheckValSpec permitByRefLike cenv env v =
    CheckValSpecAux permitByRefLike cenv env v (fun () -> errorR(Error(FSComp.SR.chkErrorUseOfByref(), v.Range)))

and AdjustAccess isHidden (cpath: unit -> CompilationPath) access =
    if isHidden then 
        let (TAccess l) = access
        // FSharp 1.0 bug 1908: Values hidden by signatures are implicitly at least 'internal'
        let scoref = cpath().ILScopeRef
        TAccess(CompPath(scoref, []) :: l)
    else 
        access

and CheckBinding cenv env alwaysCheckNoReraise context (TBind(v, bindRhs, _) as bind) : Limit =
    let g = cenv.g
    let isTop = Option.isSome bind.Var.ValReprInfo
    //printfn "visiting %s..." v.DisplayName

    let env = { env with external = env.external || g.attrib_DllImportAttribute |> Option.exists (fun attr -> HasFSharpAttribute g attr v.Attribs) }

    // Check that active patterns don't have free type variables in their result
    match TryGetActivePatternInfo (mkLocalValRef v) with 
    | Some _apinfo when _apinfo.ActiveTags.Length > 1 -> 
        if doesActivePatternHaveFreeTypars g (mkLocalValRef v) then
           errorR(Error(FSComp.SR.activePatternChoiceHasFreeTypars(v.LogicalName), v.Range))
    | _ -> ()
    
    match cenv.potentialUnboundUsesOfVals.TryFind v.Stamp with
    | None -> () 
    | Some m ->
         let nm = v.DisplayName
         errorR(Error(FSComp.SR.chkMemberUsedInInvalidWay(nm, nm, stringOfRange m), v.Range))

    v.Type |> CheckTypePermitAllByrefs cenv env v.Range
    v.Attribs |> CheckAttribs cenv env
    v.ValReprInfo |> Option.iter (CheckValInfo cenv env)

    // Check accessibility
    if (v.IsMemberOrModuleBinding || v.IsMember) && not v.IsIncrClassGeneratedMember then 
        let access =  AdjustAccess (IsHiddenVal env.sigToImplRemapInfo v) (fun () -> v.TopValDeclaringEntity.CompilationPath) v.Accessibility
        CheckTypeForAccess cenv env (fun () -> NicePrint.stringOfQualifiedValOrMember cenv.denv v) access v.Range v.Type
    
    let env = if v.IsConstructor && not v.IsIncrClassConstructor then { env with ctorLimitedZone=true } else env

    if cenv.reportErrors  then 

        // Check top-level let-bound values
        match bind.Var.ValReprInfo with
          | Some info when info.HasNoArgs -> 
              CheckForByrefLikeType cenv env v.Range v.Type (fun () -> errorR(Error(FSComp.SR.chkNoByrefAsTopValue(), v.Range)))
          | _ -> ()

        match v.PublicPath with
        | None -> ()
        | _ ->
            if 
              // Don't support implicit [<ReflectedDefinition>] on generated members, except the implicit members
              // for 'let' bound functions in classes.
              (not v.IsCompilerGenerated || v.IsIncrClassGeneratedMember) &&
              
              (// Check the attributes on any enclosing module
               env.reflect || 
               // Check the attributes on the value
               HasFSharpAttribute g g.attrib_ReflectedDefinitionAttribute v.Attribs ||
               // Also check the enclosing type for members - for historical reasons, in the TAST member values 
               // are stored in the entity that encloses the type, hence we will not have noticed the ReflectedDefinition
               // on the enclosing type at this point.
               HasFSharpAttribute g g.attrib_ReflectedDefinitionAttribute v.TopValDeclaringEntity.Attribs) then 

                if v.IsInstanceMember && v.MemberApparentEntity.IsStructOrEnumTycon then
                    errorR(Error(FSComp.SR.chkNoReflectedDefinitionOnStructMember(), v.Range))
                cenv.usesQuotations <- true

                // If we've already recorded a definition then skip this 
                match v.ReflectedDefinition with 
                | None -> v.SetValDefn bindRhs
                | Some _ -> ()
                // Run the conversion process over the reflected definition to report any errors in the
                // front end rather than the back end. We currently re-run this during ilxgen.fs but there's
                // no real need for that except that it helps us to bundle all reflected definitions up into 
                // one blob for pickling to the binary format
                try
                    let ety = tyOfExpr g bindRhs
                    let tps, taue, _ = 
                      match bindRhs with 
                      | Expr.TyLambda (_, tps, b, _, _) -> tps, b, applyForallTy g ety (List.map mkTyparTy tps)
                      | _ -> [], bindRhs, ety
                    let qenv = QuotationTranslator.QuotationTranslationEnv.CreateEmpty g
                    let qenv = qenv.BindTypars tps
                    let witnessInfos = GetTraitWitnessInfosOfTypars g [] tps
                    let qenv = qenv.BindWitnessInfos witnessInfos
                    let qscope = QuotationTranslator.QuotationGenerationScope.Create (g, cenv.amap, cenv.viewCcu, cenv.tcVal, QuotationTranslator.IsReflectedDefinition.Yes) 
                    QuotationTranslator.ConvExprPublic qscope qenv taue  |> ignore
                    let _, _, argExprs = qscope.Close()
                    if not (isNil argExprs) then 
                        errorR(Error(FSComp.SR.chkReflectedDefCantSplice(), v.Range))
<<<<<<< HEAD
                    QuotationTranslator.ConvMethodBase qscope qenv (v.CompiledName, v) |> ignore
=======
                    QuotationTranslator.ConvMethodBase qscope env (v.CompiledName g.CompilerGlobalState, v) |> ignore
>>>>>>> d7ebc4a1
                with 
                  | QuotationTranslator.InvalidQuotedTerm e -> 
                          errorR e
            
    match v.MemberInfo with 
    | Some memberInfo when not v.IsIncrClassGeneratedMember -> 
        match memberInfo.MemberFlags.MemberKind with 
        | (MemberKind.PropertySet | MemberKind.PropertyGet)  ->
            // These routines raise errors for ill-formed properties
            v |> ReturnTypeOfPropertyVal g |> ignore
            v |> ArgInfosOfPropertyVal g |> ignore

        | _ -> ()
        
    | _ -> ()
        
    let topValInfo  = match bind.Var.ValReprInfo with Some info -> info | _ -> ValReprInfo.emptyValData 

    CheckLambdas isTop v.MemberInfo cenv env v.MustInline topValInfo alwaysCheckNoReraise bindRhs v.Range v.Type context

and CheckBindings cenv env xs = 
    xs |> List.iter (CheckBinding cenv env false PermitByRefExpr.Yes >> ignore)

// Top binds introduce expression, check they are reraise free.
let CheckModuleBinding cenv env (TBind(v, e, _) as bind) =
    let g = cenv.g
    let isExplicitEntryPoint = HasFSharpAttribute g g.attrib_EntryPointAttribute v.Attribs
    if isExplicitEntryPoint then 
        cenv.entryPointGiven <- true
        let isLastCompiland = fst cenv.isLastCompiland
        if not isLastCompiland && cenv.reportErrors  then 
            errorR(Error(FSComp.SR.chkEntryPointUsage(), v.Range)) 

    // Analyze the r.h.s. for the "IsCompiledAsStaticPropertyWithoutField" condition
    if // Mutable values always have fields
       not v.IsMutable && 
       // Literals always have fields
       not (HasFSharpAttribute g g.attrib_LiteralAttribute v.Attribs) && 
       not (HasFSharpAttributeOpt g g.attrib_ThreadStaticAttribute v.Attribs) && 
       not (HasFSharpAttributeOpt g g.attrib_ContextStaticAttribute v.Attribs) && 
       // Having a field makes the binding a static initialization trigger
       IsSimpleSyntacticConstantExpr g e && 
       // Check the thing is actually compiled as a property
       IsCompiledAsStaticProperty g v ||
       (g.compilingFslib && v.Attribs |> List.exists(fun (Attrib(tc, _, _, _, _, _, _)) -> tc.CompiledName = "ValueAsStaticPropertyAttribute"))
     then 
        v.SetIsCompiledAsStaticPropertyWithoutField()

    // Check for value name clashes
    begin
        try 

          // Skip compiler generated values
          if v.IsCompilerGenerated then () else
          // Skip explicit implementations of interface methods
          if ValIsExplicitImpl g v then () else
          
          match v.DeclaringEntity with 
          | ParentNone -> () // this case can happen after error recovery from earlier error
          | Parent _ -> 
            let tcref = v.TopValDeclaringEntity 
            let hasDefaultAugmentation = 
                tcref.IsUnionTycon &&
                match TryFindFSharpAttribute g g.attrib_DefaultAugmentationAttribute tcref.Attribs with
                | Some(Attrib(_, _, [ AttribBoolArg b ], _, _, _, _)) -> b
                | _ -> true (* not hiddenRepr *)

            let kind = (if v.IsMember then "member" else "value")
            let check skipValCheck nm = 
                if not skipValCheck && 
                   v.IsModuleBinding && 
                   tcref.ModuleOrNamespaceType.AllValsByLogicalName.ContainsKey nm && 
                   not (valEq tcref.ModuleOrNamespaceType.AllValsByLogicalName.[nm] v) then
                    
                    error(Duplicate(kind, v.DisplayName, v.Range))

#if CASES_IN_NESTED_CLASS
                if tcref.IsUnionTycon && nm = "Cases" then 
                    errorR(NameClash(nm, kind, v.DisplayName, v.Range, "generated type", "Cases", tcref.Range))
#endif
                if tcref.IsUnionTycon then 
                    match nm with 
                    | "Tag" -> errorR(NameClash(nm, kind, v.DisplayName, v.Range, FSComp.SR.typeInfoGeneratedProperty(), "Tag", tcref.Range))
                    | "Tags" -> errorR(NameClash(nm, kind, v.DisplayName, v.Range, FSComp.SR.typeInfoGeneratedType(), "Tags", tcref.Range))
                    | _ ->
                        if hasDefaultAugmentation then 
                            match tcref.GetUnionCaseByName nm with 
                            | Some uc -> error(NameClash(nm, kind, v.DisplayName, v.Range, FSComp.SR.typeInfoUnionCase(), uc.DisplayName, uc.Range))
                            | None -> ()

                            let hasNoArgs = 
                                match v.ValReprInfo with 
                                | None -> false 
                                | Some arity -> List.sum arity.AritiesOfArgs - v.NumObjArgs <= 0 && arity.NumTypars = 0

                            //  In unions user cannot define properties that clash with generated ones 
                            if tcref.UnionCasesArray.Length = 1 && hasNoArgs then 
                               let ucase1 = tcref.UnionCasesArray.[0]
                               for f in ucase1.RecdFieldsArray do
                                   if f.Name = nm then error(NameClash(nm, kind, v.DisplayName, v.Range, FSComp.SR.typeInfoGeneratedProperty(), f.Name, ucase1.Range))

                // Default augmentation contains the nasty 'Case<UnionCase>' etc.
                let prefix = "New"
                if nm.StartsWithOrdinal prefix then
                    match tcref.GetUnionCaseByName(nm.[prefix.Length ..]) with 
                    | Some uc -> error(NameClash(nm, kind, v.DisplayName, v.Range, FSComp.SR.chkUnionCaseCompiledForm(), uc.DisplayName, uc.Range))
                    | None -> ()

                // Default augmentation contains the nasty 'Is<UnionCase>' etc.
                let prefix = "Is"
                if nm.StartsWithOrdinal prefix && hasDefaultAugmentation then
                    match tcref.GetUnionCaseByName(nm.[prefix.Length ..]) with 
                    | Some uc -> error(NameClash(nm, kind, v.DisplayName, v.Range, FSComp.SR.chkUnionCaseDefaultAugmentation(), uc.DisplayName, uc.Range))
                    | None -> ()

                match tcref.GetFieldByName nm with 
                | Some rf -> error(NameClash(nm, kind, v.DisplayName, v.Range, "field", rf.Name, rf.Range))
                | None -> ()

            check false v.CoreDisplayName
            check false v.DisplayName
            check false (v.CompiledName cenv.g.CompilerGlobalState)

            // Check if an F# extension member clashes
            if v.IsExtensionMember then 
                tcref.ModuleOrNamespaceType.AllValsAndMembersByLogicalNameUncached.[v.LogicalName] |> List.iter (fun v2 -> 
                    if v2.IsExtensionMember && not (valEq v v2) && (v.CompiledName cenv.g.CompilerGlobalState) = (v2.CompiledName cenv.g.CompilerGlobalState) then
                        let minfo1 =  FSMeth(g, generalizedTyconRef tcref, mkLocalValRef v, Some 0UL)
                        let minfo2 =  FSMeth(g, generalizedTyconRef tcref, mkLocalValRef v2, Some 0UL)
                        if tyconRefEq g v.MemberApparentEntity v2.MemberApparentEntity && 
                           MethInfosEquivByNameAndSig EraseAll true g cenv.amap v.Range minfo1 minfo2 then 
                            errorR(Duplicate(kind, v.DisplayName, v.Range)))

            // Properties get 'get_X', only if there are no args
            // Properties get 'get_X'
            match v.ValReprInfo with 
            | Some arity when arity.NumCurriedArgs = 0 && arity.NumTypars = 0 -> check false ("get_" + v.DisplayName)
            | _ -> ()
            match v.ValReprInfo with 
            | Some arity when v.IsMutable && arity.NumCurriedArgs = 0 && arity.NumTypars = 0 -> check false ("set_" + v.DisplayName)
            | _ -> ()
            match TryChopPropertyName v.DisplayName with 
            | Some res -> check true res 
            | None -> ()
        with e -> errorRecovery e v.Range 
    end

    CheckBinding cenv { env with returnScope = 1 } true PermitByRefExpr.Yes bind |> ignore

let CheckModuleBindings cenv env binds = 
    binds |> List.iter (CheckModuleBinding cenv env)

//--------------------------------------------------------------------------
// check tycons
//--------------------------------------------------------------------------

let CheckRecdField isUnion cenv env (tycon: Tycon) (rfield: RecdField) = 
    let g = cenv.g
    let tcref = mkLocalTyconRef tycon
    let m = rfield.Range
    let fieldTy = stripTyEqns cenv.g rfield.FormalType
    let isHidden = 
        IsHiddenTycon cenv.g env.sigToImplRemapInfo tycon || 
        IsHiddenTyconRepr cenv.g env.sigToImplRemapInfo tycon || 
        (not isUnion && IsHiddenRecdField env.sigToImplRemapInfo (tcref.MakeNestedRecdFieldRef rfield))
    let access = AdjustAccess isHidden (fun () -> tycon.CompilationPath) rfield.Accessibility
    CheckTypeForAccess cenv env (fun () -> rfield.Name) access m fieldTy

    if TyconRefHasAttribute g m g.attrib_IsByRefLikeAttribute tcref then 
        // Permit Span fields in IsByRefLike types
        CheckTypePermitSpanLike cenv env m fieldTy
        if cenv.reportErrors then
            CheckForByrefType cenv env fieldTy (fun () -> errorR(Error(FSComp.SR.chkCantStoreByrefValue(), tycon.Range)))
    else
        CheckTypeNoByrefs cenv env m fieldTy
        if cenv.reportErrors then 
            CheckForByrefLikeType cenv env m fieldTy (fun () -> errorR(Error(FSComp.SR.chkCantStoreByrefValue(), tycon.Range)))

    CheckAttribs cenv env rfield.PropertyAttribs
    CheckAttribs cenv env rfield.FieldAttribs

let CheckEntityDefn cenv env (tycon: Entity) =
#if !NO_EXTENSIONTYPING
  if not tycon.IsProvidedGeneratedTycon then
#endif
    let g = cenv.g
    let m = tycon.Range 
    let tcref = mkLocalTyconRef tycon
    let ty = generalizedTyconRef tcref

    let env = { env with reflect = env.reflect || HasFSharpAttribute g g.attrib_ReflectedDefinitionAttribute tycon.Attribs }
    let env = BindTypars g env (tycon.Typars m)

    CheckAttribs cenv env tycon.Attribs

    match tycon.TypeAbbrev with
    | Some abbrev -> WarnOnWrongTypeForAccess cenv env (fun () -> tycon.CompiledName) tycon.Accessibility tycon.Range abbrev
    | _ -> ()

    if cenv.reportErrors then

      if not tycon.IsTypeAbbrev then

        let allVirtualMethsInParent = 
            match GetSuperTypeOfType g cenv.amap m ty with 
            | Some super -> 
                GetIntrinsicMethInfosOfType cenv.infoReader None AccessibleFromSomewhere AllowMultiIntfInstantiations.Yes IgnoreOverrides m super
                |> List.filter (fun minfo -> minfo.IsVirtual)
            | None -> []

        let namesOfMethodsThatMayDifferOnlyInReturnType = ["op_Explicit";"op_Implicit"] (* hardwired *)
        let methodUniquenessIncludesReturnType (minfo: MethInfo) = List.contains minfo.LogicalName namesOfMethodsThatMayDifferOnlyInReturnType
        let MethInfosEquivWrtUniqueness eraseFlag m minfo minfo2 =
            if methodUniquenessIncludesReturnType minfo
            then MethInfosEquivByNameAndSig        eraseFlag true g cenv.amap m minfo minfo2
            else MethInfosEquivByNameAndPartialSig eraseFlag true g cenv.amap m minfo minfo2 (* partial ignores return type *)

        let immediateMeths = 
            [ for v in tycon.AllGeneratedValues do yield FSMeth (g, ty, v, None)
              yield! GetImmediateIntrinsicMethInfosOfType (None, AccessibleFromSomewhere) g cenv.amap m ty ]

        let immediateProps = GetImmediateIntrinsicPropInfosOfType (None, AccessibleFromSomewhere) g cenv.amap m ty

        let getHash (hash: Dictionary<string, _>) nm =
            match hash.TryGetValue nm with
            | true, h -> h
            | _ -> []
        
        // precompute methods grouped by MethInfo.LogicalName
        let hashOfImmediateMeths = 
                let h = new Dictionary<string, _>()
                for minfo in immediateMeths do
                    match h.TryGetValue minfo.LogicalName with
                    | true, methods -> 
                        h.[minfo.LogicalName] <- minfo :: methods
                    | false, _ -> 
                        h.[minfo.LogicalName] <- [minfo]
                h
        let getOtherMethods (minfo : MethInfo) =                         
            [
                //we have added all methods to the dictionary on the previous step
                let methods = hashOfImmediateMeths.[minfo.LogicalName]
                for m in methods do
                    // use referential identity to filter out 'minfo' method
                    if not(System.Object.ReferenceEquals(m, minfo)) then 
                        yield m
            ]

        let hashOfImmediateProps = new Dictionary<string, _>()
        for minfo in immediateMeths do
            let nm = minfo.LogicalName
            let m = (match minfo.ArbitraryValRef with None -> m | Some vref -> vref.DefinitionRange)
            let others = getOtherMethods minfo
            // abstract/default pairs of duplicate methods are OK
            let IsAbstractDefaultPair (x: MethInfo) (y: MethInfo) = 
                x.IsDispatchSlot && y.IsDefiniteFSharpOverride
            let IsAbstractDefaultPair2 (minfo: MethInfo) (minfo2: MethInfo) = 
                IsAbstractDefaultPair minfo minfo2 || IsAbstractDefaultPair minfo2 minfo
            let checkForDup erasureFlag (minfo2: MethInfo) =
                not (IsAbstractDefaultPair2 minfo minfo2)
                && (minfo.IsInstance = minfo2.IsInstance)
                && MethInfosEquivWrtUniqueness erasureFlag m minfo minfo2

            if others |> List.exists (checkForDup EraseAll) then 
                if others |> List.exists (checkForDup EraseNone) then 
                    errorR(Error(FSComp.SR.chkDuplicateMethod(nm, NicePrint.minimalStringOfType cenv.denv ty), m))
                else
                    errorR(Error(FSComp.SR.chkDuplicateMethodWithSuffix(nm, NicePrint.minimalStringOfType cenv.denv ty), m))

            let numCurriedArgSets = minfo.NumArgs.Length

            if numCurriedArgSets > 1 && others |> List.exists (fun minfo2 -> not (IsAbstractDefaultPair2 minfo minfo2)) then 
                errorR(Error(FSComp.SR.chkDuplicateMethodCurried(nm, NicePrint.minimalStringOfType cenv.denv ty), m))

            if numCurriedArgSets > 1 && 
               (minfo.GetParamDatas(cenv.amap, m, minfo.FormalMethodInst) 
                |> List.existsSquared (fun (ParamData(isParamArrayArg, _isInArg, isOutArg, optArgInfo, callerInfo, _, reflArgInfo, ty)) -> 
                    isParamArrayArg || isOutArg || reflArgInfo.AutoQuote || optArgInfo.IsOptional || callerInfo <> NoCallerInfo || isByrefLikeTy g m ty)) then 
                errorR(Error(FSComp.SR.chkCurriedMethodsCantHaveOutParams(), m))

            if numCurriedArgSets = 1 then
                minfo.GetParamDatas(cenv.amap, m, minfo.FormalMethodInst) 
                |> List.iterSquared (fun (ParamData(_, isInArg, _, optArgInfo, callerInfo, _, _, ty)) ->
                    ignore isInArg
                    match (optArgInfo, callerInfo) with
                    | _, NoCallerInfo -> ()
                    | NotOptional, _ -> errorR(Error(FSComp.SR.tcCallerInfoNotOptional(callerInfo.ToString()), m))
                    | CallerSide _, CallerLineNumber ->
                        if not (typeEquiv g g.int32_ty ty) then
                            errorR(Error(FSComp.SR.tcCallerInfoWrongType(callerInfo.ToString(), "int", NicePrint.minimalStringOfType cenv.denv ty), m))
                    | CalleeSide, CallerLineNumber ->
                        if not ((isOptionTy g ty) && (typeEquiv g g.int32_ty (destOptionTy g ty))) then
                            errorR(Error(FSComp.SR.tcCallerInfoWrongType(callerInfo.ToString(), "int", NicePrint.minimalStringOfType cenv.denv (destOptionTy g ty)), m))
                    | CallerSide _, CallerFilePath ->
                        if not (typeEquiv g g.string_ty ty) then
                            errorR(Error(FSComp.SR.tcCallerInfoWrongType(callerInfo.ToString(), "string", NicePrint.minimalStringOfType cenv.denv ty), m))
                    | CalleeSide, CallerFilePath ->
                        if not ((isOptionTy g ty) && (typeEquiv g g.string_ty (destOptionTy g ty))) then
                            errorR(Error(FSComp.SR.tcCallerInfoWrongType(callerInfo.ToString(), "string", NicePrint.minimalStringOfType cenv.denv (destOptionTy g ty)), m))
                    | CallerSide _, CallerMemberName ->
                        if not (typeEquiv g g.string_ty ty) then
                            errorR(Error(FSComp.SR.tcCallerInfoWrongType(callerInfo.ToString(), "string", NicePrint.minimalStringOfType cenv.denv ty), m))
                    | CalleeSide, CallerMemberName ->
                        if not ((isOptionTy g ty) && (typeEquiv g g.string_ty (destOptionTy g ty))) then
                            errorR(Error(FSComp.SR.tcCallerInfoWrongType(callerInfo.ToString(), "string", NicePrint.minimalStringOfType cenv.denv (destOptionTy g ty)), m)))
            
        for pinfo in immediateProps do
            let nm = pinfo.PropertyName
            let m = 
                match pinfo.ArbitraryValRef with 
                | None -> m 
                | Some vref -> vref.DefinitionRange

            if hashOfImmediateMeths.ContainsKey nm then 
                errorR(Error(FSComp.SR.chkPropertySameNameMethod(nm, NicePrint.minimalStringOfType cenv.denv ty), m))

            let others = getHash hashOfImmediateProps nm

            if pinfo.HasGetter && pinfo.HasSetter && pinfo.GetterMethod.IsVirtual <> pinfo.SetterMethod.IsVirtual then 
                errorR(Error(FSComp.SR.chkGetterSetterDoNotMatchAbstract(nm, NicePrint.minimalStringOfType cenv.denv ty), m))

            let checkForDup erasureFlag pinfo2 =                         
                  // abstract/default pairs of duplicate properties are OK
                 let IsAbstractDefaultPair (x: PropInfo) (y: PropInfo) = 
                     x.IsDispatchSlot && y.IsDefiniteFSharpOverride

                 not (IsAbstractDefaultPair pinfo pinfo2 || IsAbstractDefaultPair pinfo2 pinfo)
                 && PropInfosEquivByNameAndPartialSig erasureFlag g cenv.amap m pinfo pinfo2 (* partial ignores return type *)

            if others |> List.exists (checkForDup EraseAll) then
                if others |> List.exists (checkForDup EraseNone) then 
                    errorR(Error(FSComp.SR.chkDuplicateProperty(nm, NicePrint.minimalStringOfType cenv.denv ty), m))
                else
                    errorR(Error(FSComp.SR.chkDuplicatePropertyWithSuffix(nm, NicePrint.minimalStringOfType cenv.denv ty), m))
            // Check to see if one is an indexer and one is not

            if ( (pinfo.HasGetter && 
                  pinfo.HasSetter && 
                  let setterArgs = pinfo.DropGetter.GetParamTypes(cenv.amap, m)
                  let getterArgs = pinfo.DropSetter.GetParamTypes(cenv.amap, m)
                  setterArgs.Length <> getterArgs.Length)
                || 
                 (let nargs = pinfo.GetParamTypes(cenv.amap, m).Length
                  others |> List.exists (fun pinfo2 -> (isNil(pinfo2.GetParamTypes(cenv.amap, m))) <> (nargs = 0)))) then 
                  
                  errorR(Error(FSComp.SR.chkPropertySameNameIndexer(nm, NicePrint.minimalStringOfType cenv.denv ty), m))

            // Check to see if the signatures of the both getter and the setter imply the same property type

            if pinfo.HasGetter && pinfo.HasSetter && not pinfo.IsIndexer then
                let ty1 = pinfo.DropSetter.GetPropertyType(cenv.amap, m)
                let ty2 = pinfo.DropGetter.GetPropertyType(cenv.amap, m)
                if not (typeEquivAux EraseNone cenv.amap.g ty1 ty2) then
                    errorR(Error(FSComp.SR.chkGetterAndSetterHaveSamePropertyType(pinfo.PropertyName, NicePrint.minimalStringOfType cenv.denv ty1, NicePrint.minimalStringOfType cenv.denv ty2), m))

            hashOfImmediateProps.[nm] <- pinfo :: others
            
        if not (isInterfaceTy g ty) then
            let hashOfAllVirtualMethsInParent = new Dictionary<string, _>()
            for minfo in allVirtualMethsInParent do
                let nm = minfo.LogicalName
                let others = getHash hashOfAllVirtualMethsInParent nm
                hashOfAllVirtualMethsInParent.[nm] <- minfo :: others
            for minfo in immediateMeths do
                if not minfo.IsDispatchSlot && not minfo.IsVirtual && minfo.IsInstance then
                    let nm = minfo.LogicalName
                    let m = (match minfo.ArbitraryValRef with None -> m | Some vref -> vref.DefinitionRange)
                    let parentMethsOfSameName = getHash hashOfAllVirtualMethsInParent nm 
                    let checkForDup erasureFlag (minfo2: MethInfo) = minfo2.IsDispatchSlot && MethInfosEquivByNameAndSig erasureFlag true g cenv.amap m minfo minfo2
                    match parentMethsOfSameName |> List.tryFind (checkForDup EraseAll) with
                    | None -> ()
                    | Some minfo ->
                        let mtext = NicePrint.stringOfMethInfo cenv.amap m cenv.denv minfo
                        if parentMethsOfSameName |> List.exists (checkForDup EraseNone) then 
                            warning(Error(FSComp.SR.tcNewMemberHidesAbstractMember mtext, m))
                        else
                            warning(Error(FSComp.SR.tcNewMemberHidesAbstractMemberWithSuffix mtext, m))
                        

                if minfo.IsDispatchSlot then
                    let nm = minfo.LogicalName
                    let m = (match minfo.ArbitraryValRef with None -> m | Some vref -> vref.DefinitionRange)
                    let parentMethsOfSameName = getHash hashOfAllVirtualMethsInParent nm 
                    let checkForDup erasureFlag minfo2 = MethInfosEquivByNameAndSig erasureFlag true g cenv.amap m minfo minfo2
                    
                    if parentMethsOfSameName |> List.exists (checkForDup EraseAll) then
                        if parentMethsOfSameName |> List.exists (checkForDup EraseNone) then 
                            errorR(Error(FSComp.SR.chkDuplicateMethodInheritedType nm, m))
                        else
                            errorR(Error(FSComp.SR.chkDuplicateMethodInheritedTypeWithSuffix nm, m))

    if TyconRefHasAttribute g m g.attrib_IsByRefLikeAttribute tcref && not tycon.IsStructOrEnumTycon then 
        errorR(Error(FSComp.SR.tcByRefLikeNotStruct(), tycon.Range))

    if TyconRefHasAttribute g m g.attrib_IsReadOnlyAttribute tcref && not tycon.IsStructOrEnumTycon then 
        errorR(Error(FSComp.SR.tcIsReadOnlyNotStruct(), tycon.Range))

    // Considers TFSharpObjectRepr, TRecdRepr and TUnionRepr. 
    // [Review] are all cases covered: TILObjectRepr, TAsmRepr. [Yes - these are FSharp.Core.dll only]
    tycon.AllFieldsArray |> Array.iter (CheckRecdField false cenv env tycon)
    
    // Abstract slots can have byref arguments and returns
    for vref in abstractSlotValsOfTycons [tycon] do 
        match vref.ValReprInfo with 
        | Some topValInfo -> 
            let tps, argtysl, rty, _ = GetTopValTypeInFSharpForm g topValInfo vref.Type m
            let env = BindTypars g env tps
            for argtys in argtysl do 
                for (argty, _) in argtys do 
                     CheckTypeNoInnerByrefs cenv env vref.Range argty
            CheckTypeNoInnerByrefs cenv env vref.Range rty
                
        | None -> ()

    // Supported interface may not have byrefs
    tycon.ImmediateInterfaceTypesOfFSharpTycon |> List.iter (CheckTypeNoByrefs cenv env m)   

    superOfTycon g tycon |> CheckTypeNoByrefs cenv env m                             

    if tycon.IsUnionTycon then                             
        tycon.UnionCasesArray |> Array.iter (fun uc ->
            CheckAttribs cenv env uc.Attribs 
            uc.RecdFieldsArray |> Array.iter (CheckRecdField true cenv env tycon))

    // Access checks
    let access =  AdjustAccess (IsHiddenTycon g env.sigToImplRemapInfo tycon) (fun () -> tycon.CompilationPath) tycon.Accessibility
    let visitType ty = CheckTypeForAccess cenv env (fun () -> tycon.DisplayNameWithStaticParametersAndUnderscoreTypars) access tycon.Range ty    

    abstractSlotValsOfTycons [tycon] |> List.iter (typeOfVal >> visitType) 

    superOfTycon g tycon |> visitType

    // We do not have to check access of interface implementations. See FSharp 1.0 5042
    //implements_of_tycon g tycon |> List.iter visitType
    if tycon.IsFSharpDelegateTycon then 
        match tycon.TypeReprInfo with 
        | TFSharpObjectRepr r ->
            match r.fsobjmodel_kind with 
            | TTyconDelegate ss ->
                //ss.ClassTypars 
                //ss.MethodTypars 
                ss.FormalReturnType |> Option.iter visitType
                ss.FormalParams |> List.iterSquared (fun (TSlotParam(_, ty, _, _, _, _)) -> visitType ty)
            | _ -> ()
        | _ -> ()


    let interfaces = 
        AllSuperTypesOfType g cenv.amap tycon.Range AllowMultiIntfInstantiations.Yes ty
            |> List.filter (isInterfaceTy g)
            
    if tycon.IsFSharpInterfaceTycon then 
        List.iter visitType interfaces // Check inherited interface is as accessible

    if not (isRecdOrStructTyconRefAssumedImmutable g tcref) && isRecdOrStructTyconRefReadOnly g m tcref then
        errorR(Error(FSComp.SR.readOnlyAttributeOnStructWithMutableField(), m))
 
    if cenv.reportErrors then 
        if not tycon.IsTypeAbbrev then 
            let immediateInterfaces = GetImmediateInterfacesOfType SkipUnrefInterfaces.Yes g cenv.amap m ty
            let interfaces = 
              [ for ty in immediateInterfaces do
                    yield! AllSuperTypesOfType g cenv.amap m AllowMultiIntfInstantiations.Yes ty  ]
            CheckMultipleInterfaceInstantiations cenv interfaces m
        
        // Check struct fields. We check these late because we have to have first checked that the structs are
        // free of cycles
        if tycon.IsStructOrEnumTycon then 
            for f in tycon.AllInstanceFieldsAsList do
                // Check if it's marked unsafe 
                let zeroInitUnsafe = TryFindFSharpBoolAttribute g g.attrib_DefaultValueAttribute f.FieldAttribs
                if zeroInitUnsafe = Some true then
                   if not (TypeHasDefaultValue g m ty) then 
                       errorR(Error(FSComp.SR.chkValueWithDefaultValueMustHaveDefaultValue(), m))

        // Check type abbreviations
        match tycon.TypeAbbrev with                          
         | None     -> ()
         | Some ty -> 
             // Library-defined outref<'T> and inref<'T> contain byrefs on the r.h.s.
             if not g.compilingFslib then 
                 CheckForByrefType cenv env ty (fun () -> errorR(Error(FSComp.SR.chkNoByrefInTypeAbbrev(), tycon.Range)))

let CheckEntityDefns cenv env tycons = 
    tycons |> List.iter (CheckEntityDefn cenv env) 

//--------------------------------------------------------------------------
// check modules
//--------------------------------------------------------------------------

let rec CheckModuleExpr cenv env x = 
    match x with  
    | ModuleOrNamespaceExprWithSig(mty, def, _) -> 
       let (rpi, mhi) = ComputeRemappingFromImplementationToSignature cenv.g def mty
       let env = { env with sigToImplRemapInfo = (mkRepackageRemapping rpi, mhi) :: env.sigToImplRemapInfo }
       CheckDefnInModule cenv env def
    
and CheckDefnsInModule cenv env x = 
    x |> List.iter (CheckDefnInModule cenv env)

and CheckNothingAfterEntryPoint cenv m =
    if cenv.entryPointGiven && cenv.reportErrors then 
        errorR(Error(FSComp.SR.chkEntryPointUsage(), m)) 

and CheckDefnInModule cenv env x = 
    match x with 
    | TMDefRec(isRec, tycons, mspecs, m) -> 
        CheckNothingAfterEntryPoint cenv m
        if isRec then BindVals cenv env (allValsOfModDef x |> Seq.toList)
        CheckEntityDefns cenv env tycons
        List.iter (CheckModuleSpec cenv env) mspecs
    | TMDefLet(bind, m)  -> 
        CheckNothingAfterEntryPoint cenv m
        CheckModuleBinding cenv env bind 
        BindVal cenv env bind.Var
    | TMDefDo(e, m)  -> 
        CheckNothingAfterEntryPoint cenv m
        CheckNoReraise cenv None e
        CheckExprNoByrefs cenv env e
    | TMAbstract def  -> CheckModuleExpr cenv env def
    | TMDefs defs -> CheckDefnsInModule cenv env defs 

and CheckModuleSpec cenv env x =
    match x with 
    | ModuleOrNamespaceBinding.Binding bind ->
        BindVals cenv env (valsOfBinds [bind])
        CheckModuleBinding cenv env bind
    | ModuleOrNamespaceBinding.Module (mspec, rhs) ->
        CheckEntityDefn cenv env mspec
        let env = { env with reflect = env.reflect || HasFSharpAttribute cenv.g cenv.g.attrib_ReflectedDefinitionAttribute mspec.Attribs }
        CheckDefnInModule cenv env rhs 

let CheckTopImpl (g, amap, reportErrors, infoReader, internalsVisibleToPaths, viewCcu, tcVal, denv, mexpr, extraAttribs, (isLastCompiland: bool*bool), isInternalTestSpanStackReferring) =
    let cenv = 
        { g =g  
          reportErrors=reportErrors 
          boundVals= new Dictionary<_, _>(100, HashIdentity.Structural) 
          limitVals= new Dictionary<_, _>(100, HashIdentity.Structural) 
          potentialUnboundUsesOfVals=Map.empty 
          anonRecdTypes = StampMap.Empty
          usesQuotations=false 
          infoReader=infoReader 
          internalsVisibleToPaths=internalsVisibleToPaths
          amap=amap 
          denv=denv 
          viewCcu= viewCcu
          isLastCompiland=isLastCompiland
          isInternalTestSpanStackReferring = isInternalTestSpanStackReferring
          entryPointGiven=false
          tcVal = tcVal}
    
    // Certain type equality checks go faster if these TyconRefs are pre-resolved.
    // This is because pre-resolving allows tycon equality to be determined by pointer equality on the entities.
    // See primEntityRefEq.
    g.system_Void_tcref.TryDeref                  |> ignore
    g.byref_tcr.TryDeref                          |> ignore

    let resolve = function Some(t : TyconRef) -> ignore(t.TryDeref) | _ -> ()
    resolve g.system_TypedReference_tcref
    resolve g.system_ArgIterator_tcref
    resolve g.system_RuntimeArgumentHandle_tcref

    let env = 
        { sigToImplRemapInfo=[]
          quote=false
          ctorLimitedZone=false 
          boundTyparNames=[]
          argVals = ValMap.Empty
          boundTypars= TyparMap.Empty
          reflect=false
          external=false 
          returnScope = 0
          isInAppExpr = false  }

    CheckModuleExpr cenv env mexpr
    CheckAttribs cenv env extraAttribs
    if cenv.usesQuotations && not (QuotationTranslator.QuotationGenerationScope.ComputeQuotationFormat(g).SupportsDeserializeEx) then 
        viewCcu.UsesFSharp20PlusQuotations <- true
    cenv.entryPointGiven, cenv.anonRecdTypes<|MERGE_RESOLUTION|>--- conflicted
+++ resolved
@@ -1741,11 +1741,7 @@
                     let _, _, argExprs = qscope.Close()
                     if not (isNil argExprs) then 
                         errorR(Error(FSComp.SR.chkReflectedDefCantSplice(), v.Range))
-<<<<<<< HEAD
-                    QuotationTranslator.ConvMethodBase qscope qenv (v.CompiledName, v) |> ignore
-=======
-                    QuotationTranslator.ConvMethodBase qscope env (v.CompiledName g.CompilerGlobalState, v) |> ignore
->>>>>>> d7ebc4a1
+                    QuotationTranslator.ConvMethodBase qscope qenv (v.CompiledName g.CompilerGlobalState, v) |> ignore
                 with 
                   | QuotationTranslator.InvalidQuotedTerm e -> 
                           errorR e
