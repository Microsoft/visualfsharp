// Copyright (c) Microsoft Corporation.  All Rights Reserved.  See License.txt in the project root for license information.

module public FSharp.Compiler.Ast

open System.Collections.Generic
open Internal.Utilities.Text.Lexing
open Internal.Utilities.Text.Parsing
open FSharp.Compiler.AbstractIL
open FSharp.Compiler.AbstractIL.IL
open FSharp.Compiler.AbstractIL.Internal
open FSharp.Compiler.AbstractIL.Internal.Library
open FSharp.Compiler
open FSharp.Compiler.UnicodeLexing
open FSharp.Compiler.ErrorLogger
open FSharp.Compiler.PrettyNaming
open FSharp.Compiler.Range

/// The prefix of the names used for the fake namespace path added to all dynamic code entries in FSI.EXE
let FsiDynamicModulePrefix = "FSI_"

[<RequireQualifiedAccess>]
module FSharpLib =
    let Root      = "Microsoft.FSharp"
    let RootPath  = IL.splitNamespace Root
    let Core      = Root + ".Core"
    let CorePath  = IL.splitNamespace Core


[<RequireQualifiedAccess>]
module CustomOperations =
    [<Literal>]
    let Into = "into"

//------------------------------------------------------------------------
// XML doc pre-processing
//-----------------------------------------------------------------------


/// Used to collect XML documentation during lexing and parsing.
type XmlDocCollector() =
    let mutable savedLines = new ResizeArray<(string * pos)>()
    let mutable savedGrabPoints = new ResizeArray<pos>()
    let posCompare p1 p2 = if posGeq p1 p2 then 1 else if posEq p1 p2 then 0 else -1
    let savedGrabPointsAsArray =
        lazy (savedGrabPoints.ToArray() |> Array.sortWith posCompare)

    let savedLinesAsArray =
        lazy (savedLines.ToArray() |> Array.sortWith (fun (_, p1) (_, p2) -> posCompare p1 p2))

    let check() =
        assert (not savedLinesAsArray.IsValueCreated && "can't add more XmlDoc elements to XmlDocCollector after extracting first XmlDoc from the overall results" <> "")

    member x.AddGrabPoint(pos) =
        check()
        savedGrabPoints.Add pos

    member x.AddXmlDocLine(line, pos) =
        check()
        savedLines.Add(line, pos)

    member x.LinesBefore(grabPointPos) =
      try
        let lines = savedLinesAsArray.Force()
        let grabPoints = savedGrabPointsAsArray.Force()
        let firstLineIndexAfterGrabPoint = Array.findFirstIndexWhereTrue lines (fun (_, pos) -> posGeq pos grabPointPos)
        let grabPointIndex = Array.findFirstIndexWhereTrue grabPoints (fun pos -> posGeq pos grabPointPos)
        assert (posEq grabPoints.[grabPointIndex] grabPointPos)
        let firstLineIndexAfterPrevGrabPoint =
            if grabPointIndex = 0 then
                0
            else
                let prevGrabPointPos = grabPoints.[grabPointIndex-1]
                Array.findFirstIndexWhereTrue lines (fun (_, pos) -> posGeq pos prevGrabPointPos)
        //printfn "#lines = %d, firstLineIndexAfterPrevGrabPoint = %d, firstLineIndexAfterGrabPoint = %d" lines.Length firstLineIndexAfterPrevGrabPoint  firstLineIndexAfterGrabPoint

        let lines = lines.[firstLineIndexAfterPrevGrabPoint..firstLineIndexAfterGrabPoint-1] |> Array.rev
        if lines.Length = 0 then
            [| |]
        else
            let firstLineNumber = (snd lines.[0]).Line
            lines
            |> Array.mapi (fun i x -> firstLineNumber - i, x)
            |> Array.takeWhile (fun (sequencedLineNumber, (_, pos)) -> sequencedLineNumber = pos.Line)
            |> Array.map (fun (_, (lineStr, _)) -> lineStr)
            |> Array.rev
      with e ->
        //printfn "unexpected error in LinesBefore:\n%s" (e.ToString())
        [| |]

type XmlDoc =
    | XmlDoc of string[]
    
    static member Empty = XmlDocStatics.Empty
    
    member x.NonEmpty = (let (XmlDoc lines) = x in lines.Length <> 0)
    
    static member Merge (XmlDoc lines) (XmlDoc lines') = XmlDoc (Array.append lines lines')
    
    /// This code runs for .XML generation and thus influences cross-project xmldoc tooltips; for within-project tooltips,
    /// see XmlDocumentation.fs in the language service
    static member Process (XmlDoc lines) =
        let rec processLines (lines: string list) =
            match lines with
            | [] -> []
            | (lineA:: rest) as lines ->
                let lineAT = lineA.TrimStart([|' '|])
                if lineAT = "" then processLines rest
                else if lineAT.StartsWithOrdinal("<") then lines
                else ["<summary>"] @
                     (lines |> List.map (fun line -> Microsoft.FSharp.Core.XmlAdapters.escape(line))) @
                     ["</summary>"]

        let lines = processLines (Array.toList lines)
        if isNil lines then XmlDoc.Empty
        else XmlDoc (Array.ofList lines)

// Discriminated unions can't contain statics, so we use a separate type
and XmlDocStatics() =

    static let empty = XmlDoc[| |]

    static member Empty = empty

type PreXmlDoc =
    | PreXmlMerge of PreXmlDoc * PreXmlDoc
    | PreXmlDoc of pos * XmlDocCollector
    | PreXmlDocEmpty

    member x.ToXmlDoc() =
        match x with
        | PreXmlMerge(a, b) -> XmlDoc.Merge (a.ToXmlDoc()) (b.ToXmlDoc())
        | PreXmlDocEmpty -> XmlDoc.Empty
        | PreXmlDoc (pos, collector) ->
            let lines = collector.LinesBefore pos
            if lines.Length = 0 then XmlDoc.Empty
            else XmlDoc lines

    static member CreateFromGrabPoint(collector: XmlDocCollector, grabPointPos) =
        collector.AddGrabPoint grabPointPos
        PreXmlDoc(grabPointPos, collector)

    static member Empty = PreXmlDocEmpty

    static member Merge a b = PreXmlMerge (a, b)

type ParserDetail =
    | Ok
    | ThereWereSignificantParseErrorsSoDoNotTypecheckThisNode  // would cause spurious/misleading diagnostics

//------------------------------------------------------------------------
//  AST: identifiers and long identifiers
//-----------------------------------------------------------------------

// PERFORMANCE: consider making this a struct.
[<System.Diagnostics.DebuggerDisplay("{idText}")>]
[<Struct>]
[<NoEquality; NoComparison>]
type Ident (text: string, range: range) =
     member x.idText = text
     member x.idRange = range
     override x.ToString() = text

type LongIdent = Ident list

type LongIdentWithDots =
    /// LongIdentWithDots(lid, dotms)
    /// Typically dotms.Length = lid.Length-1, but they may be same if (incomplete) code ends in a dot, e.g. "Foo.Bar."
    /// The dots mostly matter for parsing, and are typically ignored by the typechecker, but
    /// if dotms.Length = lid.Length, then the parser must have reported an error, so the typechecker is allowed
    /// more freedom about typechecking these expressions.
    /// LongIdent can be empty list - it is used to denote that name of some AST element is absent (i.e. empty type name in inherit)
    | LongIdentWithDots of id: LongIdent * dotms: range list

    member this.Range =
       match this with
       | LongIdentWithDots([], _) -> failwith "rangeOfLidwd"
       | LongIdentWithDots([id], []) -> id.idRange
       | LongIdentWithDots([id], [m]) -> unionRanges id.idRange m
       | LongIdentWithDots(h::t, []) -> unionRanges h.idRange (List.last t).idRange
       | LongIdentWithDots(h::t, dotms) -> unionRanges h.idRange (List.last t).idRange |> unionRanges (List.last dotms)

    member this.Lid = match this with LongIdentWithDots(lid, _) -> lid

    member this.ThereIsAnExtraDotAtTheEnd = match this with LongIdentWithDots(lid, dots) -> lid.Length = dots.Length

    member this.RangeSansAnyExtraDot =
       match this with
       | LongIdentWithDots([], _) -> failwith "rangeOfLidwd"
       | LongIdentWithDots([id], _) -> id.idRange
       | LongIdentWithDots(h::t, dotms) ->
           let nonExtraDots = if dotms.Length = t.Length then dotms else List.truncate t.Length dotms
           unionRanges h.idRange (List.last t).idRange |> unionRanges (List.last nonExtraDots)

//------------------------------------------------------------------------
//  AST: the grammar of implicitly scoped type parameters
//-----------------------------------------------------------------------

type TyparStaticReq =
    | NoStaticReq
    | HeadTypeStaticReq

[<NoEquality; NoComparison>]
type SynTypar =
    | Typar of ident: Ident * staticReq: TyparStaticReq * isCompGen: bool

    member this.Range =
        match this with
        | Typar(id, _, _) ->
            id.idRange

//------------------------------------------------------------------------
//  AST: the grammar of constants and measures
//-----------------------------------------------------------------------

type
    [<NoEquality; NoComparison; RequireQualifiedAccess>]
    /// The unchecked abstract syntax tree of constants in F# types and expressions.
    SynConst =

    /// F# syntax: ()
    | Unit

    /// F# syntax: true, false
    | Bool of bool

    /// F# syntax: 13y, 0xFFy, 0o077y, 0b0111101y
    | SByte of sbyte

    /// F# syntax: 13uy, 0x40uy, 0oFFuy, 0b0111101uy
    | Byte of byte

    /// F# syntax: 13s, 0x4000s, 0o0777s, 0b0111101s
    | Int16 of int16

    /// F# syntax: 13us, 0x4000us, 0o0777us, 0b0111101us
    | UInt16 of uint16

    /// F# syntax: 13, 0x4000, 0o0777
    | Int32 of int32

    /// F# syntax: 13u, 0x4000u, 0o0777u
    | UInt32 of uint32

    /// F# syntax: 13L
    | Int64 of int64

    /// F# syntax: 13UL
    | UInt64 of uint64

    /// F# syntax: 13n
    | IntPtr of int64

    /// F# syntax: 13un
    | UIntPtr of uint64

    /// F# syntax: 1.30f, 1.40e10f etc.
    | Single of single

    /// F# syntax: 1.30, 1.40e10 etc.
    | Double of double

    /// F# syntax: 'a'
    | Char of char

    /// F# syntax: 23.4M
    | Decimal of System.Decimal

    /// UserNum(value, suffix)
    ///
    /// F# syntax: 1Q, 1Z, 1R, 1N, 1G
    | UserNum of value: string * suffix: string

    /// F# syntax: verbatim or regular string, e.g. "abc"
    | String of text: string * range: range

    /// F# syntax: verbatim or regular byte string, e.g. "abc"B.
    ///
    /// Also used internally in the typechecker once an array of unit16 constants
    /// is detected, to allow more efficient processing of large arrays of uint16 constants.
    | Bytes of bytes: byte[] * range: range

    /// Used internally in the typechecker once an array of unit16 constants
    /// is detected, to allow more efficient processing of large arrays of uint16 constants.
    | UInt16s of uint16[]

    /// Old comment: "we never iterate, so the const here is not another SynConst.Measure"
    | Measure of constant: SynConst * SynMeasure

    member c.Range dflt =
        match c with
        | SynConst.String (_, m0) | SynConst.Bytes (_, m0) -> m0
        | _ -> dflt

and
    [<NoEquality; NoComparison; RequireQualifiedAccess>]
    /// The unchecked abstract syntax tree of F# unit of measure annotations.
    /// This should probably be merged with the representation of SynType.
    SynMeasure =
    | Named of longId: LongIdent * range: range

    | Product of SynMeasure * SynMeasure * range: range

    | Seq of SynMeasure list * range: range

    | Divide of SynMeasure * SynMeasure * range: range

    | Power of SynMeasure * SynRationalConst * range: range

    | One

    | Anon of range: range

    | Var of SynTypar * range: range

and
    [<NoEquality; NoComparison; RequireQualifiedAccess>]
    /// The unchecked abstract syntax tree of F# unit of measure exponents.
    SynRationalConst =
    | Integer of int32

    | Rational of int32 * int32 * range: range

    | Negate of SynRationalConst

//------------------------------------------------------------------------
//  AST: the grammar of types, expressions, declarations etc.
//-----------------------------------------------------------------------

[<RequireQualifiedAccess>]
type SynAccess =
    | Public
    | Internal
    | Private

type SequencePointInfoForTarget =
    | SequencePointAtTarget
    | SuppressSequencePointAtTarget

type SequencePointInfoForSeq =
    | SequencePointsAtSeq

    // This means "suppress a in 'a;b'" and "suppress b in 'a before b'"
    | SuppressSequencePointOnExprOfSequential

    // This means "suppress b in 'a;b'" and "suppress a in 'a before b'"
    | SuppressSequencePointOnStmtOfSequential

type SequencePointInfoForTry =
    | SequencePointAtTry of range: range
    // Used for "use" and "for"
    | SequencePointInBodyOfTry
    | NoSequencePointAtTry

type SequencePointInfoForWith =
    | SequencePointAtWith of range: range
    | NoSequencePointAtWith

type SequencePointInfoForFinally =
    | SequencePointAtFinally of range: range
    | NoSequencePointAtFinally

type SequencePointInfoForForLoop =
    | SequencePointAtForLoop of range: range
    | NoSequencePointAtForLoop

type SequencePointInfoForWhileLoop =
    | SequencePointAtWhileLoop of range: range
    | NoSequencePointAtWhileLoop

type SequencePointInfoForBinding =
    | SequencePointAtBinding of range: range

    // Indicates the omission of a sequence point for a binding for a 'do expr'
    | NoSequencePointAtDoBinding

    // Indicates the omission of a sequence point for a binding for a 'let e = expr' where
    // 'expr' has immediate control flow
    | NoSequencePointAtLetBinding

    // Indicates the omission of a sequence point for a compiler generated binding
    // where we've done a local expansion of some construct into something that involves
    // a 'let'. e.g. we've inlined a function and bound its arguments using 'let'
    // The let bindings are 'sticky' in that the inversion of the inlining would involve
    // replacing the entire expression with the original and not just the let bindings alone.
    | NoSequencePointAtStickyBinding

    // Given 'let v = e1 in e2', where this is a compiler generated binding,
    // we are sometimes forced to generate a sequence point for the expression anyway based on its
    // overall range. If the let binding is given the flag below then it is asserting that
    // the binding has no interesting side effects and can be totally ignored and the range
    // of the inner expression is used instead
    | NoSequencePointAtInvisibleBinding

    // Don't drop sequence points when combining sequence points
    member x.Combine(y: SequencePointInfoForBinding) =
        match x, y with
        | SequencePointAtBinding _ as g, _  -> g
        | _, (SequencePointAtBinding _ as g)  -> g
        | _ -> x

/// Indicates if a for loop is 'for x in e1 -> e2', only valid in sequence expressions
type SeqExprOnly =
    /// Indicates if a for loop is 'for x in e1 -> e2', only valid in sequence expressions
    | SeqExprOnly of bool

/// denotes location of the separator block + optional position of the semicolon (used for tooling support)
type BlockSeparator = range * pos option

/// stores pair: record field name + (true if given record field name is syntactically correct and can be used in name resolution)
type RecordFieldName = LongIdentWithDots * bool

type ExprAtomicFlag =

    /// Says that the expression is an atomic expression, i.e. is of a form that has no whitespace unless
    /// enclosed in parentheses, e.g. 1, "3", ident, ident.[expr] and (expr). If an atomic expression has
    /// type T, then the largest expression ending at the same range as the atomic expression also has type T.
    | Atomic = 0

    | NonAtomic = 1

/// The kind associated with a binding - "let", "do" or a standalone expression
type SynBindingKind =

    /// A standalone expression in a module
    | StandaloneExpression

    /// A normal 'let' binding in a module
    | NormalBinding

    /// A 'do' binding in a module. Must have type 'unit'
    | DoBinding

type
    [<NoEquality; NoComparison>]
    /// Represents the explicit declaration of a type parameter
    SynTyparDecl =
    | TyparDecl of attributes: SynAttributes * SynTypar

and
    [<NoEquality; NoComparison>]
    /// The unchecked abstract syntax tree of F# type constraints
    SynTypeConstraint =

    /// F# syntax: is 'typar: struct
    | WhereTyparIsValueType of genericName: SynTypar * range: range

    /// F# syntax: is 'typar: not struct
    | WhereTyparIsReferenceType of genericName: SynTypar * range: range

    /// F# syntax is 'typar: unmanaged
    | WhereTyparIsUnmanaged of genericName: SynTypar * range: range

    /// F# syntax is 'typar: null
    | WhereTyparSupportsNull of genericName: SynTypar * range: range

    /// F# syntax is 'typar: comparison
    | WhereTyparIsComparable of genericName: SynTypar * range: range

    /// F# syntax is 'typar: equality
    | WhereTyparIsEquatable of genericName: SynTypar * range: range

    /// F# syntax is default ^T: type
    | WhereTyparDefaultsToType of genericName: SynTypar * typeName: SynType * range: range

    /// F# syntax is 'typar :> type
    | WhereTyparSubtypeOfType of genericName: SynTypar *  typeName: SynType * range: range

    /// F# syntax is ^T: (static member MemberName: ^T * int -> ^T)
    | WhereTyparSupportsMember of genericNames: SynType list * memberSig: SynMemberSig * range: range

    /// F# syntax is 'typar: enum<'UnderlyingType>
    | WhereTyparIsEnum of genericName: SynTypar * SynType list * range: range

    /// F# syntax is 'typar: delegate<'Args, unit>
    | WhereTyparIsDelegate of genericName: SynTypar * SynType list * range: range

and
    [<NoEquality; NoComparison;RequireQualifiedAccess>]
    /// The unchecked abstract syntax tree of F# types
    SynType =
    /// F# syntax: A.B.C
    | LongIdent of longDotId: LongIdentWithDots
    /// App(typeName, LESSm, typeArgs, commasm, GREATERm, isPostfix, m)
    ///
    /// F# syntax: type<type, ..., type> or type type or (type, ..., type) type
    ///   isPostfix: indicates a postfix type application e.g. "int list" or "(int, string) dict"
    ///   commasm: ranges for interstitial commas, these only matter for parsing/design-time tooling, the typechecker may munge/discard them
    | App of typeName: SynType * LESSrange: range option * typeArgs: SynType list * commaRanges: range list * GREATERrange: range option * isPostfix: bool * range: range
    /// LongIdentApp(typeName, longId, LESSm, tyArgs, commasm, GREATERm, wholem)
    ///
    /// F# syntax: type.A.B.C<type, ..., type>
    ///   commasm: ranges for interstitial commas, these only matter for parsing/design-time tooling, the typechecker may munge/discard them
    | LongIdentApp of typeName: SynType * longDotId: LongIdentWithDots * LESSRange: range option * typeArgs: SynType list * commaRanges: range list * GREATERrange: range option * range: range

    /// F# syntax: type * ... * type
    /// F# syntax: struct (type * ... * type)
    // the bool is true if / rather than * follows the type
    | Tuple of isStruct: bool * typeNames:(bool*SynType) list * range: range

    /// F# syntax: {| id: type; ...; id: type |}
    /// F# syntax: struct {| id: type; ...; id: type |}
    | AnonRecd of isStruct: bool * typeNames:(Ident * SynType) list * range: range

    /// F# syntax: type[]
    | Array of  int * elementType: SynType * range: range

    /// F# syntax: type -> type
    | Fun of  argType: SynType * returnType: SynType * range: range

    /// F# syntax: 'Var
    | Var of genericName: SynTypar * range: range

    /// F# syntax: _
    | Anon of range: range

    /// F# syntax: typ with constraints
    | WithGlobalConstraints of typeName: SynType * constraints: SynTypeConstraint list * range: range

    /// F# syntax: #type
    | HashConstraint of SynType * range: range

    /// F# syntax: for units of measure e.g. m / s
    | MeasureDivide of dividendType: SynType * divisorType: SynType * range: range

    /// F# syntax: for units of measure e.g. m^3, kg^1/2
    | MeasurePower of measureType: SynType * SynRationalConst * range: range

    /// F# syntax: 1, "abc" etc, used in parameters to type providers
    /// For the dimensionless units i.e. 1 , and static parameters to provided types
    | StaticConstant of constant: SynConst * range: range

    /// F# syntax: const expr, used in static parameters to type providers
    | StaticConstantExpr of expr: SynExpr * range: range

    /// F# syntax: ident=1 etc., used in static parameters to type providers
    | StaticConstantNamed of expr: SynType * SynType * range: range

    /// Get the syntactic range of source code covered by this construct.
    member x.Range =
        match x with
        | SynType.App (range=m)
        | SynType.LongIdentApp (range=m)
        | SynType.Tuple (range=m)
        | SynType.Array (range=m)
        | SynType.AnonRecd (range=m)
        | SynType.Fun (range=m)
        | SynType.Var (range=m)
        | SynType.Anon (range=m)
        | SynType.WithGlobalConstraints (range=m)
        | SynType.StaticConstant (range=m)
        | SynType.StaticConstantExpr (range=m)
        | SynType.StaticConstantNamed (range=m)
        | SynType.HashConstraint (range=m)
        | SynType.MeasureDivide (range=m)
        | SynType.MeasurePower (range=m) -> m
        | SynType.LongIdent(lidwd) -> lidwd.Range

and
    [<NoEquality; NoComparison;RequireQualifiedAccess>]
    SynExpr =

    /// F# syntax: (expr)
    ///
    /// Paren(expr, leftParenRange, rightParenRange, wholeRangeIncludingParentheses)
    ///
    /// Parenthesized expressions. Kept in AST to distinguish A.M((x, y))
    /// from A.M(x, y), among other things.
    | Paren of expr: SynExpr * leftParenRange: range * rightParenRange: range option * range: range

    /// F# syntax: <@ expr @>, <@@ expr @@>
    ///
    /// Quote(operator, isRaw, quotedSynExpr, isFromQueryExpression, m)
    | Quote of operator: SynExpr * isRaw: bool * quotedSynExpr: SynExpr * isFromQueryExpression: bool * range: range

    /// F# syntax: 1, 1.3, () etc.
    | Const of constant: SynConst * range: range

    /// F# syntax: expr: type
    | Typed of  expr: SynExpr * typeName: SynType * range: range

    /// F# syntax: e1, ..., eN
    | Tuple of  isStruct: bool * exprs: SynExpr list * commaRanges: range list * range: range  // "range list" is for interstitial commas, these only matter for parsing/design-time tooling, the typechecker may munge/discard them

    /// F# syntax: {| id1=e1; ...; idN=eN |}
    /// F# syntax: struct {| id1=e1; ...; idN=eN |}
    | AnonRecd of  isStruct: bool *  copyInfo:(SynExpr * BlockSeparator) option * recordFields:(Ident * SynExpr) list * range: range

    /// F# syntax: [ e1; ...; en ], [| e1; ...; en |]
    | ArrayOrList of  isList: bool * exprs: SynExpr list * range: range

    /// F# syntax: { f1=e1; ...; fn=en }
    /// SynExpr.Record((baseType, baseCtorArgs, mBaseCtor, sepAfterBase, mInherits), (copyExpr, sepAfterCopyExpr), (recordFieldName, fieldValue, sepAfterField), mWholeExpr)
    /// inherit includes location of separator (for tooling)
    /// copyOpt contains range of the following WITH part (for tooling)
    /// every field includes range of separator after the field (for tooling)
    | Record of baseInfo:(SynType * SynExpr * range * BlockSeparator option * range) option * copyInfo:(SynExpr * BlockSeparator) option * recordFields:(RecordFieldName * (SynExpr option) * BlockSeparator option) list * range: range

    /// F# syntax: new C(...)
    /// The flag is true if known to be 'family' ('protected') scope
    | New of isProtected: bool * typeName: SynType * expr: SynExpr * range: range

    /// SynExpr.ObjExpr(objTy, argOpt, binds, extraImpls, mNewExpr, mWholeExpr)
    ///
    /// F# syntax: { new ... with ... }
    | ObjExpr of objType: SynType * argOptions:(SynExpr * Ident option) option * bindings: SynBinding list * extraImpls: SynInterfaceImpl list * newExprRange: range * range: range

    /// F# syntax: 'while ... do ...'
    | While of whileSeqPoint: SequencePointInfoForWhileLoop * whileExpr: SynExpr * doExpr: SynExpr * range: range

    /// F# syntax: 'for i = ... to ... do ...'
    | For of forSeqPoint: SequencePointInfoForForLoop * ident: Ident * identBody: SynExpr * bool * toBody: SynExpr * doBody: SynExpr * range: range

    /// SynExpr.ForEach (spBind, seqExprOnly, isFromSource, pat, enumExpr, bodyExpr, mWholeExpr).
    ///
    /// F# syntax: 'for ... in ... do ...'
    | ForEach of forSeqPoint: SequencePointInfoForForLoop * seqExprOnly: SeqExprOnly * isFromSource: bool * pat: SynPat * enumExpr: SynExpr * bodyExpr: SynExpr * range: range

    /// F# syntax: [ expr ], [| expr |]
    | ArrayOrListOfSeqExpr of isArray: bool * expr: SynExpr * range: range

    /// CompExpr(isArrayOrList, isNotNakedRefCell, expr)
    ///
    /// F# syntax: { expr }
    | CompExpr of isArrayOrList: bool * isNotNakedRefCell: bool ref * expr: SynExpr * range: range

    /// First bool indicates if lambda originates from a method. Patterns here are always "simple"
    /// Second bool indicates if this is a "later" part of an iterated sequence of lambdas
    ///
    /// F# syntax: fun pat -> expr
    | Lambda of  fromMethod: bool * inLambdaSeq: bool * args: SynSimplePats * body: SynExpr * range: range

    /// F# syntax: function pat1 -> expr | ... | patN -> exprN
    | MatchLambda of isExnMatch: bool * range * SynMatchClause list * matchSeqPoint: SequencePointInfoForBinding * range: range

    /// F# syntax: match expr with pat1 -> expr | ... | patN -> exprN
    | Match of  matchSeqPoint: SequencePointInfoForBinding * expr: SynExpr * clauses: SynMatchClause list * range: range (* bool indicates if this is an exception match in a computation expression which throws unmatched exceptions *)

    /// F# syntax: do expr
    | Do of  expr: SynExpr * range: range

    /// F# syntax: assert expr
    | Assert of expr: SynExpr * range: range

    /// App(exprAtomicFlag, isInfix, funcExpr, argExpr, m)
    ///  - exprAtomicFlag: indicates if the application is syntactically atomic, e.g. f.[1] is atomic, but 'f x' is not
    ///  - isInfix is true for the first app of an infix operator, e.g. 1+2 becomes App(App(+, 1), 2), where the inner node is marked isInfix
    ///      (or more generally, for higher operator fixities, if App(x, y) is such that y comes before x in the source code, then the node is marked isInfix=true)
    ///
    /// F# syntax: f x
    | App of ExprAtomicFlag * isInfix: bool * funcExpr: SynExpr * argExpr: SynExpr * range: range

    /// TypeApp(expr, mLessThan, types, mCommas, mGreaterThan, mTypeArgs, mWholeExpr)
    ///     "mCommas" are the ranges for interstitial commas, these only matter for parsing/design-time tooling, the typechecker may munge/discard them
    ///
    /// F# syntax: expr<type1, ..., typeN>
    | TypeApp of expr: SynExpr * LESSrange: range * typeNames: SynType list * commaRanges: range list * GREATERrange: range option * typeArgsRange: range * range: range

    /// LetOrUse(isRecursive, isUse, bindings, body, wholeRange)
    ///
    /// F# syntax: let pat = expr in expr
    /// F# syntax: let f pat1 .. patN = expr in expr
    /// F# syntax: let rec f pat1 .. patN = expr in expr
    /// F# syntax: use pat = expr in expr
    | LetOrUse of isRecursive: bool * isUse: bool * bindings: SynBinding list * body: SynExpr * range: range

    /// F# syntax: try expr with pat -> expr
    | TryWith of tryExpr: SynExpr * tryRange: range * withCases: SynMatchClause list * withRange: range * range: range * trySeqPoint: SequencePointInfoForTry * withSeqPoint: SequencePointInfoForWith

    /// F# syntax: try expr finally expr
    | TryFinally of tryExpr: SynExpr * finallyExpr: SynExpr * range: range * trySeqPoint: SequencePointInfoForTry * finallySeqPoint: SequencePointInfoForFinally

    /// F# syntax: lazy expr
    | Lazy of SynExpr * range: range

    /// Sequential(seqPoint, isTrueSeq, e1, e2, m)
    ///  isTrueSeq: false indicates "let v = a in b; v"
    ///
    /// F# syntax: expr; expr
    | Sequential of seqPoint: SequencePointInfoForSeq * isTrueSeq: bool * expr1: SynExpr * expr2: SynExpr * range: range

    ///  IfThenElse(exprGuard, exprThen, optionalExprElse, spIfToThen, isFromErrorRecovery, mIfToThen, mIfToEndOfLastBranch)
    ///
    /// F# syntax: if expr then expr
    /// F# syntax: if expr then expr else expr
    | IfThenElse of ifExpr: SynExpr * thenExpr: SynExpr * elseExpr: SynExpr option * spIfToThen: SequencePointInfoForBinding * isFromErrorRecovery: bool * ifToThenRange: range * range: range

    /// F# syntax: ident
    /// Optimized representation, = SynExpr.LongIdent(false, [id], id.idRange)
    | Ident of Ident

    /// F# syntax: ident.ident...ident
    /// LongIdent(isOptional, longIdent, altNameRefCell, m)
    ///   isOptional: true if preceded by a '?' for an optional named parameter
    ///   altNameRefCell: Normally 'None' except for some compiler-generated variables in desugaring pattern matching. See SynSimplePat.Id
    | LongIdent of isOptional: bool * longDotId: LongIdentWithDots * altNameRefCell: SynSimplePatAlternativeIdInfo ref option * range: range

    /// F# syntax: ident.ident...ident <- expr
    | LongIdentSet of longDotId: LongIdentWithDots * expr: SynExpr * range: range

    /// DotGet(expr, rangeOfDot, lid, wholeRange)
    ///
    /// F# syntax: expr.ident.ident
    | DotGet of expr: SynExpr * rangeOfDot: range * longDotId: LongIdentWithDots * range: range

    /// F# syntax: expr.ident...ident <- expr
    | DotSet of SynExpr * longDotId: LongIdentWithDots * SynExpr * range: range

    /// F# syntax: expr <- expr
    | Set of SynExpr * SynExpr * range: range

    /// F# syntax: expr.[expr, ..., expr]
    | DotIndexedGet of SynExpr * SynIndexerArg list * range * range: range

    /// DotIndexedSet (objectExpr, indexExprs, valueExpr, rangeOfLeftOfSet, rangeOfDot, rangeOfWholeExpr)
    ///
    /// F# syntax: expr.[expr, ..., expr] <- expr
    | DotIndexedSet of objectExpr: SynExpr * indexExprs: SynIndexerArg list * valueExpr: SynExpr * leftOfSetRange: range * dotRange: range * range: range

    /// F# syntax: Type.Items(e1) <- e2 , rarely used named-property-setter notation, e.g. Foo.Bar.Chars(3) <- 'a'
    | NamedIndexedPropertySet of longDotId: LongIdentWithDots * SynExpr * SynExpr * range: range

    /// F# syntax: expr.Items(e1) <- e2 , rarely used named-property-setter notation, e.g. (stringExpr).Chars(3) <- 'a'
    | DotNamedIndexedPropertySet of SynExpr * longDotId: LongIdentWithDots * SynExpr * SynExpr * range: range

    /// F# syntax: expr :? type
    | TypeTest of  expr: SynExpr * typeName: SynType * range: range

    /// F# syntax: expr :> type
    | Upcast of  expr: SynExpr * typeName: SynType * range: range

    /// F# syntax: expr :?> type
    | Downcast of  expr: SynExpr * typeName: SynType * range: range

    /// F# syntax: upcast expr
    | InferredUpcast of  expr: SynExpr * range: range

    /// F# syntax: downcast expr
    | InferredDowncast of  expr: SynExpr * range: range

    /// F# syntax: null
    | Null of range: range

    /// F# syntax: &expr, &&expr
    | AddressOf of  isByref: bool * SynExpr * range * range: range

    /// F# syntax: ((typar1 or ... or typarN): (member-dig) expr)
    | TraitCall of SynTypar list * SynMemberSig * SynExpr * range: range

    /// F# syntax: ... in ...
    /// Computation expressions only, based on JOIN_IN token from lex filter
    | JoinIn of SynExpr * range * SynExpr * range: range

<<<<<<< HEAD
    /// Used internally during type checking for translating computation expressions.
    | ImplicitZero of range:range
=======
    /// F# syntax: <implicit>
    /// Computation expressions only, implied by final "do" or "do!"
    | ImplicitZero of range: range
>>>>>>> d5f5bd00

    /// Used internally during type checking for translating computation expressions.
    | SequentialOrImplicitYield of seqPoint:SequencePointInfoForSeq * expr1:SynExpr * expr2:SynExpr * ifNotStmt:SynExpr * range:range

    /// F# syntax: yield expr
    /// F# syntax: return expr
    /// Computation expressions only
    | YieldOrReturn of (bool * bool) * expr: SynExpr * range: range

    /// F# syntax: yield! expr
    /// F# syntax: return! expr
    /// Computation expressions only
    | YieldOrReturnFrom of (bool * bool) * expr: SynExpr * range: range

    /// SynExpr.LetOrUseBang(spBind, isUse, isFromSource, pat, rhsExpr, bodyExpr, mWholeExpr).
    ///
    /// F# syntax: let! pat = expr in expr
    /// F# syntax: use! pat = expr in expr
    /// Computation expressions only
    | LetOrUseBang of bindSeqPoint: SequencePointInfoForBinding * isUse: bool * isFromSource: bool * SynPat * SynExpr * SynExpr * range: range

    /// F# syntax: match! expr with pat1 -> expr | ... | patN -> exprN
    | MatchBang of  matchSeqPoint: SequencePointInfoForBinding * expr: SynExpr * clauses: SynMatchClause list * range: range (* bool indicates if this is an exception match in a computation expression which throws unmatched exceptions *)

    /// F# syntax: do! expr
    /// Computation expressions only
    | DoBang of expr: SynExpr * range: range

    /// Only used in FSharp.Core
    | LibraryOnlyILAssembly of ILInstr array *  SynType list * SynExpr list * SynType list * range: range (* Embedded IL assembly code *)

    /// Only used in FSharp.Core
    | LibraryOnlyStaticOptimization of SynStaticOptimizationConstraint list * SynExpr * SynExpr * range: range

    /// Only used in FSharp.Core
    | LibraryOnlyUnionCaseFieldGet of expr: SynExpr * longId: LongIdent * int * range: range

    /// Only used in FSharp.Core
    | LibraryOnlyUnionCaseFieldSet of SynExpr * longId: LongIdent * int * SynExpr * range: range

    /// Inserted for error recovery
    | ArbitraryAfterError of debugStr: string * range: range

    /// Inserted for error recovery
    | FromParseError of expr: SynExpr * range: range

    /// Inserted for error recovery when there is "expr." and missing tokens or error recovery after the dot
    | DiscardAfterMissingQualificationAfterDot of SynExpr * range: range

    /// 'use x = fixed expr'
    | Fixed of expr: SynExpr * range: range

    /// Get the syntactic range of source code covered by this construct.
    member e.Range =
        match e with
        | SynExpr.Paren (range=m)
        | SynExpr.Quote (range=m)
        | SynExpr.Const (range=m)
        | SynExpr.Typed (range=m)
        | SynExpr.Tuple (range=m)
        | SynExpr.AnonRecd (range=m)
        | SynExpr.ArrayOrList (range=m)
        | SynExpr.Record (range=m)
        | SynExpr.New (range=m)
        | SynExpr.ObjExpr (range=m)
        | SynExpr.While (range=m)
        | SynExpr.For (range=m)
        | SynExpr.ForEach (range=m)
        | SynExpr.CompExpr (range=m)
        | SynExpr.ArrayOrListOfSeqExpr (range=m)
        | SynExpr.Lambda (range=m)
        | SynExpr.Match (range=m)
        | SynExpr.MatchLambda (range=m)
        | SynExpr.Do (range=m)
        | SynExpr.Assert (range=m)
        | SynExpr.App (range=m)
        | SynExpr.TypeApp (range=m)
        | SynExpr.LetOrUse (range=m)
        | SynExpr.TryWith (range=m)
        | SynExpr.TryFinally (range=m)
        | SynExpr.Sequential (range=m)
        | SynExpr.SequentialOrImplicitYield (range=m)
        | SynExpr.ArbitraryAfterError (range=m)
        | SynExpr.FromParseError (range=m)
        | SynExpr.DiscardAfterMissingQualificationAfterDot (range=m)
        | SynExpr.IfThenElse (range=m)
        | SynExpr.LongIdent (range=m)
        | SynExpr.LongIdentSet (range=m)
        | SynExpr.NamedIndexedPropertySet (range=m)
        | SynExpr.DotIndexedGet (range=m)
        | SynExpr.DotIndexedSet (range=m)
        | SynExpr.DotGet (range=m)
        | SynExpr.DotSet (range=m)
        | SynExpr.Set (range=m)
        | SynExpr.DotNamedIndexedPropertySet (range=m)
        | SynExpr.LibraryOnlyUnionCaseFieldGet (range=m)
        | SynExpr.LibraryOnlyUnionCaseFieldSet (range=m)
        | SynExpr.LibraryOnlyILAssembly (range=m)
        | SynExpr.LibraryOnlyStaticOptimization (range=m)
        | SynExpr.TypeTest (range=m)
        | SynExpr.Upcast (range=m)
        | SynExpr.AddressOf (range=m)
        | SynExpr.Downcast (range=m)
        | SynExpr.JoinIn (range=m)
        | SynExpr.InferredUpcast (range=m)
        | SynExpr.InferredDowncast (range=m)
        | SynExpr.Null (range=m)
        | SynExpr.Lazy (range=m)
        | SynExpr.TraitCall (range=m)
        | SynExpr.ImplicitZero (range=m)
        | SynExpr.YieldOrReturn (range=m)
        | SynExpr.YieldOrReturnFrom (range=m)
        | SynExpr.LetOrUseBang (range=m)
        | SynExpr.MatchBang (range=m)
        | SynExpr.DoBang (range=m)
        | SynExpr.Fixed (range=m) -> m
        | SynExpr.Ident id -> id.idRange

    /// range ignoring any (parse error) extra trailing dots
    member e.RangeSansAnyExtraDot =
        match e with
        | SynExpr.DotGet (expr, _, lidwd, m) -> if lidwd.ThereIsAnExtraDotAtTheEnd then unionRanges expr.Range lidwd.RangeSansAnyExtraDot else m
        | SynExpr.LongIdent (_, lidwd, _, _) -> lidwd.RangeSansAnyExtraDot
        | SynExpr.DiscardAfterMissingQualificationAfterDot (expr, _) -> expr.Range
        | _ -> e.Range

    /// Attempt to get the range of the first token or initial portion only - this is extremely ad-hoc, just a cheap way to improve a certain 'query custom operation' error range
    member e.RangeOfFirstPortion =
        match e with
        // these are better than just .Range, and also commonly applicable inside queries
        | SynExpr.Paren(_, m, _, _) -> m
        | SynExpr.Sequential (_, _, e1, _, _)
        | SynExpr.SequentialOrImplicitYield (_, e1, _, _, _)
        | SynExpr.App (_, _, e1, _, _) ->
            e1.RangeOfFirstPortion
        | SynExpr.ForEach (_, _, _, pat, _, _, r) ->
            let start = r.Start
            let e = (pat.Range: range).Start
            mkRange r.FileName start e
        | _ -> e.Range

and
    [<NoEquality; NoComparison; RequireQualifiedAccess>]
    SynIndexerArg =

    | Two of SynExpr * SynExpr

    | One of SynExpr

    member x.Range = match x with Two (e1, e2) -> unionRanges e1.Range e2.Range | One e -> e.Range

    member x.Exprs = match x with Two (e1, e2) -> [e1;e2] | One e -> [e]

and
    [<NoEquality; NoComparison; RequireQualifiedAccess>]
    SynSimplePat =

    /// Id (ident, altNameRefCell, isCompilerGenerated, isThisVar, isOptArg, range)
    ///
    /// Indicates a simple pattern variable.
    ///
    ///   altNameRefCell
    ///     Normally 'None' except for some compiler-generated variables in desugaring pattern matching.
    ///     Pattern processing sets this reference for hidden variable introduced by desugaring pattern matching in arguments.
    ///     The info indicates an alternative (compiler generated) identifier to be used because the name of the identifier is already bound.
    ///     See Product Studio FSharp 1.0, bug 6389.
    ///
    ///   isCompilerGenerated: true if a compiler generated name
    ///   isThisVar: true if 'this' variable in member
    ///   isOptArg: true if a '?' is in front of the name
    | Id of  ident: Ident * altNameRefCell: SynSimplePatAlternativeIdInfo ref option * isCompilerGenerated: bool * isThisVar: bool *  isOptArg: bool * range: range

    | Typed of  SynSimplePat * SynType * range: range

    | Attrib of  SynSimplePat * SynAttributes * range: range

and SynSimplePatAlternativeIdInfo =

    /// We have not decided to use an alternative name in tha pattern and related expression
    | Undecided of Ident

    /// We have decided to use an alternative name in tha pattern and related expression
    | Decided of Ident

and
    [<NoEquality; NoComparison>]
    SynStaticOptimizationConstraint =

    | WhenTyparTyconEqualsTycon of SynTypar *  SynType * range: range

    | WhenTyparIsStruct of SynTypar * range: range

and
    [<NoEquality; NoComparison;RequireQualifiedAccess>]
    /// Represents a simple set of variable bindings a, (a, b) or (a: Type, b: Type) at a lambda,
    /// function definition or other binding point, after the elimination of pattern matching
    /// from the construct, e.g. after changing a "function pat1 -> rule1 | ..." to a
    /// "fun v -> match v with ..."
    SynSimplePats =

    | SimplePats of SynSimplePat list * range: range

    | Typed of  SynSimplePats * SynType * range: range

and SynConstructorArgs =
    | Pats of SynPat list
    | NamePatPairs of (Ident * SynPat) list * range: range
and
    [<NoEquality; NoComparison;RequireQualifiedAccess>]
    SynPat =

    | Const of SynConst * range: range

    | Wild of range: range

    | Named of SynPat * Ident *  isSelfIdentifier: bool (* true if 'this' variable *)  * accessibility: SynAccess option * range: range

    | Typed of SynPat * SynType * range: range

    | Attrib of SynPat * SynAttributes * range: range

    | Or of SynPat * SynPat * range: range

    | Ands of SynPat list * range: range

    | LongIdent of
        longDotId: LongIdentWithDots *
        Ident option * // holds additional ident for tooling
        SynValTyparDecls option * // usually None: temporary used to parse "f<'a> x = x"*)
        SynConstructorArgs *
        accessibility: SynAccess option *
        range: range

    | Tuple of isStruct: bool * SynPat list * range: range

    | Paren of SynPat * range: range

    | ArrayOrList of bool * SynPat list * range: range

    | Record of ((LongIdent * Ident) * SynPat) list * range: range

    /// 'null'
    | Null of range: range

    /// '?id' -- for optional argument names
    | OptionalVal of Ident * range: range

    /// ':? type '
    | IsInst of SynType * range: range

    /// &lt;@ expr @&gt;, used for active pattern arguments
    | QuoteExpr of SynExpr * range: range

    /// Deprecated character range: ranges
    | DeprecatedCharRange of char * char * range: range

    /// Used internally in the type checker
    | InstanceMember of  Ident * Ident * (* holds additional ident for tooling *) Ident option * accessibility: SynAccess option * range: range (* adhoc overloaded method/property *)

    /// A pattern arising from a parse error
    | FromParseError of SynPat * range: range

    member p.Range =
      match p with
      | SynPat.Const (range=m)
      | SynPat.Wild (range=m)
      | SynPat.Named (range=m)
      | SynPat.Or (range=m)
      | SynPat.Ands (range=m)
      | SynPat.LongIdent (range=m)
      | SynPat.ArrayOrList (range=m)
      | SynPat.Tuple (range=m)
      | SynPat.Typed (range=m)
      | SynPat.Attrib (range=m)
      | SynPat.Record (range=m)
      | SynPat.DeprecatedCharRange (range=m)
      | SynPat.Null (range=m)
      | SynPat.IsInst (range=m)
      | SynPat.QuoteExpr (range=m)
      | SynPat.InstanceMember (range=m)
      | SynPat.OptionalVal (range=m)
      | SynPat.Paren (range=m)
      | SynPat.FromParseError (range=m) -> m

and
    [<NoEquality; NoComparison>]
    SynInterfaceImpl =
    | InterfaceImpl of SynType * SynBinding list * range: range

and
    [<NoEquality; NoComparison>]
    SynMatchClause =
    | Clause of SynPat * whenExpr: SynExpr option * SynExpr * range: range * SequencePointInfoForTarget

    member this.RangeOfGuardAndRhs =
        match this with
        | Clause(_, eo, e, _, _) ->
            match eo with
            | None -> e.Range
            | Some x -> unionRanges e.Range x.Range

    member this.Range =
        match this with
        | Clause(_, eo, e, m, _) ->
            match eo with
            | None -> unionRanges e.Range m
            | Some x -> unionRanges (unionRanges e.Range m) x.Range

and SynAttributes = SynAttribute list

and
    [<NoEquality; NoComparison; RequireQualifiedAccess>]
    SynAttribute =
    { TypeName: LongIdentWithDots

      ArgExpr: SynExpr

      /// Target specifier, e.g. "assembly", "module", etc.
      Target: Ident option

      /// Is this attribute being applied to a property getter or setter?
      AppliesToGetterAndSetter: bool

      Range: range }

and
    [<NoEquality; NoComparison>]
    SynValData =
    | SynValData of MemberFlags option * SynValInfo * Ident option

and
    [<NoEquality; NoComparison>]
    SynBinding =
    | Binding of
        accessibility: SynAccess option *
        kind: SynBindingKind *
        mustInline: bool *
        isMutable: bool *
        attrs: SynAttributes *
        xmlDoc: PreXmlDoc *
        valData: SynValData *
        headPat: SynPat *
        returnInfo: SynBindingReturnInfo option *
        expr: SynExpr  *
        range: range *
        seqPoint: SequencePointInfoForBinding

    // no member just named "Range", as that would be confusing:
    //  - for everything else, the 'range' member that appears last/second-to-last is the 'full range' of the whole tree construct
    //  - but for Binding, the 'range' is only the range of the left-hand-side, the right-hand-side range is in the SynExpr
    //  - so we use explicit names to avoid confusion
    member x.RangeOfBindingSansRhs = let (Binding(range=m)) = x in m

    member x.RangeOfBindingAndRhs = let (Binding(expr=e; range=m)) = x in unionRanges e.Range m

    member x.RangeOfHeadPat = let (Binding(headPat=headPat)) = x in headPat.Range

and
    [<NoEquality; NoComparison>]
    SynBindingReturnInfo =
    | SynBindingReturnInfo of typeName: SynType * range: range * attributes: SynAttributes


and
    [<NoComparison>]
    MemberFlags =
    { IsInstance: bool
      IsDispatchSlot: bool
      IsOverrideOrExplicitImpl: bool
      IsFinal: bool
      MemberKind: MemberKind }

/// Note the member kind is actually computed partially by a syntax tree transformation in tc.fs
and
    [<StructuralEquality; NoComparison; RequireQualifiedAccess>]
    MemberKind =

    | ClassConstructor

    | Constructor

    | Member

    | PropertyGet

    | PropertySet

    /// An artificial member kind used prior to the point where a get/set property is split into two distinct members.
    | PropertyGetSet

and
    [<NoEquality; NoComparison; RequireQualifiedAccess>]
    /// The untyped, unchecked syntax tree for a member signature, used in signature files, abstract member declarations
    /// and member constraints.
    SynMemberSig =

    | Member of SynValSig * MemberFlags * range: range

    | Interface of typeName: SynType * range: range

    | Inherit of typeName: SynType * range: range

    | ValField of SynField * range: range

    | NestedType of SynTypeDefnSig * range: range

and SynMemberSigs = SynMemberSig list

and
    [<NoEquality; NoComparison>]
    SynTypeDefnKind =
    | TyconUnspecified
    | TyconClass
    | TyconInterface
    | TyconStruct
    | TyconRecord
    | TyconUnion
    | TyconAbbrev
    | TyconHiddenRepr
    | TyconAugmentation
    | TyconILAssemblyCode
    | TyconDelegate of SynType * SynValInfo

and
    [<NoEquality; NoComparison; RequireQualifiedAccess>]
    /// The untyped, unchecked syntax tree for the core of a simple type definition, in either signature
    /// or implementation.
    SynTypeDefnSimpleRepr =

    /// A union type definition, type X = A | B
    | Union of accessibility: SynAccess option * unionCases: SynUnionCases * range: range

    /// An enum type definition, type X = A = 1 | B = 2
    | Enum of SynEnumCases * range: range

    /// A record type definition, type X = { A: int; B: int }
    | Record of accessibility: SynAccess option * recordFields: SynFields * range: range

    /// An object oriented type definition. This is not a parse-tree form, but represents the core
    /// type representation which the type checker splits out from the "ObjectModel" cases of type definitions.
    | General of SynTypeDefnKind * (SynType * range * Ident option) list * (SynValSig * MemberFlags) list * SynField list  * bool * bool * SynSimplePat list option * range: range

    /// A type defined by using an IL assembly representation. Only used in FSharp.Core.
    ///
    /// F# syntax: "type X = (# "..."#)
    | LibraryOnlyILAssembly of ILType * range: range

    /// A type abbreviation, "type X = A.B.C"
    | TypeAbbrev of ParserDetail * SynType * range: range

    /// An abstract definition , "type X"
    | None of range: range

    /// An exception definition , "exception E = ..."
    | Exception of SynExceptionDefnRepr

    member this.Range =
        match this with
        | Union (range=m)
        | Enum (range=m)
        | Record (range=m)
        | General (range=m)
        | LibraryOnlyILAssembly (range=m)
        | TypeAbbrev (range=m)
        | None (range=m) -> m
        | Exception t -> t.Range

and SynEnumCases = SynEnumCase list

and
    [<NoEquality; NoComparison>]
    SynEnumCase =

    /// The untyped, unchecked syntax tree for one case in an enum definition.
    | EnumCase of attrs: SynAttributes * ident: Ident * SynConst * PreXmlDoc * range: range

    member this.Range =
        match this with
        | EnumCase (range=m) -> m

and SynUnionCases = SynUnionCase list

and
    [<NoEquality; NoComparison>]
    SynUnionCase =

    /// The untyped, unchecked syntax tree for one case in a union definition.
    | UnionCase of SynAttributes * ident: Ident * SynUnionCaseType * PreXmlDoc * accessibility: SynAccess option * range: range

    member this.Range =
        match this with
        | UnionCase (range=m) -> m

and
    [<NoEquality; NoComparison>]
    /// The untyped, unchecked syntax tree for the right-hand-side of union definition, excluding members,
    /// in either a signature or implementation.
    SynUnionCaseType =

    /// Normal style declaration
    | UnionCaseFields of cases: SynField list

    /// Full type spec given by 'UnionCase: ty1 * tyN -> rty'. Only used in FSharp.Core, otherwise a warning.
    | UnionCaseFullType of (SynType * SynValInfo)

and
    [<NoEquality; NoComparison; RequireQualifiedAccess>]
    /// The untyped, unchecked syntax tree for the right-hand-side of a type definition in a signature.
    /// Note: in practice, using a discriminated union to make a distinction between
    /// "simple" types and "object oriented" types is not particularly useful.
    SynTypeDefnSigRepr =

    /// Indicates the right right-hand-side is a class, struct, interface or other object-model type
    | ObjectModel of SynTypeDefnKind * memberSigs: SynMemberSigs * range: range

    /// Indicates the right right-hand-side is a record, union or other simple type.
    | Simple of SynTypeDefnSimpleRepr * range: range

    | Exception of SynExceptionDefnRepr

    member this.Range =
        match this with
        | ObjectModel (range=m)
        | Simple (range=m) -> m
        | Exception e -> e.Range

and
    [<NoEquality; NoComparison>]
    /// The untyped, unchecked syntax tree for a type definition in a signature
    SynTypeDefnSig =

    /// The information for a type definition in a signature
    | TypeDefnSig of SynComponentInfo * SynTypeDefnSigRepr * SynMemberSigs * range: range

and SynFields = SynField list

and
    [<NoEquality; NoComparison>]
    /// The untyped, unchecked syntax tree for a field declaration in a record or class
    SynField =
    | Field of attrs: SynAttributes * isStatic: bool * Ident option * SynType * isMutable: bool * xmlDoc: PreXmlDoc * accessibility: SynAccess option * range: range

and
    [<NoEquality; NoComparison>]
    /// The untyped, unchecked syntax tree associated with the name of a type definition or module
    /// in signature or implementation.
    ///
    /// This includes the name, attributes, type parameters, constraints, documentation and accessibility
    /// for a type definition or module. For modules, entries such as the type parameters are
    /// always empty.
    SynComponentInfo =
    | ComponentInfo of attribs: SynAttributes * typeParams: SynTyparDecl list * constraints: SynTypeConstraint list * longId: LongIdent * xmlDoc: PreXmlDoc * preferPostfix: bool * accessibility: SynAccess option * range: range

    member this.Range =
        match this with
        | ComponentInfo (range=m) -> m

and
    [<NoEquality; NoComparison>]
    SynValSig =
    | ValSpfn of
        synAttributes: SynAttributes *
        ident: Ident *
        explicitValDecls: SynValTyparDecls *
        synType: SynType *
        arity: SynValInfo *
        isInline: bool *
        isMutable: bool *
        xmlDoc: PreXmlDoc *
        accessibility: SynAccess option *
        synExpr: SynExpr option *
        range: range

    member x.RangeOfId  = let (ValSpfn(ident=id)) = x in id.idRange

    member x.SynInfo = let (ValSpfn(arity=v)) = x in v

    member x.SynType = let (ValSpfn(synType=ty)) = x in ty

/// The argument names and other metadata for a member or function
and
    [<NoEquality; NoComparison>]
    SynValInfo =

    /// SynValInfo(curriedArgInfos, returnInfo)
    | SynValInfo of SynArgInfo list list * SynArgInfo

    member x.ArgInfos = (let (SynValInfo(args, _)) = x in args)

/// The argument names and other metadata for a parameter for a member or function
and
    [<NoEquality; NoComparison>]
    SynArgInfo =

    | SynArgInfo of SynAttributes * optional: bool *  Ident option

/// The names and other metadata for the type parameters for a member or function
and
    [<NoEquality; NoComparison>]
    SynValTyparDecls =

    | SynValTyparDecls of SynTyparDecl list * bool * constraints: SynTypeConstraint list

/// 'exception E = ... '
and [<NoEquality; NoComparison>]
    SynExceptionDefnRepr =

    | SynExceptionDefnRepr of SynAttributes * SynUnionCase * longId: LongIdent option * xmlDoc: PreXmlDoc * accessiblity: SynAccess option * range: range

    member this.Range = match this with SynExceptionDefnRepr (range=m) -> m

/// 'exception E = ... with ...'
and
    [<NoEquality; NoComparison>]
    SynExceptionDefn =

    | SynExceptionDefn of SynExceptionDefnRepr * SynMemberDefns * range: range

    member this.Range =
        match this with
        | SynExceptionDefn (range=m) -> m

and
    [<NoEquality; NoComparison; RequireQualifiedAccess>]
    SynTypeDefnRepr =

    | ObjectModel of SynTypeDefnKind * SynMemberDefns * range: range

    | Simple of SynTypeDefnSimpleRepr * range: range

    | Exception of SynExceptionDefnRepr

    member this.Range =
        match this with
        | ObjectModel (range=m)
        | Simple (range=m) -> m
        | Exception t -> t.Range

and
    [<NoEquality; NoComparison>]
    SynTypeDefn =
    | TypeDefn of SynComponentInfo * SynTypeDefnRepr * members: SynMemberDefns * range: range
    member this.Range =
        match this with
        | TypeDefn (range=m) -> m

and
    [<NoEquality; NoComparison; RequireQualifiedAccess>]
    SynMemberDefn =

    | Open of longId: LongIdent * range: range

    | Member of memberDefn: SynBinding * range: range

    /// implicit ctor args as a defn line, 'as' specification
    | ImplicitCtor of accessiblity: SynAccess option * attributes: SynAttributes * ctorArgs: SynSimplePat list * selfIdentifier: Ident option * range: range

    /// inherit <typ>(args...) as base
    | ImplicitInherit of inheritType: SynType * inheritArgs: SynExpr * inheritAlias: Ident option * range: range

    /// LetBindings(bindingList, isStatic, isRecursive, wholeRange)
    ///
    /// localDefns
    | LetBindings of SynBinding list * isStatic: bool * isRecursive: bool * range: range

    | AbstractSlot of SynValSig * MemberFlags * range: range

    | Interface of SynType * SynMemberDefns option  * range: range

    | Inherit of SynType  * Ident option * range: range

    | ValField of SynField  * range: range

    /// A feature that is not implemented
    | NestedType of typeDefn: SynTypeDefn * accessibility: SynAccess option * range: range

    /// SynMemberDefn.AutoProperty (attribs, isStatic, id, tyOpt, propKind, memberFlags, xmlDoc, access, synExpr, mGetSet, mWholeAutoProp).
    ///
    /// F# syntax: 'member val X = expr'
    | AutoProperty of
          attribs: SynAttributes *
          isStatic: bool *
          ident: Ident *
          typeOpt: SynType option *
          propKind: MemberKind *
          memberFlags:(MemberKind -> MemberFlags) *
          xmlDoc: PreXmlDoc *
          accessiblity: SynAccess option *
          synExpr: SynExpr *
          getSetRange: range option *
          range: range

    member d.Range =
        match d with
        | SynMemberDefn.Member (range=m)
        | SynMemberDefn.Interface (range=m)
        | SynMemberDefn.Open (range=m)
        | SynMemberDefn.LetBindings (range=m)
        | SynMemberDefn.ImplicitCtor (range=m)
        | SynMemberDefn.ImplicitInherit (range=m)
        | SynMemberDefn.AbstractSlot (range=m)
        | SynMemberDefn.Inherit (range=m)
        | SynMemberDefn.ValField (range=m)
        | SynMemberDefn.AutoProperty (range=m)
        | SynMemberDefn.NestedType (range=m) -> m

and SynMemberDefns = SynMemberDefn list

and
    [<NoEquality; NoComparison;RequireQualifiedAccess>]
    SynModuleDecl =
    | ModuleAbbrev of ident: Ident * longId: LongIdent * range: range
    | NestedModule of SynComponentInfo * isRecursive: bool * SynModuleDecls * bool * range: range
    | Let of isRecursive: bool * SynBinding list * range: range
    | DoExpr of SequencePointInfoForBinding * SynExpr * range: range
    | Types of SynTypeDefn list * range: range
    | Exception of SynExceptionDefn * range: range
    | Open of longDotId: LongIdentWithDots * range: range
    | Attributes of SynAttributes * range: range
    | HashDirective of ParsedHashDirective * range: range
    | NamespaceFragment of SynModuleOrNamespace
    member d.Range =
        match d with
        | SynModuleDecl.ModuleAbbrev (range=m)
        | SynModuleDecl.NestedModule (range=m)
        | SynModuleDecl.Let (range=m)
        | SynModuleDecl.DoExpr (range=m)
        | SynModuleDecl.Types (range=m)
        | SynModuleDecl.Exception (range=m)
        | SynModuleDecl.Open (range=m)
        | SynModuleDecl.HashDirective (range=m)
        | SynModuleDecl.NamespaceFragment (SynModuleOrNamespace (range=m))
        | SynModuleDecl.Attributes (range=m) -> m

and SynModuleDecls = SynModuleDecl list

and
    [<NoEquality; NoComparison>]
    SynExceptionSig =
    | SynExceptionSig of SynExceptionDefnRepr * SynMemberSigs * range: range

and
    [<NoEquality; NoComparison; RequireQualifiedAccess>]
    SynModuleSigDecl =
    | ModuleAbbrev of ident: Ident * longId: LongIdent * range: range
    | NestedModule of SynComponentInfo * isRecursive: bool * SynModuleSigDecls * range: range
    | Val of SynValSig * range: range
    | Types of SynTypeDefnSig list * range: range
    | Exception of SynExceptionSig * range: range
    | Open of longId: LongIdent * range: range
    | HashDirective of ParsedHashDirective * range: range
    | NamespaceFragment of SynModuleOrNamespaceSig

    member d.Range =
        match d with
        | SynModuleSigDecl.ModuleAbbrev (range=m)
        | SynModuleSigDecl.NestedModule (range=m)
        | SynModuleSigDecl.Val (range=m)
        | SynModuleSigDecl.Types (range=m)
        | SynModuleSigDecl.Exception (range=m)
        | SynModuleSigDecl.Open (range=m)
        | SynModuleSigDecl.NamespaceFragment (SynModuleOrNamespaceSig(range=m))
        | SynModuleSigDecl.HashDirective (range=m) -> m

and SynModuleSigDecls = SynModuleSigDecl list

and
    [<Struct>]
    SynModuleOrNamespaceKind =
        | NamedModule
        | AnonModule
        | DeclaredNamespace
        | GlobalNamespace

        member x.IsModule =
            match x with
            | NamedModule | AnonModule -> true
            | _ -> false

and
    [<NoEquality; NoComparison>]
    SynModuleOrNamespace =
    | SynModuleOrNamespace of longId: LongIdent * isRecursive: bool * kind: SynModuleOrNamespaceKind * decls: SynModuleDecls * xmlDoc: PreXmlDoc * attribs: SynAttributes * accessibility: SynAccess option * range: range
    member this.Range =
        match this with
        | SynModuleOrNamespace (range=m) -> m

and
    [<NoEquality; NoComparison>]
    SynModuleOrNamespaceSig =
    | SynModuleOrNamespaceSig of longId: LongIdent * isRecursive: bool * kind: SynModuleOrNamespaceKind * SynModuleSigDecls * xmlDoc: PreXmlDoc * attribs: SynAttributes * accessibility: SynAccess option * range: range

and [<NoEquality; NoComparison>]
    ParsedHashDirective =
    | ParsedHashDirective of string * string list * range: range

[<NoEquality; NoComparison; RequireQualifiedAccess>]
type ParsedImplFileFragment =
    | AnonModule of SynModuleDecls * range: range
    | NamedModule of SynModuleOrNamespace
    | NamespaceFragment of longId: LongIdent * bool * SynModuleOrNamespaceKind * SynModuleDecls * xmlDoc: PreXmlDoc * SynAttributes * range: range

[<NoEquality; NoComparison; RequireQualifiedAccess>]
type ParsedSigFileFragment =
    | AnonModule of SynModuleSigDecls * range: range
    | NamedModule of SynModuleOrNamespaceSig
    | NamespaceFragment of longId: LongIdent * bool * SynModuleOrNamespaceKind * SynModuleSigDecls * xmlDoc: PreXmlDoc * SynAttributes * range: range

[<NoEquality; NoComparison>]
type ParsedFsiInteraction =
    | IDefns of SynModuleDecl list * range: range
    | IHash of ParsedHashDirective * range: range

[<NoEquality; NoComparison>]
type ParsedImplFile =
    | ParsedImplFile of hashDirectives: ParsedHashDirective list * ParsedImplFileFragment list

[<NoEquality; NoComparison>]
type ParsedSigFile =
    | ParsedSigFile of hashDirectives: ParsedHashDirective list * ParsedSigFileFragment list

//----------------------------------------------------------------------
// AST and parsing utilities.
//----------------------------------------------------------------------

let ident (s, r) = new Ident(s, r)
let textOfId (id: Ident) = id.idText
let pathOfLid lid = List.map textOfId lid
let arrPathOfLid lid = Array.ofList (pathOfLid lid)
let textOfPath path = String.concat "." path
let textOfLid lid = textOfPath (pathOfLid lid)

let rangeOfLid (lid: Ident list) =
    match lid with
    | [] -> failwith "rangeOfLid"
    | [id] -> id.idRange
    | h::t -> unionRanges h.idRange (List.last t).idRange

[<RequireQualifiedAccess>]
type ScopedPragma =
   | WarningOff of range: range * int
   // Note: this type may be extended in the future with optimization on/off switches etc.

// These are the results of parsing + folding in the implicit file name
/// ImplFile(modname, isScript, qualName, hashDirectives, modules, isLastCompiland)

/// QualifiedNameOfFile acts to fully-qualify module specifications and implementations,
/// most importantly the ones that simply contribute fragments to a namespace (i.e. the ParsedSigFileFragment.NamespaceFragment case)
/// There may be multiple such fragments in a single assembly.  There may thus also
/// be multiple matching pairs of these in an assembly, all contributing types to the same
/// namespace.
[<NoEquality; NoComparison>]
type QualifiedNameOfFile =
    | QualifiedNameOfFile of Ident
    member x.Text = (let (QualifiedNameOfFile t) = x in t.idText)
    member x.Id = (let (QualifiedNameOfFile t) = x in t)
    member x.Range = (let (QualifiedNameOfFile t) = x in t.idRange)

[<NoEquality; NoComparison>]
type ParsedImplFileInput =
    | ParsedImplFileInput of
        fileName: string *
        isScript: bool *
        qualifiedNameOfFile: QualifiedNameOfFile *
        scopedPragmas: ScopedPragma list *
        hashDirectives: ParsedHashDirective list *
        modules: SynModuleOrNamespace list *
        isLastCompiland: (bool * bool)

[<NoEquality; NoComparison>]
type ParsedSigFileInput =
    | ParsedSigFileInput of
        fileName: string *
        qualifiedNameOfFile: QualifiedNameOfFile *
        scopedPragmas: ScopedPragma list *
        hashDirectives: ParsedHashDirective list *
        modules: SynModuleOrNamespaceSig list

[<NoEquality; NoComparison; RequireQualifiedAccess>]
type ParsedInput =
    | ImplFile of ParsedImplFileInput
    | SigFile of ParsedSigFileInput

    member inp.Range =
        match inp with
        | ParsedInput.ImplFile (ParsedImplFileInput (modules=SynModuleOrNamespace(range=m) :: _))
        | ParsedInput.SigFile (ParsedSigFileInput (modules=SynModuleOrNamespaceSig(range=m) :: _)) -> m
        | ParsedInput.ImplFile (ParsedImplFileInput (fileName=filename))
        | ParsedInput.SigFile (ParsedSigFileInput (fileName=filename)) ->
#if DEBUG
            assert("" = "compiler expects ParsedInput.ImplFile and ParsedInput.SigFile to have at least one fragment, 4488")
#endif
            rangeN filename 0 (* There are no implementations, e.g. due to errors, so return a default range for the file *)


//----------------------------------------------------------------------
// Construct syntactic AST nodes
//-----------------------------------------------------------------------

// REVIEW: get rid of this global state
type SynArgNameGenerator() =
    let mutable count = 0
    let generatedArgNamePrefix = "_arg"

    member __.New() : string = count <- count + 1; generatedArgNamePrefix + string count
    member __.Reset() = count <- 0

//----------------------------------------------------------------------
// Construct syntactic AST nodes
//-----------------------------------------------------------------------


let mkSynId m s = Ident(s, m)
let pathToSynLid m p = List.map (mkSynId m) p
let mkSynIdGet m n = SynExpr.Ident(mkSynId m n)
let mkSynLidGet m path n =
    let lid = pathToSynLid m path @ [mkSynId m n]
    let dots = List.replicate (lid.Length - 1) m
    SynExpr.LongIdent(false, LongIdentWithDots(lid, dots), None, m)
let mkSynIdGetWithAlt m id altInfo =
    match altInfo with
    | None -> SynExpr.Ident id
    | _ -> SynExpr.LongIdent(false, LongIdentWithDots([id], []), altInfo, m)

let mkSynSimplePatVar isOpt id = SynSimplePat.Id (id, None, false, false, isOpt, id.idRange)
let mkSynCompGenSimplePatVar id = SynSimplePat.Id (id, None, true, false, false, id.idRange)

/// Match a long identifier, including the case for single identifiers which gets a more optimized node in the syntax tree.
let (|LongOrSingleIdent|_|) inp =
    match inp with
    | SynExpr.LongIdent(isOpt, lidwd, altId, _m) -> Some (isOpt, lidwd, altId, lidwd.RangeSansAnyExtraDot)
    | SynExpr.Ident id -> Some (false, LongIdentWithDots([id], []), None, id.idRange)
    | _ -> None

let (|SingleIdent|_|) inp =
    match inp with
    | SynExpr.LongIdent(false, LongIdentWithDots([id], _), None, _) -> Some id
    | SynExpr.Ident id -> Some id
    | _ -> None

/// This affects placement of sequence points
let rec IsControlFlowExpression e =
    match e with
    | SynExpr.ObjExpr _
    | SynExpr.Lambda _
    | SynExpr.LetOrUse _
    | SynExpr.Sequential _
    // Treat "ident { ... }" as a control flow expression
    | SynExpr.App (_, _, SynExpr.Ident _, SynExpr.CompExpr _, _)
    | SynExpr.IfThenElse _
    | SynExpr.LetOrUseBang _
    | SynExpr.Match _
    | SynExpr.TryWith _
    | SynExpr.TryFinally _
    | SynExpr.For _
    | SynExpr.ForEach _
    | SynExpr.While _ -> true
    | SynExpr.Typed(e, _, _) -> IsControlFlowExpression e
    | _ -> false

let mkAnonField (ty: SynType) = Field([], false, None, ty, false, PreXmlDoc.Empty, None, ty.Range)
let mkNamedField (ident, ty: SynType) = Field([], false, Some ident, ty, false, PreXmlDoc.Empty, None, ty.Range)

let mkSynPatVar vis (id: Ident) = SynPat.Named (SynPat.Wild id.idRange, id, false, vis, id.idRange)
let mkSynThisPatVar (id: Ident) = SynPat.Named (SynPat.Wild id.idRange, id, true, None, id.idRange)
let mkSynPatMaybeVar lidwd vis m =  SynPat.LongIdent (lidwd, None, None, SynConstructorArgs.Pats [], vis, m)

/// Extract the argument for patterns corresponding to the declaration of 'new ... = ...'
let (|SynPatForConstructorDecl|_|) x =
    match x with
    | SynPat.LongIdent (LongIdentWithDots([_], _), _, _, SynConstructorArgs.Pats [arg], _, _) -> Some arg
    | _ -> None

/// Recognize the '()' in 'new()'
let (|SynPatForNullaryArgs|_|) x =
    match x with
    | SynPat.Paren(SynPat.Const(SynConst.Unit, _), _) -> Some()
    | _ -> None

let (|SynExprErrorSkip|) (p: SynExpr) =
    match p with
    | SynExpr.FromParseError(p, _) -> p
    | _ -> p

let (|SynExprParen|_|) (e: SynExpr) =
    match e with
    | SynExpr.Paren(SynExprErrorSkip e, a, b, c) -> Some (e, a, b, c)
    | _ -> None

let (|SynPatErrorSkip|) (p: SynPat) =
    match p with
    | SynPat.FromParseError(p, _) -> p
    | _ -> p

/// Push non-simple parts of a patten match over onto the r.h.s. of a lambda.
/// Return a simple pattern and a function to build a match on the r.h.s. if the pattern is complex
let rec SimplePatOfPat (synArgNameGenerator: SynArgNameGenerator) p =
    match p with
    | SynPat.Typed(p', ty, m) ->
        let p2, laterf = SimplePatOfPat synArgNameGenerator p'
        SynSimplePat.Typed(p2, ty, m),
        laterf
    | SynPat.Attrib(p', attribs, m) ->
        let p2, laterf = SimplePatOfPat synArgNameGenerator p'
        SynSimplePat.Attrib(p2, attribs, m),
        laterf
    | SynPat.Named (SynPat.Wild _, v, thisv, _, m) ->
        SynSimplePat.Id (v, None, false, thisv, false, m),
        None
    | SynPat.OptionalVal (v, m) ->
        SynSimplePat.Id (v, None, false, false, true, m),
        None
    | SynPat.Paren (p, _) -> SimplePatOfPat synArgNameGenerator p
    | SynPat.FromParseError (p, _) -> SimplePatOfPat synArgNameGenerator p
    | _ ->
        let m = p.Range
        let isCompGen, altNameRefCell, id, item =
            match p with
            | SynPat.LongIdent(LongIdentWithDots([id], _), _, None, SynConstructorArgs.Pats [], None, _) ->
                // The pattern is 'V' or some other capitalized identifier.
                // It may be a real variable, in which case we want to maintain its name.
                // But it may also be a nullary union case or some other identifier.
                // In this case, we want to use an alternate compiler generated name for the hidden variable.
                let altNameRefCell = Some (ref (Undecided (mkSynId m (synArgNameGenerator.New()))))
                let item = mkSynIdGetWithAlt m id altNameRefCell
                false, altNameRefCell, id, item
            | _ ->
                let nm = synArgNameGenerator.New()
                let id = mkSynId m nm
                let item = mkSynIdGet m nm
                true, None, id, item
        SynSimplePat.Id (id, altNameRefCell, isCompGen, false, false, id.idRange),
        Some (fun e ->
                let clause = Clause(p, None, e, m, SuppressSequencePointAtTarget)
                SynExpr.Match(NoSequencePointAtInvisibleBinding, item, [clause], clause.Range))

let appFunOpt funOpt x = match funOpt with None -> x | Some f -> f x
let composeFunOpt funOpt1 funOpt2 = match funOpt2 with None -> funOpt1 | Some f -> Some (fun x -> appFunOpt funOpt1 (f x))
let rec SimplePatsOfPat synArgNameGenerator p =
    match p with
    | SynPat.FromParseError (p, _) -> SimplePatsOfPat synArgNameGenerator p
    | SynPat.Typed(p', ty, m) ->
        let p2, laterf = SimplePatsOfPat synArgNameGenerator p'
        SynSimplePats.Typed(p2, ty, m),
        laterf
//    | SynPat.Paren (p, m) -> SimplePatsOfPat synArgNameGenerator p
    | SynPat.Tuple (false, ps, m)
    | SynPat.Paren(SynPat.Tuple (false, ps, m), _) ->
        let ps2, laterf =
          List.foldBack
            (fun (p', rhsf) (ps', rhsf') ->
              p'::ps',
              (composeFunOpt rhsf rhsf'))
            (List.map (SimplePatOfPat synArgNameGenerator) ps)
            ([], None)
        SynSimplePats.SimplePats (ps2, m),
        laterf
    | SynPat.Paren(SynPat.Const (SynConst.Unit, m), _)
    | SynPat.Const (SynConst.Unit, m) ->
        SynSimplePats.SimplePats ([], m),
        None
    | _ ->
        let m = p.Range
        let sp, laterf = SimplePatOfPat synArgNameGenerator p
        SynSimplePats.SimplePats ([sp], m), laterf

let PushPatternToExpr synArgNameGenerator isMember pat (rhs: SynExpr) =
    let nowpats, laterf = SimplePatsOfPat synArgNameGenerator pat
    nowpats, SynExpr.Lambda (isMember, false, nowpats, appFunOpt laterf rhs, rhs.Range)

let private isSimplePattern pat =
    let _nowpats, laterf = SimplePatsOfPat (SynArgNameGenerator()) pat
    Option.isNone laterf

/// "fun (UnionCase x) (UnionCase y) -> body"
///       ==>
///   "fun tmp1 tmp2 ->
///        let (UnionCase x) = tmp1 in
///        let (UnionCase y) = tmp2 in
///        body"
let PushCurriedPatternsToExpr synArgNameGenerator wholem isMember pats rhs =
    // Two phases
    // First phase: Fold back, from right to left, pushing patterns into r.h.s. expr
    let spatsl, rhs =
        (pats, ([], rhs))
           ||> List.foldBack (fun arg (spatsl, body) ->
              let spats, bodyf = SimplePatsOfPat synArgNameGenerator arg
              // accumulate the body. This builds "let (UnionCase y) = tmp2 in body"
              let body = appFunOpt bodyf body
              // accumulate the patterns
              let spatsl = spats::spatsl
              (spatsl, body))
    // Second phase: build lambdas. Mark subsequent ones with "true" indicating they are part of an iterated sequence of lambdas
    let expr =
        match spatsl with
        | [] -> rhs
        | h::t ->
            let expr = List.foldBack (fun spats e -> SynExpr.Lambda (isMember, true, spats, e, wholem)) t rhs
            let expr = SynExpr.Lambda (isMember, false, h, expr, wholem)
            expr
    spatsl, expr

/// Helper for parsing the inline IL fragments.
#if NO_INLINE_IL_PARSER
let ParseAssemblyCodeInstructions _s m =
    errorR(Error((193, "Inline IL not valid in a hosted environment"), m))
    [| |]
#else
let ParseAssemblyCodeInstructions s m =
    try FSharp.Compiler.AbstractIL.Internal.AsciiParser.ilInstrs
           FSharp.Compiler.AbstractIL.Internal.AsciiLexer.token
           (UnicodeLexing.StringAsLexbuf s)
    with RecoverableParseError ->
      errorR(Error(FSComp.SR.astParseEmbeddedILError(), m)); [| |]
#endif


/// Helper for parsing the inline IL fragments.
#if NO_INLINE_IL_PARSER
let ParseAssemblyCodeType _s m =
    errorR(Error((193, "Inline IL not valid in a hosted environment"), m))
    IL.EcmaMscorlibILGlobals.typ_Object
#else
let ParseAssemblyCodeType s m =
    try FSharp.Compiler.AbstractIL.Internal.AsciiParser.ilType
           FSharp.Compiler.AbstractIL.Internal.AsciiLexer.token
           (UnicodeLexing.StringAsLexbuf s)
    with RecoverableParseError ->
      errorR(Error(FSComp.SR.astParseEmbeddedILTypeError(), m));
      IL.EcmaMscorlibILGlobals.typ_Object
#endif

//------------------------------------------------------------------------
// AST constructors
//------------------------------------------------------------------------

let opNameParenGet  = CompileOpName parenGet
let opNameQMark = CompileOpName qmark
let mkSynOperator opm oper = mkSynIdGet opm (CompileOpName oper)

let mkSynInfix opm (l: SynExpr) oper (r: SynExpr) =
    let firstTwoRange = unionRanges l.Range opm
    let wholeRange = unionRanges l.Range r.Range
    SynExpr.App (ExprAtomicFlag.NonAtomic, false, SynExpr.App (ExprAtomicFlag.NonAtomic, true, mkSynOperator opm oper, l, firstTwoRange), r, wholeRange)

let mkSynBifix m oper x1 x2 =
    SynExpr.App (ExprAtomicFlag.NonAtomic, false, SynExpr.App (ExprAtomicFlag.NonAtomic, true, mkSynOperator m oper, x1, m), x2, m)

let mkSynTrifix  m oper x1 x2 x3 =
    SynExpr.App (ExprAtomicFlag.NonAtomic, false, SynExpr.App (ExprAtomicFlag.NonAtomic, false, SynExpr.App (ExprAtomicFlag.NonAtomic, true, mkSynOperator m oper, x1, m), x2, m), x3, m)

let mkSynPrefixPrim opm m oper x =
    SynExpr.App (ExprAtomicFlag.NonAtomic, false, mkSynOperator opm oper, x, m)

let mkSynPrefix opm m oper x =
    if oper = "~&" then
        SynExpr.AddressOf(true, x, opm, m)
    elif oper = "~&&" then
        SynExpr.AddressOf(false, x, opm, m)
    else
        mkSynPrefixPrim opm m oper x

let mkSynCaseName m n = [mkSynId m (CompileOpName n)]

let mkSynApp1 f x1 m = SynExpr.App(ExprAtomicFlag.NonAtomic, false, f, x1, m)
let mkSynApp2 f x1 x2 m = mkSynApp1 (mkSynApp1 f x1 m) x2 m
let mkSynApp3 f x1 x2 x3 m = mkSynApp1 (mkSynApp2 f x1 x2 m) x3 m
let mkSynApp4 f x1 x2 x3 x4 m = mkSynApp1 (mkSynApp3 f x1 x2 x3 m) x4 m
let mkSynApp5 f x1 x2 x3 x4 x5 m = mkSynApp1 (mkSynApp4 f x1 x2 x3 x4 m) x5 m
let mkSynDotParenSet  m a b c = mkSynTrifix m parenSet a b c
let mkSynDotBrackGet  m mDot a b   = SynExpr.DotIndexedGet(a, [SynIndexerArg.One b], mDot, m)
let mkSynQMarkSet m a b c = mkSynTrifix m qmarkSet a b c
let mkSynDotBrackSliceGet  m mDot arr sliceArg = SynExpr.DotIndexedGet(arr, [sliceArg], mDot, m)

let mkSynDotBrackSeqSliceGet  m mDot arr (argslist: list<SynIndexerArg>) =
    let notsliced=[ for arg in argslist do
                       match arg with
                       | SynIndexerArg.One x -> yield x
                       | _ -> () ]
    if notsliced.Length = argslist.Length then
        SynExpr.DotIndexedGet(arr, [SynIndexerArg.One (SynExpr.Tuple(false, notsliced, [], unionRanges (List.head notsliced).Range (List.last notsliced).Range))], mDot, m)
    else
        SynExpr.DotIndexedGet(arr, argslist, mDot, m)

let mkSynDotParenGet lhsm dotm a b   =
    match b with
    | SynExpr.Tuple (false, [_;_], _, _)   -> errorR(Deprecated(FSComp.SR.astDeprecatedIndexerNotation(), lhsm)) ; SynExpr.Const(SynConst.Unit, lhsm)
    | SynExpr.Tuple (false, [_;_;_], _, _) -> errorR(Deprecated(FSComp.SR.astDeprecatedIndexerNotation(), lhsm)) ; SynExpr.Const(SynConst.Unit, lhsm)
    | _ -> mkSynInfix dotm a parenGet b

let mkSynUnit m = SynExpr.Const(SynConst.Unit, m)
let mkSynUnitPat m = SynPat.Const(SynConst.Unit, m)
let mkSynDelay m e = SynExpr.Lambda (false, false, SynSimplePats.SimplePats ([mkSynCompGenSimplePatVar (mkSynId m "unitVar")], m), e, m)

let mkSynAssign (l: SynExpr) (r: SynExpr) =
    let m = unionRanges l.Range r.Range
    match l with
    //| SynExpr.Paren(l2, m2)  -> mkSynAssign m l2 r
    | LongOrSingleIdent(false, v, None, _)  -> SynExpr.LongIdentSet (v, r, m)
    | SynExpr.DotGet(e, _, v, _)  -> SynExpr.DotSet (e, v, r, m)
    | SynExpr.DotIndexedGet(e1, e2, mDot, mLeft)  -> SynExpr.DotIndexedSet (e1, e2, r, mLeft, mDot, m)
    | SynExpr.LibraryOnlyUnionCaseFieldGet (x, y, z, _) -> SynExpr.LibraryOnlyUnionCaseFieldSet (x, y, z, r, m)
    | SynExpr.App (_, _, SynExpr.App(_, _, SingleIdent(nm), a, _), b, _) when nm.idText = opNameQMark ->
        mkSynQMarkSet m a b r
    | SynExpr.App (_, _, SynExpr.App(_, _, SingleIdent(nm), a, _), b, _) when nm.idText = opNameParenGet ->
        mkSynDotParenSet m a b r
    | SynExpr.App (_, _, SynExpr.LongIdent(false, v, None, _), x, _)  -> SynExpr.NamedIndexedPropertySet (v, x, r, m)
    | SynExpr.App (_, _, SynExpr.DotGet(e, _, v, _), x, _)  -> SynExpr.DotNamedIndexedPropertySet (e, v, x, r, m)
    | l  -> SynExpr.Set (l, r, m)
    //|   _ -> errorR(Error(FSComp.SR.astInvalidExprLeftHandOfAssignment(), m));  l  // return just the LHS, so the typechecker can see it and capture expression typings that may be useful for dot lookups

let rec mkSynDot dotm m l r =
    match l with
    | SynExpr.LongIdent(isOpt, LongIdentWithDots(lid, dots), None, _) ->
        SynExpr.LongIdent(isOpt, LongIdentWithDots(lid@[r], dots@[dotm]), None, m) // REVIEW: MEMORY PERFORMANCE: This list operation is memory intensive (we create a lot of these list nodes) - an ImmutableArray would be better here
    | SynExpr.Ident id ->
        SynExpr.LongIdent(false, LongIdentWithDots([id;r], [dotm]), None, m)
    | SynExpr.DotGet(e, dm, LongIdentWithDots(lid, dots), _) ->
        SynExpr.DotGet(e, dm, LongIdentWithDots(lid@[r], dots@[dotm]), m)// REVIEW: MEMORY PERFORMANCE: This is memory intensive (we create a lot of these list nodes) - an ImmutableArray would be better here
    | expr ->
        SynExpr.DotGet(expr, dotm, LongIdentWithDots([r], []), m)

let rec mkSynDotMissing dotm m l =
    match l with
    | SynExpr.LongIdent(isOpt, LongIdentWithDots(lid, dots), None, _) ->
        SynExpr.LongIdent(isOpt, LongIdentWithDots(lid, dots@[dotm]), None, m) // REVIEW: MEMORY PERFORMANCE: This list operation is memory intensive (we create a lot of these list nodes) - an ImmutableArray would be better here
    | SynExpr.Ident id ->
        SynExpr.LongIdent(false, LongIdentWithDots([id], [dotm]), None, m)
    | SynExpr.DotGet(e, dm, LongIdentWithDots(lid, dots), _) ->
        SynExpr.DotGet(e, dm, LongIdentWithDots(lid, dots@[dotm]), m)// REVIEW: MEMORY PERFORMANCE: This is memory intensive (we create a lot of these list nodes) - an ImmutableArray would be better here
    | expr ->
        SynExpr.DiscardAfterMissingQualificationAfterDot(expr, m)

let mkSynFunMatchLambdas synArgNameGenerator isMember wholem ps e =
    let _, e =  PushCurriedPatternsToExpr synArgNameGenerator wholem isMember ps e
    e


// error recovery - the contract is that these expressions can only be produced if an error has already been reported
// (as a result, future checking may choose not to report errors involving these, to prevent noisy cascade errors)
let arbExpr(debugStr, range: range) = SynExpr.ArbitraryAfterError(debugStr, range.MakeSynthetic())
type SynExpr with
    member this.IsArbExprAndThusAlreadyReportedError =
        match this with
        | SynExpr.ArbitraryAfterError _ -> true
        | _ -> false

/// The syntactic elements associated with the "return" of a function or method. Some of this is
/// mostly dummy information to make the return element look like an argument,
/// the important thing is that (a) you can give a return type for the function or method, and
/// (b) you can associate .NET attributes to return of a function or method and these get stored in .NET metadata.
type SynReturnInfo = SynReturnInfo of (SynType * SynArgInfo) * range: range


/// Operations related to the syntactic analysis of arguments of value, function and member definitions and signatures.
///
/// Function and member definitions have strongly syntactically constrained arities.  We infer
/// the arity from the syntax.
///
/// For example, we record the arity for:
/// StaticProperty --> [1]               -- for unit arg
/// this.InstanceProperty --> [1;1]        -- for unit arg
/// StaticMethod(args) --> map InferSynArgInfoFromSimplePat args
/// this.InstanceMethod() --> 1 :: map InferSynArgInfoFromSimplePat args
/// this.InstanceProperty with get(argpat) --> 1 :: [InferSynArgInfoFromSimplePat argpat]
/// StaticProperty with get(argpat) --> [InferSynArgInfoFromSimplePat argpat]
/// this.InstanceProperty with get() --> 1 :: [InferSynArgInfoFromSimplePat argpat]
/// StaticProperty with get() --> [InferSynArgInfoFromSimplePat argpat]
///
/// this.InstanceProperty with set(argpat)(v) --> 1 :: [InferSynArgInfoFromSimplePat argpat; 1]
/// StaticProperty with set(argpat)(v) --> [InferSynArgInfoFromSimplePat argpat; 1]
/// this.InstanceProperty with set(v) --> 1 :: [1]
/// StaticProperty with set(v) --> [1]
module SynInfo =
    /// The argument information for an argument without a name
    let unnamedTopArg1 = SynArgInfo([], false, None)

    /// The argument information for a curried argument without a name
    let unnamedTopArg = [unnamedTopArg1]

    /// The argument information for a '()' argument
    let unitArgData = unnamedTopArg

    /// The 'argument' information for a return value where no attributes are given for the return value (the normal case)
    let unnamedRetVal = SynArgInfo([], false, None)

    /// The 'argument' information for the 'this'/'self' parameter in the cases where it is not given explicitly
    let selfMetadata = unnamedTopArg

    /// Determine if a syntactic information represents a member without arguments (which is implicitly a property getter)
    let HasNoArgs (SynValInfo(args, _)) = isNil args

    /// Check if one particular argument is an optional argument. Used when adjusting the
    /// types of optional arguments for function and member signatures.
    let IsOptionalArg (SynArgInfo(_, isOpt, _)) = isOpt

    /// Check if there are any optional arguments in the syntactic argument information. Used when adjusting the
    /// types of optional arguments for function and member signatures.
    let HasOptionalArgs (SynValInfo(args, _)) = List.exists (List.exists IsOptionalArg) args

    /// Add a parameter entry to the syntactic value information to represent the '()' argument to a property getter. This is
    /// used for the implicit '()' argument in property getter signature specifications.
    let IncorporateEmptyTupledArgForPropertyGetter (SynValInfo(args, retInfo)) = SynValInfo([]::args, retInfo)

    /// Add a parameter entry to the syntactic value information to represent the 'this' argument. This is
    /// used for the implicit 'this' argument in member signature specifications.
    let IncorporateSelfArg (SynValInfo(args, retInfo)) = SynValInfo(selfMetadata::args, retInfo)

    /// Add a parameter entry to the syntactic value information to represent the value argument for a property setter. This is
    /// used for the implicit value argument in property setter signature specifications.
    let IncorporateSetterArg (SynValInfo(args, retInfo)) =
         let args =
             match args with
             | [] -> [unnamedTopArg]
             | [arg] -> [arg@[unnamedTopArg1]]
             | _ -> failwith "invalid setter type"
         SynValInfo(args, retInfo)

    /// Get the argument counts for each curried argument group. Used in some adhoc places in tc.fs.
    let AritiesOfArgs (SynValInfo(args, _)) = List.map List.length args

    /// Get the argument attributes from the syntactic information for an argument.
    let AttribsOfArgData (SynArgInfo(attribs, _, _)) = attribs

    /// Infer the syntactic argument info for a single argument from a simple pattern.
    let rec InferSynArgInfoFromSimplePat attribs p =
        match p with
        | SynSimplePat.Id(nm, _, isCompGen, _, isOpt, _) ->
           SynArgInfo(attribs, isOpt, (if isCompGen then None else Some nm))
        | SynSimplePat.Typed(a, _, _) -> InferSynArgInfoFromSimplePat attribs a
        | SynSimplePat.Attrib(a, attribs2, _) -> InferSynArgInfoFromSimplePat (attribs @ attribs2) a

    /// Infer the syntactic argument info for one or more arguments one or more simple patterns.
    let rec InferSynArgInfoFromSimplePats x =
        match x with
        | SynSimplePats.SimplePats(ps, _) -> List.map (InferSynArgInfoFromSimplePat []) ps
        | SynSimplePats.Typed(ps, _, _) -> InferSynArgInfoFromSimplePats ps

    /// Infer the syntactic argument info for one or more arguments a pattern.
    let InferSynArgInfoFromPat p =
        // It is ok to use a fresh SynArgNameGenerator here, because compiler generated names are filtered from SynArgInfo, see InferSynArgInfoFromSimplePat above
        let sp, _ = SimplePatsOfPat (SynArgNameGenerator()) p
        InferSynArgInfoFromSimplePats sp

    /// Make sure only a solitary unit argument has unit elimination
    let AdjustArgsForUnitElimination infosForArgs =
        match infosForArgs with
        | [[]] -> infosForArgs
        | _ -> infosForArgs |> List.map (function [] -> unitArgData | x -> x)

    /// Transform a property declared using '[static] member P = expr' to a method taking a "unit" argument.
    /// This is similar to IncorporateEmptyTupledArgForPropertyGetter, but applies to member definitions
    /// rather than member signatures.
    let AdjustMemberArgs memFlags infosForArgs =
        match infosForArgs with
        | [] when memFlags=MemberKind.Member -> [] :: infosForArgs
        | _ -> infosForArgs

    /// For 'let' definitions, we infer syntactic argument information from the r.h.s. of a definition, if it
    /// is an immediate 'fun ... -> ...' or 'function ...' expression. This is noted in the F# language specification.
    /// This does not apply to member definitions.
    let InferLambdaArgs origRhsExpr =
        let rec loop e =
            match e with
            | SynExpr.Lambda(false, _, spats, rest, _) ->
                InferSynArgInfoFromSimplePats spats :: loop rest
            | _ -> []
        loop origRhsExpr

    let InferSynReturnData (retInfo: SynReturnInfo option) =
        match retInfo with
        | None -> unnamedRetVal
        | Some(SynReturnInfo((_, retInfo), _)) -> retInfo

    let private emptySynValInfo = SynValInfo([], unnamedRetVal)

    let emptySynValData = SynValData(None, emptySynValInfo, None)

    /// Infer the syntactic information for a 'let' or 'member' definition, based on the argument pattern,
    /// any declared return information (e.g. .NET attributes on the return element), and the r.h.s. expression
    /// in the case of 'let' definitions.
    let InferSynValData (memberFlagsOpt, pat, retInfo, origRhsExpr) =

        let infosForExplicitArgs =
            match pat with
            | Some(SynPat.LongIdent(_, _, _, SynConstructorArgs.Pats curriedArgs, _, _)) -> List.map InferSynArgInfoFromPat curriedArgs
            | _ -> []

        let explicitArgsAreSimple =
            match pat with
            | Some(SynPat.LongIdent(_, _, _, SynConstructorArgs.Pats curriedArgs, _, _)) -> List.forall isSimplePattern curriedArgs
            | _ -> true

        let retInfo = InferSynReturnData retInfo

        match memberFlagsOpt with
        | None ->
            let infosForLambdaArgs = InferLambdaArgs origRhsExpr
            let infosForArgs = infosForExplicitArgs @ (if explicitArgsAreSimple then infosForLambdaArgs else [])
            let infosForArgs = AdjustArgsForUnitElimination infosForArgs
            SynValData(None, SynValInfo(infosForArgs, retInfo), None)

        | Some memFlags  ->
            let infosForObjArgs =
                if memFlags.IsInstance then [ selfMetadata ] else []

            let infosForArgs = AdjustMemberArgs memFlags.MemberKind infosForExplicitArgs
            let infosForArgs = AdjustArgsForUnitElimination infosForArgs

            let argInfos = infosForObjArgs @ infosForArgs
            SynValData(Some(memFlags), SynValInfo(argInfos, retInfo), None)



let mkSynBindingRhs staticOptimizations rhsExpr mRhs retInfo =
    let rhsExpr = List.foldBack (fun (c, e1) e2 -> SynExpr.LibraryOnlyStaticOptimization (c, e1, e2, mRhs)) staticOptimizations rhsExpr
    let rhsExpr, retTyOpt =
        match retInfo with
        | Some (SynReturnInfo((ty, SynArgInfo(rattribs, _, _)), tym)) -> SynExpr.Typed(rhsExpr, ty, rhsExpr.Range), Some(SynBindingReturnInfo(ty, tym, rattribs) )
        | None -> rhsExpr, None
    rhsExpr, retTyOpt

let mkSynBinding (xmlDoc, headPat) (vis, isInline, isMutable, mBind, spBind, retInfo, origRhsExpr, mRhs, staticOptimizations, attrs, memberFlagsOpt) =
    let info = SynInfo.InferSynValData (memberFlagsOpt, Some headPat, retInfo, origRhsExpr)
    let rhsExpr, retTyOpt = mkSynBindingRhs staticOptimizations origRhsExpr mRhs retInfo
    Binding (vis, NormalBinding, isInline, isMutable, attrs, xmlDoc, info, headPat, retTyOpt, rhsExpr, mBind, spBind)

let NonVirtualMemberFlags k = { MemberKind=k;                           IsInstance=true;  IsDispatchSlot=false; IsOverrideOrExplicitImpl=false; IsFinal=false }
let CtorMemberFlags =         { MemberKind=MemberKind.Constructor;      IsInstance=false; IsDispatchSlot=false; IsOverrideOrExplicitImpl=false; IsFinal=false }
let ClassCtorMemberFlags =    { MemberKind=MemberKind.ClassConstructor; IsInstance=false; IsDispatchSlot=false; IsOverrideOrExplicitImpl=false; IsFinal=false }
let OverrideMemberFlags k =   { MemberKind=k;                           IsInstance=true;  IsDispatchSlot=false; IsOverrideOrExplicitImpl=true;  IsFinal=false }
let AbstractMemberFlags k =   { MemberKind=k;                           IsInstance=true;  IsDispatchSlot=true;  IsOverrideOrExplicitImpl=false; IsFinal=false }
let StaticMemberFlags k =     { MemberKind=k;                           IsInstance=false; IsDispatchSlot=false; IsOverrideOrExplicitImpl=false; IsFinal=false }

let inferredTyparDecls = SynValTyparDecls([], true, [])
let noInferredTypars = SynValTyparDecls([], false, [])

//------------------------------------------------------------------------
// Lexer args: status of #if/#endif processing.
//------------------------------------------------------------------------

type LexerIfdefStackEntry = IfDefIf | IfDefElse
type LexerIfdefStackEntries = (LexerIfdefStackEntry * range) list
type LexerIfdefStack = LexerIfdefStackEntries ref

/// Specifies how the 'endline' function in the lexer should continue after
/// it reaches end of line or eof. The options are to continue with 'token' function
/// or to continue with 'skip' function.
type LexerEndlineContinuation =
    | Token of LexerIfdefStackEntries
    | Skip of LexerIfdefStackEntries * int * range: range
    member x.LexerIfdefStack =
      match x with
      | LexerEndlineContinuation.Token(ifd)
      | LexerEndlineContinuation.Skip(ifd, _, _) -> ifd

type LexerIfdefExpression =
    | IfdefAnd of LexerIfdefExpression*LexerIfdefExpression
    | IfdefOr of LexerIfdefExpression*LexerIfdefExpression
    | IfdefNot of LexerIfdefExpression
    | IfdefId of string

let rec LexerIfdefEval (lookup: string -> bool) = function
    | IfdefAnd (l, r)    -> (LexerIfdefEval lookup l) && (LexerIfdefEval lookup r)
    | IfdefOr (l, r)     -> (LexerIfdefEval lookup l) || (LexerIfdefEval lookup r)
    | IfdefNot e        -> not (LexerIfdefEval lookup e)
    | IfdefId id        -> lookup id

/// The parser defines a number of tokens for whitespace and
/// comments eliminated by the lexer.  These carry a specification of
/// a continuation for the lexer for continued processing after we've dealt with
/// the whitespace.
[<RequireQualifiedAccess>]
[<NoComparison; NoEquality>]
type LexerWhitespaceContinuation =
    | Token of ifdef: LexerIfdefStackEntries
    | IfDefSkip of ifdef: LexerIfdefStackEntries * int * range: range
    | String of ifdef: LexerIfdefStackEntries * range: range
    | VerbatimString of ifdef: LexerIfdefStackEntries * range: range
    | TripleQuoteString of ifdef: LexerIfdefStackEntries * range: range
    | Comment of ifdef: LexerIfdefStackEntries * int * range: range
    | SingleLineComment of ifdef: LexerIfdefStackEntries * int * range: range
    | StringInComment of ifdef: LexerIfdefStackEntries * int * range: range
    | VerbatimStringInComment of ifdef: LexerIfdefStackEntries * int * range: range
    | TripleQuoteStringInComment of ifdef: LexerIfdefStackEntries * int * range: range
    | MLOnly of ifdef: LexerIfdefStackEntries * range: range
    | EndLine of LexerEndlineContinuation

    member x.LexerIfdefStack =
        match x with
        | LexCont.Token (ifdef=ifd)
        | LexCont.IfDefSkip (ifdef=ifd)
        | LexCont.String (ifdef=ifd)
        | LexCont.VerbatimString (ifdef=ifd)
        | LexCont.Comment (ifdef=ifd)
        | LexCont.SingleLineComment (ifdef=ifd)
        | LexCont.TripleQuoteString (ifdef=ifd)
        | LexCont.StringInComment (ifdef=ifd)
        | LexCont.VerbatimStringInComment (ifdef=ifd)
        | LexCont.TripleQuoteStringInComment (ifdef=ifd)
        | LexCont.MLOnly (ifdef=ifd) -> ifd
        | LexCont.EndLine endl -> endl.LexerIfdefStack

and LexCont = LexerWhitespaceContinuation

//------------------------------------------------------------------------
// Parser/Lexer state
//------------------------------------------------------------------------

/// The error raised by the parse_error_rich function, which is called by the parser engine
/// when a syntax error occurs. The first object is the ParseErrorContext which contains a dump of
/// information about the grammar at the point where the error occurred, e.g. what tokens
/// are valid to shift next at that point in the grammar. This information is processed in CompileOps.fs.
[<NoEquality; NoComparison>]
exception SyntaxError of obj (* ParseErrorContext<_> *) * range: range

/// Get an F# compiler position from a lexer position
let internal posOfLexPosition (p: Position) =
    mkPos p.Line p.Column

/// Get an F# compiler range from a lexer range
let internal mkSynRange (p1: Position) (p2: Position) =
    mkFileIndexRange p1.FileIndex (posOfLexPosition p1) (posOfLexPosition p2)

type LexBuffer<'Char> with
    member internal lexbuf.LexemeRange  = mkSynRange lexbuf.StartPos lexbuf.EndPos

/// Get the range corresponding to the result of a grammar rule while it is being reduced
let internal lhs (parseState: IParseState) =
    let p1 = parseState.ResultStartPosition
    let p2 = parseState.ResultEndPosition
    mkSynRange p1 p2

/// Get the range covering two of the r.h.s. symbols of a grammar rule while it is being reduced
let internal rhs2 (parseState: IParseState) i j =
    let p1 = parseState.InputStartPosition i
    let p2 = parseState.InputEndPosition j
    mkSynRange p1 p2

/// Get the range corresponding to one of the r.h.s. symbols of a grammar rule while it is being reduced
let internal rhs parseState i = rhs2 parseState i i

type IParseState with

    /// Get the generator used for compiler-generated argument names.
    member internal x.SynArgNameGenerator =
        let key = "SynArgNameGenerator"
        let bls = x.LexBuffer.BufferLocalStore
        let gen =
            match bls.TryGetValue(key) with
            | true, gen -> gen
            | _ ->
                let gen = box (SynArgNameGenerator())
                bls.[key] <- gen
                gen
        gen :?> SynArgNameGenerator

    /// Reset the generator used for compiler-generated argument names.
    member internal x.ResetSynArgNameGenerator() = x.SynArgNameGenerator.Reset()


/// XmlDoc F# lexer/parser state, held in the BufferLocalStore for the lexer.
/// This is the only use of the lexer BufferLocalStore in the codebase.
module LexbufLocalXmlDocStore =
    // The key into the BufferLocalStore used to hold the current accumulated XmlDoc lines
    let private xmlDocKey = "XmlDoc"

    let internal ClearXmlDoc (lexbuf: Lexbuf) =
        lexbuf.BufferLocalStore.[xmlDocKey] <- box (XmlDocCollector())

    /// Called from the lexer to save a single line of XML doc comment.
    let internal SaveXmlDocLine (lexbuf: Lexbuf, lineText, pos) =
        let collector =
            match lexbuf.BufferLocalStore.TryGetValue(xmlDocKey) with
            | true, collector -> collector
            | _ ->
                let collector = box (XmlDocCollector())
                lexbuf.BufferLocalStore.[xmlDocKey] <- collector
                collector
        let collector = unbox<XmlDocCollector>(collector)
        collector.AddXmlDocLine(lineText, pos)

    /// Called from the parser each time we parse a construct that marks the end of an XML doc comment range,
    /// e.g. a 'type' declaration. The markerRange is the range of the keyword that delimits the construct.
    let internal GrabXmlDocBeforeMarker (lexbuf: Lexbuf, markerRange: range)  =
        match lexbuf.BufferLocalStore.TryGetValue(xmlDocKey) with
        | true, collector ->
            let collector = unbox<XmlDocCollector>(collector)
            PreXmlDoc.CreateFromGrabPoint(collector, markerRange.End)
        | _ ->
            PreXmlDoc.Empty



/// Generates compiler-generated names. Each name generated also includes the StartLine number of the range passed in
/// at the point of first generation.
///
/// This type may be accessed concurrently, though in practice it is only used from the compilation thread.
/// It is made concurrency-safe since a global instance of the type is allocated in tast.fs, and it is good
/// policy to make all globally-allocated objects concurrency safe in case future versions of the compiler
/// are used to host multiple concurrent instances of compilation.
type NiceNameGenerator() =

    let lockObj = obj()
    let basicNameCounts = new Dictionary<string, int>(100)

    member x.FreshCompilerGeneratedName (name, m: range) =
      lock lockObj (fun () ->
        let basicName = GetBasicNameOfPossibleCompilerGeneratedName name
        let n =
            match basicNameCounts.TryGetValue(basicName) with
            | true, count -> count
            | _ -> 0
        let nm = CompilerGeneratedNameSuffix basicName (string m.StartLine + (match n with 0 -> "" | n -> "-" + string n))
        basicNameCounts.[basicName] <- n + 1
        nm)

    member x.Reset () =
      lock lockObj (fun () ->
        basicNameCounts.Clear()
      )



/// Generates compiler-generated names marked up with a source code location, but if given the same unique value then
/// return precisely the same name. Each name generated also includes the StartLine number of the range passed in
/// at the point of first generation.
///
/// This type may be accessed concurrently, though in practice it is only used from the compilation thread.
/// It is made concurrency-safe since a global instance of the type is allocated in tast.fs.
type StableNiceNameGenerator() =

    let lockObj = obj()

    let names = new Dictionary<(string * int64), string>(100)
    let basicNameCounts = new Dictionary<string, int>(100)

    member x.GetUniqueCompilerGeneratedName (name, m: range, uniq) =
        lock lockObj (fun () ->
            let basicName = GetBasicNameOfPossibleCompilerGeneratedName name
            let key = basicName, uniq
            match names.TryGetValue(key) with
            | true, nm -> nm
            | _ ->
                let n =
                    match basicNameCounts.TryGetValue(basicName) with
                    | true, c -> c
                    | _ -> 0
                let nm = CompilerGeneratedNameSuffix basicName (string m.StartLine + (match n with 0 -> "" | n -> "-" + string n))
                names.[key] <- nm
                basicNameCounts.[basicName] <- n + 1
                nm
        )

    member x.Reset () =
      lock lockObj (fun () ->
        basicNameCounts.Clear()
        names.Clear()
      )

let rec synExprContainsError inpExpr =
    let rec walkBind (Binding(_, _, _, _, _, _, _, _, _, synExpr, _, _)) = walkExpr synExpr
    and walkExprs es = es |> List.exists walkExpr
    and walkBinds es = es |> List.exists walkBind
    and walkMatchClauses cl = cl |> List.exists (fun (Clause(_, whenExpr, e, _, _)) -> walkExprOpt whenExpr || walkExpr e)
    and walkExprOpt eOpt = eOpt |> Option.exists walkExpr
    and walkExpr e =
          match e with
          | SynExpr.FromParseError _
          | SynExpr.DiscardAfterMissingQualificationAfterDot _
          | SynExpr.ArbitraryAfterError _ -> true
          | SynExpr.LongIdent _
          | SynExpr.Quote _
          | SynExpr.LibraryOnlyILAssembly _
          | SynExpr.LibraryOnlyStaticOptimization _
          | SynExpr.Null _
          | SynExpr.Ident _
          | SynExpr.ImplicitZero _
          | SynExpr.Const _ -> false

          | SynExpr.TypeTest (e, _, _)
          | SynExpr.Upcast (e, _, _)
          | SynExpr.AddressOf (_, e, _, _)
          | SynExpr.CompExpr (_, _, e, _)
          | SynExpr.ArrayOrListOfSeqExpr (_, e, _)
          | SynExpr.Typed (e, _, _)
          | SynExpr.FromParseError (e, _)
          | SynExpr.Do (e, _)
          | SynExpr.Assert (e, _)
          | SynExpr.DotGet (e, _, _, _)
          | SynExpr.LongIdentSet (_, e, _)
          | SynExpr.New (_, _, e, _)
          | SynExpr.TypeApp (e, _, _, _, _, _, _)
          | SynExpr.LibraryOnlyUnionCaseFieldGet (e, _, _, _)
          | SynExpr.Downcast (e, _, _)
          | SynExpr.InferredUpcast (e, _)
          | SynExpr.InferredDowncast (e, _)
          | SynExpr.Lazy (e, _)
          | SynExpr.TraitCall(_, _, e, _)
          | SynExpr.YieldOrReturn (_, e, _)
          | SynExpr.YieldOrReturnFrom (_, e, _)
          | SynExpr.DoBang (e, _)
          | SynExpr.Fixed (e, _)
          | SynExpr.Paren (e, _, _, _) ->
              walkExpr e

          | SynExpr.NamedIndexedPropertySet (_, e1, e2, _)
          | SynExpr.DotSet (e1, _, e2, _)
          | SynExpr.Set (e1, e2, _)
          | SynExpr.LibraryOnlyUnionCaseFieldSet (e1, _, _, e2, _)
          | SynExpr.JoinIn (e1, _, e2, _)
          | SynExpr.App (_, _, e1, e2, _) ->
              walkExpr e1 || walkExpr e2

          | SynExpr.ArrayOrList (_, es, _)
          | SynExpr.Tuple (_, es, _, _) ->
              walkExprs es

          | SynExpr.AnonRecd (_, origExpr, flds, _) ->
              (match origExpr with Some (e, _) -> walkExpr e | None -> false) ||
              walkExprs (List.map snd flds)

          | SynExpr.Record (_, origExpr, fs, _) ->
              (match origExpr with Some (e, _) -> walkExpr e | None -> false) ||
              let flds = fs |> List.choose (fun (_, v, _) -> v)
              walkExprs (flds)

          | SynExpr.ObjExpr (_, _, bs, is, _, _) ->
              walkBinds bs || walkBinds [ for (InterfaceImpl(_, bs, _)) in is do yield! bs  ]
          | SynExpr.ForEach (_, _, _, _, e1, e2, _)
          | SynExpr.While (_, e1, e2, _) ->
              walkExpr e1 || walkExpr e2
          | SynExpr.For (_, _, e1, _, e2, e3, _) ->
              walkExpr e1 || walkExpr e2 || walkExpr e3
          | SynExpr.MatchLambda(_, _, cl, _, _) ->
              walkMatchClauses cl
          | SynExpr.Lambda (_, _, _, e, _) ->
              walkExpr e
          | SynExpr.Match (_, e, cl, _) ->
              walkExpr e || walkMatchClauses cl
          | SynExpr.LetOrUse (_, _, bs, e, _) ->
              walkBinds bs || walkExpr e

          | SynExpr.TryWith (e, _, cl, _, _, _, _) ->
              walkExpr e  || walkMatchClauses cl

          | SynExpr.TryFinally (e1, e2, _, _, _) ->
              walkExpr e1 || walkExpr e2
          | SynExpr.Sequential (_, _, e1, e2, _) ->
              walkExpr e1 || walkExpr e2
          | SynExpr.SequentialOrImplicitYield (_, e1, e2, _, _) ->
              walkExpr e1 || walkExpr e2
          | SynExpr.IfThenElse (e1, e2, e3opt, _, _, _, _) ->
              walkExpr e1 || walkExpr e2 || walkExprOpt e3opt
          | SynExpr.DotIndexedGet (e1, es, _, _) ->
              walkExpr e1 || walkExprs [ for e in es do yield! e.Exprs ]

          | SynExpr.DotIndexedSet (e1, es, e2, _, _, _) ->
              walkExpr e1 || walkExprs [ for e in es do yield! e.Exprs ] || walkExpr e2
          | SynExpr.DotNamedIndexedPropertySet (e1, _, e2, e3, _) ->
              walkExpr e1 || walkExpr e2 || walkExpr e3

          | SynExpr.MatchBang (_, e, cl, _) ->
              walkExpr e || walkMatchClauses cl
          | SynExpr.LetOrUseBang  (_, _, _, _, e1, e2, _) ->
              walkExpr e1 || walkExpr e2
    walkExpr inpExpr<|MERGE_RESOLUTION|>--- conflicted
+++ resolved
@@ -750,14 +750,8 @@
     /// Computation expressions only, based on JOIN_IN token from lex filter
     | JoinIn of SynExpr * range * SynExpr * range: range
 
-<<<<<<< HEAD
     /// Used internally during type checking for translating computation expressions.
-    | ImplicitZero of range:range
-=======
-    /// F# syntax: <implicit>
-    /// Computation expressions only, implied by final "do" or "do!"
     | ImplicitZero of range: range
->>>>>>> d5f5bd00
 
     /// Used internally during type checking for translating computation expressions.
     | SequentialOrImplicitYield of seqPoint:SequencePointInfoForSeq * expr1:SynExpr * expr2:SynExpr * ifNotStmt:SynExpr * range:range
