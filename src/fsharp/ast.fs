// Copyright (c) Microsoft Corporation.  All Rights Reserved.  See License.txt in the project root for license information.

module public FSharp.Compiler.Ast

open System.Collections.Generic
open Internal.Utilities.Text.Lexing
open Internal.Utilities.Text.Parsing
open FSharp.Compiler.AbstractIL
open FSharp.Compiler.AbstractIL.IL
open FSharp.Compiler.AbstractIL.Internal
open FSharp.Compiler.AbstractIL.Internal.Library
open FSharp.Compiler
open FSharp.Compiler.UnicodeLexing
open FSharp.Compiler.ErrorLogger
open FSharp.Compiler.Features
open FSharp.Compiler.PrettyNaming
open FSharp.Compiler.Range

/// The prefix of the names used for the fake namespace path added to all dynamic code entries in FSI.EXE
let FsiDynamicModulePrefix = "FSI_"

[<RequireQualifiedAccess>]
module FSharpLib =
    let Root      = "Microsoft.FSharp"
    let RootPath  = IL.splitNamespace Root
    let Core      = Root + ".Core"
    let CorePath  = IL.splitNamespace Core

[<RequireQualifiedAccess>]
module CustomOperations =
    [<Literal>]
    let Into = "into"

//------------------------------------------------------------------------
// XML doc pre-processing
//-----------------------------------------------------------------------


/// Used to collect XML documentation during lexing and parsing.
type XmlDocCollector() =
    let mutable savedLines = new ResizeArray<(string * pos)>()
    let mutable savedGrabPoints = new ResizeArray<pos>()
    let posCompare p1 p2 = if posGeq p1 p2 then 1 else if posEq p1 p2 then 0 else -1
    let savedGrabPointsAsArray =
        lazy (savedGrabPoints.ToArray() |> Array.sortWith posCompare)

    let savedLinesAsArray =
        lazy (savedLines.ToArray() |> Array.sortWith (fun (_, p1) (_, p2) -> posCompare p1 p2))

    let check() =
        assert (not savedLinesAsArray.IsValueCreated && "can't add more XmlDoc elements to XmlDocCollector after extracting first XmlDoc from the overall results" <> "")

    member x.AddGrabPoint pos =
        check()
        savedGrabPoints.Add pos

    member x.AddXmlDocLine(line, pos) =
        check()
        savedLines.Add(line, pos)

    member x.LinesBefore grabPointPos =
      try
        let lines = savedLinesAsArray.Force()
        let grabPoints = savedGrabPointsAsArray.Force()
        let firstLineIndexAfterGrabPoint = Array.findFirstIndexWhereTrue lines (fun (_, pos) -> posGeq pos grabPointPos)
        let grabPointIndex = Array.findFirstIndexWhereTrue grabPoints (fun pos -> posGeq pos grabPointPos)
        assert (posEq grabPoints.[grabPointIndex] grabPointPos)
        let firstLineIndexAfterPrevGrabPoint =
            if grabPointIndex = 0 then
                0
            else
                let prevGrabPointPos = grabPoints.[grabPointIndex-1]
                Array.findFirstIndexWhereTrue lines (fun (_, pos) -> posGeq pos prevGrabPointPos)
        //printfn "#lines = %d, firstLineIndexAfterPrevGrabPoint = %d, firstLineIndexAfterGrabPoint = %d" lines.Length firstLineIndexAfterPrevGrabPoint  firstLineIndexAfterGrabPoint

        let lines = lines.[firstLineIndexAfterPrevGrabPoint..firstLineIndexAfterGrabPoint-1] |> Array.rev
        if lines.Length = 0 then
            [| |]
        else
            let firstLineNumber = (snd lines.[0]).Line
            lines
            |> Array.mapi (fun i x -> firstLineNumber - i, x)
            |> Array.takeWhile (fun (sequencedLineNumber, (_, pos)) -> sequencedLineNumber = pos.Line)
            |> Array.map (fun (_, (lineStr, _)) -> lineStr)
            |> Array.rev
      with e ->
        //printfn "unexpected error in LinesBefore:\n%s" (e.ToString())
        [| |]

type XmlDoc =
    | XmlDoc of string[]
    
    static member Empty = XmlDocStatics.Empty
    
    member x.NonEmpty = (let (XmlDoc lines) = x in lines.Length <> 0)
    
    static member Merge (XmlDoc lines) (XmlDoc lines') = XmlDoc (Array.append lines lines')
    
    /// This code runs for .XML generation and thus influences cross-project xmldoc tooltips; for within-project tooltips,
    /// see XmlDocumentation.fs in the language service
    static member Process (XmlDoc lines) =
        let rec processLines (lines: string list) =
            match lines with
            | [] -> []
            | (lineA :: rest) as lines ->
                let lineAT = lineA.TrimStart([|' '|])
                if lineAT = "" then processLines rest
                else if lineAT.StartsWithOrdinal("<") then lines
                else ["<summary>"] @
                     (lines |> List.map (fun line -> Microsoft.FSharp.Core.XmlAdapters.escape line)) @
                     ["</summary>"]

        let lines = processLines (Array.toList lines)
        if isNil lines then XmlDoc.Empty
        else XmlDoc (Array.ofList lines)

// Discriminated unions can't contain statics, so we use a separate type
and XmlDocStatics() =

    static let empty = XmlDoc[| |]

    static member Empty = empty

type PreXmlDoc =
    | PreXmlMerge of PreXmlDoc * PreXmlDoc
    | PreXmlDoc of pos * XmlDocCollector
    | PreXmlDocEmpty

    member x.ToXmlDoc() =
        match x with
        | PreXmlMerge(a, b) -> XmlDoc.Merge (a.ToXmlDoc()) (b.ToXmlDoc())
        | PreXmlDocEmpty -> XmlDoc.Empty
        | PreXmlDoc (pos, collector) ->
            let lines = collector.LinesBefore pos
            if lines.Length = 0 then XmlDoc.Empty
            else XmlDoc lines

    static member CreateFromGrabPoint(collector: XmlDocCollector, grabPointPos) =
        collector.AddGrabPoint grabPointPos
        PreXmlDoc(grabPointPos, collector)

    static member Empty = PreXmlDocEmpty

    static member Merge a b = PreXmlMerge (a, b)

type ParserDetail =
    | Ok
    | ThereWereSignificantParseErrorsSoDoNotTypecheckThisNode  // would cause spurious/misleading diagnostics

//------------------------------------------------------------------------
//  AST: identifiers and long identifiers
//-----------------------------------------------------------------------

// PERFORMANCE: consider making this a struct.
[<System.Diagnostics.DebuggerDisplay("{idText}")>]
[<Struct>]
[<NoEquality; NoComparison>]
type Ident (text: string, range: range) =
     member x.idText = text
     member x.idRange = range
     override x.ToString() = text

type LongIdent = Ident list

type LongIdentWithDots =
    /// LongIdentWithDots(lid, dotms)
    /// Typically dotms.Length = lid.Length-1, but they may be same if (incomplete) code ends in a dot, e.g. "Foo.Bar."
    /// The dots mostly matter for parsing, and are typically ignored by the typechecker, but
    /// if dotms.Length = lid.Length, then the parser must have reported an error, so the typechecker is allowed
    /// more freedom about typechecking these expressions.
    /// LongIdent can be empty list - it is used to denote that name of some AST element is absent (i.e. empty type name in inherit)
    | LongIdentWithDots of id: LongIdent * dotms: range list

    member this.Range =
       match this with
       | LongIdentWithDots([], _) -> failwith "rangeOfLidwd"
       | LongIdentWithDots([id], []) -> id.idRange
       | LongIdentWithDots([id], [m]) -> unionRanges id.idRange m
       | LongIdentWithDots(h :: t, []) -> unionRanges h.idRange (List.last t).idRange
       | LongIdentWithDots(h :: t, dotms) -> unionRanges h.idRange (List.last t).idRange |> unionRanges (List.last dotms)

    member this.Lid = match this with LongIdentWithDots(lid, _) -> lid

    member this.ThereIsAnExtraDotAtTheEnd = match this with LongIdentWithDots(lid, dots) -> lid.Length = dots.Length

    member this.RangeSansAnyExtraDot =
       match this with
       | LongIdentWithDots([], _) -> failwith "rangeOfLidwd"
       | LongIdentWithDots([id], _) -> id.idRange
       | LongIdentWithDots(h :: t, dotms) ->
           let nonExtraDots = if dotms.Length = t.Length then dotms else List.truncate t.Length dotms
           unionRanges h.idRange (List.last t).idRange |> unionRanges (List.last nonExtraDots)

//------------------------------------------------------------------------
//  AST: the grammar of implicitly scoped type parameters
//-----------------------------------------------------------------------

type TyparStaticReq =
    | NoStaticReq
    | HeadTypeStaticReq

[<NoEquality; NoComparison>]
type SynTypar =
    | Typar of ident: Ident * staticReq: TyparStaticReq * isCompGen: bool

    member this.Range =
        match this with
        | Typar(id, _, _) ->
            id.idRange

//------------------------------------------------------------------------
//  AST: the grammar of constants and measures
//-----------------------------------------------------------------------

type
    [<NoEquality; NoComparison; RequireQualifiedAccess>]
    /// The unchecked abstract syntax tree of constants in F# types and expressions.
    SynConst =

    /// F# syntax: ()
    | Unit

    /// F# syntax: true, false
    | Bool of bool

    /// F# syntax: 13y, 0xFFy, 0o077y, 0b0111101y
    | SByte of sbyte

    /// F# syntax: 13uy, 0x40uy, 0oFFuy, 0b0111101uy
    | Byte of byte

    /// F# syntax: 13s, 0x4000s, 0o0777s, 0b0111101s
    | Int16 of int16

    /// F# syntax: 13us, 0x4000us, 0o0777us, 0b0111101us
    | UInt16 of uint16

    /// F# syntax: 13, 0x4000, 0o0777
    | Int32 of int32

    /// F# syntax: 13u, 0x4000u, 0o0777u
    | UInt32 of uint32

    /// F# syntax: 13L
    | Int64 of int64

    /// F# syntax: 13UL
    | UInt64 of uint64

    /// F# syntax: 13n
    | IntPtr of int64

    /// F# syntax: 13un
    | UIntPtr of uint64

    /// F# syntax: 1.30f, 1.40e10f etc.
    | Single of single

    /// F# syntax: 1.30, 1.40e10 etc.
    | Double of double

    /// F# syntax: 'a'
    | Char of char

    /// F# syntax: 23.4M
    | Decimal of System.Decimal

    /// UserNum(value, suffix)
    ///
    /// F# syntax: 1Q, 1Z, 1R, 1N, 1G
    | UserNum of value: string * suffix: string

    /// F# syntax: verbatim or regular string, e.g. "abc"
    | String of text: string * range: range

    /// F# syntax: verbatim or regular byte string, e.g. "abc"B.
    ///
    /// Also used internally in the typechecker once an array of unit16 constants
    /// is detected, to allow more efficient processing of large arrays of uint16 constants.
    | Bytes of bytes: byte[] * range: range

    /// Used internally in the typechecker once an array of unit16 constants
    /// is detected, to allow more efficient processing of large arrays of uint16 constants.
    | UInt16s of uint16[]

    /// Old comment: "we never iterate, so the const here is not another SynConst.Measure"
    | Measure of constant: SynConst * SynMeasure

    member c.Range dflt =
        match c with
        | SynConst.String (_, m0) | SynConst.Bytes (_, m0) -> m0
        | _ -> dflt

and
    [<NoEquality; NoComparison; RequireQualifiedAccess>]
    /// The unchecked abstract syntax tree of F# unit of measure annotations.
    /// This should probably be merged with the representation of SynType.
    SynMeasure =
    | Named of longId: LongIdent * range: range

    | Product of SynMeasure * SynMeasure * range: range

    | Seq of SynMeasure list * range: range

    | Divide of SynMeasure * SynMeasure * range: range

    | Power of SynMeasure * SynRationalConst * range: range

    | One

    | Anon of range: range

    | Var of SynTypar * range: range

and
    [<NoEquality; NoComparison; RequireQualifiedAccess>]
    /// The unchecked abstract syntax tree of F# unit of measure exponents.
    SynRationalConst =
    | Integer of int32

    | Rational of int32 * int32 * range: range

    | Negate of SynRationalConst

//------------------------------------------------------------------------
//  AST: the grammar of types, expressions, declarations etc.
//-----------------------------------------------------------------------

[<RequireQualifiedAccess>]
type SynAccess =
    | Public
    | Internal
    | Private

type SequencePointInfoForTarget =
    | SequencePointAtTarget
    | SuppressSequencePointAtTarget

type SequencePointInfoForSeq =
    | SequencePointsAtSeq

    // This means "suppress a in 'a;b'" and "suppress b in 'a before b'"
    | SuppressSequencePointOnExprOfSequential

    // This means "suppress b in 'a;b'" and "suppress a in 'a before b'"
    | SuppressSequencePointOnStmtOfSequential

type SequencePointInfoForTry =
    | SequencePointAtTry of range: range
    // Used for "use" and "for"
    | SequencePointInBodyOfTry
    | NoSequencePointAtTry

type SequencePointInfoForWith =
    | SequencePointAtWith of range: range
    | NoSequencePointAtWith

type SequencePointInfoForFinally =
    | SequencePointAtFinally of range: range
    | NoSequencePointAtFinally

type SequencePointInfoForForLoop =
    | SequencePointAtForLoop of range: range
    | NoSequencePointAtForLoop

type SequencePointInfoForWhileLoop =
    | SequencePointAtWhileLoop of range: range
    | NoSequencePointAtWhileLoop

type SequencePointInfoForBinding =
    | SequencePointAtBinding of range: range

    // Indicates the omission of a sequence point for a binding for a 'do expr'
    | NoSequencePointAtDoBinding

    // Indicates the omission of a sequence point for a binding for a 'let e = expr' where
    // 'expr' has immediate control flow
    | NoSequencePointAtLetBinding

    // Indicates the omission of a sequence point for a compiler generated binding
    // where we've done a local expansion of some construct into something that involves
    // a 'let'. e.g. we've inlined a function and bound its arguments using 'let'
    // The let bindings are 'sticky' in that the inversion of the inlining would involve
    // replacing the entire expression with the original and not just the let bindings alone.
    | NoSequencePointAtStickyBinding

    // Given 'let v = e1 in e2', where this is a compiler generated binding,
    // we are sometimes forced to generate a sequence point for the expression anyway based on its
    // overall range. If the let binding is given the flag below then it is asserting that
    // the binding has no interesting side effects and can be totally ignored and the range
    // of the inner expression is used instead
    | NoSequencePointAtInvisibleBinding

    // Don't drop sequence points when combining sequence points
    member x.Combine(y: SequencePointInfoForBinding) =
        match x, y with
        | SequencePointAtBinding _ as g, _  -> g
        | _, (SequencePointAtBinding _ as g)  -> g
        | _ -> x

/// Indicates if a for loop is 'for x in e1 -> e2', only valid in sequence expressions
type SeqExprOnly =
    /// Indicates if a for loop is 'for x in e1 -> e2', only valid in sequence expressions
    | SeqExprOnly of bool

/// denotes location of the separator block + optional position of the semicolon (used for tooling support)
type BlockSeparator = range * pos option

/// stores pair: record field name + (true if given record field name is syntactically correct and can be used in name resolution)
type RecordFieldName = LongIdentWithDots * bool

type ExprAtomicFlag =

    /// Says that the expression is an atomic expression, i.e. is of a form that has no whitespace unless
    /// enclosed in parentheses, e.g. 1, "3", ident, ident.[expr] and (expr). If an atomic expression has
    /// type T, then the largest expression ending at the same range as the atomic expression also has type T.
    | Atomic = 0

    | NonAtomic = 1

/// The kind associated with a binding - "let", "do" or a standalone expression
type SynBindingKind =

    /// A standalone expression in a module
    | StandaloneExpression

    /// A normal 'let' binding in a module
    | NormalBinding

    /// A 'do' binding in a module. Must have type 'unit'
    | DoBinding

type
    [<NoEquality; NoComparison>]
    /// Represents the explicit declaration of a type parameter
    SynTyparDecl =
    | TyparDecl of attributes: SynAttributes * SynTypar

and
    [<NoEquality; NoComparison>]
    /// The unchecked abstract syntax tree of F# type constraints
    SynTypeConstraint =

    /// F# syntax: is 'typar: struct
    | WhereTyparIsValueType of genericName: SynTypar * range: range

    /// F# syntax: is 'typar: not struct
    | WhereTyparIsReferenceType of genericName: SynTypar * range: range

    /// F# syntax is 'typar: unmanaged
    | WhereTyparIsUnmanaged of genericName: SynTypar * range: range

    /// F# syntax is 'typar: null
    | WhereTyparSupportsNull of genericName: SynTypar * range: range

    /// F# syntax is 'typar: comparison
    | WhereTyparIsComparable of genericName: SynTypar * range: range

    /// F# syntax is 'typar: equality
    | WhereTyparIsEquatable of genericName: SynTypar * range: range

    /// F# syntax is default ^T: type
    | WhereTyparDefaultsToType of genericName: SynTypar * typeName: SynType * range: range

    /// F# syntax is 'typar :> type
    | WhereTyparSubtypeOfType of genericName: SynTypar *  typeName: SynType * range: range

    /// F# syntax is ^T: (static member MemberName: ^T * int -> ^T)
    | WhereTyparSupportsMember of genericNames: SynType list * memberSig: SynMemberSig * range: range

    /// F# syntax is 'typar: enum<'UnderlyingType>
    | WhereTyparIsEnum of genericName: SynTypar * SynType list * range: range

    /// F# syntax is 'typar: delegate<'Args, unit>
    | WhereTyparIsDelegate of genericName: SynTypar * SynType list * range: range

and
    [<NoEquality; NoComparison;RequireQualifiedAccess>]
    /// The unchecked abstract syntax tree of F# types
    SynType =
    /// F# syntax: A.B.C
    | LongIdent of longDotId: LongIdentWithDots
    /// App(typeName, LESSm, typeArgs, commasm, GREATERm, isPostfix, m)
    ///
    /// F# syntax: type<type, ..., type> or type type or (type, ..., type) type
    ///   isPostfix: indicates a postfix type application e.g. "int list" or "(int, string) dict"
    ///   commasm: ranges for interstitial commas, these only matter for parsing/design-time tooling, the typechecker may munge/discard them
    | App of typeName: SynType * LESSrange: range option * typeArgs: SynType list * commaRanges: range list * GREATERrange: range option * isPostfix: bool * range: range
    /// LongIdentApp(typeName, longId, LESSm, tyArgs, commasm, GREATERm, wholem)
    ///
    /// F# syntax: type.A.B.C<type, ..., type>
    ///   commasm: ranges for interstitial commas, these only matter for parsing/design-time tooling, the typechecker may munge/discard them
    | LongIdentApp of typeName: SynType * longDotId: LongIdentWithDots * LESSRange: range option * typeArgs: SynType list * commaRanges: range list * GREATERrange: range option * range: range

    /// F# syntax: type * ... * type
    /// F# syntax: struct (type * ... * type)
    // the bool is true if / rather than * follows the type
    | Tuple of isStruct: bool * typeNames:(bool*SynType) list * range: range

    /// F# syntax: {| id: type; ...; id: type |}
    /// F# syntax: struct {| id: type; ...; id: type |}
    | AnonRecd of isStruct: bool * typeNames:(Ident * SynType) list * range: range

    /// F# syntax: type[]
    | Array of  int * elementType: SynType * range: range

    /// F# syntax: type -> type
    | Fun of  argType: SynType * returnType: SynType * range: range

    /// F# syntax: 'Var
    | Var of genericName: SynTypar * range: range

    /// F# syntax: _
    | Anon of range: range

    /// F# syntax: typ with constraints
    | WithGlobalConstraints of typeName: SynType * constraints: SynTypeConstraint list * range: range

    /// F# syntax: #type
    | HashConstraint of SynType * range: range

    /// F# syntax: for units of measure e.g. m / s
    | MeasureDivide of dividendType: SynType * divisorType: SynType * range: range

    /// F# syntax: for units of measure e.g. m^3, kg^1/2
    | MeasurePower of measureType: SynType * SynRationalConst * range: range

    /// F# syntax: 1, "abc" etc, used in parameters to type providers
    /// For the dimensionless units i.e. 1, and static parameters to provided types
    | StaticConstant of constant: SynConst * range: range

    /// F# syntax: const expr, used in static parameters to type providers
    | StaticConstantExpr of expr: SynExpr * range: range

    /// F# syntax: ident=1 etc., used in static parameters to type providers
    | StaticConstantNamed of expr: SynType * SynType * range: range

    /// Get the syntactic range of source code covered by this construct.
    member x.Range =
        match x with
        | SynType.App (range=m)
        | SynType.LongIdentApp (range=m)
        | SynType.Tuple (range=m)
        | SynType.Array (range=m)
        | SynType.AnonRecd (range=m)
        | SynType.Fun (range=m)
        | SynType.Var (range=m)
        | SynType.Anon (range=m)
        | SynType.WithGlobalConstraints (range=m)
        | SynType.StaticConstant (range=m)
        | SynType.StaticConstantExpr (range=m)
        | SynType.StaticConstantNamed (range=m)
        | SynType.HashConstraint (range=m)
        | SynType.MeasureDivide (range=m)
        | SynType.MeasurePower (range=m) -> m
        | SynType.LongIdent lidwd -> lidwd.Range

and
    [<NoEquality; NoComparison;RequireQualifiedAccess>]
    SynExpr =

    /// F# syntax: (expr)
    ///
    /// Paren(expr, leftParenRange, rightParenRange, wholeRangeIncludingParentheses)
    ///
    /// Parenthesized expressions. Kept in AST to distinguish A.M((x, y))
    /// from A.M(x, y), among other things.
    | Paren of expr: SynExpr * leftParenRange: range * rightParenRange: range option * range: range

    /// F# syntax: <@ expr @>, <@@ expr @@>
    ///
    /// Quote(operator, isRaw, quotedSynExpr, isFromQueryExpression, m)
    | Quote of operator: SynExpr * isRaw: bool * quotedSynExpr: SynExpr * isFromQueryExpression: bool * range: range

    /// F# syntax: 1, 1.3, () etc.
    | Const of constant: SynConst * range: range

    /// F# syntax: expr: type
    | Typed of  expr: SynExpr * typeName: SynType * range: range

    /// F# syntax: e1, ..., eN
    | Tuple of  isStruct: bool * exprs: SynExpr list * commaRanges: range list * range: range  // "range list" is for interstitial commas, these only matter for parsing/design-time tooling, the typechecker may munge/discard them

    /// F# syntax: {| id1=e1; ...; idN=eN |}
    /// F# syntax: struct {| id1=e1; ...; idN=eN |}
    | AnonRecd of  isStruct: bool *  copyInfo:(SynExpr * BlockSeparator) option * recordFields:(Ident * SynExpr) list * range: range

    /// F# syntax: [ e1; ...; en ], [| e1; ...; en |]
    | ArrayOrList of  isList: bool * exprs: SynExpr list * range: range

    /// F# syntax: { f1=e1; ...; fn=en }
    /// SynExpr.Record ((baseType, baseCtorArgs, mBaseCtor, sepAfterBase, mInherits), (copyExpr, sepAfterCopyExpr), (recordFieldName, fieldValue, sepAfterField), mWholeExpr)
    /// inherit includes location of separator (for tooling)
    /// copyOpt contains range of the following WITH part (for tooling)
    /// every field includes range of separator after the field (for tooling)
    | Record of baseInfo:(SynType * SynExpr * range * BlockSeparator option * range) option * copyInfo:(SynExpr * BlockSeparator) option * recordFields:(RecordFieldName * (SynExpr option) * BlockSeparator option) list * range: range

    /// F# syntax: new C(...)
    /// The flag is true if known to be 'family' ('protected') scope
    | New of isProtected: bool * typeName: SynType * expr: SynExpr * range: range

    /// SynExpr.ObjExpr (objTy, argOpt, binds, extraImpls, mNewExpr, mWholeExpr)
    ///
    /// F# syntax: { new ... with ... }
    | ObjExpr of objType: SynType * argOptions:(SynExpr * Ident option) option * bindings: SynBinding list * extraImpls: SynInterfaceImpl list * newExprRange: range * range: range

    /// F# syntax: 'while ... do ...'
    | While of whileSeqPoint: SequencePointInfoForWhileLoop * whileExpr: SynExpr * doExpr: SynExpr * range: range

    /// F# syntax: 'for i = ... to ... do ...'
    | For of forSeqPoint: SequencePointInfoForForLoop * ident: Ident * identBody: SynExpr * bool * toBody: SynExpr * doBody: SynExpr * range: range

    /// SynExpr.ForEach (spBind, seqExprOnly, isFromSource, pat, enumExpr, bodyExpr, mWholeExpr).
    ///
    /// F# syntax: 'for ... in ... do ...'
    | ForEach of forSeqPoint: SequencePointInfoForForLoop * seqExprOnly: SeqExprOnly * isFromSource: bool * pat: SynPat * enumExpr: SynExpr * bodyExpr: SynExpr * range: range

    /// F# syntax: [ expr ], [| expr |]
    | ArrayOrListOfSeqExpr of isArray: bool * expr: SynExpr * range: range

    /// CompExpr(isArrayOrList, isNotNakedRefCell, expr)
    ///
    /// F# syntax: { expr }
    | CompExpr of isArrayOrList: bool * isNotNakedRefCell: bool ref * expr: SynExpr * range: range

    /// First bool indicates if lambda originates from a method. Patterns here are always "simple"
    /// Second bool indicates if this is a "later" part of an iterated sequence of lambdas
    ///
    /// F# syntax: fun pat -> expr
    | Lambda of  fromMethod: bool * inLambdaSeq: bool * args: SynSimplePats * body: SynExpr * range: range

    /// F# syntax: function pat1 -> expr | ... | patN -> exprN
    | MatchLambda of isExnMatch: bool * range * SynMatchClause list * matchSeqPoint: SequencePointInfoForBinding * range: range

    /// F# syntax: match expr with pat1 -> expr | ... | patN -> exprN
    | Match of  matchSeqPoint: SequencePointInfoForBinding * expr: SynExpr * clauses: SynMatchClause list * range: range (* bool indicates if this is an exception match in a computation expression which throws unmatched exceptions *)

    /// F# syntax: do expr
    | Do of  expr: SynExpr * range: range

    /// F# syntax: assert expr
    | Assert of expr: SynExpr * range: range

    /// App(exprAtomicFlag, isInfix, funcExpr, argExpr, m)
    ///  - exprAtomicFlag: indicates if the application is syntactically atomic, e.g. f.[1] is atomic, but 'f x' is not
    ///  - isInfix is true for the first app of an infix operator, e.g. 1+2 becomes App(App(+, 1), 2), where the inner node is marked isInfix
    ///      (or more generally, for higher operator fixities, if App(x, y) is such that y comes before x in the source code, then the node is marked isInfix=true)
    ///
    /// F# syntax: f x
    | App of ExprAtomicFlag * isInfix: bool * funcExpr: SynExpr * argExpr: SynExpr * range: range

    /// TypeApp(expr, mLessThan, types, mCommas, mGreaterThan, mTypeArgs, mWholeExpr)
    ///     "mCommas" are the ranges for interstitial commas, these only matter for parsing/design-time tooling, the typechecker may munge/discard them
    ///
    /// F# syntax: expr<type1, ..., typeN>
    | TypeApp of expr: SynExpr * LESSrange: range * typeNames: SynType list * commaRanges: range list * GREATERrange: range option * typeArgsRange: range * range: range

    /// LetOrUse(isRecursive, isUse, bindings, body, wholeRange)
    ///
    /// F# syntax: let pat = expr in expr
    /// F# syntax: let f pat1 .. patN = expr in expr
    /// F# syntax: let rec f pat1 .. patN = expr in expr
    /// F# syntax: use pat = expr in expr
    | LetOrUse of isRecursive: bool * isUse: bool * bindings: SynBinding list * body: SynExpr * range: range

    /// F# syntax: try expr with pat -> expr
    | TryWith of tryExpr: SynExpr * tryRange: range * withCases: SynMatchClause list * withRange: range * range: range * trySeqPoint: SequencePointInfoForTry * withSeqPoint: SequencePointInfoForWith

    /// F# syntax: try expr finally expr
    | TryFinally of tryExpr: SynExpr * finallyExpr: SynExpr * range: range * trySeqPoint: SequencePointInfoForTry * finallySeqPoint: SequencePointInfoForFinally

    /// F# syntax: lazy expr
    | Lazy of SynExpr * range: range

    /// Sequential(seqPoint, isTrueSeq, e1, e2, m)
    ///  isTrueSeq: false indicates "let v = a in b; v"
    ///
    /// F# syntax: expr; expr
    | Sequential of seqPoint: SequencePointInfoForSeq * isTrueSeq: bool * expr1: SynExpr * expr2: SynExpr * range: range

    ///  IfThenElse(exprGuard, exprThen, optionalExprElse, spIfToThen, isFromErrorRecovery, mIfToThen, mIfToEndOfLastBranch)
    ///
    /// F# syntax: if expr then expr
    /// F# syntax: if expr then expr else expr
    | IfThenElse of ifExpr: SynExpr * thenExpr: SynExpr * elseExpr: SynExpr option * spIfToThen: SequencePointInfoForBinding * isFromErrorRecovery: bool * ifToThenRange: range * range: range

    /// F# syntax: ident
    /// Optimized representation, = SynExpr.LongIdent (false, [id], id.idRange)
    | Ident of Ident

    /// F# syntax: ident.ident...ident
    /// LongIdent(isOptional, longIdent, altNameRefCell, m)
    ///   isOptional: true if preceded by a '?' for an optional named parameter
    ///   altNameRefCell: Normally 'None' except for some compiler-generated variables in desugaring pattern matching. See SynSimplePat.Id
    | LongIdent of isOptional: bool * longDotId: LongIdentWithDots * altNameRefCell: SynSimplePatAlternativeIdInfo ref option * range: range

    /// F# syntax: ident.ident...ident <- expr
    | LongIdentSet of longDotId: LongIdentWithDots * expr: SynExpr * range: range

    /// DotGet(expr, rangeOfDot, lid, wholeRange)
    ///
    /// F# syntax: expr.ident.ident
    | DotGet of expr: SynExpr * rangeOfDot: range * longDotId: LongIdentWithDots * range: range

    /// F# syntax: expr.ident...ident <- expr
    | DotSet of SynExpr * longDotId: LongIdentWithDots * SynExpr * range: range

    /// F# syntax: expr <- expr
    | Set of SynExpr * SynExpr * range: range

    /// F# syntax: expr.[expr, ..., expr]
    | DotIndexedGet of SynExpr * SynIndexerArg list * range * range: range

    /// DotIndexedSet (objectExpr, indexExprs, valueExpr, rangeOfLeftOfSet, rangeOfDot, rangeOfWholeExpr)
    ///
    /// F# syntax: expr.[expr, ..., expr] <- expr
    | DotIndexedSet of objectExpr: SynExpr * indexExprs: SynIndexerArg list * valueExpr: SynExpr * leftOfSetRange: range * dotRange: range * range: range

    /// F# syntax: Type.Items(e1) <- e2, rarely used named-property-setter notation, e.g. Foo.Bar.Chars(3) <- 'a'
    | NamedIndexedPropertySet of longDotId: LongIdentWithDots * SynExpr * SynExpr * range: range

    /// F# syntax: Expr.Items (e1) <- e2, rarely used named-property-setter notation, e.g. (stringExpr).Chars(3) <- 'a'
    | DotNamedIndexedPropertySet of SynExpr * longDotId: LongIdentWithDots * SynExpr * SynExpr * range: range

    /// F# syntax: expr :? type
    | TypeTest of  expr: SynExpr * typeName: SynType * range: range

    /// F# syntax: expr :> type
    | Upcast of  expr: SynExpr * typeName: SynType * range: range

    /// F# syntax: expr :?> type
    | Downcast of  expr: SynExpr * typeName: SynType * range: range

    /// F# syntax: upcast expr
    | InferredUpcast of  expr: SynExpr * range: range

    /// F# syntax: downcast expr
    | InferredDowncast of  expr: SynExpr * range: range

    /// F# syntax: null
    | Null of range: range

    /// F# syntax: &expr, &&expr
    | AddressOf of  isByref: bool * SynExpr * range * range: range

    /// F# syntax: ((typar1 or ... or typarN): (member-dig) expr)
    | TraitCall of SynTypar list * SynMemberSig * SynExpr * range: range

    /// F# syntax: ... in ...
    /// Computation expressions only, based on JOIN_IN token from lex filter
    | JoinIn of SynExpr * range * SynExpr * range: range

    /// Used internally during type checking for translating computation expressions.
    | ImplicitZero of range: range

    /// Used internally during type checking for translating computation expressions.
    | SequentialOrImplicitYield of seqPoint:SequencePointInfoForSeq * expr1:SynExpr * expr2:SynExpr * ifNotStmt:SynExpr * range:range

    /// F# syntax: yield expr
    /// F# syntax: return expr
    /// Computation expressions only
    | YieldOrReturn of (bool * bool) * expr: SynExpr * range: range

    /// F# syntax: yield! expr
    /// F# syntax: return! expr
    /// Computation expressions only
    | YieldOrReturnFrom of (bool * bool) * expr: SynExpr * range: range

    /// SynExpr.LetOrUseBang (spBind, isUse, isFromSource, pat, rhsExpr, bodyExpr, mWholeExpr).
    ///
    /// F# syntax: let! pat = expr in expr
    /// F# syntax: use! pat = expr in expr
    /// Computation expressions only
    | LetOrUseBang of bindSeqPoint: SequencePointInfoForBinding * isUse: bool * isFromSource: bool * SynPat * SynExpr * SynExpr * range: range

    /// F# syntax: match! expr with pat1 -> expr | ... | patN -> exprN
    | MatchBang of  matchSeqPoint: SequencePointInfoForBinding * expr: SynExpr * clauses: SynMatchClause list * range: range (* bool indicates if this is an exception match in a computation expression which throws unmatched exceptions *)

    /// F# syntax: do! expr
    /// Computation expressions only
    | DoBang of expr: SynExpr * range: range

    /// Only used in FSharp.Core
    | LibraryOnlyILAssembly of ILInstr array *  SynType list * SynExpr list * SynType list * range: range (* Embedded IL assembly code *)

    /// Only used in FSharp.Core
    | LibraryOnlyStaticOptimization of SynStaticOptimizationConstraint list * SynExpr * SynExpr * range: range

    /// Only used in FSharp.Core
    | LibraryOnlyUnionCaseFieldGet of expr: SynExpr * longId: LongIdent * int * range: range

    /// Only used in FSharp.Core
    | LibraryOnlyUnionCaseFieldSet of SynExpr * longId: LongIdent * int * SynExpr * range: range

    /// Inserted for error recovery
    | ArbitraryAfterError of debugStr: string * range: range

    /// Inserted for error recovery
    | FromParseError of expr: SynExpr * range: range

    /// Inserted for error recovery when there is "expr." and missing tokens or error recovery after the dot
    | DiscardAfterMissingQualificationAfterDot of SynExpr * range: range

    /// 'use x = fixed expr'
    | Fixed of expr: SynExpr * range: range

    /// Get the syntactic range of source code covered by this construct.
    member e.Range =
        match e with
        | SynExpr.Paren (_, leftParenRange, rightParenRange, r) ->
            match rightParenRange with
            | Some rightParenRange when leftParenRange.FileIndex <> rightParenRange.FileIndex -> leftParenRange
            | _ -> r
        | SynExpr.Quote (range=m)
        | SynExpr.Const (range=m)
        | SynExpr.Typed (range=m)
        | SynExpr.Tuple (range=m)
        | SynExpr.AnonRecd (range=m)
        | SynExpr.ArrayOrList (range=m)
        | SynExpr.Record (range=m)
        | SynExpr.New (range=m)
        | SynExpr.ObjExpr (range=m)
        | SynExpr.While (range=m)
        | SynExpr.For (range=m)
        | SynExpr.ForEach (range=m)
        | SynExpr.CompExpr (range=m)
        | SynExpr.ArrayOrListOfSeqExpr (range=m)
        | SynExpr.Lambda (range=m)
        | SynExpr.Match (range=m)
        | SynExpr.MatchLambda (range=m)
        | SynExpr.Do (range=m)
        | SynExpr.Assert (range=m)
        | SynExpr.App (range=m)
        | SynExpr.TypeApp (range=m)
        | SynExpr.LetOrUse (range=m)
        | SynExpr.TryWith (range=m)
        | SynExpr.TryFinally (range=m)
        | SynExpr.Sequential (range=m)
        | SynExpr.SequentialOrImplicitYield (range=m)
        | SynExpr.ArbitraryAfterError (range=m)
        | SynExpr.FromParseError (range=m)
        | SynExpr.DiscardAfterMissingQualificationAfterDot (range=m)
        | SynExpr.IfThenElse (range=m)
        | SynExpr.LongIdent (range=m)
        | SynExpr.LongIdentSet (range=m)
        | SynExpr.NamedIndexedPropertySet (range=m)
        | SynExpr.DotIndexedGet (range=m)
        | SynExpr.DotIndexedSet (range=m)
        | SynExpr.DotGet (range=m)
        | SynExpr.DotSet (range=m)
        | SynExpr.Set (range=m)
        | SynExpr.DotNamedIndexedPropertySet (range=m)
        | SynExpr.LibraryOnlyUnionCaseFieldGet (range=m)
        | SynExpr.LibraryOnlyUnionCaseFieldSet (range=m)
        | SynExpr.LibraryOnlyILAssembly (range=m)
        | SynExpr.LibraryOnlyStaticOptimization (range=m)
        | SynExpr.TypeTest (range=m)
        | SynExpr.Upcast (range=m)
        | SynExpr.AddressOf (range=m)
        | SynExpr.Downcast (range=m)
        | SynExpr.JoinIn (range=m)
        | SynExpr.InferredUpcast (range=m)
        | SynExpr.InferredDowncast (range=m)
        | SynExpr.Null (range=m)
        | SynExpr.Lazy (range=m)
        | SynExpr.TraitCall (range=m)
        | SynExpr.ImplicitZero (range=m)
        | SynExpr.YieldOrReturn (range=m)
        | SynExpr.YieldOrReturnFrom (range=m)
        | SynExpr.LetOrUseBang (range=m)
        | SynExpr.MatchBang (range=m)
        | SynExpr.DoBang (range=m)
        | SynExpr.Fixed (range=m) -> m
        | SynExpr.Ident id -> id.idRange

    /// range ignoring any (parse error) extra trailing dots
    member e.RangeSansAnyExtraDot =
        match e with
        | SynExpr.DotGet (expr, _, lidwd, m) -> if lidwd.ThereIsAnExtraDotAtTheEnd then unionRanges expr.Range lidwd.RangeSansAnyExtraDot else m
        | SynExpr.LongIdent (_, lidwd, _, _) -> lidwd.RangeSansAnyExtraDot
        | SynExpr.DiscardAfterMissingQualificationAfterDot (expr, _) -> expr.Range
        | _ -> e.Range

    /// Attempt to get the range of the first token or initial portion only - this is extremely ad-hoc, just a cheap way to improve a certain 'query custom operation' error range
    member e.RangeOfFirstPortion =
        match e with
        // these are better than just .Range, and also commonly applicable inside queries
        | SynExpr.Paren (_, m, _, _) -> m
        | SynExpr.Sequential (_, _, e1, _, _)
        | SynExpr.SequentialOrImplicitYield (_, e1, _, _, _)
        | SynExpr.App (_, _, e1, _, _) ->
            e1.RangeOfFirstPortion
        | SynExpr.ForEach (_, _, _, pat, _, _, r) ->
            let start = r.Start
            let e = (pat.Range: range).Start
            mkRange r.FileName start e
        | _ -> e.Range

and
    [<NoEquality; NoComparison; RequireQualifiedAccess>]
    SynIndexerArg =

    | Two of SynExpr * SynExpr

    | One of SynExpr

    member x.Range = match x with Two (e1, e2) -> unionRanges e1.Range e2.Range | One e -> e.Range

    member x.Exprs = match x with Two (e1, e2) -> [e1;e2] | One e -> [e]

and
    [<NoEquality; NoComparison; RequireQualifiedAccess>]
    SynSimplePat =

    /// Id (ident, altNameRefCell, isCompilerGenerated, isThisVar, isOptArg, range)
    ///
    /// Indicates a simple pattern variable.
    ///
    ///   altNameRefCell
    ///     Normally 'None' except for some compiler-generated variables in desugaring pattern matching.
    ///     Pattern processing sets this reference for hidden variable introduced by desugaring pattern matching in arguments.
    ///     The info indicates an alternative (compiler generated) identifier to be used because the name of the identifier is already bound.
    ///     See Product Studio FSharp 1.0, bug 6389.
    ///
    ///   isCompilerGenerated: true if a compiler generated name
    ///   isThisVar: true if 'this' variable in member
    ///   isOptArg: true if a '?' is in front of the name
    | Id of  ident: Ident * altNameRefCell: SynSimplePatAlternativeIdInfo ref option * isCompilerGenerated: bool * isThisVar: bool *  isOptArg: bool * range: range

    | Typed of  SynSimplePat * SynType * range: range

    | Attrib of  SynSimplePat * SynAttributes * range: range

and SynSimplePatAlternativeIdInfo =

    /// We have not decided to use an alternative name in tha pattern and related expression
    | Undecided of Ident

    /// We have decided to use an alternative name in tha pattern and related expression
    | Decided of Ident

and
    [<NoEquality; NoComparison>]
    SynStaticOptimizationConstraint =

    | WhenTyparTyconEqualsTycon of SynTypar *  SynType * range: range

    | WhenTyparIsStruct of SynTypar * range: range

and
    [<NoEquality; NoComparison;RequireQualifiedAccess>]
    /// Represents a simple set of variable bindings a, (a, b) or (a: Type, b: Type) at a lambda,
    /// function definition or other binding point, after the elimination of pattern matching
    /// from the construct, e.g. after changing a "function pat1 -> rule1 | ..." to a
    /// "fun v -> match v with ..."
    SynSimplePats =

    | SimplePats of SynSimplePat list * range: range

    | Typed of  SynSimplePats * SynType * range: range

and SynConstructorArgs =
    | Pats of SynPat list
    | NamePatPairs of (Ident * SynPat) list * range: range
and
    [<NoEquality; NoComparison;RequireQualifiedAccess>]
    SynPat =

    | Const of SynConst * range: range

    | Wild of range: range

    | Named of SynPat * Ident *  isSelfIdentifier: bool (* true if 'this' variable *)  * accessibility: SynAccess option * range: range

    | Typed of SynPat * SynType * range: range

    | Attrib of SynPat * SynAttributes * range: range

    | Or of SynPat * SynPat * range: range

    | Ands of SynPat list * range: range

    | LongIdent of
        longDotId: LongIdentWithDots *
        Ident option * // holds additional ident for tooling
        SynValTyparDecls option * // usually None: temporary used to parse "f<'a> x = x"*)
        SynConstructorArgs *
        accessibility: SynAccess option *
        range: range

    | Tuple of isStruct: bool * SynPat list * range: range

    | Paren of SynPat * range: range

    | ArrayOrList of bool * SynPat list * range: range

    | Record of ((LongIdent * Ident) * SynPat) list * range: range

    /// 'null'
    | Null of range: range

    /// '?id' -- for optional argument names
    | OptionalVal of Ident * range: range

    /// ':? type '
    | IsInst of SynType * range: range

    /// &lt;@ expr @&gt;, used for active pattern arguments
    | QuoteExpr of SynExpr * range: range

    /// Deprecated character range: ranges
    | DeprecatedCharRange of char * char * range: range

    /// Used internally in the type checker
    | InstanceMember of  Ident * Ident * (* holds additional ident for tooling *) Ident option * accessibility: SynAccess option * range: range (* adhoc overloaded method/property *)

    /// A pattern arising from a parse error
    | FromParseError of SynPat * range: range

    member p.Range =
      match p with
      | SynPat.Const (range=m)
      | SynPat.Wild (range=m)
      | SynPat.Named (range=m)
      | SynPat.Or (range=m)
      | SynPat.Ands (range=m)
      | SynPat.LongIdent (range=m)
      | SynPat.ArrayOrList (range=m)
      | SynPat.Tuple (range=m)
      | SynPat.Typed (range=m)
      | SynPat.Attrib (range=m)
      | SynPat.Record (range=m)
      | SynPat.DeprecatedCharRange (range=m)
      | SynPat.Null (range=m)
      | SynPat.IsInst (range=m)
      | SynPat.QuoteExpr (range=m)
      | SynPat.InstanceMember (range=m)
      | SynPat.OptionalVal (range=m)
      | SynPat.Paren (range=m)
      | SynPat.FromParseError (range=m) -> m

and
    [<NoEquality; NoComparison>]
    SynInterfaceImpl =
    | InterfaceImpl of SynType * SynBinding list * range: range

and
    [<NoEquality; NoComparison>]
    SynMatchClause =
    | Clause of SynPat * whenExpr: SynExpr option * SynExpr * range: range * SequencePointInfoForTarget

    member this.RangeOfGuardAndRhs =
        match this with
        | Clause(_, eo, e, _, _) ->
            match eo with
            | None -> e.Range
            | Some x -> unionRanges e.Range x.Range

    member this.Range =
        match this with
        | Clause(_, eo, e, m, _) ->
            match eo with
            | None -> unionRanges e.Range m
            | Some x -> unionRanges (unionRanges e.Range m) x.Range

and
    /// List of attributes enclosed in [< ... >].
    SynAttributeList =
    { Attributes: SynAttribute list
      Range: range }

and SynAttributes = SynAttributeList list

and
    [<NoEquality; NoComparison; RequireQualifiedAccess>]
    SynAttribute =
    { TypeName: LongIdentWithDots

      ArgExpr: SynExpr

      /// Target specifier, e.g. "assembly", "module", etc.
      Target: Ident option

      /// Is this attribute being applied to a property getter or setter?
      AppliesToGetterAndSetter: bool

      Range: range }

and
    [<NoEquality; NoComparison>]
    SynValData =
    | SynValData of MemberFlags option * SynValInfo * Ident option

and
    [<NoEquality; NoComparison>]
    SynBinding =
    | Binding of
        accessibility: SynAccess option *
        kind: SynBindingKind *
        mustInline: bool *
        isMutable: bool *
        attrs: SynAttributes *
        xmlDoc: PreXmlDoc *
        valData: SynValData *
        headPat: SynPat *
        returnInfo: SynBindingReturnInfo option *
        expr: SynExpr  *
        range: range *
        seqPoint: SequencePointInfoForBinding

    // no member just named "Range", as that would be confusing:
    //  - for everything else, the 'range' member that appears last/second-to-last is the 'full range' of the whole tree construct
    //  - but for Binding, the 'range' is only the range of the left-hand-side, the right-hand-side range is in the SynExpr
    //  - so we use explicit names to avoid confusion
    member x.RangeOfBindingSansRhs = let (Binding(range=m)) = x in m

    member x.RangeOfBindingAndRhs = let (Binding(expr=e; range=m)) = x in unionRanges e.Range m

    member x.RangeOfHeadPat = let (Binding(headPat=headPat)) = x in headPat.Range

and
    [<NoEquality; NoComparison>]
    SynBindingReturnInfo =
    | SynBindingReturnInfo of typeName: SynType * range: range * attributes: SynAttributes


and
    [<NoComparison>]
    MemberFlags =
    { IsInstance: bool
      IsDispatchSlot: bool
      IsOverrideOrExplicitImpl: bool
      IsFinal: bool
      MemberKind: MemberKind }

/// Note the member kind is actually computed partially by a syntax tree transformation in tc.fs
and
    [<StructuralEquality; NoComparison; RequireQualifiedAccess>]
    MemberKind =

    | ClassConstructor

    | Constructor

    | Member

    | PropertyGet

    | PropertySet

    /// An artificial member kind used prior to the point where a get/set property is split into two distinct members.
    | PropertyGetSet

and
    [<NoEquality; NoComparison; RequireQualifiedAccess>]
    /// The untyped, unchecked syntax tree for a member signature, used in signature files, abstract member declarations
    /// and member constraints.
    SynMemberSig =

    | Member of SynValSig * MemberFlags * range: range

    | Interface of typeName: SynType * range: range

    | Inherit of typeName: SynType * range: range

    | ValField of SynField * range: range

    | NestedType of SynTypeDefnSig * range: range

and SynMemberSigs = SynMemberSig list

and
    [<NoEquality; NoComparison>]
    SynTypeDefnKind =
    | TyconUnspecified
    | TyconClass
    | TyconInterface
    | TyconStruct
    | TyconRecord
    | TyconUnion
    | TyconAbbrev
    | TyconHiddenRepr
    | TyconAugmentation
    | TyconILAssemblyCode
    | TyconDelegate of SynType * SynValInfo

and
    [<NoEquality; NoComparison; RequireQualifiedAccess>]
    /// The untyped, unchecked syntax tree for the core of a simple type definition, in either signature
    /// or implementation.
    SynTypeDefnSimpleRepr =

    /// A union type definition, type X = A | B
    | Union of accessibility: SynAccess option * unionCases: SynUnionCases * range: range

    /// An enum type definition, type X = A = 1 | B = 2
    | Enum of SynEnumCases * range: range

    /// A record type definition, type X = { A: int; B: int }
    | Record of accessibility: SynAccess option * recordFields: SynFields * range: range

    /// An object oriented type definition. This is not a parse-tree form, but represents the core
    /// type representation which the type checker splits out from the "ObjectModel" cases of type definitions.
    | General of SynTypeDefnKind * (SynType * range * Ident option) list * (SynValSig * MemberFlags) list * SynField list  * bool * bool * SynSimplePats option * range: range

    /// A type defined by using an IL assembly representation. Only used in FSharp.Core.
    ///
    /// F# syntax: "type X = (# "..."#)
    | LibraryOnlyILAssembly of ILType * range: range

    /// A type abbreviation, "type X = A.B.C"
    | TypeAbbrev of ParserDetail * SynType * range: range

    /// An abstract definition, "type X"
    | None of range: range

    /// An exception definition, "exception E = ..."
    | Exception of SynExceptionDefnRepr

    member this.Range =
        match this with
        | Union (range=m)
        | Enum (range=m)
        | Record (range=m)
        | General (range=m)
        | LibraryOnlyILAssembly (range=m)
        | TypeAbbrev (range=m)
        | None (range=m) -> m
        | Exception t -> t.Range

and SynEnumCases = SynEnumCase list

and
    [<NoEquality; NoComparison>]
    SynEnumCase =

    /// The untyped, unchecked syntax tree for one case in an enum definition.
    | EnumCase of attrs: SynAttributes * ident: Ident * SynConst * PreXmlDoc * range: range

    member this.Range =
        match this with
        | EnumCase (range=m) -> m

and SynUnionCases = SynUnionCase list

and
    [<NoEquality; NoComparison>]
    SynUnionCase =

    /// The untyped, unchecked syntax tree for one case in a union definition.
    | UnionCase of SynAttributes * ident: Ident * SynUnionCaseType * PreXmlDoc * accessibility: SynAccess option * range: range

    member this.Range =
        match this with
        | UnionCase (range=m) -> m

and
    [<NoEquality; NoComparison>]
    /// The untyped, unchecked syntax tree for the right-hand-side of union definition, excluding members,
    /// in either a signature or implementation.
    SynUnionCaseType =

    /// Normal style declaration
    | UnionCaseFields of cases: SynField list

    /// Full type spec given by 'UnionCase: ty1 * tyN -> rty'. Only used in FSharp.Core, otherwise a warning.
    | UnionCaseFullType of (SynType * SynValInfo)

and
    [<NoEquality; NoComparison; RequireQualifiedAccess>]
    /// The untyped, unchecked syntax tree for the right-hand-side of a type definition in a signature.
    /// Note: in practice, using a discriminated union to make a distinction between
    /// "simple" types and "object oriented" types is not particularly useful.
    SynTypeDefnSigRepr =

    /// Indicates the right right-hand-side is a class, struct, interface or other object-model type
    | ObjectModel of SynTypeDefnKind * memberSigs: SynMemberSigs * range: range

    /// Indicates the right right-hand-side is a record, union or other simple type.
    | Simple of SynTypeDefnSimpleRepr * range: range

    | Exception of SynExceptionDefnRepr

    member this.Range =
        match this with
        | ObjectModel (range=m)
        | Simple (range=m) -> m
        | Exception e -> e.Range

and
    [<NoEquality; NoComparison>]
    /// The untyped, unchecked syntax tree for a type definition in a signature
    SynTypeDefnSig =

    /// The information for a type definition in a signature
    | TypeDefnSig of SynComponentInfo * SynTypeDefnSigRepr * SynMemberSigs * range: range

and SynFields = SynField list

and
    [<NoEquality; NoComparison>]
    /// The untyped, unchecked syntax tree for a field declaration in a record or class
    SynField =
    | Field of attrs: SynAttributes * isStatic: bool * Ident option * SynType * isMutable: bool * xmlDoc: PreXmlDoc * accessibility: SynAccess option * range: range

and
    [<NoEquality; NoComparison>]
    /// The untyped, unchecked syntax tree associated with the name of a type definition or module
    /// in signature or implementation.
    ///
    /// This includes the name, attributes, type parameters, constraints, documentation and accessibility
    /// for a type definition or module. For modules, entries such as the type parameters are
    /// always empty.
    SynComponentInfo =
    | ComponentInfo of attribs: SynAttributes * typeParams: SynTyparDecl list * constraints: SynTypeConstraint list * longId: LongIdent * xmlDoc: PreXmlDoc * preferPostfix: bool * accessibility: SynAccess option * range: range

    member this.Range =
        match this with
        | ComponentInfo (range=m) -> m

and
    [<NoEquality; NoComparison>]
    SynValSig =
    | ValSpfn of
        synAttributes: SynAttributes *
        ident: Ident *
        explicitValDecls: SynValTyparDecls *
        synType: SynType *
        arity: SynValInfo *
        isInline: bool *
        isMutable: bool *
        xmlDoc: PreXmlDoc *
        accessibility: SynAccess option *
        synExpr: SynExpr option *
        range: range

    member x.RangeOfId  = let (ValSpfn(ident=id)) = x in id.idRange

    member x.SynInfo = let (ValSpfn(arity=v)) = x in v

    member x.SynType = let (ValSpfn(synType=ty)) = x in ty

/// The argument names and other metadata for a member or function
and
    [<NoEquality; NoComparison>]
    SynValInfo =

    /// SynValInfo(curriedArgInfos, returnInfo)
    | SynValInfo of SynArgInfo list list * SynArgInfo

    member x.ArgInfos = (let (SynValInfo(args, _)) = x in args)

/// The argument names and other metadata for a parameter for a member or function
and
    [<NoEquality; NoComparison>]
    SynArgInfo =

    | SynArgInfo of SynAttributes * optional: bool *  Ident option

/// The names and other metadata for the type parameters for a member or function
and
    [<NoEquality; NoComparison>]
    SynValTyparDecls =

    | SynValTyparDecls of SynTyparDecl list * bool * constraints: SynTypeConstraint list

/// 'exception E = ... '
and [<NoEquality; NoComparison>]
    SynExceptionDefnRepr =

    | SynExceptionDefnRepr of SynAttributes * SynUnionCase * longId: LongIdent option * xmlDoc: PreXmlDoc * accessibility: SynAccess option * range: range

    member this.Range = match this with SynExceptionDefnRepr (range=m) -> m

/// 'exception E = ... with ...'
and
    [<NoEquality; NoComparison>]
    SynExceptionDefn =

    | SynExceptionDefn of SynExceptionDefnRepr * SynMemberDefns * range: range

    member this.Range =
        match this with
        | SynExceptionDefn (range=m) -> m

and
    [<NoEquality; NoComparison; RequireQualifiedAccess>]
    SynTypeDefnRepr =

    | ObjectModel of SynTypeDefnKind * SynMemberDefns * range: range

    | Simple of SynTypeDefnSimpleRepr * range: range

    | Exception of SynExceptionDefnRepr

    member this.Range =
        match this with
        | ObjectModel (range=m)
        | Simple (range=m) -> m
        | Exception t -> t.Range

and
    [<NoEquality; NoComparison>]
    SynTypeDefn =
    | TypeDefn of SynComponentInfo * SynTypeDefnRepr * members: SynMemberDefns * range: range
    member this.Range =
        match this with
        | TypeDefn (range=m) -> m

and
    [<NoEquality; NoComparison; RequireQualifiedAccess>]
    SynMemberDefn =

    | Open of longId: LongIdent * range: range

    | Member of memberDefn: SynBinding * range: range

    /// implicit ctor args as a defn line, 'as' specification
    | ImplicitCtor of accessibility: SynAccess option * attributes: SynAttributes * ctorArgs: SynSimplePats * selfIdentifier: Ident option * range: range

    /// inherit <typ>(args...) as base
    | ImplicitInherit of inheritType: SynType * inheritArgs: SynExpr * inheritAlias: Ident option * range: range

    /// LetBindings(bindingList, isStatic, isRecursive, wholeRange)
    ///
    /// localDefns
    | LetBindings of SynBinding list * isStatic: bool * isRecursive: bool * range: range

    | AbstractSlot of SynValSig * MemberFlags * range: range

    | Interface of SynType * SynMemberDefns option  * range: range

    | Inherit of SynType  * Ident option * range: range

    | ValField of SynField  * range: range

    /// A feature that is not implemented
    | NestedType of typeDefn: SynTypeDefn * accessibility: SynAccess option * range: range

    /// SynMemberDefn.AutoProperty (attribs, isStatic, id, tyOpt, propKind, memberFlags, xmlDoc, access, synExpr, mGetSet, mWholeAutoProp).
    ///
    /// F# syntax: 'member val X = expr'
    | AutoProperty of
          attribs: SynAttributes *
          isStatic: bool *
          ident: Ident *
          typeOpt: SynType option *
          propKind: MemberKind *
          memberFlags:(MemberKind -> MemberFlags) *
          xmlDoc: PreXmlDoc *
          accessibility: SynAccess option *
          synExpr: SynExpr *
          getSetRange: range option *
          range: range

    member d.Range =
        match d with
        | SynMemberDefn.Member (range=m)
        | SynMemberDefn.Interface (range=m)
        | SynMemberDefn.Open (range=m)
        | SynMemberDefn.LetBindings (range=m)
        | SynMemberDefn.ImplicitCtor (range=m)
        | SynMemberDefn.ImplicitInherit (range=m)
        | SynMemberDefn.AbstractSlot (range=m)
        | SynMemberDefn.Inherit (range=m)
        | SynMemberDefn.ValField (range=m)
        | SynMemberDefn.AutoProperty (range=m)
        | SynMemberDefn.NestedType (range=m) -> m

and SynMemberDefns = SynMemberDefn list

and
    [<NoEquality; NoComparison;RequireQualifiedAccess>]
    SynModuleDecl =
    | ModuleAbbrev of ident: Ident * longId: LongIdent * range: range
    | NestedModule of SynComponentInfo * isRecursive: bool * SynModuleDecls * bool * range: range
    | Let of isRecursive: bool * SynBinding list * range: range
    | DoExpr of SequencePointInfoForBinding * SynExpr * range: range
    | Types of SynTypeDefn list * range: range
    | Exception of SynExceptionDefn * range: range
    | Open of longDotId: LongIdentWithDots * range: range
    | Attributes of SynAttributes * range: range
    | HashDirective of ParsedHashDirective * range: range
    | NamespaceFragment of SynModuleOrNamespace
    member d.Range =
        match d with
        | SynModuleDecl.ModuleAbbrev (range=m)
        | SynModuleDecl.NestedModule (range=m)
        | SynModuleDecl.Let (range=m)
        | SynModuleDecl.DoExpr (range=m)
        | SynModuleDecl.Types (range=m)
        | SynModuleDecl.Exception (range=m)
        | SynModuleDecl.Open (range=m)
        | SynModuleDecl.HashDirective (range=m)
        | SynModuleDecl.NamespaceFragment (SynModuleOrNamespace (range=m))
        | SynModuleDecl.Attributes (range=m) -> m

and SynModuleDecls = SynModuleDecl list

and
    [<NoEquality; NoComparison>]
    SynExceptionSig =
    | SynExceptionSig of SynExceptionDefnRepr * SynMemberSigs * range: range

and
    [<NoEquality; NoComparison; RequireQualifiedAccess>]
    SynModuleSigDecl =
    | ModuleAbbrev of ident: Ident * longId: LongIdent * range: range
    | NestedModule of SynComponentInfo * isRecursive: bool * SynModuleSigDecls * range: range
    | Val of SynValSig * range: range
    | Types of SynTypeDefnSig list * range: range
    | Exception of SynExceptionSig * range: range
    | Open of longId: LongIdent * range: range
    | HashDirective of ParsedHashDirective * range: range
    | NamespaceFragment of SynModuleOrNamespaceSig

    member d.Range =
        match d with
        | SynModuleSigDecl.ModuleAbbrev (range=m)
        | SynModuleSigDecl.NestedModule (range=m)
        | SynModuleSigDecl.Val (range=m)
        | SynModuleSigDecl.Types (range=m)
        | SynModuleSigDecl.Exception (range=m)
        | SynModuleSigDecl.Open (range=m)
        | SynModuleSigDecl.NamespaceFragment (SynModuleOrNamespaceSig(range=m))
        | SynModuleSigDecl.HashDirective (range=m) -> m

and SynModuleSigDecls = SynModuleSigDecl list

and
    [<Struct>]
    SynModuleOrNamespaceKind =
        | NamedModule
        | AnonModule
        | DeclaredNamespace
        | GlobalNamespace

        member x.IsModule =
            match x with
            | NamedModule | AnonModule -> true
            | _ -> false

and
    [<NoEquality; NoComparison>]
    SynModuleOrNamespace =
    | SynModuleOrNamespace of longId: LongIdent * isRecursive: bool * kind: SynModuleOrNamespaceKind * decls: SynModuleDecls * xmlDoc: PreXmlDoc * attribs: SynAttributes * accessibility: SynAccess option * range: range
    member this.Range =
        match this with
        | SynModuleOrNamespace (range=m) -> m

and
    [<NoEquality; NoComparison>]
    SynModuleOrNamespaceSig =
    | SynModuleOrNamespaceSig of longId: LongIdent * isRecursive: bool * kind: SynModuleOrNamespaceKind * SynModuleSigDecls * xmlDoc: PreXmlDoc * attribs: SynAttributes * accessibility: SynAccess option * range: range

and [<NoEquality; NoComparison>]
    ParsedHashDirective =
    | ParsedHashDirective of string * string list * range: range

[<NoEquality; NoComparison; RequireQualifiedAccess>]
type ParsedImplFileFragment =
    | AnonModule of SynModuleDecls * range: range
    | NamedModule of SynModuleOrNamespace
    | NamespaceFragment of longId: LongIdent * bool * SynModuleOrNamespaceKind * SynModuleDecls * xmlDoc: PreXmlDoc * SynAttributes * range: range

[<NoEquality; NoComparison; RequireQualifiedAccess>]
type ParsedSigFileFragment =
    | AnonModule of SynModuleSigDecls * range: range
    | NamedModule of SynModuleOrNamespaceSig
    | NamespaceFragment of longId: LongIdent * bool * SynModuleOrNamespaceKind * SynModuleSigDecls * xmlDoc: PreXmlDoc * SynAttributes * range: range

[<NoEquality; NoComparison>]
type ParsedFsiInteraction =
    | IDefns of SynModuleDecl list * range: range
    | IHash of ParsedHashDirective * range: range

[<NoEquality; NoComparison>]
type ParsedImplFile =
    | ParsedImplFile of hashDirectives: ParsedHashDirective list * ParsedImplFileFragment list

[<NoEquality; NoComparison>]
type ParsedSigFile =
    | ParsedSigFile of hashDirectives: ParsedHashDirective list * ParsedSigFileFragment list

//----------------------------------------------------------------------
// AST and parsing utilities.
//----------------------------------------------------------------------

let ident (s, r) = new Ident(s, r)
let textOfId (id: Ident) = id.idText
let pathOfLid lid = List.map textOfId lid
let arrPathOfLid lid = Array.ofList (pathOfLid lid)
let textOfPath path = String.concat "." path
let textOfLid lid = textOfPath (pathOfLid lid)

let rangeOfLid (lid: Ident list) =
    match lid with
    | [] -> failwith "rangeOfLid"
    | [id] -> id.idRange
    | h :: t -> unionRanges h.idRange (List.last t).idRange

[<RequireQualifiedAccess>]
type ScopedPragma =
   | WarningOff of range: range * int
   // Note: this type may be extended in the future with optimization on/off switches etc.

// These are the results of parsing + folding in the implicit file name
/// ImplFile (modname, isScript, qualName, hashDirectives, modules, isLastCompiland)

/// QualifiedNameOfFile acts to fully-qualify module specifications and implementations,
/// most importantly the ones that simply contribute fragments to a namespace (i.e. the ParsedSigFileFragment.NamespaceFragment case)
/// There may be multiple such fragments in a single assembly.  There may thus also
/// be multiple matching pairs of these in an assembly, all contributing types to the same
/// namespace.
[<NoEquality; NoComparison>]
type QualifiedNameOfFile =
    | QualifiedNameOfFile of Ident
    member x.Text = (let (QualifiedNameOfFile t) = x in t.idText)
    member x.Id = (let (QualifiedNameOfFile t) = x in t)
    member x.Range = (let (QualifiedNameOfFile t) = x in t.idRange)

[<NoEquality; NoComparison>]
type ParsedImplFileInput =
    | ParsedImplFileInput of
        fileName: string *
        isScript: bool *
        qualifiedNameOfFile: QualifiedNameOfFile *
        scopedPragmas: ScopedPragma list *
        hashDirectives: ParsedHashDirective list *
        modules: SynModuleOrNamespace list *
        isLastCompiland: (bool * bool)

[<NoEquality; NoComparison>]
type ParsedSigFileInput =
    | ParsedSigFileInput of
        fileName: string *
        qualifiedNameOfFile: QualifiedNameOfFile *
        scopedPragmas: ScopedPragma list *
        hashDirectives: ParsedHashDirective list *
        modules: SynModuleOrNamespaceSig list

[<NoEquality; NoComparison; RequireQualifiedAccess>]
type ParsedInput =
    | ImplFile of ParsedImplFileInput
    | SigFile of ParsedSigFileInput

    member inp.Range =
        match inp with
        | ParsedInput.ImplFile (ParsedImplFileInput (modules=SynModuleOrNamespace(range=m) :: _))
        | ParsedInput.SigFile (ParsedSigFileInput (modules=SynModuleOrNamespaceSig(range=m) :: _)) -> m
        | ParsedInput.ImplFile (ParsedImplFileInput (fileName=filename))
        | ParsedInput.SigFile (ParsedSigFileInput (fileName=filename)) ->
#if DEBUG
            assert("" = "compiler expects ParsedInput.ImplFile and ParsedInput.SigFile to have at least one fragment, 4488")
#endif
            rangeN filename 0 (* There are no implementations, e.g. due to errors, so return a default range for the file *)


//----------------------------------------------------------------------
// Construct syntactic AST nodes
//-----------------------------------------------------------------------

// REVIEW: get rid of this global state
type SynArgNameGenerator() =
    let mutable count = 0
    let generatedArgNamePrefix = "_arg"

    member __.New() : string = count <- count + 1; generatedArgNamePrefix + string count
    member __.Reset() = count <- 0

//----------------------------------------------------------------------
// Construct syntactic AST nodes
//-----------------------------------------------------------------------


let mkSynId m s = Ident(s, m)
let pathToSynLid m p = List.map (mkSynId m) p
let mkSynIdGet m n = SynExpr.Ident (mkSynId m n)
let mkSynLidGet m path n =
    let lid = pathToSynLid m path @ [mkSynId m n]
    let dots = List.replicate (lid.Length - 1) m
    SynExpr.LongIdent (false, LongIdentWithDots(lid, dots), None, m)
let mkSynIdGetWithAlt m id altInfo =
    match altInfo with
    | None -> SynExpr.Ident id
    | _ -> SynExpr.LongIdent (false, LongIdentWithDots([id], []), altInfo, m)

let mkSynSimplePatVar isOpt id = SynSimplePat.Id (id, None, false, false, isOpt, id.idRange)
let mkSynCompGenSimplePatVar id = SynSimplePat.Id (id, None, true, false, false, id.idRange)

/// Match a long identifier, including the case for single identifiers which gets a more optimized node in the syntax tree.
let (|LongOrSingleIdent|_|) inp =
    match inp with
    | SynExpr.LongIdent (isOpt, lidwd, altId, _m) -> Some (isOpt, lidwd, altId, lidwd.RangeSansAnyExtraDot)
    | SynExpr.Ident id -> Some (false, LongIdentWithDots([id], []), None, id.idRange)
    | _ -> None

let (|SingleIdent|_|) inp =
    match inp with
    | SynExpr.LongIdent (false, LongIdentWithDots([id], _), None, _) -> Some id
    | SynExpr.Ident id -> Some id
    | _ -> None

/// This affects placement of sequence points
let rec IsControlFlowExpression e =
    match e with
    | SynExpr.ObjExpr _
    | SynExpr.Lambda _
    | SynExpr.LetOrUse _
    | SynExpr.Sequential _
    // Treat "ident { ... }" as a control flow expression
    | SynExpr.App (_, _, SynExpr.Ident _, SynExpr.CompExpr _, _)
    | SynExpr.IfThenElse _
    | SynExpr.LetOrUseBang _
    | SynExpr.Match _
    | SynExpr.TryWith _
    | SynExpr.TryFinally _
    | SynExpr.For _
    | SynExpr.ForEach _
    | SynExpr.While _ -> true
    | SynExpr.Typed (e, _, _) -> IsControlFlowExpression e
    | _ -> false

let mkAnonField (ty: SynType) = Field([], false, None, ty, false, PreXmlDoc.Empty, None, ty.Range)
let mkNamedField (ident, ty: SynType) = Field([], false, Some ident, ty, false, PreXmlDoc.Empty, None, ty.Range)

let mkSynPatVar vis (id: Ident) = SynPat.Named (SynPat.Wild id.idRange, id, false, vis, id.idRange)
let mkSynThisPatVar (id: Ident) = SynPat.Named (SynPat.Wild id.idRange, id, true, None, id.idRange)
let mkSynPatMaybeVar lidwd vis m =  SynPat.LongIdent (lidwd, None, None, SynConstructorArgs.Pats [], vis, m)

/// Extract the argument for patterns corresponding to the declaration of 'new ... = ...'
let (|SynPatForConstructorDecl|_|) x =
    match x with
    | SynPat.LongIdent (LongIdentWithDots([_], _), _, _, SynConstructorArgs.Pats [arg], _, _) -> Some arg
    | _ -> None

/// Recognize the '()' in 'new()'
let (|SynPatForNullaryArgs|_|) x =
    match x with
    | SynPat.Paren(SynPat.Const(SynConst.Unit, _), _) -> Some()
    | _ -> None

let (|SynExprErrorSkip|) (p: SynExpr) =
    match p with
    | SynExpr.FromParseError (p, _) -> p
    | _ -> p

let (|SynExprParen|_|) (e: SynExpr) =
    match e with
    | SynExpr.Paren (SynExprErrorSkip e, a, b, c) -> Some (e, a, b, c)
    | _ -> None

let (|SynPatErrorSkip|) (p: SynPat) =
    match p with
    | SynPat.FromParseError(p, _) -> p
    | _ -> p

/// Push non-simple parts of a patten match over onto the r.h.s. of a lambda.
/// Return a simple pattern and a function to build a match on the r.h.s. if the pattern is complex
let rec SimplePatOfPat (synArgNameGenerator: SynArgNameGenerator) p =
    match p with
    | SynPat.Typed(p', ty, m) ->
        let p2, laterF = SimplePatOfPat synArgNameGenerator p'
        SynSimplePat.Typed(p2, ty, m),
        laterF
    | SynPat.Attrib(p', attribs, m) ->
        let p2, laterF = SimplePatOfPat synArgNameGenerator p'
        SynSimplePat.Attrib(p2, attribs, m),
        laterF
    | SynPat.Named (SynPat.Wild _, v, thisV, _, m) ->
        SynSimplePat.Id (v, None, false, thisV, false, m),
        None
    | SynPat.OptionalVal (v, m) ->
        SynSimplePat.Id (v, None, false, false, true, m),
        None
    | SynPat.Paren (p, _) -> SimplePatOfPat synArgNameGenerator p
    | SynPat.FromParseError (p, _) -> SimplePatOfPat synArgNameGenerator p
    | _ ->
        let m = p.Range
        let isCompGen, altNameRefCell, id, item =
            match p with
            | SynPat.LongIdent(LongIdentWithDots([id], _), _, None, SynConstructorArgs.Pats [], None, _) ->
                // The pattern is 'V' or some other capitalized identifier.
                // It may be a real variable, in which case we want to maintain its name.
                // But it may also be a nullary union case or some other identifier.
                // In this case, we want to use an alternate compiler generated name for the hidden variable.
                let altNameRefCell = Some (ref (Undecided (mkSynId m (synArgNameGenerator.New()))))
                let item = mkSynIdGetWithAlt m id altNameRefCell
                false, altNameRefCell, id, item
            | _ ->
                let nm = synArgNameGenerator.New()
                let id = mkSynId m nm
                let item = mkSynIdGet m nm
                true, None, id, item
        SynSimplePat.Id (id, altNameRefCell, isCompGen, false, false, id.idRange),
        Some (fun e ->
                let clause = Clause(p, None, e, m, SuppressSequencePointAtTarget)
                SynExpr.Match (NoSequencePointAtInvisibleBinding, item, [clause], clause.Range))

let appFunOpt funOpt x = match funOpt with None -> x | Some f -> f x
let composeFunOpt funOpt1 funOpt2 = match funOpt2 with None -> funOpt1 | Some f -> Some (fun x -> appFunOpt funOpt1 (f x))
let rec SimplePatsOfPat synArgNameGenerator p =
    match p with
    | SynPat.FromParseError (p, _) -> SimplePatsOfPat synArgNameGenerator p
    | SynPat.Typed(p', ty, m) ->
        let p2, laterF = SimplePatsOfPat synArgNameGenerator p'
        SynSimplePats.Typed(p2, ty, m),
        laterF
//    | SynPat.Paren (p, m) -> SimplePatsOfPat synArgNameGenerator p
    | SynPat.Tuple (false, ps, m)
    | SynPat.Paren(SynPat.Tuple (false, ps, m), _) ->
        let ps2, laterF =
          List.foldBack
            (fun (p', rhsf) (ps', rhsf') ->
              p':: ps',
              (composeFunOpt rhsf rhsf'))
            (List.map (SimplePatOfPat synArgNameGenerator) ps)
            ([], None)
        SynSimplePats.SimplePats (ps2, m),
        laterF
    | SynPat.Paren(SynPat.Const (SynConst.Unit, m), _)
    | SynPat.Const (SynConst.Unit, m) ->
        SynSimplePats.SimplePats ([], m),
        None
    | _ ->
        let m = p.Range
        let sp, laterF = SimplePatOfPat synArgNameGenerator p
        SynSimplePats.SimplePats ([sp], m), laterF

let PushPatternToExpr synArgNameGenerator isMember pat (rhs: SynExpr) =
    let nowPats, laterF = SimplePatsOfPat synArgNameGenerator pat
    nowPats, SynExpr.Lambda (isMember, false, nowPats, appFunOpt laterF rhs, rhs.Range)

let private isSimplePattern pat =
    let _nowPats, laterF = SimplePatsOfPat (SynArgNameGenerator()) pat
    Option.isNone laterF

/// "fun (UnionCase x) (UnionCase y) -> body"
///       ==>
///   "fun tmp1 tmp2 ->
///        let (UnionCase x) = tmp1 in
///        let (UnionCase y) = tmp2 in
///        body"
let PushCurriedPatternsToExpr synArgNameGenerator wholem isMember pats rhs =
    // Two phases
    // First phase: Fold back, from right to left, pushing patterns into r.h.s. expr
    let spatsl, rhs =
        (pats, ([], rhs))
           ||> List.foldBack (fun arg (spatsl, body) ->
              let spats, bodyf = SimplePatsOfPat synArgNameGenerator arg
              // accumulate the body. This builds "let (UnionCase y) = tmp2 in body"
              let body = appFunOpt bodyf body
              // accumulate the patterns
              let spatsl = spats :: spatsl
              (spatsl, body))
    // Second phase: build lambdas. Mark subsequent ones with "true" indicating they are part of an iterated sequence of lambdas
    let expr =
        match spatsl with
        | [] -> rhs
        | h :: t ->
            let expr = List.foldBack (fun spats e -> SynExpr.Lambda (isMember, true, spats, e, wholem)) t rhs
            let expr = SynExpr.Lambda (isMember, false, h, expr, wholem)
            expr
    spatsl, expr

let internal internalParseAssemblyCodeInstructions s isFeatureSupported m =
#if NO_INLINE_IL_PARSER
    ignore s
    ignore isFeatureSupported

    errorR(Error((193, "Inline IL not valid in a hosted environment"), m))
    [| |]
#else
    try
        FSharp.Compiler.AbstractIL.Internal.AsciiParser.ilInstrs
           FSharp.Compiler.AbstractIL.Internal.AsciiLexer.token
           (UnicodeLexing.StringAsLexbuf(isFeatureSupported, s))
    with _ ->
      errorR(Error(FSComp.SR.astParseEmbeddedILError(), m)); [||]
#endif

let ParseAssemblyCodeInstructions s m =
    // Public API can not answer the isFeatureSupported questions, so here we support everything
    let isFeatureSupported (_featureId:LanguageFeature) = true
    internalParseAssemblyCodeInstructions s isFeatureSupported m

let internal internalParseAssemblyCodeType s isFeatureSupported m =
    ignore s
    ignore isFeatureSupported

#if NO_INLINE_IL_PARSER
    errorR(Error((193, "Inline IL not valid in a hosted environment"), m))
    IL.EcmaMscorlibILGlobals.typ_Object
#else
    let isFeatureSupported (_featureId:LanguageFeature) = true
    try
        FSharp.Compiler.AbstractIL.Internal.AsciiParser.ilType
           FSharp.Compiler.AbstractIL.Internal.AsciiLexer.token
           (UnicodeLexing.StringAsLexbuf(isFeatureSupported, s))
    with RecoverableParseError ->
      errorR(Error(FSComp.SR.astParseEmbeddedILTypeError(), m));
      IL.EcmaMscorlibILGlobals.typ_Object
#endif

/// Helper for parsing the inline IL fragments.
let ParseAssemblyCodeType s m =
    // Public API can not answer the isFeatureSupported questions, so here we support everything
    let isFeatureSupported (_featureId:LanguageFeature) = true
    internalParseAssemblyCodeType s isFeatureSupported m

//------------------------------------------------------------------------
// AST constructors
//------------------------------------------------------------------------

let opNameParenGet  = CompileOpName parenGet
let opNameQMark = CompileOpName qmark
let mkSynOperator opm oper = mkSynIdGet opm (CompileOpName oper)

let mkSynInfix opm (l: SynExpr) oper (r: SynExpr) =
    let firstTwoRange = unionRanges l.Range opm
    let wholeRange = unionRanges l.Range r.Range
    SynExpr.App (ExprAtomicFlag.NonAtomic, false, SynExpr.App (ExprAtomicFlag.NonAtomic, true, mkSynOperator opm oper, l, firstTwoRange), r, wholeRange)

let mkSynBifix m oper x1 x2 =
    SynExpr.App (ExprAtomicFlag.NonAtomic, false, SynExpr.App (ExprAtomicFlag.NonAtomic, true, mkSynOperator m oper, x1, m), x2, m)

let mkSynTrifix  m oper x1 x2 x3 =
    SynExpr.App (ExprAtomicFlag.NonAtomic, false, SynExpr.App (ExprAtomicFlag.NonAtomic, false, SynExpr.App (ExprAtomicFlag.NonAtomic, true, mkSynOperator m oper, x1, m), x2, m), x3, m)

let mkSynPrefixPrim opm m oper x =
    SynExpr.App (ExprAtomicFlag.NonAtomic, false, mkSynOperator opm oper, x, m)

let mkSynPrefix opm m oper x =
    if oper = "~&" then
        SynExpr.AddressOf (true, x, opm, m)
    elif oper = "~&&" then
        SynExpr.AddressOf (false, x, opm, m)
    else
        mkSynPrefixPrim opm m oper x

let mkSynCaseName m n = [mkSynId m (CompileOpName n)]

let mkSynApp1 f x1 m = SynExpr.App (ExprAtomicFlag.NonAtomic, false, f, x1, m)
let mkSynApp2 f x1 x2 m = mkSynApp1 (mkSynApp1 f x1 m) x2 m
let mkSynApp3 f x1 x2 x3 m = mkSynApp1 (mkSynApp2 f x1 x2 m) x3 m
let mkSynApp4 f x1 x2 x3 x4 m = mkSynApp1 (mkSynApp3 f x1 x2 x3 m) x4 m
let mkSynApp5 f x1 x2 x3 x4 x5 m = mkSynApp1 (mkSynApp4 f x1 x2 x3 x4 m) x5 m
let mkSynDotParenSet  m a b c = mkSynTrifix m parenSet a b c
let mkSynDotBrackGet  m mDot a b   = SynExpr.DotIndexedGet (a, [SynIndexerArg.One b], mDot, m)
let mkSynQMarkSet m a b c = mkSynTrifix m qmarkSet a b c
let mkSynDotBrackSliceGet  m mDot arr sliceArg = SynExpr.DotIndexedGet (arr, [sliceArg], mDot, m)

<<<<<<< HEAD
let mkSynDotBrackSeqSliceGet  m mDot arr (argslist: list<SynIndexerArg>) =
    // let notsliced=[ for arg in argslist do
    //                    match arg with
    //                    | SynIndexerArg.One x -> yield x
    //                    | _ -> () ]
    // if notsliced.Length = argslist.Length then
        // SynExpr.DotIndexedGet (arr, [SynIndexerArg.One (SynExpr.Tuple (false, notsliced, [], unionRanges (List.head notsliced).Range (List.last notsliced).Range))], mDot, m)
    // else
    SynExpr.DotIndexedGet (arr, argslist, mDot, m)
=======
let mkSynDotBrackSeqSliceGet  m mDot arr (argsList: list<SynIndexerArg>) =
    let notSliced=[ for arg in argsList do
                       match arg with
                       | SynIndexerArg.One x -> yield x
                       | _ -> () ]
    if notSliced.Length = argsList.Length then
        SynExpr.DotIndexedGet (arr, [SynIndexerArg.One (SynExpr.Tuple (false, notSliced, [], unionRanges (List.head notSliced).Range (List.last notSliced).Range))], mDot, m)
    else
        SynExpr.DotIndexedGet (arr, argsList, mDot, m)
>>>>>>> 349cfb47

let mkSynDotParenGet lhsm dotm a b   =
    match b with
    | SynExpr.Tuple (false, [_;_], _, _)   -> errorR(Deprecated(FSComp.SR.astDeprecatedIndexerNotation(), lhsm)) ; SynExpr.Const (SynConst.Unit, lhsm)
    | SynExpr.Tuple (false, [_;_;_], _, _) -> errorR(Deprecated(FSComp.SR.astDeprecatedIndexerNotation(), lhsm)) ; SynExpr.Const (SynConst.Unit, lhsm)
    | _ -> mkSynInfix dotm a parenGet b

let mkSynUnit m = SynExpr.Const (SynConst.Unit, m)
let mkSynUnitPat m = SynPat.Const(SynConst.Unit, m)
let mkSynDelay m e = SynExpr.Lambda (false, false, SynSimplePats.SimplePats ([mkSynCompGenSimplePatVar (mkSynId m "unitVar")], m), e, m)

let mkSynAssign (l: SynExpr) (r: SynExpr) =
    let m = unionRanges l.Range r.Range
    match l with
    //| SynExpr.Paren (l2, m2)  -> mkSynAssign m l2 r
    | LongOrSingleIdent(false, v, None, _)  -> SynExpr.LongIdentSet (v, r, m)
    | SynExpr.DotGet (e, _, v, _)  -> SynExpr.DotSet (e, v, r, m)
    | SynExpr.DotIndexedGet (e1, e2, mDot, mLeft)  -> SynExpr.DotIndexedSet (e1, e2, r, mLeft, mDot, m)
    | SynExpr.LibraryOnlyUnionCaseFieldGet (x, y, z, _) -> SynExpr.LibraryOnlyUnionCaseFieldSet (x, y, z, r, m)
    | SynExpr.App (_, _, SynExpr.App (_, _, SingleIdent nm, a, _), b, _) when nm.idText = opNameQMark ->
        mkSynQMarkSet m a b r
    | SynExpr.App (_, _, SynExpr.App (_, _, SingleIdent nm, a, _), b, _) when nm.idText = opNameParenGet ->
        mkSynDotParenSet m a b r
    | SynExpr.App (_, _, SynExpr.LongIdent (false, v, None, _), x, _)  -> SynExpr.NamedIndexedPropertySet (v, x, r, m)
    | SynExpr.App (_, _, SynExpr.DotGet (e, _, v, _), x, _)  -> SynExpr.DotNamedIndexedPropertySet (e, v, x, r, m)
    | l  -> SynExpr.Set (l, r, m)
    //|   _ -> errorR(Error(FSComp.SR.astInvalidExprLeftHandOfAssignment(), m));  l  // return just the LHS, so the typechecker can see it and capture expression typings that may be useful for dot lookups

let rec mkSynDot dotm m l r =
    match l with
    | SynExpr.LongIdent (isOpt, LongIdentWithDots(lid, dots), None, _) ->
        SynExpr.LongIdent (isOpt, LongIdentWithDots(lid@[r], dots@[dotm]), None, m) // REVIEW: MEMORY PERFORMANCE: This list operation is memory intensive (we create a lot of these list nodes) - an ImmutableArray would be better here
    | SynExpr.Ident id ->
        SynExpr.LongIdent (false, LongIdentWithDots([id;r], [dotm]), None, m)
    | SynExpr.DotGet (e, dm, LongIdentWithDots(lid, dots), _) ->
        SynExpr.DotGet (e, dm, LongIdentWithDots(lid@[r], dots@[dotm]), m)// REVIEW: MEMORY PERFORMANCE: This is memory intensive (we create a lot of these list nodes) - an ImmutableArray would be better here
    | expr ->
        SynExpr.DotGet (expr, dotm, LongIdentWithDots([r], []), m)

let rec mkSynDotMissing dotm m l =
    match l with
    | SynExpr.LongIdent (isOpt, LongIdentWithDots(lid, dots), None, _) ->
        SynExpr.LongIdent (isOpt, LongIdentWithDots(lid, dots@[dotm]), None, m) // REVIEW: MEMORY PERFORMANCE: This list operation is memory intensive (we create a lot of these list nodes) - an ImmutableArray would be better here
    | SynExpr.Ident id ->
        SynExpr.LongIdent (false, LongIdentWithDots([id], [dotm]), None, m)
    | SynExpr.DotGet (e, dm, LongIdentWithDots(lid, dots), _) ->
        SynExpr.DotGet (e, dm, LongIdentWithDots(lid, dots@[dotm]), m)// REVIEW: MEMORY PERFORMANCE: This is memory intensive (we create a lot of these list nodes) - an ImmutableArray would be better here
    | expr ->
        SynExpr.DiscardAfterMissingQualificationAfterDot (expr, m)

let mkSynFunMatchLambdas synArgNameGenerator isMember wholem ps e =
    let _, e =  PushCurriedPatternsToExpr synArgNameGenerator wholem isMember ps e
    e


// error recovery - the contract is that these expressions can only be produced if an error has already been reported
// (as a result, future checking may choose not to report errors involving these, to prevent noisy cascade errors)
let arbExpr(debugStr, range: range) = SynExpr.ArbitraryAfterError (debugStr, range.MakeSynthetic())
type SynExpr with
    member this.IsArbExprAndThusAlreadyReportedError =
        match this with
        | SynExpr.ArbitraryAfterError _ -> true
        | _ -> false

/// The syntactic elements associated with the "return" of a function or method. Some of this is
/// mostly dummy information to make the return element look like an argument,
/// the important thing is that (a) you can give a return type for the function or method, and
/// (b) you can associate .NET attributes to return of a function or method and these get stored in .NET metadata.
type SynReturnInfo = SynReturnInfo of (SynType * SynArgInfo) * range: range


let mkAttributeList attrs range =
    [{ Attributes = attrs
       Range = range }]

let ConcatAttributesLists (attrsLists: SynAttributeList list) =
    attrsLists
    |> List.map (fun x -> x.Attributes)
    |> List.concat

let (|Attributes|) synAttributes =
    ConcatAttributesLists synAttributes

/// Operations related to the syntactic analysis of arguments of value, function and member definitions and signatures.
///
/// Function and member definitions have strongly syntactically constrained arities.  We infer
/// the arity from the syntax.
///
/// For example, we record the arity for:
/// StaticProperty --> [1]               -- for unit arg
/// this.InstanceProperty --> [1;1]        -- for unit arg
/// StaticMethod(args) --> map InferSynArgInfoFromSimplePat args
/// this.InstanceMethod() --> 1 :: map InferSynArgInfoFromSimplePat args
/// this.InstanceProperty with get(argpat) --> 1 :: [InferSynArgInfoFromSimplePat argpat]
/// StaticProperty with get(argpat) --> [InferSynArgInfoFromSimplePat argpat]
/// this.InstanceProperty with get() --> 1 :: [InferSynArgInfoFromSimplePat argpat]
/// StaticProperty with get() --> [InferSynArgInfoFromSimplePat argpat]
///
/// this.InstanceProperty with set(argpat)(v) --> 1 :: [InferSynArgInfoFromSimplePat argpat; 1]
/// StaticProperty with set(argpat)(v) --> [InferSynArgInfoFromSimplePat argpat; 1]
/// this.InstanceProperty with set(v) --> 1 :: [1]
/// StaticProperty with set(v) --> [1]
module SynInfo =
    /// The argument information for an argument without a name
    let unnamedTopArg1 = SynArgInfo([], false, None)

    /// The argument information for a curried argument without a name
    let unnamedTopArg = [unnamedTopArg1]

    /// The argument information for a '()' argument
    let unitArgData = unnamedTopArg

    /// The 'argument' information for a return value where no attributes are given for the return value (the normal case)
    let unnamedRetVal = SynArgInfo([], false, None)

    /// The 'argument' information for the 'this'/'self' parameter in the cases where it is not given explicitly
    let selfMetadata = unnamedTopArg

    /// Determine if a syntactic information represents a member without arguments (which is implicitly a property getter)
    let HasNoArgs (SynValInfo(args, _)) = isNil args

    /// Check if one particular argument is an optional argument. Used when adjusting the
    /// types of optional arguments for function and member signatures.
    let IsOptionalArg (SynArgInfo(_, isOpt, _)) = isOpt

    /// Check if there are any optional arguments in the syntactic argument information. Used when adjusting the
    /// types of optional arguments for function and member signatures.
    let HasOptionalArgs (SynValInfo(args, _)) = List.exists (List.exists IsOptionalArg) args

    /// Add a parameter entry to the syntactic value information to represent the '()' argument to a property getter. This is
    /// used for the implicit '()' argument in property getter signature specifications.
    let IncorporateEmptyTupledArgForPropertyGetter (SynValInfo(args, retInfo)) = SynValInfo([] :: args, retInfo)

    /// Add a parameter entry to the syntactic value information to represent the 'this' argument. This is
    /// used for the implicit 'this' argument in member signature specifications.
    let IncorporateSelfArg (SynValInfo(args, retInfo)) = SynValInfo(selfMetadata :: args, retInfo)

    /// Add a parameter entry to the syntactic value information to represent the value argument for a property setter. This is
    /// used for the implicit value argument in property setter signature specifications.
    let IncorporateSetterArg (SynValInfo(args, retInfo)) =
         let args =
             match args with
             | [] -> [unnamedTopArg]
             | [arg] -> [arg@[unnamedTopArg1]]
             | _ -> failwith "invalid setter type"
         SynValInfo(args, retInfo)

    /// Get the argument counts for each curried argument group. Used in some adhoc places in tc.fs.
    let AritiesOfArgs (SynValInfo(args, _)) = List.map List.length args

    /// Get the argument attributes from the syntactic information for an argument.
    let AttribsOfArgData (SynArgInfo(Attributes attribs, _, _)) = attribs

    /// Infer the syntactic argument info for a single argument from a simple pattern.
    let rec InferSynArgInfoFromSimplePat attribs p =
        match p with
        | SynSimplePat.Id(nm, _, isCompGen, _, isOpt, _) ->
           SynArgInfo(attribs, isOpt, (if isCompGen then None else Some nm))
        | SynSimplePat.Typed(a, _, _) -> InferSynArgInfoFromSimplePat attribs a
        | SynSimplePat.Attrib(a, attribs2, _) -> InferSynArgInfoFromSimplePat (attribs @ attribs2) a

    /// Infer the syntactic argument info for one or more arguments one or more simple patterns.
    let rec InferSynArgInfoFromSimplePats x =
        match x with
        | SynSimplePats.SimplePats(ps, _) -> List.map (InferSynArgInfoFromSimplePat []) ps
        | SynSimplePats.Typed(ps, _, _) -> InferSynArgInfoFromSimplePats ps

    /// Infer the syntactic argument info for one or more arguments a pattern.
    let InferSynArgInfoFromPat p =
        // It is ok to use a fresh SynArgNameGenerator here, because compiler generated names are filtered from SynArgInfo, see InferSynArgInfoFromSimplePat above
        let sp, _ = SimplePatsOfPat (SynArgNameGenerator()) p
        InferSynArgInfoFromSimplePats sp

    /// Make sure only a solitary unit argument has unit elimination
    let AdjustArgsForUnitElimination infosForArgs =
        match infosForArgs with
        | [[]] -> infosForArgs
        | _ -> infosForArgs |> List.map (function [] -> unitArgData | x -> x)

    /// Transform a property declared using '[static] member P = expr' to a method taking a "unit" argument.
    /// This is similar to IncorporateEmptyTupledArgForPropertyGetter, but applies to member definitions
    /// rather than member signatures.
    let AdjustMemberArgs memFlags infosForArgs =
        match infosForArgs with
        | [] when memFlags=MemberKind.Member -> [] :: infosForArgs
        | _ -> infosForArgs

    /// For 'let' definitions, we infer syntactic argument information from the r.h.s. of a definition, if it
    /// is an immediate 'fun ... -> ...' or 'function ...' expression. This is noted in the F# language specification.
    /// This does not apply to member definitions.
    let InferLambdaArgs origRhsExpr =
        let rec loop e =
            match e with
            | SynExpr.Lambda (false, _, spats, rest, _) ->
                InferSynArgInfoFromSimplePats spats :: loop rest
            | _ -> []
        loop origRhsExpr

    let InferSynReturnData (retInfo: SynReturnInfo option) =
        match retInfo with
        | None -> unnamedRetVal
        | Some(SynReturnInfo((_, retInfo), _)) -> retInfo

    let private emptySynValInfo = SynValInfo([], unnamedRetVal)

    let emptySynValData = SynValData(None, emptySynValInfo, None)

    /// Infer the syntactic information for a 'let' or 'member' definition, based on the argument pattern,
    /// any declared return information (e.g. .NET attributes on the return element), and the r.h.s. expression
    /// in the case of 'let' definitions.
    let InferSynValData (memberFlagsOpt, pat, retInfo, origRhsExpr) =

        let infosForExplicitArgs =
            match pat with
            | Some(SynPat.LongIdent(_, _, _, SynConstructorArgs.Pats curriedArgs, _, _)) -> List.map InferSynArgInfoFromPat curriedArgs
            | _ -> []

        let explicitArgsAreSimple =
            match pat with
            | Some(SynPat.LongIdent(_, _, _, SynConstructorArgs.Pats curriedArgs, _, _)) -> List.forall isSimplePattern curriedArgs
            | _ -> true

        let retInfo = InferSynReturnData retInfo

        match memberFlagsOpt with
        | None ->
            let infosForLambdaArgs = InferLambdaArgs origRhsExpr
            let infosForArgs = infosForExplicitArgs @ (if explicitArgsAreSimple then infosForLambdaArgs else [])
            let infosForArgs = AdjustArgsForUnitElimination infosForArgs
            SynValData(None, SynValInfo(infosForArgs, retInfo), None)

        | Some memFlags  ->
            let infosForObjArgs =
                if memFlags.IsInstance then [ selfMetadata ] else []

            let infosForArgs = AdjustMemberArgs memFlags.MemberKind infosForExplicitArgs
            let infosForArgs = AdjustArgsForUnitElimination infosForArgs

            let argInfos = infosForObjArgs @ infosForArgs
            SynValData(Some memFlags, SynValInfo(argInfos, retInfo), None)



let mkSynBindingRhs staticOptimizations rhsExpr mRhs retInfo =
    let rhsExpr = List.foldBack (fun (c, e1) e2 -> SynExpr.LibraryOnlyStaticOptimization (c, e1, e2, mRhs)) staticOptimizations rhsExpr
    let rhsExpr, retTyOpt =
        match retInfo with
        | Some (SynReturnInfo((ty, SynArgInfo(rAttribs, _, _)), tym)) -> SynExpr.Typed (rhsExpr, ty, rhsExpr.Range), Some(SynBindingReturnInfo(ty, tym, rAttribs) )
        | None -> rhsExpr, None
    rhsExpr, retTyOpt

let mkSynBinding (xmlDoc, headPat) (vis, isInline, isMutable, mBind, spBind, retInfo, origRhsExpr, mRhs, staticOptimizations, attrs, memberFlagsOpt) =
    let info = SynInfo.InferSynValData (memberFlagsOpt, Some headPat, retInfo, origRhsExpr)
    let rhsExpr, retTyOpt = mkSynBindingRhs staticOptimizations origRhsExpr mRhs retInfo
    Binding (vis, NormalBinding, isInline, isMutable, attrs, xmlDoc, info, headPat, retTyOpt, rhsExpr, mBind, spBind)

let NonVirtualMemberFlags k = { MemberKind=k;                           IsInstance=true;  IsDispatchSlot=false; IsOverrideOrExplicitImpl=false; IsFinal=false }
let CtorMemberFlags =         { MemberKind=MemberKind.Constructor;      IsInstance=false; IsDispatchSlot=false; IsOverrideOrExplicitImpl=false; IsFinal=false }
let ClassCtorMemberFlags =    { MemberKind=MemberKind.ClassConstructor; IsInstance=false; IsDispatchSlot=false; IsOverrideOrExplicitImpl=false; IsFinal=false }
let OverrideMemberFlags k =   { MemberKind=k;                           IsInstance=true;  IsDispatchSlot=false; IsOverrideOrExplicitImpl=true;  IsFinal=false }
let AbstractMemberFlags k =   { MemberKind=k;                           IsInstance=true;  IsDispatchSlot=true;  IsOverrideOrExplicitImpl=false; IsFinal=false }
let StaticMemberFlags k =     { MemberKind=k;                           IsInstance=false; IsDispatchSlot=false; IsOverrideOrExplicitImpl=false; IsFinal=false }

let inferredTyparDecls = SynValTyparDecls([], true, [])
let noInferredTypars = SynValTyparDecls([], false, [])

//------------------------------------------------------------------------
// Lexer args: status of #if/#endif processing.
//------------------------------------------------------------------------

type LexerIfdefStackEntry = IfDefIf | IfDefElse
type LexerIfdefStackEntries = (LexerIfdefStackEntry * range) list
type LexerIfdefStack = LexerIfdefStackEntries ref

/// Specifies how the 'endline' function in the lexer should continue after
/// it reaches end of line or eof. The options are to continue with 'token' function
/// or to continue with 'skip' function.
type LexerEndlineContinuation =
    | Token of LexerIfdefStackEntries
    | Skip of LexerIfdefStackEntries * int * range: range
    member x.LexerIfdefStack =
      match x with
      | LexerEndlineContinuation.Token ifd
      | LexerEndlineContinuation.Skip(ifd, _, _) -> ifd

type LexerIfdefExpression =
    | IfdefAnd of LexerIfdefExpression*LexerIfdefExpression
    | IfdefOr of LexerIfdefExpression*LexerIfdefExpression
    | IfdefNot of LexerIfdefExpression
    | IfdefId of string

let rec LexerIfdefEval (lookup: string -> bool) = function
    | IfdefAnd (l, r)    -> (LexerIfdefEval lookup l) && (LexerIfdefEval lookup r)
    | IfdefOr (l, r)     -> (LexerIfdefEval lookup l) || (LexerIfdefEval lookup r)
    | IfdefNot e        -> not (LexerIfdefEval lookup e)
    | IfdefId id        -> lookup id

/// The parser defines a number of tokens for whitespace and
/// comments eliminated by the lexer.  These carry a specification of
/// a continuation for the lexer for continued processing after we've dealt with
/// the whitespace.
[<RequireQualifiedAccess>]
[<NoComparison; NoEquality>]
type LexerWhitespaceContinuation =
    | Token of ifdef: LexerIfdefStackEntries
    | IfDefSkip of ifdef: LexerIfdefStackEntries * int * range: range
    | String of ifdef: LexerIfdefStackEntries * range: range
    | VerbatimString of ifdef: LexerIfdefStackEntries * range: range
    | TripleQuoteString of ifdef: LexerIfdefStackEntries * range: range
    | Comment of ifdef: LexerIfdefStackEntries * int * range: range
    | SingleLineComment of ifdef: LexerIfdefStackEntries * int * range: range
    | StringInComment of ifdef: LexerIfdefStackEntries * int * range: range
    | VerbatimStringInComment of ifdef: LexerIfdefStackEntries * int * range: range
    | TripleQuoteStringInComment of ifdef: LexerIfdefStackEntries * int * range: range
    | MLOnly of ifdef: LexerIfdefStackEntries * range: range
    | EndLine of LexerEndlineContinuation

    member x.LexerIfdefStack =
        match x with
        | LexCont.Token (ifdef=ifd)
        | LexCont.IfDefSkip (ifdef=ifd)
        | LexCont.String (ifdef=ifd)
        | LexCont.VerbatimString (ifdef=ifd)
        | LexCont.Comment (ifdef=ifd)
        | LexCont.SingleLineComment (ifdef=ifd)
        | LexCont.TripleQuoteString (ifdef=ifd)
        | LexCont.StringInComment (ifdef=ifd)
        | LexCont.VerbatimStringInComment (ifdef=ifd)
        | LexCont.TripleQuoteStringInComment (ifdef=ifd)
        | LexCont.MLOnly (ifdef=ifd) -> ifd
        | LexCont.EndLine endl -> endl.LexerIfdefStack

and LexCont = LexerWhitespaceContinuation

//------------------------------------------------------------------------
// Parser/Lexer state
//------------------------------------------------------------------------

/// The error raised by the parse_error_rich function, which is called by the parser engine
/// when a syntax error occurs. The first object is the ParseErrorContext which contains a dump of
/// information about the grammar at the point where the error occurred, e.g. what tokens
/// are valid to shift next at that point in the grammar. This information is processed in CompileOps.fs.
[<NoEquality; NoComparison>]
exception SyntaxError of obj (* ParseErrorContext<_> *) * range: range

/// Get an F# compiler position from a lexer position
let internal posOfLexPosition (p: Position) =
    mkPos p.Line p.Column

/// Get an F# compiler range from a lexer range
let internal mkSynRange (p1: Position) (p2: Position) =
    mkFileIndexRange p1.FileIndex (posOfLexPosition p1) (posOfLexPosition p2)

type LexBuffer<'Char> with
    member internal lexbuf.LexemeRange  = mkSynRange lexbuf.StartPos lexbuf.EndPos

/// Get the range corresponding to the result of a grammar rule while it is being reduced
let internal lhs (parseState: IParseState) =
    let p1 = parseState.ResultStartPosition
    let p2 = parseState.ResultEndPosition
    mkSynRange p1 p2

/// Get the range covering two of the r.h.s. symbols of a grammar rule while it is being reduced
let internal rhs2 (parseState: IParseState) i j =
    let p1 = parseState.InputStartPosition i
    let p2 = parseState.InputEndPosition j
    mkSynRange p1 p2

/// Get the range corresponding to one of the r.h.s. symbols of a grammar rule while it is being reduced
let internal rhs parseState i = rhs2 parseState i i

type IParseState with

    /// Get the generator used for compiler-generated argument names.
    member internal x.SynArgNameGenerator =
        let key = "SynArgNameGenerator"
        let bls = x.LexBuffer.BufferLocalStore
        let gen =
            match bls.TryGetValue key with
            | true, gen -> gen
            | _ ->
                let gen = box (SynArgNameGenerator())
                bls.[key] <- gen
                gen
        gen :?> SynArgNameGenerator

    /// Reset the generator used for compiler-generated argument names.
    member internal x.ResetSynArgNameGenerator() = x.SynArgNameGenerator.Reset()


/// XmlDoc F# lexer/parser state, held in the BufferLocalStore for the lexer.
/// This is the only use of the lexer BufferLocalStore in the codebase.
module LexbufLocalXmlDocStore =
    // The key into the BufferLocalStore used to hold the current accumulated XmlDoc lines
    let private xmlDocKey = "XmlDoc"

    let internal ClearXmlDoc (lexbuf: Lexbuf) =
        lexbuf.BufferLocalStore.[xmlDocKey] <- box (XmlDocCollector())

    /// Called from the lexer to save a single line of XML doc comment.
    let internal SaveXmlDocLine (lexbuf: Lexbuf, lineText, pos) =
        let collector =
            match lexbuf.BufferLocalStore.TryGetValue xmlDocKey with
            | true, collector -> collector
            | _ ->
                let collector = box (XmlDocCollector())
                lexbuf.BufferLocalStore.[xmlDocKey] <- collector
                collector
        let collector = unbox<XmlDocCollector>(collector)
        collector.AddXmlDocLine(lineText, pos)

    /// Called from the parser each time we parse a construct that marks the end of an XML doc comment range,
    /// e.g. a 'type' declaration. The markerRange is the range of the keyword that delimits the construct.
    let internal GrabXmlDocBeforeMarker (lexbuf: Lexbuf, markerRange: range)  =
        match lexbuf.BufferLocalStore.TryGetValue xmlDocKey with
        | true, collector ->
            let collector = unbox<XmlDocCollector>(collector)
            PreXmlDoc.CreateFromGrabPoint(collector, markerRange.End)
        | _ ->
            PreXmlDoc.Empty

let rec synExprContainsError inpExpr =
    let rec walkBind (Binding(_, _, _, _, _, _, _, _, _, synExpr, _, _)) = walkExpr synExpr
    and walkExprs es = es |> List.exists walkExpr
    and walkBinds es = es |> List.exists walkBind
    and walkMatchClauses cl = cl |> List.exists (fun (Clause(_, whenExpr, e, _, _)) -> walkExprOpt whenExpr || walkExpr e)
    and walkExprOpt eOpt = eOpt |> Option.exists walkExpr
    and walkExpr e =
          match e with
          | SynExpr.FromParseError _
          | SynExpr.DiscardAfterMissingQualificationAfterDot _
          | SynExpr.ArbitraryAfterError _ -> true
          | SynExpr.LongIdent _
          | SynExpr.Quote _
          | SynExpr.LibraryOnlyILAssembly _
          | SynExpr.LibraryOnlyStaticOptimization _
          | SynExpr.Null _
          | SynExpr.Ident _
          | SynExpr.ImplicitZero _
          | SynExpr.Const _ -> false

          | SynExpr.TypeTest (e, _, _)
          | SynExpr.Upcast (e, _, _)
          | SynExpr.AddressOf (_, e, _, _)
          | SynExpr.CompExpr (_, _, e, _)
          | SynExpr.ArrayOrListOfSeqExpr (_, e, _)
          | SynExpr.Typed (e, _, _)
          | SynExpr.FromParseError (e, _)
          | SynExpr.Do (e, _)
          | SynExpr.Assert (e, _)
          | SynExpr.DotGet (e, _, _, _)
          | SynExpr.LongIdentSet (_, e, _)
          | SynExpr.New (_, _, e, _)
          | SynExpr.TypeApp (e, _, _, _, _, _, _)
          | SynExpr.LibraryOnlyUnionCaseFieldGet (e, _, _, _)
          | SynExpr.Downcast (e, _, _)
          | SynExpr.InferredUpcast (e, _)
          | SynExpr.InferredDowncast (e, _)
          | SynExpr.Lazy (e, _)
          | SynExpr.TraitCall (_, _, e, _)
          | SynExpr.YieldOrReturn (_, e, _)
          | SynExpr.YieldOrReturnFrom (_, e, _)
          | SynExpr.DoBang (e, _)
          | SynExpr.Fixed (e, _)
          | SynExpr.Paren (e, _, _, _) ->
              walkExpr e

          | SynExpr.NamedIndexedPropertySet (_, e1, e2, _)
          | SynExpr.DotSet (e1, _, e2, _)
          | SynExpr.Set (e1, e2, _)
          | SynExpr.LibraryOnlyUnionCaseFieldSet (e1, _, _, e2, _)
          | SynExpr.JoinIn (e1, _, e2, _)
          | SynExpr.App (_, _, e1, e2, _) ->
              walkExpr e1 || walkExpr e2

          | SynExpr.ArrayOrList (_, es, _)
          | SynExpr.Tuple (_, es, _, _) ->
              walkExprs es

          | SynExpr.AnonRecd (_, origExpr, flds, _) ->
              (match origExpr with Some (e, _) -> walkExpr e | None -> false) ||
              walkExprs (List.map snd flds)

          | SynExpr.Record (_, origExpr, fs, _) ->
              (match origExpr with Some (e, _) -> walkExpr e | None -> false) ||
              let flds = fs |> List.choose (fun (_, v, _) -> v)
              walkExprs flds

          | SynExpr.ObjExpr (_, _, bs, is, _, _) ->
              walkBinds bs || walkBinds [ for (InterfaceImpl(_, bs, _)) in is do yield! bs  ]
          | SynExpr.ForEach (_, _, _, _, e1, e2, _)
          | SynExpr.While (_, e1, e2, _) ->
              walkExpr e1 || walkExpr e2
          | SynExpr.For (_, _, e1, _, e2, e3, _) ->
              walkExpr e1 || walkExpr e2 || walkExpr e3
          | SynExpr.MatchLambda (_, _, cl, _, _) ->
              walkMatchClauses cl
          | SynExpr.Lambda (_, _, _, e, _) ->
              walkExpr e
          | SynExpr.Match (_, e, cl, _) ->
              walkExpr e || walkMatchClauses cl
          | SynExpr.LetOrUse (_, _, bs, e, _) ->
              walkBinds bs || walkExpr e

          | SynExpr.TryWith (e, _, cl, _, _, _, _) ->
              walkExpr e  || walkMatchClauses cl

          | SynExpr.TryFinally (e1, e2, _, _, _) ->
              walkExpr e1 || walkExpr e2
          | SynExpr.Sequential (_, _, e1, e2, _) ->
              walkExpr e1 || walkExpr e2
          | SynExpr.SequentialOrImplicitYield (_, e1, e2, _, _) ->
              walkExpr e1 || walkExpr e2
          | SynExpr.IfThenElse (e1, e2, e3opt, _, _, _, _) ->
              walkExpr e1 || walkExpr e2 || walkExprOpt e3opt
          | SynExpr.DotIndexedGet (e1, es, _, _) ->
              walkExpr e1 || walkExprs [ for e in es do yield! e.Exprs ]

          | SynExpr.DotIndexedSet (e1, es, e2, _, _, _) ->
              walkExpr e1 || walkExprs [ for e in es do yield! e.Exprs ] || walkExpr e2
          | SynExpr.DotNamedIndexedPropertySet (e1, _, e2, e3, _) ->
              walkExpr e1 || walkExpr e2 || walkExpr e3

          | SynExpr.MatchBang (_, e, cl, _) ->
              walkExpr e || walkMatchClauses cl
          | SynExpr.LetOrUseBang  (_, _, _, _, e1, e2, _) ->
              walkExpr e1 || walkExpr e2
    walkExpr inpExpr<|MERGE_RESOLUTION|>--- conflicted
+++ resolved
@@ -1950,7 +1950,6 @@
 let mkSynQMarkSet m a b c = mkSynTrifix m qmarkSet a b c
 let mkSynDotBrackSliceGet  m mDot arr sliceArg = SynExpr.DotIndexedGet (arr, [sliceArg], mDot, m)
 
-<<<<<<< HEAD
 let mkSynDotBrackSeqSliceGet  m mDot arr (argslist: list<SynIndexerArg>) =
     // let notsliced=[ for arg in argslist do
     //                    match arg with
@@ -1960,17 +1959,7 @@
         // SynExpr.DotIndexedGet (arr, [SynIndexerArg.One (SynExpr.Tuple (false, notsliced, [], unionRanges (List.head notsliced).Range (List.last notsliced).Range))], mDot, m)
     // else
     SynExpr.DotIndexedGet (arr, argslist, mDot, m)
-=======
-let mkSynDotBrackSeqSliceGet  m mDot arr (argsList: list<SynIndexerArg>) =
-    let notSliced=[ for arg in argsList do
-                       match arg with
-                       | SynIndexerArg.One x -> yield x
-                       | _ -> () ]
-    if notSliced.Length = argsList.Length then
-        SynExpr.DotIndexedGet (arr, [SynIndexerArg.One (SynExpr.Tuple (false, notSliced, [], unionRanges (List.head notSliced).Range (List.last notSliced).Range))], mDot, m)
-    else
-        SynExpr.DotIndexedGet (arr, argsList, mDot, m)
->>>>>>> 349cfb47
+
 
 let mkSynDotParenGet lhsm dotm a b   =
     match b with
