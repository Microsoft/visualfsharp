--- conflicted
+++ resolved
@@ -269,7 +269,6 @@
 
     override r.ToString() = sprintf "%s (%d,%d--%d,%d) IsSynthetic=%b" r.FileName r.StartLine r.StartColumn r.EndLine r.EndColumn r.IsSynthetic
 
-<<<<<<< HEAD
     interface IEquatable<range> with
 
         member this.Equals(m) = this.Code1 = m.Code1 && this.Code2 = m.Code2
@@ -278,12 +277,6 @@
     // remove relative parts from full path
     let normalizedFilePath = if Path.IsPathRooted f then try Path.GetFullPath f with _ -> f else f
     range (fileIndexOfFile normalizedFilePath, b, e)
-=======
-let mkRange filePath startPos endPos = range (fileIndexOfFileAux true filePath, startPos, endPos)
-
-let equals (r1: range) (r2: range) =
-    r1.Code1 = r2.Code1 && r1.Code2 = r2.Code2
->>>>>>> 809f4120
 
 let mkFileIndexRange fileIndex startPos endPos = range (fileIndex, startPos, endPos)
 
