﻿<!-- Copyright (c) Microsoft Corporation.  All Rights Reserved.  See License.txt in the project root for license information. -->
<Project Sdk="Microsoft.NET.Sdk">

  <PropertyGroup>
    <TargetFrameworks>netstandard2.0</TargetFrameworks>
    <NoWarn>$(NoWarn);44;62;69;65;54;61;75;62;9;2003;NU5125</NoWarn>
    <AllowCrossTargeting>true</AllowCrossTargeting>
    <DefineConstants>$(DefineConstants);COMPILER_SERVICE_AS_DLL</DefineConstants>
    <DefineConstants>$(DefineConstants);COMPILER</DefineConstants>
    <DefineConstants>$(DefineConstants);ENABLE_MONO_SUPPORT</DefineConstants>
    <OtherFlags>$(OtherFlags) /warnon:3218 /warnon:1182 /warnon:3390 --times</OtherFlags>
    <Tailcalls>true</Tailcalls>
    <!-- .tail annotations always emitted for this binary, even in debug mode -->
    <NGenBinary>true</NGenBinary>

    <FsYaccOutputFolder>$(IntermediateOutputPath)$(TargetFramework)\</FsYaccOutputFolder>
    <FsLexOutputFolder>$(IntermediateOutputPath)$(TargetFramework)\</FsLexOutputFolder>

    <PackageId>FSharp.Compiler.Service</PackageId>
    <NuspecFile>FSharp.Compiler.Service.nuspec</NuspecFile>
    <IsPackable>true</IsPackable>
    <PackageDescription>The F# Compiler Services package For F# $(FSLanguageVersion) exposes additional functionality for implementing F# language bindings, additional tools based on the compiler or refactoring tools. The package also includes F# interactive service that can be used for embedding F# scripting into your applications.  Contains code from the F# Software Foundation.</PackageDescription>
    <PackageReleaseNotes>/blob/main/release-notes.md#FSharp-Compiler-Service-$(FSharpCompilerServiceReleaseNotesVersion)</PackageReleaseNotes>
    <PackageTags>F#, fsharp, interactive, compiler, editor</PackageTags>
<<<<<<< HEAD
    <PreReleaseVersionLabel>preview</PreReleaseVersionLabel>
=======
    <PackageIconFullPath>$(MSBuildThisFileDirectory)logo.png</PackageIconFullPath>
>>>>>>> 539d5ab5
  </PropertyGroup>

  <ItemGroup>
    <NuspecProperty Include="FSharpCorePackageVersion=$(FSCorePackageVersion)" Condition="'$(VersionSuffix)'==''" />
    <NuspecProperty Include="FSharpCorePackageVersion=$(FSCorePackageVersion)-$(VersionSuffix)" Condition="'$(VersionSuffix)'!=''" />
    <NuspecProperty Include="MicrosoftBuildFrameworkPackageVersion=$(MicrosoftBuildFrameworkVersion)" />
    <NuspecProperty Include="MicrosoftBuildTasksCorePackageVersion=$(MicrosoftBuildTasksCoreVersion)" />
    <NuspecProperty Include="MicrosoftBuildUtilitiesCorePackageVersion=$(MicrosoftBuildUtilitiesCoreVersion)" />
    <NuspecProperty Include="SystemBuffersPackageVersion=$(SystemBuffersVersion)" />
    <NuspecProperty Include="SystemCollectionsImmutablePackageVersion=$(SystemCollectionsImmutableVersion)" />
    <NuspecProperty Include="SystemDiagnosticsProcessPackageVersion=$(SystemDiagnosticsProcessVersion)" />
    <NuspecProperty Include="SystemDiagnosticsTraceSourcePackageVersion=$(SystemDiagnosticsTraceSourceVersion)" />
    <NuspecProperty Include="SystemLinqExpressionsPackageVersion=$(SystemLinqExpressionsVersion)" />
    <NuspecProperty Include="SystemLinqQueryablePackageVersion=$(SystemLinqQueryableVersion)" />
    <NuspecProperty Include="SystemMemoryPackageVersion=$(SystemMemoryVersion)" />
    <NuspecProperty Include="SystemNetRequestsPackageVersion=$(SystemNetRequestsVersion)" />
    <NuspecProperty Include="SystemNetSecurityPackageVersion=$(SystemNetSecurityVersion)" />
    <NuspecProperty Include="SystemReflectionEmitPackageVersion=$(SystemReflectionEmitVersion)" />
    <NuspecProperty Include="SystemReflectionMetadataPackageVersion=$(SystemReflectionMetadataVersion)" />
    <NuspecProperty Include="SystemReflectionTypeExtensionsPackageVersion=$(SystemReflectionTypeExtensionsVersion)" />
    <NuspecProperty Include="SystemRuntimePackageVersion=$(SystemRuntimeVersion)" />
    <NuspecProperty Include="SystemRuntimeInteropServicesPackageVersion=$(SystemRuntimeInteropServicesVersion)" />
    <NuspecProperty Include="SystemRuntimeLoaderPackageVersion=$(SystemRuntimeLoaderVersion)" />
    <NuspecProperty Include="SystemSecurityClaimsPackageVersion=$(SystemSecurityClaimsVersion)" />
    <NuspecProperty Include="SystemSecurityCryptographyAlgorithmsPackageVersion=$(SystemSecurityCryptographyAlgorithmsVersion)" />
    <NuspecProperty Include="SystemSecurityPrincipalPackageVersion=$(SystemSecurityPrincipalVersion)" />
    <NuspecProperty Include="SystemThreadingTasksParallelPackageVersion=$(SystemThreadingTasksParallelVersion)" />
    <NuspecProperty Include="SystemThreadingThreadPackageVersion=$(SystemThreadingThreadVersion)" />
    <NuspecProperty Include="SystemThreadingThreadPoolPackageVersion=$(SystemThreadingThreadPoolVersion)" />
  </ItemGroup>

  <ItemGroup>
    <InternalsVisibleTo Include="fsc" />
    <InternalsVisibleTo Include="FSharp.Compiler.Server.Shared" />
    <InternalsVisibleTo Include="VisualFSharp.Salsa" />
    <InternalsVisibleTo Include="VisualFSharp.UnitTests" />
    <InternalsVisibleTo Include="FSharp.Compiler.UnitTests" />
    <InternalsVisibleTo Include="FSharp.Compiler.Service.Tests" />
    <InternalsVisibleTo Include="HostedCompilerServer" />
    <InternalsVisibleTo Include="FSharp.Tests.FSharpSuite" />
    <InternalsVisibleTo Include="LanguageServiceProfiling" />
    <InternalsVisibleTo Include="CompilerServiceBenchmarks" />
  </ItemGroup>

  <ItemGroup>
    <EmbeddedText Include="..\FSComp.txt">
      <Link>FSComp.txt</Link>
    </EmbeddedText>
    <EmbeddedText Include="..\Microsoft.DotNet.DependencyManager\DependencyManager.txt">
      <Link>DependencyManager.txt</Link>
    </EmbeddedText>
    <EmbeddedText Include="..\fsi\FSIstrings.txt">
      <Link>FSIstrings.txt</Link>
    </EmbeddedText>
    <EmbeddedResource Include="..\FSStrings.resx">
      <Link>FSStrings.resx</Link>
      <LogicalName>FSStrings.resources</LogicalName>
    </EmbeddedResource>
    <Compile Include="..\utils\sformat.fsi">
      <Link>ErrorText\sformat.fsi</Link>
    </Compile>
    <Compile Include="..\utils\sformat.fs">
      <Link>ErrorText\sformat.fs</Link>
    </Compile>
    <Compile Include="..\sr.fsi">
      <Link>ErrorText\sr.fsi</Link>
    </Compile>
    <Compile Include="..\sr.fs">
      <Link>ErrorText\sr.fs</Link>
    </Compile>
    <Compile Include="..\Logger.fsi">
      <Link>Facilities\Logger.fsi</Link>
    </Compile>
    <Compile Include="..\Logger.fs">
      <Link>Facilities\Logger.fs</Link>
    </Compile>
    <Compile Include="..\LanguageFeatures.fsi">
      <Link>Facilities\LanguageFeatures.fsi</Link>
    </Compile>
    <Compile Include="..\LanguageFeatures.fs">
      <Link>Facilities\LanguageFeatures.fs</Link>
    </Compile>
    <Compile Include="..\utils\prim-lexing.fsi">
      <Link>LexYaccRuntime\prim-lexing.fsi</Link>
    </Compile>
    <Compile Include="..\utils\prim-lexing.fs">
      <Link>LexYaccRuntime\prim-lexing.fs</Link>
    </Compile>
    <Compile Include="..\utils\prim-parsing.fsi">
      <Link>LexYaccRuntime\prim-parsing.fsi</Link>
    </Compile>
    <Compile Include="..\utils\prim-parsing.fs">
      <Link>LexYaccRuntime\prim-parsing.fs</Link>
    </Compile>
    <Compile Include="..\utils\ResizeArray.fsi">
      <Link>Utilities\ResizeArray.fsi</Link>
    </Compile>
    <Compile Include="..\utils\ResizeArray.fs">
      <Link>Utilities\ResizeArray.fs</Link>
    </Compile>
    <Compile Include="..\utils\HashMultiMap.fsi">
      <Link>Utilities\HashMultiMap.fsi</Link>
    </Compile>
    <Compile Include="..\utils\HashMultiMap.fs">
      <Link>Utilities\HashMultiMap.fs</Link>
    </Compile>
    <Compile Include="..\utils\EditDistance.fs">
      <Link>Utilities\EditDistance.fs</Link>
    </Compile>
    <Compile Include="..\utils\TaggedCollections.fsi">
      <Link>Utilities\TaggedCollections.fsi</Link>
    </Compile>
    <Compile Include="..\utils\TaggedCollections.fs">
      <Link>Utilities\TaggedCollections.fs</Link>
    </Compile>
    <Compile Include="..\absil\ildiag.fsi">
      <Link>Utilities\ildiag.fsi</Link>
    </Compile>
    <Compile Include="..\absil\ildiag.fs">
      <Link>Utilities\ildiag.fs</Link>
    </Compile>
    <Compile Include="..\absil\illib.fs">
      <Link>Utilities\illib.fs</Link>
    </Compile>
    <Compile Include="..\utils\filename.fsi">
      <Link>Utilities\filename.fsi</Link>
    </Compile>
    <Compile Include="..\utils\filename.fs">
      <Link>Utilities\filename.fs</Link>
    </Compile>
    <Compile Include="..\absil\zmap.fsi">
      <Link>Utilities\zmap.fsi</Link>
    </Compile>
    <Compile Include="..\absil\zmap.fs">
      <Link>Utilities\zmap.fs</Link>
    </Compile>
    <Compile Include="..\absil\zset.fsi">
      <Link>Utilities\zset.fsi</Link>
    </Compile>
    <Compile Include="..\absil\zset.fs">
      <Link>Utilities\zset.fs</Link>
    </Compile>
    <Compile Include="..\absil\bytes.fsi">
      <Link>Utilities\bytes.fsi</Link>
    </Compile>
    <Compile Include="..\absil\bytes.fs">
      <Link>Utilities\bytes.fs</Link>
    </Compile>
    <Compile Include="..\XmlAdapters.fs">
      <Link>Utilities\XmlAdapters.fs</Link>
    </Compile>
    <Compile Include="..\InternalCollections.fsi">
      <Link>Utilities\InternalCollections.fsi</Link>
    </Compile>
    <Compile Include="..\InternalCollections.fs">
      <Link>Utilities\InternalCollections.fs</Link>
    </Compile>
    <Compile Include="..\QueueList.fs">
      <Link>Utilities\QueueList.fs</Link>
    </Compile>
    <Compile Include="..\lib.fs">
      <Link>Utilities\lib.fs</Link>
    </Compile>
    <Compile Include="..\rational.fsi">
      <Link>Utilities\rational.fsi</Link>
    </Compile>
    <Compile Include="..\rational.fs">
      <Link>Utilities\rational.fs</Link>
    </Compile>
    <Compile Include="..\utils\PathMap.fsi">
      <Link>Utilities\PathMap.fsi</Link>
    </Compile>
    <Compile Include="..\utils\PathMap.fs">
      <Link>Utilities\PathMap.fs</Link>
    </Compile>
    <Compile Include="..\utils\RidHelpers.fs">
      <Link>Utilities\RidHelpers.fs</Link>
    </Compile>
    <Compile Include="..\range.fsi">
      <Link>ErrorLogging\range.fsi</Link>
    </Compile>
    <Compile Include="..\range.fs">
      <Link>ErrorLogging\range.fs</Link>
    </Compile>
    <Compile Include="..\ErrorLogger.fs">
      <Link>ErrorLogging\ErrorLogger.fs</Link>
    </Compile>
    <Compile Include="..\ErrorResolutionHints.fs">
      <Link>ErrorLogging\ErrorResolutionHints.fs</Link>
    </Compile>
    <FsLex Include="..\absil\illex.fsl">
      <OtherFlags>--unicode --lexlib Internal.Utilities.Text.Lexing</OtherFlags>
      <Link>AbsIL\illex.fsl</Link>
    </FsLex>
    <FsYacc Include="..\absil\ilpars.fsy">
      <OtherFlags>--module FSharp.Compiler.AbstractIL.Internal.AsciiParser --open FSharp.Compiler.AbstractIL --internal --lexlib Internal.Utilities.Text.Lexing --parslib Internal.Utilities.Text.Parsing</OtherFlags>
      <Link>AbsIL\ilpars.fsy</Link>
    </FsYacc>
    <Compile Include="..\absil\il.fsi">
      <Link>AbsIL\il.fsi</Link>
    </Compile>
    <Compile Include="..\absil\il.fs">
      <Link>AbsIL\il.fs</Link>
    </Compile>
    <Compile Include="..\absil\ilx.fsi">
      <Link>AbsIL\ilx.fsi</Link>
    </Compile>
    <Compile Include="..\absil\ilx.fs">
      <Link>AbsIL\ilx.fs</Link>
    </Compile>
    <Compile Include="..\absil\ilascii.fsi">
      <Link>AbsIL\ilascii.fsi</Link>
    </Compile>
    <Compile Include="..\absil\ilascii.fs">
      <Link>AbsIL\ilascii.fs</Link>
    </Compile>
    <Compile Include="..\absil\ilprint.fsi">
      <Link>AbsIL\ilprint.fsi</Link>
    </Compile>
    <Compile Include="..\absil\ilprint.fs">
      <Link>AbsIL\ilprint.fs</Link>
    </Compile>
    <Compile Include="..\absil\ilmorph.fsi">
      <Link>AbsIL\ilmorph.fsi</Link>
    </Compile>
    <Compile Include="..\absil\ilmorph.fs">
      <Link>AbsIL\ilmorph.fs</Link>
    </Compile>
    <Compile Include="..\absil\ilsign.fsi">
      <Link>AbsIL\ilsign.fsi</Link>
    </Compile>
    <Compile Include="..\absil\ilsign.fs">
      <Link>AbsIL\ilsign.fs</Link>
    </Compile>
    <Compile Include="..\absil\ilnativeres.fsi">
      <Link>AbsIL\ilnativeres.fsi</Link>
    </Compile>
    <Compile Include="..\absil\ilnativeres.fs">
      <Link>AbsIL\ilnativeres.fs</Link>
    </Compile>
    <Compile Include="..\absil\ilsupp.fsi">
      <Link>AbsIL\ilsupp.fsi</Link>
    </Compile>
    <Compile Include="..\absil\ilsupp.fs">
      <Link>AbsIL\ilsupp.fs</Link>
    </Compile>
    <Compile Include="$(FsYaccOutputFolder)ilpars.fs">
      <Link>AbsIL\FsYaccOut\ilpars.fs</Link>
    </Compile>
    <Compile Include="$(FsLexOutputFolder)illex.fs">
      <Link>AbsIL\FsLexOut\illex.fs</Link>
    </Compile>
    <Compile Include="..\absil\ilbinary.fsi">
      <Link>AbsIL\ilbinary.fsi</Link>
    </Compile>
    <Compile Include="..\absil\ilbinary.fs">
      <Link>AbsIL\ilbinary.fs</Link>
    </Compile>
    <Compile Include="..\absil\ilread.fsi">
      <Link>AbsIL\ilread.fsi</Link>
    </Compile>
    <Compile Include="..\absil\ilread.fs">
      <Link>AbsIL\ilread.fs</Link>
    </Compile>
    <Compile Include="..\absil\ilwritepdb.fsi">
      <Link>AbsIL\ilwritepdb.fsi</Link>
    </Compile>
    <Compile Include="..\absil\ilwritepdb.fs">
      <Link>AbsIL\ilwritepdb.fs</Link>
    </Compile>
    <Compile Include="..\absil\ilwrite.fsi">
      <Link>AbsIL\ilwrite.fsi</Link>
    </Compile>
    <Compile Include="..\absil\ilwrite.fs">
      <Link>AbsIL\ilwrite.fs</Link>
    </Compile>
    <Compile Include="..\absil\ilreflect.fs">
      <Link>AbsIL\ilreflect.fs</Link>
    </Compile>
    <Compile Include="..\ReferenceResolver.fs">
      <Link>ReferenceResolution\ReferenceResolver.fs</Link>
    </Compile>
    <Compile Include="..\SimulatedMSBuildReferenceResolver.fs">
      <Link>ReferenceResolution/SimulatedMSBuildReferenceResolver.fs</Link>
    </Compile>
    <EmbeddedText Include="..\utils\UtilsStrings.txt" />
    <Compile Include="..\utils\CompilerLocationUtils.fs">
      <Link>CompilerLocation\CompilerLocationUtils.fs</Link>
    </Compile>
    <Compile Include="..\PrettyNaming.fs">
      <Link>PrettyNaming\PrettyNaming.fs</Link>
    </Compile>
    <Compile Include="..\ilx\ilxsettings.fs">
      <Link>ILXErase\ilxsettings.fs</Link>
    </Compile>
    <Compile Include="..\ilx\EraseClosures.fsi">
      <Link>ILXErase\EraseClosures.fsi</Link>
    </Compile>
    <Compile Include="..\ilx\EraseClosures.fs">
      <Link>ILXErase\EraseClosures.fs</Link>
    </Compile>
    <Compile Include="..\ilx\EraseUnions.fsi">
      <Link>ILXErase\EraseUnions.fsi</Link>
    </Compile>
    <Compile Include="..\ilx\EraseUnions.fs">
      <Link>ILXErase\EraseUnions.fs</Link>
    </Compile>
    <FsLex Include="..\pplex.fsl">
      <OtherFlags>--unicode --lexlib Internal.Utilities.Text.Lexing</OtherFlags>
      <Link>ParserAndUntypedAST\pplex.fsl</Link>
    </FsLex>
    <FsYacc Include="..\pppars.fsy">
      <OtherFlags>--module FSharp.Compiler.PPParser --open FSharp.Compiler --internal --lexlib Internal.Utilities.Text.Lexing --parslib Internal.Utilities.Text.Parsing</OtherFlags>
      <Link>ParserAndUntypedAST\pppars.fsy</Link>
    </FsYacc>
    <FsLex Include="..\lex.fsl">
      <OtherFlags>--unicode --lexlib Internal.Utilities.Text.Lexing</OtherFlags>
      <Link>ParserAndUntypedAST\lex.fsl</Link>
    </FsLex>
    <FsYacc Include="..\pars.fsy">
      <OtherFlags>--module FSharp.Compiler.Parser --open FSharp.Compiler --internal --lexlib Internal.Utilities.Text.Lexing --parslib Internal.Utilities.Text.Parsing</OtherFlags>
      <Link>ParserAndUntypedAST\pars.fsy</Link>
    </FsYacc>
    <Compile Include="..\UnicodeLexing.fsi">
      <Link>ParserAndUntypedAST\UnicodeLexing.fsi</Link>
    </Compile>
    <Compile Include="..\UnicodeLexing.fs">
      <Link>ParserAndUntypedAST\UnicodeLexing.fs</Link>
    </Compile>
    <Compile Include="..\layout.fsi">
      <Link>ParserAndUntypedAST\layout.fsi</Link>
    </Compile>
    <Compile Include="..\layout.fs">
      <Link>ParserAndUntypedAST\layout.fs</Link>
    </Compile>
    <Compile Include="..\XmlDoc.fs">
      <Link>ParserAndUntypedAST\XmlDoc.fs</Link>
    </Compile>
    <Compile Include="..\SyntaxTree.fs">
      <Link>ParserAndUntypedAST\SyntaxTree.fs</Link>
    </Compile>
    <Compile Include="..\SyntaxTreeOps.fs">
      <Link>ParserAndUntypedAST\SyntaxTreeOps.fs</Link>
    </Compile>
    <Compile Include="..\ParseHelpers.fs">
      <Link>ParserAndUntypedAST\ParseHelpers.fs</Link>
    </Compile>
    <Compile Include="$(FsYaccOutputFolder)pppars.fs">
      <Link>ParserAndUntypedAST\FsYaccOutput\pppars.fs</Link>
    </Compile>
    <Compile Include="$(FsYaccOutputFolder)pars.fs">
      <Link>ParserAndUntypedAST\FsYaccOutput\pars.fs</Link>
    </Compile>
    <Compile Include="..\lexhelp.fsi">
      <Link>ParserAndUntypedAST\lexhelp.fsi</Link>
    </Compile>
    <Compile Include="..\lexhelp.fs">
      <Link>ParserAndUntypedAST\lexhelp.fs</Link>
    </Compile>
    <Compile Include="$(FsYaccOutputFolder)pplex.fs">
      <Link>ParserAndUntypedAST\FsLex\pplex.fsl</Link>
    </Compile>
    <Compile Include="$(FsYaccOutputFolder)lex.fs">
      <Link>ParserAndUntypedAST\FsLex\lex.fs</Link>
    </Compile>
    <Compile Include="..\LexFilter.fs">
      <Link>ParserAndUntypedAST\LexFilter.fs</Link>
    </Compile>
    <Compile Include="..\tainted.fsi">
      <Link>TypedTree\tainted.fsi</Link>
    </Compile>
    <Compile Include="..\tainted.fs">
      <Link>TypedTree\tainted.fs</Link>
    </Compile>
    <Compile Include="..\ExtensionTyping.fsi">
      <Link>TypedTree\ExtensionTyping.fsi</Link>
    </Compile>
    <Compile Include="..\ExtensionTyping.fs">
      <Link>TypedTree\ExtensionTyping.fs</Link>
    </Compile>
    <Compile Include="..\QuotationPickler.fsi">
      <Link>TypedTree\QuotationPickler.fsi</Link>
    </Compile>
    <Compile Include="..\QuotationPickler.fs">
      <Link>TypedTree\QuotationPickler.fs</Link>
    </Compile>
    <Compile Include="..\CompilerGlobalState.fs">
      <Link>TypedTree\CompilerGlobalState.fs</Link>
    </Compile>
    <Compile Include="..\TypedTree.fs">
      <Link>TypedTree\TypedTree.fs</Link>
    </Compile>
    <Compile Include="..\TypedTreeBasics.fs">
      <Link>TypedTree\TypedTreeBasics.fs</Link>
    </Compile>
    <Compile Include="..\TcGlobals.fs">
      <Link>TypedTree\TcGlobals.fs</Link>
    </Compile>
    <Compile Include="..\TypedTreeOps.fsi">
      <Link>TypedTree\TypedTreeOps.fsi</Link>
    </Compile>
    <Compile Include="..\TypedTreeOps.fs">
      <Link>TypedTree\TypedTreeOps.fs</Link>
    </Compile>
    <Compile Include="..\TypedTreePickle.fsi">
      <Link>TypedTree\TypedTreePickle.fsi</Link>
    </Compile>
    <Compile Include="..\TypedTreePickle.fs">
      <Link>TypedTree\TypedTreePickle.fs</Link>
    </Compile>
    <Compile Include="..\import.fsi">
      <Link>Logic\import.fsi</Link>
    </Compile>
    <Compile Include="..\import.fs">
      <Link>Logic\import.fs</Link>
    </Compile>
    <Compile Include="..\infos.fs">
      <Link>Logic\infos.fs</Link>
    </Compile>
    <Compile Include="..\AccessibilityLogic.fs">
      <Link>Logic\AccessibilityLogic.fs</Link>
    </Compile>
    <Compile Include="..\AttributeChecking.fs">
      <Link>Logic\AttributeChecking.fs</Link>
    </Compile>
    <Compile Include="..\TypeRelations.fs">
      <Link>Logic\TypeRelations.fs</Link>
    </Compile>
    <Compile Include="..\InfoReader.fs">
      <Link>Logic\InfoReader.fs</Link>
    </Compile>
    <Compile Include="..\NicePrint.fs">
      <Link>Logic\NicePrint.fs</Link>
    </Compile>
    <Compile Include="..\AugmentWithHashCompare.fsi">
      <Link>Logic\AugmentWithHashCompare.fsi</Link>
    </Compile>
    <Compile Include="..\AugmentWithHashCompare.fs">
      <Link>Logic\AugmentWithHashCompare.fs</Link>
    </Compile>
    <Compile Include="..\NameResolution.fsi">
      <Link>Logic\NameResolution.fsi</Link>
    </Compile>
    <Compile Include="..\NameResolution.fs">
      <Link>Logic\NameResolution.fs</Link>
    </Compile>
    <Compile Include="..\SignatureConformance.fs">
      <Link>Logic\SignatureConformance.fs</Link>
    </Compile>
    <Compile Include="..\MethodOverrides.fs">
      <Link>Logic\MethodOverrides.fs</Link>
    </Compile>
    <Compile Include="..\MethodCalls.fs">
      <Link>Logic\MethodCalls.fs</Link>
    </Compile>
    <Compile Include="..\PatternMatchCompilation.fsi">
      <Link>Logic\PatternMatchCompilation.fsi</Link>
    </Compile>
    <Compile Include="..\PatternMatchCompilation.fs">
      <Link>Logic\PatternMatchCompilation.fs</Link>
    </Compile>
    <Compile Include="..\ConstraintSolver.fsi">
      <Link>Logic\ConstraintSolver.fsi</Link>
    </Compile>
    <Compile Include="..\ConstraintSolver.fs">
      <Link>Logic\ConstraintSolver.fs</Link>
    </Compile>
    <Compile Include="..\CheckFormatStrings.fsi">
      <Link>Logic\CheckFormatStrings.fsi</Link>
    </Compile>
    <Compile Include="..\CheckFormatStrings.fs">
      <Link>Logic\CheckFormatStrings.fs</Link>
    </Compile>
    <Compile Include="..\FindUnsolved.fsi">
      <Link>Logic\FindUnsolved.fsi</Link>
    </Compile>
    <Compile Include="..\FindUnsolved.fs">
      <Link>Logic\FindUnsolved.fs</Link>
    </Compile>
    <Compile Include="..\QuotationTranslator.fsi">
      <Link>Logic\QuotationTranslator.fsi</Link>
    </Compile>
    <Compile Include="..\QuotationTranslator.fs">
      <Link>Logic\QuotationTranslator.fs</Link>
    </Compile>
    <Compile Include="..\PostInferenceChecks.fsi">
      <Link>Logic\PostInferenceChecks.fsi</Link>
    </Compile>
    <Compile Include="..\PostInferenceChecks.fs">
      <Link>Logic\PostInferenceChecks.fs</Link>
    </Compile>
    <Compile Include="..\CheckExpressions.fsi">
      <Link>Logic\CheckExpressions.fsi</Link>
    </Compile>
    <Compile Include="..\CheckExpressions.fs">
      <Link>Logic\CheckExpressions.fs</Link>
    </Compile>
    <Compile Include="..\CheckComputationExpressions.fsi">
      <Link>Logic\CheckComputationExpressions.fsi</Link>
    </Compile>
    <Compile Include="..\CheckComputationExpressions.fs">
      <Link>Logic\CheckComputationExpressions.fs</Link>
    </Compile>
    <Compile Include="..\CheckDeclarations.fsi">
      <Link>Logic\CheckDeclarations.fsi</Link>
    </Compile>
    <Compile Include="..\CheckDeclarations.fs">
      <Link>Logic\CheckDeclarations.fs</Link>
    </Compile>
    <Compile Include="..\Optimizer.fsi">
      <Link>Optimize\Optimizer.fsi</Link>
    </Compile>
    <Compile Include="..\Optimizer.fs">
      <Link>Optimize\Optimizer.fs</Link>
    </Compile>
    <Compile Include="..\DetupleArgs.fsi">
      <Link>Optimize\DetupleArgs.fsi</Link>
    </Compile>
    <Compile Include="..\DetupleArgs.fs">
      <Link>Optimize\DetupleArgs.fs</Link>
    </Compile>
    <Compile Include="..\InnerLambdasToTopLevelFuncs.fsi">
      <Link>Optimize\InnerLambdasToTopLevelFuncs.fsi</Link>
    </Compile>
    <Compile Include="..\InnerLambdasToTopLevelFuncs.fs">
      <Link>Optimize\InnerLambdasToTopLevelFuncs.fs</Link>
    </Compile>
    <Compile Include="..\LowerCallsAndSeqs.fsi">
      <Link>Optimize\LowerCallsAndSeqs.fsi</Link>
    </Compile>
    <Compile Include="..\LowerCallsAndSeqs.fs">
      <Link>Optimize\LowerCallsAndSeqs.fs</Link>
    </Compile>
    <Compile Include="..\autobox.fsi">
      <Link>Optimize\autobox.fsi</Link>
    </Compile>
    <Compile Include="..\autobox.fs">
      <Link>Optimize\autobox.fs</Link>
    </Compile>
    <Compile Include="..\IlxGen.fsi">
      <Link>CodeGen\IlxGen.fsi</Link>
    </Compile>
    <Compile Include="..\IlxGen.fs">
      <Link>CodeGen\IlxGen.fs</Link>
    </Compile>
    <Compile Include="..\DotNetFrameworkDependencies.fs">
      <Link>Driver\DotNetFrameworkDependencies.fs</Link>
    </Compile>
    <Compile Include="..\Microsoft.DotNet.DependencyManager/AssemblyResolveHandler.fsi">
      <Link>Driver\AssemblyResolveHandler.fsi</Link>
    </Compile>
    <Compile Include="..\Microsoft.DotNet.DependencyManager/AssemblyResolveHandler.fs">
      <Link>Driver\AssemblyResolveHandler.fs</Link>
    </Compile>
    <Compile Include="..\Microsoft.DotNet.DependencyManager/NativeDllResolveHandler.fsi">
      <Link>Driver\NativeDllResolveHandler.fsi</Link>
    </Compile>
    <Compile Include="..\Microsoft.DotNet.DependencyManager/NativeDllResolveHandler.fs">
      <Link>Driver\NativeDllResolveHandler.fs</Link>
    </Compile>
    <Compile Include="..\Microsoft.DotNet.DependencyManager/DependencyProvider.fsi">
      <Link>Driver\DependencyProvider.fsi</Link>
    </Compile>
    <Compile Include="..\Microsoft.DotNet.DependencyManager/DependencyProvider.fs">
      <Link>Driver\DependencyProvider.fs</Link>
    </Compile>
    <Compile Include="..\CompilerConfig.fsi">
      <Link>Driver\CompilerConfig.fsi</Link>
    </Compile>
    <Compile Include="..\CompilerConfig.fs">
      <Link>Driver\CompilerConfig.fs</Link>
    </Compile>
    <Compile Include="..\CompilerImports.fsi">
      <Link>Driver\CompilerImports.fsi</Link>
    </Compile>
    <Compile Include="..\CompilerImports.fs">
      <Link>Driver\CompilerImports.fs</Link>
    </Compile>
    <Compile Include="..\CompilerDiagnostics.fsi">
      <Link>Driver\CompilerDiagnostics.fsi</Link>
    </Compile>
    <Compile Include="..\CompilerDiagnostics.fs">
      <Link>Driver\CompilerDiagnostics.fs</Link>
    </Compile>
    <Compile Include="..\ParseAndCheckInputs.fsi">
      <Link>Driver\ParseAndCheckInputs.fsi</Link>
    </Compile>
    <Compile Include="..\ParseAndCheckInputs.fs">
      <Link>Driver\ParseAndCheckInputs.fs</Link>
    </Compile>
    <Compile Include="..\ScriptClosure.fsi">
      <Link>Driver\ScriptClosure.fsi</Link>
    </Compile>
    <Compile Include="..\ScriptClosure.fs">
      <Link>Driver\ScriptClosure.fs</Link>
    </Compile>
    <Compile Include="..\CompilerOptions.fsi">
      <Link>Driver\CompilerOptions.fsi</Link>
    </Compile>
    <Compile Include="..\CompilerOptions.fs">
      <Link>Driver\CompilerOptions.fs</Link>
    </Compile>
    <Compile Include="..\OptimizeInputs.fsi">
      <Link>Driver\OptimizeInputs.fsi</Link>
    </Compile>
    <Compile Include="..\OptimizeInputs.fs">
      <Link>Driver\OptimizeInputs.fs</Link>
    </Compile>
    <Compile Include="..\fsc.fsi">
      <Link>Driver\fsc.fsi</Link>
    </Compile>
    <Compile Include="..\fsc.fs">
      <Link>Driver\fsc.fs</Link>
    </Compile>

    <!-- the symbol API. -->
    <Compile Include="..\symbols\SymbolHelpers.fsi">
      <Link>Symbols/SymbolHelpers.fsi</Link>
    </Compile>
    <Compile Include="..\symbols\SymbolHelpers.fs">
      <Link>Symbols/SymbolHelpers.fs</Link>
    </Compile>
    <Compile Include="..\symbols\Symbols.fsi">
      <Link>Symbols/Symbols.fsi</Link>
    </Compile>
    <Compile Include="..\symbols\Symbols.fs">
      <Link>Symbols/Symbols.fs</Link>
    </Compile>
    <Compile Include="..\symbols\Exprs.fsi">
      <Link>Symbols/Exprs.fsi</Link>
    </Compile>
    <Compile Include="..\symbols\Exprs.fs">
      <Link>Symbols/Exprs.fs</Link>
    </Compile>
    <Compile Include="..\symbols\SymbolPatterns.fsi">
      <Link>Symbols/SymbolPatterns.fsi</Link>
    </Compile>
    <Compile Include="..\symbols\SymbolPatterns.fs">
      <Link>Symbols/SymbolPatterns.fs</Link>
    </Compile>
    <Compile Include="..\service\Reactor.fsi">
      <Link>Service/Reactor.fsi</Link>
    </Compile>
    <Compile Include="..\service\Reactor.fs">
      <Link>Service/Reactor.fs</Link>
    </Compile>

    <!-- the incremental builder and service . -->
    <Compile Include="..\service\SemanticClassification.fsi">
      <Link>Service/SemanticClassification.fsi</Link>
    </Compile>
    <Compile Include="..\service\SemanticClassification.fs">
      <Link>Service/SemanticClassification.fs</Link>
    </Compile>
    <Compile Include="..\service\ItemKey.fsi">
      <Link>Service/ItemKey.fsi</Link>
    </Compile>
    <Compile Include="..\service\ItemKey.fs">
      <Link>Service/ItemKey.fs</Link>
    </Compile>
    <Compile Include="..\service\IncrementalBuild.fsi">
      <Link>Service/IncrementalBuild.fsi</Link>
    </Compile>
    <Compile Include="..\service\IncrementalBuild.fs">
      <Link>Service/IncrementalBuild.fs</Link>
    </Compile>
    <Compile Include="..\service\ServiceConstants.fs">
      <Link>Service/ServiceConstants.fs</Link>
    </Compile>
    <Compile Include="..\service\ServiceDeclarationLists.fsi">
      <Link>Service/ServiceDeclarationLists.fsi</Link>
    </Compile>
    <Compile Include="..\service\ServiceDeclarationLists.fs">
      <Link>Service/ServiceDeclarationLists.fs</Link>
    </Compile>
    <Compile Include="..\service\ServiceLexing.fsi">
      <Link>Service/ServiceLexing.fsi</Link>
    </Compile>
    <Compile Include="..\service\ServiceLexing.fs">
      <Link>Service/ServiceLexing.fs</Link>
    </Compile>
    <Compile Include="..\service\ServiceParseTreeWalk.fs">
      <Link>Service/ServiceParseTreeWalk.fs</Link>
    </Compile>
    <Compile Include="..\service\ServiceNavigation.fsi">
      <Link>Service/ServiceNavigation.fsi</Link>
    </Compile>
    <Compile Include="..\service\ServiceNavigation.fs">
      <Link>Service/ServiceNavigation.fs</Link>
    </Compile>
    <Compile Include="..\service\ServiceParamInfoLocations.fsi">
      <Link>Service/ServiceParamInfoLocations.fsi</Link>
    </Compile>
    <Compile Include="..\service\ServiceParamInfoLocations.fs">
      <Link>Service/ServiceParamInfoLocations.fs</Link>
    </Compile>
    <Compile Include="..\service\ServiceUntypedParse.fsi">
      <Link>Service/ServiceUntypedParse.fsi</Link>
    </Compile>
    <Compile Include="..\service\ServiceUntypedParse.fs">
      <Link>Service/ServiceUntypedParse.fs</Link>
    </Compile>
    <Compile Include="..\service\ServiceAssemblyContent.fsi">
      <Link>Service/ServiceAssemblyContent.fsi</Link>
    </Compile>
    <Compile Include="..\service\ServiceAssemblyContent.fs">
      <Link>Service/ServiceAssemblyContent.fs</Link>
    </Compile>
    <Compile Include="..\service\ServiceXmlDocParser.fsi">
      <Link>Service/ServiceXmlDocParser.fsi</Link>
    </Compile>
    <Compile Include="..\service\ServiceXmlDocParser.fs">
      <Link>Service/ServiceXmlDocParser.fs</Link>
    </Compile>
    <Compile Include="..\service\ExternalSymbol.fsi">
      <Link>Service/ExternalSymbol.fsi</Link>
    </Compile>
    <Compile Include="..\service\ExternalSymbol.fs">
      <Link>Service/ExternalSymbol.fs</Link>
    </Compile>
    <Compile Include="..\service\QuickParse.fsi">
      <Link>Service/QuickParse.fsi</Link>
    </Compile>
    <Compile Include="..\service\QuickParse.fs">
      <Link>Service/QuickParse.fs</Link>
    </Compile>
    <Compile Include="..\..\fsharp\service\FSharpCheckerResults.fsi">
      <Link>Service/FSharpCheckerResults.fsi</Link>
    </Compile>
    <Compile Include="..\..\fsharp\service\FSharpCheckerResults.fs">
      <Link>Service/FSharpCheckerResults.fs</Link>
    </Compile>
    <Compile Include="..\service\service.fsi">
      <Link>Service/service.fsi</Link>
    </Compile>
    <Compile Include="..\service\service.fs">
      <Link>Service/service.fs</Link>
    </Compile>
    <Compile Include="..\service\ServiceInterfaceStubGenerator.fsi">
      <Link>Service/ServiceInterfaceStubGenerator.fsi</Link>
    </Compile>
    <Compile Include="..\service\ServiceInterfaceStubGenerator.fs">
      <Link>Service/ServiceInterfaceStubGenerator.fs</Link>
    </Compile>
    <Compile Include="..\service\ServiceStructure.fsi">
      <Link>Service/ServiceStructure.fsi</Link>
    </Compile>
    <Compile Include="..\service\ServiceStructure.fs">
      <Link>Service/ServiceStructure.fs</Link>
    </Compile>
    <Compile Include="..\service\ServiceAnalysis.fsi">
      <Link>Service/ServiceAnalysis.fsi</Link>
    </Compile>
    <Compile Include="..\service\ServiceAnalysis.fs">
      <Link>Service/ServiceAnalysis.fs</Link>
    </Compile>
    <Compile Include="..\fsi\fsi.fsi">
      <Link>InteractiveSession/fsi.fsi</Link>
    </Compile>
    <Compile Include="..\fsi\fsi.fs">
      <Link>InteractiveSession/fsi.fs</Link>
    </Compile>
  </ItemGroup>

  <ItemGroup>
    <ProjectReference Include="$(MSBuildThisFileDirectory)..\FSharp.DependencyManager.Nuget\FSharp.DependencyManager.Nuget.fsproj" />
  </ItemGroup>


  <ItemGroup Condition="'$(FSHARPCORE_USE_PACKAGE)' != 'true'">
    <ProjectReference Include="$(MSBuildThisFileDirectory)..\FSharp.Core\FSharp.Core.fsproj" />
  </ItemGroup>

  <ItemGroup Condition="'$(FSHARPCORE_USE_PACKAGE)' == 'true'">
    <PackageReference Include="FSharp.Core" Version="$(FSharpCorePreviewPackageVersion)" />
  </ItemGroup>

  <ItemGroup>
    <PackageReference Include="System.Runtime.Loader" Version="$(SystemRuntimeLoaderVersion)" />
    <PackageReference Include="System.Collections.Immutable" Version="$(SystemCollectionsImmutableVersion)" />
    <PackageReference Include="System.Diagnostics.Process" Version="$(SystemDiagnosticsProcessVersion)" />
    <PackageReference Include="System.Diagnostics.TraceSource" Version="$(SystemDiagnosticsTraceSourceVersion)" />
    <PackageReference Include="System.Linq.Expressions" Version="$(SystemLinqExpressionsVersion)" />
    <PackageReference Include="System.Linq.Queryable" Version="$(SystemLinqExpressionsVersion)" />
    <PackageReference Include="System.Net.Requests" Version="$(SystemNetRequestsVersion)" />
    <PackageReference Include="System.Net.Security" Version="$(SystemNetSecurityVersion)" />
    <PackageReference Include="System.Reflection.Emit" Version="$(SystemReflectionEmitVersion)" />
    <PackageReference Include="System.Reflection.Metadata" Version="$(SystemReflectionMetadataVersion)" />
    <PackageReference Include="System.Reflection.TypeExtensions" Version="$(SystemReflectionTypeExtensionsVersion)" />
    <PackageReference Include="System.Runtime" Version="$(SystemRuntimeVersion)" />
    <PackageReference Include="System.Runtime.InteropServices" Version="$(SystemRuntimeInteropServicesVersion)" />
    <PackageReference Include="System.Security.Claims" Version="$(SystemSecurityClaimsVersion)" />
    <PackageReference Include="System.Security.Cryptography.Algorithms" Version="$(SystemSecurityCryptographyAlgorithmsVersion)" />
    <PackageReference Include="System.Security.Principal" Version="$(SystemSecurityPrincipalVersion)" />
    <PackageReference Include="System.Threading.Tasks.Parallel" Version="$(SystemThreadingTasksParallelVersion)" />
    <PackageReference Include="System.Threading.Thread" Version="$(SystemThreadingThreadVersion)" />
    <PackageReference Include="System.Threading.ThreadPool" Version="$(SystemThreadingThreadPoolVersion)" />
    <PackageReference Include="System.Buffers" Version="$(SystemBuffersVersion)" />
    <PackageReference Include="System.Memory" Version="$(SystemMemoryVersion)" />
    <PackageReference Include="Microsoft.Build.Framework" Version="$(MicrosoftBuildVersion)" />
    <PackageReference Include="Microsoft.Build.Tasks.Core" Version="$(MicrosoftBuildVersion)" />
    <PackageReference Include="Microsoft.Build.Utilities.Core" Version="$(MicrosoftBuildVersion)" />
  </ItemGroup>
</Project><|MERGE_RESOLUTION|>--- conflicted
+++ resolved
@@ -22,11 +22,8 @@
     <PackageDescription>The F# Compiler Services package For F# $(FSLanguageVersion) exposes additional functionality for implementing F# language bindings, additional tools based on the compiler or refactoring tools. The package also includes F# interactive service that can be used for embedding F# scripting into your applications.  Contains code from the F# Software Foundation.</PackageDescription>
     <PackageReleaseNotes>/blob/main/release-notes.md#FSharp-Compiler-Service-$(FSharpCompilerServiceReleaseNotesVersion)</PackageReleaseNotes>
     <PackageTags>F#, fsharp, interactive, compiler, editor</PackageTags>
-<<<<<<< HEAD
     <PreReleaseVersionLabel>preview</PreReleaseVersionLabel>
-=======
     <PackageIconFullPath>$(MSBuildThisFileDirectory)logo.png</PackageIconFullPath>
->>>>>>> 539d5ab5
   </PropertyGroup>
 
   <ItemGroup>
