﻿<!-- Copyright (c) Microsoft Corporation.  All Rights Reserved.  See License.txt in the project root for license information. -->
<Project Sdk="Microsoft.NET.Sdk">

  <PropertyGroup>
    <TargetFrameworks>netstandard2.0</TargetFrameworks>
    <NoWarn>$(NoWarn);44;62;69;65;54;61;75;62;9;2003;NU5125</NoWarn>
    <AllowCrossTargeting>true</AllowCrossTargeting>
    <DefineConstants>$(DefineConstants);COMPILER_SERVICE_AS_DLL</DefineConstants>
    <DefineConstants>$(DefineConstants);COMPILER</DefineConstants>
    <DefineConstants>$(DefineConstants);ENABLE_MONO_SUPPORT</DefineConstants>
<<<<<<< HEAD
    <OtherFlags>$(OtherFlags) /warnon:3218 /warnon:1182 /warnon:3390 --times</OtherFlags>
    <OtherFlags Condition="'$(Configuration)' != 'Proto'">$(OtherFlags) --checknulls --langversion:preview</OtherFlags>
=======
    <OtherFlags>$(OtherFlags) --sig:all.fsi /warnon:3218 /warnon:1182 /warnon:3390 --times</OtherFlags>
>>>>>>> 3c3c513d
    <Tailcalls>true</Tailcalls>
    <!-- .tail annotations always emitted for this binary, even in debug mode -->
    <NGenBinary>true</NGenBinary>

    <FsYaccOutputFolder>$(IntermediateOutputPath)$(TargetFramework)\</FsYaccOutputFolder>
    <FsLexOutputFolder>$(IntermediateOutputPath)$(TargetFramework)\</FsLexOutputFolder>

    <PackageId>FSharp.Compiler.Service</PackageId>
    <NuspecFile>FSharp.Compiler.Service.nuspec</NuspecFile>
    <IsPackable>true</IsPackable>
    <PackageDescription>The F# Compiler Services package For F# $(FSLanguageVersion) exposes additional functionality for implementing F# language bindings, additional tools based on the compiler or refactoring tools. The package also includes F# interactive service that can be used for embedding F# scripting into your applications.  Contains code from the F# Software Foundation.</PackageDescription>
    <PackageReleaseNotes>https://github.com/dotnet/fsharp/blob/main/release-notes.md#FSharp-Compiler-Service-$(FSharpCompilerServiceReleaseNotesVersion)</PackageReleaseNotes>
    <PackageTags>F#, fsharp, interactive, compiler, editor</PackageTags>
    <PreReleaseVersionLabel>preview</PreReleaseVersionLabel>
    <PackageIconFullPath>$(MSBuildThisFileDirectory)logo.png</PackageIconFullPath>
  </PropertyGroup>

  <ItemGroup>
    <NuspecProperty Include="FSharpCorePackageVersion=$(FSCorePackageVersion)" Condition="'$(VersionSuffix)'==''" />
    <NuspecProperty Include="FSharpCorePackageVersion=$(FSCorePackageVersion)-$(VersionSuffix)" Condition="'$(VersionSuffix)'!=''" />
    <NuspecProperty Include="MicrosoftBuildFrameworkPackageVersion=$(MicrosoftBuildFrameworkVersion)" />
    <NuspecProperty Include="MicrosoftBuildTasksCorePackageVersion=$(MicrosoftBuildTasksCoreVersion)" />
    <NuspecProperty Include="MicrosoftBuildUtilitiesCorePackageVersion=$(MicrosoftBuildUtilitiesCoreVersion)" />
    <NuspecProperty Include="SystemBuffersPackageVersion=$(SystemBuffersVersion)" />
    <NuspecProperty Include="SystemCollectionsImmutablePackageVersion=$(SystemCollectionsImmutableVersion)" />
    <NuspecProperty Include="SystemDiagnosticsProcessPackageVersion=$(SystemDiagnosticsProcessVersion)" />
    <NuspecProperty Include="SystemDiagnosticsTraceSourcePackageVersion=$(SystemDiagnosticsTraceSourceVersion)" />
    <NuspecProperty Include="SystemLinqExpressionsPackageVersion=$(SystemLinqExpressionsVersion)" />
    <NuspecProperty Include="SystemLinqQueryablePackageVersion=$(SystemLinqQueryableVersion)" />
    <NuspecProperty Include="SystemMemoryPackageVersion=$(SystemMemoryVersion)" />
    <NuspecProperty Include="SystemNetRequestsPackageVersion=$(SystemNetRequestsVersion)" />
    <NuspecProperty Include="SystemNetSecurityPackageVersion=$(SystemNetSecurityVersion)" />
    <NuspecProperty Include="SystemReflectionEmitPackageVersion=$(SystemReflectionEmitVersion)" />
    <NuspecProperty Include="SystemReflectionMetadataPackageVersion=$(SystemReflectionMetadataVersion)" />
    <NuspecProperty Include="SystemReflectionTypeExtensionsPackageVersion=$(SystemReflectionTypeExtensionsVersion)" />
    <NuspecProperty Include="SystemRuntimePackageVersion=$(SystemRuntimeVersion)" />
    <NuspecProperty Include="SystemRuntimeInteropServicesPackageVersion=$(SystemRuntimeInteropServicesVersion)" />
    <NuspecProperty Include="SystemRuntimeLoaderPackageVersion=$(SystemRuntimeLoaderVersion)" />
    <NuspecProperty Include="SystemSecurityClaimsPackageVersion=$(SystemSecurityClaimsVersion)" />
    <NuspecProperty Include="SystemSecurityCryptographyAlgorithmsPackageVersion=$(SystemSecurityCryptographyAlgorithmsVersion)" />
    <NuspecProperty Include="SystemSecurityPrincipalPackageVersion=$(SystemSecurityPrincipalVersion)" />
    <NuspecProperty Include="SystemThreadingTasksParallelPackageVersion=$(SystemThreadingTasksParallelVersion)" />
    <NuspecProperty Include="SystemThreadingThreadPackageVersion=$(SystemThreadingThreadVersion)" />
    <NuspecProperty Include="SystemThreadingThreadPoolPackageVersion=$(SystemThreadingThreadPoolVersion)" />
  </ItemGroup>

  <ItemGroup>
    <InternalsVisibleTo Include="fsc" />
    <InternalsVisibleTo Include="FSharp.Compiler.Server.Shared" />
    <InternalsVisibleTo Include="VisualFSharp.Salsa" />
    <InternalsVisibleTo Include="VisualFSharp.UnitTests" />
    <InternalsVisibleTo Include="FSharp.Compiler.UnitTests" />
    <InternalsVisibleTo Include="FSharp.Compiler.Service.Tests" />
    <InternalsVisibleTo Include="HostedCompilerServer" />
    <InternalsVisibleTo Include="FSharp.Tests.FSharpSuite" />
    <InternalsVisibleTo Include="LanguageServiceProfiling" />
    <InternalsVisibleTo Include="CompilerServiceBenchmarks" />
  </ItemGroup>

  <ItemGroup>
    <EmbeddedText Include="..\FSComp.txt">
      <Link>FSComp.txt</Link>
    </EmbeddedText>
    <EmbeddedText Include="..\Microsoft.DotNet.DependencyManager\DependencyManager.txt">
      <Link>DependencyManager.txt</Link>
    </EmbeddedText>
    <EmbeddedText Include="..\fsi\FSIstrings.txt">
      <Link>FSIstrings.txt</Link>
    </EmbeddedText>
    <EmbeddedResource Include="..\FSStrings.resx">
      <Link>FSStrings.resx</Link>
      <LogicalName>FSStrings.resources</LogicalName>
    </EmbeddedResource>
    <Compile Include="..\utils\sformat.fsi">
      <Link>ErrorText\sformat.fsi</Link>
    </Compile>
    <Compile Include="..\utils\sformat.fs">
      <Link>ErrorText\sformat.fs</Link>
    </Compile>
    <Compile Include="..\sr.fsi">
      <Link>ErrorText\sr.fsi</Link>
    </Compile>
    <Compile Include="..\sr.fs">
      <Link>ErrorText\sr.fs</Link>
    </Compile>
    <Compile Include="..\Logger.fsi">
      <Link>Facilities\Logger.fsi</Link>
    </Compile>
    <Compile Include="..\Logger.fs">
      <Link>Facilities\Logger.fs</Link>
    </Compile>
    <Compile Include="..\LanguageFeatures.fsi">
      <Link>Facilities\LanguageFeatures.fsi</Link>
    </Compile>
    <Compile Include="..\LanguageFeatures.fs">
      <Link>Facilities\LanguageFeatures.fs</Link>
    </Compile>
    <Compile Include="..\utils\prim-lexing.fsi">
      <Link>LexYaccRuntime\prim-lexing.fsi</Link>
    </Compile>
    <Compile Include="..\utils\prim-lexing.fs">
      <Link>LexYaccRuntime\prim-lexing.fs</Link>
    </Compile>
    <Compile Include="..\utils\prim-parsing.fsi">
      <Link>LexYaccRuntime\prim-parsing.fsi</Link>
    </Compile>
    <Compile Include="..\utils\prim-parsing.fs">
      <Link>LexYaccRuntime\prim-parsing.fs</Link>
    </Compile>
    <Compile Include="..\utils\ResizeArray.fsi">
      <Link>Utilities\ResizeArray.fsi</Link>
    </Compile>
    <Compile Include="..\utils\ResizeArray.fs">
      <Link>Utilities\ResizeArray.fs</Link>
    </Compile>
    <Compile Include="..\utils\HashMultiMap.fsi">
      <Link>Utilities\HashMultiMap.fsi</Link>
    </Compile>
    <Compile Include="..\utils\HashMultiMap.fs">
      <Link>Utilities\HashMultiMap.fs</Link>
    </Compile>
    <Compile Include="..\utils\EditDistance.fsi">
      <Link>Utilities\EditDistance.fsi</Link>
    </Compile>
    <Compile Include="..\utils\EditDistance.fs">
      <Link>Utilities\EditDistance.fs</Link>
    </Compile>
    <Compile Include="..\utils\TaggedCollections.fsi">
      <Link>Utilities\TaggedCollections.fsi</Link>
    </Compile>
    <Compile Include="..\utils\TaggedCollections.fs">
      <Link>Utilities\TaggedCollections.fs</Link>
    </Compile>
    <Compile Include="..\absil\ildiag.fsi">
      <Link>Utilities\ildiag.fsi</Link>
    </Compile>
    <Compile Include="..\absil\ildiag.fs">
      <Link>Utilities\ildiag.fs</Link>
    </Compile>
    <Compile Include="..\absil\illib.fsi">
      <Link>Utilities\illib.fsi</Link>
    </Compile>
    <Compile Include="..\absil\illib.fs">
      <Link>Utilities\illib.fs</Link>
    </Compile>
    <Compile Include="..\utils\filename.fsi">
      <Link>Utilities\filename.fsi</Link>
    </Compile>
    <Compile Include="..\utils\filename.fs">
      <Link>Utilities\filename.fs</Link>
    </Compile>
    <Compile Include="..\absil\zmap.fsi">
      <Link>Utilities\zmap.fsi</Link>
    </Compile>
    <Compile Include="..\absil\zmap.fs">
      <Link>Utilities\zmap.fs</Link>
    </Compile>
    <Compile Include="..\absil\zset.fsi">
      <Link>Utilities\zset.fsi</Link>
    </Compile>
    <Compile Include="..\absil\zset.fs">
      <Link>Utilities\zset.fs</Link>
    </Compile>
    <Compile Include="..\absil\bytes.fsi">
      <Link>Utilities\bytes.fsi</Link>
    </Compile>
    <Compile Include="..\absil\bytes.fs">
      <Link>Utilities\bytes.fs</Link>
    </Compile>
    <Compile Include="..\XmlAdapters.fsi">
      <Link>Utilities\XmlAdapters.fsi</Link>
    </Compile>
    <Compile Include="..\XmlAdapters.fs">
      <Link>Utilities\XmlAdapters.fs</Link>
    </Compile>
    <Compile Include="..\InternalCollections.fsi">
      <Link>Utilities\InternalCollections.fsi</Link>
    </Compile>
    <Compile Include="..\InternalCollections.fs">
      <Link>Utilities\InternalCollections.fs</Link>
    </Compile>
    <Compile Include="..\QueueList.fsi">
      <Link>Utilities\QueueList.fsi</Link>
    </Compile>
    <Compile Include="..\QueueList.fs">
      <Link>Utilities\QueueList.fs</Link>
    </Compile>
    <Compile Include="..\lib.fsi">
      <Link>Utilities\lib.fsi</Link>
    </Compile>
    <Compile Include="..\lib.fs">
      <Link>Utilities\lib.fs</Link>
    </Compile>
    <Compile Include="..\rational.fsi">
      <Link>Utilities\rational.fsi</Link>
    </Compile>
    <Compile Include="..\rational.fs">
      <Link>Utilities\rational.fs</Link>
    </Compile>
    <Compile Include="..\utils\PathMap.fsi">
      <Link>Utilities\PathMap.fsi</Link>
    </Compile>
    <Compile Include="..\utils\PathMap.fs">
      <Link>Utilities\PathMap.fs</Link>
    </Compile>
    <Compile Include="..\utils\RidHelpers.fs">
      <Link>Utilities\RidHelpers.fs</Link>
    </Compile>
    <Compile Include="..\range.fsi">
      <Link>ErrorLogging\range.fsi</Link>
    </Compile>
    <Compile Include="..\range.fs">
      <Link>ErrorLogging\range.fs</Link>
    </Compile>
    <Compile Include="..\ErrorLogger.fsi">
      <Link>ErrorLogging\ErrorLogger.fsi</Link>
    </Compile>
    <Compile Include="..\ErrorLogger.fs">
      <Link>ErrorLogging\ErrorLogger.fs</Link>
    </Compile>
    <Compile Include="..\ErrorResolutionHints.fsi">
      <Link>ErrorLogging\ErrorResolutionHints.fsi</Link>
    </Compile>
    <Compile Include="..\ErrorResolutionHints.fs">
      <Link>ErrorLogging\ErrorResolutionHints.fs</Link>
    </Compile>
    <FsLex Include="..\absil\illex.fsl">
      <OtherFlags>--unicode --lexlib Internal.Utilities.Text.Lexing</OtherFlags>
      <Link>AbsIL\illex.fsl</Link>
    </FsLex>
    <FsYacc Include="..\absil\ilpars.fsy">
      <OtherFlags>--module FSharp.Compiler.AbstractIL.Internal.AsciiParser --open FSharp.Compiler.AbstractIL --internal --lexlib Internal.Utilities.Text.Lexing --parslib Internal.Utilities.Text.Parsing</OtherFlags>
      <Link>AbsIL\ilpars.fsy</Link>
    </FsYacc>
    <Compile Include="..\absil\il.fsi">
      <Link>AbsIL\il.fsi</Link>
    </Compile>
    <Compile Include="..\absil\il.fs">
      <Link>AbsIL\il.fs</Link>
    </Compile>
    <Compile Include="..\absil\ilx.fsi">
      <Link>AbsIL\ilx.fsi</Link>
    </Compile>
    <Compile Include="..\absil\ilx.fs">
      <Link>AbsIL\ilx.fs</Link>
    </Compile>
    <Compile Include="..\absil\ilascii.fsi">
      <Link>AbsIL\ilascii.fsi</Link>
    </Compile>
    <Compile Include="..\absil\ilascii.fs">
      <Link>AbsIL\ilascii.fs</Link>
    </Compile>
    <Compile Include="..\absil\ilprint.fsi">
      <Link>AbsIL\ilprint.fsi</Link>
    </Compile>
    <Compile Include="..\absil\ilprint.fs">
      <Link>AbsIL\ilprint.fs</Link>
    </Compile>
    <Compile Include="..\absil\ilmorph.fsi">
      <Link>AbsIL\ilmorph.fsi</Link>
    </Compile>
    <Compile Include="..\absil\ilmorph.fs">
      <Link>AbsIL\ilmorph.fs</Link>
    </Compile>
    <Compile Include="..\absil\ilsign.fsi">
      <Link>AbsIL\ilsign.fsi</Link>
    </Compile>
    <Compile Include="..\absil\ilsign.fs">
      <Link>AbsIL\ilsign.fs</Link>
    </Compile>
    <Compile Include="..\absil\ilnativeres.fsi">
      <Link>AbsIL\ilnativeres.fsi</Link>
    </Compile>
    <Compile Include="..\absil\ilnativeres.fs">
      <Link>AbsIL\ilnativeres.fs</Link>
    </Compile>
    <Compile Include="..\absil\ilsupp.fsi">
      <Link>AbsIL\ilsupp.fsi</Link>
    </Compile>
    <Compile Include="..\absil\ilsupp.fs">
      <Link>AbsIL\ilsupp.fs</Link>
    </Compile>
    <Compile Include="$(FsYaccOutputFolder)ilpars.fs">
      <Link>AbsIL\FsYaccOut\ilpars.fs</Link>
    </Compile>
    <Compile Include="$(FsLexOutputFolder)illex.fs">
      <Link>AbsIL\FsLexOut\illex.fs</Link>
    </Compile>
    <Compile Include="..\absil\ilbinary.fsi">
      <Link>AbsIL\ilbinary.fsi</Link>
    </Compile>
    <Compile Include="..\absil\ilbinary.fs">
      <Link>AbsIL\ilbinary.fs</Link>
    </Compile>
    <Compile Include="..\absil\ilread.fsi">
      <Link>AbsIL\ilread.fsi</Link>
    </Compile>
    <Compile Include="..\absil\ilread.fs">
      <Link>AbsIL\ilread.fs</Link>
    </Compile>
    <Compile Include="..\absil\ilwritepdb.fsi">
      <Link>AbsIL\ilwritepdb.fsi</Link>
    </Compile>
    <Compile Include="..\absil\ilwritepdb.fs">
      <Link>AbsIL\ilwritepdb.fs</Link>
    </Compile>
    <Compile Include="..\absil\ilwrite.fsi">
      <Link>AbsIL\ilwrite.fsi</Link>
    </Compile>
    <Compile Include="..\absil\ilwrite.fs">
      <Link>AbsIL\ilwrite.fs</Link>
    </Compile>
    <Compile Include="..\absil\ilreflect.fsi">
      <Link>AbsIL\ilreflect.fsi</Link>
    </Compile>
    <Compile Include="..\absil\ilreflect.fs">
      <Link>AbsIL\ilreflect.fs</Link>
    </Compile>
    <Compile Include="..\ReferenceResolver.fsi">
      <Link>ReferenceResolution\ReferenceResolver.fsi</Link>
    </Compile>
    <Compile Include="..\ReferenceResolver.fs">
      <Link>ReferenceResolution\ReferenceResolver.fs</Link>
    </Compile>
    <Compile Include="..\SimulatedMSBuildReferenceResolver.fsi">
      <Link>ReferenceResolution/SimulatedMSBuildReferenceResolver.fsi</Link>
    </Compile>
    <Compile Include="..\SimulatedMSBuildReferenceResolver.fs">
      <Link>ReferenceResolution/SimulatedMSBuildReferenceResolver.fs</Link>
    </Compile>
    <EmbeddedText Include="..\utils\UtilsStrings.txt" />
    <Compile Include="..\utils\CompilerLocationUtils.fsi">
      <Link>CompilerLocation\CompilerLocationUtils.fsi</Link>
    </Compile>
    <Compile Include="..\utils\CompilerLocationUtils.fs">
      <Link>CompilerLocation\CompilerLocationUtils.fs</Link>
    </Compile>
    <Compile Include="..\PrettyNaming.fsi">
      <Link>PrettyNaming\PrettyNaming.fsi</Link>
    </Compile>
    <Compile Include="..\PrettyNaming.fs">
      <Link>PrettyNaming\PrettyNaming.fs</Link>
    </Compile>
    <Compile Include="..\ilx\ilxsettings.fs">
      <Link>ILXErase\ilxsettings.fs</Link>
    </Compile>
    <Compile Include="..\ilx\EraseClosures.fsi">
      <Link>ILXErase\EraseClosures.fsi</Link>
    </Compile>
    <Compile Include="..\ilx\EraseClosures.fs">
      <Link>ILXErase\EraseClosures.fs</Link>
    </Compile>
    <Compile Include="..\ilx\EraseUnions.fsi">
      <Link>ILXErase\EraseUnions.fsi</Link>
    </Compile>
    <Compile Include="..\ilx\EraseUnions.fs">
      <Link>ILXErase\EraseUnions.fs</Link>
    </Compile>
    <FsLex Include="..\pplex.fsl">
      <OtherFlags>--unicode --lexlib Internal.Utilities.Text.Lexing</OtherFlags>
      <Link>ParserAndUntypedAST\pplex.fsl</Link>
    </FsLex>
    <FsYacc Include="..\pppars.fsy">
      <OtherFlags>--module FSharp.Compiler.PPParser --open FSharp.Compiler --internal --lexlib Internal.Utilities.Text.Lexing --parslib Internal.Utilities.Text.Parsing</OtherFlags>
      <Link>ParserAndUntypedAST\pppars.fsy</Link>
    </FsYacc>
    <FsLex Include="..\lex.fsl">
      <OtherFlags>--unicode --lexlib Internal.Utilities.Text.Lexing</OtherFlags>
      <Link>ParserAndUntypedAST\lex.fsl</Link>
    </FsLex>
    <FsYacc Include="..\pars.fsy">
      <OtherFlags>--module FSharp.Compiler.Parser --open FSharp.Compiler --internal --lexlib Internal.Utilities.Text.Lexing --parslib Internal.Utilities.Text.Parsing</OtherFlags>
      <Link>ParserAndUntypedAST\pars.fsy</Link>
    </FsYacc>
    <Compile Include="..\UnicodeLexing.fsi">
      <Link>ParserAndUntypedAST\UnicodeLexing.fsi</Link>
    </Compile>
    <Compile Include="..\UnicodeLexing.fs">
      <Link>ParserAndUntypedAST\UnicodeLexing.fs</Link>
    </Compile>
    <Compile Include="..\layout.fsi">
      <Link>ParserAndUntypedAST\layout.fsi</Link>
    </Compile>
    <Compile Include="..\layout.fs">
      <Link>ParserAndUntypedAST\layout.fs</Link>
    </Compile>
    <Compile Include="..\XmlDoc.fsi">
      <Link>ParserAndUntypedAST\XmlDoc.fsi</Link>
    </Compile>
    <Compile Include="..\XmlDoc.fs">
      <Link>ParserAndUntypedAST\XmlDoc.fs</Link>
    </Compile>
    <Compile Include="..\SyntaxTree.fs">
      <Link>ParserAndUntypedAST\SyntaxTree.fs</Link>
    </Compile>
    <Compile Include="..\SyntaxTreeOps.fsi">
      <Link>ParserAndUntypedAST\SyntaxTreeOps.fsi</Link>
    </Compile>
    <Compile Include="..\SyntaxTreeOps.fs">
      <Link>ParserAndUntypedAST\SyntaxTreeOps.fs</Link>
    </Compile>
    <Compile Include="..\ParseHelpers.fsi">
      <Link>ParserAndUntypedAST\ParseHelpers.fsi</Link>
    </Compile>
    <Compile Include="..\ParseHelpers.fs">
      <Link>ParserAndUntypedAST\ParseHelpers.fs</Link>
    </Compile>
    <Compile Include="$(FsYaccOutputFolder)pppars.fs">
      <Link>ParserAndUntypedAST\FsYaccOutput\pppars.fs</Link>
    </Compile>
    <Compile Include="$(FsYaccOutputFolder)pars.fs">
      <Link>ParserAndUntypedAST\FsYaccOutput\pars.fs</Link>
    </Compile>
    <Compile Include="..\lexhelp.fsi">
      <Link>ParserAndUntypedAST\lexhelp.fsi</Link>
    </Compile>
    <Compile Include="..\lexhelp.fs">
      <Link>ParserAndUntypedAST\lexhelp.fs</Link>
    </Compile>
    <Compile Include="$(FsYaccOutputFolder)pplex.fs">
      <Link>ParserAndUntypedAST\FsLexOutput\pplex.fsl</Link>
    </Compile>
    <Compile Include="$(FsYaccOutputFolder)lex.fs">
      <Link>ParserAndUntypedAST\FsLexOutput\lex.fs</Link>
    </Compile>
    <Compile Include="..\LexFilter.fsi">
      <Link>ParserAndUntypedAST\LexFilter.fsi</Link>
    </Compile>
    <Compile Include="..\LexFilter.fs">
      <Link>ParserAndUntypedAST\LexFilter.fs</Link>
    </Compile>
    <Compile Include="..\tainted.fsi">
      <Link>TypedTree\tainted.fsi</Link>
    </Compile>
    <Compile Include="..\tainted.fs">
      <Link>TypedTree\tainted.fs</Link>
    </Compile>
    <Compile Include="..\ExtensionTyping.fsi">
      <Link>TypedTree\ExtensionTyping.fsi</Link>
    </Compile>
    <Compile Include="..\ExtensionTyping.fs">
      <Link>TypedTree\ExtensionTyping.fs</Link>
    </Compile>
    <Compile Include="..\QuotationPickler.fsi">
      <Link>TypedTree\QuotationPickler.fsi</Link>
    </Compile>
    <Compile Include="..\QuotationPickler.fs">
      <Link>TypedTree\QuotationPickler.fs</Link>
    </Compile>
    <Compile Include="..\CompilerGlobalState.fsi">
      <Link>TypedTree\CompilerGlobalState.fsi</Link>
    </Compile>
    <Compile Include="..\CompilerGlobalState.fs">
      <Link>TypedTree\CompilerGlobalState.fs</Link>
    </Compile>
    <Compile Include="..\TypedTree.fs">
      <Link>TypedTree\TypedTree.fs</Link>
    </Compile>
    <Compile Include="..\TypedTreeBasics.fsi">
      <Link>TypedTree\TypedTreeBasics.fsi</Link>
    </Compile>
    <Compile Include="..\TypedTreeBasics.fs">
      <Link>TypedTree\TypedTreeBasics.fs</Link>
    </Compile>
    <Compile Include="..\TcGlobals.fs">
      <Link>TypedTree\TcGlobals.fs</Link>
    </Compile>
    <Compile Include="..\TypedTreeOps.fsi">
      <Link>TypedTree\TypedTreeOps.fsi</Link>
    </Compile>
    <Compile Include="..\TypedTreeOps.fs">
      <Link>TypedTree\TypedTreeOps.fs</Link>
    </Compile>
    <Compile Include="..\TypedTreePickle.fsi">
      <Link>TypedTree\TypedTreePickle.fsi</Link>
    </Compile>
    <Compile Include="..\TypedTreePickle.fs">
      <Link>TypedTree\TypedTreePickle.fs</Link>
    </Compile>
    <Compile Include="..\import.fsi">
      <Link>Logic\import.fsi</Link>
    </Compile>
    <Compile Include="..\import.fs">
      <Link>Logic\import.fs</Link>
    </Compile>
    <Compile Include="..\infos.fsi">
      <Link>Logic\infos.fsi</Link>
    </Compile>
    <Compile Include="..\infos.fs">
      <Link>Logic\infos.fs</Link>
    </Compile>
    <Compile Include="..\AccessibilityLogic.fsi">
      <Link>Logic\AccessibilityLogic.fsi</Link>
    </Compile>
    <Compile Include="..\AccessibilityLogic.fs">
      <Link>Logic\AccessibilityLogic.fs</Link>
    </Compile>
    <Compile Include="..\AttributeChecking.fsi">
      <Link>Logic\AttributeChecking.fsi</Link>
    </Compile>
    <Compile Include="..\AttributeChecking.fs">
      <Link>Logic\AttributeChecking.fs</Link>
    </Compile>
    <Compile Include="..\TypeRelations.fsi">
      <Link>Logic\TypeRelations.fsi</Link>
    </Compile>
    <Compile Include="..\TypeRelations.fs">
      <Link>Logic\TypeRelations.fs</Link>
    </Compile>
    <Compile Include="..\InfoReader.fsi">
      <Link>Logic\InfoReader.fsi</Link>
    </Compile>
    <Compile Include="..\InfoReader.fs">
      <Link>Logic\InfoReader.fs</Link>
    </Compile>
    <Compile Include="..\NicePrint.fsi">
      <Link>Logic\NicePrint.fsi</Link>
    </Compile>
    <Compile Include="..\NicePrint.fs">
      <Link>Logic\NicePrint.fs</Link>
    </Compile>
    <Compile Include="..\AugmentWithHashCompare.fsi">
      <Link>Logic\AugmentWithHashCompare.fsi</Link>
    </Compile>
    <Compile Include="..\AugmentWithHashCompare.fs">
      <Link>Logic\AugmentWithHashCompare.fs</Link>
    </Compile>
    <Compile Include="..\NameResolution.fsi">
      <Link>Logic\NameResolution.fsi</Link>
    </Compile>
    <Compile Include="..\NameResolution.fs">
      <Link>Logic\NameResolution.fs</Link>
    </Compile>
    <Compile Include="..\SignatureConformance.fsi">
      <Link>Logic\SignatureConformance.fsi</Link>
    </Compile>
    <Compile Include="..\SignatureConformance.fs">
      <Link>Logic\SignatureConformance.fs</Link>
    </Compile>
    <Compile Include="..\MethodOverrides.fsi">
      <Link>Logic\MethodOverrides.fsi</Link>
    </Compile>
    <Compile Include="..\MethodOverrides.fs">
      <Link>Logic\MethodOverrides.fs</Link>
    </Compile>
    <Compile Include="..\MethodCalls.fsi">
      <Link>Logic\MethodCalls.fsi</Link>
    </Compile>
    <Compile Include="..\MethodCalls.fs">
      <Link>Logic\MethodCalls.fs</Link>
    </Compile>
    <Compile Include="..\PatternMatchCompilation.fsi">
      <Link>Logic\PatternMatchCompilation.fsi</Link>
    </Compile>
    <Compile Include="..\PatternMatchCompilation.fs">
      <Link>Logic\PatternMatchCompilation.fs</Link>
    </Compile>
    <Compile Include="..\ConstraintSolver.fsi">
      <Link>Logic\ConstraintSolver.fsi</Link>
    </Compile>
    <Compile Include="..\ConstraintSolver.fs">
      <Link>Logic\ConstraintSolver.fs</Link>
    </Compile>
    <Compile Include="..\CheckFormatStrings.fsi">
      <Link>Logic\CheckFormatStrings.fsi</Link>
    </Compile>
    <Compile Include="..\CheckFormatStrings.fs">
      <Link>Logic\CheckFormatStrings.fs</Link>
    </Compile>
    <Compile Include="..\FindUnsolved.fsi">
      <Link>Logic\FindUnsolved.fsi</Link>
    </Compile>
    <Compile Include="..\FindUnsolved.fs">
      <Link>Logic\FindUnsolved.fs</Link>
    </Compile>
    <Compile Include="..\QuotationTranslator.fsi">
      <Link>Logic\QuotationTranslator.fsi</Link>
    </Compile>
    <Compile Include="..\QuotationTranslator.fs">
      <Link>Logic\QuotationTranslator.fs</Link>
    </Compile>
    <Compile Include="..\PostInferenceChecks.fsi">
      <Link>Logic\PostInferenceChecks.fsi</Link>
    </Compile>
    <Compile Include="..\PostInferenceChecks.fs">
      <Link>Logic\PostInferenceChecks.fs</Link>
    </Compile>
    <Compile Include="..\CheckExpressions.fsi">
      <Link>Logic\CheckExpressions.fsi</Link>
    </Compile>
    <Compile Include="..\CheckExpressions.fs">
      <Link>Logic\CheckExpressions.fs</Link>
    </Compile>
    <Compile Include="..\CheckComputationExpressions.fsi">
      <Link>Logic\CheckComputationExpressions.fsi</Link>
    </Compile>
    <Compile Include="..\CheckComputationExpressions.fs">
      <Link>Logic\CheckComputationExpressions.fs</Link>
    </Compile>
    <Compile Include="..\CheckDeclarations.fsi">
      <Link>Logic\CheckDeclarations.fsi</Link>
    </Compile>
    <Compile Include="..\CheckDeclarations.fs">
      <Link>Logic\CheckDeclarations.fs</Link>
    </Compile>
    <Compile Include="..\Optimizer.fsi">
      <Link>Optimize\Optimizer.fsi</Link>
    </Compile>
    <Compile Include="..\Optimizer.fs">
      <Link>Optimize\Optimizer.fs</Link>
    </Compile>
    <Compile Include="..\DetupleArgs.fsi">
      <Link>Optimize\DetupleArgs.fsi</Link>
    </Compile>
    <Compile Include="..\DetupleArgs.fs">
      <Link>Optimize\DetupleArgs.fs</Link>
    </Compile>
    <Compile Include="..\InnerLambdasToTopLevelFuncs.fsi">
      <Link>Optimize\InnerLambdasToTopLevelFuncs.fsi</Link>
    </Compile>
    <Compile Include="..\InnerLambdasToTopLevelFuncs.fs">
      <Link>Optimize\InnerLambdasToTopLevelFuncs.fs</Link>
    </Compile>
    <Compile Include="..\LowerCallsAndSeqs.fsi">
      <Link>Optimize\LowerCallsAndSeqs.fsi</Link>
    </Compile>
    <Compile Include="..\LowerCallsAndSeqs.fs">
      <Link>Optimize\LowerCallsAndSeqs.fs</Link>
    </Compile>
    <Compile Include="..\autobox.fsi">
      <Link>Optimize\autobox.fsi</Link>
    </Compile>
    <Compile Include="..\autobox.fs">
      <Link>Optimize\autobox.fs</Link>
    </Compile>
    <Compile Include="..\IlxGen.fsi">
      <Link>CodeGen\IlxGen.fsi</Link>
    </Compile>
    <Compile Include="..\IlxGen.fs">
      <Link>CodeGen\IlxGen.fs</Link>
    </Compile>
    <Compile Include="..\DotNetFrameworkDependencies.fs">
      <Link>Driver\DotNetFrameworkDependencies.fs</Link>
    </Compile>
    <Compile Include="..\Microsoft.DotNet.DependencyManager/AssemblyResolveHandler.fsi">
      <Link>Driver\AssemblyResolveHandler.fsi</Link>
    </Compile>
    <Compile Include="..\Microsoft.DotNet.DependencyManager/AssemblyResolveHandler.fs">
      <Link>Driver\AssemblyResolveHandler.fs</Link>
    </Compile>
    <Compile Include="..\Microsoft.DotNet.DependencyManager/NativeDllResolveHandler.fsi">
      <Link>Driver\NativeDllResolveHandler.fsi</Link>
    </Compile>
    <Compile Include="..\Microsoft.DotNet.DependencyManager/NativeDllResolveHandler.fs">
      <Link>Driver\NativeDllResolveHandler.fs</Link>
    </Compile>
    <Compile Include="..\Microsoft.DotNet.DependencyManager/DependencyProvider.fsi">
      <Link>Driver\DependencyProvider.fsi</Link>
    </Compile>
    <Compile Include="..\Microsoft.DotNet.DependencyManager/DependencyProvider.fs">
      <Link>Driver\DependencyProvider.fs</Link>
    </Compile>
    <Compile Include="..\CompilerConfig.fsi">
      <Link>Driver\CompilerConfig.fsi</Link>
    </Compile>
    <Compile Include="..\CompilerConfig.fs">
      <Link>Driver\CompilerConfig.fs</Link>
    </Compile>
    <Compile Include="..\CompilerImports.fsi">
      <Link>Driver\CompilerImports.fsi</Link>
    </Compile>
    <Compile Include="..\CompilerImports.fs">
      <Link>Driver\CompilerImports.fs</Link>
    </Compile>
    <Compile Include="..\CompilerDiagnostics.fsi">
      <Link>Driver\CompilerDiagnostics.fsi</Link>
    </Compile>
    <Compile Include="..\CompilerDiagnostics.fs">
      <Link>Driver\CompilerDiagnostics.fs</Link>
    </Compile>
    <Compile Include="..\ParseAndCheckInputs.fsi">
      <Link>Driver\ParseAndCheckInputs.fsi</Link>
    </Compile>
    <Compile Include="..\ParseAndCheckInputs.fs">
      <Link>Driver\ParseAndCheckInputs.fs</Link>
    </Compile>
    <Compile Include="..\ScriptClosure.fsi">
      <Link>Driver\ScriptClosure.fsi</Link>
    </Compile>
    <Compile Include="..\ScriptClosure.fs">
      <Link>Driver\ScriptClosure.fs</Link>
    </Compile>
    <Compile Include="..\CompilerOptions.fsi">
      <Link>Driver\CompilerOptions.fsi</Link>
    </Compile>
    <Compile Include="..\CompilerOptions.fs">
      <Link>Driver\CompilerOptions.fs</Link>
    </Compile>
    <Compile Include="..\OptimizeInputs.fsi">
      <Link>Driver\OptimizeInputs.fsi</Link>
    </Compile>
    <Compile Include="..\OptimizeInputs.fs">
      <Link>Driver\OptimizeInputs.fs</Link>
    </Compile>
    <Compile Include="..\XmlDocFileWriter.fsi">
      <Link>Driver\XmlDocFileWriter.fsi</Link>
    </Compile>
    <Compile Include="..\XmlDocFileWriter.fs">
      <Link>Driver\XmlDocFileWriter.fs</Link>
    </Compile>
    <Compile Include="..\BinaryResourceFormats.fsi">
      <Link>Driver\BinaryResourceFormats.fsi</Link>
    </Compile>
    <Compile Include="..\BinaryResourceFormats.fs">
      <Link>Driver\BinaryResourceFormats.fs</Link>
    </Compile>
    <Compile Include="..\StaticLinking.fsi">
      <Link>Driver\StaticLinking.fsi</Link>
    </Compile>
    <Compile Include="..\StaticLinking.fs">
      <Link>Driver\StaticLinking.fs</Link>
    </Compile>
    <Compile Include="..\CreateILModule.fsi">
      <Link>Driver\CreateILModule.fsi</Link>
    </Compile>
    <Compile Include="..\CreateILModule.fs">
      <Link>Driver\CreateILModule.fs</Link>
    </Compile>
    <Compile Include="..\fsc.fsi">
      <Link>Driver\fsc.fsi</Link>
    </Compile>
    <Compile Include="..\fsc.fs">
      <Link>Driver\fsc.fs</Link>
    </Compile>

    <!-- the symbol API. -->
    <Compile Include="..\symbols\SymbolHelpers.fsi">
      <Link>Symbols/SymbolHelpers.fsi</Link>
    </Compile>
    <Compile Include="..\symbols\SymbolHelpers.fs">
      <Link>Symbols/SymbolHelpers.fs</Link>
    </Compile>
    <Compile Include="..\symbols\Symbols.fsi">
      <Link>Symbols/Symbols.fsi</Link>
    </Compile>
    <Compile Include="..\symbols\Symbols.fs">
      <Link>Symbols/Symbols.fs</Link>
    </Compile>
    <Compile Include="..\symbols\Exprs.fsi">
      <Link>Symbols/Exprs.fsi</Link>
    </Compile>
    <Compile Include="..\symbols\Exprs.fs">
      <Link>Symbols/Exprs.fs</Link>
    </Compile>
    <Compile Include="..\symbols\SymbolPatterns.fsi">
      <Link>Symbols/SymbolPatterns.fsi</Link>
    </Compile>
    <Compile Include="..\symbols\SymbolPatterns.fs">
      <Link>Symbols/SymbolPatterns.fs</Link>
    </Compile>
    <Compile Include="..\service\Reactor.fsi">
      <Link>Service/Reactor.fsi</Link>
    </Compile>
    <Compile Include="..\service\Reactor.fs">
      <Link>Service/Reactor.fs</Link>
    </Compile>

    <!-- the incremental builder and service . -->
    <Compile Include="..\service\SemanticClassification.fsi">
      <Link>Service/SemanticClassification.fsi</Link>
    </Compile>
    <Compile Include="..\service\SemanticClassification.fs">
      <Link>Service/SemanticClassification.fs</Link>
    </Compile>
    <Compile Include="..\service\ItemKey.fsi">
      <Link>Service/ItemKey.fsi</Link>
    </Compile>
    <Compile Include="..\service\ItemKey.fs">
      <Link>Service/ItemKey.fs</Link>
    </Compile>
    <Compile Include="..\service\IncrementalBuild.fsi">
      <Link>Service/IncrementalBuild.fsi</Link>
    </Compile>
    <Compile Include="..\service\IncrementalBuild.fs">
      <Link>Service/IncrementalBuild.fs</Link>
    </Compile>
    <Compile Include="..\service\ServiceCompilerDiagnostics.fsi">
      <Link>Service/ServiceCompilerDiagnostics.fsi</Link>
    </Compile>
    <Compile Include="..\service\ServiceCompilerDiagnostics.fs">
      <Link>Service/ServiceCompilerDiagnostics.fs</Link>
    </Compile>
    <Compile Include="..\service\ServiceConstants.fs">
      <Link>Service/ServiceConstants.fs</Link>
    </Compile>
    <Compile Include="..\service\ServiceDeclarationLists.fsi">
      <Link>Service/ServiceDeclarationLists.fsi</Link>
    </Compile>
    <Compile Include="..\service\ServiceDeclarationLists.fs">
      <Link>Service/ServiceDeclarationLists.fs</Link>
    </Compile>
    <Compile Include="..\service\ServiceLexing.fsi">
      <Link>Service/ServiceLexing.fsi</Link>
    </Compile>
    <Compile Include="..\service\ServiceLexing.fs">
      <Link>Service/ServiceLexing.fs</Link>
    </Compile>
    <Compile Include="..\service\ServiceParseTreeWalk.fs">
      <Link>Service/ServiceParseTreeWalk.fs</Link>
    </Compile>
    <Compile Include="..\service\ServiceNavigation.fsi">
      <Link>Service/ServiceNavigation.fsi</Link>
    </Compile>
    <Compile Include="..\service\ServiceNavigation.fs">
      <Link>Service/ServiceNavigation.fs</Link>
    </Compile>
    <Compile Include="..\service\ServiceParamInfoLocations.fsi">
      <Link>Service/ServiceParamInfoLocations.fsi</Link>
    </Compile>
    <Compile Include="..\service\ServiceParamInfoLocations.fs">
      <Link>Service/ServiceParamInfoLocations.fs</Link>
    </Compile>
    <Compile Include="..\service\ServiceUntypedParse.fsi">
      <Link>Service/ServiceUntypedParse.fsi</Link>
    </Compile>
    <Compile Include="..\service\ServiceUntypedParse.fs">
      <Link>Service/ServiceUntypedParse.fs</Link>
    </Compile>
    <Compile Include="..\service\ServiceAssemblyContent.fsi">
      <Link>Service/ServiceAssemblyContent.fsi</Link>
    </Compile>
    <Compile Include="..\service\ServiceAssemblyContent.fs">
      <Link>Service/ServiceAssemblyContent.fs</Link>
    </Compile>
    <Compile Include="..\service\ServiceXmlDocParser.fsi">
      <Link>Service/ServiceXmlDocParser.fsi</Link>
    </Compile>
    <Compile Include="..\service\ServiceXmlDocParser.fs">
      <Link>Service/ServiceXmlDocParser.fs</Link>
    </Compile>
    <Compile Include="..\service\ExternalSymbol.fsi">
      <Link>Service/ExternalSymbol.fsi</Link>
    </Compile>
    <Compile Include="..\service\ExternalSymbol.fs">
      <Link>Service/ExternalSymbol.fs</Link>
    </Compile>
    <Compile Include="..\service\QuickParse.fsi">
      <Link>Service/QuickParse.fsi</Link>
    </Compile>
    <Compile Include="..\service\QuickParse.fs">
      <Link>Service/QuickParse.fs</Link>
    </Compile>
    <Compile Include="..\..\fsharp\service\FSharpCheckerResults.fsi">
      <Link>Service/FSharpCheckerResults.fsi</Link>
    </Compile>
    <Compile Include="..\..\fsharp\service\FSharpCheckerResults.fs">
      <Link>Service/FSharpCheckerResults.fs</Link>
    </Compile>
    <Compile Include="..\service\service.fsi">
      <Link>Service/service.fsi</Link>
    </Compile>
    <Compile Include="..\service\service.fs">
      <Link>Service/service.fs</Link>
    </Compile>
    <Compile Include="..\service\ServiceErrorResolutionHints.fsi">
      <Link>Service/ServiceErrorResolutionHints.fsi</Link>
    </Compile>
    <Compile Include="..\service\ServiceErrorResolutionHints.fs">
      <Link>Service/ServiceErrorResolutionHints.fs</Link>
    </Compile>
    <Compile Include="..\service\ServiceInterfaceStubGenerator.fsi">
      <Link>Service/ServiceInterfaceStubGenerator.fsi</Link>
    </Compile>
    <Compile Include="..\service\ServiceInterfaceStubGenerator.fs">
      <Link>Service/ServiceInterfaceStubGenerator.fs</Link>
    </Compile>
    <Compile Include="..\service\ServiceStructure.fsi">
      <Link>Service/ServiceStructure.fsi</Link>
    </Compile>
    <Compile Include="..\service\ServiceStructure.fs">
      <Link>Service/ServiceStructure.fs</Link>
    </Compile>
    <Compile Include="..\service\ServiceAnalysis.fsi">
      <Link>Service/ServiceAnalysis.fsi</Link>
    </Compile>
    <Compile Include="..\service\ServiceAnalysis.fs">
      <Link>Service/ServiceAnalysis.fs</Link>
    </Compile>
    <Compile Include="..\fsi\fsi.fsi">
      <Link>InteractiveSession/fsi.fsi</Link>
    </Compile>
    <Compile Include="..\fsi\fsi.fs">
      <Link>InteractiveSession/fsi.fs</Link>
    </Compile>
  </ItemGroup>

  <ItemGroup>
    <ProjectReference Include="$(MSBuildThisFileDirectory)..\FSharp.DependencyManager.Nuget\FSharp.DependencyManager.Nuget.fsproj" />
  </ItemGroup>


  <ItemGroup Condition="'$(FSHARPCORE_USE_PACKAGE)' != 'true'">
    <ProjectReference Include="$(MSBuildThisFileDirectory)..\FSharp.Core\FSharp.Core.fsproj" />
  </ItemGroup>

  <ItemGroup Condition="'$(FSHARPCORE_USE_PACKAGE)' == 'true'">
    <PackageReference Include="FSharp.Core" Version="$(FSharpCorePreviewPackageVersion)" />
  </ItemGroup>

  <ItemGroup>
    <PackageReference Include="System.Runtime.Loader" Version="$(SystemRuntimeLoaderVersion)" />
    <PackageReference Include="System.Collections.Immutable" Version="$(SystemCollectionsImmutableVersion)" />
    <PackageReference Include="System.Diagnostics.Process" Version="$(SystemDiagnosticsProcessVersion)" />
    <PackageReference Include="System.Diagnostics.TraceSource" Version="$(SystemDiagnosticsTraceSourceVersion)" />
    <PackageReference Include="System.Linq.Expressions" Version="$(SystemLinqExpressionsVersion)" />
    <PackageReference Include="System.Linq.Queryable" Version="$(SystemLinqExpressionsVersion)" />
    <PackageReference Include="System.Net.Requests" Version="$(SystemNetRequestsVersion)" />
    <PackageReference Include="System.Net.Security" Version="$(SystemNetSecurityVersion)" />
    <PackageReference Include="System.Reflection.Emit" Version="$(SystemReflectionEmitVersion)" />
    <PackageReference Include="System.Reflection.Metadata" Version="$(SystemReflectionMetadataVersion)" />
    <PackageReference Include="System.Reflection.TypeExtensions" Version="$(SystemReflectionTypeExtensionsVersion)" />
    <PackageReference Include="System.Runtime" Version="$(SystemRuntimeVersion)" />
    <PackageReference Include="System.Runtime.InteropServices" Version="$(SystemRuntimeInteropServicesVersion)" />
    <PackageReference Include="System.Security.Claims" Version="$(SystemSecurityClaimsVersion)" />
    <PackageReference Include="System.Security.Cryptography.Algorithms" Version="$(SystemSecurityCryptographyAlgorithmsVersion)" />
    <PackageReference Include="System.Security.Principal" Version="$(SystemSecurityPrincipalVersion)" />
    <PackageReference Include="System.Threading.Tasks.Parallel" Version="$(SystemThreadingTasksParallelVersion)" />
    <PackageReference Include="System.Threading.Thread" Version="$(SystemThreadingThreadVersion)" />
    <PackageReference Include="System.Threading.ThreadPool" Version="$(SystemThreadingThreadPoolVersion)" />
    <PackageReference Include="System.Buffers" Version="$(SystemBuffersVersion)" />
    <PackageReference Include="System.Memory" Version="$(SystemMemoryVersion)" />
    <PackageReference Include="Microsoft.Build.Framework" Version="$(MicrosoftBuildVersion)" />
    <PackageReference Include="Microsoft.Build.Tasks.Core" Version="$(MicrosoftBuildVersion)" />
    <PackageReference Include="Microsoft.Build.Utilities.Core" Version="$(MicrosoftBuildVersion)" />
  </ItemGroup>
</Project><|MERGE_RESOLUTION|>--- conflicted
+++ resolved
@@ -8,12 +8,9 @@
     <DefineConstants>$(DefineConstants);COMPILER_SERVICE_AS_DLL</DefineConstants>
     <DefineConstants>$(DefineConstants);COMPILER</DefineConstants>
     <DefineConstants>$(DefineConstants);ENABLE_MONO_SUPPORT</DefineConstants>
-<<<<<<< HEAD
     <OtherFlags>$(OtherFlags) /warnon:3218 /warnon:1182 /warnon:3390 --times</OtherFlags>
     <OtherFlags Condition="'$(Configuration)' != 'Proto'">$(OtherFlags) --checknulls --langversion:preview</OtherFlags>
-=======
     <OtherFlags>$(OtherFlags) --sig:all.fsi /warnon:3218 /warnon:1182 /warnon:3390 --times</OtherFlags>
->>>>>>> 3c3c513d
     <Tailcalls>true</Tailcalls>
     <!-- .tail annotations always emitted for this binary, even in debug mode -->
     <NGenBinary>true</NGenBinary>
