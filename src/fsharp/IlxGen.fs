--- conflicted
+++ resolved
@@ -2437,13 +2437,9 @@
             GenGetUnionCaseFieldAddr cenv cgbuf eenv (e, ucref, tyargs, n, m) sequel
         | TOp.UnionCaseTagGet ucref, [e], _ ->
             GenGetUnionCaseTag cenv cgbuf eenv (e, ucref, tyargs, m) sequel
-<<<<<<< HEAD
         | TOp.UnionCaseTest ucref, [e], _ -> 
             GenUnionCaseTest cenv cgbuf eenv (e, ucref, tyargs, m) sequel
-        | TOp.UnionCaseProof ucref, [e], _ -> 
-=======
         | TOp.UnionCaseProof ucref, [e], _ ->
->>>>>>> b443d1dc
             GenUnionCaseProof cenv cgbuf eenv (e, ucref, tyargs, m) sequel
         | TOp.ExnFieldSet (ecref, n), [e;e2], _ ->
             GenSetExnField cenv cgbuf eenv (e, ecref, n, e2, m) sequel
