--- conflicted
+++ resolved
@@ -6633,12 +6633,8 @@
                yield mdef
       | _ -> () ]
 
-<<<<<<< HEAD
-and GenTypeDef cenv mgbuf lazyInitInfo eenv m (tycon:Tycon) =
+and GenTypeDef cenv mgbuf lazyInitInfo eenv m (tycon: Tycon) =
     let g = cenv.g
-=======
-and GenTypeDef cenv mgbuf lazyInitInfo eenv m (tycon: Tycon) =
->>>>>>> d5f5bd00
     let tcref = mkLocalTyconRef tycon
     if tycon.IsTypeAbbrev then () else
     match tycon.TypeReprInfo with
@@ -6928,15 +6924,9 @@
                     yield ilMethodDef.WithSpecialName
 
               if generateDebugDisplayAttribute then
-<<<<<<< HEAD
-                  let (|Lazy|) (x:Lazy<_>) = x.Force()
+                  let (|Lazy|) (x: Lazy<_>) = x.Force()
                   match (eenv.valsInScope.TryFind g.sprintf_vref.Deref,
                          eenv.valsInScope.TryFind g.new_format_vref.Deref) with
-=======
-                  let (|Lazy|) (x: Lazy<_>) = x.Force()
-                  match (eenv.valsInScope.TryFind cenv.g.sprintf_vref.Deref,
-                         eenv.valsInScope.TryFind cenv.g.new_format_vref.Deref) with
->>>>>>> d5f5bd00
                   | Some(Lazy(Method(_, _, sprintfMethSpec, _, _, _, _))), Some(Lazy(Method(_, _, newFormatMethSpec, _, _, _, _))) ->
                       // The type returned by the 'sprintf' call
                       let funcTy = EraseClosures.mkILFuncTy g.ilxPubCloEnv ilThisTy g.ilg.typ_String
@@ -7241,12 +7231,8 @@
 
     
 /// Generate the type for an F# exception declaration.
-<<<<<<< HEAD
-and GenExnDef cenv mgbuf eenv m (exnc:Tycon) =
+and GenExnDef cenv mgbuf eenv m (exnc: Tycon) =
     let g = cenv.g
-=======
-and GenExnDef cenv mgbuf eenv m (exnc: Tycon) =
->>>>>>> d5f5bd00
     let exncref  = mkLocalEntityRef exnc
     match exnc.ExceptionInfo with
     | TExnAbbrevRepr _ | TExnAsmRepr _ | TExnNone -> ()
