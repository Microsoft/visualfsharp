--- conflicted
+++ resolved
@@ -2379,9 +2379,6 @@
 
     ProcessDebugPointForExpr cenv cgbuf sp expr
 
-<<<<<<< HEAD
-    match (if compileSequenceExpressions && IsPossibleSequenceExpr g expr then ConvertSequenceExprToObject g cenv.amap expr else None) with
-=======
     match (if compileSequenceExpressions then LowerComputedListOrArrayExpr cenv.tcVal g cenv.amap expr else None) with
     | Some altExpr ->
         GenExpr cenv cgbuf eenv sp altExpr sequel
@@ -2389,7 +2386,6 @@
     | None ->
 
     match (if compileSequenceExpressions then ConvertSequenceExprToObject g cenv.amap expr else None) with
->>>>>>> 4e37ba37
     | Some info ->
         GenSequenceExpr cenv cgbuf eenv info sequel
         true
@@ -5907,12 +5903,10 @@
     | Some _, Some e when not isStateVar -> cgbuf.mgbuf.AddReflectedDefinition(vspec, e)
     | _ -> ()
 
-<<<<<<< HEAD
-    let eenv = if isStateVar then eenv else {eenv with letBoundVars= (mkLocalValRef vspec) :: eenv.letBoundVars} 
-=======
-    let eenv = { eenv with letBoundVars = (mkLocalValRef vspec) :: eenv.letBoundVars;
-                           initLocals = eenv.initLocals && (match vspec.ApparentEnclosingEntity with Parent ref -> not (HasFSharpAttribute g g.attrib_SkipLocalsInitAttribute ref.Attribs) | _ -> true) }
->>>>>>> 4e37ba37
+    let eenv =
+        if isStateVar then eenv 
+        else { eenv with letBoundVars = (mkLocalValRef vspec) :: eenv.letBoundVars;
+                         initLocals = eenv.initLocals && (match vspec.ApparentEnclosingEntity with Parent ref -> not (HasFSharpAttribute g g.attrib_SkipLocalsInitAttribute ref.Attribs) | _ -> true) }
 
     let access = ComputeMethodAccessRestrictedBySig eenv vspec
 
