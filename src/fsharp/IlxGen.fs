--- conflicted
+++ resolved
@@ -920,14 +920,9 @@
 
   /// Branch to the given mark
   | Br of Mark
-<<<<<<< HEAD
-
-  /// Compare then branch to the given mark or continue
-=======
-  
+
   /// Execute the given comparison-then-branch instructions on the result of the expression
   /// If the branch isn't taken then drop through.
->>>>>>> 63e4741e
   | CmpThenBrOrContinue of Pops * ILInstr list
 
   /// Continue and leave the value on the IL computation stack
@@ -5530,27 +5525,20 @@
     if n >= targets.Length then failwith "GetTarget: target not found in decision tree"
     targets.[n]
 
-<<<<<<< HEAD
-and GenDecisionTreeSuccess cenv cgbuf inplabOpt stackAtTargets eenv es targetIdx targets repeatSP targetInfos sequel =
-    let (TTarget(vs, successExpr, spTarget, flags)) = GetTarget targets targetIdx
-    match TryFindTargetInfo targetInfos targetIdx with
-    | Some (_, targetMarkAfterBinds: Mark, eenvAtTarget, _, _, _, _, _, _, _, _) ->
-=======
 /// Generate a success node of a decision tree, binding the variables and going to the target
 /// If inplabOpt is present, this label must get set to the first logical place to execute.
 /// For example, if no variables get bound this can just be set to jump straight to the target.
 and GenDecisionTreeSuccess cenv cgbuf inplabOpt stackAtTargets eenv es targetIdx targets (targetNext: int ref, targetCounts: Dictionary<int,int>) repeatSP targetInfos sequel =
-    let (TTarget(vs, successExpr, spTarget)) = GetTarget targets targetIdx
+    let (TTarget(vs, successExpr, spTarget, flags)) = GetTarget targets targetIdx
     match IntMap.tryFind targetIdx targetInfos with
     | Some (targetInfo, isTargetPostponed) ->
 
-        let (targetMarkBeforeBinds, targetMarkAfterBinds: Mark, eenvAtTarget, _, _, _, _, _, _, _) = targetInfo
+        let (targetMarkBeforeBinds, targetMarkAfterBinds: Mark, eenvAtTarget, _, _, _, _, _, _, _, _) = targetInfo
 
         // We have encountered this target before. See if we should generate it now
         let targetCount = targetCounts.[targetIdx]
         let generateTargetNow = isTargetPostponed && cenv.opts.localOptimizationsAreOn && targetCount = 1 && targetNext.Value = targetIdx
         targetCounts.[targetIdx] <- targetCount - 1
->>>>>>> 63e4741e
 
         // If not binding anything we can go directly to the targetMarkBeforeBinds point
         // This is useful to avoid lots of branches e.g. in match A | B | C -> e
@@ -5601,15 +5589,7 @@
                  |||> List.zip3 
                  |> List.choose (fun (v, e, flag) -> if flag then None else Some (mkInvisibleBind v e))
         let eenvAtTarget = AllocStorageForBinds cenv cgbuf scopeMarks eenv binds
-<<<<<<< HEAD
-        let targetInfo = (targetMarkBeforeBinds, targetMarkAfterBinds, eenvAtTarget, successExpr, spTarget, repeatSP, vs, es, flags, startScope, endScope)
-    
-        // In debug mode push all decision tree targets to after the switching
-        let isTargetPostponed, genTargetInfoOpt =
-            if cenv.opts.localOptimizationsAreOn then
-                false, Some(GenDecisionTreeTarget cenv cgbuf stackAtTargets targetInfo sequel)
-=======
-        let targetInfo = (targetMarkBeforeBinds, targetMarkAfterBinds, eenvAtTarget, successExpr, spTarget, repeatSP, vs, binds, startScope, endScope)
+        let targetInfo = (targetMarkBeforeBinds, targetMarkAfterBinds, eenvAtTarget, successExpr, spTarget, repeatSP, vs, binds, flags, startScope, endScope)
 
         let targetCount = targetCounts.[targetIdx]
 
@@ -5625,7 +5605,6 @@
                 incr targetNext // generate the targets in-order only
                 cgbuf.SetMarkToHereIfNecessary inplabOpt
                 Some(GenDecisionTreeTarget cenv cgbuf stackAtTargets targetInfo sequel)
->>>>>>> 63e4741e
             else
                 // Here we are postponing the generation of the target.
                 cgbuf.SetMarkOrEmitBranchIfNecessary (inplabOpt, targetMarkBeforeBinds)
@@ -5635,7 +5614,8 @@
         let targetInfos = IntMap.add targetIdx (targetInfo, isTargetPostponed) targetInfos
         targetInfos, genTargetInfoOpt
 
-and GenDecisionTreeTarget cenv cgbuf stackAtTargets (targetMarkBeforeBinds, targetMarkAfterBinds, eenvAtTarget, successExpr, spTarget, repeatSP, vs, es, flags, startScope, endScope) sequel =
+and GenDecisionTreeTarget cenv cgbuf stackAtTargets targetInfo sequel =
+    let (targetMarkBeforeBinds, targetMarkAfterBinds, eenvAtTarget, successExpr, spTarget, repeatSP, vs, binds, flags, startScope, endScope) = targetInfo
     CG.SetMarkToHere cgbuf targetMarkBeforeBinds
     let spExpr = (match spTarget with DebugPointForTarget.Yes -> SPAlways | DebugPointForTarget.No _ -> SPSuppress)
 
@@ -5653,7 +5633,6 @@
        | DebugPointForTarget.No -> cgbuf.EmitStartOfHiddenCode()
 
     CG.SetMarkToHere cgbuf startScope
-    let binds = mkInvisibleBinds vs es
     GenBindings cenv cgbuf eenvAtTarget binds flags
     CG.SetMarkToHere cgbuf targetMarkAfterBinds
     CG.SetStack cgbuf stackAtTargets
