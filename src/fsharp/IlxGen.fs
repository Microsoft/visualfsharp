// Copyright (c) Microsoft Corporation. All Rights Reserved. See License.txt in the project root for license information.

/// The ILX generator.
module internal FSharp.Compiler.IlxGen

open System.IO
open System.Reflection
open System.Collections.Generic
open System.Collections.Immutable

open Internal.Utilities
open Internal.Utilities.Collections

open FSharp.Compiler
open FSharp.Compiler.AbstractIL
open FSharp.Compiler.AbstractIL.IL
open FSharp.Compiler.AbstractIL.Internal
open FSharp.Compiler.AbstractIL.Internal.Library
open FSharp.Compiler.AbstractIL.Extensions.ILX
open FSharp.Compiler.AbstractIL.Extensions.ILX.Types
open FSharp.Compiler.AbstractIL.Internal.BinaryConstants
open FSharp.Compiler.AttributeChecking
open FSharp.Compiler.CompilerGlobalState
open FSharp.Compiler.ErrorLogger
open FSharp.Compiler.Infos
open FSharp.Compiler.Import
open FSharp.Compiler.Layout
open FSharp.Compiler.Lib
open FSharp.Compiler.LowerCallsAndSeqs
open FSharp.Compiler.PrettyNaming
open FSharp.Compiler.Range
open FSharp.Compiler.SyntaxTree
open FSharp.Compiler.SyntaxTreeOps
open FSharp.Compiler.TypedTree
open FSharp.Compiler.TypedTreeBasics
open FSharp.Compiler.TypedTreeOps
open FSharp.Compiler.TypedTreeOps.DebugPrint
open FSharp.Compiler.TcGlobals
open FSharp.Compiler.TypeRelations
open FSharp.Compiler.XmlDoc

let IsNonErasedTypar (tp: Typar) = 
    not tp.IsErased

let DropErasedTypars (tps: Typar list) =
    tps |> List.filter IsNonErasedTypar

let DropErasedTyargs tys = 
    tys |> List.filter (fun ty -> match ty with TType_measure _ -> false | _ -> true)

let AddNonUserCompilerGeneratedAttribs (g: TcGlobals) (mdef: ILMethodDef) = 
    g.AddMethodGeneratedAttributes mdef

let debugDisplayMethodName = "__DebugDisplay"

let useHiddenInitCode = true

let iLdcZero = AI_ldc (DT_I4, ILConst.I4 0)

let iLdcInt64 i = AI_ldc (DT_I8, ILConst.I8 i)

let iLdcDouble i = AI_ldc (DT_R8, ILConst.R8 i)

let iLdcSingle i = AI_ldc (DT_R4, ILConst.R4 i)

/// Make a method that simply loads a field
let mkLdfldMethodDef (ilMethName, reprAccess, isStatic, ilTy, ilFieldName, ilPropType) =
   let ilFieldSpec = mkILFieldSpecInTy(ilTy, ilFieldName, ilPropType)
   let ilReturn = mkILReturn ilPropType
   let ilMethodDef =
       if isStatic then
           mkILNonGenericStaticMethod (ilMethName, reprAccess, [], ilReturn, mkMethodBody(true, [], 2, nonBranchingInstrsToCode [mkNormalLdsfld ilFieldSpec], None))
       else
           mkILNonGenericInstanceMethod (ilMethName, reprAccess, [], ilReturn, mkMethodBody (true, [], 2, nonBranchingInstrsToCode [ mkLdarg0; mkNormalLdfld ilFieldSpec], None))
   ilMethodDef.WithSpecialName

/// Choose the constructor parameter names for fields
let ChooseParamNames fieldNamesAndTypes =
    let takenFieldNames = fieldNamesAndTypes |> List.map p23 |> Set.ofList

    fieldNamesAndTypes
    |> List.map (fun (ilPropName, ilFieldName, ilPropType) ->
        let lowerPropName = String.uncapitalize ilPropName
        let ilParamName = if takenFieldNames.Contains lowerPropName then ilPropName else lowerPropName
        ilParamName, ilFieldName, ilPropType)

/// Approximation for purposes of optimization and giving a warning when compiling definition-only files as EXEs
let rec CheckCodeDoesSomething (code: ILCode) =
    code.Instrs |> Array.exists (function AI_ldnull | AI_nop | AI_pop | I_ret | I_seqpoint _ -> false | _ -> true)

/// Choose the field names for variables captured by closures
let ChooseFreeVarNames takenNames ts =
    let tns = List.map (fun t -> (t, None)) ts
    let rec chooseName names (t, nOpt) =
        let tn = match nOpt with None -> t | Some n -> t + string n
        if Zset.contains tn names then
          chooseName names (t, Some(match nOpt with None -> 0 | Some n -> (n+1)))
        else
          let names = Zset.add tn names
          tn, names

    let names = Zset.empty String.order |> Zset.addList takenNames
    let ts, _names = List.mapFold chooseName names tns
    ts

/// We can't tailcall to methods taking byrefs. This helper helps search for them
let IsILTypeByref = function ILType.Byref _ -> true | _ -> false

let mainMethName = CompilerGeneratedName "main"

/// Used to query custom attributes when emitting COM interop code.
type AttributeDecoder(namedArgs) =

    let nameMap = namedArgs |> List.map (fun (AttribNamedArg(s, _, _, c)) -> s, c) |> NameMap.ofList
    let findConst x = match NameMap.tryFind x nameMap with | Some(AttribExpr(_, Expr.Const (c, _, _))) -> Some c | _ -> None
    let findAppTr x = match NameMap.tryFind x nameMap with | Some(AttribExpr(_, Expr.App (_, _, [TType_app(tr, _)], _, _))) -> Some tr | _ -> None

    member __.FindInt16 x dflt = match findConst x with | Some(Const.Int16 x) -> x | _ -> dflt

    member __.FindInt32 x dflt = match findConst x with | Some(Const.Int32 x) -> x | _ -> dflt

    member __.FindBool x dflt = match findConst x with | Some(Const.Bool x) -> x | _ -> dflt

    member __.FindString x dflt = match findConst x with | Some(Const.String x) -> x | _ -> dflt

    member __.FindTypeName x dflt = match findAppTr x with | Some tr -> tr.DisplayName | _ -> dflt         

//--------------------------------------------------------------------------
// Statistics
//--------------------------------------------------------------------------

let mutable reports = (fun _ -> ())

let AddReport f = 
    let old = reports 
    reports <- (fun oc -> old oc; f oc)

let ReportStatistics (oc: TextWriter) = 
    reports oc

let NewCounter nm =
    let count = ref 0
    AddReport (fun oc -> if !count <> 0 then oc.WriteLine (string !count + " " + nm))
    (fun () -> incr count)

let CountClosure = NewCounter "closures"

let CountMethodDef = NewCounter "IL method definitions corresponding to values"

let CountStaticFieldDef = NewCounter "IL field definitions corresponding to values"

let CountCallFuncInstructions = NewCounter "callfunc instructions (indirect calls)"

/// Non-local information related to internals of code generation within an assembly
type IlxGenIntraAssemblyInfo =
    { 
      /// A table recording the generated name of the static backing fields for each mutable top level value where
      /// we may need to take the address of that value, e.g. static mutable module-bound values which are structs. These are
      /// only accessible intra-assembly. Across assemblies, taking the address of static mutable module-bound values is not permitted.
      /// The key to the table is the method ref for the property getter for the value, which is a stable name for the Val's
      /// that come from both the signature and the implementation.
      StaticFieldInfo: Dictionary<ILMethodRef, ILFieldSpec>
    }

/// Helper to make sure we take tailcalls in some situations
type FakeUnit = | Fake

/// Indicates how the generated IL code is ultimately emitted
type IlxGenBackend =
    /// Indicates we are emitting code for ilwrite
    | IlWriteBackend

    /// Indicates we are emitting code for Reflection.Emit in F# Interactive.
    | IlReflectBackend

[<NoEquality; NoComparison>]
type IlxGenOptions =
    { 
      /// Indicates the "fragment name" for the part of the assembly we are emitting, particularly for incremental
      /// emit using Reflection.Emit in F# Interactive.
      fragName: string
      
      /// Indicates if we are generating filter blocks
      generateFilterBlocks: bool
      
      /// Indicates if we are working around historical Reflection.Emit bugs
      workAroundReflectionEmitBugs: bool
      
      /// Indicates if we should/shouldn't emit constant arrays as static data blobs
      emitConstantArraysUsingStaticDataBlobs: bool
      
      /// If this is set, then the last module becomes the "main" module and its toplevel bindings are executed at startup
      mainMethodInfo: Attribs option
      
      /// Indicates if local optimizations are on
      localOptimizationsAreOn: bool
      
      /// Indicates if we are generating debug symbols
      generateDebugSymbols: bool
      
      /// Indicates that FeeFee debug values should be emitted as value 100001 for 
      /// easier detection in debug output
      testFlagEmitFeeFeeAs100001: bool
      
      ilxBackend: IlxGenBackend

      /// Indicates the code is being generated in FSI.EXE and is executed immediately after code generation
      /// This includes all interactively compiled code, including #load, definitions, and expressions
      isInteractive: bool

      /// Indicates the code generated is an interactive 'it' expression. We generate a setter to allow clearing of the underlying
      /// storage, even though 'it' is not logically mutable
      isInteractiveItExpr: bool

      /// Whenever possible, use callvirt instead of call
      alwaysCallVirt: bool 
    }

/// Compilation environment for compiling a fragment of an assembly
[<NoEquality; NoComparison>]
type cenv =
    { 
      /// The TcGlobals for the compilation
      g: TcGlobals
            
      /// The ImportMap for reading IL
      amap: ImportMap
      
      /// A callback for TcVal in the typechecker.  Used to generalize values when finding witnesses. 
      /// It is unfortunate this is needed but it is until we supply witnesses through the compilation.
      tcVal: ConstraintSolver.TcValF
      
      /// The TAST for the assembly being emitted
      viewCcu: CcuThunk
      
      /// The options for ILX code generation
      opts: IlxGenOptions
      
      /// Cache the generation of the "unit" type
      mutable ilUnitTy: ILType option
      
      /// Other information from the emit of this assembly
      intraAssemblyInfo: IlxGenIntraAssemblyInfo
      
      /// Cache methods with SecurityAttribute applied to them, to prevent unnecessary calls to ExistsInEntireHierarchyOfType
      casApplied: Dictionary<Stamp, bool>
      
      /// Used to apply forced inlining optimizations to witnesses generated late during codegen
      mutable optimizeDuringCodeGen: (Expr -> Expr)

      /// What depth are we at when generating an expression?
      mutable exprRecursionDepth: int

      /// Delayed Method Generation - prevents stack overflows when we need to generate methods that are split into many methods by the optimizer.
      delayedGenMethods: Queue<cenv -> unit>
    }

    override x.ToString() = "<cenv>"


let mkTypeOfExpr cenv m ilty =
    let g = cenv.g
    mkAsmExpr ([ mkNormalCall (mspec_Type_GetTypeFromHandle g) ], [],
                   [mkAsmExpr ([ I_ldtoken (ILToken.ILType ilty) ], [], [], [g.system_RuntimeTypeHandle_ty], m)],
                   [g.system_Type_ty], m)
               
let mkGetNameExpr cenv (ilt: ILType) m =
    mkAsmExpr ([I_ldstr ilt.BasicQualifiedName], [], [], [cenv.g.string_ty], m)

let useCallVirt cenv boxity (mspec: ILMethodSpec) isBaseCall =
    cenv.opts.alwaysCallVirt &&
    (boxity = AsObject) &&
    not mspec.CallingConv.IsStatic &&
    not isBaseCall

/// Describes where items are to be placed within the generated IL namespace/typespace.
/// This should be cleaned up.
type CompileLocation =
    { Scope: IL.ILScopeRef

      TopImplQualifiedName: string

      Namespace: string option

      Enclosing: string list

      QualifiedNameOfFile: string
    }

//--------------------------------------------------------------------------
// Access this and other assemblies
//--------------------------------------------------------------------------

let mkTopName ns n = String.concat "." (match ns with Some x -> [x;n] | None -> [n])

let CompLocForFragment fragName (ccu: CcuThunk) =
   { QualifiedNameOfFile = fragName
     TopImplQualifiedName = fragName
     Scope = ccu.ILScopeRef
     Namespace = None
     Enclosing = []}

let CompLocForCcu (ccu: CcuThunk) = CompLocForFragment ccu.AssemblyName ccu

let CompLocForSubModuleOrNamespace cloc (submod: ModuleOrNamespace) =
    let n = submod.CompiledName
    match submod.ModuleOrNamespaceType.ModuleOrNamespaceKind with
    | FSharpModuleWithSuffix | ModuleOrType -> { cloc with Enclosing= cloc.Enclosing @ [n]}
    | Namespace -> {cloc with Namespace=Some (mkTopName cloc.Namespace n)}

let CompLocForFixedPath fragName qname (CompPath(sref, cpath)) =
    let ns, t = List.takeUntil (fun (_, mkind) -> mkind <> Namespace) cpath
    let ns = List.map fst ns
    let ns = textOfPath ns
    let encl = t |> List.map (fun (s, _)-> s)
    let ns = if ns = "" then None else Some ns
    { QualifiedNameOfFile = fragName
      TopImplQualifiedName = qname
      Scope = sref
      Namespace = ns
      Enclosing = encl }

let CompLocForFixedModule fragName qname (mspec: ModuleOrNamespace) =
   let cloc = CompLocForFixedPath fragName qname mspec.CompilationPath
   let cloc = CompLocForSubModuleOrNamespace cloc mspec
   cloc

let NestedTypeRefForCompLoc cloc n =
    match cloc.Enclosing with
    | [] ->
        let tyname = mkTopName cloc.Namespace n
        mkILTyRef(cloc.Scope, tyname)
    | h :: t -> mkILNestedTyRef(cloc.Scope, mkTopName cloc.Namespace h :: t, n)
    
let CleanUpGeneratedTypeName (nm: string) =
    if nm.IndexOfAny IllegalCharactersInTypeAndNamespaceNames = -1 then
        nm
    else
        (nm, IllegalCharactersInTypeAndNamespaceNames) ||> Array.fold (fun nm c -> nm.Replace(string c, "-"))

let TypeNameForInitClass cloc =
    "<StartupCode$" + (CleanUpGeneratedTypeName cloc.QualifiedNameOfFile) + ">.$" + cloc.TopImplQualifiedName

let TypeNameForImplicitMainMethod cloc =
    TypeNameForInitClass cloc + "$Main"

let TypeNameForPrivateImplementationDetails cloc =
    "<PrivateImplementationDetails$" + (CleanUpGeneratedTypeName cloc.QualifiedNameOfFile) + ">"

let CompLocForInitClass cloc =
    {cloc with Enclosing=[TypeNameForInitClass cloc]; Namespace=None}

let CompLocForImplicitMainMethod cloc =
    {cloc with Enclosing=[TypeNameForImplicitMainMethod cloc]; Namespace=None}

let CompLocForPrivateImplementationDetails cloc =
    {cloc with
        Enclosing=[TypeNameForPrivateImplementationDetails cloc]; Namespace=None}

/// Compute an ILTypeRef for a CompilationLocation
let rec TypeRefForCompLoc cloc =
    match cloc.Enclosing with
    | [] ->
      mkILTyRef(cloc.Scope, TypeNameForPrivateImplementationDetails cloc)
    | [h] ->
      let tyname = mkTopName cloc.Namespace h
      mkILTyRef(cloc.Scope, tyname)
    | _ ->
      let encl, n = List.frontAndBack cloc.Enclosing
      NestedTypeRefForCompLoc {cloc with Enclosing=encl} n

/// Compute an ILType for a CompilationLocation for a non-generic type
let mkILTyForCompLoc cloc = mkILNonGenericBoxedTy (TypeRefForCompLoc cloc)

let ComputeMemberAccess hidden = if hidden then ILMemberAccess.Assembly else ILMemberAccess.Public

// Under --publicasinternal change types from Public to Private (internal for types)
let ComputePublicTypeAccess() = ILTypeDefAccess.Public

let ComputeTypeAccess (tref: ILTypeRef) hidden =
    match tref.Enclosing with
    | [] -> if hidden then ILTypeDefAccess.Private else ComputePublicTypeAccess()
    | _ -> ILTypeDefAccess.Nested (ComputeMemberAccess hidden)
        
//--------------------------------------------------------------------------
// TypeReprEnv
//--------------------------------------------------------------------------

/// Indicates how type parameters are mapped to IL type variables
[<NoEquality; NoComparison>]
type TypeReprEnv(reprs: Map<Stamp, uint16>, count: int) =

    /// Lookup a type parameter
    member __.Item (tp: Typar, m: range) =
        try reprs.[tp.Stamp]
        with :? KeyNotFoundException ->
          errorR(InternalError("Undefined or unsolved type variable: " + showL(typarL tp), m))
          // Random value for post-hoc diagnostic analysis on generated tree *
          uint16 666

    /// Add an additional type parameter to the environment. If the parameter is a units-of-measure parameter
    /// then it is ignored, since it doesn't correspond to a .NET type parameter.
    member tyenv.AddOne (tp: Typar) =
        if IsNonErasedTypar tp then
            TypeReprEnv(reprs.Add (tp.Stamp, uint16 count), count + 1)
        else
            tyenv

    /// Add multiple additional type parameters to the environment.
    member tyenv.Add tps =
        (tyenv, tps) ||> List.fold (fun tyenv tp -> tyenv.AddOne tp)

    /// Get the count of the non-erased type parameters in scope.
    member __.Count = count

    /// Get the empty environment, where no type parameters are in scope.
    static member Empty =
        TypeReprEnv(count = 0, reprs = Map.empty)

    /// Get the environment for a fixed set of type parameters
    static member ForTypars tps =
        TypeReprEnv.Empty.Add tps
     
    /// Get the environment for within a type definition
    static member ForTycon (tycon: Tycon) =
        TypeReprEnv.ForTypars (tycon.TyparsNoRange)
    
    /// Get the environment for generating a reference to items within a type definition
    static member ForTyconRef (tycon: TyconRef) =
        TypeReprEnv.ForTycon tycon.Deref
    

//--------------------------------------------------------------------------
// Generate type references
//--------------------------------------------------------------------------

/// Get the ILTypeRef or other representation information for a type
let GenTyconRef (tcref: TyconRef) =
    assert(not tcref.IsTypeAbbrev)
    tcref.CompiledRepresentation

type VoidNotOK = 
    | VoidNotOK
    | VoidOK

#if DEBUG
let voidCheck m g permits ty =
   if permits=VoidNotOK && isVoidTy g ty then
       error(InternalError("System.Void unexpectedly detected in IL code generation. This should not occur.", m))
#endif

/// When generating parameter and return types generate precise .NET IL pointer types.
/// These can't be generated for generic instantiations, since .NET generics doesn't
/// permit this. But for 'naked' values (locals, parameters, return values etc.) machine
/// integer values and native pointer values are compatible (though the code is unverifiable).
type PtrsOK =
    | PtrTypesOK
    | PtrTypesNotOK

let GenReadOnlyAttributeIfNecessary (g: TcGlobals) ty =
    let add = isInByrefTy g ty && g.attrib_IsReadOnlyAttribute.TyconRef.CanDeref
    if add then
        let attr = mkILCustomAttribute g.ilg (g.attrib_IsReadOnlyAttribute.TypeRef, [], [], [])
        Some attr
    else
        None

/// Generate "modreq([mscorlib]System.Runtime.InteropServices.InAttribute)" on inref types.
let GenReadOnlyModReqIfNecessary (g: TcGlobals) ty ilTy =
    let add = isInByrefTy g ty && g.attrib_InAttribute.TyconRef.CanDeref
    if add then
        ILType.Modified(true, g.attrib_InAttribute.TypeRef, ilTy)
    else
        ilTy

let rec GenTypeArgAux amap m tyenv tyarg =
    GenTypeAux amap m tyenv VoidNotOK PtrTypesNotOK tyarg

and GenTypeArgsAux amap m tyenv tyargs =
    List.map (GenTypeArgAux amap m tyenv) (DropErasedTyargs tyargs)

and GenTyAppAux amap m tyenv repr tinst =
    match repr with
    | CompiledTypeRepr.ILAsmOpen ty ->
        let ilTypeInst = GenTypeArgsAux amap m tyenv tinst
        let ty = IL.instILType ilTypeInst ty
        ty
    | CompiledTypeRepr.ILAsmNamed (tref, boxity, ilTypeOpt) ->
        GenILTyAppAux amap m tyenv (tref, boxity, ilTypeOpt) tinst

and GenILTyAppAux amap m tyenv (tref, boxity, ilTypeOpt) tinst =
    match ilTypeOpt with
    | None ->
        let ilTypeInst = GenTypeArgsAux amap m tyenv tinst
        mkILTy boxity (mkILTySpec (tref, ilTypeInst))
    | Some ilType ->
        ilType // monomorphic types include a cached ilType to avoid reallocation of an ILType node

and GenNamedTyAppAux (amap: ImportMap) m tyenv ptrsOK tcref tinst =
    let g = amap.g
    let tinst = DropErasedTyargs tinst

    // See above note on ptrsOK
    if ptrsOK = PtrTypesOK && tyconRefEq g tcref g.nativeptr_tcr && (freeInTypes CollectTypars tinst).FreeTypars.IsEmpty then
        GenNamedTyAppAux amap m tyenv ptrsOK g.ilsigptr_tcr tinst
    else
#if !NO_EXTENSIONTYPING
        match tcref.TypeReprInfo with
        // Generate the base type, because that is always the representation of the erased type, unless the assembly is being injected
        | TProvidedTypeExtensionPoint info when info.IsErased ->
            GenTypeAux amap m tyenv VoidNotOK ptrsOK (info.BaseTypeForErased (m, g.obj_ty))
        | _ ->
#endif
            GenTyAppAux amap m tyenv (GenTyconRef tcref) tinst

and GenTypeAux amap m (tyenv: TypeReprEnv) voidOK ptrsOK ty =
    let g = amap.g
#if DEBUG
    voidCheck m g voidOK ty
#else
    ignore voidOK
#endif
    match stripTyEqnsAndMeasureEqns g ty with
    | TType_app (tcref, tinst) -> GenNamedTyAppAux amap m tyenv ptrsOK tcref tinst
    

    | TType_tuple (tupInfo, args) -> GenTypeAux amap m tyenv VoidNotOK ptrsOK (mkCompiledTupleTy g (evalTupInfoIsStruct tupInfo) args)

    | TType_fun (dty, returnTy) -> EraseClosures.mkILFuncTy g.ilxPubCloEnv (GenTypeArgAux amap m tyenv dty) (GenTypeArgAux amap m tyenv returnTy)

    | TType_anon (anonInfo, tinst) ->
        let tref = anonInfo.ILTypeRef
        let boxity = if evalAnonInfoIsStruct anonInfo then ILBoxity.AsValue else ILBoxity.AsObject
        GenILTyAppAux amap m tyenv (tref, boxity, None) tinst

    | TType_ucase (ucref, args) ->
        let cuspec, idx = GenUnionCaseSpec amap m tyenv ucref args
        EraseUnions.GetILTypeForAlternative cuspec idx

    | TType_forall (tps, tau) ->
        let tps = DropErasedTypars tps
        if tps.IsEmpty then GenTypeAux amap m tyenv VoidNotOK ptrsOK tau
        else EraseClosures.mkILTyFuncTy g.ilxPubCloEnv

    | TType_var tp -> mkILTyvarTy tyenv.[tp, m]

    | TType_measure _ -> g.ilg.typ_Int32

//--------------------------------------------------------------------------
// Generate ILX references to closures, classunions etc. given a tyenv
//--------------------------------------------------------------------------

and GenUnionCaseRef (amap: ImportMap) m tyenv i (fspecs: RecdField[]) =
    let g = amap.g
    fspecs |> Array.mapi (fun j fspec ->
        let ilFieldDef = IL.mkILInstanceField(fspec.Name, GenType amap m tyenv fspec.FormalType, None, ILMemberAccess.Public)
        // These properties on the "field" of an alternative end up going on a property generated by cu_erase.fs
        IlxUnionField
          (ilFieldDef.With(customAttrs = mkILCustomAttrs [(mkCompilationMappingAttrWithVariantNumAndSeqNum g (int SourceConstructFlags.Field) i j )])))


and GenUnionRef (amap: ImportMap) m (tcref: TyconRef) =
    let g = amap.g
    let tycon = tcref.Deref
    assert(not tycon.IsTypeAbbrev)
    match tycon.UnionTypeInfo with
    | ValueNone -> failwith "GenUnionRef m"
    | ValueSome funion ->
      cached funion.CompiledRepresentation (fun () ->
          let tyenvinner = TypeReprEnv.ForTycon tycon
          match tcref.CompiledRepresentation with
          | CompiledTypeRepr.ILAsmOpen _ -> failwith "GenUnionRef m: unexpected ASM tyrep"
          | CompiledTypeRepr.ILAsmNamed (tref, _, _) ->
              let alternatives =
                  tycon.UnionCasesArray |> Array.mapi (fun i cspec ->
                      { altName=cspec.CompiledName
                        altCustomAttrs=emptyILCustomAttrs
                        altFields=GenUnionCaseRef amap m tyenvinner i cspec.RecdFieldsArray })
              let nullPermitted = IsUnionTypeWithNullAsTrueValue g tycon
              let hasHelpers = ComputeUnionHasHelpers g tcref
              let boxity = (if tcref.IsStructOrEnumTycon then ILBoxity.AsValue else ILBoxity.AsObject)
              IlxUnionRef(boxity, tref, alternatives, nullPermitted, hasHelpers))

and ComputeUnionHasHelpers g (tcref: TyconRef) =
    if tyconRefEq g tcref g.unit_tcr_canon then NoHelpers
    elif tyconRefEq g tcref g.list_tcr_canon then SpecialFSharpListHelpers
    elif tyconRefEq g tcref g.option_tcr_canon then SpecialFSharpOptionHelpers
    else
     match TryFindFSharpAttribute g g.attrib_DefaultAugmentationAttribute tcref.Attribs with
     | Some(Attrib(_, _, [ AttribBoolArg b ], _, _, _, _)) ->
         if b then AllHelpers else NoHelpers
     | Some (Attrib(_, _, _, _, _, _, m)) ->
         errorR(Error(FSComp.SR.ilDefaultAugmentationAttributeCouldNotBeDecoded(), m))
         AllHelpers
     | _ ->
         AllHelpers (* not hiddenRepr *)

and GenUnionSpec amap m tyenv tcref tyargs =
    let curef = GenUnionRef amap m tcref
    let tinst = GenTypeArgs amap m tyenv tyargs
    IlxUnionSpec(curef, tinst)

and GenUnionCaseSpec amap m tyenv (ucref: UnionCaseRef) tyargs =
    let cuspec = GenUnionSpec amap m tyenv ucref.TyconRef tyargs
    cuspec, ucref.Index

and GenType amap m tyenv ty =
    GenTypeAux amap m tyenv VoidNotOK PtrTypesNotOK ty

and GenTypes amap m tyenv tys = List.map (GenType amap m tyenv) tys

and GenTypePermitVoid amap m tyenv ty = (GenTypeAux amap m tyenv VoidOK PtrTypesNotOK ty)

and GenTypesPermitVoid amap m tyenv tys = List.map (GenTypePermitVoid amap m tyenv) tys

and GenTyApp amap m tyenv repr tyargs = GenTyAppAux amap m tyenv repr tyargs

and GenNamedTyApp amap m tyenv tcref tinst = GenNamedTyAppAux amap m tyenv PtrTypesNotOK tcref tinst

/// IL void types are only generated for return types
and GenReturnType amap m tyenv returnTyOpt =
    match returnTyOpt with
    | None -> ILType.Void
    | Some returnTy ->
        let ilTy = GenTypeAux amap m tyenv VoidNotOK(*1*) PtrTypesOK returnTy (*1: generate void from unit, but not accept void *)
        GenReadOnlyModReqIfNecessary amap.g returnTy ilTy

and GenParamType amap m tyenv isSlotSig ty =
    let ilTy = GenTypeAux amap m tyenv VoidNotOK PtrTypesOK ty
    if isSlotSig then
        GenReadOnlyModReqIfNecessary amap.g ty ilTy
    else
        ilTy

and GenParamTypes amap m tyenv isSlotSig tys =
    tys |> List.map (GenParamType amap m tyenv isSlotSig)

and GenTypeArgs amap m tyenv tyargs = GenTypeArgsAux amap m tyenv tyargs

and GenTypePermitVoidAux amap m tyenv ty = GenTypeAux amap m tyenv VoidOK PtrTypesNotOK ty

// Static fields generally go in a private InitializationCodeAndBackingFields section. This is to ensure all static
// fields are initialized only in their class constructors (we generate one primary
// cctor for each file to ensure initialization coherence across the file, regardless
// of how many modules are in the file). This means F# passes an extra check applied by SQL Server when it
// verifies stored procedures: SQL Server checks that all 'initionly' static fields are only initialized from
// their own class constructor.
//
// However, mutable static fields must be accessible across compilation units. This means we place them in their "natural" location
// which may be in a nested module etc. This means mutable static fields can't be used in code to be loaded by SQL Server.
//
// Computes the location where the static field for a value lives.
//     - Literals go in their type/module.
//     - For interactive code, we always place fields in their type/module with an accurate name
let GenFieldSpecForStaticField (isInteractive, g, ilContainerTy, vspec: Val, nm, m, cloc, ilTy) =
    if isInteractive || HasFSharpAttribute g g.attrib_LiteralAttribute vspec.Attribs then
        let fieldName = vspec.CompiledName g.CompilerGlobalState
        let fieldName = if isInteractive then CompilerGeneratedName fieldName else fieldName
        mkILFieldSpecInTy (ilContainerTy, fieldName, ilTy)
    else
        let fieldName =
            // Ensure that we have an g.CompilerGlobalState
            assert(g.CompilerGlobalState |> Option.isSome)
            g.CompilerGlobalState.Value.IlxGenNiceNameGenerator.FreshCompilerGeneratedName (nm, m)
        let ilFieldContainerTy = mkILTyForCompLoc (CompLocForInitClass cloc)
        mkILFieldSpecInTy (ilFieldContainerTy, fieldName, ilTy)

let GenRecdFieldRef m cenv tyenv (rfref: RecdFieldRef) tyargs =
    let tyenvinner = TypeReprEnv.ForTycon rfref.Tycon
    mkILFieldSpecInTy(GenTyApp cenv.amap m tyenv rfref.TyconRef.CompiledRepresentation tyargs,
                      ComputeFieldName rfref.Tycon rfref.RecdField,
                      GenType cenv.amap m tyenvinner rfref.RecdField.FormalType)

let GenExnType amap m tyenv (ecref: TyconRef) = GenTyApp amap m tyenv ecref.CompiledRepresentation []
 
//--------------------------------------------------------------------------
// Closure summaries
//--------------------------------------------------------------------------

type ArityInfo = int list
  
[<NoEquality; NoComparison>]
type IlxClosureInfo =
    { /// The whole expression for the closure
      cloExpr: Expr
      
      /// The name of the generated closure class
      cloName: string
      
      /// The counts of curried arguments for the closure
      cloArityInfo: ArityInfo

      /// The formal return type 
      ilCloFormalReturnTy: ILType

      /// An immutable array of free variable descriptions for the closure
      ilCloAllFreeVars: IlxClosureFreeVar[]

      /// The ILX specification for the closure
      cloSpec: IlxClosureSpec

      /// The attributes that get attached to the closure class
      cloAttribs: Attribs

      /// The generic parameters for the closure, i.e. the type variables it captures
      cloILGenericParams: IL.ILGenericParameterDefs

      /// The captured variables for the closure
      cloFreeVars: Val list

      cloFreeTyvars: Typars

      cloWitnessInfos: TraitWitnessInfos

      /// ILX view of the lambdas for the closures
      ilCloLambdas: IlxClosureLambdas

      /// The free type parameters occuring in the type of the closure (and not just its body)
      /// This is used for local type functions, whose contract class must use these types
      ///    type Contract<'fv> =
      ///        abstract DirectInvoke: ty['fv]
      ///    type Implementation<'fv, 'fv2> : Contract<'fv> =
      ///        override DirectInvoke: ty['fv] = expr['fv, 'fv2]
      ///
      ///   At the callsite we generate
      ///      unbox ty['fv]
      ///      callvirt clo.DirectInvoke
      localTypeFuncILGenericArgs: ILType list

      /// The free type parameters for the local type function as F# TAST types
      localTypeFuncContractFreeTypars: Typar list

      localTypeFuncDirectILGenericParams: IL.ILGenericParameterDefs

      localTypeFuncInternalFreeTypars: Typar list
    }


//--------------------------------------------------------------------------
// ValStorage
//--------------------------------------------------------------------------

  
/// Describes the storage for a value
[<NoEquality; NoComparison>]
type ValStorage =
    /// Indicates the value is always null
    | Null

    /// Indicates the value is stored in a static field.
    | StaticField of ILFieldSpec * ValRef * (*hasLiteralAttr:*)bool * ILType * string * ILType * ILMethodRef * ILMethodRef * OptionalShadowLocal

    /// Indicates the value is represented as a property that recomputes it each time it is referenced. Used for simple constants that do not cause initialization triggers
    | StaticProperty of ILMethodSpec * OptionalShadowLocal

    /// Indicates the value is represented as an IL method (in a "main" class for a F#
    /// compilation unit, or as a member) according to its inferred or specified arity.
    | Method of ValReprInfo * ValRef * ILMethodSpec * ILMethodSpec * Range.range * Typars * Typars * CurriedArgInfos * ArgReprInfo list * TraitWitnessInfos * TType list * ArgReprInfo

    /// Indicates the value is stored at the given position in the closure environment accessed via "ldarg 0"
    | Env of ILType * ILFieldSpec * NamedLocalIlxClosureInfo ref option

    /// Indicates that the value is an argument of a method being generated
    | Arg of int

    /// Indicates that the value is stored in local of the method being generated. NamedLocalIlxClosureInfo is normally empty.
    /// It is non-empty for 'local type functions', see comments on definition of NamedLocalIlxClosureInfo.
    | Local of idx: int * realloc: bool * NamedLocalIlxClosureInfo ref option

/// Indicates if there is a shadow local storage for a local, to make sure it gets a good name in debugging
and OptionalShadowLocal =
    | NoShadowLocal
    | ShadowLocal of ValStorage

/// The representation of a NamedLocalClosure is based on a cloinfo. However we can't generate a cloinfo until we've
/// decided the representations of other items in the recursive set. Hence we use two phases to decide representations in
/// a recursive set. Yuck.
and NamedLocalIlxClosureInfo =
    | NamedLocalIlxClosureInfoGenerator of (IlxGenEnv -> IlxClosureInfo)
    | NamedLocalIlxClosureInfoGenerated of IlxClosureInfo

    override __.ToString() = "<NamedLocalIlxClosureInfo>"

/// Indicates the overall representation decisions for all the elements of a namespace of module
and ModuleStorage =
    { 
      Vals: Lazy<NameMap<ValStorage>>
      
      SubModules: Lazy<NameMap<ModuleStorage>>
    }

    override __.ToString() = "<ModuleStorage>"

/// Indicate whether a call to the value can be implemented as
/// a branch. At the moment these are only used for generating branch calls back to
/// the entry label of the method currently being generated when a direct tailcall is
/// made in the method itself.
and BranchCallItem =

    | BranchCallClosure of ArityInfo

    | BranchCallMethod of
        // Argument counts for compiled form of F# method or value
        ArityInfo *
        // Arg infos for compiled form of F# method or value
        (TType * ArgReprInfo) list list *
        // Typars for F# method or value
        Typars *
        // num obj args in IL
        int *
        // num witness args in IL
        int *
        // num actual args in IL
        int

    override __.ToString() = "<BranchCallItem>"
  
/// Represents a place we can branch to
and Mark =
    | Mark of ILCodeLabel
    member x.CodeLabel = (let (Mark lab) = x in lab)

//--------------------------------------------------------------------------
// We normally generate in the context of a "what to do next" continuation
//--------------------------------------------------------------------------

and sequel =
  | EndFilter

  /// Exit a 'handler' block
  /// The integer says which local to save result in
  | LeaveHandler of (bool (* finally? *) * int * Mark)

  /// Branch to the given mark
  | Br of Mark
  | CmpThenBrOrContinue of Pops * ILInstr list

  /// Continue and leave the value on the IL computation stack
  | Continue

  /// The value then do something else
  | DiscardThen of sequel

  /// Return from the method
  | Return

  /// End a scope of local variables. Used at end of 'let' and 'let rec' blocks to get tail recursive setting
  /// of end-of-scope marks
  | EndLocalScope of sequel * Mark

  /// Return from a method whose return type is void
  | ReturnVoid

and Pushes = ILType list
and Pops = int

/// The overall environment at a particular point in an expression tree.
and IlxGenEnv =
    { /// The representation decisions for the (non-erased) type parameters that are in scope
      tyenv: TypeReprEnv
      
      /// An ILType for some random type in this assembly
      someTypeInThisAssembly: ILType
      
      /// Indicates if we are generating code for the last file in a .EXE
      isFinalFile: bool

      /// Indicates the default "place" for stuff we're currently generating
      cloc: CompileLocation

      /// Hiding information down the signature chain, used to compute what's public to the assembly
      sigToImplRemapInfo: (Remap * SignatureHidingInfo) list

      /// All values in scope
      valsInScope: ValMap<Lazy<ValStorage>>

      /// All witnesses in scope and their mapping to storage for the witness value.
      witnessesInScope: TraitWitnessInfoHashMap<ValStorage>

      /// Suppress witnesses when not generating witness-passing code
      suppressWitnesses: bool

      /// For optimizing direct tail recursion to a loop - mark says where to branch to.  Length is 0 or 1.
      /// REVIEW: generalize to arbitrary nested local loops??
      innerVals: (ValRef * (BranchCallItem * Mark)) list

      /// Full list of enclosing bound values. First non-compiler-generated element is used to help give nice names for closures and other expressions.
      letBoundVars: ValRef list

      /// The set of IL local variable indexes currently in use by lexically scoped variables, to allow reuse on different branches.
      /// Really an integer set.
      liveLocals: IntMap<unit>

      /// Are we under the scope of a try, catch or finally? If so we can't tailcall. SEH = structured exception handling
      withinSEH: bool

      /// Are we inside of a recursive let binding, while loop, or a for loop?
      isInLoop: bool
    }

    override __.ToString() = "<IlxGenEnv>"

let discard = DiscardThen Continue
let discardAndReturnVoid = DiscardThen ReturnVoid

let SetIsInLoop isInLoop eenv =
    if eenv.isInLoop = isInLoop then eenv
    else { eenv with isInLoop = isInLoop }

let ReplaceTyenv tyenv (eenv: IlxGenEnv) = {eenv with tyenv = tyenv }

let EnvForTypars tps eenv = {eenv with tyenv = TypeReprEnv.ForTypars tps }

let AddTyparsToEnv typars (eenv: IlxGenEnv) = {eenv with tyenv = eenv.tyenv.Add typars}

let AddSignatureRemapInfo _msg (rpi, mhi) eenv =
    { eenv with sigToImplRemapInfo = (mkRepackageRemapping rpi, mhi) :: eenv.sigToImplRemapInfo }
 
let OutputStorage (pps: TextWriter) s =
    match s with
    | StaticField _ -> pps.Write "(top)"
    | StaticProperty _ -> pps.Write "(top)"
    | Method _ -> pps.Write "(top)"
    | Local _ -> pps.Write "(local)"
    | Arg _ -> pps.Write "(arg)"
    | Env _ -> pps.Write "(env)"
    | Null -> pps.Write "(null)"

//--------------------------------------------------------------------------
// Augment eenv with values
//--------------------------------------------------------------------------

let AddStorageForVal (g: TcGlobals) (v, s) eenv =
    let eenv = { eenv with valsInScope = eenv.valsInScope.Add v s }
    // If we're compiling fslib then also bind the value as a non-local path to
    // allow us to resolve the compiler-non-local-references that arise from env.fs
    //
    // Do this by generating a fake "looking from the outside in" non-local value reference for
    // v, dereferencing it to find the corresponding signature Val, and adding an entry for the signature val.
    //
    // A similar code path exists in ilxgen.fs for the tables of "optimization data" for values
    if g.compilingFslib then
        // Passing an empty remap is sufficient for FSharp.Core.dll because it turns out the remapped type signature can
        // still be resolved.
        match tryRescopeVal g.fslibCcu Remap.Empty v with
        | ValueNone -> eenv
        | ValueSome vref ->
            match vref.TryDeref with
            | ValueNone ->
                //let msg = sprintf "could not dereference external value reference to something in FSharp.Core.dll during code generation, v.MangledName = '%s', v.Range = %s" v.MangledName (stringOfRange v.Range)
                //System.Diagnostics.Debug.Assert(false, msg)
                eenv
            | ValueSome gv ->
                { eenv with valsInScope = eenv.valsInScope.Add gv s }
    else
        eenv

let AddStorageForLocalVals g vals eenv =
    List.foldBack (fun (v, s) acc -> AddStorageForVal g (v, notlazy s) acc) vals eenv

let AddStorageForLocalWitness eenv (w,s) =
    { eenv with witnessesInScope = eenv.witnessesInScope.SetItem (w, s) }

let AddStorageForLocalWitnesses witnesses eenv =
    (eenv, witnesses) ||> List.fold AddStorageForLocalWitness

//--------------------------------------------------------------------------
// Lookup eenv
//--------------------------------------------------------------------------

let StorageForVal g m v eenv =
    let v =
        try eenv.valsInScope.[v]
        with :? KeyNotFoundException ->
          assert false
          errorR(Error(FSComp.SR.ilUndefinedValue(showL(valAtBindL g v)), m))
          notlazy (Arg 668(* random value for post-hoc diagnostic analysis on generated tree *) )
    v.Force()

let StorageForValRef g m (v: ValRef) eenv = StorageForVal g m v.Deref eenv

let ComputeGenerateWitnesses (g: TcGlobals) eenv =
    g.generateWitnesses && not eenv.witnessesInScope.IsEmpty && not eenv.suppressWitnesses

let TryStorageForWitness (_g: TcGlobals) eenv (w: TraitWitnessInfo) = 
    match eenv.witnessesInScope.TryGetValue w with 
    | true, storage -> Some storage
    | _ ->
        //let generateWitnesses = ComputeGenerateWitnesses g eenv
        //assert not generateWitnesses
        None

let IsValRefIsDllImport g (vref: ValRef) =
    vref.Attribs |> HasFSharpAttributeOpt g g.attrib_DllImportAttribute

/// Determine how a top level value is represented, when it is being represented
/// as a method.
let GetMethodSpecForMemberVal amap g (memberInfo: ValMemberInfo) (vref: ValRef) =
    let m = vref.Range
    let numEnclosingTypars = CountEnclosingTyparsOfActualParentOfVal vref.Deref
    let tps, witnessInfos, curriedArgInfos, returnTy, retInfo =
         assert(vref.ValReprInfo.IsSome)
         GetTopValTypeInCompiledForm g vref.ValReprInfo.Value numEnclosingTypars vref.Type m
    let tyenvUnderTypars = TypeReprEnv.ForTypars tps
    let flatArgInfos = List.concat curriedArgInfos
    let isCtor = (memberInfo.MemberFlags.MemberKind = MemberKind.Constructor)
    let cctor = (memberInfo.MemberFlags.MemberKind = MemberKind.ClassConstructor)
    let parentTcref = vref.TopValDeclaringEntity
    let parentTypars = parentTcref.TyparsNoRange
    let numParentTypars = parentTypars.Length
    if tps.Length < numParentTypars then error(InternalError("CodeGen check: type checking did not ensure that this method is sufficiently generic", m))
    let ctps, mtps = List.splitAt numParentTypars tps
    let isCompiledAsInstance = ValRefIsCompiledAsInstanceMember g vref

    let ilActualRetTy =
        let ilRetTy = GenReturnType amap m tyenvUnderTypars returnTy
        if isCtor || cctor then ILType.Void else ilRetTy

    let ilTy = GenType amap m tyenvUnderTypars (mkAppTy parentTcref (List.map mkTyparTy ctps))

    let nm = vref.CompiledName g.CompilerGlobalState
    if isCompiledAsInstance || isCtor then
        // Find the 'this' argument type if any
        let thisTy, flatArgInfos =
            if isCtor then (GetFSharpViewOfReturnType g returnTy), flatArgInfos
            else
               match flatArgInfos with
               | [] -> error(InternalError("This instance method '" + vref.LogicalName + "' has no arguments", m))
               | (h, _) :: t -> h, t

        let thisTy = if isByrefTy g thisTy then destByrefTy g thisTy else thisTy
        let thisArgTys = argsOfAppTy g thisTy
        if numParentTypars <> thisArgTys.Length then
           let msg = 
               sprintf 
                   "CodeGen check: type checking did not quantify the correct number of type variables for this method, #parentTypars = %d, #mtps = %d, #thisArgTys = %d"
                   numParentTypars mtps.Length thisArgTys.Length
           warning(InternalError(msg, m))
        else
           List.iter2
              (fun gtp ty2 ->
                if not (typeEquiv g (mkTyparTy gtp) ty2) then
                  warning(InternalError("CodeGen check: type checking did not quantify the correct type variables for this method: generalization list contained "
                                           + gtp.Name + "#" + string gtp.Stamp + " and list from 'this' pointer contained " + (showL(typeL ty2)), m)))
              ctps
              thisArgTys
        let methodArgTys, paramInfos = List.unzip flatArgInfos
        let isSlotSig = memberInfo.MemberFlags.IsDispatchSlot || memberInfo.MemberFlags.IsOverrideOrExplicitImpl
        let ilMethodArgTys = GenParamTypes amap m tyenvUnderTypars isSlotSig methodArgTys
        let ilMethodInst = GenTypeArgs amap m tyenvUnderTypars (List.map mkTyparTy mtps)
        let mspec = mkILInstanceMethSpecInTy (ilTy, nm, ilMethodArgTys, ilActualRetTy, ilMethodInst)
        let mspecW = 
            if not g.generateWitnesses || witnessInfos.IsEmpty then
                mspec 
            else
                let ilWitnessArgTys = GenTypes amap m tyenvUnderTypars (GenWitnessTys g witnessInfos)
                let nmW = ExtraWitnessMethodName nm
                mkILInstanceMethSpecInTy (ilTy, nmW, ilWitnessArgTys @ ilMethodArgTys, ilActualRetTy, ilMethodInst)
    
        mspec, mspecW, ctps, mtps, curriedArgInfos, paramInfos, retInfo, witnessInfos, methodArgTys
    else
        let methodArgTys, paramInfos = List.unzip flatArgInfos
        let ilMethodArgTys = GenParamTypes amap m tyenvUnderTypars false methodArgTys
        let ilMethodInst = GenTypeArgs amap m tyenvUnderTypars (List.map mkTyparTy mtps)
        let mspec = mkILStaticMethSpecInTy (ilTy, nm, ilMethodArgTys, ilActualRetTy, ilMethodInst)
        let mspecW =
            if not g.generateWitnesses || witnessInfos.IsEmpty then
                mspec 
            else
                let ilWitnessArgTys = GenTypes amap m tyenvUnderTypars (GenWitnessTys g witnessInfos)
                let nmW = ExtraWitnessMethodName nm
                mkILStaticMethSpecInTy (ilTy, nmW, ilWitnessArgTys @ ilMethodArgTys, ilActualRetTy, ilMethodInst)
    
        mspec, mspecW, ctps, mtps, curriedArgInfos, paramInfos, retInfo, witnessInfos, methodArgTys

/// Determine how a top-level value is represented, when representing as a field, by computing an ILFieldSpec
let ComputeFieldSpecForVal(optIntraAssemblyInfo: IlxGenIntraAssemblyInfo option, isInteractive, g, ilTyForProperty, vspec: Val, nm, m, cloc, ilTy, ilGetterMethRef) =
    assert vspec.IsCompiledAsTopLevel
    let generate() = GenFieldSpecForStaticField (isInteractive, g, ilTyForProperty, vspec, nm, m, cloc, ilTy)
    match optIntraAssemblyInfo with
    | None -> generate()
    | Some intraAssemblyInfo ->
        if vspec.IsMutable && vspec.IsCompiledAsTopLevel && isStructTy g vspec.Type then
            let ok, res = intraAssemblyInfo.StaticFieldInfo.TryGetValue ilGetterMethRef
            if ok then
                res
            else
                let res = generate()
                intraAssemblyInfo.StaticFieldInfo.[ilGetterMethRef] <- res
                res
        else
            generate()

/// Compute the representation information for an F#-declared value (not a member nor a function).
/// Mutable and literal static fields must have stable names and live in the "public" location
let ComputeStorageForFSharpValue amap (g:TcGlobals) cloc optIntraAssemblyInfo optShadowLocal isInteractive returnTy (vref: ValRef) m =
    let nm = vref.CompiledName g.CompilerGlobalState
    let vspec = vref.Deref
    let ilTy = GenType amap m TypeReprEnv.Empty returnTy (* TypeReprEnv.Empty ok: not a field in a generic class *)
    let ilTyForProperty = mkILTyForCompLoc cloc
    let attribs = vspec.Attribs
    let hasLiteralAttr = HasFSharpAttribute g g.attrib_LiteralAttribute attribs
    let ilTypeRefForProperty = ilTyForProperty.TypeRef
    let ilGetterMethRef = mkILMethRef (ilTypeRefForProperty, ILCallingConv.Static, "get_"+nm, 0, [], ilTy)
    let ilSetterMethRef = mkILMethRef (ilTypeRefForProperty, ILCallingConv.Static, "set_"+nm, 0, [ilTy], ILType.Void)
    let ilFieldSpec = ComputeFieldSpecForVal(optIntraAssemblyInfo, isInteractive, g, ilTyForProperty, vspec, nm, m, cloc, ilTy, ilGetterMethRef)
    StaticField (ilFieldSpec, vref, hasLiteralAttr, ilTyForProperty, nm, ilTy, ilGetterMethRef, ilSetterMethRef, optShadowLocal)

/// Compute the representation information for an F#-declared member
let ComputeStorageForFSharpMember amap g topValInfo memberInfo (vref: ValRef) m =
    let mspec, mspecW, ctps, mtps, curriedArgInfos, paramInfos, retInfo, witnessInfos, methodArgTys = GetMethodSpecForMemberVal amap g memberInfo vref
    Method (topValInfo, vref, mspec, mspecW, m, ctps, mtps, curriedArgInfos, paramInfos, witnessInfos, methodArgTys, retInfo)

/// Compute the representation information for an F#-declared function in a module or an F#-declared extension member.
/// Note, there is considerable overlap with ComputeStorageForFSharpMember/GetMethodSpecForMemberVal and these could be
/// rationalized.
let ComputeStorageForFSharpFunctionOrFSharpExtensionMember amap (g: TcGlobals) cloc topValInfo (vref: ValRef) m =
    let nm = vref.CompiledName g.CompilerGlobalState
    let numEnclosingTypars = CountEnclosingTyparsOfActualParentOfVal vref.Deref
    let (tps, witnessInfos, curriedArgInfos, returnTy, retInfo) = GetTopValTypeInCompiledForm g topValInfo numEnclosingTypars vref.Type m
    let tyenvUnderTypars = TypeReprEnv.ForTypars tps
    let (methodArgTys, paramInfos) = curriedArgInfos |> List.concat |> List.unzip
    let ilMethodArgTys = GenParamTypes amap m tyenvUnderTypars false methodArgTys
    let ilRetTy = GenReturnType amap m tyenvUnderTypars returnTy
    let ilLocTy = mkILTyForCompLoc cloc
    let ilMethodInst = GenTypeArgs amap m tyenvUnderTypars (List.map mkTyparTy tps)
    let mspec = mkILStaticMethSpecInTy (ilLocTy, nm, ilMethodArgTys, ilRetTy, ilMethodInst)
    let mspecW =
        if not g.generateWitnesses || witnessInfos.IsEmpty then
            mspec 
        else
            let ilWitnessArgTys = GenTypes amap m tyenvUnderTypars (GenWitnessTys g witnessInfos)
            mkILStaticMethSpecInTy (ilLocTy, ExtraWitnessMethodName nm, (ilWitnessArgTys @ ilMethodArgTys), ilRetTy, ilMethodInst)
    Method (topValInfo, vref, mspec, mspecW, m, [], tps, curriedArgInfos, paramInfos, witnessInfos, methodArgTys, retInfo)

/// Determine if an F#-declared value, method or function is compiled as a method.
let IsFSharpValCompiledAsMethod g (v: Val) =
    match v.ValReprInfo with
    | None -> false
    | Some topValInfo ->
        not (isUnitTy g v.Type && not v.IsMemberOrModuleBinding && not v.IsMutable) &&
        not v.IsCompiledAsStaticPropertyWithoutField &&
        match GetTopValTypeInFSharpForm g topValInfo v.Type v.Range with
        | [], [], _, _ when not v.IsMember -> false
        | _ -> true

/// Determine how a top level value is represented, when it is being represented
/// as a method. This depends on its type and other representation information.
/// If it's a function or is polymorphic, then it gets represented as a
/// method (possibly and instance method). Otherwise it gets represented as a
/// static field and property.
let ComputeStorageForTopVal (amap, g, optIntraAssemblyInfo: IlxGenIntraAssemblyInfo option, isInteractive, optShadowLocal, vref: ValRef, cloc) =

  if isUnitTy g vref.Type && not vref.IsMemberOrModuleBinding && not vref.IsMutable then
      Null
  else
    let topValInfo =
        match vref.ValReprInfo with
        | None -> error(InternalError("ComputeStorageForTopVal: no arity found for " + showL(valRefL vref), vref.Range))
        | Some a -> a
    
    let m = vref.Range
    let nm = vref.CompiledName g.CompilerGlobalState

    if vref.Deref.IsCompiledAsStaticPropertyWithoutField then
        let nm = "get_"+nm
        let tyenvUnderTypars = TypeReprEnv.ForTypars []
        let ilRetTy = GenType amap m tyenvUnderTypars vref.Type
        let ty = mkILTyForCompLoc cloc
        let mspec = mkILStaticMethSpecInTy (ty, nm, [], ilRetTy, [])

        StaticProperty (mspec, optShadowLocal)
    else

        // Determine when a static field is required.
        //
        // REVIEW: This call to GetTopValTypeInFSharpForm is only needed to determine if this is a (type) function or a value
        // We should just look at the arity
        match GetTopValTypeInFSharpForm g topValInfo vref.Type vref.Range with
        | [], [], returnTy, _ when not vref.IsMember ->
            ComputeStorageForFSharpValue amap g cloc optIntraAssemblyInfo optShadowLocal isInteractive returnTy vref m
        | _ ->
            match vref.MemberInfo with
            | Some memberInfo when not vref.IsExtensionMember ->
                ComputeStorageForFSharpMember amap g topValInfo memberInfo vref m
            | _ ->
                ComputeStorageForFSharpFunctionOrFSharpExtensionMember amap g cloc topValInfo vref m

/// Determine how an F#-declared value, function or member is represented, if it is in the assembly being compiled.
let ComputeAndAddStorageForLocalTopVal (amap, g, intraAssemblyFieldTable, isInteractive, optShadowLocal) cloc (v: Val) eenv =
    let storage = ComputeStorageForTopVal (amap, g, Some intraAssemblyFieldTable, isInteractive, optShadowLocal, mkLocalValRef v, cloc)
    AddStorageForVal g (v, notlazy storage) eenv

/// Determine how an F#-declared value, function or member is represented, if it is an external assembly.
let ComputeStorageForNonLocalTopVal amap g cloc modref (v: Val) =
    match v.ValReprInfo with
    | None -> error(InternalError("ComputeStorageForNonLocalTopVal, expected an arity for " + v.LogicalName, v.Range))
    | Some _ -> ComputeStorageForTopVal (amap, g, None, false, NoShadowLocal, mkNestedValRef modref v, cloc)

/// Determine how all the F#-declared top level values, functions and members are represented, for an external module or namespace.
let rec AddStorageForNonLocalModuleOrNamespaceRef amap g cloc acc (modref: ModuleOrNamespaceRef) (modul: ModuleOrNamespace) =
    let acc =
        (acc, modul.ModuleOrNamespaceType.ModuleAndNamespaceDefinitions) ||> List.fold (fun acc smodul ->
            AddStorageForNonLocalModuleOrNamespaceRef amap g (CompLocForSubModuleOrNamespace cloc smodul) acc (modref.NestedTyconRef smodul) smodul)

    let acc =
        (acc, modul.ModuleOrNamespaceType.AllValsAndMembers) ||> Seq.fold (fun acc v ->
            AddStorageForVal g (v, lazy (ComputeStorageForNonLocalTopVal amap g cloc modref v)) acc)
    acc

/// Determine how all the F#-declared top level values, functions and members are represented, for an external assembly.
let AddStorageForExternalCcu amap g eenv (ccu: CcuThunk) =
    if not ccu.IsFSharp then eenv else
    let cloc = CompLocForCcu ccu
    let eenv =
       List.foldBack
           (fun smodul acc ->
               let cloc = CompLocForSubModuleOrNamespace cloc smodul
               let modref = mkNonLocalCcuRootEntityRef ccu smodul
               AddStorageForNonLocalModuleOrNamespaceRef amap g cloc acc modref smodul)
           ccu.RootModulesAndNamespaces
           eenv
    let eenv =
        let eref = ERefNonLocalPreResolved ccu.Contents (mkNonLocalEntityRef ccu [| |])
        (eenv, ccu.Contents.ModuleOrNamespaceType.AllValsAndMembers) ||> Seq.fold (fun acc v ->
            AddStorageForVal g (v, lazy (ComputeStorageForNonLocalTopVal amap g cloc eref v)) acc)
    eenv

/// Record how all the top level F#-declared values, functions and members are represented, for a local module or namespace.
let rec AddBindingsForLocalModuleType allocVal cloc eenv (mty: ModuleOrNamespaceType) =
    let eenv = List.fold (fun eenv submodul -> AddBindingsForLocalModuleType allocVal (CompLocForSubModuleOrNamespace cloc submodul) eenv submodul.ModuleOrNamespaceType) eenv mty.ModuleAndNamespaceDefinitions
    let eenv = Seq.fold (fun eenv v -> allocVal cloc v eenv) eenv mty.AllValsAndMembers
    eenv

/// Record how all the top level F#-declared values, functions and members are represented, for a set of referenced assemblies.
let AddExternalCcusToIlxGenEnv amap g eenv ccus = 
    List.fold (AddStorageForExternalCcu amap g) eenv ccus

/// Record how all the unrealized abstract slots are represented, for a type definition.
let AddBindingsForTycon allocVal (cloc: CompileLocation) (tycon: Tycon) eenv =
    let unrealizedSlots =
        if tycon.IsFSharpObjectModelTycon
        then tycon.FSharpObjectModelTypeInfo.fsobjmodel_vslots
        else []
    (eenv, unrealizedSlots) ||> List.fold (fun eenv vref -> allocVal cloc vref.Deref eenv)

/// Record how constructs are represented, for a sequence of definitions in a module or namespace fragment.
let rec AddBindingsForModuleDefs allocVal (cloc: CompileLocation) eenv mdefs =
    List.fold (AddBindingsForModuleDef allocVal cloc) eenv mdefs

/// Record how constructs are represented, for a module or namespace fragment definition.
and AddBindingsForModuleDef allocVal cloc eenv x =
    match x with
    | TMDefRec(_isRec, tycons, mbinds, _) ->
        // Virtual don't have 'let' bindings and must be added to the environment
        let eenv = List.foldBack (AddBindingsForTycon allocVal cloc) tycons eenv
        let eenv = List.foldBack (AddBindingsForModule allocVal cloc) mbinds eenv
        eenv
    | TMDefLet(bind, _) ->
        allocVal cloc bind.Var eenv
    | TMDefDo _ ->
        eenv
    | TMAbstract(ModuleOrNamespaceExprWithSig(mtyp, _, _)) ->
        AddBindingsForLocalModuleType allocVal cloc eenv mtyp
    | TMDefs mdefs ->
        AddBindingsForModuleDefs allocVal cloc eenv mdefs

/// Record how constructs are represented, for a module or namespace.
and AddBindingsForModule allocVal cloc x eenv =
    match x with
    | ModuleOrNamespaceBinding.Binding bind ->
        allocVal cloc bind.Var eenv
    | ModuleOrNamespaceBinding.Module (mspec, mdef) ->
        let cloc =
            if mspec.IsNamespace then cloc
            else CompLocForFixedModule cloc.QualifiedNameOfFile cloc.TopImplQualifiedName mspec
    
        AddBindingsForModuleDef allocVal cloc eenv mdef

/// Record how constructs are represented, for the values and functions defined in a module or namespace fragment.
and AddBindingsForModuleTopVals _g allocVal _cloc eenv vs =
    List.foldBack allocVal vs eenv


/// Put the partial results for a generated fragment (i.e. a part of a CCU generated by FSI)
/// into the stored results for the whole CCU.
/// isIncrementalFragment = true --> "typed input"
/// isIncrementalFragment = false --> "#load"
let AddIncrementalLocalAssemblyFragmentToIlxGenEnv (amap: ImportMap, isIncrementalFragment, g, ccu, fragName, intraAssemblyInfo, eenv, typedImplFiles) =
    let cloc = CompLocForFragment fragName ccu
    let allocVal = ComputeAndAddStorageForLocalTopVal (amap, g, intraAssemblyInfo, true, NoShadowLocal)
    (eenv, typedImplFiles) ||> List.fold (fun eenv (TImplFile (qname, _, mexpr, _, _, _)) ->
        let cloc = { cloc with TopImplQualifiedName = qname.Text }
        if isIncrementalFragment then
            match mexpr with
            | ModuleOrNamespaceExprWithSig(_, mdef, _) -> AddBindingsForModuleDef allocVal cloc eenv mdef
        else
            AddBindingsForLocalModuleType allocVal cloc eenv mexpr.Type)

//--------------------------------------------------------------------------
// Generate debugging marks
//--------------------------------------------------------------------------

/// Generate IL debugging information.
let GenILSourceMarker (g: TcGlobals) (m: range) =
    ILSourceMarker.Create(document=g.memoize_file m.FileIndex,
                          line=m.StartLine,
                          /// NOTE: .NET && VS measure first column as column 1
                          column= m.StartColumn+1,
                          endLine= m.EndLine,
                          endColumn=m.EndColumn+1)

/// Optionally generate IL debugging information.
let GenPossibleILSourceMarker cenv m =
    if cenv.opts.generateDebugSymbols then
        Some (GenILSourceMarker cenv.g m )
    else
        None

//--------------------------------------------------------------------------
// Helpers for merging property definitions
//--------------------------------------------------------------------------

let HashRangeSorted (ht: IDictionary<_, (int * _)>) =
    [ for KeyValue(_k, v) in ht -> v ] |> List.sortBy fst |> List.map snd

let MergeOptions m o1 o2 =
    match o1, o2 with
    | Some x, None | None, Some x -> Some x
    | None, None -> None
    | Some x, Some _ ->
#if DEBUG
       // This warning fires on some code that also triggers this warning:
       //    The implementation of a specified generic interface
       //    required a method implementation not fully supported by F# Interactive. In
       //    the unlikely event that the resulting class fails to load then compile
       //    the interface type into a statically-compiled DLL and reference it using '#r'
       // The code is OK so we don't print this.
       errorR(InternalError("MergeOptions: two values given", m))
#else
       ignore m
#endif
       Some x

let MergePropertyPair m (pd: ILPropertyDef) (pdef: ILPropertyDef) =
    pd.With(getMethod=MergeOptions m pd.GetMethod pdef.GetMethod,
            setMethod=MergeOptions m pd.SetMethod pdef.SetMethod)

type PropKey = PropKey of string * ILTypes * ILThisConvention

let AddPropertyDefToHash (m: range) (ht: Dictionary<PropKey, (int * ILPropertyDef)>) (pdef: ILPropertyDef) =
    let nm = PropKey(pdef.Name, pdef.Args, pdef.CallingConv)
    match ht.TryGetValue nm with
    | true, (idx, pd) ->
        ht.[nm] <- (idx, MergePropertyPair m pd pdef)
    | _ ->
        ht.[nm] <- (ht.Count, pdef)


/// Merge a whole group of properties all at once
let MergePropertyDefs m ilPropertyDefs =
    let ht = new Dictionary<_, _>(3, HashIdentity.Structural)
    ilPropertyDefs |> List.iter (AddPropertyDefToHash m ht)
    HashRangeSorted ht

//--------------------------------------------------------------------------
// Buffers for compiling modules. The entire assembly gets compiled via an AssemblyBuilder
//--------------------------------------------------------------------------

/// Information collected imperatively for each type definition
type TypeDefBuilder(tdef: ILTypeDef, tdefDiscards) =
    let gmethods = new ResizeArray<ILMethodDef>(0)
    let gfields = new ResizeArray<ILFieldDef>(0)
    let gproperties: Dictionary<PropKey, (int * ILPropertyDef)> = new Dictionary<_, _>(3, HashIdentity.Structural)
    let gevents = new ResizeArray<ILEventDef>(0)
    let gnested = new TypeDefsBuilder()

    member b.Close() =
        tdef.With(methods = mkILMethods (tdef.Methods.AsList @ ResizeArray.toList gmethods),
                  fields = mkILFields (tdef.Fields.AsList @ ResizeArray.toList gfields),
                  properties = mkILProperties (tdef.Properties.AsList @ HashRangeSorted gproperties ),
                  events = mkILEvents (tdef.Events.AsList @ ResizeArray.toList gevents),
                  nestedTypes = mkILTypeDefs (tdef.NestedTypes.AsList @ gnested.Close()))

    member b.AddEventDef edef = gevents.Add edef

    member b.AddFieldDef ilFieldDef = gfields.Add ilFieldDef

    member b.AddMethodDef ilMethodDef =
        let discard =
            match tdefDiscards with
            | Some (mdefDiscard, _) -> mdefDiscard ilMethodDef
            | None -> false
        if not discard then
            gmethods.Add ilMethodDef

    member b.NestedTypeDefs = gnested

    member b.GetCurrentFields() = gfields |> Seq.readonly

    /// Merge Get and Set property nodes, which we generate independently for F# code
    /// when we come across their corresponding methods.
    member b.AddOrMergePropertyDef(pdef, m) =
        let discard =
            match tdefDiscards with
            | Some (_, pdefDiscard) -> pdefDiscard pdef
            | None -> false
        if not discard then
            AddPropertyDefToHash m gproperties pdef

    member b.PrependInstructionsToSpecificMethodDef(cond, instrs, tag) =
        match ResizeArray.tryFindIndex cond gmethods with
        | Some idx -> gmethods.[idx] <- prependInstrsToMethod instrs gmethods.[idx]
        | None -> gmethods.Add(mkILClassCtor (mkMethodBody (false, [], 1, nonBranchingInstrsToCode instrs, tag)))


and TypeDefsBuilder() =
    let tdefs: Internal.Utilities.Collections.HashMultiMap<string, (int * (TypeDefBuilder * bool))> = HashMultiMap(0, HashIdentity.Structural)
    let mutable countDown = System.Int32.MaxValue

    member b.Close() =
        //The order we emit type definitions is not deterministic since it is using the reverse of a range from a hash table. We should use an approximation of source order.
        // Ideally it shouldn't matter which order we use.
        // However, for some tests FSI generated code appears sensitive to the order, especially for nested types.
    
        [ for (b, eliminateIfEmpty) in HashRangeSorted tdefs do
              let tdef = b.Close()
              // Skip the <PrivateImplementationDetails$> type if it is empty
              if not eliminateIfEmpty
                 || not tdef.NestedTypes.AsList.IsEmpty
                 || not tdef.Fields.AsList.IsEmpty
                 || not tdef.Events.AsList.IsEmpty
                 || not tdef.Properties.AsList.IsEmpty
                 || not (Array.isEmpty tdef.Methods.AsArray) then
                  yield tdef ]

    member b.FindTypeDefBuilder nm =
        try tdefs.[nm] |> snd |> fst
        with :? KeyNotFoundException -> failwith ("FindTypeDefBuilder: " + nm + " not found")

    member b.FindNestedTypeDefsBuilder path =
        List.fold (fun (acc: TypeDefsBuilder) x -> acc.FindTypeDefBuilder(x).NestedTypeDefs) b path

    member b.FindNestedTypeDefBuilder(tref: ILTypeRef) =
        b.FindNestedTypeDefsBuilder(tref.Enclosing).FindTypeDefBuilder(tref.Name)

    member b.AddTypeDef(tdef: ILTypeDef, eliminateIfEmpty, addAtEnd, tdefDiscards) =
        let idx = if addAtEnd then (countDown <- countDown - 1; countDown) else tdefs.Count
        tdefs.Add (tdef.Name, (idx, (new TypeDefBuilder(tdef, tdefDiscards), eliminateIfEmpty)))

type AnonTypeGenerationTable() =
    let dict = Dictionary<Stamp, (ILMethodRef * ILMethodRef[] * ILType)>(HashIdentity.Structural)
    member __.Table = dict

/// Assembly generation buffers
type AssemblyBuilder(cenv: cenv, anonTypeTable: AnonTypeGenerationTable) as mgbuf =
    let g = cenv.g
    // The Abstract IL table of types
    let gtdefs= new TypeDefsBuilder()

    // The definitions of top level values, as quotations.
    let mutable reflectedDefinitions: Dictionary<Val, (string * int * Expr)> = Dictionary(HashIdentity.Reference)
    let mutable extraBindingsToGenerate = []

    // A memoization table for generating value types for big constant arrays
    let rawDataValueTypeGenerator =
         new MemoizationTable<(CompileLocation * int), ILTypeSpec>
              ((fun (cloc, size) ->
                 let name = CompilerGeneratedName ("T" + string(newUnique()) + "_" + string size + "Bytes") // Type names ending ...$T<unique>_37Bytes
                 let vtdef = mkRawDataValueTypeDef g.iltyp_ValueType (name, size, 0us)
                 let vtref = NestedTypeRefForCompLoc cloc vtdef.Name
                 let vtspec = mkILTySpec(vtref, [])
                 let vtdef = vtdef.WithAccess(ComputeTypeAccess vtref true)
                 mgbuf.AddTypeDef(vtref, vtdef, false, true, None)
                 vtspec),
               keyComparer=HashIdentity.Structural)

    let generateAnonType genToStringMethod (isStruct, ilTypeRef, nms) =
    
        let propTys = [ for (i, nm) in Array.indexed nms -> nm, ILType.TypeVar (uint16 i) ]

        // Note that this alternative below would give the same names as C#, but the generated
        // comparison/equality doesn't know about these names.
        //let flds = [ for (i, nm) in Array.indexed nms -> (nm, "<" + nm + ">" + "i__Field", ILType.TypeVar (uint16 i)) ]
        let ilCtorRef = mkILMethRef(ilTypeRef, ILCallingConv.Instance, ".ctor", 0, List.map snd propTys, ILType.Void)

        let ilMethodRefs = 
            [| for (propName, propTy) in propTys ->
                   mkILMethRef (ilTypeRef, ILCallingConv.Instance, "get_" + propName, 0, [], propTy) |]

        let ilTy = mkILNamedTy (if isStruct then ILBoxity.AsValue else ILBoxity.AsObject) ilTypeRef (List.map snd propTys)

        if ilTypeRef.Scope.IsLocalRef then

            let flds = [ for (i, nm) in Array.indexed nms -> (nm, nm + "@", ILType.TypeVar (uint16 i)) ]

            let ilGenericParams =
                [ for nm in nms ->
                    { Name = sprintf "<%s>j__TPar" nm
                      Constraints = []
                      Variance=NonVariant
                      CustomAttrsStored = storeILCustomAttrs emptyILCustomAttrs
                      HasReferenceTypeConstraint=false
                      HasNotNullableValueTypeConstraint=false
                      HasDefaultConstructorConstraint= false
                      MetadataIndex = NoMetadataIdx } ]

            let ilTy = mkILFormalNamedTy (if isStruct then ILBoxity.AsValue else ILBoxity.AsObject) ilTypeRef ilGenericParams

            // Generate the IL fields
            let ilFieldDefs =
                mkILFields
                    [ for (_, fldName, fldTy) in flds ->
                        let fdef = mkILInstanceField (fldName, fldTy, None, ILMemberAccess.Private)
                        fdef.With(customAttrs = mkILCustomAttrs [ g.DebuggerBrowsableNeverAttribute ]) ]
     
            // Generate property definitions for the fields compiled as properties
            let ilProperties =
                mkILProperties
                    [ for (i, (propName, _fldName, fldTy)) in List.indexed flds ->
                            ILPropertyDef(name=propName,
                              attributes=PropertyAttributes.None,
                              setMethod=None,
                              getMethod=Some(mkILMethRef(ilTypeRef, ILCallingConv.Instance, "get_" + propName, 0, [], fldTy )),
                              callingConv=ILCallingConv.Instance.ThisConv,
                              propertyType=fldTy,
                              init= None,
                              args=[],
                              customAttrs=mkILCustomAttrs [ mkCompilationMappingAttrWithSeqNum g (int SourceConstructFlags.Field) i ]) ]
     
            let ilMethods =
                [ for (propName, fldName, fldTy) in flds ->
                        mkLdfldMethodDef ("get_" + propName, ILMemberAccess.Public, false, ilTy, fldName, fldTy)
                  yield! genToStringMethod ilTy ]

            let ilBaseTy = (if isStruct then g.iltyp_ValueType else g.ilg.typ_Object)
           
            let ilCtorDef = mkILSimpleStorageCtorWithParamNames(None, (if isStruct then None else Some ilBaseTy.TypeSpec), ilTy, [], flds, ILMemberAccess.Public)

            // Create a tycon that looks exactly like a record definition, to help drive the generation of equality/comparison code
            let m = range0
            let tps =
                [ for nm in nms ->
                    let stp = Typar(mkSynId m ("T"+nm), TyparStaticReq.NoStaticReq, true)
                    Construct.NewTypar (TyparKind.Type, TyparRigidity.WarnIfNotRigid, stp, false, TyparDynamicReq.Yes, [], true, true) ]

            let tycon =
                let lmtyp = MaybeLazy.Strict (Construct.NewEmptyModuleOrNamespaceType ModuleOrType)
                let cpath = CompPath(ilTypeRef.Scope, [])
                Construct.NewTycon(Some cpath, ilTypeRef.Name, m, taccessPublic, taccessPublic, TyparKind.Type, LazyWithContext.NotLazy tps, XmlDoc.Empty, false, false, false, lmtyp)             

            if isStruct then
                tycon.SetIsStructRecordOrUnion true

            tycon.entity_tycon_repr <-
                TRecdRepr
                  (Construct.MakeRecdFieldsTable
                    [ for (tp, (propName, _fldName, _fldTy)) in (List.zip tps flds) ->
                            Construct.NewRecdField false None (mkSynId m propName) false (mkTyparTy tp) true false [] [] XmlDoc.Empty taccessPublic false ])

            let tcref = mkLocalTyconRef tycon
            let _, typ = generalizeTyconRef tcref
            let tcaug = tcref.TypeContents
                
            tcaug.tcaug_interfaces <-
                [ (g.mk_IStructuralComparable_ty, true, m)
                  (g.mk_IComparable_ty, true, m)
                  (mkAppTy g.system_GenericIComparable_tcref [typ], true, m)
                  (g.mk_IStructuralEquatable_ty, true, m)
                  (mkAppTy g.system_GenericIEquatable_tcref [typ], true, m) ]

            let vspec1, vspec2 = AugmentWithHashCompare.MakeValsForEqualsAugmentation g tcref
            let evspec1, evspec2, evspec3 = AugmentWithHashCompare.MakeValsForEqualityWithComparerAugmentation g tcref
            let cvspec1, cvspec2 = AugmentWithHashCompare.MakeValsForCompareAugmentation g tcref
            let cvspec3 = AugmentWithHashCompare.MakeValsForCompareWithComparerAugmentation g tcref

            tcaug.SetCompare (mkLocalValRef cvspec1, mkLocalValRef cvspec2)
            tcaug.SetCompareWith (mkLocalValRef cvspec3)
            tcaug.SetEquals (mkLocalValRef vspec1, mkLocalValRef vspec2)
            tcaug.SetHashAndEqualsWith (mkLocalValRef evspec1, mkLocalValRef evspec2, mkLocalValRef evspec3)

            // Build the ILTypeDef. We don't rely on the normal record generation process because we want very specific field names

            let ilTypeDefAttribs = mkILCustomAttrs [ g.CompilerGeneratedAttribute; mkCompilationMappingAttr g (int SourceConstructFlags.RecordType) ]

            let ilInterfaceTys = [ for (ity, _, _) in tcaug.tcaug_interfaces -> GenType cenv.amap m (TypeReprEnv.ForTypars tps) ity ]

            let ilTypeDef =
                mkILGenericClass (ilTypeRef.Name, ILTypeDefAccess.Public, ilGenericParams, ilBaseTy, ilInterfaceTys,
                                    mkILMethods (ilCtorDef :: ilMethods), ilFieldDefs, emptyILTypeDefs,
                                    ilProperties, mkILEvents [], ilTypeDefAttribs,
                                    ILTypeInit.BeforeField)
             
            let ilTypeDef = ilTypeDef.WithSealed(true).WithSerializable(true)

            mgbuf.AddTypeDef(ilTypeRef, ilTypeDef, false, true, None)
             
            let extraBindings =
                [ yield! AugmentWithHashCompare.MakeBindingsForCompareAugmentation g tycon
                  yield! AugmentWithHashCompare.MakeBindingsForCompareWithComparerAugmentation g tycon
                  yield! AugmentWithHashCompare.MakeBindingsForEqualityWithComparerAugmentation g tycon
                  yield! AugmentWithHashCompare.MakeBindingsForEqualsAugmentation g tycon ]

            let optimizedExtraBindings = extraBindings |> List.map (fun (TBind(a, b, c)) -> TBind(a, cenv.optimizeDuringCodeGen b, c))

            extraBindingsToGenerate <- optimizedExtraBindings @ extraBindingsToGenerate

        (ilCtorRef, ilMethodRefs, ilTy)

    let mutable explicitEntryPointInfo: ILTypeRef option = None

    /// static init fields on script modules.
    let mutable scriptInitFspecs: (ILFieldSpec * range) list = []

    member __.AddScriptInitFieldSpec (fieldSpec, range) =
        scriptInitFspecs <- (fieldSpec, range) :: scriptInitFspecs
    
    /// This initializes the script in #load and fsc command-line order causing their
    /// side effects to be executed.
    member mgbuf.AddInitializeScriptsInOrderToEntryPoint () =
        // Get the entry point and initialized any scripts in order.
        match explicitEntryPointInfo with
        | Some tref ->
            let InitializeCompiledScript(fspec, m) =
                mgbuf.AddExplicitInitToSpecificMethodDef((fun (md: ILMethodDef) -> md.IsEntryPoint), tref, fspec, GenPossibleILSourceMarker cenv m, [], [])          
            scriptInitFspecs |> List.iter InitializeCompiledScript
        | None -> ()

    member __.GenerateRawDataValueType (cloc, size) =
        // Byte array literals require a ValueType of size the required number of bytes.
        // With fsi.exe, S.R.Emit TypeBuilder CreateType has restrictions when a ValueType VT is nested inside a type T, and T has a field of type VT.
        // To avoid this situation, these ValueTypes are generated under the private implementation rather than in the current cloc. [was bug 1532].
        let cloc = CompLocForPrivateImplementationDetails cloc
        rawDataValueTypeGenerator.Apply((cloc, size))

    member __.GenerateAnonType (genToStringMethod, anonInfo: AnonRecdTypeInfo) =
        let isStruct = evalAnonInfoIsStruct anonInfo
        let key = anonInfo.Stamp
        if not (anonTypeTable.Table.ContainsKey key) then
            let info = generateAnonType genToStringMethod (isStruct, anonInfo.ILTypeRef, anonInfo.SortedNames)
            anonTypeTable.Table.[key] <- info

    member __.LookupAnonType (anonInfo: AnonRecdTypeInfo) =
        match anonTypeTable.Table.TryGetValue anonInfo.Stamp with
        | true, res -> res
        | _ -> failwithf "the anonymous record %A has not been generated in the pre-phase of generating this module" anonInfo.ILTypeRef

    member __.GrabExtraBindingsToGenerate () =
        let result = extraBindingsToGenerate
        extraBindingsToGenerate <- []
        result

    member __.AddTypeDef (tref: ILTypeRef, tdef, eliminateIfEmpty, addAtEnd, tdefDiscards) =
        gtdefs.FindNestedTypeDefsBuilder(tref.Enclosing).AddTypeDef(tdef, eliminateIfEmpty, addAtEnd, tdefDiscards)

    member __.GetCurrentFields (tref: ILTypeRef) =
        gtdefs.FindNestedTypeDefBuilder(tref).GetCurrentFields()

    member __.AddReflectedDefinition (vspec: Val, expr) =
        // preserve order by storing index of item
        let n = reflectedDefinitions.Count
        reflectedDefinitions.Add(vspec, (vspec.CompiledName cenv.g.CompilerGlobalState, n, expr))

    member __.ReplaceNameOfReflectedDefinition (vspec, newName) =
        match reflectedDefinitions.TryGetValue vspec with
        | true, (name, n, expr) when name <> newName -> reflectedDefinitions.[vspec] <- (newName, n, expr)
        | _ -> ()

    member __.AddMethodDef (tref: ILTypeRef, ilMethodDef) =
        gtdefs.FindNestedTypeDefBuilder(tref).AddMethodDef(ilMethodDef)
        if ilMethodDef.IsEntryPoint then
            explicitEntryPointInfo <- Some tref

    member __.AddExplicitInitToSpecificMethodDef (cond, tref, fspec, sourceOpt, feefee, seqpt) =
        // Authoring a .cctor with effects forces the cctor for the 'initialization' module by doing a dummy store & load of a field
        // Doing both a store and load keeps FxCop happier because it thinks the field is useful
        let instrs =
            [ yield! (if condition "NO_ADD_FEEFEE_TO_CCTORS" then [] elif condition "ADD_SEQPT_TO_CCTORS" then seqpt else feefee) // mark start of hidden code
              yield mkLdcInt32 0
              yield mkNormalStsfld fspec
              yield mkNormalLdsfld fspec
              yield AI_pop]
        gtdefs.FindNestedTypeDefBuilder(tref).PrependInstructionsToSpecificMethodDef(cond, instrs, sourceOpt)

    member __.AddEventDef (tref, edef) =
        gtdefs.FindNestedTypeDefBuilder(tref).AddEventDef(edef)

    member __.AddFieldDef (tref, ilFieldDef) =
        gtdefs.FindNestedTypeDefBuilder(tref).AddFieldDef(ilFieldDef)

    member __.AddOrMergePropertyDef (tref, pdef, m) =
        gtdefs.FindNestedTypeDefBuilder(tref).AddOrMergePropertyDef(pdef, m)

    member __.Close() =
        // old implementation adds new element to the head of list so result was accumulated in reversed order
        let orderedReflectedDefinitions =
            [for (KeyValue(vspec, (name, n, expr))) in reflectedDefinitions -> n, ((name, vspec), expr)]
            |> List.sortBy (fst >> (~-)) // invert the result to get 'order-by-descending' behavior (items in list are 0..* so we don't need to worry about int.MinValue)
            |> List.map snd
        gtdefs.Close(), orderedReflectedDefinitions

    member __.cenv = cenv

    member __.GetExplicitEntryPointInfo() = explicitEntryPointInfo

/// Record the types of the things on the evaluation stack.
/// Used for the few times we have to flush the IL evaluation stack and to compute maxStack.
let pop (i: int) : Pops = i
let Push tys: Pushes = tys
let Push0 = Push []

let FeeFee (cenv: cenv) = (if cenv.opts.testFlagEmitFeeFeeAs100001 then 100001 else 0x00feefee)
let FeeFeeInstr (cenv: cenv) doc =
      I_seqpoint (ILSourceMarker.Create(document = doc,
                                        line = FeeFee cenv,
                                        column = 0,
                                        endLine = FeeFee cenv,
                                        endColumn = 0))

/// Buffers for IL code generation
type CodeGenBuffer(m: range,
                   mgbuf: AssemblyBuilder,
                   methodName,
                   alreadyUsedArgs: int) =

    let g = mgbuf.cenv.g
    let locals = new ResizeArray<((string * (Mark * Mark)) list * ILType * bool)>(10)
    let codebuf = new ResizeArray<ILInstr>(200)
    let exnSpecs = new ResizeArray<ILExceptionSpec>(10)

    // Keep track of the current stack so we can spill stuff when we hit a "try" when some stuff
    // is on the stack.    
    let mutable stack: ILType list = []
    let mutable nstack = 0
    let mutable maxStack = 0
    let mutable hasDebugPoints = false
    let mutable anyDocument = None // we collect an arbitrary document in order to emit the header FeeFee if needed

    let codeLabelToPC: Dictionary<ILCodeLabel, int> = new Dictionary<_, _>(10)
    let codeLabelToCodeLabel: Dictionary<ILCodeLabel, ILCodeLabel> = new Dictionary<_, _>(10)

    let rec lab2pc n lbl =
        if n = System.Int32.MaxValue then error(InternalError("recursive label graph", m))
        match codeLabelToCodeLabel.TryGetValue lbl with
        | true, l -> lab2pc (n + 1) l
        | _ -> codeLabelToPC.[lbl]

    let mutable lastSeqPoint = None

    // Add a nop to make way for the first sequence point.
    do if mgbuf.cenv.opts.generateDebugSymbols then
          let doc = g.memoize_file m.FileIndex
          let i = FeeFeeInstr mgbuf.cenv doc
          codebuf.Add i // for the FeeFee or a better sequence point

    member cgbuf.DoPushes (pushes: Pushes) =
        for ty in pushes do
           stack <- ty :: stack
           nstack <- nstack + 1
           maxStack <- Operators.max maxStack nstack

    member cgbuf.DoPops (n: Pops) =
        for i = 0 to n - 1 do
           match stack with
           | [] ->
               let msg = sprintf "pop on empty stack during code generation, methodName = %s, m = %s" methodName (stringOfRange m)
               System.Diagnostics.Debug.Assert(false, msg)
               warning(InternalError(msg, m))
           | _ :: t ->
               stack <- t
               nstack <- nstack - 1

    member cgbuf.GetCurrentStack() = stack
    member cgbuf.AssertEmptyStack() =
        if not (isNil stack) then
            let msg =
                sprintf "stack flush didn't work, or extraneous expressions left on stack before stack restore, methodName = %s, stack = %+A, m = %s"
                   methodName stack (stringOfRange m)
            System.Diagnostics.Debug.Assert(false, msg)
            warning(InternalError(msg, m))
        ()

    member cgbuf.EmitInstr(pops, pushes, i) =
        cgbuf.DoPops pops
        cgbuf.DoPushes pushes
        codebuf.Add i

    member cgbuf.EmitInstrs (pops, pushes, is) =
        cgbuf.DoPops pops
        cgbuf.DoPushes pushes
        is |> List.iter codebuf.Add

    member cgbuf.GetLastDebugPoint() =
        lastSeqPoint
   
    member private cgbuf.EnsureNopBetweenDebugPoints() =
        // Always add a nop between sequence points to help .NET get the stepping right
        // Don't do this after a FeeFee marker for hidden code
        if (codebuf.Count > 0 &&
             (match codebuf.[codebuf.Count-1] with
              | I_seqpoint sm when sm.Line <> FeeFee mgbuf.cenv -> true
              | _ -> false)) then
    
            codebuf.Add(AI_nop)

    member cgbuf.EmitSeqPoint src =
        if mgbuf.cenv.opts.generateDebugSymbols then
            let attr = GenILSourceMarker g src
            let i = I_seqpoint attr
            hasDebugPoints <- true

            // Replace the FeeFee seqpoint at the entry with a better sequence point
            if codebuf.Count = 1 then
                assert (match codebuf.[0] with I_seqpoint _ -> true | _ -> false)
                codebuf.[0] <- i

            else
                cgbuf.EnsureNopBetweenDebugPoints()
                codebuf.Add i

            // Save the last sequence point away so we can make a decision graph look consistent (i.e. reassert the sequence point at each target)
            lastSeqPoint <- Some src
            anyDocument <- Some attr.Document
        
    // Emit FeeFee breakpoints for hidden code, see https://blogs.msdn.microsoft.com/jmstall/2005/06/19/line-hidden-and-0xfeefee-sequence-points/
    member cgbuf.EmitStartOfHiddenCode() =
        if mgbuf.cenv.opts.generateDebugSymbols then
            let doc = g.memoize_file m.FileIndex
            let i = FeeFeeInstr mgbuf.cenv doc
            hasDebugPoints <- true

            // don't emit just after another FeeFee
            match codebuf.[codebuf.Count-1] with
            | I_seqpoint sm when sm.Line = FeeFee mgbuf.cenv -> ()
            | _ ->
                cgbuf.EnsureNopBetweenDebugPoints()
                codebuf.Add i

    member cgbuf.EmitExceptionClause clause =
         exnSpecs.Add clause

    member cgbuf.GenerateDelayMark(_nm) =
         let lab = IL.generateCodeLabel()
         Mark lab

    member cgbuf.SetCodeLabelToCodeLabel(lab1, lab2) =
#if DEBUG
        if codeLabelToCodeLabel.ContainsKey lab1 then
            let msg = sprintf "two values given for label %s, methodName = %s, m = %s" (formatCodeLabel lab1) methodName (stringOfRange m)
            System.Diagnostics.Debug.Assert(false, msg)
            warning(InternalError(msg, m))
#endif
        codeLabelToCodeLabel.[lab1] <- lab2

    member cgbuf.SetCodeLabelToPC(lab, pc) =
#if DEBUG
        if codeLabelToPC.ContainsKey lab then
            let msg = sprintf "two values given for label %s, methodName = %s, m = %s" (formatCodeLabel lab) methodName (stringOfRange m)
            System.Diagnostics.Debug.Assert(false, msg)
            warning(InternalError(msg, m))
#endif
        codeLabelToPC.[lab] <- pc

    member cgbuf.SetMark (mark1: Mark, mark2: Mark) =
        cgbuf.SetCodeLabelToCodeLabel(mark1.CodeLabel, mark2.CodeLabel)
    
    member cgbuf.SetMarkToHere (Mark lab) =
        cgbuf.SetCodeLabelToPC(lab, codebuf.Count)

    member cgbuf.SetStack s =
        stack <- s
        nstack <- s.Length

    member cgbuf.Mark s =
        let res = cgbuf.GenerateDelayMark s
        cgbuf.SetMarkToHere res
        res

    member cgbuf.mgbuf = mgbuf

    member cgbuf.MethodName = methodName

    member cgbuf.PreallocatedArgCount = alreadyUsedArgs

    member cgbuf.AllocLocal(ranges, ty, isFixed) =
        let j = locals.Count
        locals.Add((ranges, ty, isFixed))
        j

    member cgbuf.ReallocLocal(cond, ranges, ty, isFixed) =
        match ResizeArray.tryFindIndexi cond locals with
        | Some j ->
            let (prevRanges, _, isFixed) = locals.[j]
            locals.[j] <- ((ranges@prevRanges), ty, isFixed)
            j, true
        | None ->
            cgbuf.AllocLocal(ranges, ty, isFixed), false

    member cgbuf.Close() =

        let instrs = codebuf.ToArray()

        // Fixup the first instruction to be a FeeFee sequence point if needed
        let instrs =
            instrs |> Array.mapi (fun idx i2 ->
                if idx = 0 && (match i2 with AI_nop -> true | _ -> false) && anyDocument.IsSome then
                    // This special dummy sequence point says skip the start of the method
                    hasDebugPoints <- true
                    FeeFeeInstr mgbuf.cenv anyDocument.Value
                else
                    i2)

        let codeLabels =
            let dict = Dictionary.newWithSize (codeLabelToPC.Count + codeLabelToCodeLabel.Count)
            for kvp in codeLabelToPC do dict.Add(kvp.Key, lab2pc 0 kvp.Key)
            for kvp in codeLabelToCodeLabel do dict.Add(kvp.Key, lab2pc 0 kvp.Key)
            dict

        (ResizeArray.toList locals, maxStack, codeLabels, instrs, ResizeArray.toList exnSpecs, hasDebugPoints)

module CG =
    let EmitInstr (cgbuf: CodeGenBuffer) pops pushes i = cgbuf.EmitInstr(pops, pushes, i)
    let EmitInstrs (cgbuf: CodeGenBuffer) pops pushes is = cgbuf.EmitInstrs(pops, pushes, is)
    let EmitSeqPoint (cgbuf: CodeGenBuffer) src = cgbuf.EmitSeqPoint src
    let GenerateDelayMark (cgbuf: CodeGenBuffer) nm = cgbuf.GenerateDelayMark nm
    let SetMark (cgbuf: CodeGenBuffer) m1 m2 = cgbuf.SetMark(m1, m2)
    let SetMarkToHere (cgbuf: CodeGenBuffer) m1 = cgbuf.SetMarkToHere m1
    let SetStack (cgbuf: CodeGenBuffer) s = cgbuf.SetStack s
    let GenerateMark (cgbuf: CodeGenBuffer) s = cgbuf.Mark s



//--------------------------------------------------------------------------
// Compile constants
//--------------------------------------------------------------------------

let GenString cenv cgbuf s =
    CG.EmitInstrs cgbuf (pop 0) (Push [cenv.g.ilg.typ_String]) [ I_ldstr s ]

let GenConstArray cenv (cgbuf: CodeGenBuffer) eenv ilElementType (data:'a[]) (write: ByteBuffer -> 'a -> unit) =
    let g = cenv.g
    let buf = ByteBuffer.Create data.Length
    data |> Array.iter (write buf)
    let bytes = buf.Close()
    let ilArrayType = mkILArr1DTy ilElementType
    if data.Length = 0 then
        CG.EmitInstrs cgbuf (pop 0) (Push [ilArrayType]) [ mkLdcInt32 0; I_newarr (ILArrayShape.SingleDimensional, ilElementType); ]
    else    
        let vtspec = cgbuf.mgbuf.GenerateRawDataValueType(eenv.cloc, bytes.Length)
        let ilFieldName = CompilerGeneratedName ("field" + string(newUnique()))
        let fty = ILType.Value vtspec
        let ilFieldDef = mkILStaticField (ilFieldName, fty, None, Some bytes, ILMemberAccess.Assembly)
        let ilFieldDef = ilFieldDef.With(customAttrs = mkILCustomAttrs [ g.DebuggerBrowsableNeverAttribute ])
        let fspec = mkILFieldSpecInTy (mkILTyForCompLoc eenv.cloc, ilFieldName, fty)
        CountStaticFieldDef()
        cgbuf.mgbuf.AddFieldDef(fspec.DeclaringTypeRef, ilFieldDef)
        CG.EmitInstrs cgbuf
          (pop 0)
          (Push [ ilArrayType; ilArrayType; g.iltyp_RuntimeFieldHandle ])
          [ mkLdcInt32 data.Length
            I_newarr (ILArrayShape.SingleDimensional, ilElementType)
            AI_dup
            I_ldtoken (ILToken.ILField fspec) ]        
        CG.EmitInstrs cgbuf
          (pop 2)
          Push0
          [ mkNormalCall (mkInitializeArrayMethSpec g) ]

//-------------------------------------------------------------------------
// This is the main code generation routine. It is used to generate
// the bodies of methods in a couple of places
//-------------------------------------------------------------------------

let CodeGenThen cenv mgbuf (entryPointInfo, methodName, eenv, alreadyUsedArgs, codeGenFunction, m) =
    let cgbuf = new CodeGenBuffer(m, mgbuf, methodName, alreadyUsedArgs)
    let start = CG.GenerateMark cgbuf "mstart"
    let innerVals = entryPointInfo |> List.map (fun (v, kind) -> (v, (kind, start)))

    (* Call the given code generator *)
    codeGenFunction cgbuf {eenv with withinSEH=false
                                     liveLocals=IntMap.empty()
                                     innerVals = innerVals}

    let locals, maxStack, lab2pc, code, exnSpecs, hasDebugPoints = cgbuf.Close()

    let localDebugSpecs: ILLocalDebugInfo list =
        locals
        |> List.mapi (fun i (nms, _, _isFixed) -> List.map (fun nm -> (i, nm)) nms)
        |> List.concat
        |> List.map (fun (i, (nm, (start, finish))) ->
            { Range=(start.CodeLabel, finish.CodeLabel)
              DebugMappings= [{ LocalIndex=i; LocalName=nm }] })

    let ilLocals =
        locals
        |> List.map (fun (infos, ty, isFixed) ->
          let loc =
            // in interactive environment, attach name and range info to locals to improve debug experience
            if cenv.opts.isInteractive && cenv.opts.generateDebugSymbols then
                match infos with
                | [(nm, (start, finish))] -> mkILLocal ty (Some(nm, start.CodeLabel, finish.CodeLabel))
                // REVIEW: what do these cases represent?
                | _ :: _
                | [] -> mkILLocal ty None
            // if not interactive, don't bother adding this info
            else
                mkILLocal ty None
          if isFixed then { loc with IsPinned=true } else loc)

    (ilLocals,
     maxStack,
     lab2pc,
     code,
     exnSpecs,
     localDebugSpecs,
     hasDebugPoints)

let CodeGenMethod cenv mgbuf (entryPointInfo, methodName, eenv, alreadyUsedArgs, codeGenFunction, m) =

    let locals, maxStack, lab2pc, instrs, exns, localDebugSpecs, hasDebugPoints =
      CodeGenThen cenv mgbuf (entryPointInfo, methodName, eenv, alreadyUsedArgs, codeGenFunction, m)

    let code = IL.buildILCode methodName lab2pc instrs exns localDebugSpecs

    // Attach a source range to the method. Only do this is it has some sequence points, because .NET 2.0/3.5
    // ILDASM has issues if you emit symbols with a source range but without any sequence points
    let sourceRange = if hasDebugPoints then GenPossibleILSourceMarker cenv m else None

    // The old union erasure phase increased maxstack by 2 since the code pushes some items, we do the same here
    let maxStack = maxStack + 2

    // Build an Abstract IL method 
    instrs, mkILMethodBody (true, locals, maxStack, code, sourceRange)

let StartDelayedLocalScope nm cgbuf =
    let startScope = CG.GenerateDelayMark cgbuf ("start_" + nm)
    let endScope = CG.GenerateDelayMark cgbuf ("end_" + nm)
    startScope, endScope

let StartLocalScope nm cgbuf =
    let startScope = CG.GenerateMark cgbuf ("start_" + nm)
    let endScope = CG.GenerateDelayMark cgbuf ("end_" + nm)
    startScope, endScope

let LocalScope nm cgbuf (f: (Mark * Mark) -> 'a) : 'a =
    let _, endScope as scopeMarks = StartLocalScope nm cgbuf
    let res = f scopeMarks
    CG.SetMarkToHere cgbuf endScope
    res

let compileSequenceExpressions = true // try (System.Environment.GetEnvironmentVariable("COMPILED_SEQ") <> null) with _ -> false

//-------------------------------------------------------------------------
// Sequence Point Logic
//-------------------------------------------------------------------------

type EmitDebugPointState =
    /// Indicates that we need a sequence point at first opportunity. Used on entrance to a method
    /// and whenever we drop into an expression within the stepping control structure.
    | SPAlways

    /// Indicates we are not forced to emit a sequence point
    | SPSuppress

/// Determines if any code at all will be emitted for a binding
let BindingEmitsNoCode g (b: Binding) = IsFSharpValCompiledAsMethod g b.Var

/// Determines what sequence point should be emitted when generating the r.h.s of a binding.
/// For example, if the r.h.s is a lambda then no sequence point is emitted.
///
/// Returns (isSticky, sequencePointForBind, sequencePointGenerationFlagForRhsOfBind)
let ComputeDebugPointForBinding g (TBind(_, e, spBind) as bind) =
    if BindingEmitsNoCode g bind then
        false, None, SPSuppress
    else
        match spBind, stripExpr e with
        | NoDebugPointAtInvisibleBinding, _ -> false, None, SPSuppress
        | NoDebugPointAtStickyBinding, _ -> true, None, SPSuppress
        | NoDebugPointAtDoBinding, _ -> false, None, SPAlways
        | NoDebugPointAtLetBinding, _ -> false, None, SPSuppress
        // Don't emit sequence points for lambdas.
        // SEQUENCE POINT REVIEW: don't emit for lazy either, nor any builder expressions, nor interface-implementing object expressions
        | _, (Expr.Lambda _ | Expr.TyLambda _) -> false, None, SPSuppress
        | DebugPointAtBinding m, _ -> false, Some m, SPSuppress


/// Determines if a sequence will be emitted when we generate the code for a binding.
///
/// False for Lambdas, BindingEmitsNoCode, NoDebugPointAtStickyBinding, NoDebugPointAtInvisibleBinding, and NoDebugPointAtLetBinding.
/// True for DebugPointAtBinding, NoDebugPointAtDoBinding.
let BindingEmitsDebugPoint g bind =
    match ComputeDebugPointForBinding g bind with
    | _, None, SPSuppress -> false
    | _ -> true

let BindingIsInvisible (TBind(_, _, spBind)) =
    match spBind with
    | NoDebugPointAtInvisibleBinding _ -> true
    | _ -> false

/// Determines if the code generated for a binding is to be marked as hidden, e.g. the 'newobj' for a local function definition.
let BindingEmitsHiddenCode (TBind(_, e, spBind)) =
    match spBind, stripExpr e with
    | _, (Expr.Lambda _ | Expr.TyLambda _) -> true
    | _ -> false

/// Determines if generating the code for a compound expression will emit a sequence point as the first instruction
/// through the processing of the constituent parts. Used to prevent the generation of sequence points for
/// compound expressions.
let rec FirstEmittedCodeWillBeDebugPoint g sp expr =
    match sp with
    | SPAlways ->
        match stripExpr expr with
        | Expr.Let (bind, body, _, _) ->
            BindingEmitsDebugPoint g bind ||
            FirstEmittedCodeWillBeDebugPoint g sp bind.Expr ||
            (BindingEmitsNoCode g bind && FirstEmittedCodeWillBeDebugPoint g sp body)
        | Expr.LetRec (binds, body, _, _) ->
            binds |> List.exists (BindingEmitsDebugPoint g) ||
            (binds |> List.forall (BindingEmitsNoCode g) && FirstEmittedCodeWillBeDebugPoint g sp body)
        | Expr.Sequential (_, _, NormalSeq, spSeq, _) ->
            match spSeq with
            | DebugPointAtSequential.Both -> true
            | DebugPointAtSequential.StmtOnly -> true
            | DebugPointAtSequential.ExprOnly -> false
        | Expr.Match (DebugPointAtBinding _, _, _, _, _, _) -> true
        | Expr.Op ((TOp.TryCatch (DebugPointAtTry.Yes _, _)
                  | TOp.TryFinally (DebugPointAtTry.Yes _, _)
                  | TOp.For (DebugPointAtFor.Yes _, _)
                  | TOp.While (DebugPointAtWhile.Yes _, _)), _, _, _) -> true
        | _ -> false

     | SPSuppress ->
        false              

/// Suppress sequence points for some compound expressions - though not all - even if "SPAlways" is set.
///
/// Note this is only used when FirstEmittedCodeWillBeDebugPoint is false.
let EmitDebugPointForWholeExpr g sp expr =
    assert (not (FirstEmittedCodeWillBeDebugPoint g sp expr))
    match sp with
    | SPAlways ->
        match stripExpr expr with

        // In some cases, we emit sequence points for the 'whole' of a 'let' expression.
        // Specifically, when
        //    + SPAlways (i.e. a sequence point is required as soon as meaningful)
        //    + binding is NoDebugPointAtStickyBinding, or NoDebugPointAtLetBinding.
        //    + not FirstEmittedCodeWillBeDebugPoint
        // For example if we start with
        //    let someCode () = f x
        // and by inlining 'f' the expression becomes
        //    let someCode () = (let sticky = x in y)
        // then we place the sequence point for the whole TAST expression 'let sticky = x in y', i.e. textual range 'f x' in the source code, but
        // _before_ the evaluation of 'x'. This will only happen for sticky 'let' introduced by inlining and other code generation
        // steps. We do _not_ do this for 'invisible' let which can be skipped.
        | Expr.Let (bind, _, _, _) when BindingIsInvisible bind -> false
        | Expr.LetRec (binds, _, _, _) when binds |> List.forall BindingIsInvisible -> false

        // If the binding is a lambda then we don't emit a sequence point.
        | Expr.Let (bind, _, _, _) when BindingEmitsHiddenCode bind -> false
        | Expr.LetRec (binds, _, _, _) when binds |> List.forall BindingEmitsHiddenCode -> false

        // If the binding is represented by a top-level generated constant value then we don't emit a sequence point.
        | Expr.Let (bind, _, _, _) when BindingEmitsNoCode g bind -> false
        | Expr.LetRec (binds, _, _, _) when binds |> List.forall (BindingEmitsNoCode g) -> false

        // Suppress sequence points for the whole 'a;b' and do it at 'a' instead.
        | Expr.Sequential _ -> false

        // Suppress sequence points at labels and gotos, it makes no sense to emit sequence points at these. We emit FeeFee instead
        | Expr.Op (TOp.Label _, _, _, _) -> false
        | Expr.Op (TOp.Goto _, _, _, _) -> false

        // We always suppress at the whole 'match'/'try'/... expression because we do it at the individual parts.
        //
        // These cases need documenting. For example, a typical 'match' gets compiled to
        //    let tmp = expr   // generates a sequence point, BEFORE tmp is evaluated
        //    match tmp with  // a match marked with NoDebugPointAtInvisibleLetBinding
        // So since the 'let tmp = expr' has a sequence point, then no sequence point is needed for the 'match'. But the processing
        // of the 'let' requests SPAlways for the body.
        | Expr.Match _ -> false
        | Expr.Op (TOp.TryCatch _, _, _, _) -> false
        | Expr.Op (TOp.TryFinally _, _, _, _) -> false
        | Expr.Op (TOp.For _, _, _, _) -> false
        | Expr.Op (TOp.While _, _, _, _) -> false
        | _ -> true
    | SPSuppress ->
        false

/// Emit hidden code markers for some compound expressions. Specifically, emit a hidden code marker for 'let f() = a in body'
/// because the binding for 'f' will emit some code which we don't want to be visible.
///     let someCode x =
///         let f () = a
///         body
let EmitHiddenCodeMarkerForWholeExpr g sp expr =
    assert (not (FirstEmittedCodeWillBeDebugPoint g sp expr))
    assert (not (EmitDebugPointForWholeExpr g sp expr))
    match sp with
    | SPAlways ->
        match stripExpr expr with
        | Expr.Let (bind, _, _, _) when BindingEmitsHiddenCode bind -> true
        | Expr.LetRec (binds, _, _, _) when binds |> List.exists BindingEmitsHiddenCode -> true
        | _ -> false
    | SPSuppress ->
        false

/// Some expressions must emit some preparation code, then emit the actual code.
let rec RangeOfDebugPointForWholeExpr g expr =
    match stripExpr expr with
    | Expr.Let (bind, body, _, _) ->
        match ComputeDebugPointForBinding g bind with
        // For sticky bindings, prefer the range of the overall expression.
        | true, _, _ -> expr.Range
        | _, None, SPSuppress -> RangeOfDebugPointForWholeExpr g body
        | _, Some m, _ -> m
        | _, None, SPAlways -> RangeOfDebugPointForWholeExpr g bind.Expr
    | Expr.LetRec (_, body, _, _) -> RangeOfDebugPointForWholeExpr g body
    | Expr.Sequential (expr1, _, NormalSeq, _, _) -> RangeOfDebugPointForWholeExpr g expr1
    | _ -> expr.Range

/// Used to avoid emitting multiple sequence points in decision tree generation
let DoesGenExprStartWithDebugPoint g sp expr =
    FirstEmittedCodeWillBeDebugPoint g sp expr ||
    EmitDebugPointForWholeExpr g sp expr

let ProcessDebugPointForExpr (cenv: cenv) (cgbuf: CodeGenBuffer) sp expr = 
    let g = cenv.g
    if not (FirstEmittedCodeWillBeDebugPoint g sp expr) then
      if EmitDebugPointForWholeExpr g sp expr then
          CG.EmitSeqPoint cgbuf (RangeOfDebugPointForWholeExpr g expr)
      elif EmitHiddenCodeMarkerForWholeExpr g sp expr then
          cgbuf.EmitStartOfHiddenCode()

//-------------------------------------------------------------------------
// Generate expressions
//-------------------------------------------------------------------------

let rec GenExpr cenv cgbuf eenv sp (expr: Expr) sequel =
    cenv.exprRecursionDepth <- cenv.exprRecursionDepth + 1

    if cenv.exprRecursionDepth > 1 then
        StackGuard.EnsureSufficientExecutionStack cenv.exprRecursionDepth
        GenExprAux cenv cgbuf eenv sp expr sequel
    else
        GenExprWithStackGuard cenv cgbuf eenv sp expr sequel

    cenv.exprRecursionDepth <- cenv.exprRecursionDepth - 1

    if cenv.exprRecursionDepth = 0 then
        ProcessDelayedGenMethods cenv

and ProcessDelayedGenMethods cenv =
    while cenv.delayedGenMethods.Count > 0 do
        let gen = cenv.delayedGenMethods.Dequeue ()
        gen cenv

and GenExprWithStackGuard cenv cgbuf eenv sp expr sequel =
    assert (cenv.exprRecursionDepth = 1)
    try
        GenExprAux cenv cgbuf eenv sp expr sequel
        assert (cenv.exprRecursionDepth = 1)
    with
    | :? System.InsufficientExecutionStackException ->
        error(InternalError(sprintf "Expression is too large and/or complex to emit. Method name: '%s'. Recursive depth: %i." cgbuf.MethodName cenv.exprRecursionDepth, expr.Range))

/// Process the debug point and check for alternative ways to generate this expression.
/// Returns 'true' if the expression was processed by alternative means.
and GenExprPreSteps (cenv: cenv) (cgbuf: CodeGenBuffer) eenv sp expr sequel =
    let g = cenv.g

    ProcessDebugPointForExpr cenv cgbuf sp expr

    match (if compileSequenceExpressions then ConvertSequenceExprToObject g cenv.amap expr else None) with
    | Some info ->
        GenSequenceExpr cenv cgbuf eenv info sequel
        true
    | None ->
        false

and GenExprAux (cenv: cenv) (cgbuf: CodeGenBuffer) eenv sp expr sequel =
    let g = cenv.g
    let expr = stripExpr expr

    // Process the debug point and see if there's a replacement technique to process this expression
    if GenExprPreSteps cenv cgbuf eenv sp expr sequel then () else

    match expr with
    // Most generation of linear expressions is implemented routinely using tailcalls and the correct sequels.
    // This is because the element of expansion happens to be the final thing generated in most cases. However
    // for large lists we have to process the linearity separately
    | Expr.Sequential _
    | Expr.Let _
    | LinearOpExpr _ 
    | Expr.Match _ -> 
        GenLinearExpr cenv cgbuf eenv sp expr sequel false id |> ignore<FakeUnit>

    | Expr.Const (c, m, ty) ->
        GenConstant cenv cgbuf eenv (c, m, ty) sequel

    | Expr.LetRec (binds, body, m, _) ->
        GenLetRec cenv cgbuf eenv (binds, body, m) sequel

    | Expr.Lambda _ | Expr.TyLambda _ ->
        GenLambda cenv cgbuf eenv false [] expr sequel

    | Expr.App (Expr.Val (vref, _, m) as v, _, tyargs, [], _) when
          List.forall (isMeasureTy g) tyargs &&
          (
              // inline only values that are stored in local variables
              match StorageForValRef g m vref eenv with
              | ValStorage.Local _ -> true
              | _ -> false
          ) ->
        // application of local type functions with type parameters = measure types and body = local value - inline the body
        GenExpr cenv cgbuf eenv sp v sequel

    | Expr.App (f, fty, tyargs, curriedArgs, m) -> 
        GenApp cenv cgbuf eenv (f, fty, tyargs, curriedArgs, m) sequel

    | Expr.Val (v, _, m) -> 
        GenGetVal cenv cgbuf eenv (v, m) sequel

    | Expr.Op (op, tyargs, args, m) -> 
        match op, args, tyargs with 
        | TOp.ExnConstr c, _, _ -> 
            GenAllocExn cenv cgbuf eenv (c, args, m) sequel
        | TOp.UnionCase c, _, _ -> 
            GenAllocUnionCase cenv cgbuf eenv (c, tyargs, args, m) sequel
        | TOp.Recd (isCtor, tycon), _, _ -> 
            GenAllocRecd cenv cgbuf eenv isCtor (tycon, tyargs, args, m) sequel
        | TOp.AnonRecd anonInfo, _, _ -> 
            GenAllocAnonRecd cenv cgbuf eenv (anonInfo, tyargs, args, m) sequel
        | TOp.AnonRecdGet (anonInfo, n), [e], _ -> 
            GenGetAnonRecdField cenv cgbuf eenv (anonInfo, e, tyargs, n, m) sequel
        | TOp.TupleFieldGet (tupInfo, n), [e], _ -> 
            GenGetTupleField cenv cgbuf eenv (tupInfo, e, tyargs, n, m) sequel
        | TOp.ExnFieldGet (ecref, n), [e], _ -> 
            GenGetExnField cenv cgbuf eenv (e, ecref, n, m) sequel
        | TOp.UnionCaseFieldGet (ucref, n), [e], _ -> 
            GenGetUnionCaseField cenv cgbuf eenv (e, ucref, tyargs, n, m) sequel
        | TOp.UnionCaseFieldGetAddr (ucref, n, _readonly), [e], _ -> 
            GenGetUnionCaseFieldAddr cenv cgbuf eenv (e, ucref, tyargs, n, m) sequel
        | TOp.UnionCaseTagGet ucref, [e], _ -> 
            GenGetUnionCaseTag cenv cgbuf eenv (e, ucref, tyargs, m) sequel
        | TOp.UnionCaseProof ucref, [e], _ -> 
            GenUnionCaseProof cenv cgbuf eenv (e, ucref, tyargs, m) sequel
        | TOp.ExnFieldSet (ecref, n), [e;e2], _ -> 
            GenSetExnField cenv cgbuf eenv (e, ecref, n, e2, m) sequel 
        | TOp.UnionCaseFieldSet (ucref, n), [e;e2], _ -> 
            GenSetUnionCaseField cenv cgbuf eenv (e, ucref, tyargs, n, e2, m) sequel
        | TOp.ValFieldGet f, [e], _ -> 
            GenGetRecdField cenv cgbuf eenv (e, f, tyargs, m) sequel
        | TOp.ValFieldGet f, [], _ -> 
            GenGetStaticField cenv cgbuf eenv (f, tyargs, m) sequel
        | TOp.ValFieldGetAddr (f, _readonly), [e], _ -> 
            GenGetRecdFieldAddr cenv cgbuf eenv (e, f, tyargs, m) sequel
        | TOp.ValFieldGetAddr (f, _readonly), [], _ -> 
            GenGetStaticFieldAddr cenv cgbuf eenv (f, tyargs, m) sequel
        | TOp.ValFieldSet f, [e1;e2], _ -> 
            GenSetRecdField cenv cgbuf eenv (e1, f, tyargs, e2, m) sequel
        | TOp.ValFieldSet f, [e2], _ -> 
            GenSetStaticField cenv cgbuf eenv (f, tyargs, e2, m) sequel
        | TOp.Tuple tupInfo, _, _ -> 
            GenAllocTuple cenv cgbuf eenv (tupInfo, args, tyargs, m) sequel
        | TOp.ILAsm (code, returnTys), _, _ ->  
            GenAsmCode cenv cgbuf eenv (code, tyargs, args, returnTys, m) sequel 
        | TOp.While (sp, _), [Expr.Lambda (_, _, _, [_], e1, _, _);Expr.Lambda (_, _, _, [_], e2, _, _)], [] -> 
            GenWhileLoop cenv cgbuf eenv (sp, e1, e2, m) sequel 
        | TOp.For (spStart, dir), [Expr.Lambda (_, _, _, [_], e1, _, _);Expr.Lambda (_, _, _, [_], e2, _, _);Expr.Lambda (_, _, _, [v], e3, _, _)], [] -> 
            GenForLoop cenv cgbuf eenv (spStart, v, e1, dir, e2, e3, m) sequel
        | TOp.TryFinally (spTry, spFinally), [Expr.Lambda (_, _, _, [_], e1, _, _); Expr.Lambda (_, _, _, [_], e2, _, _)], [resty] -> 
            GenTryFinally cenv cgbuf eenv (e1, e2, m, resty, spTry, spFinally) sequel
        | TOp.TryCatch (spTry, spWith), [Expr.Lambda (_, _, _, [_], e1, _, _); Expr.Lambda (_, _, _, [vf], ef, _, _);Expr.Lambda (_, _, _, [vh], eh, _, _)], [resty] -> 
            GenTryCatch cenv cgbuf eenv (e1, vf, ef, vh, eh, m, resty, spTry, spWith) sequel
        | TOp.ILCall (virt, _, valu, newobj, valUseFlags, _, isDllImport, ilMethRef, enclArgTys, methArgTys, returnTys), args, [] -> 
            GenILCall cenv cgbuf eenv (virt, valu, newobj, valUseFlags, isDllImport, ilMethRef, enclArgTys, methArgTys, args, returnTys, m) sequel
        | TOp.RefAddrGet _readonly, [e], [ty] -> GenGetAddrOfRefCellField cenv cgbuf eenv (e, ty, m) sequel
        | TOp.Coerce, [e], [tgty;srcty] -> GenCoerce cenv cgbuf eenv (e, tgty, m, srcty) sequel
        | TOp.Reraise, [], [rtnty] -> GenReraise cenv cgbuf eenv (rtnty, m) sequel
        | TOp.TraitCall ss, args, [] -> GenTraitCall cenv cgbuf eenv (ss, args, m) expr sequel
        | TOp.LValueOp (LSet, v), [e], [] -> GenSetVal cenv cgbuf eenv (v, e, m) sequel
        | TOp.LValueOp (LByrefGet, v), [], [] -> GenGetByref cenv cgbuf eenv (v, m) sequel
        | TOp.LValueOp (LByrefSet, v), [e], [] -> GenSetByref cenv cgbuf eenv (v, e, m) sequel
        | TOp.LValueOp (LAddrOf _, v), [], [] -> GenGetValAddr cenv cgbuf eenv (v, m) sequel
        | TOp.Array, elems, [elemTy] -> GenNewArray cenv cgbuf eenv (elems, elemTy, m) sequel
        | TOp.Bytes bytes, [], [] -> 
            if cenv.opts.emitConstantArraysUsingStaticDataBlobs then 
                GenConstArray cenv cgbuf eenv g.ilg.typ_Byte bytes (fun buf b -> buf.EmitByte b)
                GenSequel cenv eenv.cloc cgbuf sequel
            else
                GenNewArraySimple cenv cgbuf eenv (List.ofArray (Array.map (mkByte g m) bytes), g.byte_ty, m) sequel
        | TOp.UInt16s arr, [], [] ->
            if cenv.opts.emitConstantArraysUsingStaticDataBlobs then
                GenConstArray cenv cgbuf eenv g.ilg.typ_UInt16 arr (fun buf b -> buf.EmitUInt16 b)
                GenSequel cenv eenv.cloc cgbuf sequel
            else
                GenNewArraySimple cenv cgbuf eenv (List.ofArray (Array.map (mkUInt16 g m) arr), g.uint16_ty, m) sequel
        | TOp.Goto label, _, _ ->
            if cgbuf.mgbuf.cenv.opts.generateDebugSymbols then
               cgbuf.EmitStartOfHiddenCode()
               CG.EmitInstr cgbuf (pop 0) Push0 AI_nop
            CG.EmitInstr cgbuf (pop 0) Push0 (I_br label)
            // NOTE: discard sequel
        | TOp.Return, [e], _ ->
            GenExpr cenv cgbuf eenv SPSuppress e Return
            // NOTE: discard sequel
        | TOp.Return, [], _ ->
            GenSequel cenv eenv.cloc cgbuf ReturnVoid
            // NOTE: discard sequel
        | TOp.Label label, _, _ ->
            cgbuf.SetMarkToHere (Mark label)
            GenUnitThenSequel cenv eenv m eenv.cloc cgbuf sequel
        | _ -> error(InternalError("Unexpected operator node expression", expr.Range))

    | Expr.StaticOptimization (constraints, e2, e3, m) ->
        GenStaticOptimization cenv cgbuf eenv (constraints, e2, e3, m) sequel

    | Expr.Obj (_, ty, _, _, [meth], [], m) when isDelegateTy g ty ->
        GenDelegateExpr cenv cgbuf eenv expr (meth, m) sequel

    | Expr.Obj (_, ty, basev, basecall, overrides, interfaceImpls, m) ->
        GenObjectExpr cenv cgbuf eenv expr (ty, basev, basecall, overrides, interfaceImpls, m) sequel

    | Expr.Quote (ast, conv, _, m, ty) ->
        GenQuotation cenv cgbuf eenv (ast, conv, m, ty) sequel

    | Expr.WitnessArg (traitInfo, m) ->
       GenWitnessArgFromTraitInfo cenv cgbuf eenv m traitInfo
       GenSequel cenv eenv.cloc cgbuf sequel

    | Expr.Link _ -> failwith "Unexpected reclink"

    | Expr.TyChoose (_, _, m) -> error(InternalError("Unexpected Expr.TyChoose", m))

and GenExprs cenv cgbuf eenv es =
    List.iter (fun e -> GenExpr cenv cgbuf eenv SPSuppress e Continue) es

and CodeGenMethodForExpr cenv mgbuf (spReq, entryPointInfo, methodName, eenv, alreadyUsedArgs, expr0, sequel0) =
    let _, code =
        CodeGenMethod cenv mgbuf (entryPointInfo, methodName, eenv, alreadyUsedArgs,
                                   (fun cgbuf eenv -> GenExpr cenv cgbuf eenv spReq expr0 sequel0),
                                   expr0.Range)
    code      

//--------------------------------------------------------------------------
// Generate sequels
//--------------------------------------------------------------------------

(* does the sequel discard its result, and if so what does it do next? *)
and sequelAfterDiscard sequel =
  match sequel with
   | DiscardThen sequel -> Some sequel
   | EndLocalScope(sq, mark) -> sequelAfterDiscard sq |> Option.map (fun sq -> EndLocalScope(sq, mark))
   | _ -> None

and sequelIgnoringEndScopesAndDiscard sequel =
    let sequel = sequelIgnoreEndScopes sequel
    match sequelAfterDiscard sequel with
    | Some sq -> sq
    | None -> sequel

and sequelIgnoreEndScopes sequel =
    match sequel with
    | EndLocalScope(sq, _) -> sequelIgnoreEndScopes sq
    | sq -> sq

(* commit any 'EndLocalScope' nodes in the sequel and return the residue *)
and GenSequelEndScopes cgbuf sequel =
    match sequel with
    | EndLocalScope(sq, m) -> CG.SetMarkToHere cgbuf m; GenSequelEndScopes cgbuf sq
    | _ -> ()

and StringOfSequel sequel =
    match sequel with
    | Continue -> "continue"
    | DiscardThen sequel -> "discard; " + StringOfSequel sequel
    | ReturnVoid -> "ReturnVoid"
    | CmpThenBrOrContinue _ -> "CmpThenBrOrContinue"
    | Return -> "Return"
    | EndLocalScope (sq, Mark k) -> "EndLocalScope(" + StringOfSequel sq + "," + formatCodeLabel k + ")"
    | Br (Mark x) -> sprintf "Br L%s" (formatCodeLabel x)
    | LeaveHandler _ -> "LeaveHandler"
    | EndFilter -> "EndFilter"

and GenSequel cenv cloc cgbuf sequel =
  let sq = sequelIgnoreEndScopes sequel
  (match sq with
  | Continue -> ()
  | DiscardThen sq ->
      CG.EmitInstr cgbuf (pop 1) Push0 AI_pop
      GenSequel cenv cloc cgbuf sq
  | ReturnVoid ->
      CG.EmitInstr cgbuf (pop 0) Push0 I_ret
  | CmpThenBrOrContinue(pops, bri) ->
      CG.EmitInstrs cgbuf pops Push0 bri
  | Return ->
      CG.EmitInstr cgbuf (pop 1) Push0 I_ret
  | EndLocalScope _ -> failwith "EndLocalScope unexpected"
  | Br x ->
      // Emit a NOP in debug code in case the branch instruction gets eliminated
      // because it is a "branch to next instruction". This prevents two unrelated sequence points
      // (the one before the branch and the one after) being coalesced together
      if cgbuf.mgbuf.cenv.opts.generateDebugSymbols then
         cgbuf.EmitStartOfHiddenCode()
         CG.EmitInstr cgbuf (pop 0) Push0 AI_nop
      CG.EmitInstr cgbuf (pop 0) Push0 (I_br x.CodeLabel)
  | LeaveHandler (isFinally, whereToSaveResult, x) ->
      if isFinally then
        CG.EmitInstr cgbuf (pop 1) Push0 AI_pop
      else
        EmitSetLocal cgbuf whereToSaveResult
      CG.EmitInstr cgbuf (pop 0) Push0 (if isFinally then I_endfinally else I_leave(x.CodeLabel))
  | EndFilter ->
      CG.EmitInstr cgbuf (pop 1) Push0 I_endfilter
  )
  GenSequelEndScopes cgbuf sequel


//--------------------------------------------------------------------------
// Generate constants
//--------------------------------------------------------------------------

and GenConstant cenv cgbuf eenv (c, m, ty) sequel =
  let g = cenv.g
  let ilTy = GenType cenv.amap m eenv.tyenv ty
  // Check if we need to generate the value at all
  match sequelAfterDiscard sequel with
  | None ->
      match TryEliminateDesugaredConstants g m c with
      | Some e ->
          GenExpr cenv cgbuf eenv SPSuppress e Continue
      | None ->
          let emitInt64Constant i =
            // see https://github.com/dotnet/fsharp/pull/3620
            // and https://github.com/dotnet/fsharp/issue/8683
            // and https://github.com/dotnet/roslyn/blob/98f12bb/src/Compilers/Core/Portable/CodeGen/ILBuilderEmit.cs#L679
            if i >= int64 System.Int32.MinValue && i <= int64 System.Int32.MaxValue then
                CG.EmitInstrs cgbuf (pop 0) (Push [ilTy]) [ mkLdcInt32 (int32 i); AI_conv DT_I8 ]
            elif i >= int64 System.UInt32.MinValue && i <= int64 System.UInt32.MaxValue then
                CG.EmitInstrs cgbuf (pop 0) (Push [ilTy]) [ mkLdcInt32 (int32 i); AI_conv DT_U8 ]
            else
                CG.EmitInstr cgbuf (pop 0) (Push [ilTy]) (iLdcInt64 i)
          match c with
          | Const.Bool b -> CG.EmitInstr cgbuf (pop 0) (Push [g.ilg.typ_Bool]) (mkLdcInt32 (if b then 1 else 0))
          | Const.SByte i -> CG.EmitInstr cgbuf (pop 0) (Push [ilTy]) (mkLdcInt32 (int32 i))
          | Const.Int16 i -> CG.EmitInstr cgbuf (pop 0) (Push [ilTy]) (mkLdcInt32 (int32 i))
          | Const.Int32 i -> CG.EmitInstr cgbuf (pop 0) (Push [ilTy]) (mkLdcInt32 i)
          | Const.Int64 i -> emitInt64Constant i
          | Const.IntPtr i -> CG.EmitInstrs cgbuf (pop 0) (Push [ilTy]) [iLdcInt64 i; AI_conv DT_I ]
          | Const.Byte i -> CG.EmitInstr cgbuf (pop 0) (Push [ilTy]) (mkLdcInt32 (int32 i))
          | Const.UInt16 i -> CG.EmitInstr cgbuf (pop 0) (Push [ilTy]) (mkLdcInt32 (int32 i))
          | Const.UInt32 i -> CG.EmitInstr cgbuf (pop 0) (Push [ilTy]) (mkLdcInt32 (int32 i))
          | Const.UInt64 i -> emitInt64Constant (int64 i)
          | Const.UIntPtr i -> CG.EmitInstrs cgbuf (pop 0) (Push [ilTy]) [iLdcInt64 (int64 i); AI_conv DT_U ]
          | Const.Double f -> CG.EmitInstr cgbuf (pop 0) (Push [ilTy]) (AI_ldc (DT_R8, ILConst.R8 f))
          | Const.Single f -> CG.EmitInstr cgbuf (pop 0) (Push [ilTy]) (AI_ldc (DT_R4, ILConst.R4 f))
          | Const.Char c -> CG.EmitInstr cgbuf (pop 0) (Push [ilTy]) ( mkLdcInt32 (int c))
          | Const.String s -> GenString cenv cgbuf s
          | Const.Unit -> GenUnit cenv eenv m cgbuf
          | Const.Zero -> GenDefaultValue cenv cgbuf eenv (ty, m)
          | Const.Decimal _ -> failwith "unreachable"
      GenSequel cenv eenv.cloc cgbuf sequel
  | Some sq ->
      // Even if we didn't need to generate the value then maybe we still have to branch or return
      GenSequel cenv eenv.cloc cgbuf sq

and GenUnitTy cenv eenv m =
    match cenv.ilUnitTy with
    | None ->
        let res = GenType cenv.amap m eenv.tyenv cenv.g.unit_ty
        cenv.ilUnitTy <- Some res
        res
    | Some res -> res

and GenUnit cenv eenv m cgbuf =
    CG.EmitInstr cgbuf (pop 0) (Push [GenUnitTy cenv eenv m]) AI_ldnull

and GenUnitThenSequel cenv eenv m cloc cgbuf sequel =
    match sequelAfterDiscard sequel with
    | Some sq -> GenSequel cenv cloc cgbuf sq
    | None -> GenUnit cenv eenv m cgbuf; GenSequel cenv cloc cgbuf sequel


//--------------------------------------------------------------------------
// Generate simple data-related constructs
//--------------------------------------------------------------------------

and GenAllocTuple cenv cgbuf eenv (tupInfo, args, argtys, m) sequel =

    let tupInfo = evalTupInfoIsStruct tupInfo
    let tcref, tys, args, newm = mkCompiledTuple cenv.g tupInfo (argtys, args, m)
    let ty = GenNamedTyApp cenv.amap newm eenv.tyenv tcref tys
    let ntyvars = if (tys.Length - 1) < goodTupleFields then (tys.Length - 1) else goodTupleFields
    let formalTyvars = [ for n in 0 .. ntyvars do yield mkILTyvarTy (uint16 n) ]

    GenExprs cenv cgbuf eenv args
    // Generate a reference to the constructor
    CG.EmitInstr cgbuf (pop args.Length) (Push [ty])
      (mkNormalNewobj
          (mkILCtorMethSpecForTy (ty, formalTyvars)))
    GenSequel cenv eenv.cloc cgbuf sequel

and GenGetTupleField cenv cgbuf eenv (tupInfo, e, tys, n, m) sequel =
    let tupInfo = evalTupInfoIsStruct tupInfo
    let rec getCompiledTupleItem g (e, tys: TTypes, n, m) =
        let ar = tys.Length
        if ar <= 0 then failwith "getCompiledTupleItem"
        elif ar < maxTuple then
            let tcr' = mkCompiledTupleTyconRef g tupInfo ar
            let ty = GenNamedTyApp cenv.amap m eenv.tyenv tcr' tys
            mkGetTupleItemN g m n ty tupInfo e tys.[n]
        else
            let tysA, tysB = List.splitAfter goodTupleFields tys
            let tyB = mkCompiledTupleTy g tupInfo tysB
            let tys' = tysA@[tyB]
            let tcr' = mkCompiledTupleTyconRef g tupInfo (List.length tys')
            let ty' = GenNamedTyApp cenv.amap m eenv.tyenv tcr' tys'
            let n' = (min n goodTupleFields)
            let elast = mkGetTupleItemN g m n' ty' tupInfo e tys'.[n']
            if n < goodTupleFields then
                elast
            else
                getCompiledTupleItem g (elast, tysB, n-goodTupleFields, m)
    GenExpr cenv cgbuf eenv SPSuppress (getCompiledTupleItem cenv.g (e, tys, n, m)) sequel

and GenAllocExn cenv cgbuf eenv (c, args, m) sequel =
    GenExprs cenv cgbuf eenv args
    let ty = GenExnType cenv.amap m eenv.tyenv c
    let flds = recdFieldsOfExnDefRef c
    let argtys = flds |> List.map (fun rfld -> GenType cenv.amap m eenv.tyenv rfld.FormalType)
    let mspec = mkILCtorMethSpecForTy (ty, argtys)
    CG.EmitInstr cgbuf
      (pop args.Length) (Push [ty])
      (mkNormalNewobj mspec)
    GenSequel cenv eenv.cloc cgbuf sequel

and GenAllocUnionCaseCore cenv cgbuf eenv (c,tyargs,n,m) =
    let cuspec,idx = GenUnionCaseSpec cenv.amap m eenv.tyenv c tyargs
    CG.EmitInstrs cgbuf (pop n) (Push [cuspec.DeclaringType]) (EraseUnions.mkNewData cenv.g.ilg (cuspec, idx))

and GenAllocUnionCase cenv cgbuf eenv (c,tyargs,args,m) sequel =
    GenExprs cenv cgbuf eenv args
    GenAllocUnionCaseCore cenv cgbuf eenv (c,tyargs,args.Length,m)
    GenSequel cenv eenv.cloc cgbuf sequel

and GenLinearExpr cenv cgbuf eenv sp expr sequel preSteps (contf: FakeUnit -> FakeUnit) =
    let expr = stripExpr expr
    match expr with 
    | Expr.Sequential (e1, e2, specialSeqFlag, spSeq, _) ->
        // Process the debug point and see if there's a replacement technique to process this expression
        if preSteps && GenExprPreSteps cenv cgbuf eenv sp expr sequel then contf Fake else

        // Compiler generated sequential executions result in suppressions of sequence points on both
        // left and right of the sequence
        let spAction, spExpr =
            (match spSeq with
             | DebugPointAtSequential.Both -> SPAlways, SPAlways
             | DebugPointAtSequential.StmtOnly -> SPSuppress, sp
             | DebugPointAtSequential.ExprOnly -> sp, SPSuppress)
        match specialSeqFlag with
        | NormalSeq ->
            GenExpr cenv cgbuf eenv spAction e1 discard
            GenLinearExpr cenv cgbuf eenv spExpr e2 sequel true contf
        | ThenDoSeq ->
            GenExpr cenv cgbuf eenv spExpr e1 Continue
            GenExpr cenv cgbuf eenv spAction e2 discard
            GenSequel cenv eenv.cloc cgbuf sequel
            contf Fake

    | Expr.Let (bind, body, _, _) ->
        // Process the debug point and see if there's a replacement technique to process this expression
        if preSteps && GenExprPreSteps cenv cgbuf eenv sp expr sequel then contf Fake else

        // This case implemented here to get a guaranteed tailcall
        // Make sure we generate the sequence point outside the scope of the variable
        let startScope, endScope as scopeMarks = StartDelayedLocalScope "let" cgbuf
        let eenv = AllocStorageForBind cenv cgbuf scopeMarks eenv bind
        let spBind = GenDebugPointForBind cenv cgbuf bind
        GenBindingAfterDebugPoint cenv cgbuf eenv spBind bind (Some startScope)

        // Work out if we need a sequence point for the body. For any "user" binding then the body gets SPAlways.
        // For invisible compiler-generated bindings we just use "sp", unless its body is another invisible binding
        // For sticky bindings arising from inlining we suppress any immediate sequence point in the body
        let spBody =
           match bind.DebugPoint with
           | DebugPointAtBinding _
           | NoDebugPointAtLetBinding
           | NoDebugPointAtDoBinding -> SPAlways
           | NoDebugPointAtInvisibleBinding -> sp
           | NoDebugPointAtStickyBinding -> SPSuppress
    
        // Generate the body
        GenLinearExpr cenv cgbuf eenv spBody body (EndLocalScope(sequel, endScope)) true contf

    | Expr.Match (spBind, _exprm, tree, targets, m, ty) ->
        // Process the debug point and see if there's a replacement technique to process this expression
        if preSteps && GenExprPreSteps cenv cgbuf eenv sp expr sequel then contf Fake else

        match spBind with
        | DebugPointAtBinding m -> CG.EmitSeqPoint cgbuf m
        | NoDebugPointAtDoBinding
        | NoDebugPointAtLetBinding
        | NoDebugPointAtInvisibleBinding
        | NoDebugPointAtStickyBinding -> ()

        // The target of branch needs a sequence point.
        // If we don't give it one it will get entirely the wrong sequence point depending on earlier codegen
        // Note we're not interested in having pattern matching and decision trees reveal their inner working.
        // Hence at each branch target we 'reassert' the overall sequence point that was active as we came into the match.
        //
        // NOTE: sadly this causes multiple sequence points to appear for the "initial" location of an if/then/else or match.
        let activeSP = cgbuf.GetLastDebugPoint()
        let repeatSP() =
            match activeSP with
            | None -> ()
            | Some src ->
                if activeSP <> cgbuf.GetLastDebugPoint() then
                    CG.EmitSeqPoint cgbuf src

        // First try the common cases where we don't need a join point.
        match tree with
        | TDSuccess _ ->
            failwith "internal error: matches that immediately succeed should have been normalized using mkAndSimplifyMatch"

        | _ ->
            // Create a join point
            let stackAtTargets = cgbuf.GetCurrentStack() // the stack at the target of each clause
            let (sequelOnBranches, afterJoin, stackAfterJoin, sequelAfterJoin) = GenJoinPoint cenv cgbuf "match" eenv ty m sequel

            // Stack: "stackAtTargets" is "stack prior to any match-testing" and also "stack at the start of each branch-RHS".
            //        match-testing (dtrees) should not contribute to the stack.
            //        Each branch-RHS (targets) may contribute to the stack, leaving it in the "stackAfterJoin" state, for the join point.
            //        Since code is branching and joining, the cgbuf stack is maintained manually.
            GenDecisionTreeAndTargets cenv cgbuf stackAtTargets eenv tree targets repeatSP sequelOnBranches (contf << (fun Fake -> 
                CG.SetMarkToHere cgbuf afterJoin

                //assert(cgbuf.GetCurrentStack() = stackAfterJoin)  // REVIEW: Since gen_dtree* now sets stack, stack should be stackAfterJoin at this point...
                CG.SetStack cgbuf stackAfterJoin
                // If any values are left on the stack after the join then we're certainly going to do something with them
                // For example, we may be about to execute a 'stloc' for
                //
                //   let y2 = if System.DateTime.Now.Year < 2000 then 1 else 2
                //
                // or a 'stelem' for
                //
                //   arr.[0] <- if System.DateTime.Now.Year > 2000 then 1 else 2
                //
                // In both cases, any instructions that come after this point will be falsely associated with the last branch of the control
                // prior to the join point. This is base, e.g. see FSharp 1.0 bug 5155
                if not (isNil stackAfterJoin) then
                    cgbuf.EmitStartOfHiddenCode()

                GenSequel cenv eenv.cloc cgbuf sequelAfterJoin
                Fake))

    | LinearOpExpr (TOp.UnionCase c, tyargs, argsFront, argLast, m) ->
        // Process the debug point and see if there's a replacement technique to process this expression
        if preSteps && GenExprPreSteps cenv cgbuf eenv sp expr sequel then contf Fake else

        GenExprs cenv cgbuf eenv argsFront
        GenLinearExpr cenv cgbuf eenv SPSuppress argLast Continue true (contf << (fun Fake -> 
            GenAllocUnionCaseCore cenv cgbuf eenv (c, tyargs, argsFront.Length + 1, m)
            GenSequel cenv eenv.cloc cgbuf sequel
            Fake))

    | _ -> 
        GenExpr cenv cgbuf eenv sp expr sequel
        contf Fake

and GenAllocRecd cenv cgbuf eenv ctorInfo (tcref,argtys,args,m) sequel =
    let ty = GenNamedTyApp cenv.amap m eenv.tyenv tcref argtys

    // Filter out fields with default initialization
    let relevantFields =
        tcref.AllInstanceFieldsAsList
        |> List.filter (fun f -> not f.IsZeroInit)
        |> List.filter (fun f -> not f.IsCompilerGenerated)

    match ctorInfo with
    | RecdExprIsObjInit ->
        (args, relevantFields) ||> List.iter2 (fun e f ->
                CG.EmitInstr cgbuf (pop 0) (Push (if tcref.IsStructOrEnumTycon then [ILType.Byref ty] else [ty])) mkLdarg0
                GenExpr cenv cgbuf eenv SPSuppress e Continue
                GenFieldStore false cenv cgbuf eenv (tcref.MakeNestedRecdFieldRef f, argtys, m) discard)
        // Object construction doesn't generate a true value.
        // Object constructions will always just get thrown away so this is safe
        GenSequel cenv eenv.cloc cgbuf sequel
    | RecdExpr ->
        GenExprs cenv cgbuf eenv args
        // generate a reference to the record constructor
        let tyenvinner = TypeReprEnv.ForTyconRef tcref
        CG.EmitInstr cgbuf (pop args.Length) (Push [ty])
          (mkNormalNewobj
             (mkILCtorMethSpecForTy (ty, relevantFields |> List.map (fun f -> GenType cenv.amap m tyenvinner f.FormalType) )))
        GenSequel cenv eenv.cloc cgbuf sequel

and GenAllocAnonRecd cenv cgbuf eenv (anonInfo: AnonRecdTypeInfo, tyargs, args, m) sequel =
    let anonCtor, _anonMethods, anonType = cgbuf.mgbuf.LookupAnonType anonInfo
    let boxity = anonType.Boxity
    GenExprs cenv cgbuf eenv args
    let ilTypeArgs = GenTypeArgs cenv.amap m eenv.tyenv tyargs
    let anonTypeWithInst = mkILTy boxity (mkILTySpec(anonType.TypeSpec.TypeRef, ilTypeArgs))
    CG.EmitInstr cgbuf (pop args.Length) (Push [anonTypeWithInst]) (mkNormalNewobj (mkILMethSpec(anonCtor, boxity, ilTypeArgs, [])))
    GenSequel cenv eenv.cloc cgbuf sequel

and GenGetAnonRecdField cenv cgbuf eenv (anonInfo: AnonRecdTypeInfo, e, tyargs, n, m) sequel =
    let _anonCtor, anonMethods, anonType = cgbuf.mgbuf.LookupAnonType anonInfo
    let boxity = anonType.Boxity
    let ilTypeArgs = GenTypeArgs cenv.amap m eenv.tyenv tyargs
    let anonMethod = anonMethods.[n]
    let anonFieldType = ilTypeArgs.[n]
    GenExpr cenv cgbuf eenv SPSuppress e Continue      
    CG.EmitInstr cgbuf (pop 1) (Push [anonFieldType]) (mkNormalCall (mkILMethSpec(anonMethod, boxity, ilTypeArgs, [])))
    GenSequel cenv eenv.cloc cgbuf sequel

and GenNewArraySimple cenv cgbuf eenv (elems, elemTy, m) sequel =
    let ilElemTy = GenType cenv.amap m eenv.tyenv elemTy
    let ilArrTy = mkILArr1DTy ilElemTy

    CG.EmitInstrs cgbuf (pop 0) (Push [ilArrTy]) [ (AI_ldc (DT_I4, ILConst.I4 (elems.Length))); I_newarr (ILArrayShape.SingleDimensional, ilElemTy) ]
    elems |> List.iteri (fun i e ->         
        CG.EmitInstrs cgbuf (pop 0) (Push [ilArrTy; cenv.g.ilg.typ_Int32]) [ AI_dup; (AI_ldc (DT_I4, ILConst.I4 i)) ]
        GenExpr cenv cgbuf eenv SPSuppress e Continue      
        CG.EmitInstr cgbuf (pop 3) Push0 (I_stelem_any (ILArrayShape.SingleDimensional, ilElemTy)))
  
    GenSequel cenv eenv.cloc cgbuf sequel

and GenNewArray cenv cgbuf eenv (elems: Expr list, elemTy, m) sequel =
  // REVIEW: The restriction against enum types here has to do with Dev10/Dev11 bug 872799
  // GenConstArray generates a call to RuntimeHelpers.InitializeArray. On CLR 2.0/x64 and CLR 4.0/x64/x86,
  // InitializeArray is a JIT intrinsic that will result in invalid runtime CodeGen when initializing an array
  // of enum types. Until bug 872799 is fixed, we'll need to generate arrays the "simple" way for enum types
  // Also note - C# never uses InitializeArray for enum types, so this change puts us on equal footing with them.
  if elems.Length <= 5 || not cenv.opts.emitConstantArraysUsingStaticDataBlobs || (isEnumTy cenv.g elemTy) then
      GenNewArraySimple cenv cgbuf eenv (elems, elemTy, m) sequel
  else
      // Try to emit a constant byte-blob array
      let elems' = Array.ofList elems
      let test, write =
          match elems'.[0] with
          | Expr.Const (Const.Bool _, _, _) ->
              (function Const.Bool _ -> true | _ -> false),
              (fun (buf: ByteBuffer) -> function Const.Bool b -> buf.EmitBoolAsByte b | _ -> failwith "unreachable")
          | Expr.Const (Const.Char _, _, _) ->
              (function Const.Char _ -> true | _ -> false),
              (fun buf -> function Const.Char b -> buf.EmitInt32AsUInt16 (int b) | _ -> failwith "unreachable")
          | Expr.Const (Const.Byte _, _, _) ->
              (function Const.Byte _ -> true | _ -> false),
              (fun buf -> function Const.Byte b -> buf.EmitByte b | _ -> failwith "unreachable")
          | Expr.Const (Const.UInt16 _, _, _) ->
              (function Const.UInt16 _ -> true | _ -> false),
              (fun buf -> function Const.UInt16 b -> buf.EmitUInt16 b | _ -> failwith "unreachable")
          | Expr.Const (Const.UInt32 _, _, _) ->
              (function Const.UInt32 _ -> true | _ -> false),
              (fun buf -> function Const.UInt32 b -> buf.EmitInt32 (int32 b) | _ -> failwith "unreachable")
          | Expr.Const (Const.UInt64 _, _, _) ->
              (function Const.UInt64 _ -> true | _ -> false),
              (fun buf -> function Const.UInt64 b -> buf.EmitInt64 (int64 b) | _ -> failwith "unreachable")
          | Expr.Const (Const.SByte _, _, _) ->
              (function Const.SByte _ -> true | _ -> false),
              (fun buf -> function Const.SByte b -> buf.EmitByte (byte b) | _ -> failwith "unreachable")
          | Expr.Const (Const.Int16 _, _, _) ->
              (function Const.Int16 _ -> true | _ -> false),
              (fun buf -> function Const.Int16 b -> buf.EmitUInt16 (uint16 b) | _ -> failwith "unreachable")
          | Expr.Const (Const.Int32 _, _, _) ->
              (function Const.Int32 _ -> true | _ -> false),
              (fun buf -> function Const.Int32 b -> buf.EmitInt32 b | _ -> failwith "unreachable")
          | Expr.Const (Const.Int64 _, _, _) ->
              (function Const.Int64 _ -> true | _ -> false),
              (fun buf -> function Const.Int64 b -> buf.EmitInt64 b | _ -> failwith "unreachable")      
          | _ -> (function _ -> false), (fun _ _ -> failwith "unreachable")

      if elems' |> Array.forall (function Expr.Const (c, _, _) -> test c | _ -> false) then
           let ilElemTy = GenType cenv.amap m eenv.tyenv elemTy
           GenConstArray cenv cgbuf eenv ilElemTy elems' (fun buf -> function Expr.Const (c, _, _) -> write buf c | _ -> failwith "unreachable")
           GenSequel cenv eenv.cloc cgbuf sequel

      else
           GenNewArraySimple cenv cgbuf eenv (elems, elemTy, m) sequel

and GenCoerce cenv cgbuf eenv (e, tgty, m, srcty) sequel =
    let g = cenv.g
    // Is this an upcast?
    if TypeRelations.TypeDefinitelySubsumesTypeNoCoercion 0 g cenv.amap m tgty srcty &&
        // Do an extra check - should not be needed
        TypeRelations.TypeFeasiblySubsumesType 0 g cenv.amap m tgty TypeRelations.NoCoerce srcty 
    then
        if isInterfaceTy g tgty then
            GenExpr cenv cgbuf eenv SPSuppress e Continue
            let ilToTy = GenType cenv.amap m eenv.tyenv tgty
            // Section "III.1.8.1.3 Merging stack states" of ECMA-335 implies that no unboxing
            // is required, but we still push the coerced type on to the code gen buffer.
            CG.EmitInstrs cgbuf (pop 1) (Push [ilToTy]) []
            GenSequel cenv eenv.cloc cgbuf sequel
        else
            GenExpr cenv cgbuf eenv SPSuppress e sequel
    else
        GenExpr cenv cgbuf eenv SPSuppress e Continue
        if not (isObjTy g srcty) then
            let ilFromTy = GenType cenv.amap m eenv.tyenv srcty
            CG.EmitInstrs cgbuf (pop 1) (Push [g.ilg.typ_Object]) [ I_box ilFromTy ]
        if not (isObjTy g tgty) then
            let ilToTy = GenType cenv.amap m eenv.tyenv tgty
            CG.EmitInstrs cgbuf (pop 1) (Push [ilToTy]) [ I_unbox_any ilToTy ]
        GenSequel cenv eenv.cloc cgbuf sequel

and GenReraise cenv cgbuf eenv (rtnty, m) sequel = 
    let ilReturnTy = GenType cenv.amap m eenv.tyenv rtnty
    CG.EmitInstrs cgbuf (pop 0) Push0 [I_rethrow]
    // [See comment related to I_throw].
    // Rethrow does not return. Required to push dummy value on the stack.
    // This follows prior behaviour by prim-types reraise<_>.
    CG.EmitInstrs cgbuf (pop 0) (Push [ilReturnTy]) [AI_ldnull; I_unbox_any ilReturnTy ]
    GenSequel cenv eenv.cloc cgbuf sequel

and GenGetExnField cenv cgbuf eenv (e, ecref, fieldNum, m) sequel =
    GenExpr cenv cgbuf eenv SPSuppress e Continue
    let exnc = stripExnEqns ecref
    let ty = GenExnType cenv.amap m eenv.tyenv ecref
    CG.EmitInstrs cgbuf (pop 0) Push0 [ I_castclass ty]

    let fld = List.item fieldNum exnc.TrueInstanceFieldsAsList
    let ftyp = GenType cenv.amap m eenv.tyenv fld.FormalType

    let mspec = mkILNonGenericInstanceMethSpecInTy (ty, "get_" + fld.Name, [], ftyp)
    CG.EmitInstr cgbuf (pop 1) (Push [ftyp]) (mkNormalCall mspec)

    GenSequel cenv eenv.cloc cgbuf sequel

and GenSetExnField cenv cgbuf eenv (e, ecref, fieldNum, e2, m) sequel =
    GenExpr cenv cgbuf eenv SPSuppress e Continue
    let exnc = stripExnEqns ecref
    let ty = GenExnType cenv.amap m eenv.tyenv ecref
    CG.EmitInstrs cgbuf (pop 0) Push0 [ I_castclass ty ]
    let fld = List.item fieldNum exnc.TrueInstanceFieldsAsList
    let ftyp = GenType cenv.amap m eenv.tyenv fld.FormalType
    let ilFieldName = ComputeFieldName exnc fld
    GenExpr cenv cgbuf eenv SPSuppress e2 Continue
    CG.EmitInstr cgbuf (pop 2) Push0 (mkNormalStfld(mkILFieldSpecInTy (ty, ilFieldName, ftyp)))
    GenUnitThenSequel cenv eenv m eenv.cloc cgbuf sequel

and UnionCodeGen (cgbuf: CodeGenBuffer) =
    { new EraseUnions.ICodeGen<Mark> with
        member __.CodeLabel m = m.CodeLabel
        member __.GenerateDelayMark() = CG.GenerateDelayMark cgbuf "unionCodeGenMark"
        member __.GenLocal ilty = cgbuf.AllocLocal([], ilty, false) |> uint16
        member __.SetMarkToHere m = CG.SetMarkToHere cgbuf m
        member __.MkInvalidCastExnNewobj () = mkInvalidCastExnNewobj cgbuf.mgbuf.cenv.g
        member __.EmitInstr x = CG.EmitInstr cgbuf (pop 0) (Push []) x
        member __.EmitInstrs xs = CG.EmitInstrs cgbuf (pop 0) (Push []) xs }

and GenUnionCaseProof cenv cgbuf eenv (e, ucref, tyargs, m) sequel =
    let g = cenv.g
    GenExpr cenv cgbuf eenv SPSuppress e Continue
    let cuspec, idx = GenUnionCaseSpec cenv.amap m eenv.tyenv ucref tyargs
    let fty = EraseUnions.GetILTypeForAlternative cuspec idx
    let avoidHelpers = entityRefInThisAssembly g.compilingFslib ucref.TyconRef
    EraseUnions.emitCastData g.ilg (UnionCodeGen cgbuf) (false, avoidHelpers, cuspec, idx)
    CG.EmitInstrs cgbuf (pop 1) (Push [fty]) [ ]  // push/pop to match the line above
    GenSequel cenv eenv.cloc cgbuf sequel

and GenGetUnionCaseField cenv cgbuf eenv (e, ucref, tyargs, n, m) sequel =
    let g = cenv.g
    assert (ucref.Tycon.IsStructOrEnumTycon || isProvenUnionCaseTy (tyOfExpr g e))

    GenExpr cenv cgbuf eenv SPSuppress e Continue
    let cuspec, idx = GenUnionCaseSpec cenv.amap m eenv.tyenv ucref tyargs
    let fty = actualTypOfIlxUnionField cuspec idx n
    let avoidHelpers = entityRefInThisAssembly g.compilingFslib ucref.TyconRef
    CG.EmitInstrs cgbuf (pop 1) (Push [fty]) (EraseUnions.mkLdData (avoidHelpers, cuspec, idx, n))
    GenSequel cenv eenv.cloc cgbuf sequel

and GenGetUnionCaseFieldAddr cenv cgbuf eenv (e, ucref, tyargs, n, m) sequel =
    let g = cenv.g
    assert (ucref.Tycon.IsStructOrEnumTycon || isProvenUnionCaseTy (tyOfExpr g e))

    GenExpr cenv cgbuf eenv SPSuppress e Continue
    let cuspec, idx = GenUnionCaseSpec cenv.amap m eenv.tyenv ucref tyargs
    let fty = actualTypOfIlxUnionField cuspec idx n
    let avoidHelpers = entityRefInThisAssembly g.compilingFslib ucref.TyconRef
    CG.EmitInstrs cgbuf (pop 1) (Push [ILType.Byref fty]) (EraseUnions.mkLdDataAddr (avoidHelpers, cuspec, idx, n))
    GenSequel cenv eenv.cloc cgbuf sequel

and GenGetUnionCaseTag cenv cgbuf eenv (e, tcref, tyargs, m) sequel =
    let g = cenv.g
    GenExpr cenv cgbuf eenv SPSuppress e Continue
    let cuspec = GenUnionSpec cenv.amap m eenv.tyenv tcref tyargs
    let avoidHelpers = entityRefInThisAssembly g.compilingFslib tcref
    EraseUnions.emitLdDataTag g.ilg (UnionCodeGen cgbuf) (avoidHelpers, cuspec)
    CG.EmitInstrs cgbuf (pop 1) (Push [g.ilg.typ_Int32]) [ ] // push/pop to match the line above
    GenSequel cenv eenv.cloc cgbuf sequel

and GenSetUnionCaseField cenv cgbuf eenv (e, ucref, tyargs, n, e2, m) sequel =
    let g = cenv.g
    GenExpr cenv cgbuf eenv SPSuppress e Continue
    let cuspec, idx = GenUnionCaseSpec cenv.amap m eenv.tyenv ucref tyargs
    let avoidHelpers = entityRefInThisAssembly g.compilingFslib ucref.TyconRef
    EraseUnions.emitCastData g.ilg (UnionCodeGen cgbuf) (false, avoidHelpers, cuspec, idx)
    CG.EmitInstrs cgbuf (pop 1) (Push [cuspec.DeclaringType]) [ ] // push/pop to match the line above
    GenExpr cenv cgbuf eenv SPSuppress e2 Continue
    CG.EmitInstrs cgbuf (pop 2) Push0 (EraseUnions.mkStData (cuspec, idx, n))
    GenUnitThenSequel cenv eenv m eenv.cloc cgbuf sequel

and GenGetRecdFieldAddr cenv cgbuf eenv (e, f, tyargs, m) sequel =
    GenExpr cenv cgbuf eenv SPSuppress e Continue
    let fref = GenRecdFieldRef m cenv eenv.tyenv f tyargs
    CG.EmitInstrs cgbuf (pop 1) (Push [ILType.Byref fref.ActualType]) [ I_ldflda fref ]
    GenSequel cenv eenv.cloc cgbuf sequel
     
and GenGetStaticFieldAddr cenv cgbuf eenv (f, tyargs, m) sequel =
    let fspec = GenRecdFieldRef m cenv eenv.tyenv f tyargs
    CG.EmitInstrs cgbuf (pop 0) (Push [ILType.Byref fspec.ActualType]) [ I_ldsflda fspec ]
    GenSequel cenv eenv.cloc cgbuf sequel
     
and GenGetRecdField cenv cgbuf eenv (e, f, tyargs, m) sequel =
    GenExpr cenv cgbuf eenv SPSuppress e Continue
    GenFieldGet false cenv cgbuf eenv (f, tyargs, m)
    GenSequel cenv eenv.cloc cgbuf sequel

and GenSetRecdField cenv cgbuf eenv (e1, f, tyargs, e2, m) sequel =
    GenExpr cenv cgbuf eenv SPSuppress e1 Continue
    GenExpr cenv cgbuf eenv SPSuppress e2 Continue
    GenFieldStore false cenv cgbuf eenv (f, tyargs, m) sequel

and GenGetStaticField cenv cgbuf eenv (f, tyargs, m) sequel =
    GenFieldGet true cenv cgbuf eenv (f, tyargs, m)
    GenSequel cenv eenv.cloc cgbuf sequel

and GenSetStaticField cenv cgbuf eenv (f, tyargs, e2, m) sequel =
    GenExpr cenv cgbuf eenv SPSuppress e2 Continue
    GenFieldStore true cenv cgbuf eenv (f, tyargs, m) sequel

and mk_field_pops isStatic n = if isStatic then pop n else pop (n+1)


and GenFieldGet isStatic cenv cgbuf eenv (rfref: RecdFieldRef, tyargs, m) =
    let fspec = GenRecdFieldRef m cenv eenv.tyenv rfref tyargs
    let vol = if rfref.RecdField.IsVolatile then Volatile else Nonvolatile
    if useGenuineField rfref.Tycon rfref.RecdField || entityRefInThisAssembly cenv.g.compilingFslib rfref.TyconRef then
        let instr = if isStatic then I_ldsfld(vol, fspec) else I_ldfld (ILAlignment.Aligned, vol, fspec)
        CG.EmitInstrs cgbuf (mk_field_pops isStatic 0) (Push [fspec.ActualType]) [ instr ]
    else
        let cconv = if isStatic then ILCallingConv.Static else ILCallingConv.Instance
        let mspec = mkILMethSpecInTy (fspec.DeclaringType, cconv, "get_" + rfref.RecdField.rfield_id.idText, [], fspec.FormalType, [])
        CG.EmitInstr cgbuf (mk_field_pops isStatic 0) (Push [fspec.ActualType]) (mkNormalCall mspec)

and GenFieldStore isStatic cenv cgbuf eenv (rfref: RecdFieldRef, tyargs, m) sequel =
    let fspec = GenRecdFieldRef m cenv eenv.tyenv rfref tyargs
    let fld = rfref.RecdField
    if fld.IsMutable && not (useGenuineField rfref.Tycon fld) then
        let cconv = if isStatic then ILCallingConv.Static else ILCallingConv.Instance
        let mspec = mkILMethSpecInTy (fspec.DeclaringType, cconv, "set_" + fld.rfield_id.idText, [fspec.FormalType], ILType.Void, [])
        CG.EmitInstr cgbuf (mk_field_pops isStatic 1) Push0 (mkNormalCall mspec)
    else
        let vol = if rfref.RecdField.IsVolatile then Volatile else Nonvolatile
        let instr = if isStatic then I_stsfld (vol, fspec) else I_stfld (ILAlignment.Aligned, vol, fspec)
        CG.EmitInstr cgbuf (mk_field_pops isStatic 1) Push0 instr
    GenUnitThenSequel cenv eenv m eenv.cloc cgbuf sequel

//--------------------------------------------------------------------------
// Generate arguments to calls
//--------------------------------------------------------------------------

/// Generate arguments to a call, unless the argument is the single lone "unit" value
/// to a method or value compiled as a method taking no arguments
and GenUntupledArgsDiscardingLoneUnit cenv cgbuf eenv m numObjArgs curriedArgInfos args =
    let g = cenv.g
    match curriedArgInfos, args with
    // Type.M()
    // new C()
    | [[]], [arg] when numObjArgs = 0 ->
        assert isUnitTy g (tyOfExpr g arg)
        GenExpr cenv cgbuf eenv SPSuppress arg discard
    // obj.M()
    | [[_];[]], [arg1;arg2] when numObjArgs = 1 ->
        assert isUnitTy g (tyOfExpr g arg2)
        GenExpr cenv cgbuf eenv SPSuppress arg1 Continue
        GenExpr cenv cgbuf eenv SPSuppress arg2 discard
    | _ ->
        (curriedArgInfos, args) ||> List.iter2 (fun argInfos x ->
            GenUntupledArgExpr cenv cgbuf eenv m argInfos x Continue)

/// Codegen arguments
and GenUntupledArgExpr cenv cgbuf eenv m argInfos expr sequel =
    let g = cenv.g
    let numRequiredExprs = List.length argInfos
    assert (numRequiredExprs >= 1)
    if numRequiredExprs = 1 then
        GenExpr cenv cgbuf eenv SPSuppress expr sequel
    elif isRefTupleExpr expr then
        let es = tryDestRefTupleExpr expr
        if es.Length <> numRequiredExprs then error(InternalError("GenUntupledArgExpr (2)", m))
        es |> List.iter (fun x -> GenExpr cenv cgbuf eenv SPSuppress x Continue)
        GenSequel cenv eenv.cloc cgbuf sequel
    else
        let ty = tyOfExpr g expr
        let locv, loce = mkCompGenLocal m "arg" ty
        let bind = mkCompGenBind locv expr
        LocalScope "untuple" cgbuf (fun scopeMarks ->
            let eenvinner = AllocStorageForBind cenv cgbuf scopeMarks eenv bind
            GenBinding cenv cgbuf eenvinner bind
            let tys = destRefTupleTy g ty
            assert (tys.Length = numRequiredExprs)
            argInfos |> List.iteri (fun i _ -> GenGetTupleField cenv cgbuf eenvinner (tupInfoRef, loce, tys, i, m) Continue)
            GenSequel cenv eenv.cloc cgbuf sequel
        )


//--------------------------------------------------------------------------
// Generate calls (try to detect direct calls)
//--------------------------------------------------------------------------

and GenWitnessArgFromTraitInfo cenv cgbuf eenv m traitInfo =
    let g = cenv.g
    let storage = TryStorageForWitness g eenv traitInfo.TraitKey
    match storage with 
    | None ->
        let witnessExpr =
           ConstraintSolver.CodegenWitnessesForTraitWitness cenv.tcVal g cenv.amap m traitInfo 
            |> CommitOperationResult
        match witnessExpr with
        | Choice1Of2 _traitInfo ->
            System.Diagnostics.Debug.Assert(false, "expected storage for witness")
            //failwith "unexpected non-generation of witness "
        | Choice2Of2 arg ->
            let eenv = { eenv with suppressWitnesses = true }
            GenExpr cenv cgbuf eenv SPSuppress arg Continue
    | Some storage -> 
        let ty = GenWitnessTy g traitInfo.TraitKey
        GenGetStorageAndSequel cenv cgbuf eenv m (ty, GenType cenv.amap m eenv.tyenv ty) storage None

and GenWitnessArgFromWitnessInfo cenv cgbuf eenv m witnessInfo =
    let g = cenv.g
    let storage = TryStorageForWitness g eenv witnessInfo
    match storage with 
    | None ->
        System.Diagnostics.Debug.Assert(false, "expected storage for witness")
        //failwith "unexpected non-generation of witness "
    | Some storage -> 
        let ty = GenWitnessTy g witnessInfo
        GenGetStorageAndSequel cenv cgbuf eenv m (ty, GenType cenv.amap m eenv.tyenv ty) storage None

and GenWitnessArgsFromWitnessInfos cenv cgbuf eenv m witnessInfos =
    let g = cenv.g
    let generateWitnesses = ComputeGenerateWitnesses g eenv
    // Witness arguments are only generated in emitted 'inline' code where witness parameters are available.
    if generateWitnesses then 
        for witnessInfo in witnessInfos do
            GenWitnessArgFromWitnessInfo cenv cgbuf eenv m witnessInfo

and GenWitnessArgs cenv cgbuf eenv m tps tyargs =
    let g = cenv.g
    let generateWitnesses = ComputeGenerateWitnesses g eenv
    // Witness arguments are only generated in emitted 'inline' code where witness parameters are available.
    if generateWitnesses then 
        let mwitnesses = 
            ConstraintSolver.CodegenWitnessesForTyparInst cenv.tcVal g cenv.amap m tps tyargs 
            |> CommitOperationResult

        for witnessArg in mwitnesses do
            match witnessArg with 
            | Choice1Of2 traitInfo ->
                GenWitnessArgFromTraitInfo cenv cgbuf eenv m traitInfo
            | Choice2Of2 arg ->
                GenExpr cenv cgbuf eenv SPSuppress arg Continue

and GenApp (cenv: cenv) cgbuf eenv (f, fty, tyargs, curriedArgs, m) sequel =
  let g = cenv.g
  match (f, tyargs, curriedArgs) with
  // Look for tailcall to turn into branch 
  | (Expr.Val (v, _, _), _, _) when
        match ListAssoc.tryFind g.valRefEq v eenv.innerVals with
        | Some (kind, _) ->
           (not v.IsConstructor &&
            // when branch-calling methods we must have the right type parameters
            (match kind with
             | BranchCallClosure _ -> true
             | BranchCallMethod (_, _, tps, _, _, _) ->
                  (List.lengthsEqAndForall2 (fun ty tp -> typeEquiv g ty (mkTyparTy tp)) tyargs tps)) &&
            // must be exact #args, ignoring tupling - we untuple if needed below
            (let arityInfo =
               match kind with
               | BranchCallClosure arityInfo
               | BranchCallMethod (arityInfo, _, _, _, _, _)  -> arityInfo
             arityInfo.Length = curriedArgs.Length
            ) &&
            (* no tailcall out of exception handler, etc. *)
            (match sequelIgnoringEndScopesAndDiscard sequel with Return | ReturnVoid -> true | _ -> false))
        | None -> false
    ->
        let (kind, mark) = ListAssoc.find g.valRefEq v eenv.innerVals // already checked above in when guard

        // Generate the arguments for the direct tail call.
        // We push all the arguments on the IL stack then write them back to the argument slots using
        // I_starg.  This seems a little sloppy, we could generate-then-write for each of the arguments.
        //
        // The arguments pushed don't include the 'this' argument for a recursive closure call (in PreallocatedArgCount)
        // The arguments _do_ include the 'this' argument for instance method calls.  The arguments do _not_ include witness arguments.
        match kind with
        | BranchCallClosure arityInfo ->
            GenExprs cenv cgbuf eenv curriedArgs

            let numArgs = List.sum arityInfo

            // TODO: witness argument generation for closures
            for i = numArgs - 1 downto 0 do
                CG.EmitInstrs cgbuf (pop 1) Push0 [ I_starg (uint16 (cgbuf.PreallocatedArgCount+i)) ]

        | BranchCallMethod (arityInfo, curriedArgInfos, _, numObjArgs, numWitnessArgs, numMethodArgs) ->
            assert (curriedArgInfos.Length = arityInfo.Length )
            assert (curriedArgInfos.Length = curriedArgs.Length)

            //assert (curriedArgInfos.Length = numArgs )
            // NOTE: we are not generating the witness arguments here
            GenUntupledArgsDiscardingLoneUnit cenv cgbuf eenv m numObjArgs curriedArgInfos curriedArgs

            // Extension methods with empty arguments are evidently not quite in sufficiently normalized form,
            // so apply a fixup here. This feels like a mistake associated with BindUnitVars, where that is not triggering
            // in this case.
            let numArgs = 
                if v.IsExtensionMember then
                    match curriedArgInfos, curriedArgs with
                    // static extension method with empty arguments. 
                    | [[]], [_] when numObjArgs = 0 -> 0
                    // instance extension method with empty arguments. 
                    | [[_];[]], [_;_] when numObjArgs = 1 -> 0
                    | _ -> numMethodArgs
                else numMethodArgs

            for i = numArgs - 1 downto 0 do
                CG.EmitInstrs cgbuf (pop 1) Push0 [ I_starg (uint16 (cgbuf.PreallocatedArgCount+numObjArgs+numWitnessArgs+i)) ]

            // Note, we don't reassign the witness arguments as these wont' have changed, because the type parameters are identical

            for i = numObjArgs - 1 downto 0 do
                CG.EmitInstrs cgbuf (pop 1) Push0 [ I_starg (uint16 (cgbuf.PreallocatedArgCount+i)) ]

        CG.EmitInstrs cgbuf (pop 0) Push0 [ I_br mark.CodeLabel ]

        GenSequelEndScopes cgbuf sequel
    
  // PhysicalEquality becomes cheap reference equality once
  // a nominal type is known. We can't replace it for variable types since
  // a "ceq" instruction can't be applied to variable type values.
  | (Expr.Val (v, _, _), [ty], [arg1;arg2]) when
    (valRefEq g v g.reference_equality_inner_vref)
    && isAppTy g ty ->
    
      GenExpr cenv cgbuf eenv SPSuppress arg1 Continue
      GenExpr cenv cgbuf eenv SPSuppress arg2 Continue
      CG.EmitInstr cgbuf (pop 2) (Push [g.ilg.typ_Bool]) AI_ceq
      GenSequel cenv eenv.cloc cgbuf sequel

  // Emit "methodhandleof" calls as ldtoken instructions
  //
  // The token for the "GenericMethodDefinition" is loaded
  | Expr.Val (v, _, m), _, [arg] when valRefEq g v g.methodhandleof_vref ->
        let (|OptionalCoerce|) = function Expr.Op (TOp.Coerce _, _, [arg], _) -> arg | x -> x
        let (|OptionalTyapp|) = function Expr.App (f, _, [_], [], _) -> f | x -> x
        match arg with
        // Generate ldtoken instruction for "methodhandleof(fun (a, b, c) -> f(a, b, c))"
        // where f is an F# function value or F# method
        | Expr.Lambda (_, _, _, _, Expr.App (OptionalCoerce(OptionalTyapp(Expr.Val (vref, _, _))), _, _, _, _), _, _) ->
        
            let storage = StorageForValRef g m vref eenv
            match storage with
            | Method (_, _, mspec, _, _, _, _, _, _, _, _, _) ->
                CG.EmitInstr cgbuf (pop 0) (Push [g.iltyp_RuntimeMethodHandle]) (I_ldtoken (ILToken.ILMethod mspec))
            | _ ->
                errorR(Error(FSComp.SR.ilxgenUnexpectedArgumentToMethodHandleOfDuringCodegen(), m))
        
        // Generate ldtoken instruction for "methodhandleof(fun (a, b, c) -> obj.M(a, b, c))"
        // where M is an IL method.
        | Expr.Lambda (_, _, _, _, Expr.Op (TOp.ILCall (_, _, valu, _, _, _, _, ilMethRef, actualTypeInst, actualMethInst, _), _, _, _), _, _) ->
        
            let boxity = (if valu then AsValue else AsObject)
            let mkFormalParams gparams = gparams |> DropErasedTyargs |> List.mapi (fun n _gf -> mkILTyvarTy (uint16 n))
            let ilGenericMethodSpec = IL.mkILMethSpec (ilMethRef, boxity, mkFormalParams actualTypeInst, mkFormalParams actualMethInst)
            let i = I_ldtoken (ILToken.ILMethod ilGenericMethodSpec)
            CG.EmitInstr cgbuf (pop 0) (Push [g.iltyp_RuntimeMethodHandle]) i

        | _ ->
            System.Diagnostics.Debug.Assert(false, sprintf "Break for invalid methodhandleof argument expression")
            //System.Diagnostics.Debugger.Break()
            errorR(Error(FSComp.SR.ilxgenUnexpectedArgumentToMethodHandleOfDuringCodegen(), m))

        GenSequel cenv eenv.cloc cgbuf sequel

  // Optimize calls to top methods when given "enough" arguments.
  | Expr.Val (vref, valUseFlags, _), _, _
                when
                     (let storage = StorageForValRef g m vref eenv
                      match storage with
                      | Method (topValInfo, vref, _, _, _, _, _, _, _, _, _, _) ->
                          (let tps, argtys, _, _ = GetTopValTypeInFSharpForm g topValInfo vref.Type m
                           tps.Length = tyargs.Length &&
                           argtys.Length <= curriedArgs.Length)
                      | _ -> false) ->

      let storage = StorageForValRef g m vref eenv
      match storage with
      | Method (topValInfo, vref, mspec, mspecW, _, ctps, mtps, curriedArgInfos, _, _, _, _) ->

          let nowArgs, laterArgs = List.splitAt curriedArgInfos.Length curriedArgs

          let actualRetTy = applyTys cenv.g vref.Type (tyargs, nowArgs)

          let _, witnessInfos, curriedArgInfos, returnTy, _ = GetTopValTypeInCompiledForm cenv.g topValInfo ctps.Length vref.Type m

          let mspec = 
              let generateWitnesses = ComputeGenerateWitnesses g eenv
              if not generateWitnesses || witnessInfos.IsEmpty then
                  mspec 
              else 
                  mspecW

          let ilTyArgs = GenTypeArgs cenv.amap m eenv.tyenv tyargs

          // For instance method calls chop off some type arguments, which are already
          // carried by the class.  Also work out if it's a virtual call.
          let _, virtualCall, newobj, isSuperInit, isSelfInit, _, _, _ = GetMemberCallInfo g (vref, valUseFlags)

          // numEnclILTypeArgs will include unit-of-measure args, unfortunately. For now, just cut-and-paste code from GetMemberCallInfo
          // @REVIEW: refactor this
          let numEnclILTypeArgs =
              match vref.MemberInfo with
              | Some _ when not (vref.IsExtensionMember) ->
                  List.length(vref.MemberApparentEntity.TyparsNoRange |> DropErasedTypars)
              | _ -> 0

          let (ilEnclArgTys, ilMethArgTys) =
              if ilTyArgs.Length < numEnclILTypeArgs then error(InternalError("length mismatch", m))
              List.splitAt numEnclILTypeArgs ilTyArgs

          let boxity = mspec.DeclaringType.Boxity
          let mspec = mkILMethSpec (mspec.MethodRef, boxity, ilEnclArgTys, ilMethArgTys)
      
          // "Unit" return types on static methods become "void"
          let mustGenerateUnitAfterCall = Option.isNone returnTy
      
          let ccallInfo =
              match valUseFlags with
              | PossibleConstrainedCall ty -> Some ty
              | _ -> None
          
          let isBaseCall = match valUseFlags with VSlotDirectCall -> true | _ -> false

          let isTailCall =
              if isNil laterArgs && not isSelfInit then
                  let isDllImport = IsValRefIsDllImport g vref
                  let hasByrefArg = mspec.FormalArgTypes |> List.exists (function ILType.Byref _ -> true | _ -> false)
                  let makesNoCriticalTailcalls = vref.MakesNoCriticalTailcalls
                  CanTailcall((boxity=AsValue), ccallInfo, eenv.withinSEH, hasByrefArg, mustGenerateUnitAfterCall, isDllImport, isSelfInit, makesNoCriticalTailcalls, sequel)
              else
                  Normalcall
          
          let useICallVirt = virtualCall || useCallVirt cenv boxity mspec isBaseCall
      
          let callInstr =
              match valUseFlags with
              | PossibleConstrainedCall ty ->
                  let ilThisTy = GenType cenv.amap m eenv.tyenv ty
                  I_callconstraint ( isTailCall, ilThisTy, mspec, None)
              | _ ->
                  if newobj then I_newobj (mspec, None)
                  elif useICallVirt then I_callvirt (isTailCall, mspec, None)
                  else I_call (isTailCall, mspec, None)

          // ok, now we're ready to generate
          if isSuperInit || isSelfInit then
              CG.EmitInstrs cgbuf (pop 0) (Push [mspec.DeclaringType ]) [ mkLdarg0 ]

          if not cenv.g.generateWitnesses || witnessInfos.IsEmpty then
              () // no witness args
          else
              let _ctyargs, mtyargs = List.splitAt ctps.Length tyargs
              GenWitnessArgs cenv cgbuf eenv m mtps mtyargs

          GenUntupledArgsDiscardingLoneUnit cenv cgbuf eenv m vref.NumObjArgs curriedArgInfos nowArgs

          // Generate laterArgs (for effects) and save
          LocalScope "callstack" cgbuf (fun scopeMarks ->
                let whereSaved, eenv =
                    (eenv, laterArgs) ||> List.mapFold (fun eenv laterArg ->
                        // Only save arguments that have effects
                        if Optimizer.ExprHasEffect g laterArg then
                            let ilTy = laterArg |> tyOfExpr g |> GenType cenv.amap m eenv.tyenv
                            let locName =
                                // Ensure that we have an g.CompilerGlobalState
                                assert(g.CompilerGlobalState |> Option.isSome)
                                g.CompilerGlobalState.Value.IlxGenNiceNameGenerator.FreshCompilerGeneratedName ("arg", m), ilTy, false
                            let loc, _realloc, eenv = AllocLocal cenv cgbuf eenv true locName scopeMarks
                            GenExpr cenv cgbuf eenv SPSuppress laterArg Continue
                            EmitSetLocal cgbuf loc
                            Choice1Of2 (ilTy, loc), eenv
                        else
                            Choice2Of2 laterArg, eenv)

                let nargs = mspec.FormalArgTypes.Length
                let pushes = if mustGenerateUnitAfterCall || isSuperInit || isSelfInit then Push0 else (Push [(GenType cenv.amap m eenv.tyenv actualRetTy)])
                CG.EmitInstr cgbuf (pop (nargs + (if mspec.CallingConv.IsStatic || newobj then 0 else 1))) pushes callInstr

                // For isSuperInit, load the 'this' pointer as the pretend 'result' of the operation. It will be popped again in most cases
                if isSuperInit then CG.EmitInstrs cgbuf (pop 0) (Push [mspec.DeclaringType]) [ mkLdarg0 ]

                // When generating debug code, generate a 'nop' after a 'call' that returns 'void'
                // This is what C# does, as it allows the call location to be maintained correctly in the stack frame
                if cenv.opts.generateDebugSymbols && mustGenerateUnitAfterCall && (isTailCall = Normalcall) then
                    CG.EmitInstrs cgbuf (pop 0) Push0 [ AI_nop ]

                if isNil laterArgs then
                    assert isNil whereSaved
                    // Generate the "unit" value if necessary
                    CommitCallSequel cenv eenv m eenv.cloc cgbuf mustGenerateUnitAfterCall sequel
                else
                    //printfn "%d EXTRA ARGS IN TOP APP at %s" laterArgs.Length (stringOfRange m)
                    whereSaved |> List.iter (function
                        | Choice1Of2 (ilTy, loc) -> EmitGetLocal cgbuf ilTy loc
                        | Choice2Of2 expr -> GenExpr cenv cgbuf eenv SPSuppress expr Continue)
                    GenIndirectCall cenv cgbuf eenv (actualRetTy, [], laterArgs, m) sequel)
              
      | _ -> failwith "??"
    
    // This case is for getting/calling a value, when we can't call it directly.
    // However, we know the type instantiation for the value.
    // In this case we can often generate a type-specific local expression for the value.
    // This reduces the number of dynamic type applications.
  | (Expr.Val (vref, _, _), _, _) ->
     GenGetValRefAndSequel cenv cgbuf eenv m vref (Some (tyargs, curriedArgs, m, sequel))
    
  | _ ->
    (* worst case: generate a first-class function value and call *)
    GenExpr cenv cgbuf eenv SPSuppress f Continue
    GenCurriedArgsAndIndirectCall cenv cgbuf eenv (fty, tyargs, curriedArgs, m) sequel
    
and CanTailcall (hasStructObjArg, ccallInfo, withinSEH, hasByrefArg, mustGenerateUnitAfterCall, isDllImport, isSelfInit, makesNoCriticalTailcalls, sequel) =

    // Can't tailcall with a struct object arg since it involves a byref
    // Can't tailcall with a .NET 2.0 generic constrained call since it involves a byref
    if not hasStructObjArg && Option.isNone ccallInfo && not withinSEH && not hasByrefArg &&
       not isDllImport && not isSelfInit && not makesNoCriticalTailcalls &&

        // We can tailcall even if we need to generate "unit", as long as we're about to throw the value away anyway as par of the return.
        // We can tailcall if we don't need to generate "unit", as long as we're about to return.
        (match sequelIgnoreEndScopes sequel with
         | ReturnVoid | Return -> not mustGenerateUnitAfterCall
         | DiscardThen ReturnVoid -> mustGenerateUnitAfterCall
         | _ -> false)
    then Tailcall
    else Normalcall
    
and GenNamedLocalTyFuncCall cenv (cgbuf: CodeGenBuffer) eenv ty cloinfo tyargs m =
    let g = cenv.g
    let ilContractClassTyargs =
        cloinfo.localTypeFuncContractFreeTypars
            |> List.map mkTyparTy
            |> GenTypeArgs cenv.amap m eenv.tyenv

    let ilTyArgs = tyargs |> GenTypeArgs cenv.amap m eenv.tyenv

    let _, (ilContractMethTyargs: ILGenericParameterDefs), (ilContractCloTySpec: ILTypeSpec), ilContractFormalRetTy =
        GenNamedLocalTypeFuncContractInfo cenv eenv m cloinfo

    let ilContractTy = mkILBoxedTy ilContractCloTySpec.TypeRef ilContractClassTyargs

    if not (ilContractMethTyargs.Length = ilTyArgs.Length) then errorR(Error(FSComp.SR.ilIncorrectNumberOfTypeArguments(), m))

    // Local TyFunc are represented as a $contract type. they currently get stored in a value of type object
    // Recover result (value or reference types) via unbox_any.
    CG.EmitInstrs cgbuf (pop 1) (Push [ilContractTy]) [I_unbox_any ilContractTy]
    let actualRetTy = applyTys g ty (tyargs, [])

    let ilDirectInvokeMethSpec = mkILInstanceMethSpecInTy(ilContractTy, "DirectInvoke", [], ilContractFormalRetTy, ilTyArgs)
    let ilActualRetTy = GenType cenv.amap m eenv.tyenv actualRetTy
    CountCallFuncInstructions()
    CG.EmitInstr cgbuf (pop 1) (Push [ilActualRetTy]) (mkNormalCallvirt ilDirectInvokeMethSpec)
    actualRetTy

    
/// Generate an indirect call, converting to an ILX callfunc instruction
and GenCurriedArgsAndIndirectCall cenv cgbuf eenv (functy, tyargs, curriedArgs, m) sequel =

    // Generate the curried arguments to the indirect call
    GenExprs cenv cgbuf eenv curriedArgs
    GenIndirectCall cenv cgbuf eenv (functy, tyargs, curriedArgs, m) sequel

/// Generate an indirect call, converting to an ILX callfunc instruction
and GenIndirectCall cenv cgbuf eenv (functy, tyargs, curriedArgs, m) sequel =
    let g = cenv.g

    // Fold in the new types into the environment as we generate the formal types.
    let ilxClosureApps =
        // keep only non-erased type arguments when computing indirect call
        let tyargs = DropErasedTyargs tyargs

        let typars, formalFuncTy = tryDestForallTy g functy

        let feenv = eenv.tyenv.Add typars

        // This does two phases: REVIEW: the code is too complex for what it's achieving and should be rewritten
        let formalRetTy, appBuilder =
            ((formalFuncTy, id), curriedArgs) ||> List.fold (fun (formalFuncTy, appBuilder) _ ->
                let dty, rty = destFunTy cenv.g formalFuncTy
                (rty, (fun acc -> appBuilder (Apps_app(GenType cenv.amap m feenv dty, acc)))))

        let ilxRetApps = Apps_done (GenType cenv.amap m feenv formalRetTy)

        List.foldBack (fun tyarg acc -> Apps_tyapp(GenType cenv.amap m eenv.tyenv tyarg, acc)) tyargs (appBuilder ilxRetApps)

    let actualRetTy = applyTys g functy (tyargs, curriedArgs)
    let ilActualRetTy = GenType cenv.amap m eenv.tyenv actualRetTy

    // Check if any byrefs are involved to make sure we don't tailcall
    let hasByrefArg =
        let rec check x =
          match x with
          | Apps_tyapp(_, apps) -> check apps
          | Apps_app(arg, apps) -> IsILTypeByref arg || check apps
          | _ -> false
        check ilxClosureApps
    
    let isTailCall = CanTailcall(false, None, eenv.withinSEH, hasByrefArg, false, false, false, false, sequel)
    CountCallFuncInstructions()

    // Generate the code code an ILX callfunc operation
    let instrs = EraseClosures.mkCallFunc g.ilxPubCloEnv (fun ty -> cgbuf.AllocLocal([], ty, false) |> uint16) eenv.tyenv.Count isTailCall ilxClosureApps
    CG.EmitInstrs cgbuf (pop (1+curriedArgs.Length)) (Push [ilActualRetTy]) instrs

    // Done compiling indirect call...
    GenSequel cenv eenv.cloc cgbuf sequel

//--------------------------------------------------------------------------
// Generate try expressions
//--------------------------------------------------------------------------

and GenTry cenv cgbuf eenv scopeMarks (e1, m, resty, spTry) =
    let sp =
        match spTry with
        | DebugPointAtTry.Yes m -> CG.EmitSeqPoint cgbuf m; SPAlways
        | DebugPointAtTry.Body -> SPAlways
        | DebugPointAtTry.No -> SPSuppress

    let stack, eenvinner = EmitSaveStack cenv cgbuf eenv m scopeMarks
    let startTryMark = CG.GenerateMark cgbuf "startTryMark"
    let endTryMark = CG.GenerateDelayMark cgbuf "endTryMark"
    let afterHandler = CG.GenerateDelayMark cgbuf "afterHandler"
    let eenvinner = {eenvinner with withinSEH = true}
    let ilResultTy = GenType cenv.amap m eenvinner.tyenv resty

    let whereToSave, _realloc, eenvinner =
        // Ensure that we have an g.CompilerGlobalState
        assert(cenv.g.CompilerGlobalState |> Option.isSome)
        AllocLocal cenv cgbuf eenvinner true (cenv.g.CompilerGlobalState.Value.IlxGenNiceNameGenerator.FreshCompilerGeneratedName ("tryres", m), ilResultTy, false) (startTryMark, endTryMark)

    // Generate the body of the try. In the normal case (DebugPointAtTry.Yes) we generate a sequence point
    // both on the 'try' keyword and on the start of the expression in the 'try'. For inlined code and
    // compiler generated 'try' blocks (i.e. DebugPointAtTry.No, used for the try/finally implicit
    // in a 'use' or 'foreach'), we suppress the sequence point
    GenExpr cenv cgbuf eenvinner sp e1 (LeaveHandler (false, whereToSave, afterHandler))
    CG.SetMarkToHere cgbuf endTryMark
    let tryMarks = (startTryMark.CodeLabel, endTryMark.CodeLabel)
    whereToSave, eenvinner, stack, tryMarks, afterHandler, ilResultTy

and GenTryCatch cenv cgbuf eenv (e1, vf: Val, ef, vh: Val, eh, m, resty, spTry, spWith) sequel =
    let g = cenv.g

    // Save the stack - gross because IL flushes the stack at the exn. handler
    // note: eenvinner notes spill vars are live
    LocalScope "trystack" cgbuf (fun scopeMarks ->
       let whereToSave, eenvinner, stack, tryMarks, afterHandler, ilResultTy = GenTry cenv cgbuf eenv scopeMarks (e1, m, resty, spTry)

       // Now the filter and catch blocks

       let seh =
           if cenv.opts.generateFilterBlocks then
               let startOfFilter = CG.GenerateMark cgbuf "startOfFilter"
               let afterFilter = CG.GenerateDelayMark cgbuf "afterFilter"
               let (sequelOnBranches, afterJoin, stackAfterJoin, sequelAfterJoin) = GenJoinPoint cenv cgbuf "filter" eenv g.int_ty m EndFilter
               // We emit the sequence point for the 'with' keyword span on the start of the filter
               // block. However the targets of the filter block pattern matching should not get any
               // sequence points (they will be 'true'/'false' values indicating if the exception has been
               // caught or not).
               //
               // The targets of the handler block DO get sequence points. Thus the expected behaviour
               // for a try/with with a complex pattern is that we hit the "with" before the filter is run
               // and then jump to the handler for the successful catch (or continue with exception handling
               // if the filter fails)
               match spWith with
               | DebugPointAtWith.Yes m -> CG.EmitSeqPoint cgbuf m
               | DebugPointAtWith.No -> ()


               CG.SetStack cgbuf [g.ilg.typ_Object]
               let _, eenvinner = AllocLocalVal cenv cgbuf vf eenvinner None (startOfFilter, afterFilter)
               CG.EmitInstr cgbuf (pop 1) (Push [g.iltyp_Exception]) (I_castclass g.iltyp_Exception)

               GenStoreVal cenv cgbuf eenvinner vf.Range vf

               // Why SPSuppress? Because we do not emit a sequence point at the start of the List.filter - we've already put one on
               // the 'with' keyword above
               GenExpr cenv cgbuf eenvinner SPSuppress ef sequelOnBranches
               CG.SetMarkToHere cgbuf afterJoin
               CG.SetStack cgbuf stackAfterJoin
               GenSequel cenv eenv.cloc cgbuf sequelAfterJoin
               let endOfFilter = CG.GenerateMark cgbuf "endOfFilter"
               let filterMarks = (startOfFilter.CodeLabel, endOfFilter.CodeLabel)
               CG.SetMarkToHere cgbuf afterFilter

               let startOfHandler = CG.GenerateMark cgbuf "startOfHandler"
               
               CG.SetStack cgbuf [g.ilg.typ_Object]
               let _, eenvinner = AllocLocalVal cenv cgbuf vh eenvinner None (startOfHandler, afterHandler)
               CG.EmitInstr cgbuf (pop 1) (Push [g.iltyp_Exception]) (I_castclass g.iltyp_Exception)
               GenStoreVal cenv cgbuf eenvinner vh.Range vh

               GenExpr cenv cgbuf eenvinner SPAlways eh (LeaveHandler (false, whereToSave, afterHandler))
 
               let endOfHandler = CG.GenerateMark cgbuf "endOfHandler"
               let handlerMarks = (startOfHandler.CodeLabel, endOfHandler.CodeLabel)
               ILExceptionClause.FilterCatch(filterMarks, handlerMarks)
           else
               let startOfHandler = CG.GenerateMark cgbuf "startOfHandler"
               
               match spWith with
               | DebugPointAtWith.Yes m -> CG.EmitSeqPoint cgbuf m
               | DebugPointAtWith.No -> ()

               CG.SetStack cgbuf [g.ilg.typ_Object]
               let _, eenvinner = AllocLocalVal cenv cgbuf vh eenvinner None (startOfHandler, afterHandler)
               CG.EmitInstr cgbuf (pop 1) (Push [g.iltyp_Exception]) (I_castclass g.iltyp_Exception)

               GenStoreVal cenv cgbuf eenvinner m vh

               GenExpr cenv cgbuf eenvinner SPAlways eh (LeaveHandler (false, whereToSave, afterHandler))
               
               let endOfHandler = CG.GenerateMark cgbuf "endOfHandler"
               let handlerMarks = (startOfHandler.CodeLabel, endOfHandler.CodeLabel)
               ILExceptionClause.TypeCatch(g.ilg.typ_Object, handlerMarks)

       cgbuf.EmitExceptionClause
         { Clause = seh
           Range= tryMarks }

       CG.SetMarkToHere cgbuf afterHandler
       CG.SetStack cgbuf []

       cgbuf.EmitStartOfHiddenCode()

       (* Restore the stack and load the result *)
       EmitRestoreStack cgbuf stack (* RESTORE *)

       EmitGetLocal cgbuf ilResultTy whereToSave
       GenSequel cenv eenv.cloc cgbuf sequel
   )


and GenTryFinally cenv cgbuf eenv (bodyExpr, handlerExpr, m, resty, spTry, spFinally) sequel =
    // Save the stack - needed because IL flushes the stack at the exn. handler
    // note: eenvinner notes spill vars are live
    LocalScope "trystack" cgbuf (fun scopeMarks ->

       let whereToSave, eenvinner, stack, tryMarks, afterHandler, ilResultTy = GenTry cenv cgbuf eenv scopeMarks (bodyExpr, m, resty, spTry)

       // Now the catch/finally block
       let startOfHandler = CG.GenerateMark cgbuf "startOfHandler"
       CG.SetStack cgbuf []
   
       let sp =
           match spFinally with
           | DebugPointAtFinally.Yes m -> CG.EmitSeqPoint cgbuf m; SPAlways
           | DebugPointAtFinally.No -> SPSuppress

       GenExpr cenv cgbuf eenvinner sp handlerExpr (LeaveHandler (true, whereToSave, afterHandler))
       let endOfHandler = CG.GenerateMark cgbuf "endOfHandler"
       let handlerMarks = (startOfHandler.CodeLabel, endOfHandler.CodeLabel)
       cgbuf.EmitExceptionClause
         { Clause = ILExceptionClause.Finally handlerMarks
           Range = tryMarks }

       CG.SetMarkToHere cgbuf afterHandler
       CG.SetStack cgbuf []

       // Restore the stack and load the result
       cgbuf.EmitStartOfHiddenCode()
       EmitRestoreStack cgbuf stack
       EmitGetLocal cgbuf ilResultTy whereToSave
       GenSequel cenv eenv.cloc cgbuf sequel
   )

//--------------------------------------------------------------------------
// Generate for-loop
//--------------------------------------------------------------------------

and GenForLoop cenv cgbuf eenv (spFor, v, e1, dir, e2, loopBody, m) sequel =
    let eenv = SetIsInLoop true eenv
    let g = cenv.g

    // The JIT/NGen eliminate array-bounds checks for C# loops of form:
    //   for(int i=0; i < (#ldlen arr#); i++) { ... arr[i] ... }
    // Here
    //     dir = BI_blt indicates an optimized for loop that fits C# form that evaluates its 'end' argument each time around
    //     dir = BI_ble indicates a normal F# for loop that evaluates its argument only once
    //
    // It is also important that we follow C# IL-layout exactly "prefix, jmp test, body, test, finish" for JIT/NGEN.
    let start = CG.GenerateMark cgbuf "for_start"
    let finish = CG.GenerateDelayMark cgbuf "for_finish"
    let inner = CG.GenerateDelayMark cgbuf "for_inner"
    let test = CG.GenerateDelayMark cgbuf "for_test"
    let stack, eenvinner = EmitSaveStack cenv cgbuf eenv m (start, finish)

    let isUp = (match dir with | FSharpForLoopUp | CSharpForLoopUp -> true | FSharpForLoopDown -> false)
    let isFSharpStyle = (match dir with FSharpForLoopUp | FSharpForLoopDown -> true | CSharpForLoopUp -> false)

    let finishIdx, eenvinner =
        if isFSharpStyle then
            // Ensure that we have an g.CompilerGlobalState
            assert(g.CompilerGlobalState |> Option.isSome)
            let vName = g.CompilerGlobalState.Value.IlxGenNiceNameGenerator.FreshCompilerGeneratedName ("endLoop", m)
            let v, _realloc, eenvinner = AllocLocal cenv cgbuf eenvinner true (vName, g.ilg.typ_Int32, false) (start, finish)
            v, eenvinner
        else
            -1, eenvinner

    let _, eenvinner = AllocLocalVal cenv cgbuf v eenvinner None (start, finish)

    match spFor with
    | DebugPointAtFor.Yes spStart -> CG.EmitSeqPoint cgbuf spStart
    | DebugPointAtFor.No -> ()

    GenExpr cenv cgbuf eenv SPSuppress e1 Continue
    GenStoreVal cenv cgbuf eenvinner m v
    if isFSharpStyle then
        GenExpr cenv cgbuf eenvinner SPSuppress e2 Continue
        EmitSetLocal cgbuf finishIdx
        EmitGetLocal cgbuf g.ilg.typ_Int32 finishIdx
        GenGetLocalVal cenv cgbuf eenvinner e2.Range v None    
        CG.EmitInstr cgbuf (pop 2) Push0 (I_brcmp ((if isUp then BI_blt else BI_bgt), finish.CodeLabel))

    else
        CG.EmitInstr cgbuf (pop 0) Push0 (I_br test.CodeLabel)

    // .inner
    CG.SetMarkToHere cgbuf inner
    //    <loop body>
    GenExpr cenv cgbuf eenvinner SPAlways loopBody discard
    //    v++ or v--
    GenGetLocalVal cenv cgbuf eenvinner e2.Range v None

    CG.EmitInstr cgbuf (pop 0) (Push [g.ilg.typ_Int32]) (mkLdcInt32 1)
    CG.EmitInstr cgbuf (pop 1) Push0 (if isUp then AI_add else AI_sub)
    GenStoreVal cenv cgbuf eenvinner m v

    // .text
    CG.SetMarkToHere cgbuf test

    // FSharpForLoopUp: if v <> e2 + 1 then goto .inner
    // FSharpForLoopDown: if v <> e2 - 1 then goto .inner
    // CSharpStyle: if v < e2 then goto .inner
    match spFor with
    | DebugPointAtFor.Yes spStart -> CG.EmitSeqPoint cgbuf spStart
    | DebugPointAtFor.No -> () //CG.EmitSeqPoint cgbuf e2.Range

    GenGetLocalVal cenv cgbuf eenvinner e2.Range v None

    let cmp = match dir with FSharpForLoopUp | FSharpForLoopDown -> BI_bne_un | CSharpForLoopUp -> BI_blt
    let e2Sequel = (CmpThenBrOrContinue (pop 2, [ I_brcmp(cmp, inner.CodeLabel) ]))

    if isFSharpStyle then
        EmitGetLocal cgbuf g.ilg.typ_Int32 finishIdx
        CG.EmitInstr cgbuf (pop 0) (Push [g.ilg.typ_Int32]) (mkLdcInt32 1)
        CG.EmitInstr cgbuf (pop 1) Push0 (if isUp then AI_add else AI_sub)
        GenSequel cenv eenv.cloc cgbuf e2Sequel
    else
        GenExpr cenv cgbuf eenv SPSuppress e2 e2Sequel

    // .finish - loop-exit here
    CG.SetMarkToHere cgbuf finish

    // Restore the stack and load the result
    EmitRestoreStack cgbuf stack
    GenUnitThenSequel cenv eenv m eenv.cloc cgbuf sequel

//--------------------------------------------------------------------------
// Generate while-loop
//--------------------------------------------------------------------------

and GenWhileLoop cenv cgbuf eenv (spWhile, e1, e2, m) sequel =
    let eenv = SetIsInLoop true eenv
    let finish = CG.GenerateDelayMark cgbuf "while_finish"
    let startTest = CG.GenerateMark cgbuf "startTest"

    match spWhile with
    | DebugPointAtWhile.Yes spStart -> CG.EmitSeqPoint cgbuf spStart
    | DebugPointAtWhile.No -> ()

    // SEQUENCE POINTS: Emit a sequence point to cover all of 'while e do'
    GenExpr cenv cgbuf eenv SPSuppress e1 (CmpThenBrOrContinue (pop 1, [ I_brcmp(BI_brfalse, finish.CodeLabel) ]))

    GenExpr cenv cgbuf eenv SPAlways e2 (DiscardThen (Br startTest))
    CG.SetMarkToHere cgbuf finish

    // SEQUENCE POINTS: Emit a sequence point to cover 'done' if present
    GenUnitThenSequel cenv eenv m eenv.cloc cgbuf sequel

//--------------------------------------------------------------------------
// Generate IL assembly code.
// Polymorphic IL/ILX instructions may be instantiated when polymorphic code is inlined.
// We must implement this for the few uses of polymorphic instructions
// in the standard libarary.
//--------------------------------------------------------------------------

and GenAsmCode cenv cgbuf eenv (il, tyargs, args, returnTys, m) sequel =
    let g = cenv.g
    let ilTyArgs = GenTypesPermitVoid cenv.amap m eenv.tyenv tyargs
    let ilReturnTys = GenTypesPermitVoid cenv.amap m eenv.tyenv returnTys
    let ilAfterInst =
      il |> List.filter (function AI_nop -> false | _ -> true)
         |> List.map (fun i ->
          let err s =
              errorR(InternalError(sprintf "%s: bad instruction: %A" s i, m))

          let modFieldSpec fspec =
              if isNil ilTyArgs then
                fspec
              else
                {fspec with DeclaringType=
                                   let ty = fspec.DeclaringType
                                   let tspec = ty.TypeSpec
                                   mkILTy ty.Boxity (mkILTySpec(tspec.TypeRef, ilTyArgs)) }      
          match i, ilTyArgs with
            | I_unbox_any (ILType.TypeVar _), [tyarg] -> I_unbox_any tyarg
            | I_box (ILType.TypeVar _), [tyarg] -> I_box tyarg
            | I_isinst (ILType.TypeVar _), [tyarg] -> I_isinst tyarg
            | I_castclass (ILType.TypeVar _), [tyarg] -> I_castclass tyarg
            | I_newarr (shape, ILType.TypeVar _), [tyarg] -> I_newarr (shape, tyarg)
            | I_ldelem_any (shape, ILType.TypeVar _), [tyarg] -> I_ldelem_any (shape, tyarg)
            | I_ldelema (ro, _, shape, ILType.TypeVar _), [tyarg] -> I_ldelema (ro, false, shape, tyarg)
            | I_stelem_any (shape, ILType.TypeVar _), [tyarg] -> I_stelem_any (shape, tyarg)
            | I_ldobj (a, b, ILType.TypeVar _), [tyarg] -> I_ldobj (a, b, tyarg)
            | I_stobj (a, b, ILType.TypeVar _), [tyarg] -> I_stobj (a, b, tyarg)
            | I_ldtoken (ILToken.ILType (ILType.TypeVar _)), [tyarg] -> I_ldtoken (ILToken.ILType tyarg)
            | I_sizeof (ILType.TypeVar _), [tyarg] -> I_sizeof tyarg
            // currently unused, added for forward compat, see https://visualfsharp.codeplex.com/SourceControl/network/forks/jackpappas/fsharpcontrib/contribution/7134
            | I_cpobj (ILType.TypeVar _), [tyarg] -> I_cpobj tyarg 
            | I_initobj (ILType.TypeVar _), [tyarg] -> I_initobj tyarg  
            | I_ldfld (al, vol, fspec), _ -> I_ldfld (al, vol, modFieldSpec fspec)
            | I_ldflda fspec, _ -> I_ldflda (modFieldSpec fspec)
            | I_stfld (al, vol, fspec), _ -> I_stfld (al, vol, modFieldSpec fspec)
            | I_stsfld (vol, fspec), _ -> I_stsfld (vol, modFieldSpec fspec)
            | I_ldsfld (vol, fspec), _ -> I_ldsfld (vol, modFieldSpec fspec)
            | I_ldsflda fspec, _ -> I_ldsflda (modFieldSpec fspec)
            | EI_ilzero(ILType.TypeVar _), [tyarg] -> EI_ilzero tyarg
            | AI_nop, _ -> i
                // These are embedded in the IL for a an initonly ldfld, i.e.
                // here's the relevant comment from tc.fs
                //     "Add an I_nop if this is an initonly field to make sure we never recognize it as an lvalue. See mkExprAddrOfExpr."

            | _ ->
                if not (isNil tyargs) then err "Bad polymorphic IL instruction"
                i)
    match ilAfterInst, args, sequel, ilReturnTys with

    | [ EI_ilzero _ ], _, _, _ ->
          match tyargs with
          | [ty] ->
              GenDefaultValue cenv cgbuf eenv (ty, m)
              GenSequel cenv eenv.cloc cgbuf sequel
          | _ -> failwith "Bad polymorphic IL instruction"

    // Strip off any ("ceq" x false) when the sequel is a comparison branch and change the BI_brfalse to a BI_brtrue
    // This is the instruction sequence for "not"
    // For these we can just generate the argument and change the test (from a brfalse to a brtrue and vice versa)
    | ([ AI_ceq ],
       [arg1; Expr.Const ((Const.Bool false | Const.SByte 0y| Const.Int16 0s | Const.Int32 0 | Const.Int64 0L | Const.Byte 0uy| Const.UInt16 0us | Const.UInt32 0u | Const.UInt64 0UL), _, _) ],
       CmpThenBrOrContinue(1, [I_brcmp (((BI_brfalse | BI_brtrue) as bi), label1) ]),
       _) ->

            let bi = match bi with BI_brtrue -> BI_brfalse | _ -> BI_brtrue
            GenExpr cenv cgbuf eenv SPSuppress arg1 (CmpThenBrOrContinue(pop 1, [ I_brcmp (bi, label1) ]))

    // Query; when do we get a 'ret' in IL assembly code?
    | [ I_ret ], [arg1], sequel, [_ilRetTy] ->
          GenExpr cenv cgbuf eenv SPSuppress arg1 Continue
          CG.EmitInstr cgbuf (pop 1) Push0 I_ret
          GenSequelEndScopes cgbuf sequel

    // Query; when do we get a 'ret' in IL assembly code?
    | [ I_ret ], [], sequel, [_ilRetTy] ->
          CG.EmitInstr cgbuf (pop 1) Push0 I_ret
          GenSequelEndScopes cgbuf sequel

    // 'throw' instructions are a bit of a problem - e.g. let x = (throw ...) in ... expects a value *)
    // to be left on the stack. But dead-code checking by some versions of the .NET verifier *)
    // mean that we can't just have fake code after the throw to generate the fake value *)
    // (nb. a fake value can always be generated by a "ldnull unbox.any ty" sequence *)
    // So in the worst case we generate a fake (never-taken) branch to a piece of code to generate *)
    // the fake value *)
    | [ I_throw ], [arg1], sequel, [ilRetTy] ->
        match sequelIgnoreEndScopes sequel with
        | s when IsSequelImmediate s ->
            (* In most cases we can avoid doing this... *)
            GenExpr cenv cgbuf eenv SPSuppress arg1 Continue
            CG.EmitInstr cgbuf (pop 1) Push0 I_throw
            GenSequelEndScopes cgbuf sequel
        | _ ->
            let after1 = CG.GenerateDelayMark cgbuf ("fake_join")
            let after2 = CG.GenerateDelayMark cgbuf ("fake_join")
            let after3 = CG.GenerateDelayMark cgbuf ("fake_join")
            CG.EmitInstrs cgbuf (pop 0) Push0 [mkLdcInt32 0; I_brcmp (BI_brfalse, after2.CodeLabel) ]

            CG.SetMarkToHere cgbuf after1
            CG.EmitInstrs cgbuf (pop 0) (Push [ilRetTy]) [AI_ldnull; I_unbox_any ilRetTy; I_br after3.CodeLabel ]
        
            CG.SetMarkToHere cgbuf after2
            GenExpr cenv cgbuf eenv SPSuppress arg1 Continue
            CG.EmitInstr cgbuf (pop 1) Push0 I_throw
            CG.SetMarkToHere cgbuf after3
            GenSequel cenv eenv.cloc cgbuf sequel
    | _ ->
      // float or float32 or float<_> or float32<_>
      let anyfpType ty = typeEquivAux EraseMeasures g g.float_ty ty || typeEquivAux EraseMeasures g g.float32_ty ty

      // Otherwise generate the arguments, and see if we can use a I_brcmp rather than a comparison followed by an I_brfalse/I_brtrue
      GenExprs cenv cgbuf eenv args
      match ilAfterInst, sequel with

      // NOTE: THESE ARE NOT VALID ON FLOATING POINT DUE TO NaN. Hence INLINE ASM ON FP. MUST BE CAREFULLY WRITTEN

      | [ AI_clt ], CmpThenBrOrContinue(1, [ I_brcmp (BI_brfalse, label1) ]) when not (anyfpType (tyOfExpr g args.Head)) ->
        CG.EmitInstr cgbuf (pop 2) Push0 (I_brcmp(BI_bge, label1))
      | [ AI_cgt ], CmpThenBrOrContinue(1, [ I_brcmp (BI_brfalse, label1) ]) when not (anyfpType (tyOfExpr g args.Head)) ->
        CG.EmitInstr cgbuf (pop 2) Push0 (I_brcmp(BI_ble, label1))
      | [ AI_clt_un ], CmpThenBrOrContinue(1, [ I_brcmp (BI_brfalse, label1) ]) when not (anyfpType (tyOfExpr g args.Head)) ->
        CG.EmitInstr cgbuf (pop 2) Push0 (I_brcmp(BI_bge_un, label1))
      | [ AI_cgt_un ], CmpThenBrOrContinue(1, [I_brcmp (BI_brfalse, label1) ]) when not (anyfpType (tyOfExpr g args.Head)) ->
        CG.EmitInstr cgbuf (pop 2) Push0 (I_brcmp(BI_ble_un, label1))
      | [ AI_ceq ], CmpThenBrOrContinue(1, [ I_brcmp (BI_brfalse, label1) ]) when not (anyfpType (tyOfExpr g args.Head)) ->
        CG.EmitInstr cgbuf (pop 2) Push0 (I_brcmp(BI_bne_un, label1))
    
      // THESE ARE VALID ON FP w.r.t. NaN
    
      | [ AI_clt ], CmpThenBrOrContinue(1, [ I_brcmp (BI_brtrue, label1) ]) ->
        CG.EmitInstr cgbuf (pop 2) Push0 (I_brcmp(BI_blt, label1))
      | [ AI_cgt ], CmpThenBrOrContinue(1, [ I_brcmp (BI_brtrue, label1) ]) ->
        CG.EmitInstr cgbuf (pop 2) Push0 (I_brcmp(BI_bgt, label1))
      | [ AI_clt_un ], CmpThenBrOrContinue(1, [ I_brcmp (BI_brtrue, label1) ]) ->
        CG.EmitInstr cgbuf (pop 2) Push0 (I_brcmp(BI_blt_un, label1))
      | [ AI_cgt_un ], CmpThenBrOrContinue(1, [ I_brcmp (BI_brtrue, label1) ]) ->
        CG.EmitInstr cgbuf (pop 2) Push0 (I_brcmp(BI_bgt_un, label1))
      | [ AI_ceq ], CmpThenBrOrContinue(1, [ I_brcmp (BI_brtrue, label1) ]) ->
        CG.EmitInstr cgbuf (pop 2) Push0 (I_brcmp(BI_beq, label1))
      | _ ->
        // Failing that, generate the real IL leaving value(s) on the stack
        CG.EmitInstrs cgbuf (pop args.Length) (Push ilReturnTys) ilAfterInst

        // If no return values were specified generate a "unit"
        if isNil returnTys then
          GenUnitThenSequel cenv eenv m eenv.cloc cgbuf sequel
        else
          GenSequel cenv eenv.cloc cgbuf sequel

//--------------------------------------------------------------------------
// Generate expression quotations
//--------------------------------------------------------------------------

and GenQuotation cenv cgbuf eenv (ast, qdataCell, m, ety) sequel =
    let g = cenv.g
    let suppressWitnesses = eenv.suppressWitnesses
    let referencedTypeDefs, typeSplices, exprSplices, astSpec =
        match qdataCell.Value with
        | Some (data1, data2) ->
            if suppressWitnesses then data1 else data2
            
        | None ->
            try
                let qscope = QuotationTranslator.QuotationGenerationScope.Create (g, cenv.amap, cenv.viewCcu, cenv.tcVal, QuotationTranslator.IsReflectedDefinition.No)
                let astSpec = QuotationTranslator.ConvExprPublic qscope suppressWitnesses ast
                let referencedTypeDefs, typeSplices, exprSplices = qscope.Close()
                referencedTypeDefs, List.map fst typeSplices, List.map fst exprSplices, astSpec
            with
                QuotationTranslator.InvalidQuotedTerm e -> error e

    let astSerializedBytes = QuotationPickler.pickle astSpec

    let someTypeInModuleExpr = mkTypeOfExpr cenv m eenv.someTypeInThisAssembly
    let rawTy = mkRawQuotedExprTy g                      
    let typeSpliceExprs = List.map (GenType cenv.amap m eenv.tyenv >> (mkTypeOfExpr cenv m)) typeSplices

    let bytesExpr = Expr.Op (TOp.Bytes astSerializedBytes, [], [], m)

    let deserializeExpr =
        let qf = QuotationTranslator.QuotationGenerationScope.ComputeQuotationFormat g 
        if qf.SupportsDeserializeEx then 
            let referencedTypeDefExprs = List.map (mkILNonGenericBoxedTy >> mkTypeOfExpr cenv m) referencedTypeDefs
            let referencedTypeDefsExpr = mkArray (g.system_Type_ty, referencedTypeDefExprs, m)
            let typeSplicesExpr = mkArray (g.system_Type_ty, typeSpliceExprs, m)
            let spliceArgsExpr = mkArray (rawTy, exprSplices, m)
            mkCallDeserializeQuotationFSharp40Plus g m someTypeInModuleExpr referencedTypeDefsExpr typeSplicesExpr spliceArgsExpr bytesExpr
        else
            let mkList ty els = List.foldBack (mkCons g ty) els (mkNil g m ty)
            let typeSplicesExpr = mkList g.system_Type_ty typeSpliceExprs
            let spliceArgsExpr = mkList rawTy exprSplices
            mkCallDeserializeQuotationFSharp20Plus g m someTypeInModuleExpr typeSplicesExpr spliceArgsExpr bytesExpr

    let afterCastExpr =
        // Detect a typed quotation and insert the cast if needed. The cast should not fail but does
        // unfortunately involve a "typeOf" computation over a quotation tree.
        if tyconRefEq g (tcrefOfAppTy g ety) g.expr_tcr then
            mkCallCastQuotation g m (List.head (argsOfAppTy g ety)) deserializeExpr
        else
            deserializeExpr
    GenExpr cenv cgbuf eenv SPSuppress afterCastExpr sequel

//--------------------------------------------------------------------------
// Generate calls to IL methods
//--------------------------------------------------------------------------

and GenILCall cenv cgbuf eenv (virt, valu, newobj, valUseFlags, isDllImport, ilMethRef: ILMethodRef, enclArgTys, methArgTys, argExprs, returnTys, m) sequel =
    let hasByrefArg = ilMethRef.ArgTypes |> List.exists IsILTypeByref
    let isSuperInit = match valUseFlags with CtorValUsedAsSuperInit -> true | _ -> false
    let isBaseCall = match valUseFlags with VSlotDirectCall -> true | _ -> false
    let ccallInfo = match valUseFlags with PossibleConstrainedCall ty -> Some ty | _ -> None
    let boxity = (if valu then AsValue else AsObject)
    let mustGenerateUnitAfterCall = isNil returnTys
    let makesNoCriticalTailcalls = (newobj || not virt) // Don't tailcall for 'newobj', or 'call' to IL code
    let tail = CanTailcall(valu, ccallInfo, eenv.withinSEH, hasByrefArg, mustGenerateUnitAfterCall, isDllImport, false, makesNoCriticalTailcalls, sequel)

    let ilEnclArgTys = GenTypeArgs cenv.amap m eenv.tyenv enclArgTys
    let ilMethArgTys = GenTypeArgs cenv.amap m eenv.tyenv methArgTys
    let ilReturnTys = GenTypes cenv.amap m eenv.tyenv returnTys
    let ilMethSpec = mkILMethSpec (ilMethRef, boxity, ilEnclArgTys, ilMethArgTys)
    let useICallVirt = virt || useCallVirt cenv boxity ilMethSpec isBaseCall

    // Load the 'this' pointer to pass to the superclass constructor. This argument is not
    // in the expression tree since it can't be treated like an ordinary value
    if isSuperInit then CG.EmitInstrs cgbuf (pop 0) (Push [ilMethSpec.DeclaringType]) [ mkLdarg0 ]
    GenExprs cenv cgbuf eenv argExprs
    let il =
        if newobj then [ I_newobj(ilMethSpec, None) ]
        else
            match ccallInfo with
            | Some objArgTy ->
                let ilObjArgTy = GenType cenv.amap m eenv.tyenv objArgTy
                [ I_callconstraint(tail, ilObjArgTy, ilMethSpec, None) ]
            | None ->
                if useICallVirt then [ I_callvirt(tail, ilMethSpec, None) ]
                else [ I_call(tail, ilMethSpec, None) ]

    CG.EmitInstrs cgbuf (pop (argExprs.Length + (if isSuperInit then 1 else 0))) (if isSuperInit then Push0 else Push ilReturnTys) il

    // Load the 'this' pointer as the pretend 'result' of the isSuperInit operation.
    // It will be immediately popped in most cases, but may also be used as the target of some "property set" operations.
    if isSuperInit then CG.EmitInstrs cgbuf (pop 0) (Push [ilMethSpec.DeclaringType]) [ mkLdarg0 ]
    CommitCallSequel cenv eenv m eenv.cloc cgbuf mustGenerateUnitAfterCall sequel

and CommitCallSequel cenv eenv m cloc cgbuf mustGenerateUnitAfterCall sequel =
    if mustGenerateUnitAfterCall
    then GenUnitThenSequel cenv eenv m cloc cgbuf sequel
    else GenSequel cenv cloc cgbuf sequel


and MakeNotSupportedExnExpr cenv eenv (argExpr, m) =
    let g = cenv.g
    let ety = mkAppTy (g.FindSysTyconRef ["System"] "NotSupportedException") []
    let ilty = GenType cenv.amap m eenv.tyenv ety
    let mref = mkILCtorMethSpecForTy(ilty, [g.ilg.typ_String]).MethodRef
    Expr.Op (TOp.ILCall (false, false, false, true, NormalValUse, false, false, mref, [], [], [ety]), [], [argExpr], m)

and GenTraitCall (cenv: cenv) cgbuf eenv (traitInfo: TraitConstraintInfo, argExprs, m) expr sequel =
    let g = cenv.g
    let generateWitnesses = ComputeGenerateWitnesses g eenv
    let witness = 
        if generateWitnesses then 
            TryStorageForWitness g eenv traitInfo.TraitKey
        else
            None

    match witness with 
    | Some storage -> 
        
        let ty = GenWitnessTy g traitInfo.TraitKey
        let argExprs = if argExprs.Length = 0 then [ mkUnit g m ] else argExprs 
        GenGetStorageAndSequel cenv cgbuf eenv m (ty, GenType cenv.amap m eenv.tyenv ty) storage (Some([], argExprs, m, sequel))
        
    | None ->     

    // If witnesses are available, we should now always find trait witnesses in scope
    assert not generateWitnesses
        
    let minfoOpt = CommitOperationResult (ConstraintSolver.CodegenWitnessForTraitConstraint cenv.tcVal g cenv.amap m traitInfo argExprs)
    match minfoOpt with
    | None ->
        let exnArg = mkString g m (FSComp.SR.ilDynamicInvocationNotSupported(traitInfo.MemberName))
        let exnExpr = MakeNotSupportedExnExpr cenv eenv (exnArg, m)
        let replacementExpr = mkThrow m (tyOfExpr g expr) exnExpr
        GenExpr cenv cgbuf eenv SPSuppress replacementExpr sequel
    | Some expr ->
        let expr = cenv.optimizeDuringCodeGen expr
        GenExpr cenv cgbuf eenv SPSuppress expr sequel

//--------------------------------------------------------------------------
// Generate byref-related operations
//--------------------------------------------------------------------------

and GenGetAddrOfRefCellField cenv cgbuf eenv (e, ty, m) sequel =
    GenExpr cenv cgbuf eenv SPSuppress e Continue
    let fref = GenRecdFieldRef m cenv eenv.tyenv (mkRefCellContentsRef cenv.g) [ty]
    CG.EmitInstrs cgbuf (pop 1) (Push [ILType.Byref fref.ActualType]) [ I_ldflda fref ]
    GenSequel cenv eenv.cloc cgbuf sequel

and GenGetValAddr cenv cgbuf eenv (v: ValRef, m) sequel =
    let vspec = v.Deref
    let ilTy = GenTypeOfVal cenv eenv vspec
    let storage = StorageForValRef cenv.g m v eenv

    match storage with
    | Local (idx, _, None) ->
        CG.EmitInstrs cgbuf (pop 0) (Push [ILType.Byref ilTy]) [ I_ldloca (uint16 idx) ]

    | Arg idx ->
        CG.EmitInstrs cgbuf (pop 0) (Push [ILType.Byref ilTy]) [ I_ldarga (uint16 idx) ]

    | StaticField (fspec, _vref, hasLiteralAttr, _ilTyForProperty, _, ilTy, _, _, _) ->
        if hasLiteralAttr then errorR(Error(FSComp.SR.ilAddressOfLiteralFieldIsInvalid(), m))
        let ilTy = if ilTy.IsNominal && ilTy.Boxity = ILBoxity.AsValue then ILType.Byref ilTy else ilTy
        EmitGetStaticFieldAddr cgbuf ilTy fspec

    | Env (_, ilField, _) ->
        CG.EmitInstrs cgbuf (pop 0) (Push [ILType.Byref ilTy]) [ mkLdarg0; mkNormalLdflda ilField ]

    | Local (_, _, Some _) | StaticProperty _ | Method _ | Env _ | Null ->
        errorR(Error(FSComp.SR.ilAddressOfValueHereIsInvalid(v.DisplayName), m))
        CG.EmitInstrs cgbuf (pop 1) (Push [ILType.Byref ilTy]) [ I_ldarga (uint16 669 (* random value for post-hoc diagnostic analysis on generated tree *) ) ] 

    GenSequel cenv eenv.cloc cgbuf sequel

and GenGetByref cenv cgbuf eenv (v: ValRef, m) sequel =
    GenGetLocalVRef cenv cgbuf eenv m v None
    let ilty = GenType cenv.amap m eenv.tyenv (destByrefTy cenv.g v.Type)
    CG.EmitInstrs cgbuf (pop 1) (Push [ilty]) [ mkNormalLdobj ilty ]
    GenSequel cenv eenv.cloc cgbuf sequel

and GenSetByref cenv cgbuf eenv (v: ValRef, e, m) sequel =
    GenGetLocalVRef cenv cgbuf eenv m v None
    GenExpr cenv cgbuf eenv SPSuppress e Continue
    let ilty = GenType cenv.amap m eenv.tyenv (destByrefTy cenv.g v.Type)
    CG.EmitInstrs cgbuf (pop 2) Push0 [ mkNormalStobj ilty ]
    GenUnitThenSequel cenv eenv m eenv.cloc cgbuf sequel

and GenDefaultValue cenv cgbuf eenv (ty, m) =
    let g = cenv.g
    let ilTy = GenType cenv.amap m eenv.tyenv ty
    if isRefTy g ty then
        CG.EmitInstr cgbuf (pop 0) (Push [ilTy]) AI_ldnull
    else
        match tryTcrefOfAppTy g ty with
        | ValueSome tcref when (tyconRefEq g g.system_SByte_tcref tcref ||
                                   tyconRefEq g g.system_Int16_tcref tcref ||
                                   tyconRefEq g g.system_Int32_tcref tcref ||
                                   tyconRefEq g g.system_Bool_tcref tcref ||
                                   tyconRefEq g g.system_Byte_tcref tcref ||
                                   tyconRefEq g g.system_Char_tcref tcref ||
                                   tyconRefEq g g.system_UInt16_tcref tcref ||
                                   tyconRefEq g g.system_UInt32_tcref tcref) ->
            CG.EmitInstr cgbuf (pop 0) (Push [ilTy]) iLdcZero
        | ValueSome tcref when (tyconRefEq g g.system_Int64_tcref tcref ||
                                 tyconRefEq g g.system_UInt64_tcref tcref) ->
            CG.EmitInstr cgbuf (pop 0) (Push [ilTy]) (iLdcInt64 0L)
        | ValueSome tcref when (tyconRefEq g g.system_Single_tcref tcref) ->
            CG.EmitInstr cgbuf (pop 0) (Push [ilTy]) (iLdcSingle 0.0f)
        | ValueSome tcref when (tyconRefEq g g.system_Double_tcref tcref) ->
            CG.EmitInstr cgbuf (pop 0) (Push [ilTy]) (iLdcDouble 0.0)
        | _ ->
            let ilTy = GenType cenv.amap m eenv.tyenv ty
            LocalScope "ilzero" cgbuf (fun scopeMarks ->
                let locIdx, realloc, _ =
                    // Ensure that we have an g.CompilerGlobalState
                    assert(g.CompilerGlobalState |> Option.isSome)
                    AllocLocal cenv cgbuf eenv true (g.CompilerGlobalState.Value.IlxGenNiceNameGenerator.FreshCompilerGeneratedName ("default", m), ilTy, false) scopeMarks
                // "initobj" (Generated by EmitInitLocal) doesn't work on byref types
                // But ilzero(&ty) only gets generated in the built-in get-address function so
                // we can just rely on zeroinit of all IL locals.
                if realloc then
                    match ilTy with
                    | ILType.Byref _ -> ()
                    | _ -> EmitInitLocal cgbuf ilTy locIdx
                EmitGetLocal cgbuf ilTy locIdx
            )

//--------------------------------------------------------------------------
// Generate generic parameters
//--------------------------------------------------------------------------

and GenGenericParam cenv eenv (tp: Typar) =
    let g = cenv.g
    let subTypeConstraints =
        tp.Constraints
        |> List.choose (function | TyparConstraint.CoercesTo(ty, _) -> Some ty | _ -> None)
        |> List.map (GenTypeAux cenv.amap tp.Range eenv.tyenv VoidNotOK PtrTypesNotOK)

    let refTypeConstraint =
        tp.Constraints
        |> List.exists (function TyparConstraint.IsReferenceType _ -> true | TyparConstraint.SupportsNull _ -> true | _ -> false)

    let notNullableValueTypeConstraint =
        tp.Constraints |> List.exists (function TyparConstraint.IsNonNullableStruct _ -> true | _ -> false)

    let defaultConstructorConstraint =
        tp.Constraints |> List.exists (function TyparConstraint.RequiresDefaultConstructor _ -> true | _ -> false)

    let tpName =
          // use the CompiledName if given
          // Inference variables get given an IL name "TA, TB" etc.
          let nm =
              match tp.ILName with
              | None -> tp.Name
              | Some nm -> nm
          // Some special rules apply when compiling Fsharp.Core.dll to avoid a proliferation of [<CompiledName>] attributes on type parameters
          if g.compilingFslib then
              match nm with
              | "U" -> "TResult"
              | "U1" -> "TResult1"
              | "U2" -> "TResult2"
              | _ ->
                  if nm.TrimEnd([| '0' .. '9' |]).Length = 1 then nm
                  elif nm.Length >= 1 && nm.[0] = 'T' && (nm.Length = 1 || not (System.Char.IsLower nm.[1])) then nm
                  else "T" + (String.capitalize nm)
          else
               nm

    let tpAttrs = mkILCustomAttrs (GenAttrs cenv eenv tp.Attribs)

    { Name = tpName
      Constraints = subTypeConstraints
      Variance = NonVariant
      CustomAttrsStored = storeILCustomAttrs tpAttrs
      MetadataIndex = NoMetadataIdx
      HasReferenceTypeConstraint = refTypeConstraint
      HasNotNullableValueTypeConstraint = notNullableValueTypeConstraint
      HasDefaultConstructorConstraint = defaultConstructorConstraint }

//--------------------------------------------------------------------------
// Generate object expressions as ILX "closures"
//--------------------------------------------------------------------------

/// Generates the data used for parameters at definitions of abstract method slots such as interface methods or override methods.
and GenSlotParam m cenv eenv (TSlotParam(nm, ty, inFlag, outFlag, optionalFlag, attribs)) : ILParameter =
    let ilTy = GenParamType cenv.amap m eenv.tyenv true ty
    let inFlag2, outFlag2, optionalFlag2, defaultParamValue, paramMarshal2, attribs = GenParamAttribs cenv ty attribs

    let ilAttribs = GenAttrs cenv eenv attribs

    let ilAttribs =
        match GenReadOnlyAttributeIfNecessary cenv.g ty with
        | Some attr -> ilAttribs @ [attr]
        | None -> ilAttribs

    { Name=nm
      Type= ilTy
      Default=defaultParamValue
      Marshal=paramMarshal2
      IsIn=inFlag || inFlag2
      IsOut=outFlag || outFlag2
      IsOptional=optionalFlag || optionalFlag2
      CustomAttrsStored = storeILCustomAttrs (mkILCustomAttrs ilAttribs)
      MetadataIndex = NoMetadataIdx }

and GenFormalSlotsig m cenv eenv (TSlotSig(_, ty, ctps, mtps, paraml, returnTy)) =
    let paraml = List.concat paraml
    let ilTy = GenType cenv.amap m eenv.tyenv ty
    let eenvForSlotSig = EnvForTypars (ctps @ mtps) eenv
    let ilParams = paraml |> List.map (GenSlotParam m cenv eenvForSlotSig)
    let ilRetTy = GenReturnType cenv.amap m eenvForSlotSig.tyenv returnTy
    let ilRet = mkILReturn ilRetTy
    let ilRet =
        match returnTy with
        | None -> ilRet
        | Some ty ->
        match GenReadOnlyAttributeIfNecessary cenv.g ty with
        | Some attr -> ilRet.WithCustomAttrs (mkILCustomAttrs (ilRet.CustomAttrs.AsList @ [attr]))
        | None -> ilRet
    ilTy, ilParams, ilRet

and instSlotParam inst (TSlotParam(nm, ty, inFlag, fl2, fl3, attrs)) =
    TSlotParam(nm, instType inst ty, inFlag, fl2, fl3, attrs)

and GenActualSlotsig m cenv eenv (TSlotSig(_, ty, ctps, mtps, ilSlotParams, ilSlotRetTy)) methTyparsOfOverridingMethod (methodParams: Val list) =
    let ilSlotParams = List.concat ilSlotParams
    let instForSlotSig = mkTyparInst (ctps@mtps) (argsOfAppTy cenv.g ty @ generalizeTypars methTyparsOfOverridingMethod)
    let ilParams = ilSlotParams |> List.map (instSlotParam instForSlotSig >> GenSlotParam m cenv eenv)

    // Use the better names if available
    let ilParams =
        if ilParams.Length = methodParams.Length then
            (ilParams, methodParams) ||> List.map2 (fun p pv -> { p with Name = Some (nameOfVal pv) })
        else ilParams

    let ilRetTy = GenReturnType cenv.amap m eenv.tyenv (Option.map (instType instForSlotSig) ilSlotRetTy)
    let iLRet = mkILReturn ilRetTy
    ilParams, iLRet

and GenNameOfOverridingMethod cenv (useMethodImpl, slotsig) =
    let (TSlotSig(nameOfOverridenMethod, enclTypOfOverridenMethod, _, _, _, _)) = slotsig
    if useMethodImpl then qualifiedMangledNameOfTyconRef (tcrefOfAppTy cenv.g enclTypOfOverridenMethod) nameOfOverridenMethod
    else nameOfOverridenMethod

and GenMethodImpl cenv eenv (useMethodImpl, (TSlotSig(nameOfOverridenMethod, _, _, _, _, _) as slotsig)) m =
    let ilOverrideTy, ilOverrideParams, ilOverrideRet = GenFormalSlotsig m cenv eenv slotsig

    let nameOfOverridingMethod = GenNameOfOverridingMethod cenv (useMethodImpl, slotsig)
    nameOfOverridingMethod,
    (fun (ilTyForOverriding, methTyparsOfOverridingMethod) ->
        let ilOverrideTyRef = ilOverrideTy.TypeRef
        let ilOverrideMethRef = mkILMethRef(ilOverrideTyRef, ILCallingConv.Instance, nameOfOverridenMethod, List.length (DropErasedTypars methTyparsOfOverridingMethod), typesOfILParams ilOverrideParams, ilOverrideRet.Type)
        let eenvForOverrideBy = AddTyparsToEnv methTyparsOfOverridingMethod eenv
        let ilParamsOfOverridingMethod, ilReturnOfOverridingMethod = GenActualSlotsig m cenv eenvForOverrideBy slotsig methTyparsOfOverridingMethod []
        let ilOverrideMethGenericParams = GenGenericParams cenv eenvForOverrideBy methTyparsOfOverridingMethod
        let ilOverrideMethGenericArgs = mkILFormalGenericArgs 0 ilOverrideMethGenericParams
        let ilOverrideBy = mkILInstanceMethSpecInTy(ilTyForOverriding, nameOfOverridingMethod, typesOfILParams ilParamsOfOverridingMethod, ilReturnOfOverridingMethod.Type, ilOverrideMethGenericArgs)
        { Overrides = OverridesSpec(ilOverrideMethRef, ilOverrideTy)
          OverrideBy = ilOverrideBy })

and bindBaseOrThisVarOpt cenv eenv baseValOpt =
    match baseValOpt with
    | None -> eenv
    | Some basev -> AddStorageForVal cenv.g (basev, notlazy (Arg 0)) eenv

and fixupVirtualSlotFlags (mdef: ILMethodDef) =
    mdef.WithHideBySig()

and renameMethodDef nameOfOverridingMethod (mdef: ILMethodDef) =
    mdef.With(name=nameOfOverridingMethod)

and fixupMethodImplFlags (mdef: ILMethodDef) =
    mdef.WithAccess(ILMemberAccess.Private).WithHideBySig().WithFinal(true).WithNewSlot

and GenObjectMethod cenv eenvinner (cgbuf: CodeGenBuffer) useMethodImpl tmethod =
    let g = cenv.g

    // Check if we're compiling the property as a .NET event
    let (TObjExprMethod(slotsig, attribs, methTyparsOfOverridingMethod, methodParams, moveNextExpr, m)) = tmethod
    let (TSlotSig(nameOfOverridenMethod, _, _, _, _, _)) = slotsig
    if CompileAsEvent g attribs then
        []
    else
        let eenvUnderTypars = AddTyparsToEnv methTyparsOfOverridingMethod eenvinner
        let methodParams = List.concat methodParams
        let methodParamsNonSelf = match methodParams with [] -> [] | _ :: t -> t // drop the 'this' arg when computing better argument names for IL parameters
        let ilParamsOfOverridingMethod, ilReturnOfOverridingMethod =
            GenActualSlotsig m cenv eenvUnderTypars slotsig methTyparsOfOverridingMethod methodParamsNonSelf

        let ilAttribs = GenAttrs cenv eenvinner attribs

        // Args are stored starting at #1
        let eenvForMeth = AddStorageForLocalVals g (methodParams |> List.mapi (fun i v -> (v, Arg i))) eenvUnderTypars
        let sequel = (if slotSigHasVoidReturnTy slotsig then discardAndReturnVoid else Return)
        let ilMethodBody = CodeGenMethodForExpr cenv cgbuf.mgbuf (SPAlways, [], nameOfOverridenMethod, eenvForMeth, 0, moveNextExpr, sequel)

        let nameOfOverridingMethod, methodImplGenerator = GenMethodImpl cenv eenvinner (useMethodImpl, slotsig) moveNextExpr.Range

        let mdef =
            mkILGenericVirtualMethod
              (nameOfOverridingMethod,
               ILMemberAccess.Public,
               GenGenericParams cenv eenvUnderTypars methTyparsOfOverridingMethod,
               ilParamsOfOverridingMethod,
               ilReturnOfOverridingMethod,
               MethodBody.IL ilMethodBody)
        // fixup attributes to generate a method impl
        let mdef = if useMethodImpl then fixupMethodImplFlags mdef else mdef
        let mdef = fixupVirtualSlotFlags mdef
        let mdef = mdef.With(customAttrs = mkILCustomAttrs ilAttribs)
        [(useMethodImpl, methodImplGenerator, methTyparsOfOverridingMethod), mdef]

and GenObjectExpr cenv cgbuf eenvouter expr (baseType, baseValOpt, basecall, overrides, interfaceImpls, m) sequel =
    let g = cenv.g
    let cloinfo, _, eenvinner = GetIlxClosureInfo cenv m false [] eenvouter expr

    let cloAttribs = cloinfo.cloAttribs
    let ilCloLambdas = cloinfo.ilCloLambdas
    let cloName = cloinfo.cloName

    let ilCloAllFreeVars = cloinfo.ilCloAllFreeVars
    let ilCloGenericFormals = cloinfo.cloILGenericParams
    assert (isNil cloinfo.localTypeFuncDirectILGenericParams)
    let ilCloGenericActuals = cloinfo.cloSpec.GenericArgs
    let ilCloRetTy = cloinfo.ilCloFormalReturnTy
    let ilCloTypeRef = cloinfo.cloSpec.TypeRef
    let ilTyForOverriding = mkILBoxedTy ilCloTypeRef ilCloGenericActuals

    let eenvinner = bindBaseOrThisVarOpt cenv eenvinner baseValOpt
    let ilCtorBody = CodeGenMethodForExpr cenv cgbuf.mgbuf (SPAlways, [], cloName, eenvinner, 1, basecall, discardAndReturnVoid)

    let genMethodAndOptionalMethodImpl tmethod useMethodImpl =
        [ for ((useMethodImpl, methodImplGeneratorFunction, methTyparsOfOverridingMethod), mdef) in GenObjectMethod cenv eenvinner cgbuf useMethodImpl tmethod do
              let mimpl = (if useMethodImpl then Some(methodImplGeneratorFunction (ilTyForOverriding, methTyparsOfOverridingMethod)) else None)
              yield (mimpl, mdef) ]

    let mimpls, mdefs =
        [ for ov in overrides do
              yield! genMethodAndOptionalMethodImpl ov (isInterfaceTy g baseType)
          for (_, tmethods) in interfaceImpls do
             for tmethod in tmethods do
                 yield! genMethodAndOptionalMethodImpl tmethod true ]
        |> List.unzip

    let mimpls = mimpls |> List.choose id // choose the ones that actually have method impls

    let interfaceTys = interfaceImpls |> List.map (fst >> GenType cenv.amap m eenvinner.tyenv)

    let attrs = GenAttrs cenv eenvinner cloAttribs
    let super = (if isInterfaceTy g baseType then g.ilg.typ_Object else ilCloRetTy)
    let interfaceTys = interfaceTys @ (if isInterfaceTy g baseType then [ilCloRetTy] else [])
    let cloTypeDefs = GenClosureTypeDefs cenv (ilCloTypeRef, ilCloGenericFormals, attrs, ilCloAllFreeVars, ilCloLambdas, ilCtorBody, mdefs, mimpls, super, interfaceTys)

    for cloTypeDef in cloTypeDefs do
        cgbuf.mgbuf.AddTypeDef(ilCloTypeRef, cloTypeDef, false, false, None)
    GenClosureAlloc cenv cgbuf eenvouter (cloinfo, m)
    GenSequel cenv eenvouter.cloc cgbuf sequel

and GenSequenceExpr
        cenv
        (cgbuf: CodeGenBuffer)
        eenvouter
        (nextEnumeratorValRef: ValRef, pcvref: ValRef, currvref: ValRef, stateVars, generateNextExpr, closeExpr, checkCloseExpr: Expr, seqElemTy, m) sequel =

    let g = cenv.g
    let stateVars = [ pcvref; currvref ] @ stateVars
    let stateVarsSet = stateVars |> List.map (fun vref -> vref.Deref) |> Zset.ofList valOrder

    // pretend that the state variables are bound
    let eenvouter =
        eenvouter |> AddStorageForLocalVals g (stateVars |> List.map (fun v -> v.Deref, Local(0, false, None)))

    // Get the free variables. Make a lambda to pretend that the 'nextEnumeratorValRef' is bound (it is an argument to GenerateNext)
    let (cloAttribs, _, _, cloFreeTyvars, cloWitnessInfos, cloFreeVars, ilCloTypeRef: ILTypeRef, ilCloAllFreeVars, eenvinner) =
         GetIlxClosureFreeVars cenv m [] eenvouter [] (mkLambda m nextEnumeratorValRef.Deref (generateNextExpr, g.int32_ty))

    let ilCloSeqElemTy = GenType cenv.amap m eenvinner.tyenv seqElemTy
    let cloRetTy = mkSeqTy g seqElemTy
    let ilCloRetTyInner = GenType cenv.amap m eenvinner.tyenv cloRetTy
    let ilCloRetTyOuter = GenType cenv.amap m eenvouter.tyenv cloRetTy
    let ilCloEnumeratorTy = GenType cenv.amap m eenvinner.tyenv (mkIEnumeratorTy g seqElemTy)
    let ilCloEnumerableTy = GenType cenv.amap m eenvinner.tyenv (mkSeqTy g seqElemTy)
    let ilCloBaseTy = GenType cenv.amap m eenvinner.tyenv (mkAppTy g.seq_base_tcr [seqElemTy])
    let ilCloGenericParams = GenGenericParams cenv eenvinner cloFreeTyvars

    // Create a new closure class with a single "MoveNext" method that implements the iterator.
    let ilCloTyInner = mkILFormalBoxedTy ilCloTypeRef ilCloGenericParams
    let ilCloLambdas = Lambdas_return ilCloRetTyInner
    let cloref = IlxClosureRef(ilCloTypeRef, ilCloLambdas, ilCloAllFreeVars)
    let ilxCloSpec = IlxClosureSpec.Create(cloref, GenGenericArgs m eenvouter.tyenv cloFreeTyvars)
    let formalClospec = IlxClosureSpec.Create(cloref, mkILFormalGenericArgs 0 ilCloGenericParams)

    let getFreshMethod =
        let _, mbody =
            CodeGenMethod cenv cgbuf.mgbuf
                ([], "GetFreshEnumerator", eenvinner, 1,
                 (fun cgbuf eenv ->
                    GenWitnessArgsFromWitnessInfos cenv cgbuf eenv m cloWitnessInfos
                    for fv in cloFreeVars do
                        // State variables always get zero-initialized
                        if stateVarsSet.Contains fv then
                            GenDefaultValue cenv cgbuf eenv (fv.Type, m)
                        else
                            GenGetLocalVal cenv cgbuf eenv m fv None
                    CG.EmitInstr cgbuf (pop ilCloAllFreeVars.Length) (Push [ilCloRetTyInner]) (I_newobj (formalClospec.Constructor, None))
                    GenSequel cenv eenv.cloc cgbuf Return),
                 m)
        mkILNonGenericVirtualMethod("GetFreshEnumerator", ILMemberAccess.Public, [], mkILReturn ilCloEnumeratorTy, MethodBody.IL mbody)
        |> AddNonUserCompilerGeneratedAttribs g

    let closeMethod =
        // Note: We suppress the first sequence point in the body of this method since it is the initial state machine jump
        let spReq = SPSuppress
        let ilCode = CodeGenMethodForExpr cenv cgbuf.mgbuf (spReq, [], "Close", eenvinner, 1, closeExpr, discardAndReturnVoid)
        mkILNonGenericVirtualMethod("Close", ILMemberAccess.Public, [], mkILReturn ILType.Void, MethodBody.IL ilCode)

    let checkCloseMethod =
        // Note: We suppress the first sequence point in the body of this method since it is the initial state machine jump
        let spReq = SPSuppress
        let ilCode = CodeGenMethodForExpr cenv cgbuf.mgbuf (spReq, [], "get_CheckClose", eenvinner, 1, checkCloseExpr, Return)
        mkILNonGenericVirtualMethod("get_CheckClose", ILMemberAccess.Public, [], mkILReturn g.ilg.typ_Bool, MethodBody.IL ilCode)

    let generateNextMethod =
        // Note: We suppress the first sequence point in the body of this method since it is the initial state machine jump
        let spReq = SPSuppress
        // the 'next enumerator' byref arg is at arg position 1
        let eenvinner = eenvinner |> AddStorageForLocalVals g [ (nextEnumeratorValRef.Deref, Arg 1) ]
        let ilParams = [mkILParamNamed("next", ILType.Byref ilCloEnumerableTy)]
        let ilReturn = mkILReturn g.ilg.typ_Int32
        let ilCode = MethodBody.IL (CodeGenMethodForExpr cenv cgbuf.mgbuf (spReq, [], "GenerateNext", eenvinner, 2, generateNextExpr, Return))
        mkILNonGenericVirtualMethod("GenerateNext", ILMemberAccess.Public, ilParams, ilReturn, ilCode)

    let lastGeneratedMethod =
        let ilCode = CodeGenMethodForExpr cenv cgbuf.mgbuf (SPSuppress, [], "get_LastGenerated", eenvinner, 1, exprForValRef m currvref, Return)
        mkILNonGenericVirtualMethod("get_LastGenerated", ILMemberAccess.Public, [], mkILReturn ilCloSeqElemTy, MethodBody.IL ilCode)
        |> AddNonUserCompilerGeneratedAttribs g

    let ilCtorBody =
        mkILSimpleStorageCtor(None, Some ilCloBaseTy.TypeSpec, ilCloTyInner, [], [], ILMemberAccess.Assembly).MethodBody

    let attrs = GenAttrs cenv eenvinner cloAttribs
    let cloMethods = [generateNextMethod; closeMethod; checkCloseMethod; lastGeneratedMethod; getFreshMethod]
    let cloTypeDefs = GenClosureTypeDefs cenv (ilCloTypeRef, ilCloGenericParams, attrs, ilCloAllFreeVars, ilCloLambdas, ilCtorBody, cloMethods, [], ilCloBaseTy, [])

    for cloTypeDef in cloTypeDefs do
        cgbuf.mgbuf.AddTypeDef(ilCloTypeRef, cloTypeDef, false, false, None)

    CountClosure()

    GenWitnessArgsFromWitnessInfos cenv cgbuf eenvouter m cloWitnessInfos
    for fv in cloFreeVars do
       /// State variables always get zero-initialized
       if stateVarsSet.Contains fv then
           GenDefaultValue cenv cgbuf eenvouter (fv.Type, m)
       else
           GenGetLocalVal cenv cgbuf eenvouter m fv None
   
    CG.EmitInstr cgbuf (pop ilCloAllFreeVars.Length) (Push [ilCloRetTyOuter]) (I_newobj (ilxCloSpec.Constructor, None))
    GenSequel cenv eenvouter.cloc cgbuf sequel



/// Generate the class for a closure type definition
and GenClosureTypeDefs cenv (tref: ILTypeRef, ilGenParams, attrs, ilCloAllFreeVars, ilCloLambdas, ilCtorBody, mdefs, mimpls, ext, ilIntfTys) =
  let g = cenv.g
  let cloInfo =
      { cloFreeVars=ilCloAllFreeVars
        cloStructure=ilCloLambdas
        cloCode=notlazy ilCtorBody }

  let tdef =
    ILTypeDef(name = tref.Name,
              layout = ILTypeDefLayout.Auto,
              attributes = enum 0,
              genericParams = ilGenParams,
              customAttrs = mkILCustomAttrs(attrs @ [mkCompilationMappingAttr g (int SourceConstructFlags.Closure) ]),
              fields = emptyILFields,
              events= emptyILEvents,
              properties = emptyILProperties,
              methods= mkILMethods mdefs,
              methodImpls= mkILMethodImpls mimpls,
              nestedTypes=emptyILTypeDefs,
              implements = ilIntfTys,
              extends= Some ext,
              securityDecls= emptyILSecurityDecls)
        .WithSealed(true)
        .WithSerializable(true)
        .WithSpecialName(true)
        .WithAccess(ComputeTypeAccess tref true)
        .WithLayout(ILTypeDefLayout.Auto)
        .WithEncoding(ILDefaultPInvokeEncoding.Auto)
        .WithInitSemantics(ILTypeInit.BeforeField)

  let tdefs = EraseClosures.convIlxClosureDef g.ilxPubCloEnv tref.Enclosing tdef cloInfo
  tdefs

and GenStaticClosureTypeDefs cenv (tref: ILTypeRef, ilGenParams, attrs, ilCloAllFreeVars, ilCloLambdas, ilCtorBody, mdefs, mimpls, ext, ilIntfTys) =
    let tdefs = GenClosureTypeDefs cenv (tref, ilGenParams, attrs, ilCloAllFreeVars, ilCloLambdas, ilCtorBody, mdefs, mimpls, ext, ilIntfTys)

    // Apply the abstract attribute, turning the sealed class into abstract sealed (i.e. static class).
    // Remove the redundant constructor.
    tdefs |> List.map (fun td -> td.WithAbstract(true)
                                   .With(methods= mkILMethodsFromArray (td.Methods.AsArray |> Array.filter (fun m -> not m.IsConstructor))))

and GenGenericParams cenv eenv tps = 
    tps |> DropErasedTypars |> List.map (GenGenericParam cenv eenv)

and GenGenericArgs m (tyenv: TypeReprEnv) tps =
    tps |> DropErasedTypars |> List.map (fun c -> (mkILTyvarTy tyenv.[c, m]))

/// Generate the closure class for a function
and GenLambdaClosure cenv (cgbuf: CodeGenBuffer) eenv isLocalTypeFunc thisVars expr =
    let g = cenv.g
    match expr with
    | Expr.Lambda (_, _, _, _, _, m, _)
    | Expr.TyLambda (_, _, _, m, _) ->
      
        let cloinfo, body, eenvinner = GetIlxClosureInfo cenv m isLocalTypeFunc thisVars eenv expr
      
        let entryPointInfo = thisVars |> List.map (fun v -> (v, BranchCallClosure (cloinfo.cloArityInfo)))

        let ilCloBody = CodeGenMethodForExpr cenv cgbuf.mgbuf (SPAlways, entryPointInfo, cloinfo.cloName, eenvinner, 1, body, Return)
        let ilCloTypeRef = cloinfo.cloSpec.TypeRef
        let cloTypeDefs =
            if isLocalTypeFunc then

                // Work out the contract type and generate a class with an abstract method for this type
                let (ilContractGenericParams, ilContractMethTyargs, ilContractTySpec: ILTypeSpec, ilContractFormalRetTy) = GenNamedLocalTypeFuncContractInfo cenv eenv m cloinfo
                let ilContractTypeRef = ilContractTySpec.TypeRef
                let ilContractTy = mkILFormalBoxedTy ilContractTypeRef ilContractGenericParams
                let ilContractCtor = mkILNonGenericEmptyCtor None g.ilg.typ_Object

                let ilContractMeths = [ilContractCtor; mkILGenericVirtualMethod("DirectInvoke", ILMemberAccess.Assembly, ilContractMethTyargs, [], mkILReturn ilContractFormalRetTy, MethodBody.Abstract) ]
                let ilContractTypeDef =
                    ILTypeDef(name = ilContractTypeRef.Name,
                              layout = ILTypeDefLayout.Auto,
                              attributes = enum 0,
                              genericParams = ilContractGenericParams,
                              customAttrs = mkILCustomAttrs [mkCompilationMappingAttr g (int SourceConstructFlags.Closure) ],
                              fields = emptyILFields,
                              events= emptyILEvents,
                              properties = emptyILProperties,
                              methods= mkILMethods ilContractMeths,
                              methodImpls= emptyILMethodImpls,
                              nestedTypes=emptyILTypeDefs,
                              implements = [],
                              extends= Some g.ilg.typ_Object,
                              securityDecls= emptyILSecurityDecls)

                // the contract type is an abstract type and not sealed
                let ilContractTypeDef =
                    ilContractTypeDef
                        .WithAbstract(true)
                        .WithAccess(ComputeTypeAccess ilContractTypeRef true)
                        .WithSerializable(true)
                        .WithSpecialName(true)
                        .WithLayout(ILTypeDefLayout.Auto)
                        .WithInitSemantics(ILTypeInit.BeforeField)
                        .WithEncoding(ILDefaultPInvokeEncoding.Auto)

                cgbuf.mgbuf.AddTypeDef(ilContractTypeRef, ilContractTypeDef, false, false, None)

                let ilCtorBody = mkILMethodBody (true, [], 8, nonBranchingInstrsToCode (mkCallBaseConstructor(ilContractTy, [])), None )
                let cloMethods = [ mkILGenericVirtualMethod("DirectInvoke", ILMemberAccess.Assembly, cloinfo.localTypeFuncDirectILGenericParams, [], mkILReturn (cloinfo.ilCloFormalReturnTy), MethodBody.IL ilCloBody) ]
                let cloTypeDefs = GenClosureTypeDefs cenv (ilCloTypeRef, cloinfo.cloILGenericParams, [], cloinfo.ilCloAllFreeVars, cloinfo.ilCloLambdas, ilCtorBody, cloMethods, [], ilContractTy, [])
                cloTypeDefs

            else
                GenClosureTypeDefs cenv (ilCloTypeRef, cloinfo.cloILGenericParams, [], cloinfo.ilCloAllFreeVars, cloinfo.ilCloLambdas, ilCloBody, [], [], g.ilg.typ_Object, [])
        CountClosure()
        for cloTypeDef in cloTypeDefs do
            cgbuf.mgbuf.AddTypeDef(ilCloTypeRef, cloTypeDef, false, false, None)
        cloinfo, m

    | _ -> failwith "GenLambda: not a lambda"
    
and GenClosureAlloc cenv (cgbuf: CodeGenBuffer) eenv (cloinfo, m) =
    let g = cenv.g
    CountClosure()
    GenWitnessArgsFromWitnessInfos cenv cgbuf eenv m cloinfo.cloWitnessInfos
    GenGetLocalVals cenv cgbuf eenv m cloinfo.cloFreeVars
    CG.EmitInstr cgbuf
        (pop cloinfo.ilCloAllFreeVars.Length)
        (Push [EraseClosures.mkTyOfLambdas g.ilxPubCloEnv cloinfo.ilCloLambdas])
        (I_newobj (cloinfo.cloSpec.Constructor, None))

and GenLambda cenv cgbuf eenv isLocalTypeFunc thisVars expr sequel =
    let cloinfo, m = GenLambdaClosure cenv cgbuf eenv isLocalTypeFunc thisVars expr
    GenClosureAlloc cenv cgbuf eenv (cloinfo, m)
    GenSequel cenv eenv.cloc cgbuf sequel

and GenTypeOfVal cenv eenv (v: Val) =
    GenType cenv.amap v.Range eenv.tyenv v.Type

and GenFreevar cenv m eenvouter tyenvinner (fv: Val) =
    let g = cenv.g
    match StorageForVal cenv.g m fv eenvouter with
    // Local type functions
    | Local(_, _, Some _) | Env(_, _, Some _) -> g.ilg.typ_Object
#if DEBUG
    // Check for things that should never make it into the free variable set. Only do this in debug for performance reasons
    | (StaticField _ | StaticProperty _ | Method _ | Null) -> error(InternalError("GenFreevar: compiler error: unexpected unrealized value", fv.Range))
#endif
    | _ -> GenType cenv.amap m tyenvinner fv.Type

and GetIlxClosureFreeVars cenv m (thisVars: ValRef list) eenvouter takenNames expr =
    let g = cenv.g

    // Choose a base name for the closure
    let basename =
        let boundv = eenvouter.letBoundVars |> List.tryFind (fun v -> not v.IsCompilerGenerated)
        match boundv with
        | Some v -> v.CompiledName cenv.g.CompilerGlobalState
        | None -> "clo"

    // Get a unique stamp for the closure. This must be stable for things that can be part of a let rec.
    let uniq =
        match expr with
        | Expr.Obj (uniq, _, _, _, _, _, _)
        | Expr.Lambda (uniq, _, _, _, _, _, _)
        | Expr.TyLambda (uniq, _, _, _, _) -> uniq
        | _ -> newUnique()

    // Choose a name for the closure
    let ilCloTypeRef =
        // FSharp 1.0 bug 3404: System.Reflection doesn't like '.' and '`' in type names
        let basenameSafeForUseAsTypename = CleanUpGeneratedTypeName basename
        let suffixmark = expr.Range
        let cloName =
            // Ensure that we have an g.CompilerGlobalState
            assert(g.CompilerGlobalState |> Option.isSome)
            g.CompilerGlobalState.Value.StableNameGenerator.GetUniqueCompilerGeneratedName(basenameSafeForUseAsTypename, suffixmark, uniq)
        NestedTypeRefForCompLoc eenvouter.cloc cloName

    // Collect the free variables of the closure
    let cloFreeVarResults = freeInExpr CollectTyparsAndLocals expr

    // Partition the free variables when some can be accessed from places besides the immediate environment
    // Also filter out the current value being bound, if any, as it is available from the "this"
    // pointer which gives the current closure itself. This is in the case e.g. let rec f = ... f ...
    let cloFreeVars =
        cloFreeVarResults.FreeLocals
        |> Zset.elements
        |> List.filter (fun fv ->
            (thisVars |> List.forall (fun v -> not (valRefEq g (mkLocalValRef fv) v))) && 
            (match StorageForVal cenv.g m fv eenvouter with
             | (StaticField _ | StaticProperty _ | Method _ | Null) -> false
             | _ -> true))

    // The general shape is:
    //    {LAM <tyfunc-typars>. expr }[free-typars]: overall-type[contract-typars]
    // Then
    //    internal-typars = free-typars - contract-typars
    //
    // In other words, the free type variables get divided into two sets
    //  -- "contract" ones, which are part of the return type. We separate these to enable use to
    //     bake our own function base contracts for local type functions
    //
    //  -- "internal" ones, which get used internally in the implementation
    let cloContractFreeTyvarSet = (freeInType CollectTypars (tyOfExpr g expr)).FreeTypars

    let cloInternalFreeTyvars = Zset.diff cloFreeVarResults.FreeTyvars.FreeTypars cloContractFreeTyvarSet |> Zset.elements
    let cloContractFreeTyvars = cloContractFreeTyvarSet |> Zset.elements

    let cloFreeTyvars = cloContractFreeTyvars @ cloInternalFreeTyvars

    let cloAttribs = []

    let eenvinner = eenvouter |> EnvForTypars cloFreeTyvars

    let ilCloTyInner =
        let ilCloGenericParams = GenGenericParams cenv eenvinner cloFreeTyvars
        mkILFormalBoxedTy ilCloTypeRef ilCloGenericParams

    // If generating a named closure, add the closure itself as a var, available via "arg0" .
    // The latter doesn't apply for the delegate implementation of closures.
    // Build the environment that is active inside the closure itself
    let eenvinner = eenvinner |> AddStorageForLocalVals g (thisVars |> List.map (fun v -> (v.Deref, Arg 0)))

    // Work out if the closure captures any witnesses. 
    let cloWitnessInfos = 
        let generateWitnesses = ComputeGenerateWitnesses g eenvinner
        if generateWitnesses then 
            GetTraitWitnessInfosOfTypars g 0 cloFreeTyvars // TODO: 0 may be wrong here
        else
            []

    let ilCloWitnessFreeVars, ilCloWitnessStorage =
        let names = 
            cloWitnessInfos 
            |> List.map (fun w -> String.uncapitalize w.MemberName)
            |> ChooseFreeVarNames takenNames 
        (cloWitnessInfos, names) 
        ||> List.map2 (fun w nm -> 
            let ty = GenWitnessTy cenv.g w
            let ilTy =  GenType cenv.amap m eenvinner.tyenv ty
            let ilFv = mkILFreeVar (nm, true, ilTy)
            let storage =
                let ilField = mkILFieldSpecInTy (ilCloTyInner, ilFv.fvName, ilFv.fvType)
                Env(ilCloTyInner, ilField, None)
            ilFv, (w, storage))
        |> List.unzip

    // Allocate storage in the environment for the witnesses
    let eenvinner = eenvinner |> AddStorageForLocalWitnesses ilCloWitnessStorage

    let ilCloFreeVars, ilCloFreeVarStorage =
        let names =
            cloFreeVars 
            |> List.map nameOfVal 
            |> ChooseFreeVarNames takenNames

        (cloFreeVars, names)
        ||> List.map2 (fun fv nm ->
            let localCloInfo =
                match StorageForVal g m fv eenvouter with
                | Local(_, _, localCloInfo)
                | Env(_, _, localCloInfo) -> localCloInfo
                | _ -> None
            let ilFv = mkILFreeVar (nm, fv.IsCompilerGenerated, GenFreevar cenv m eenvouter eenvinner.tyenv fv)
            let storage =
                let ilField = mkILFieldSpecInTy (ilCloTyInner, ilFv.fvName, ilFv.fvType)
                Env(ilCloTyInner, ilField, localCloInfo)
            ilFv, (fv, storage))
        |> List.unzip

    let ilCloAllFreeVars = Array.ofList (ilCloWitnessFreeVars @ ilCloFreeVars) 

    let eenvinner = eenvinner |> AddStorageForLocalVals g ilCloFreeVarStorage

    // Return a various results
    (cloAttribs, cloInternalFreeTyvars, cloContractFreeTyvars, cloFreeTyvars, cloWitnessInfos, cloFreeVars, ilCloTypeRef, ilCloAllFreeVars, eenvinner)


and GetIlxClosureInfo cenv m isLocalTypeFunc thisVars eenvouter expr =
    let g = cenv.g
    let returnTy =
      match expr with
      | Expr.Lambda (_, _, _, _, _, _, returnTy) | Expr.TyLambda (_, _, _, _, returnTy) -> returnTy
      | Expr.Obj (_, ty, _, _, _, _, _) -> ty
      | _ -> failwith "GetIlxClosureInfo: not a lambda expression"

    // Determine the structure of the closure. We do this before analyzing free variables to
    // determine the taken argument names.
    let tvsl, vs, body, returnTy =
        let rec getCallStructure tvacc vacc (e, ety) =
            match e with
            | Expr.TyLambda (_, tvs, body, _m, bty) ->
                getCallStructure ((DropErasedTypars tvs) :: tvacc) vacc (body, bty)
            | Expr.Lambda (_, _, _, vs, body, _, bty) when not isLocalTypeFunc ->
                // Transform a lambda taking untupled arguments into one
                // taking only a single tupled argument if necessary. REVIEW: do this earlier
                let tupledv, body = MultiLambdaToTupledLambda g vs body
                getCallStructure tvacc (tupledv :: vacc) (body, bty)
            | _ ->
                (List.rev tvacc, List.rev vacc, e, ety)
        getCallStructure [] [] (expr, returnTy)

    let takenNames = vs |> List.map (fun v -> v.CompiledName g.CompilerGlobalState)

    // Get the free variables and the information about the closure, add the free variables to the environment
    let (cloAttribs, cloInternalFreeTyvars, cloContractFreeTyvars, cloFreeTyvars, cloWitnessInfos, cloFreeVars, ilCloTypeRef, ilCloAllFreeVars, eenvinner) =
        GetIlxClosureFreeVars cenv m thisVars eenvouter takenNames expr

    // Put the type and value arguments into the environment
    let rec getClosureArgs eenv numArgs tvsl (vs: Val list) =
        match tvsl, vs with
        | tvs :: rest, _ ->
            let eenv = AddTyparsToEnv tvs eenv
            let l, eenv = getClosureArgs eenv numArgs rest vs
            let lambdas = (tvs, l) ||> List.foldBack (fun tv sofar -> Lambdas_forall(GenGenericParam cenv eenv tv, sofar))
            lambdas, eenv
        | [], v :: rest ->
            let nm = v.CompiledName g.CompilerGlobalState
            let l, eenv =
                let eenv = AddStorageForVal g (v, notlazy (Arg numArgs)) eenv
                getClosureArgs eenv (numArgs+1) [] rest
            let lambdas = Lambdas_lambda (mkILParamNamed(nm, GenTypeOfVal cenv eenv v), l)
            lambdas, eenv
        | _ ->
            let returnTy' = GenType cenv.amap m eenv.tyenv returnTy
            Lambdas_return returnTy', eenv

    // start at arg number 1 as "this" pointer holds the current closure
    let ilCloLambdas, eenvinner = getClosureArgs eenvinner 1 tvsl vs

    // Arity info: one argument at each position
    let narginfo = vs |> List.map (fun _ -> 1)

    // Generate the ILX view of the lambdas
    let ilReturnTy = GenType cenv.amap m eenvinner.tyenv returnTy

    // The general shape is:
    //    {LAM <tyfunc-typars>. expr }[free-typars]: overall-type[contract-typars]
    // Then
    //    internal-typars = free-typars - contract-typars
    //
    // For a local type function closure, this becomes
    //    class Contract<contract-typars> {
    //        abstract DirectInvoke<tyfunc-typars> : overall-type
    //    }
    //
    //    class ContractImplementation<contract-typars, internal-typars> : Contract<contract-typars> {
    //        override DirectInvoke<tyfunc-typars> : overall-type { expr }
    //    }
    //
    // For a non-local type function closure, this becomes
    //
    //    class FunctionImplementation<contract-typars, internal-typars> : FSharpTypeFunc {
    //        override Specialize<tyfunc-typars> : overall-type { expr }
    //    }
    //
    // For a normal function closure, <tyfunc-typars> is empty, and this becomes
    //
    //    class FunctionImplementation<contract-typars, internal-typars> : overall-type<contract-typars> {
    //        override Invoke(..) { expr }
    //    }

    // In other words, the free type variables get divided into two sets
    //  -- "contract" ones, which are part of the return type. We separate these to enable use to
    //     bake our own function base contracts for local type functions
    //
    //  -- "internal" ones, which get used internally in the implementation
    //
    // There are also "direct" and "indirect" type variables, which are part of the lambdas of the type function.
    // Direct type variables are only used for local type functions, and indirect type variables only used for first class
    // function values.

    /// Compute the contract if it is a local type function
    let ilContractGenericParams = GenGenericParams cenv eenvinner cloContractFreeTyvars
    let ilContractGenericActuals = GenGenericArgs m eenvouter.tyenv cloContractFreeTyvars
    let ilInternalGenericParams = GenGenericParams cenv eenvinner cloInternalFreeTyvars
    let ilInternalGenericActuals = GenGenericArgs m eenvouter.tyenv cloInternalFreeTyvars

    let ilCloGenericFormals = ilContractGenericParams @ ilInternalGenericParams
    let ilCloGenericActuals = ilContractGenericActuals @ ilInternalGenericActuals

    let ilDirectGenericParams, ilCloReturnTy, ilCloLambdas =
        if isLocalTypeFunc then
            let rec strip lambdas acc =
                match lambdas with
                | Lambdas_forall(gp, r) -> strip r (gp :: acc)
                | Lambdas_return returnTy -> List.rev acc, returnTy, lambdas
                | _ -> failwith "AdjustNamedLocalTypeFuncIlxClosureInfo: local functions can currently only be type functions"
            strip ilCloLambdas []
        else
            [], ilReturnTy, ilCloLambdas
    

    let ilxCloSpec = IlxClosureSpec.Create(IlxClosureRef(ilCloTypeRef, ilCloLambdas, ilCloAllFreeVars), ilCloGenericActuals)
    let cloinfo =
        { cloExpr=expr
          cloName=ilCloTypeRef.Name
          cloArityInfo =narginfo
          ilCloLambdas=ilCloLambdas
          ilCloAllFreeVars = ilCloAllFreeVars
          ilCloFormalReturnTy = ilCloReturnTy
          cloSpec = ilxCloSpec
          cloILGenericParams = ilCloGenericFormals
          cloFreeVars=cloFreeVars
          cloFreeTyvars=cloFreeTyvars
          cloWitnessInfos = cloWitnessInfos
          cloAttribs=cloAttribs
          localTypeFuncContractFreeTypars = cloContractFreeTyvars
          localTypeFuncInternalFreeTypars = cloInternalFreeTyvars
          localTypeFuncILGenericArgs = ilContractGenericActuals
          localTypeFuncDirectILGenericParams = ilDirectGenericParams }
    cloinfo, body, eenvinner

//--------------------------------------------------------------------------
// Named local type functions
//--------------------------------------------------------------------------

and IsNamedLocalTypeFuncVal g (v: Val) expr =
    not v.IsCompiledAsTopLevel &&
    IsGenericValWithGenericConstraints g v &&
    (match stripExpr expr with Expr.TyLambda _ -> true | _ -> false)

/// Generate the information relevant to the contract portion of a named local type function
and GenNamedLocalTypeFuncContractInfo cenv eenv m cloinfo =
    let ilCloTypeRef = cloinfo.cloSpec.TypeRef
    let ilContractTypeRef = ILTypeRef.Create(scope=ilCloTypeRef.Scope, enclosing=ilCloTypeRef.Enclosing, name=ilCloTypeRef.Name + "$contract")
    let eenvForContract = EnvForTypars cloinfo.localTypeFuncContractFreeTypars eenv
    let ilContractGenericParams = GenGenericParams cenv eenv cloinfo.localTypeFuncContractFreeTypars
    let tvs, contractRetTy =
        match cloinfo.cloExpr with
        | Expr.TyLambda (_, tvs, _, _, bty) -> tvs, bty
        | e -> [], tyOfExpr cenv.g e
    let eenvForContract = AddTyparsToEnv tvs eenvForContract
    let ilContractMethTyargs = GenGenericParams cenv eenvForContract tvs
    let ilContractFormalRetTy = GenType cenv.amap m eenvForContract.tyenv contractRetTy
    ilContractGenericParams, ilContractMethTyargs, mkILTySpec(ilContractTypeRef, cloinfo.localTypeFuncILGenericArgs), ilContractFormalRetTy

/// Generate a new delegate construction including a closure class if necessary. This is a lot like generating function closures
/// and object expression closures, and most of the code is shared.
and GenDelegateExpr cenv cgbuf eenvouter expr (TObjExprMethod((TSlotSig(_, delegateTy, _, _, _, _) as slotsig), _attribs, methTyparsOfOverridingMethod, tmvs, body, _), m) sequel =
    let g = cenv.g

    // Get the instantiation of the delegate type
    let ilCtxtDelTy = GenType cenv.amap m eenvouter.tyenv delegateTy
    let tmvs = List.concat tmvs

    // Yuck. TLBIMP.EXE generated APIs use UIntPtr for the delegate ctor.
    let useUIntPtrForDelegateCtor =
        try
            if isILAppTy g delegateTy then
                let tcref = tcrefOfAppTy g delegateTy
                let tdef = tcref.ILTyconRawMetadata
                match tdef.Methods.FindByName ".ctor" with
                | [ctorMDef] ->
                    match ctorMDef.Parameters with
                    | [ _;p2 ] -> (p2.Type.TypeSpec.Name = "System.UIntPtr")
                    | _ -> false
                | _ -> false
            else
                false
         with _ ->
            false

    // Work out the free type variables for the morphing thunk
    let takenNames = List.map nameOfVal tmvs
    let (cloAttribs, _, _, cloFreeTyvars, cloWitnessInfos, cloFreeVars, ilDelegeeTypeRef, ilCloAllFreeVars, eenvinner) =
        GetIlxClosureFreeVars cenv m [] eenvouter takenNames expr

    let ilDelegeeGenericParams = GenGenericParams cenv eenvinner cloFreeTyvars
    let ilDelegeeGenericActualsInner = mkILFormalGenericArgs 0 ilDelegeeGenericParams

    // When creating a delegate that does not capture any variables, we can instead create a static closure and directly reference the method.
    let useStaticClosure = cloFreeVars.IsEmpty

    // Create a new closure class with a single "delegee" method that implements the delegate.
    let delegeeMethName = "Invoke"
    let ilDelegeeTyInner = mkILBoxedTy ilDelegeeTypeRef ilDelegeeGenericActualsInner
    
    let envForDelegeeUnderTypars = AddTyparsToEnv methTyparsOfOverridingMethod eenvinner
    
    let numthis = if useStaticClosure then 0 else 1
    let tmvs, body = BindUnitVars g (tmvs, List.replicate (List.concat slotsig.FormalParams).Length ValReprInfo.unnamedTopArg1, body)
    
    // The slot sig contains a formal instantiation. When creating delegates we're only
    // interested in the actual instantiation since we don't have to emit a method impl.
    let ilDelegeeParams, ilDelegeeRet = GenActualSlotsig m cenv envForDelegeeUnderTypars slotsig methTyparsOfOverridingMethod tmvs
    
    let envForDelegeeMeth = AddStorageForLocalVals g (List.mapi (fun i v -> (v, Arg (i+numthis))) tmvs) envForDelegeeUnderTypars
    let ilMethodBody = CodeGenMethodForExpr cenv cgbuf.mgbuf (SPAlways, [], delegeeMethName, envForDelegeeMeth, 1, body, (if slotSigHasVoidReturnTy slotsig then discardAndReturnVoid else Return))
    let delegeeInvokeMeth =
        (if useStaticClosure then mkILNonGenericStaticMethod else mkILNonGenericInstanceMethod)
            (delegeeMethName,
             ILMemberAccess.Assembly,
             ilDelegeeParams,
             ilDelegeeRet,
             MethodBody.IL ilMethodBody)
    let delegeeCtorMeth = mkILSimpleStorageCtor(None, Some g.ilg.typ_Object.TypeSpec, ilDelegeeTyInner, [], [], ILMemberAccess.Assembly)
    let ilCtorBody = delegeeCtorMeth.MethodBody
    
    let ilCloLambdas = Lambdas_return ilCtxtDelTy
    let ilAttribs = GenAttrs cenv eenvinner cloAttribs
<<<<<<< HEAD
    let cloTypeDefs = GenClosureTypeDefs cenv (ilDelegeeTypeRef, ilDelegeeGenericParams, ilAttribs, ilCloAllFreeVars, ilCloLambdas, ilCtorBody, [delegeeInvokeMeth], [], g.ilg.typ_Object, [])
=======
    let cloTypeDefs =
        (if useStaticClosure then GenStaticClosureTypeDefs else GenClosureTypeDefs)
            cenv (ilDelegeeTypeRef, ilDelegeeGenericParams, ilAttribs, ilCloFreeVars, ilCloLambdas, ilCtorBody, [delegeeInvokeMeth], [], g.ilg.typ_Object, [])
>>>>>>> f422dc3e
    for cloTypeDef in cloTypeDefs do
        cgbuf.mgbuf.AddTypeDef(ilDelegeeTypeRef, cloTypeDef, false, false, None)
    CountClosure()

    // Push the constructor for the delegee
    let ctxtGenericArgsForDelegee = GenGenericArgs m eenvouter.tyenv cloFreeTyvars
<<<<<<< HEAD
    let ilxCloSpec = IlxClosureSpec.Create(IlxClosureRef(ilDelegeeTypeRef, ilCloLambdas, ilCloAllFreeVars), ctxtGenericArgsForDelegee)

    GenWitnessArgsFromWitnessInfos cenv cgbuf eenvouter m cloWitnessInfos
    GenGetLocalVals cenv cgbuf eenvouter m cloFreeVars

    CG.EmitInstr cgbuf (pop ilCloAllFreeVars.Length) (Push [EraseClosures.mkTyOfLambdas g.ilxPubCloEnv ilCloLambdas]) (I_newobj (ilxCloSpec.Constructor, None))

=======
    if useStaticClosure then
        GenUnit cenv eenvouter m cgbuf
    else
        let ilxCloSpec = IlxClosureSpec.Create(IlxClosureRef(ilDelegeeTypeRef, ilCloLambdas, ilCloFreeVars), ctxtGenericArgsForDelegee)
        GenGetLocalVals cenv cgbuf eenvouter m cloFreeVars
        CG.EmitInstr cgbuf (pop ilCloFreeVars.Length) (Push [EraseClosures.mkTyOfLambdas g.ilxPubCloEnv ilCloLambdas]) (I_newobj (ilxCloSpec.Constructor, None))
    
    // Push the function pointer to the Invoke method of the delegee
>>>>>>> f422dc3e
    let ilDelegeeTyOuter = mkILBoxedTy ilDelegeeTypeRef ctxtGenericArgsForDelegee
    let ilDelegeeInvokeMethOuter =
        (if useStaticClosure then mkILNonGenericStaticMethSpecInTy else mkILNonGenericInstanceMethSpecInTy)
            (ilDelegeeTyOuter,
             "Invoke",
             typesOfILParams ilDelegeeParams,
             ilDelegeeRet.Type)
    CG.EmitInstr cgbuf (pop 0) (Push [g.ilg.typ_IntPtr]) (I_ldftn ilDelegeeInvokeMethOuter)

    // Instantiate the delegate
    let ilDelegeeCtorMethOuter = mkCtorMethSpecForDelegate g.ilg (ilCtxtDelTy, useUIntPtrForDelegateCtor)
    CG.EmitInstr cgbuf (pop 2) (Push [ilCtxtDelTy]) (I_newobj(ilDelegeeCtorMethOuter, None))
    GenSequel cenv eenvouter.cloc cgbuf sequel

/// Generate statically-resolved conditionals used for type-directed optimizations.
and GenStaticOptimization cenv cgbuf eenv (constraints, e2, e3, _m) sequel =
    // Note: during IlxGen, even if answer is StaticOptimizationAnswer.Unknown we discard the static optimization
    // This means 'when ^T : ^T' is discarded if not resolved.
    //
    // This doesn't apply when witnesses are available. In that case, "when ^T : ^T" is resolved as 'Yes',
    // this is because all the uses of "when ^T : ^T" in FSharp.Core (e.g. for are for deciding between the 
    // witness-based implementation and the legacy dynamic implementation, e.g.
    //
    //    let inline ( * ) (x: ^T) (y: ^U) : ^V = 
    //         MultiplyDynamic<(^T),(^U),(^V)>  x y 
    //         ...
    //         when ^T : ^T = ((^T or ^U): (static member (*) : ^T * ^U -> ^V) (x,y))
    //
    // When witnesses are not available we use the dynamic implementation.

    let e =
        let generateWitnesses = ComputeGenerateWitnesses cenv.g eenv
        if DecideStaticOptimizations cenv.g constraints generateWitnesses = StaticOptimizationAnswer.Yes then 
            e2
        else 
            e3
    GenExpr cenv cgbuf eenv SPSuppress e sequel

//-------------------------------------------------------------------------
// Generate discrimination trees
//-------------------------------------------------------------------------

and IsSequelImmediate sequel =
    match sequel with
    (* All of these can be done at the end of each branch - we don't need a real join point *)
    | Return | ReturnVoid | Br _ | LeaveHandler _ -> true
    | DiscardThen sequel -> IsSequelImmediate sequel
    | _ -> false

/// Generate a point where several branches of control flow can merge back together, e.g. after a conditional
/// or 'match'.
and GenJoinPoint cenv cgbuf pos eenv ty m sequel =

    // What the join point does depends on the contents of the sequel. For example, if the sequal is "return" then
    // each branch can just return and no true join point is needed.
    match sequel with
    // All of these can be done at the end of each branch - we don't need a real join point
    | _ when IsSequelImmediate sequel ->
        let stackAfterJoin = cgbuf.GetCurrentStack()
        let afterJoin = CG.GenerateDelayMark cgbuf (pos + "_join")
        sequel, afterJoin, stackAfterJoin, Continue

    // We end scopes at the join point, if any
    | EndLocalScope(sq, mark) ->
        let sequelNow, afterJoin, stackAfterJoin, sequelAfterJoin = GenJoinPoint cenv cgbuf pos eenv ty m sq
        sequelNow, afterJoin, stackAfterJoin, EndLocalScope(sequelAfterJoin, mark)

    // If something non-trivial happens after a discard then generate a join point, but first discard the value (often this means we won't generate it at all)
    | DiscardThen sequel ->
        let stackAfterJoin = cgbuf.GetCurrentStack()
        let afterJoin = CG.GenerateDelayMark cgbuf (pos + "_join")
        DiscardThen (Br afterJoin), afterJoin, stackAfterJoin, sequel

    // The others (e.g. Continue, LeaveFilter and CmpThenBrOrContinue) can't be done at the end of each branch. We must create a join point.
    | _ ->
        let pushed = GenType cenv.amap m eenv.tyenv ty
        let stackAfterJoin = (pushed :: (cgbuf.GetCurrentStack()))
        let afterJoin = CG.GenerateDelayMark cgbuf (pos + "_join")
        // go to the join point
        Br afterJoin, afterJoin, stackAfterJoin, sequel

// Accumulate the decision graph as we go
and GenDecisionTreeAndTargets cenv cgbuf stackAtTargets eenv tree targets repeatSP sequel contf =
    GenDecisionTreeAndTargetsInner cenv cgbuf None stackAtTargets eenv tree targets repeatSP (IntMap.empty()) sequel (fun targetInfos ->
        let sortedTargetInfos = 
            targetInfos 
            |> Seq.sortBy (fun (KeyValue(targetIdx, _)) -> targetIdx)
            |> List.ofSeq
        GenPostponedDecisionTreeTargets cenv cgbuf sortedTargetInfos stackAtTargets sequel contf
    )

and GenPostponedDecisionTreeTargets cenv cgbuf targetInfos stackAtTargets sequel contf =
    match targetInfos with
    | [] -> contf Fake
    | (KeyValue(_, (targetInfo, isTargetPostponed))) :: rest ->
        if isTargetPostponed then 
            let eenvAtTarget, spExprAtTarget, exprAtTarget, sequelAtTarget = GenDecisionTreeTarget cenv cgbuf stackAtTargets targetInfo sequel
            GenLinearExpr cenv cgbuf eenvAtTarget spExprAtTarget exprAtTarget sequelAtTarget true (fun Fake ->
                GenPostponedDecisionTreeTargets cenv cgbuf rest stackAtTargets sequel contf
            )
        else
            GenPostponedDecisionTreeTargets cenv cgbuf rest stackAtTargets sequel contf

and TryFindTargetInfo targetInfos n =
    match IntMap.tryFind n targetInfos with
    | Some (targetInfo, _) -> Some targetInfo
    | None -> None

/// When inplabOpt is None, we are assuming a branch or fallthrough to the current code location
///
/// When inplabOpt is "Some inplab", we are assuming an existing branch to "inplab" and can optionally
/// set inplab to point to another location if no codegen is required.
and GenDecisionTreeAndTargetsInner cenv cgbuf inplabOpt stackAtTargets eenv tree targets repeatSP targetInfos sequel (contf: Zmap<_,_> -> FakeUnit) =
    CG.SetStack cgbuf stackAtTargets              // Set the expected initial stack.
    match tree with
    | TDBind(bind, rest) ->
       match inplabOpt with Some inplab -> CG.SetMarkToHere cgbuf inplab | None -> ()
       let startScope, endScope as scopeMarks = StartDelayedLocalScope "dtreeBind" cgbuf
       let eenv = AllocStorageForBind cenv cgbuf scopeMarks eenv bind
       let sp = GenDebugPointForBind cenv cgbuf bind
       GenBindingAfterDebugPoint cenv cgbuf eenv sp bind (Some startScope)
       // We don't get the scope marks quite right for dtree-bound variables. This is because
       // we effectively lose an EndLocalScope for all dtrees that go to the same target
       // So we just pretend that the variable goes out of scope here.
       CG.SetMarkToHere cgbuf endScope
       GenDecisionTreeAndTargetsInner cenv cgbuf None stackAtTargets eenv rest targets repeatSP targetInfos sequel contf

    | TDSuccess(es, targetIdx) ->
        let targetInfos, genTargetInfoOpt = GenDecisionTreeSuccess cenv cgbuf inplabOpt stackAtTargets eenv es targetIdx targets repeatSP targetInfos sequel
        match genTargetInfoOpt with
        | Some (eenvAtTarget, spExprAtTarget, exprAtTarget, sequelAtTarget) ->
            GenLinearExpr cenv cgbuf eenvAtTarget spExprAtTarget exprAtTarget sequelAtTarget true (fun Fake -> contf targetInfos)
        | _ ->
            contf targetInfos

    | TDSwitch(e, cases, dflt, m) ->
       GenDecisionTreeSwitch cenv cgbuf inplabOpt stackAtTargets eenv e cases dflt m targets repeatSP targetInfos sequel contf

and GetTarget (targets:_[]) n =
    if n >= targets.Length then failwith "GetTarget: target not found in decision tree"
    targets.[n]

and GenDecisionTreeSuccess cenv cgbuf inplabOpt stackAtTargets eenv es targetIdx targets repeatSP targetInfos sequel =
    let (TTarget(vs, successExpr, spTarget)) = GetTarget targets targetIdx
    match TryFindTargetInfo targetInfos targetIdx with
    | Some (_, targetMarkAfterBinds: Mark, eenvAtTarget, _, _, _, _, _, _, _) ->

        // If not binding anything we can go directly to the targetMarkAfterBinds point
        // This is useful to avoid lots of branches e.g. in match A | B | C -> e
        // In this case each case will just go straight to "e"
        if isNil vs then
            match inplabOpt with
            | None -> CG.EmitInstr cgbuf (pop 0) Push0 (I_br targetMarkAfterBinds.CodeLabel)
            | Some inplab -> CG.SetMark cgbuf inplab targetMarkAfterBinds
        else
            match inplabOpt with None -> () | Some inplab -> CG.SetMarkToHere cgbuf inplab
            repeatSP()

            (vs, es) ||> List.iter2 (fun v e -> 

                // Emit the expression
                GenBindingRhs cenv cgbuf eenv SPSuppress v e)

            vs |> List.rev |> List.iter (fun v ->
                // Store the results
                GenStoreVal cenv cgbuf eenvAtTarget v.Range v)

            CG.EmitInstr cgbuf (pop 0) Push0 (I_br targetMarkAfterBinds.CodeLabel)

        targetInfos, None

    | None ->

        match inplabOpt with None -> () | Some inplab -> CG.SetMarkToHere cgbuf inplab
        let targetMarkBeforeBinds = CG.GenerateDelayMark cgbuf "targetBeforeBinds"
        let targetMarkAfterBinds = CG.GenerateDelayMark cgbuf "targetAfterBinds"
        let startScope, endScope as scopeMarks = StartDelayedLocalScope "targetBinds" cgbuf
        let binds = mkInvisibleBinds vs es
        let eenvAtTarget = AllocStorageForBinds cenv cgbuf scopeMarks eenv binds
        let targetInfo = (targetMarkBeforeBinds, targetMarkAfterBinds, eenvAtTarget, successExpr, spTarget, repeatSP, vs, binds, startScope, endScope)
    
        // In debug mode push all decision tree targets to after the switching
        let isTargetPostponed, genTargetInfoOpt =
            if cenv.opts.localOptimizationsAreOn then               
                false, Some(GenDecisionTreeTarget cenv cgbuf stackAtTargets targetInfo sequel)
            else
                CG.EmitInstr cgbuf (pop 0) Push0 (I_br targetMarkBeforeBinds.CodeLabel)
                true, None

        let targetInfos = IntMap.add targetIdx (targetInfo, isTargetPostponed) targetInfos
        targetInfos, genTargetInfoOpt

and GenDecisionTreeTarget cenv cgbuf stackAtTargets (targetMarkBeforeBinds, targetMarkAfterBinds, eenvAtTarget, successExpr, spTarget, repeatSP, vs, binds, startScope, endScope) sequel =
    CG.SetMarkToHere cgbuf targetMarkBeforeBinds
    let spExpr = (match spTarget with DebugPointForTarget.Yes -> SPAlways | DebugPointForTarget.No _ -> SPSuppress)

    // Repeat the sequence point to make sure each target branch has some sequence point (instead of inheriting
    // a random sequence point from the previously generated IL code from the previous block. See comment on
    // repeatSP() above.
    //
    // Only repeat the sequence point if we really have to, i.e. if the target expression doesn't start with a
    // sequence point anyway
    if isNil vs && DoesGenExprStartWithDebugPoint cenv.g spExpr successExpr then
       ()
    else
       match spTarget with
       | DebugPointForTarget.Yes -> repeatSP()
       | DebugPointForTarget.No -> cgbuf.EmitStartOfHiddenCode()

    CG.SetMarkToHere cgbuf startScope
    GenBindings cenv cgbuf eenvAtTarget binds
    CG.SetMarkToHere cgbuf targetMarkAfterBinds
    CG.SetStack cgbuf stackAtTargets
    (eenvAtTarget, spExpr, successExpr, (EndLocalScope(sequel, endScope)))

and GenDecisionTreeSwitch cenv cgbuf inplabOpt stackAtTargets eenv e cases defaultTargetOpt switchm targets repeatSP targetInfos sequel contf =
    let g = cenv.g
    let m = e.Range
    match inplabOpt with None -> () | Some inplab -> CG.SetMarkToHere cgbuf inplab

    repeatSP()
    match cases with
      // optimize a test against a boolean value, i.e. the all-important if-then-else
      | TCase(DecisionTreeTest.Const(Const.Bool b), successTree) :: _ ->
       let failureTree = (match defaultTargetOpt with None -> cases.Tail.Head.CaseTree | Some d -> d)
       GenDecisionTreeTest cenv eenv.cloc cgbuf stackAtTargets e None eenv (if b then successTree else failureTree) (if b then failureTree else successTree) targets repeatSP targetInfos sequel contf

      // // Remove a single test for a union case . Union case tests are always exa
      //| [ TCase(DecisionTreeTest.UnionCase _, successTree) ] when (defaultTargetOpt.IsNone) ->
      //  GenDecisionTreeAndTargetsInner cenv cgbuf inplabOpt stackAtTargets eenv successTree targets repeatSP targetInfos sequel
      //   //GenDecisionTree cenv eenv.cloc cgbuf stackAtTargets e (Some (pop 1, Push [g.ilg.typ_Bool], Choice1Of2 (avoidHelpers, cuspec, idx))) eenv successTree failureTree targets repeatSP targetInfos sequel

      // Optimize a single test for a union case to an "isdata" test - much
      // more efficient code, and this case occurs in the generated equality testers where perf is important
      | TCase(DecisionTreeTest.UnionCase(c, tyargs), successTree) :: rest when rest.Length = (match defaultTargetOpt with None -> 1 | Some _ -> 0) ->
        let failureTree =
            match defaultTargetOpt with
            | None -> rest.Head.CaseTree
            | Some tg -> tg
        let cuspec = GenUnionSpec cenv.amap m eenv.tyenv c.TyconRef tyargs
        let idx = c.Index
        let avoidHelpers = entityRefInThisAssembly g.compilingFslib c.TyconRef
        GenDecisionTreeTest cenv eenv.cloc cgbuf stackAtTargets e (Some (pop 1, Push [g.ilg.typ_Bool], Choice1Of2 (avoidHelpers, cuspec, idx))) eenv successTree failureTree targets repeatSP targetInfos sequel contf

      | _ ->
        let caseLabels = List.map (fun _ -> CG.GenerateDelayMark cgbuf "switch_case") cases
        let firstDiscrim = cases.Head.Discriminator
        match firstDiscrim with
        // Iterated tests, e.g. exception constructors, nulltests, typetests and active patterns.
        // These should always have one positive and one negative branch
        | DecisionTreeTest.IsInst _
        | DecisionTreeTest.ArrayLength _
        | DecisionTreeTest.IsNull
        | DecisionTreeTest.Const(Const.Zero) ->
            if not (isSingleton cases) || Option.isNone defaultTargetOpt then failwith "internal error: GenDecisionTreeSwitch: DecisionTreeTest.IsInst/isnull/query"
            let bi =
              match firstDiscrim with
              | DecisionTreeTest.Const(Const.Zero) ->
                  GenExpr cenv cgbuf eenv SPSuppress e Continue
                  BI_brfalse
              | DecisionTreeTest.IsNull ->
                  GenExpr cenv cgbuf eenv SPSuppress e Continue
                  let srcTy = tyOfExpr g e
                  if isTyparTy g srcTy then
                      let ilFromTy = GenType cenv.amap m eenv.tyenv srcTy
                      CG.EmitInstr cgbuf (pop 1) (Push [g.ilg.typ_Object]) (I_box ilFromTy)
                  BI_brfalse
              | DecisionTreeTest.IsInst (_srcty, tgty) ->
                  let e = mkCallTypeTest g m tgty e
                  GenExpr cenv cgbuf eenv SPSuppress e Continue
                  BI_brtrue
              | _ -> failwith "internal error: GenDecisionTreeSwitch"
            CG.EmitInstr cgbuf (pop 1) Push0 (I_brcmp (bi, (List.head caseLabels).CodeLabel))
            GenDecisionTreeCases cenv cgbuf stackAtTargets eenv defaultTargetOpt targets repeatSP targetInfos sequel caseLabels cases contf
          
        | DecisionTreeTest.ActivePatternCase _ -> error(InternalError("internal error in codegen: DecisionTreeTest.ActivePatternCase", switchm))
        | DecisionTreeTest.UnionCase (hdc, tyargs) ->
            GenExpr cenv cgbuf eenv SPSuppress e Continue
            let cuspec = GenUnionSpec cenv.amap m eenv.tyenv hdc.TyconRef tyargs
            let dests =
              if cases.Length <> caseLabels.Length then failwith "internal error: DecisionTreeTest.UnionCase"
              (cases, caseLabels) ||> List.map2 (fun case label ->
                  match case with
                  | TCase(DecisionTreeTest.UnionCase (c, _), _) -> (c.Index, label.CodeLabel)
                  | _ -> failwith "error: mixed constructor/const test?")
        
            let avoidHelpers = entityRefInThisAssembly g.compilingFslib hdc.TyconRef
            EraseUnions.emitDataSwitch g.ilg (UnionCodeGen cgbuf) (avoidHelpers, cuspec, dests)
            CG.EmitInstrs cgbuf (pop 1) Push0 [ ] // push/pop to match the line above
            GenDecisionTreeCases cenv cgbuf stackAtTargets eenv defaultTargetOpt targets repeatSP targetInfos sequel caseLabels cases contf
          
        | DecisionTreeTest.Const c ->
            GenExpr cenv cgbuf eenv SPSuppress e Continue
            match c with
            | Const.Bool _ -> failwith "should have been done earlier"
            | Const.SByte _        
            | Const.Int16 _       
            | Const.Int32 _       
            | Const.Byte _      
            | Const.UInt16 _      
            | Const.UInt32 _
            | Const.Char _ ->
                if List.length cases <> List.length caseLabels then failwith "internal error: "
                let dests =
                  (cases, caseLabels) ||> List.map2 (fun case label ->
                      let i =
                        match case.Discriminator with
                          DecisionTreeTest.Const c' ->
                            match c' with
                            | Const.SByte i -> int32 i
                            | Const.Int16 i -> int32 i
                            | Const.Int32 i -> i
                            | Const.Byte i -> int32 i
                            | Const.UInt16 i -> int32 i
                            | Const.UInt32 i -> int32 i
                            | Const.Char c -> int32 c
                            | _ -> failwith "internal error: badly formed const test"

                        | _ -> failwith "internal error: badly formed const test"
                      (i, label.CodeLabel))
                let mn = List.foldBack (fst >> Operators.min) dests (fst(List.head dests))
                let mx = List.foldBack (fst >> Operators.max) dests (fst(List.head dests))
                // Check if it's worth using a switch
                // REVIEW: this is using switches even for single integer matches!
                if mx - mn = (List.length dests - 1) then
                    let destinationLabels = dests |> List.sortBy fst |> List.map snd
                    if mn <> 0 then
                      CG.EmitInstrs cgbuf (pop 0) (Push [g.ilg.typ_Int32]) [ mkLdcInt32 mn]
                      CG.EmitInstrs cgbuf (pop 1) Push0 [ AI_sub ]
                    CG.EmitInstr cgbuf (pop 1) Push0 (I_switch destinationLabels)
                else
                  error(InternalError("non-dense integer matches not implemented in codegen - these should have been removed by the pattern match compiler", switchm))
                GenDecisionTreeCases cenv cgbuf stackAtTargets eenv defaultTargetOpt targets repeatSP targetInfos sequel caseLabels cases contf
            | _ -> error(InternalError("these matches should never be needed", switchm))
        | DecisionTreeTest.Error m -> error(InternalError("Trying to compile error recovery branch", m))

and GenDecisionTreeCases cenv cgbuf stackAtTargets eenv defaultTargetOpt targets repeatSP targetInfos sequel caseLabels cases (contf: Zmap<_,_> -> FakeUnit) =

    match defaultTargetOpt with
    | Some defaultTarget -> 
        GenDecisionTreeAndTargetsInner cenv cgbuf None stackAtTargets eenv defaultTarget targets repeatSP targetInfos sequel (fun targetInfos ->
            GenDecisionTreeCases cenv cgbuf stackAtTargets eenv None targets repeatSP targetInfos sequel caseLabels cases contf
        )
    | None ->
        match caseLabels, cases with
        | caseLabel :: caseLabelsTail, (TCase(_, caseTree)) :: casesTail ->
            GenDecisionTreeAndTargetsInner cenv cgbuf (Some caseLabel) stackAtTargets eenv caseTree targets repeatSP targetInfos sequel (fun targetInfos ->
                GenDecisionTreeCases cenv cgbuf stackAtTargets eenv None targets repeatSP targetInfos sequel caseLabelsTail casesTail contf
            )
        | _ ->
            contf targetInfos

// Used for the peephole optimization below
and (|BoolExpr|_|) = function Expr.Const (Const.Bool b1, _, _) -> Some b1 | _ -> None

and GenDecisionTreeTest cenv cloc cgbuf stackAtTargets e tester eenv successTree failureTree targets repeatSP targetInfos sequel contf =
    let g = cenv.g
    match successTree, failureTree with

    // Peephole: if generating a boolean value or its negation then just leave it on the stack
    // This comes up in the generated equality functions. REVIEW: do this as a peephole optimization elsewhere
    | TDSuccess(es1, n1),
      TDSuccess(es2, n2) when
         isNil es1 && isNil es2 &&
         (match GetTarget targets n1, GetTarget targets n2 with
          | TTarget(_, BoolExpr b1, _), TTarget(_, BoolExpr b2, _) -> b1 = not b2
          | _ -> false) ->

             match GetTarget targets n1, GetTarget targets n2 with

             | TTarget(_, BoolExpr b1, _), _ ->
                 GenExpr cenv cgbuf eenv SPSuppress e Continue
                 match tester with
                 | Some (pops, pushes, i) ->
                    match i with
                    | Choice1Of2 (avoidHelpers, cuspec, idx) -> CG.EmitInstrs cgbuf pops pushes (EraseUnions.mkIsData g.ilg (avoidHelpers, cuspec, idx))
                    | Choice2Of2 i -> CG.EmitInstr cgbuf pops pushes i
                 | _ -> ()
                 if not b1 then
                   CG.EmitInstrs cgbuf (pop 0) (Push [g.ilg.typ_Bool]) [mkLdcInt32 0 ]
                   CG.EmitInstrs cgbuf (pop 1) Push0 [AI_ceq]
                 GenSequel cenv cloc cgbuf sequel
                 contf targetInfos

             | _ -> failwith "internal error: GenDecisionTreeTest during bool elim"

    | _ ->
        let failure = CG.GenerateDelayMark cgbuf "testFailure"
        match tester with
        | None ->
            // generate the expression, then test it for "false"
            GenExpr cenv cgbuf eenv SPSuppress e (CmpThenBrOrContinue(pop 1, [ I_brcmp (BI_brfalse, failure.CodeLabel) ]))

        // Turn 'isdata' tests that branch into EI_brisdata tests
        | Some (_, _, Choice1Of2 (avoidHelpers, cuspec, idx)) ->
            GenExpr cenv cgbuf eenv SPSuppress e (CmpThenBrOrContinue(pop 1, EraseUnions.mkBrIsData g.ilg false (avoidHelpers, cuspec, idx, failure.CodeLabel)))

        | Some (pops, pushes, i) ->
            GenExpr cenv cgbuf eenv SPSuppress e Continue
            match i with
            | Choice1Of2 (avoidHelpers, cuspec, idx) -> CG.EmitInstrs cgbuf pops pushes (EraseUnions.mkIsData g.ilg (avoidHelpers, cuspec, idx))
            | Choice2Of2 i -> CG.EmitInstr cgbuf pops pushes i
            CG.EmitInstr cgbuf (pop 1) Push0 (I_brcmp (BI_brfalse, failure.CodeLabel))

        GenDecisionTreeAndTargetsInner cenv cgbuf None stackAtTargets eenv successTree targets repeatSP targetInfos sequel (fun targetInfos ->
            GenDecisionTreeAndTargetsInner cenv cgbuf (Some failure) stackAtTargets eenv failureTree targets repeatSP targetInfos sequel contf
        )

/// Generate fixups for letrec bindings
and GenLetRecFixup cenv cgbuf eenv (ilxCloSpec: IlxClosureSpec, e, ilField: ILFieldSpec, e2, _m) =
    GenExpr cenv cgbuf eenv SPSuppress e Continue
    CG.EmitInstrs cgbuf (pop 0) Push0 [ I_castclass ilxCloSpec.ILType ]
    GenExpr cenv cgbuf eenv SPSuppress e2 Continue
    CG.EmitInstrs cgbuf (pop 2) Push0 [ mkNormalStfld (mkILFieldSpec(ilField.FieldRef, ilxCloSpec.ILType)) ]

/// Generate letrec bindings
and GenLetRecBindings cenv (cgbuf: CodeGenBuffer) eenv (allBinds: Bindings, m) =
    let eenv = SetIsInLoop true eenv
    // Fix up recursion for non-toplevel recursive bindings
    let bindsPossiblyRequiringFixup =
        allBinds |> List.filter (fun b ->
            match (StorageForVal cenv.g m b.Var eenv) with
            | StaticProperty _
            | Method _
            // Note: Recursive data stored in static fields may require fixups e.g. let x = C(x)
            // | StaticField _
            | Null -> false
            | _ -> true)

    let computeFixupsForOneRecursiveVar boundv forwardReferenceSet fixups thisVars access set e =
        match e with
        | Expr.Lambda _ | Expr.TyLambda _ | Expr.Obj _ ->
            let isLocalTypeFunc = Option.isSome thisVars && (IsNamedLocalTypeFuncVal cenv.g (Option.get thisVars) e)
            let thisVars = (match e with Expr.Obj _ -> [] | _ when isLocalTypeFunc -> [] | _ -> Option.map mkLocalValRef thisVars |> Option.toList)
            let clo, _, eenvclo = GetIlxClosureInfo cenv m isLocalTypeFunc thisVars {eenv with letBoundVars=(mkLocalValRef boundv) :: eenv.letBoundVars} e
            clo.cloFreeVars |> List.iter (fun fv ->
                if Zset.contains fv forwardReferenceSet then
                    match StorageForVal cenv.g m fv eenvclo with
                    | Env (_, ilField, _) -> fixups := (boundv, fv, (fun () -> GenLetRecFixup cenv cgbuf eenv (clo.cloSpec, access, ilField, exprForVal m fv, m))) :: !fixups
                    | _ -> error (InternalError("GenLetRec: " + fv.LogicalName + " was not in the environment", m)) )
          
        | Expr.Val (vref, _, _) ->
            let fv = vref.Deref
            let needsFixup = Zset.contains fv forwardReferenceSet
            if needsFixup then fixups := (boundv, fv, (fun () -> GenExpr cenv cgbuf eenv SPSuppress (set e) discard)) :: !fixups
        | _ -> failwith "compute real fixup vars"


    let fixups = ref []
    let recursiveVars = Zset.addList (bindsPossiblyRequiringFixup |> List.map (fun v -> v.Var)) (Zset.empty valOrder)
    let _ =
        (recursiveVars, bindsPossiblyRequiringFixup) ||> List.fold (fun forwardReferenceSet (bind: Binding) ->
            // Compute fixups
            bind.Expr |> IterateRecursiveFixups cenv.g (Some bind.Var)
                               (computeFixupsForOneRecursiveVar bind.Var forwardReferenceSet fixups)
                               (exprForVal m bind.Var,
                                  (fun _ -> failwith ("internal error: should never need to set non-delayed recursive val: " + bind.Var.LogicalName)))
            // Record the variable as defined
            let forwardReferenceSet = Zset.remove bind.Var forwardReferenceSet
            forwardReferenceSet)

    // Generate the actual bindings
    let _ =
        (recursiveVars, allBinds) ||> List.fold (fun forwardReferenceSet (bind: Binding) ->
            GenBinding cenv cgbuf eenv bind
            // Record the variable as defined
            let forwardReferenceSet = Zset.remove bind.Var forwardReferenceSet
            // Execute and discard any fixups that can now be committed
            fixups := !fixups |> List.filter (fun (boundv, fv, action) -> if (Zset.contains boundv forwardReferenceSet || Zset.contains fv forwardReferenceSet) then true else (action(); false))
            forwardReferenceSet)
    ()

and GenLetRec cenv cgbuf eenv (binds, body, m) sequel =
    let _, endScope as scopeMarks = StartLocalScope "letrec" cgbuf
    let eenv = AllocStorageForBinds cenv cgbuf scopeMarks eenv binds
    GenLetRecBindings cenv cgbuf eenv (binds, m)
    GenExpr cenv cgbuf eenv SPAlways body (EndLocalScope(sequel, endScope))

//-------------------------------------------------------------------------
// Generate simple bindings
//-------------------------------------------------------------------------

and GenDebugPointForBind cenv cgbuf bind =
    let _, pt, sp = ComputeDebugPointForBinding cenv.g bind
    pt |> Option.iter (CG.EmitSeqPoint cgbuf)
    sp

and GenBinding cenv cgbuf eenv bind =
    let sp = GenDebugPointForBind cenv cgbuf bind
    GenBindingAfterDebugPoint cenv cgbuf eenv sp bind None

and ComputeMemberAccessRestrictedBySig eenv vspec =
    let isHidden =
        IsHiddenVal eenv.sigToImplRemapInfo vspec ||  // anything hidden by a signature gets assembly visibility
        not vspec.IsMemberOrModuleBinding ||          // anything that's not a module or member binding gets assembly visibility
        vspec.IsIncrClassGeneratedMember              // compiler generated members for class function 'let' bindings get assembly visibility
    ComputeMemberAccess isHidden

and ComputeMethodAccessRestrictedBySig eenv vspec =
    let isHidden =
        IsHiddenVal eenv.sigToImplRemapInfo vspec ||  // anything hidden by a signature gets assembly visibility
        not vspec.IsMemberOrModuleBinding ||          // anything that's not a module or member binding gets assembly visibility
        vspec.IsIncrClassGeneratedMember              // compiler generated members for class function 'let' bindings get assembly visibility
    ComputeMemberAccess isHidden

and GenBindingAfterDebugPoint cenv cgbuf eenv sp (TBind(vspec, rhsExpr, _)) startScopeMarkOpt =
    let g = cenv.g

    // Record the closed reflection definition if publishing
    // There is no real reason we're doing this so late in the day
    match vspec.PublicPath, vspec.ReflectedDefinition with
    | Some _, Some e -> cgbuf.mgbuf.AddReflectedDefinition(vspec, e)
    | _ -> ()

    let eenv = {eenv with letBoundVars= (mkLocalValRef vspec) :: eenv.letBoundVars}

    let access = ComputeMethodAccessRestrictedBySig eenv vspec

    // Workaround for .NET and Visual Studio restriction w.r.t debugger type proxys
    // Mark internal constructors in internal classes as public.
    let access =
        if access = ILMemberAccess.Assembly && vspec.IsConstructor && IsHiddenTycon eenv.sigToImplRemapInfo vspec.MemberApparentEntity.Deref then
            ILMemberAccess.Public
        else
            access

    let m = vspec.Range

    match StorageForVal cenv.g m vspec eenv with

    | Null ->
        GenExpr cenv cgbuf eenv SPSuppress rhsExpr discard
        CommitStartScope cgbuf startScopeMarkOpt

    // The initialization code for static 'let' and 'do' bindings gets compiled into the initialization .cctor for the whole file
    | _ when vspec.IsClassConstructor && isNil vspec.TopValDeclaringEntity.TyparsNoRange ->
        let tps, _, _, _, cctorBody, _ = IteratedAdjustArityOfLambda g cenv.amap vspec.ValReprInfo.Value rhsExpr
        let eenv = EnvForTypars tps eenv
        CommitStartScope cgbuf startScopeMarkOpt
        GenExpr cenv cgbuf eenv SPSuppress cctorBody discard
    
    | Method (topValInfo, _, mspec, mspecW, _, ctps, mtps, curriedArgInfos, paramInfos, witnessInfos, argTys, retInfo)  ->

        let methLambdaTypars, methLambdaCtorThisValOpt, methLambdaBaseValOpt, methLambdaCurriedVars, methLambdaBody, methLambdaBodyTy =
            IteratedAdjustArityOfLambda g cenv.amap topValInfo rhsExpr

        let methLambdaVars = List.concat methLambdaCurriedVars

        CommitStartScope cgbuf startScopeMarkOpt

        // if we have any expression recursion depth, we should delay the generation of a method to prevent stack overflows
        let generator = if cenv.exprRecursionDepth > 0 then DelayGenMethodForBinding else GenMethodForBinding
        let hasWitnessEntry = cenv.g.generateWitnesses && not witnessInfos.IsEmpty

        generator cenv cgbuf.mgbuf eenv (vspec, mspec, hasWitnessEntry, false, access, ctps, mtps, [], curriedArgInfos, paramInfos, argTys, retInfo, topValInfo, methLambdaCtorThisValOpt, methLambdaBaseValOpt, methLambdaTypars, methLambdaVars, methLambdaBody, methLambdaBodyTy)

        // If generating witnesses, then generate the second entry point with additional arguments.
        // Take a copy of the expression to ensure generated names are unique.
        if hasWitnessEntry then 
            let copyOfLambdaBody = copyExpr cenv.g CloneAll methLambdaBody
            generator cenv cgbuf.mgbuf eenv (vspec, mspecW, hasWitnessEntry, true, access, ctps, mtps, witnessInfos, curriedArgInfos, paramInfos, argTys, retInfo, topValInfo, methLambdaCtorThisValOpt, methLambdaBaseValOpt, methLambdaTypars, methLambdaVars, copyOfLambdaBody, methLambdaBodyTy)

    | StaticProperty (ilGetterMethSpec, optShadowLocal) ->

        let ilAttribs = GenAttrs cenv eenv vspec.Attribs
        let ilTy = ilGetterMethSpec.FormalReturnType
        let ilPropDef =
            ILPropertyDef(name = PrettyNaming.ChopPropertyName ilGetterMethSpec.Name,
                          attributes = PropertyAttributes.None,
                          setMethod = None,
                          getMethod = Some ilGetterMethSpec.MethodRef,
                          callingConv = ILThisConvention.Static,
                          propertyType = ilTy,
                          init = None,
                          args = [],
                          customAttrs = mkILCustomAttrs ilAttribs)
        cgbuf.mgbuf.AddOrMergePropertyDef(ilGetterMethSpec.MethodRef.DeclaringTypeRef, ilPropDef, m)

        let ilMethodDef =
            let ilMethodBody = MethodBody.IL(CodeGenMethodForExpr cenv cgbuf.mgbuf (SPSuppress, [], ilGetterMethSpec.Name, eenv, 0, rhsExpr, Return))
            (mkILStaticMethod ([], ilGetterMethSpec.Name, access, [], mkILReturn ilTy, ilMethodBody)).WithSpecialName
            |> AddNonUserCompilerGeneratedAttribs g

        CountMethodDef()
        cgbuf.mgbuf.AddMethodDef(ilGetterMethSpec.MethodRef.DeclaringTypeRef, ilMethodDef)

        CommitStartScope cgbuf startScopeMarkOpt
        match optShadowLocal with
        | NoShadowLocal -> ()
        | ShadowLocal storage ->
            CG.EmitInstr cgbuf (pop 0) (Push [ilTy]) (I_call (Normalcall, ilGetterMethSpec, None))
            GenSetStorage m cgbuf storage

    | StaticField (fspec, vref, hasLiteralAttr, ilTyForProperty, ilPropName, fty, ilGetterMethRef, ilSetterMethRef, optShadowLocal) ->
        let mut = vspec.IsMutable
    
        let canTarget(targets, goal: System.AttributeTargets) =
            match targets with
            | None -> true
            | Some tgts -> 0 <> int(tgts &&& goal)

        /// Generate a static field definition...
        let ilFieldDefs =
            let access = ComputeMemberAccess (not hasLiteralAttr || IsHiddenVal eenv.sigToImplRemapInfo vspec)
            let ilFieldDef = mkILStaticField (fspec.Name, fty, None, None, access)
            let ilFieldDef =
                match vref.LiteralValue with
                | Some konst -> ilFieldDef.WithLiteralDefaultValue( Some (GenFieldInit m konst) )
                | None -> ilFieldDef
          
            let ilFieldDef =
                let isClassInitializer = (cgbuf.MethodName = ".cctor")
                ilFieldDef.WithInitOnly(not (mut || cenv.opts.isInteractiveItExpr || not isClassInitializer || hasLiteralAttr))

            let ilAttribs =
                if not hasLiteralAttr then
                    vspec.Attribs
                    |> List.filter (fun (Attrib(_, _, _, _, _, targets, _)) -> canTarget(targets, System.AttributeTargets.Field))
                    |> GenAttrs cenv eenv // backing field only gets attributes that target fields
                else
                    GenAttrs cenv eenv vspec.Attribs  // literals have no property, so preserve all the attributes on the field itself

            let ilFieldDef = ilFieldDef.With(customAttrs = mkILCustomAttrs (ilAttribs @ [ g.DebuggerBrowsableNeverAttribute ]))

            [ (fspec.DeclaringTypeRef, ilFieldDef) ]
      
        let ilTypeRefForProperty = ilTyForProperty.TypeRef

        for (tref, ilFieldDef) in ilFieldDefs do
            cgbuf.mgbuf.AddFieldDef(tref, ilFieldDef)
            CountStaticFieldDef()

        // ... and the get/set properties to access it.
        if not hasLiteralAttr then
            let ilAttribs =
                vspec.Attribs
                |> List.filter (fun (Attrib(_, _, _, _, _, targets, _)) -> canTarget(targets, System.AttributeTargets.Property))
                |> GenAttrs cenv eenv // property only gets attributes that target properties
            let ilPropDef =
                ILPropertyDef(name=ilPropName,
                              attributes = PropertyAttributes.None,
                              setMethod=(if mut || cenv.opts.isInteractiveItExpr then Some ilSetterMethRef else None),
                              getMethod=Some ilGetterMethRef,
                              callingConv=ILThisConvention.Static,
                              propertyType=fty,
                              init=None,
                              args = [],
                              customAttrs=mkILCustomAttrs (ilAttribs @ [mkCompilationMappingAttr g (int SourceConstructFlags.Value)]))
            cgbuf.mgbuf.AddOrMergePropertyDef(ilTypeRefForProperty, ilPropDef, m)

            let getterMethod =
                mkILStaticMethod([], ilGetterMethRef.Name, access, [], mkILReturn fty,
                               mkMethodBody(true, [], 2, nonBranchingInstrsToCode [ mkNormalLdsfld fspec ], None)).WithSpecialName
            cgbuf.mgbuf.AddMethodDef(ilTypeRefForProperty, getterMethod)
            if mut || cenv.opts.isInteractiveItExpr then
                let setterMethod =
                    mkILStaticMethod([], ilSetterMethRef.Name, access, [mkILParamNamed("value", fty)], mkILReturn ILType.Void,
                                   mkMethodBody(true, [], 2, nonBranchingInstrsToCode [ mkLdarg0;mkNormalStsfld fspec], None)).WithSpecialName
                cgbuf.mgbuf.AddMethodDef(ilTypeRefForProperty, setterMethod)

            GenBindingRhs cenv cgbuf eenv sp vspec rhsExpr
            match optShadowLocal with
            | NoShadowLocal ->
                CommitStartScope cgbuf startScopeMarkOpt
                EmitSetStaticField cgbuf fspec
            | ShadowLocal storage->
                CommitStartScope cgbuf startScopeMarkOpt
                CG.EmitInstr cgbuf (pop 0) (Push [fty]) AI_dup
                EmitSetStaticField cgbuf fspec
                GenSetStorage m cgbuf storage

    | _ ->
        let storage = StorageForVal cenv.g m vspec eenv
        match storage, rhsExpr with
        // locals are zero-init, no need to initialize them, except if you are in a loop and the local is mutable.
        | Local (_, realloc, _), Expr.Const (Const.Zero, _, _) when not realloc && not (eenv.isInLoop && vspec.IsMutable) ->
            CommitStartScope cgbuf startScopeMarkOpt
        | _ ->
            GenBindingRhs cenv cgbuf eenv SPSuppress vspec rhsExpr
            CommitStartScope cgbuf startScopeMarkOpt
            GenStoreVal cenv cgbuf eenv vspec.Range vspec

//-------------------------------------------------------------------------
// Generate method bindings
//-------------------------------------------------------------------------

/// Generate encoding P/Invoke and COM marshalling information
and GenMarshal cenv attribs =
    let g = cenv.g
    let otherAttribs =
        // For IlReflect backend, we rely on Reflection.Emit API to emit the pseudo-custom attributes
        // correctly, so we do not filter them out.
        // For IlWriteBackend, we filter MarshalAs attributes
        match cenv.opts.ilxBackend with
        | IlReflectBackend -> attribs
        | IlWriteBackend ->
            attribs |> List.filter (IsMatchingFSharpAttributeOpt g g.attrib_MarshalAsAttribute >> not)

    match TryFindFSharpAttributeOpt g g.attrib_MarshalAsAttribute attribs with
    | Some (Attrib(_, _, [ AttribInt32Arg unmanagedType ], namedArgs, _, _, m)) ->
        let decoder = AttributeDecoder namedArgs
        let rec decodeUnmanagedType unmanagedType =
            // enumeration values for System.Runtime.InteropServices.UnmanagedType taken from mscorlib.il
            match unmanagedType with
            | 0x0 -> ILNativeType.Empty
            | 0x01 -> ILNativeType.Void
            | 0x02 -> ILNativeType.Bool
            | 0x03 -> ILNativeType.Int8
            | 0x04 -> ILNativeType.Byte
            | 0x05 -> ILNativeType.Int16
            | 0x06 -> ILNativeType.UInt16
            | 0x07 -> ILNativeType.Int32
            | 0x08 -> ILNativeType.UInt32
            | 0x09 -> ILNativeType.Int64
            | 0x0A -> ILNativeType.UInt64
            | 0x0B -> ILNativeType.Single
            | 0x0C -> ILNativeType.Double
            | 0x0F -> ILNativeType.Currency
            | 0x13 -> ILNativeType.BSTR
            | 0x14 -> ILNativeType.LPSTR
            | 0x15 -> ILNativeType.LPWSTR
            | 0x16 -> ILNativeType.LPTSTR
            | 0x17 -> ILNativeType.FixedSysString (decoder.FindInt32 "SizeConst" 0x0)
            | 0x19 -> ILNativeType.IUnknown
            | 0x1A -> ILNativeType.IDispatch
            | 0x1B -> ILNativeType.Struct
            | 0x1C -> ILNativeType.Interface
            | 0x1D ->
                let safeArraySubType =
                    match decoder.FindInt32 "SafeArraySubType" 0x0 with
                    (* enumeration values for System.Runtime.InteropServices.VarType taken from mscorlib.il *)
                    | 0x0 -> ILNativeVariant.Empty
                    | 0x1 -> ILNativeVariant.Null              
                    | 0x02 -> ILNativeVariant.Int16            
                    | 0x03 -> ILNativeVariant.Int32            
                    | 0x0C -> ILNativeVariant.Variant          
                    | 0x04 -> ILNativeVariant.Single          
                    | 0x05 -> ILNativeVariant.Double          
                    | 0x06 -> ILNativeVariant.Currency         
                    | 0x07 -> ILNativeVariant.Date             
                    | 0x08 -> ILNativeVariant.BSTR             
                    | 0x09 -> ILNativeVariant.IDispatch        
                    | 0x0a -> ILNativeVariant.Error            
                    | 0x0b -> ILNativeVariant.Bool             
                    | 0x0d -> ILNativeVariant.IUnknown         
                    | 0x0e -> ILNativeVariant.Decimal          
                    | 0x10 -> ILNativeVariant.Int8             
                    | 0x11 -> ILNativeVariant.UInt8    
                    | 0x12 -> ILNativeVariant.UInt16   
                    | 0x13 -> ILNativeVariant.UInt32   
                    | 0x15 -> ILNativeVariant.UInt64   
                    | 0x16 -> ILNativeVariant.Int              
                    | 0x17 -> ILNativeVariant.UInt     
                    | 0x18 -> ILNativeVariant.Void             
                    | 0x19 -> ILNativeVariant.HRESULT          
                    | 0x1a -> ILNativeVariant.PTR              
                    | 0x1c -> ILNativeVariant.CArray           
                    | 0x1d -> ILNativeVariant.UserDefined      
                    | 0x1e -> ILNativeVariant.LPSTR            
                    | 0x1B -> ILNativeVariant.SafeArray        
                    | 0x1f -> ILNativeVariant.LPWSTR           
                    | 0x24 -> ILNativeVariant.Record           
                    | 0x40 -> ILNativeVariant.FileTime         
                    | 0x41 -> ILNativeVariant.Blob             
                    | 0x42 -> ILNativeVariant.Stream           
                    | 0x43 -> ILNativeVariant.Storage          
                    | 0x44 -> ILNativeVariant.StreamedObject  
                    | 0x45 -> ILNativeVariant.StoredObject    
                    | 0x46 -> ILNativeVariant.BlobObject      
                    | 0x47 -> ILNativeVariant.CF               
                    | 0x48 -> ILNativeVariant.CLSID            
                    | 0x14 -> ILNativeVariant.Int64            
                    | _ -> ILNativeVariant.Empty
                let safeArrayUserDefinedSubType =
                    // the argument is a System.Type obj, but it's written to MD as a UTF8 string
                    match decoder.FindTypeName "SafeArrayUserDefinedSubType" "" with
                    | "" -> None
                    | res -> if (safeArraySubType = ILNativeVariant.IDispatch) || (safeArraySubType = ILNativeVariant.IUnknown) then Some res else None
                ILNativeType.SafeArray(safeArraySubType, safeArrayUserDefinedSubType)
            | 0x1E -> ILNativeType.FixedArray (decoder.FindInt32 "SizeConst" 0x0)
            | 0x1F -> ILNativeType.Int
            | 0x20 -> ILNativeType.UInt
            | 0x22 -> ILNativeType.ByValStr
            | 0x23 -> ILNativeType.ANSIBSTR
            | 0x24 -> ILNativeType.TBSTR
            | 0x25 -> ILNativeType.VariantBool
            | 0x26 -> ILNativeType.Method
            | 0x28 -> ILNativeType.AsAny
            | 0x2A ->
               let sizeParamIndex =
                    match decoder.FindInt16 "SizeParamIndex" -1s with
                    | -1s -> None
                    | res -> Some ((int)res, None)
               let arraySubType =
                    match decoder.FindInt32 "ArraySubType" -1 with
                    | -1 -> None
                    | res -> Some (decodeUnmanagedType res)
               ILNativeType.Array(arraySubType, sizeParamIndex)
            | 0x2B -> ILNativeType.LPSTRUCT
            | 0x2C ->
               error(Error(FSComp.SR.ilCustomMarshallersCannotBeUsedInFSharp(), m))
               (* ILNativeType.Custom of bytes * string * string * bytes (* GUID, nativeTypeName, custMarshallerName, cookieString *) *)
               //ILNativeType.Error
            | 0x2D -> ILNativeType.Error
            | 0x30 -> ILNativeType.LPUTF8STR
            | _ -> ILNativeType.Empty
        Some(decodeUnmanagedType unmanagedType), otherAttribs
    | Some (Attrib(_, _, _, _, _, _, m)) ->
        errorR(Error(FSComp.SR.ilMarshalAsAttributeCannotBeDecoded(), m))
        None, attribs
    | _ ->
        // No MarshalAs detected
        None, attribs

/// Generate special attributes on an IL parameter
and GenParamAttribs cenv paramTy attribs =
    let g = cenv.g
    let inFlag = HasFSharpAttribute g g.attrib_InAttribute attribs || isInByrefTy g paramTy
    let outFlag = HasFSharpAttribute g g.attrib_OutAttribute attribs || isOutByrefTy g paramTy
    let optionalFlag = HasFSharpAttributeOpt g g.attrib_OptionalAttribute attribs

    let defaultValue = TryFindFSharpAttributeOpt g g.attrib_DefaultParameterValueAttribute attribs
                       |> Option.bind OptionalArgInfo.FieldInitForDefaultParameterValueAttrib
    // Return the filtered attributes. Do not generate In, Out, Optional or DefaultParameterValue attributes
    // as custom attributes in the code - they are implicit from the IL bits for these
    let attribs =
        attribs
        |> List.filter (IsMatchingFSharpAttribute g g.attrib_InAttribute >> not)
        |> List.filter (IsMatchingFSharpAttribute g g.attrib_OutAttribute >> not)
        |> List.filter (IsMatchingFSharpAttributeOpt g g.attrib_OptionalAttribute >> not)
        |> List.filter (IsMatchingFSharpAttributeOpt g g.attrib_DefaultParameterValueAttribute >> not)

    let Marshal, attribs = GenMarshal cenv attribs
    inFlag, outFlag, optionalFlag, defaultValue, Marshal, attribs

/// Generate IL parameters
and GenParams (cenv: cenv) eenv m (mspec: ILMethodSpec) witnessInfos (argInfos: ArgReprInfo list) methArgTys (implValsOpt: Val list option) =
    let g = cenv.g
    let ilWitnessParams = GenWitnessParams cenv eenv m witnessInfos
    let ilArgTys = mspec.FormalArgTypes |> List.skip witnessInfos.Length

    let ilArgTysAndInfos =
        if argInfos.Length = ilArgTys.Length then
            List.zip ilArgTys argInfos
        else
            assert false
            ilArgTys |> List.map (fun ilArgTy -> ilArgTy, ValReprInfo.unnamedTopArg1)

    let ilArgTysAndInfoAndVals =
        match implValsOpt with
        | Some implVals when (implVals.Length = ilArgTys.Length) ->
            List.map2 (fun x y -> x, Some y) ilArgTysAndInfos implVals
        | _ ->
            List.map (fun x -> x, None) ilArgTysAndInfos

    let ilParams, _ = 
        (Set.empty, List.zip methArgTys ilArgTysAndInfoAndVals)
        ||> List.mapFold (fun takenNames (methodArgTy, ((ilArgTy, topArgInfo), implValOpt)) ->
            let inFlag, outFlag, optionalFlag, defaultParamValue, Marshal, attribs = GenParamAttribs cenv methodArgTy topArgInfo.Attribs
    
            let idOpt = 
                match topArgInfo.Name with
                | Some v -> Some v
                | None ->
                match implValOpt with
                | Some v -> Some v.Id
                | None -> None

            let nmOpt, takenNames =
                match idOpt with
                | Some id ->
                    let nm =
                        if takenNames.Contains(id.idText) then
                            // Ensure that we have an g.CompilerGlobalState
                            assert(g.CompilerGlobalState |> Option.isSome)
                            g.CompilerGlobalState.Value.NiceNameGenerator.FreshCompilerGeneratedName (id.idText, id.idRange)
                        else
                            id.idText
                    Some nm, takenNames.Add(nm)
                | None ->
                    None, takenNames
        

            let ilAttribs = GenAttrs cenv eenv attribs
    
            let ilAttribs =
                match GenReadOnlyAttributeIfNecessary g methodArgTy with
                | Some attr -> ilAttribs @ [attr]
                | None -> ilAttribs

            let param : ILParameter =
                { Name = nmOpt
                  Type = ilArgTy
                  Default = defaultParamValue
                  Marshal = Marshal
                  IsIn = inFlag
                  IsOut = outFlag
                  IsOptional = optionalFlag
                  CustomAttrsStored = storeILCustomAttrs (mkILCustomAttrs ilAttribs)
                  MetadataIndex = NoMetadataIdx }

            param, takenNames)

    ilWitnessParams @ ilParams

/// Generate IL method return information
and GenReturnInfo cenv eenv ilRetTy (retInfo: ArgReprInfo) : ILReturn =
    let marshal, attribs = GenMarshal cenv retInfo.Attribs
    { Type=ilRetTy
      Marshal=marshal
      CustomAttrsStored= storeILCustomAttrs (mkILCustomAttrs (GenAttrs cenv eenv attribs))
      MetadataIndex = NoMetadataIdx }
   
/// Generate an IL property for a member
and GenPropertyForMethodDef compileAsInstance tref mdef (v: Val) (memberInfo: ValMemberInfo) ilArgTys ilPropTy ilAttrs compiledName =
    let name = match compiledName with | Some n -> n | _ -> v.PropertyName in (* chop "get_" *)

    ILPropertyDef(name = name,
                  attributes = PropertyAttributes.None,
                  setMethod = (if memberInfo.MemberFlags.MemberKind= MemberKind.PropertySet then Some(mkRefToILMethod(tref, mdef)) else None),
                  getMethod = (if memberInfo.MemberFlags.MemberKind= MemberKind.PropertyGet then Some(mkRefToILMethod(tref, mdef)) else None),
                  callingConv = (if compileAsInstance then ILThisConvention.Instance else ILThisConvention.Static),
                  propertyType = ilPropTy,
                  init = None,
                  args = ilArgTys,
                  customAttrs = ilAttrs)

/// Generate an ILEventDef for a [<CLIEvent>] member
and GenEventForProperty cenv eenvForMeth (mspec: ILMethodSpec) (v: Val) ilAttrsThatGoOnPrimaryItem m returnTy =
    let evname = v.PropertyName
    let delegateTy = Infos.FindDelegateTypeOfPropertyEvent cenv.g cenv.amap evname m returnTy
    let ilDelegateTy = GenType cenv.amap m eenvForMeth.tyenv delegateTy
    let ilThisTy = mspec.DeclaringType
    let addMethRef = mkILMethRef (ilThisTy.TypeRef, mspec.CallingConv, "add_" + evname, 0, [ilDelegateTy], ILType.Void)
    let removeMethRef = mkILMethRef (ilThisTy.TypeRef, mspec.CallingConv, "remove_" + evname, 0, [ilDelegateTy], ILType.Void)
    ILEventDef(eventType = Some ilDelegateTy,
               name= evname,
               attributes = EventAttributes.None,
               addMethod = addMethRef,
               removeMethod = removeMethRef,
               fireMethod= None,
               otherMethods= [],
               customAttrs = mkILCustomAttrs ilAttrsThatGoOnPrimaryItem)

and ComputeUseMethodImpl cenv (v: Val, slotsig: SlotSig) =
    let oty = slotsig.ImplementedType
    let otcref = tcrefOfAppTy cenv.g oty
    let tcref = v.MemberApparentEntity
    // REVIEW: it would be good to get rid of this special casing of Compare and GetHashCode during code generation
    isInterfaceTy cenv.g oty &&
    (let isCompare =
        Option.isSome tcref.GeneratedCompareToValues &&
         (typeEquiv cenv.g oty cenv.g.mk_IComparable_ty ||
          tyconRefEq cenv.g cenv.g.system_GenericIComparable_tcref otcref)
 
     not isCompare) &&

    (let isGenericEquals =
        Option.isSome tcref.GeneratedHashAndEqualsWithComparerValues && tyconRefEq cenv.g cenv.g.system_GenericIEquatable_tcref otcref
 
     not isGenericEquals) &&
    (let isStructural =
        (Option.isSome tcref.GeneratedCompareToWithComparerValues && typeEquiv cenv.g oty cenv.g.mk_IStructuralComparable_ty) ||
        (Option.isSome tcref.GeneratedHashAndEqualsWithComparerValues && typeEquiv cenv.g oty cenv.g.mk_IStructuralEquatable_ty)

     not isStructural)

and ComputeMethodImplNameFixupForMemberBinding cenv (v: Val, memberInfo: ValMemberInfo) =
     if isNil memberInfo.ImplementedSlotSigs then
         None
     else
         let slotsig = memberInfo.ImplementedSlotSigs |> List.last
         let useMethodImpl = ComputeUseMethodImpl cenv (v, slotsig)
         let nameOfOverridingMethod = GenNameOfOverridingMethod cenv (useMethodImpl, slotsig)
         Some nameOfOverridingMethod
         
and ComputeFlagFixupsForMemberBinding cenv (v: Val, memberInfo: ValMemberInfo) =
     [ if isNil memberInfo.ImplementedSlotSigs then
           yield fixupVirtualSlotFlags
       else
           for slotsig in memberInfo.ImplementedSlotSigs do
             let useMethodImpl = ComputeUseMethodImpl cenv (v, slotsig)
         
             if useMethodImpl then
                yield fixupMethodImplFlags
             else
                yield fixupVirtualSlotFlags 
           match ComputeMethodImplNameFixupForMemberBinding cenv (v, memberInfo) with 
           | Some nm -> yield renameMethodDef nm 
           | None -> () ]
          
and ComputeMethodImplAttribs cenv (_v: Val) attrs =
    let g = cenv.g
    let implflags =
        match TryFindFSharpAttribute g g.attrib_MethodImplAttribute attrs with
        | Some (Attrib(_, _, [ AttribInt32Arg flags ], _, _, _, _)) -> flags
        | _ -> 0x0

    let hasPreserveSigAttr =
        match TryFindFSharpAttributeOpt g g.attrib_PreserveSigAttribute attrs with
        | Some _ -> true
        | _ -> false

    // strip the MethodImpl pseudo-custom attribute
    // The following method implementation flags are used here
    // 0x80 - hasPreserveSigImplFlag
    // 0x20 - synchronize
    // (See ECMA 335, Partition II, section 23.1.11 - Flags for methods [MethodImplAttributes])
    let attrs =
        attrs
        |> List.filter (IsMatchingFSharpAttribute g g.attrib_MethodImplAttribute >> not)
        |> List.filter (IsMatchingFSharpAttributeOpt g g.attrib_PreserveSigAttribute >> not)

    let hasPreserveSigImplFlag = ((implflags &&& 0x80) <> 0x0) || hasPreserveSigAttr
    let hasSynchronizedImplFlag = (implflags &&& 0x20) <> 0x0
    let hasNoInliningImplFlag = (implflags &&& 0x08) <> 0x0
    let hasAggressiveInliningImplFlag = (implflags &&& 0x0100) <> 0x0
    hasPreserveSigImplFlag, hasSynchronizedImplFlag, hasNoInliningImplFlag, hasAggressiveInliningImplFlag, attrs

and DelayGenMethodForBinding cenv mgbuf eenv ilxMethInfoArgs =
    cenv.delayedGenMethods.Enqueue (fun cenv -> GenMethodForBinding cenv mgbuf eenv ilxMethInfoArgs)

and GenMethodForBinding
        cenv mgbuf eenv
        (v: Val, mspec, hasWitnessEntry, generateWitnessArgs, access, ctps, mtps, witnessInfos, curriedArgInfos, paramInfos, argTys, retInfo, topValInfo,
         ctorThisValOpt, baseValOpt, methLambdaTypars, methLambdaVars, methLambdaBody, returnTy) =
    let g = cenv.g
    let m = v.Range
    
    // If a method has a witness-passing version of the code, then suppress
    // the generation of any witness in the non-witness passing version of the code
    let eenv = { eenv with suppressWitnesses = hasWitnessEntry && not generateWitnessArgs }

    let selfMethodVars, nonSelfMethodVars, compileAsInstance =
        match v.MemberInfo with
        | Some _ when ValSpecIsCompiledAsInstance g v ->
            match methLambdaVars with
            | [] -> error(InternalError("Internal error: empty argument list for instance method", v.Range))
            | h :: t -> [h], t, true
        | _ -> [], methLambdaVars, false

    let nonUnitNonSelfMethodVars, body = BindUnitVars cenv.g (nonSelfMethodVars, paramInfos, methLambdaBody)

    let eenv = bindBaseOrThisVarOpt cenv eenv ctorThisValOpt
    let eenv = bindBaseOrThisVarOpt cenv eenv baseValOpt

    // The type parameters of the method's type are different to the type parameters
    // for the big lambda ("tlambda") of the implementation of the method.
    let eenvUnderMethLambdaTypars = EnvForTypars methLambdaTypars eenv
    let eenvUnderMethTypeClassTypars = EnvForTypars ctps eenv
    let eenvUnderMethTypeTypars = AddTyparsToEnv mtps eenvUnderMethTypeClassTypars

    // Add the arguments to the environment. We add an implicit 'this' argument to constructors
    let isCtor = v.IsConstructor

    let methLambdaWitnessInfos = 
        if generateWitnessArgs then 
            GetTraitWitnessInfosOfTypars cenv.g ctps.Length methLambdaTypars
        else
            []

    // If this assert fails then there is a mismatch in the number of trait constraints on the method type and the number
    // on the method implementation.
    assert (methLambdaWitnessInfos.Length = witnessInfos.Length)

    let eenvForMeth =
        let eenvForMeth = eenvUnderMethLambdaTypars
        let numArgsUsed = 0
        let numArgsUsed = numArgsUsed + (if isCtor then 1 else 0)
        let eenvForMeth = eenvForMeth |> AddStorageForLocalVals cenv.g (selfMethodVars |> List.mapi (fun i v -> (v, Arg (numArgsUsed+i))))
        let numArgsUsed = numArgsUsed + selfMethodVars.Length
        let eenvForMeth = eenvForMeth |> AddStorageForLocalWitnesses (methLambdaWitnessInfos |> List.mapi (fun i w -> (w, Arg (numArgsUsed+i))))
        let numArgsUsed = numArgsUsed + methLambdaWitnessInfos.Length
        let eenvForMeth = eenvForMeth |> AddStorageForLocalVals cenv.g (List.mapi (fun i v -> (v, Arg (numArgsUsed+i))) nonUnitNonSelfMethodVars)
        eenvForMeth

    let tailCallInfo =
        [(mkLocalValRef v, BranchCallMethod (topValInfo.AritiesOfArgs, curriedArgInfos, methLambdaTypars, selfMethodVars.Length, methLambdaWitnessInfos.Length, nonUnitNonSelfMethodVars.Length))]

    // Discard the result on a 'void' return type. For a constructor just return 'void'
    let sequel =
        if isUnitTy g returnTy then discardAndReturnVoid
        elif isCtor then ReturnVoid
        else Return

    // Now generate the code.
    let hasPreserveSigNamedArg, ilMethodBody, hasDllImport =
        match TryFindFSharpAttributeOpt g g.attrib_DllImportAttribute v.Attribs with
        | Some (Attrib(_, _, [ AttribStringArg dll ], namedArgs, _, _, m)) ->
            if not (isNil methLambdaTypars) then error(Error(FSComp.SR.ilSignatureForExternalFunctionContainsTypeParameters(), m))
            let hasPreserveSigNamedArg, mbody = GenPInvokeMethod (v.CompiledName g.CompilerGlobalState, dll, namedArgs)
            hasPreserveSigNamedArg, mbody, true

        | Some (Attrib(_, _, _, _, _, _, m)) ->
            error(Error(FSComp.SR.ilDllImportAttributeCouldNotBeDecoded(), m))

        | _ ->
            // Replace the body of ValInline.PseudoVal "must inline" methods with a 'throw'
            // For witness-passing methods, don't do this if `isLegacy` flag specified
            // on the attribute. Older compilers
            let bodyExpr =
                let attr = TryFindFSharpBoolAttributeAssumeFalse cenv.g cenv.g.attrib_NoDynamicInvocationAttribute v.Attribs
                if (not generateWitnessArgs && attr.IsSome) ||
                   (generateWitnessArgs && attr = Some false) then
                    let exnArg = mkString cenv.g m (FSComp.SR.ilDynamicInvocationNotSupported(v.CompiledName g.CompilerGlobalState))
                    let exnExpr = MakeNotSupportedExnExpr cenv eenv (exnArg, m)
                    mkThrow m returnTy exnExpr
                else
                    body
            
            let ilCode = CodeGenMethodForExpr cenv mgbuf (SPAlways, tailCallInfo, mspec.Name, eenvForMeth, 0, bodyExpr, sequel)

            // This is the main code generation for most methods
            false, MethodBody.IL ilCode, false

    // Do not generate DllImport attributes into the code - they are implicit from the P/Invoke
    let attrs =
        v.Attribs
            |> List.filter (IsMatchingFSharpAttributeOpt g g.attrib_DllImportAttribute >> not)
            |> List.filter (IsMatchingFSharpAttribute g g.attrib_CompiledNameAttribute >> not)
        
    let attrsAppliedToGetterOrSetter, attrs =
        List.partition (fun (Attrib(_, _, _, _, isAppliedToGetterOrSetter, _, _)) -> isAppliedToGetterOrSetter) attrs
        
    let sourceNameAttribs, compiledName =
        match v.Attribs |> List.tryFind (IsMatchingFSharpAttribute g g.attrib_CompiledNameAttribute) with
        | Some (Attrib(_, _, [ AttribStringArg b ], _, _, _, _)) -> [ mkCompilationSourceNameAttr g v.LogicalName ], Some b
        | _ -> [], None

    // check if the hasPreserveSigNamedArg and hasSynchronizedImplFlag implementation flags have been specified
    let hasPreserveSigImplFlag, hasSynchronizedImplFlag, hasNoInliningFlag, hasAggressiveInliningImplFlag, attrs = ComputeMethodImplAttribs cenv v attrs
    
    let securityAttributes, attrs = attrs |> List.partition (fun a -> IsSecurityAttribute g cenv.amap cenv.casApplied a m)

    let permissionSets = CreatePermissionSets cenv eenv securityAttributes

    let secDecls = if List.isEmpty securityAttributes then emptyILSecurityDecls else mkILSecurityDecls permissionSets

    // Do not push the attributes to the method for events and properties
    let ilAttrsCompilerGenerated = if v.IsCompilerGenerated then [ g.CompilerGeneratedAttribute ] else []

    let ilAttrsThatGoOnPrimaryItem =
        [ yield! GenAttrs cenv eenv attrs
          yield! GenCompilationArgumentCountsAttr cenv v ]

    let ilTypars = GenGenericParams cenv eenvUnderMethLambdaTypars methLambdaTypars
    let ilParams = GenParams cenv eenvUnderMethTypeTypars m mspec witnessInfos paramInfos argTys (Some nonUnitNonSelfMethodVars)
    let ilReturn = GenReturnInfo cenv eenvUnderMethTypeTypars mspec.FormalReturnType retInfo
    let methName = mspec.Name
    let tref = mspec.MethodRef.DeclaringTypeRef

    match v.MemberInfo with
    // don't generate unimplemented abstracts
    | Some memberInfo when memberInfo.MemberFlags.IsDispatchSlot && not memberInfo.IsImplemented ->
         // skipping unimplemented abstract method
         ()

    // compiling CLIEvent properties
    | Some memberInfo
         when not v.IsExtensionMember && 
              (match memberInfo.MemberFlags.MemberKind with 
               | (MemberKind.PropertySet | MemberKind.PropertyGet) -> CompileAsEvent cenv.g v.Attribs 
               | _ -> false) ->

        let useMethodImpl = 
            if compileAsInstance && 
               ((memberInfo.MemberFlags.IsDispatchSlot && memberInfo.IsImplemented) ||
                memberInfo.MemberFlags.IsOverrideOrExplicitImpl) then

                let useMethodImpl = memberInfo.ImplementedSlotSigs |> List.exists (fun slotsig -> ComputeUseMethodImpl cenv (v, slotsig))

                let nameOfOverridingMethod = 
                    match ComputeMethodImplNameFixupForMemberBinding cenv (v, memberInfo) with 
                    | None -> mspec.Name
                    | Some nm -> nm

                // Fixup can potentially change name of reflected definition that was already recorded - patch it if necessary
                mgbuf.ReplaceNameOfReflectedDefinition(v, nameOfOverridingMethod)
                useMethodImpl
            else
                false

        // skip method generation for compiling the property as a .NET event
        // Instead emit the pseudo-property as an event.
        // on't do this if it's a private method impl.
        if not useMethodImpl then
            let edef = GenEventForProperty cenv eenvForMeth mspec v ilAttrsThatGoOnPrimaryItem m returnTy
            mgbuf.AddEventDef(tref, edef)

    | _ ->

    let mdef = 
        match v.MemberInfo with
        | Some memberInfo when not v.IsExtensionMember ->

           let ilMethTypars = ilTypars |> List.drop mspec.DeclaringType.GenericArgs.Length
           if memberInfo.MemberFlags.MemberKind = MemberKind.Constructor then
               assert (isNil ilMethTypars)
               let mdef = mkILCtor (access, ilParams, ilMethodBody)
               let mdef = mdef.With(customAttrs= mkILCustomAttrs (ilAttrsThatGoOnPrimaryItem @ sourceNameAttribs @ ilAttrsCompilerGenerated))
               mdef

           elif memberInfo.MemberFlags.MemberKind = MemberKind.ClassConstructor then
               assert (isNil ilMethTypars)
               let mdef = mkILClassCtor ilMethodBody
               let mdef = mdef.With(customAttrs= mkILCustomAttrs (ilAttrsThatGoOnPrimaryItem @ sourceNameAttribs @ ilAttrsCompilerGenerated))
               mdef

           // Generate virtual/override methods + method-impl information if needed
           else
               let mdef =
                   if not compileAsInstance then
                       mkILStaticMethod (ilMethTypars, mspec.Name, access, ilParams, ilReturn, ilMethodBody)

                   elif (memberInfo.MemberFlags.IsDispatchSlot && memberInfo.IsImplemented) ||
                        memberInfo.MemberFlags.IsOverrideOrExplicitImpl then

                       let flagFixups = ComputeFlagFixupsForMemberBinding cenv (v, memberInfo)
                       let mdef = mkILGenericVirtualMethod (mspec.Name, ILMemberAccess.Public, ilMethTypars, ilParams, ilReturn, ilMethodBody)
                       let mdef = List.fold (fun mdef f -> f mdef) mdef flagFixups

                       // fixup can potentially change name of reflected definition that was already recorded - patch it if necessary
                       mgbuf.ReplaceNameOfReflectedDefinition(v, mdef.Name)
                       mdef
                   else
                       mkILGenericNonVirtualMethod (mspec.Name, access, ilMethTypars, ilParams, ilReturn, ilMethodBody)

               let isAbstract =
                   memberInfo.MemberFlags.IsDispatchSlot &&
                   let tcref = v.MemberApparentEntity
                   not tcref.Deref.IsFSharpDelegateTycon

               let mdef =
                   if mdef.IsVirtual then
                        mdef.WithFinal(memberInfo.MemberFlags.IsFinal).WithAbstract(isAbstract)
                   else mdef

               match memberInfo.MemberFlags.MemberKind with
           
               | (MemberKind.PropertySet | MemberKind.PropertyGet) ->
                   if not (isNil ilMethTypars) then
                       error(InternalError("A property may not be more generic than the enclosing type - constrain the polymorphism in the expression", v.Range))
               
                   // Check if we're compiling the property as a .NET event
                   assert not (CompileAsEvent cenv.g v.Attribs)

                   // Emit the property, but not if its a private method impl
                   if mdef.Access <> ILMemberAccess.Private then
                       let vtyp = ReturnTypeOfPropertyVal g v
                       let ilPropTy = GenType cenv.amap m eenvUnderMethTypeTypars.tyenv vtyp
                       let ilArgTys = v |> ArgInfosOfPropertyVal g |> List.map fst |> GenTypes cenv.amap m eenvUnderMethTypeTypars.tyenv
                       let ilPropDef = GenPropertyForMethodDef compileAsInstance tref mdef v memberInfo ilArgTys ilPropTy (mkILCustomAttrs ilAttrsThatGoOnPrimaryItem) compiledName
                       mgbuf.AddOrMergePropertyDef(tref, ilPropDef, m)

                   // Add the special name flag for all properties               
                   let mdef = mdef.WithSpecialName.With(customAttrs= mkILCustomAttrs ((GenAttrs cenv eenv attrsAppliedToGetterOrSetter) @ sourceNameAttribs @ ilAttrsCompilerGenerated))
                   mdef

               | _ ->
                   let mdef = mdef.With(customAttrs= mkILCustomAttrs (ilAttrsThatGoOnPrimaryItem @ sourceNameAttribs @ ilAttrsCompilerGenerated))
                   mdef

        | _ ->
            let mdef = mkILStaticMethod (ilTypars, methName, access, ilParams, ilReturn, ilMethodBody)

            // For extension properties, also emit attrsAppliedToGetterOrSetter on the getter or setter method
            let ilAttrs =
                match v.MemberInfo with
                | Some memberInfo when v.IsExtensionMember ->
                     match memberInfo.MemberFlags.MemberKind with
                     | (MemberKind.PropertySet | MemberKind.PropertyGet) -> ilAttrsThatGoOnPrimaryItem @ GenAttrs cenv eenv attrsAppliedToGetterOrSetter
                     | _ -> ilAttrsThatGoOnPrimaryItem
                | _ -> ilAttrsThatGoOnPrimaryItem

            let ilCustomAttrs = mkILCustomAttrs (ilAttrs @ sourceNameAttribs @ ilAttrsCompilerGenerated)
            let mdef = mdef.With(customAttrs= ilCustomAttrs)
            mdef

    // Does the function have an explicit [<EntryPoint>] attribute?
    let isExplicitEntryPoint = HasFSharpAttribute g g.attrib_EntryPointAttribute attrs

    let mdef =
        mdef
          .WithSecurity(not (List.isEmpty securityAttributes))
          .WithPInvoke(hasDllImport)
          .WithPreserveSig(hasPreserveSigImplFlag || hasPreserveSigNamedArg)
          .WithSynchronized(hasSynchronizedImplFlag)
          .WithNoInlining(hasNoInliningFlag)
          .WithAggressiveInlining(hasAggressiveInliningImplFlag)
          .With(isEntryPoint=isExplicitEntryPoint, securityDecls=secDecls)

    let mdef =
        if // operator names
           mdef.Name.StartsWithOrdinal("op_") ||
           // active pattern names
           mdef.Name.StartsWithOrdinal("|") ||
           // event add/remove method
           v.val_flags.IsGeneratedEventVal then
            mdef.WithSpecialName
        else
            mdef
    CountMethodDef()
    mgbuf.AddMethodDef(tref, mdef)
    
and GenPInvokeMethod (nm, dll, namedArgs) =
    let decoder = AttributeDecoder namedArgs

    let hasPreserveSigNamedArg = decoder.FindBool "PreserveSig" true
    hasPreserveSigNamedArg,
    MethodBody.PInvoke
      { Where=mkSimpleModRef dll
        Name=decoder.FindString "EntryPoint" nm
        CallingConv=
            match decoder.FindInt32 "CallingConvention" 0 with
            | 1 -> PInvokeCallingConvention.WinApi
            | 2 -> PInvokeCallingConvention.Cdecl
            | 3 -> PInvokeCallingConvention.Stdcall
            | 4 -> PInvokeCallingConvention.Thiscall
            | 5 -> PInvokeCallingConvention.Fastcall
            | _ -> PInvokeCallingConvention.WinApi
        CharEncoding=
            match decoder.FindInt32 "CharSet" 0 with
            | 1 -> PInvokeCharEncoding.None
            | 2 -> PInvokeCharEncoding.Ansi
            | 3 -> PInvokeCharEncoding.Unicode
            | 4 -> PInvokeCharEncoding.Auto
            | _ -> PInvokeCharEncoding.None
        NoMangle= decoder.FindBool "ExactSpelling" false
        LastError= decoder.FindBool "SetLastError" false
        ThrowOnUnmappableChar= if (decoder.FindBool "ThrowOnUnmappableChar" false) then PInvokeThrowOnUnmappableChar.Enabled else PInvokeThrowOnUnmappableChar.UseAssembly
        CharBestFit=if (decoder.FindBool "BestFitMapping" false) then PInvokeCharBestFit.Enabled else PInvokeCharBestFit.UseAssembly }
  
and GenBindings cenv cgbuf eenv binds = List.iter (GenBinding cenv cgbuf eenv) binds

//-------------------------------------------------------------------------
// Generate locals and other storage of values
//-------------------------------------------------------------------------

and GenSetVal cenv cgbuf eenv (vref, e, m) sequel =
    let storage = StorageForValRef cenv.g m vref eenv
    match storage with
    | Env (ilCloTy, _, _) ->
        CG.EmitInstr cgbuf (pop 0) (Push [ilCloTy]) mkLdarg0
    | _ ->
        ()
    GenExpr cenv cgbuf eenv SPSuppress e Continue
    GenSetStorage vref.Range cgbuf storage
    GenUnitThenSequel cenv eenv m eenv.cloc cgbuf sequel
  
and GenGetValRefAndSequel cenv cgbuf eenv m (v: ValRef) storeSequel =
    let ty = v.Type
    GenGetStorageAndSequel cenv cgbuf eenv m (ty, GenType cenv.amap m eenv.tyenv ty) (StorageForValRef cenv.g m v eenv) storeSequel

and GenGetVal cenv cgbuf eenv (v: ValRef, m) sequel =
    GenGetValRefAndSequel cenv cgbuf eenv m v None
    GenSequel cenv eenv.cloc cgbuf sequel
  
and GenBindingRhs cenv cgbuf eenv sp (vspec: Val) e =
    let g = cenv.g
    match e with
    | Expr.TyLambda _ | Expr.Lambda _ ->
        let isLocalTypeFunc = IsNamedLocalTypeFuncVal g vspec e
     
        match e with
        | Expr.TyLambda (_, tyargs, body, _, ttype) when
            (
                tyargs |> List.forall (fun tp -> tp.IsErased) &&
                (match StorageForVal g vspec.Range vspec eenv with Local _ -> true | _ -> false) &&
                (isLocalTypeFunc ||
                    (match ttype with
                     TType_var typar -> match typar.Solution with Some(TType_app(t, _))-> t.IsStructOrEnumTycon | _ -> false
                     | _ -> false))
            ) ->
            // type lambda with erased type arguments that is stored as local variable (not method or property)- inline body
            GenExpr cenv cgbuf eenv sp body Continue
        | _ ->
            let thisVars = if isLocalTypeFunc then [] else [ mkLocalValRef vspec ]
            GenLambda cenv cgbuf eenv isLocalTypeFunc thisVars e Continue
    | _ ->
        GenExpr cenv cgbuf eenv sp e Continue

and CommitStartScope cgbuf startScopeMarkOpt =
    match startScopeMarkOpt with
    | None -> ()
    | Some ss -> cgbuf.SetMarkToHere ss
    
and EmitInitLocal cgbuf ty idx = CG.EmitInstrs cgbuf (pop 0) Push0 [I_ldloca (uint16 idx); (I_initobj ty) ]

and EmitSetLocal cgbuf idx = CG.EmitInstr cgbuf (pop 1) Push0 (mkStloc (uint16 idx))

and EmitGetLocal cgbuf ty idx = CG.EmitInstr cgbuf (pop 0) (Push [ty]) (mkLdloc (uint16 idx))

and EmitSetStaticField cgbuf fspec = CG.EmitInstr cgbuf (pop 1) Push0 (mkNormalStsfld fspec)

and EmitGetStaticFieldAddr cgbuf ty fspec = CG.EmitInstr cgbuf (pop 0) (Push [ty]) (I_ldsflda fspec)

and EmitGetStaticField cgbuf ty fspec = CG.EmitInstr cgbuf (pop 0) (Push [ty]) (mkNormalLdsfld fspec)

and GenSetStorage m cgbuf storage =
    match storage with
    | Local (idx, _, _) ->
        EmitSetLocal cgbuf idx

    | StaticField (_, _, hasLiteralAttr, ilContainerTy, _, _, _, ilSetterMethRef, _) ->
        if hasLiteralAttr then errorR(Error(FSComp.SR.ilLiteralFieldsCannotBeSet(), m))
        CG.EmitInstr cgbuf (pop 1) Push0 (I_call(Normalcall, mkILMethSpecForMethRefInTy(ilSetterMethRef, ilContainerTy, []), None))

    | StaticProperty (ilGetterMethSpec, _) ->
        error(Error(FSComp.SR.ilStaticMethodIsNotLambda(ilGetterMethSpec.Name), m))

    | Method (_, _, mspec, _, m, _, _, _, _, _, _, _) ->
        error(Error(FSComp.SR.ilStaticMethodIsNotLambda(mspec.Name), m))

    | Null ->
        CG.EmitInstr cgbuf (pop 1) Push0 AI_pop

    | Arg _ ->
        error(Error(FSComp.SR.ilMutableVariablesCannotEscapeMethod(), m))

    | Env (_, ilField, _) ->
        // Note: ldarg0 has already been emitted in GenSetVal
        CG.EmitInstr cgbuf (pop 2) Push0 (mkNormalStfld ilField)

and CommitGetStorageSequel cenv cgbuf eenv m ty localCloInfo storeSequel =
    match localCloInfo, storeSequel with
    | Some {contents =NamedLocalIlxClosureInfoGenerator _cloinfo}, _ -> 
        error(InternalError("Unexpected generator", m))

    | Some {contents =NamedLocalIlxClosureInfoGenerated cloinfo}, Some (tyargs, args, m, sequel) when not (isNil tyargs) ->
        let actualRetTy = GenNamedLocalTyFuncCall cenv cgbuf eenv ty cloinfo tyargs m
        CommitGetStorageSequel cenv cgbuf eenv m actualRetTy None (Some ([], args, m, sequel))

    | _, None -> ()

    | _, Some ([], [], _, sequel) ->
        GenSequel cenv eenv.cloc cgbuf sequel

    | _, Some (tyargs, args, m, sequel) ->
        GenCurriedArgsAndIndirectCall cenv cgbuf eenv (ty, tyargs, args, m) sequel

and GenGetStorageAndSequel (cenv: cenv) cgbuf eenv m (ty, ilTy) storage storeSequel =
    let g = cenv.g
    match storage with
    | Local (idx, _, localCloInfo) ->
        EmitGetLocal cgbuf ilTy idx
        CommitGetStorageSequel cenv cgbuf eenv m ty localCloInfo storeSequel

    | StaticField (fspec, _, hasLiteralAttr, ilContainerTy, _, _, ilGetterMethRef, _, _) ->
        // References to literals go directly to the field - no property is used
        if hasLiteralAttr then
            EmitGetStaticField cgbuf ilTy fspec
        else
            CG.EmitInstr cgbuf (pop 0) (Push [ilTy]) (I_call(Normalcall, mkILMethSpecForMethRefInTy (ilGetterMethRef, ilContainerTy, []), None))
        CommitGetStorageSequel cenv cgbuf eenv m ty None storeSequel

    | StaticProperty (ilGetterMethSpec, _) ->
        CG.EmitInstr cgbuf (pop 0) (Push [ilTy]) (I_call (Normalcall, ilGetterMethSpec, None))
        CommitGetStorageSequel cenv cgbuf eenv m ty None storeSequel

    | Method (topValInfo, vref, _, _, _, _, _, _, _, _, _, _) ->
        // Get a toplevel value as a first-class value.
        // We generate a lambda expression and that simply calls
        // the toplevel method. However we optimize the case where we are
        // immediately applying the value anyway (to insufficient arguments).

        // First build a lambda expression for the saturated use of the toplevel value...
        // REVIEW: we should NOT be doing this in the backend...
        let expr, exprty = AdjustValForExpectedArity g m vref NormalValUse topValInfo

        // Then reduce out any arguments (i.e. apply the sequel immediately if we can...)
        match storeSequel with
        | None ->
            GenLambda cenv cgbuf eenv false [] expr Continue
        | Some (tyargs', args, m, sequel) ->
            let specializedExpr =
                if isNil args && isNil tyargs' then failwith ("non-lambda at use of method " + vref.LogicalName)
                MakeApplicationAndBetaReduce cenv.g (expr, exprty, [tyargs'], args, m)
            GenExpr cenv cgbuf eenv SPSuppress specializedExpr sequel

    | Null ->
        CG.EmitInstr cgbuf (pop 0) (Push [ilTy]) (AI_ldnull)
        CommitGetStorageSequel cenv cgbuf eenv m ty None storeSequel

    | Arg i ->
        CG.EmitInstr cgbuf (pop 0) (Push [ilTy]) (mkLdarg (uint16 i))
        CommitGetStorageSequel cenv cgbuf eenv m ty None storeSequel

    | Env (_, ilField, localCloInfo) ->
        // Note: ldarg 0 is emitted in 'cu_erase' erasure of the ldenv instruction
        CG.EmitInstrs cgbuf (pop 0) (Push [ilTy]) [ mkLdarg0; mkNormalLdfld ilField ]
        CommitGetStorageSequel cenv cgbuf eenv m ty localCloInfo storeSequel

and GenGetLocalVals cenv cgbuf eenvouter m fvs =
    List.iter (fun v -> GenGetLocalVal cenv cgbuf eenvouter m v None) fvs

and GenGetLocalVal cenv cgbuf eenv m (vspec: Val) storeSequel =
    GenGetStorageAndSequel cenv cgbuf eenv m (vspec.Type, GenTypeOfVal cenv eenv vspec) (StorageForVal cenv.g m vspec eenv) storeSequel

and GenGetLocalVRef cenv cgbuf eenv m (vref: ValRef) storeSequel =
    GenGetStorageAndSequel cenv cgbuf eenv m (vref.Type, GenTypeOfVal cenv eenv vref.Deref) (StorageForValRef cenv.g m vref eenv) storeSequel

and GenStoreVal cenv cgbuf eenv m (vspec: Val) =
    GenSetStorage vspec.Range cgbuf (StorageForVal cenv.g m vspec eenv)

/// Allocate IL locals 
and AllocLocal cenv cgbuf eenv compgen (v, ty, isFixed) (scopeMarks: Mark * Mark) =
     // The debug range for the local
     let ranges = if compgen then [] else [(v, scopeMarks)]
     // Get an index for the local
     let j, realloc =
        if cenv.opts.localOptimizationsAreOn then
            cgbuf.ReallocLocal((fun i (_, ty', isFixed') -> not isFixed' && not isFixed && not (IntMap.mem i eenv.liveLocals) && (ty = ty')), ranges, ty, isFixed)
        else
            cgbuf.AllocLocal(ranges, ty, isFixed), false
     j, realloc, { eenv with liveLocals = IntMap.add j () eenv.liveLocals }

/// Decide storage for local value and if necessary allocate an ILLocal for it
and AllocLocalVal cenv cgbuf v eenv repr scopeMarks =
    let g = cenv.g
    let repr, eenv =
        let ty = v.Type
        if isUnitTy g ty && not v.IsMutable then Null, eenv
        else
            match repr with 
            | Some r when IsNamedLocalTypeFuncVal g v r ->
                // known, named, non-escaping type functions 
                let cloinfoGenerate eenv =
                    let eenvinner =
                        {eenv with
                             letBoundVars=(mkLocalValRef v) :: eenv.letBoundVars}
                    let cloinfo, _, _ = GetIlxClosureInfo cenv v.Range true [] eenvinner (Option.get repr)
                    cloinfo
        
                let idx, realloc, eenv = AllocLocal cenv cgbuf eenv v.IsCompilerGenerated (v.CompiledName g.CompilerGlobalState, g.ilg.typ_Object, false) scopeMarks
                Local (idx, realloc, Some(ref (NamedLocalIlxClosureInfoGenerator cloinfoGenerate))), eenv
            | _ -> 
                // normal local 
                let idx, realloc, eenv = AllocLocal cenv cgbuf eenv v.IsCompilerGenerated (v.CompiledName g.CompilerGlobalState, GenTypeOfVal cenv eenv v, v.IsFixed) scopeMarks
                Local (idx, realloc, None), eenv
    let eenv = AddStorageForVal g (v, notlazy repr) eenv
    Some repr, eenv

and AllocStorageForBind cenv cgbuf scopeMarks eenv bind =
    AllocStorageForBinds cenv cgbuf scopeMarks eenv [bind]

and AllocStorageForBinds cenv cgbuf scopeMarks eenv binds =
    // phase 1 - decide representations - most are very simple.
    let reps, eenv = List.mapFold (AllocValForBind cenv cgbuf scopeMarks) eenv binds

    // Phase 2 - run the cloinfo generators for NamedLocalClosure values against the environment recording the
    // representation choices.
    reps |> List.iter (fun reprOpt ->
       match reprOpt with
       | Some repr ->
           match repr with
           | Local(_, _, Some g)
           | Env(_, _, Some g) ->
               match !g with
               | NamedLocalIlxClosureInfoGenerator f -> g := NamedLocalIlxClosureInfoGenerated (f eenv)
               | NamedLocalIlxClosureInfoGenerated _ -> ()
           | _ -> ()
       | _ -> ())

    eenv

and AllocValForBind cenv cgbuf (scopeMarks: Mark * Mark) eenv (TBind(v, repr, _)) =
    match v.ValReprInfo with
    | None ->
        AllocLocalVal cenv cgbuf v eenv (Some repr) scopeMarks
    | Some _ ->
        None, AllocTopValWithinExpr cenv cgbuf eenv.cloc scopeMarks v eenv


and AllocTopValWithinExpr cenv cgbuf cloc scopeMarks v eenv =
    let g = cenv.g
    // decide whether to use a shadow local or not
    let useShadowLocal =
        cenv.opts.generateDebugSymbols &&
        not cenv.opts.localOptimizationsAreOn &&
        not v.IsCompilerGenerated &&
        not v.IsMutable &&
        // Don't use shadow locals for things like functions which are not compiled as static values/properties
        IsCompiledAsStaticProperty g v

    let optShadowLocal, eenv =
        if useShadowLocal then
            let storageOpt, eenv = AllocLocalVal cenv cgbuf v eenv None scopeMarks
            match storageOpt with
            | None -> NoShadowLocal, eenv
            | Some storage -> ShadowLocal storage, eenv
        else
            NoShadowLocal, eenv

    ComputeAndAddStorageForLocalTopVal (cenv.amap, g, cenv.intraAssemblyInfo, cenv.opts.isInteractive, optShadowLocal) cloc v eenv

//--------------------------------------------------------------------------
// Generate stack save/restore and assertions - pulled into letrec by alloc*
//--------------------------------------------------------------------------

/// Save the stack
/// - [gross] because IL flushes the stack at the exn. handler
/// - and because IL requires empty stack following a forward br (jump).
and EmitSaveStack cenv cgbuf eenv m scopeMarks =
    let savedStack = (cgbuf.GetCurrentStack())
    let savedStackLocals, eenvinner =
        (eenv, savedStack) ||> List.mapFold (fun eenv ty ->
            let idx, _realloc, eenv =
                // Ensure that we have an g.CompilerGlobalState
                assert(cenv.g.CompilerGlobalState |> Option.isSome)
                AllocLocal cenv cgbuf eenv true (cenv.g.CompilerGlobalState.Value.IlxGenNiceNameGenerator.FreshCompilerGeneratedName ("spill", m), ty, false) scopeMarks
            idx, eenv)
    List.iter (EmitSetLocal cgbuf) savedStackLocals
    cgbuf.AssertEmptyStack()
    (savedStack, savedStackLocals), eenvinner (* need to return, it marks locals "live" *)

/// Restore the stack and load the result
and EmitRestoreStack cgbuf (savedStack, savedStackLocals) =
    cgbuf.AssertEmptyStack()
    List.iter2 (EmitGetLocal cgbuf) (List.rev savedStack) (List.rev savedStackLocals)

//-------------------------------------------------------------------------
//GenAttr: custom attribute generation
//-------------------------------------------------------------------------

and GenAttribArg amap g eenv x (ilArgTy: ILType) =
    let exprL expr = exprL g expr

    match x, ilArgTy with
    // Detect 'null' used for an array argument
    | Expr.Const (Const.Zero, _, _), ILType.Array _ ->
        ILAttribElem.Null

    // Detect standard constants
    | Expr.Const (c, m, _), _ ->
        let tynm = ilArgTy.TypeSpec.Name
        let isobj = (tynm = "System.Object")

        match c with
        | Const.Bool b -> ILAttribElem.Bool b
        | Const.Int32 i when isobj || tynm = "System.Int32" -> ILAttribElem.Int32 ( i)
        | Const.Int32 i when tynm = "System.SByte" -> ILAttribElem.SByte (sbyte i)
        | Const.Int32 i when tynm = "System.Int16" -> ILAttribElem.Int16 (int16 i)
        | Const.Int32 i when tynm = "System.Byte" -> ILAttribElem.Byte (byte i)
        | Const.Int32 i when tynm = "System.UInt16" ->ILAttribElem.UInt16 (uint16 i)
        | Const.Int32 i when tynm = "System.UInt32" ->ILAttribElem.UInt32 (uint32 i)
        | Const.Int32 i when tynm = "System.UInt64" ->ILAttribElem.UInt64 (uint64 (int64 i))
        | Const.SByte i -> ILAttribElem.SByte i
        | Const.Int16 i -> ILAttribElem.Int16 i
        | Const.Int32 i -> ILAttribElem.Int32 i
        | Const.Int64 i -> ILAttribElem.Int64 i
        | Const.Byte i -> ILAttribElem.Byte i
        | Const.UInt16 i -> ILAttribElem.UInt16 i
        | Const.UInt32 i -> ILAttribElem.UInt32 i
        | Const.UInt64 i -> ILAttribElem.UInt64 i
        | Const.Double i -> ILAttribElem.Double i
        | Const.Single i -> ILAttribElem.Single i
        | Const.Char i -> ILAttribElem.Char i
        | Const.Zero when isobj -> ILAttribElem.Null
        | Const.Zero when tynm = "System.String" -> ILAttribElem.String None
        | Const.Zero when tynm = "System.Type" -> ILAttribElem.Type None
        | Const.String i when isobj || tynm = "System.String" -> ILAttribElem.String (Some i)
        | _ -> error (InternalError ( "The type '" + tynm + "' may not be used as a custom attribute value", m))

    // Detect '[| ... |]' nodes
    | Expr.Op (TOp.Array, [elemTy], args, m), _ ->
        let ilElemTy = GenType amap m eenv.tyenv elemTy
        ILAttribElem.Array (ilElemTy, List.map (fun arg -> GenAttribArg amap g eenv arg ilElemTy) args)

    // Detect 'typeof<ty>' calls
    | TypeOfExpr g ty, _ ->
        ILAttribElem.Type (Some (GenType amap x.Range eenv.tyenv ty))

    // Detect 'typedefof<ty>' calls
    | TypeDefOfExpr g ty, _ ->
        ILAttribElem.TypeRef (Some (GenType amap x.Range eenv.tyenv ty).TypeRef)

    // Ignore upcasts
    | Expr.Op (TOp.Coerce, _, [arg2], _), _ ->
        GenAttribArg amap g eenv arg2 ilArgTy

    // Detect explicit enum values
    | EnumExpr g arg1, _ ->
        GenAttribArg amap g eenv arg1 ilArgTy


    // Detect bitwise or of attribute flags: one case of constant folding (a more general treatment is needed)

    | AttribBitwiseOrExpr g (arg1, arg2), _ ->
        let v1 = GenAttribArg amap g eenv arg1 ilArgTy
        let v2 = GenAttribArg amap g eenv arg2 ilArgTy
        match v1, v2 with
        | ILAttribElem.SByte i1, ILAttribElem.SByte i2 -> ILAttribElem.SByte (i1 ||| i2)
        | ILAttribElem.Int16 i1, ILAttribElem.Int16 i2-> ILAttribElem.Int16 (i1 ||| i2)
        | ILAttribElem.Int32 i1, ILAttribElem.Int32 i2-> ILAttribElem.Int32 (i1 ||| i2)
        | ILAttribElem.Int64 i1, ILAttribElem.Int64 i2-> ILAttribElem.Int64 (i1 ||| i2)
        | ILAttribElem.Byte i1, ILAttribElem.Byte i2-> ILAttribElem.Byte (i1 ||| i2)
        | ILAttribElem.UInt16 i1, ILAttribElem.UInt16 i2-> ILAttribElem.UInt16 (i1 ||| i2)
        | ILAttribElem.UInt32 i1, ILAttribElem.UInt32 i2-> ILAttribElem.UInt32 (i1 ||| i2)
        | ILAttribElem.UInt64 i1, ILAttribElem.UInt64 i2-> ILAttribElem.UInt64 (i1 ||| i2)
        | _ -> error (InternalError ("invalid custom attribute value (not a valid constant): " + showL (exprL x), x.Range))

    // Other expressions are not valid custom attribute values
    | _ ->
        error (InternalError ("invalid custom attribute value (not a constant): " + showL (exprL x), x.Range))


and GenAttr amap g eenv (Attrib(_, k, args, props, _, _, _)) =
    let props =
        props |> List.map (fun (AttribNamedArg(s, ty, fld, AttribExpr(_, expr))) ->
            let m = expr.Range
            let ilTy = GenType amap m eenv.tyenv ty
            let cval = GenAttribArg amap g eenv expr ilTy
            (s, ilTy, fld, cval))
    let mspec =
        match k with
        | ILAttrib mref -> mkILMethSpec(mref, AsObject, [], [])
        | FSAttrib vref ->
             assert(vref.IsMember)
             let mspec, _, _, _, _, _, _, _, _ = GetMethodSpecForMemberVal amap g (Option.get vref.MemberInfo) vref
             mspec
    let ilArgs = List.map2 (fun (AttribExpr(_, vexpr)) ty -> GenAttribArg amap g eenv vexpr ty) args mspec.FormalArgTypes
    mkILCustomAttribMethRef g.ilg (mspec, ilArgs, props)

and GenAttrs cenv eenv attrs =
    List.map (GenAttr cenv.amap cenv.g eenv) attrs

and GenCompilationArgumentCountsAttr cenv (v: Val) =
    let g = cenv.g
    [ match v.ValReprInfo with
      | Some tvi when v.IsMemberOrModuleBinding ->
          let arities = if ValSpecIsCompiledAsInstance g v then List.tail tvi.AritiesOfArgs else tvi.AritiesOfArgs
          if arities.Length > 1 then
              yield mkCompilationArgumentCountsAttr g arities
      | _ ->
          () ]      

// Create a permission set for a list of security attributes
and CreatePermissionSets cenv eenv (securityAttributes: Attrib list) =
    let g = cenv.g
    [for ((Attrib(tcref, _, actions, _, _, _, _)) as attr) in securityAttributes do
        let action = match actions with | [AttribInt32Arg act] -> act | _ -> failwith "internal error: unrecognized security action"
        let secaction = (List.assoc action (Lazy.force ILSecurityActionRevMap))
        let tref = tcref.CompiledRepresentationForNamedType
        let ilattr = GenAttr cenv.amap g eenv attr
        let _, ilNamedArgs =
            match TryDecodeILAttribute g tref (mkILCustomAttrs [ilattr]) with
            | Some(ae, na) -> ae, na
            | _ -> [], []
        let setArgs = ilNamedArgs |> List.map (fun (n, ilt, _, ilae) -> (n, ilt, ilae))
        yield IL.mkPermissionSet g.ilg (secaction, [(tref, setArgs)])]

//--------------------------------------------------------------------------
// Generate the set of modules for an assembly, and the declarations in each module
//--------------------------------------------------------------------------

/// Generate a static class at the given cloc
and GenTypeDefForCompLoc (cenv, eenv, mgbuf: AssemblyBuilder, cloc, hidden, attribs, initTrigger, eliminateIfEmpty, addAtEnd) =
    let g = cenv.g
    let tref = TypeRefForCompLoc cloc
    let tdef =
      mkILSimpleClass g.ilg
        (tref.Name,
         ComputeTypeAccess tref hidden,
         emptyILMethods,
         emptyILFields,
         emptyILTypeDefs,
         emptyILProperties,
         emptyILEvents,
         mkILCustomAttrs
           (GenAttrs cenv eenv attribs @
            (if List.contains tref.Name [TypeNameForImplicitMainMethod cloc; TypeNameForInitClass cloc; TypeNameForPrivateImplementationDetails cloc]
             then [ ]
             else [mkCompilationMappingAttr g (int SourceConstructFlags.Module)])),
         initTrigger)
    let tdef = tdef.WithSealed(true).WithAbstract(true)
    mgbuf.AddTypeDef(tref, tdef, eliminateIfEmpty, addAtEnd, None)


and GenModuleExpr cenv cgbuf qname lazyInitInfo eenv x =
    let (ModuleOrNamespaceExprWithSig(mty, def, _)) = x
    // REVIEW: the scopeMarks are used for any shadow locals we create for the module bindings
    // We use one scope for all the bindings in the module, which makes them all appear with their "default" values
    // rather than incrementally as we step through the initializations in the module. This is a little unfortunate
    // but stems from the way we add module values all at once before we generate the module itself.
    LocalScope "module" cgbuf (fun scopeMarks ->
        let sigToImplRemapInfo = ComputeRemappingFromImplementationToSignature cenv.g def mty
        let eenv = AddSignatureRemapInfo "defs" sigToImplRemapInfo eenv
        let eenv =
            // Allocate all the values, including any shadow locals for static fields
            let allocVal cloc v = AllocTopValWithinExpr cenv cgbuf cloc scopeMarks v
            AddBindingsForModuleDef allocVal eenv.cloc eenv def
        GenModuleDef cenv cgbuf qname lazyInitInfo eenv def)

and GenModuleDefs cenv cgbuf qname lazyInitInfo eenv mdefs =
    mdefs |> List.iter (GenModuleDef cenv cgbuf qname lazyInitInfo eenv)

and GenModuleDef cenv (cgbuf: CodeGenBuffer) qname lazyInitInfo eenv x =
    match x with
    | TMDefRec(_isRec, tycons, mbinds, m) ->
        tycons |> List.iter (fun tc ->
            if tc.IsExceptionDecl
            then GenExnDef cenv cgbuf.mgbuf eenv m tc
            else GenTypeDef cenv cgbuf.mgbuf lazyInitInfo eenv m tc)
        mbinds |> List.iter (GenModuleBinding cenv cgbuf qname lazyInitInfo eenv m)

    | TMDefLet(bind, _) ->
        GenBindings cenv cgbuf eenv [bind]

    | TMDefDo(e, _) ->
        GenExpr cenv cgbuf eenv SPAlways e discard

    | TMAbstract mexpr ->
        GenModuleExpr cenv cgbuf qname lazyInitInfo eenv mexpr

    | TMDefs mdefs ->
        GenModuleDefs cenv cgbuf qname lazyInitInfo eenv mdefs


// Generate a module binding
and GenModuleBinding cenv (cgbuf: CodeGenBuffer) (qname: QualifiedNameOfFile) lazyInitInfo eenv m x =
  match x with
  | ModuleOrNamespaceBinding.Binding bind ->
    GenLetRecBindings cenv cgbuf eenv ([bind], m)

  | ModuleOrNamespaceBinding.Module (mspec, mdef) ->
    let hidden = IsHiddenTycon eenv.sigToImplRemapInfo mspec

    let eenvinner =
        if mspec.IsNamespace then eenv else
        {eenv with cloc = CompLocForFixedModule cenv.opts.fragName qname.Text mspec }

    // Create the class to hold the contents of this module. No class needed if
    // we're compiling it as a namespace.
    //
    // Most module static fields go into the "InitClass" static class.
    // However mutable static fields go into the class for the module itself.
    // So this static class ends up with a .cctor if it has mutable fields.
    //
    if not mspec.IsNamespace then
        // The use of ILTypeInit.OnAny prevents the execution of the cctor before the
        // "main" method in the case where the "main" method is implicit.
        let staticClassTrigger = (* if eenv.isFinalFile then *) ILTypeInit.OnAny (* else ILTypeInit.BeforeField *)

        GenTypeDefForCompLoc (cenv, eenvinner, cgbuf.mgbuf, eenvinner.cloc, hidden, mspec.Attribs, staticClassTrigger, false, (* atEnd= *) true)

    // Generate the declarations in the module and its initialization code
    GenModuleDef cenv cgbuf qname lazyInitInfo eenvinner mdef

    // If the module has a .cctor for some mutable fields, we need to ensure that when
    // those fields are "touched" the InitClass .cctor is forced. The InitClass .cctor will
    // then fill in the value of the mutable fields.
    if not mspec.IsNamespace && (cgbuf.mgbuf.GetCurrentFields(TypeRefForCompLoc eenvinner.cloc) |> Seq.isEmpty |> not) then
        GenForceWholeFileInitializationAsPartOfCCtor cenv cgbuf.mgbuf lazyInitInfo (TypeRefForCompLoc eenvinner.cloc) mspec.Range


/// Generate the namespace fragments in a single file
and GenTopImpl cenv (mgbuf: AssemblyBuilder) mainInfoOpt eenv (TImplFile (qname, _, mexpr, hasExplicitEntryPoint, isScript, anonRecdTypes), optimizeDuringCodeGen) =
    let g = cenv.g
    let m = qname.Range

    // Generate all the anonymous record types mentioned anywhere in this module
    for anonInfo in anonRecdTypes.Values do
        mgbuf.GenerateAnonType((fun ilThisTy -> GenToStringMethod cenv eenv ilThisTy m), anonInfo)

    let eenv = {eenv with cloc = { eenv.cloc with TopImplQualifiedName = qname.Text } }

    cenv.optimizeDuringCodeGen <- optimizeDuringCodeGen

    // This is used to point the inner classes back to the startup module for initialization purposes
    let isFinalFile = Option.isSome mainInfoOpt

    let initClassCompLoc = CompLocForInitClass eenv.cloc
    let initClassTy = mkILTyForCompLoc initClassCompLoc

    let initClassTrigger = (* if isFinalFile then *) ILTypeInit.OnAny (* else ILTypeInit.BeforeField *)

    let eenv = {eenv with cloc = initClassCompLoc
                          isFinalFile = isFinalFile
                          someTypeInThisAssembly = initClassTy }

    // Create the class to hold the initialization code and static fields for this file.
    //     internal static class $<StartupCode...> {}
    // Put it at the end since that gives an approximation of dependency order (to aid FSI.EXE's code generator - see FSharp 1.0 5548)
    GenTypeDefForCompLoc (cenv, eenv, mgbuf, initClassCompLoc, useHiddenInitCode, [], initClassTrigger, false, (*atEnd=*)true)

    // lazyInitInfo is an accumulator of functions which add the forced initialization of the storage module to
    //    - mutable fields in public modules
    //    - static "let" bindings in types
    // These functions only get executed/committed if we actually end up producing some code for the .cctor for the storage module.
    // The existence of .cctors adds costs to execution, so this is a half-sensible attempt to avoid adding them when possible.
    let lazyInitInfo = new ResizeArray<ILFieldSpec -> ILInstr list -> ILInstr list -> unit>()

    // codegen .cctor/main for outer module
    let clocCcu = CompLocForCcu cenv.viewCcu

    // This method name is only used internally in ilxgen.fs to aid debugging
    let methodName =
        match mainInfoOpt with
        //   Library file
        | None -> ".cctor"
        //   Final file, explicit entry point
        | Some _ when hasExplicitEntryPoint -> ".cctor"
        //   Final file, implicit entry point
        | Some _ -> mainMethName
    
    // topInstrs is ILInstr[] and contains the abstract IL for this file's top-level actions. topCode is the ILMethodBody for that same code.
    let topInstrs, topCode =
        CodeGenMethod cenv mgbuf
            ([], methodName, eenv, 0,
             (fun cgbuf eenv ->
                  GenModuleExpr cenv cgbuf qname lazyInitInfo eenv mexpr
                  CG.EmitInstr cgbuf (pop 0) Push0 I_ret), m)

    // The code generation for the initialization is now complete and the IL code is in topCode.
    // Make a .cctor and/or main method to contain the code. This initializes all modules.
    //   Library file (mainInfoOpt = None) : optional .cctor if topCode has initialization effect
    //   Final file, explicit entry point (mainInfoOpt = Some _, GetExplicitEntryPointInfo() = Some) : main + optional .cctor if topCode has initialization effect
    //   Final file, implicit entry point (mainInfoOpt = Some _, GetExplicitEntryPointInfo() = None) : main + initialize + optional .cctor calling initialize
    let doesSomething = CheckCodeDoesSomething topCode.Code

    // Make a FEEFEE instruction to mark hidden code regions
    // We expect the first instruction to be a sequence point when generating debug symbols
    let feefee, seqpt =
        if topInstrs.Length > 1 then
            match topInstrs.[0] with
            | I_seqpoint sp as i -> [ FeeFeeInstr cenv sp.Document ], [ i ]
            | _ -> [], []
        else
            [], []


    match mainInfoOpt with
    // Final file in .EXE
    | Some mainInfo ->
        // Generate an explicit main method. If necessary, make a class constructor as
        // well for the bindings earlier in the file containing the entry point.
        match mgbuf.GetExplicitEntryPointInfo() with
        // Final file, explicit entry point: place the code in a .cctor, and add code to main that forces the .cctor (if topCode has initialization effect).
        | Some tref ->       
            if doesSomething then
                lazyInitInfo.Add (fun fspec feefee seqpt ->
                    // This adds the explicit init of the .cctor to the explicit entry point main method
                    mgbuf.AddExplicitInitToSpecificMethodDef((fun md -> md.IsEntryPoint), tref, fspec, GenPossibleILSourceMarker cenv m, feefee, seqpt))

                let cctorMethDef = mkILClassCtor (MethodBody.IL topCode)
                mgbuf.AddMethodDef(initClassTy.TypeRef, cctorMethDef)

        // Final file, implicit entry point. We generate no .cctor.
        //       void main@() {
        //             <topCode>
        //    }
        | None ->
            let ilAttrs = mkILCustomAttrs (GenAttrs cenv eenv mainInfo)
            if not cenv.opts.isInteractive && not doesSomething then
                let errorM = m.EndRange
                warning (Error(FSComp.SR.ilMainModuleEmpty(), errorM))

            // generate main@
            let ilMainMethodDef =
                let mdef = mkILNonGenericStaticMethod(mainMethName, ILMemberAccess.Public, [], mkILReturn ILType.Void, MethodBody.IL topCode)
                mdef.With(isEntryPoint= true, customAttrs = ilAttrs)

            mgbuf.AddMethodDef(initClassTy.TypeRef, ilMainMethodDef)


    //   Library file: generate an optional .cctor if topCode has initialization effect
    | None ->
        if doesSomething then
            // Add the cctor
            let cctorMethDef = mkILClassCtor (MethodBody.IL topCode)
            mgbuf.AddMethodDef(initClassTy.TypeRef, cctorMethDef)

    // Commit the directed initializations
    if doesSomething then
        // Create the field to act as the target for the forced initialization.
        // Why do this for the final file?
        // There is no need to do this for a final file with an implicit entry point. For an explicit entry point in lazyInitInfo.
        let initFieldName = CompilerGeneratedName "init"
        let ilFieldDef =
            mkILStaticField (initFieldName, g.ilg.typ_Int32, None, None, ComputeMemberAccess true)
            |> g.AddFieldNeverAttrs
            |> g.AddFieldGeneratedAttrs

        let fspec = mkILFieldSpecInTy (initClassTy, initFieldName, cenv. g.ilg.typ_Int32)
        CountStaticFieldDef()
        mgbuf.AddFieldDef(initClassTy.TypeRef, ilFieldDef)

        // Run the imperative (yuck!) actions that force the generation
        // of references to the cctor for nested modules etc.
        lazyInitInfo |> Seq.iter (fun f -> f fspec feefee seqpt)

        if isScript && not isFinalFile then
            mgbuf.AddScriptInitFieldSpec(fspec, m)

    // Compute the ilxgenEnv after the generation of the module, i.e. the residue need to generate anything that
    // uses the constructs exported from this module.
    // We add the module type all over again. Note no shadow locals for static fields needed here since they are only relevant to the main/.cctor
    let eenvafter =
        let allocVal = ComputeAndAddStorageForLocalTopVal (cenv.amap, g, cenv.intraAssemblyInfo, cenv.opts.isInteractive, NoShadowLocal)
        AddBindingsForLocalModuleType allocVal clocCcu eenv mexpr.Type

    eenvafter

and GenForceWholeFileInitializationAsPartOfCCtor cenv (mgbuf: AssemblyBuilder) (lazyInitInfo: ResizeArray<_>) tref m =
    // Authoring a .cctor with effects forces the cctor for the 'initialization' module by doing a dummy store & load of a field
    // Doing both a store and load keeps FxCop happier because it thinks the field is useful
    lazyInitInfo.Add (fun fspec feefee seqpt -> mgbuf.AddExplicitInitToSpecificMethodDef((fun md -> md.Name = ".cctor"), tref, fspec, GenPossibleILSourceMarker cenv m, feefee, seqpt))


/// Generate an Equals method.
and GenEqualsOverrideCallingIComparable cenv (tcref: TyconRef, ilThisTy, _ilThatTy) =
    let g = cenv.g
    let mspec = mkILNonGenericInstanceMethSpecInTy (g.iltyp_IComparable, "CompareTo", [g.ilg.typ_Object], g.ilg.typ_Int32)

    mkILNonGenericVirtualMethod
        ("Equals", ILMemberAccess.Public,
         [mkILParamNamed ("obj", g.ilg.typ_Object)],
         mkILReturn g.ilg.typ_Bool,
         mkMethodBody(true, [], 2,
                         nonBranchingInstrsToCode
                            [ yield mkLdarg0
                              yield mkLdarg 1us
                              if tcref.IsStructOrEnumTycon then
                                  yield I_callconstraint ( Normalcall, ilThisTy, mspec, None)
                              else
                                  yield I_callvirt ( Normalcall, mspec, None)
                              yield mkLdcInt32 0
                              yield AI_ceq ],
                         None))
    |> AddNonUserCompilerGeneratedAttribs g

and GenFieldInit m c =
    match c with
    | ConstToILFieldInit fieldInit -> fieldInit
    | _ -> error(Error(FSComp.SR.ilTypeCannotBeUsedForLiteralField(), m))

and GenWitnessParams cenv eenv m (witnessInfos: TraitWitnessInfos) = 
    ((Set.empty, 0), witnessInfos) ||> List.mapFold (fun (used,i) witnessInfo -> 
        let ty = GenWitnessTy cenv.g witnessInfo
        let nm = String.uncapitalize witnessInfo.MemberName
        let nm = if used.Contains nm then nm + string i else nm
        let ilParam = 
            { Name=Some nm
              Type= GenType cenv.amap m eenv.tyenv ty
              Default=None
              Marshal=None
              IsIn=false
              IsOut=false
              IsOptional=false
              CustomAttrsStored = storeILCustomAttrs (mkILCustomAttrs [])
              MetadataIndex = NoMetadataIdx }: ILParameter
        ilParam, (used.Add nm, i + 1))
    |> fst

and GenAbstractBinding cenv eenv tref (vref: ValRef) =
    assert(vref.IsMember)
    let g = cenv.g
    let m = vref.Range
    let memberInfo = Option.get vref.MemberInfo
    let attribs = vref.Attribs
    let hasPreserveSigImplFlag, hasSynchronizedImplFlag, hasNoInliningFlag, hasAggressiveInliningImplFlag, attribs = ComputeMethodImplAttribs cenv vref.Deref attribs
    if memberInfo.MemberFlags.IsDispatchSlot && not memberInfo.IsImplemented then
        let ilAttrs =
            [ yield! GenAttrs cenv eenv attribs
              yield! GenCompilationArgumentCountsAttr cenv vref.Deref ]
    
        let mspec, _mspecW, ctps, mtps, _curriedArgInfos, argInfos, retInfo, witnessInfos, methArgTys =
            GetMethodSpecForMemberVal cenv.amap cenv.g memberInfo vref

        assert witnessInfos.IsEmpty

        let eenvForMeth = EnvForTypars (ctps@mtps) eenv
        let ilMethTypars = GenGenericParams cenv eenvForMeth mtps
        let ilReturn = GenReturnInfo cenv eenvForMeth mspec.FormalReturnType retInfo
        let ilParams = GenParams cenv eenvForMeth m mspec [] argInfos methArgTys None
    
        let compileAsInstance = ValRefIsCompiledAsInstanceMember g vref
        let mdef = mkILGenericVirtualMethod (vref.CompiledName g.CompilerGlobalState, ILMemberAccess.Public, ilMethTypars, ilParams, ilReturn, MethodBody.Abstract)

        let mdef = fixupVirtualSlotFlags mdef
        let mdef =
            if mdef.IsVirtual then
                mdef.WithFinal(memberInfo.MemberFlags.IsFinal).WithAbstract(memberInfo.MemberFlags.IsDispatchSlot)
            else mdef
        let mdef =
             mdef.WithPreserveSig(hasPreserveSigImplFlag)
                 .WithSynchronized(hasSynchronizedImplFlag)
                 .WithNoInlining(hasNoInliningFlag)
                 .WithAggressiveInlining(hasAggressiveInliningImplFlag)
    
        match memberInfo.MemberFlags.MemberKind with
        | MemberKind.ClassConstructor
        | MemberKind.Constructor
        | MemberKind.Member ->
             let mdef = mdef.With(customAttrs= mkILCustomAttrs ilAttrs)
             [mdef], [], []
        | MemberKind.PropertyGetSet -> error(Error(FSComp.SR.ilUnexpectedGetSetAnnotation(), m))
        | MemberKind.PropertySet | MemberKind.PropertyGet ->
             let v = vref.Deref
             let vtyp = ReturnTypeOfPropertyVal g v
             if CompileAsEvent g attribs then
               
                 let edef = GenEventForProperty cenv eenvForMeth mspec v ilAttrs m vtyp
                 [], [], [edef]
             else
                 let ilPropDef =
                     let ilPropTy = GenType cenv.amap m eenvForMeth.tyenv vtyp
                     let ilArgTys = v |> ArgInfosOfPropertyVal g |> List.map fst |> GenTypes cenv.amap m eenvForMeth.tyenv
                     GenPropertyForMethodDef compileAsInstance tref mdef v memberInfo ilArgTys ilPropTy (mkILCustomAttrs ilAttrs) None
                 let mdef = mdef.WithSpecialName
                 [mdef], [ilPropDef], []

    else
        [], [], []

/// Generate a ToString method that calls 'sprintf "%A"'
and GenToStringMethod cenv eenv ilThisTy m =
    let g = cenv.g
    [ match (eenv.valsInScope.TryFind g.sprintf_vref.Deref,
             eenv.valsInScope.TryFind g.new_format_vref.Deref) with
      | Some(Lazy(Method(_, _, sprintfMethSpec, _, _, _, _, _, _, _, _, _))), Some(Lazy(Method(_, _, newFormatMethSpec, _, _, _, _, _, _, _, _, _))) ->
               // The type returned by the 'sprintf' call
               let funcTy = EraseClosures.mkILFuncTy g.ilxPubCloEnv ilThisTy g.ilg.typ_String
               // Give the instantiation of the printf format object, i.e. a Format`5 object compatible with StringFormat<ilThisTy>
               let newFormatMethSpec = mkILMethSpec(newFormatMethSpec.MethodRef, AsObject,
                                               [// 'T -> string'
                                               funcTy
                                               // rest follow from 'StringFormat<T>'
                                               GenUnitTy cenv eenv m
                                               g.ilg.typ_String
                                               g.ilg.typ_String
                                               ilThisTy], [])
               // Instantiate with our own type
               let sprintfMethSpec = mkILMethSpec(sprintfMethSpec.MethodRef, AsObject, [], [funcTy])
               // Here's the body of the method. Call printf, then invoke the function it returns
               let callInstrs = EraseClosures.mkCallFunc g.ilxPubCloEnv (fun _ -> 0us) eenv.tyenv.Count Normalcall (Apps_app(ilThisTy, Apps_done g.ilg.typ_String))
               let mdef =
                   mkILNonGenericVirtualMethod ("ToString", ILMemberAccess.Public, [],
                        mkILReturn g.ilg.typ_String,
                        mkMethodBody (true, [], 2, nonBranchingInstrsToCode
                                ([ // load the hardwired format string
                                    yield I_ldstr "%+A"
                                    // make the printf format object
                                    yield mkNormalNewobj newFormatMethSpec
                                    // call sprintf
                                    yield mkNormalCall sprintfMethSpec
                                    // call the function returned by sprintf
                                    yield mkLdarg0
                                    if ilThisTy.Boxity = ILBoxity.AsValue then
                                        yield mkNormalLdobj ilThisTy ] @
                                    callInstrs),
                                None))
               let mdef = mdef.With(customAttrs = mkILCustomAttrs [ g.CompilerGeneratedAttribute ])
               yield mdef
      | _ -> () ]

and GenTypeDef cenv mgbuf lazyInitInfo eenv m (tycon: Tycon) =
    let g = cenv.g
    let tcref = mkLocalTyconRef tycon
    if tycon.IsTypeAbbrev then () else
    match tycon.TypeReprInfo with
#if !NO_EXTENSIONTYPING
    | TProvidedNamespaceExtensionPoint _ -> ()
    | TProvidedTypeExtensionPoint _ -> ()
#endif
    | TNoRepr -> ()
    | TAsmRepr _ | TILObjectRepr _ | TMeasureableRepr _ -> ()
    | TFSharpObjectRepr _ | TRecdRepr _ | TUnionRepr _ ->
        let eenvinner = ReplaceTyenv (TypeReprEnv.ForTycon tycon) eenv
        let thisTy = generalizedTyconRef tcref

        let ilThisTy = GenType cenv.amap m eenvinner.tyenv thisTy
        let tref = ilThisTy.TypeRef
        let ilGenParams = GenGenericParams cenv eenvinner tycon.TyparsNoRange
        let ilIntfTys = tycon.ImmediateInterfaceTypesOfFSharpTycon |> List.map (GenType cenv.amap m eenvinner.tyenv)
        let ilTypeName = tref.Name

        let hidden = IsHiddenTycon eenv.sigToImplRemapInfo tycon
        let hiddenRepr = hidden || IsHiddenTyconRepr eenv.sigToImplRemapInfo tycon
        let access = ComputeTypeAccess tref hidden

        // The implicit augmentation doesn't actually create CompareTo(object) or Object.Equals
        // So we do it here.
        //
        // Note you only have to implement 'System.IComparable' to customize structural comparison AND equality on F# types
        // See also FinalTypeDefinitionChecksAtEndOfInferenceScope in tc.fs
        //  
        // Generate an Equals method implemented via IComparable if the type EXPLICITLY implements IComparable.
        // HOWEVER, if the type doesn't override Object.Equals already.
        let augmentOverrideMethodDefs =

              (if Option.isNone tycon.GeneratedCompareToValues &&
                  Option.isNone tycon.GeneratedHashAndEqualsValues &&
                  tycon.HasInterface g g.mk_IComparable_ty &&
                  not (tycon.HasOverride g "Equals" [g.obj_ty]) &&
                  not tycon.IsFSharpInterfaceTycon
               then
                  [ GenEqualsOverrideCallingIComparable cenv (tcref, ilThisTy, ilThisTy) ]
               else [])

        // Generate the interface slots and abstract slots.
        let abstractMethodDefs, abstractPropDefs, abstractEventDefs =
            if tycon.IsFSharpDelegateTycon then
                [], [], []
            else
                // sort by order of declaration
                // REVIEW: this should be based off tcaug_adhoc_list, which is in declaration order
                tycon.MembersOfFSharpTyconSorted
                |> List.sortWith (fun v1 v2 -> rangeOrder.Compare(v1.DefinitionRange, v2.DefinitionRange))
                |> List.map (GenAbstractBinding cenv eenv tref)
                |> List.unzip3
                |> mapTriple (List.concat, List.concat, List.concat)


        let abstractPropDefs = abstractPropDefs |> MergePropertyDefs m
        let isAbstract = isAbstractTycon tycon

        // Generate all the method impls showing how various abstract slots and interface slots get implemented
        // REVIEW: no method impl generated for IStructuralHash or ICompare
        let methodImpls =
            [ for vref in tycon.MembersOfFSharpTyconByName |> NameMultiMap.range do
                 assert(vref.IsMember)
                 let memberInfo = vref.MemberInfo.Value
                 if memberInfo.MemberFlags.IsOverrideOrExplicitImpl && not (CompileAsEvent g vref.Attribs) then

                     for slotsig in memberInfo.ImplementedSlotSigs do

                         if isInterfaceTy g slotsig.ImplementedType then

                             match vref.ValReprInfo with
                             | Some _ ->

                                 let memberParentTypars, memberMethodTypars =
                                     match PartitionValRefTypars g vref with
                                     | Some(_, memberParentTypars, memberMethodTypars, _, _) -> memberParentTypars, memberMethodTypars
                                     | None -> [], []

                                 let useMethodImpl = true
                                 let eenvUnderTypars = EnvForTypars memberParentTypars eenv
                                 let _, methodImplGenerator = GenMethodImpl cenv eenvUnderTypars (useMethodImpl, slotsig) m
                                 if useMethodImpl then
                                     yield methodImplGenerator (ilThisTy, memberMethodTypars)

                             | _ -> () ]
    
        // Try to add a DefaultMemberAttribute for the 'Item' property
        let defaultMemberAttrs =
            // REVIEW: this should be based off tcaug_adhoc_list, which is in declaration order
            tycon.MembersOfFSharpTyconSorted
            |> List.tryPick (fun vref ->
                let name = vref.DisplayName
                match vref.MemberInfo with
                | None -> None
                | Some memberInfo ->
                    match name, memberInfo.MemberFlags.MemberKind with
                    | ("Item" | "op_IndexedLookup"), (MemberKind.PropertyGet | MemberKind.PropertySet) when not (isNil (ArgInfosOfPropertyVal g vref.Deref)) ->
                        Some( mkILCustomAttribute g.ilg (g.FindSysILTypeRef "System.Reflection.DefaultMemberAttribute", [g.ilg.typ_String], [ILAttribElem.String(Some name)], []) )
                    | _ -> None)
            |> Option.toList

        let tyconRepr = tycon.TypeReprInfo

        // DebugDisplayAttribute gets copied to the subtypes generated as part of DU compilation
        let debugDisplayAttrs, normalAttrs = tycon.Attribs |> List.partition (IsMatchingFSharpAttribute g g.attrib_DebuggerDisplayAttribute)
        let securityAttrs, normalAttrs = normalAttrs |> List.partition (fun a -> IsSecurityAttribute g cenv.amap cenv.casApplied a m)
        let generateDebugDisplayAttribute = not g.compilingFslib && tycon.IsUnionTycon && isNil debugDisplayAttrs
        let generateDebugProxies = (not (tyconRefEq g tcref g.unit_tcr_canon) &&
                                    not (HasFSharpAttribute g g.attrib_DebuggerTypeProxyAttribute tycon.Attribs))

        let permissionSets = CreatePermissionSets cenv eenv securityAttrs
        let secDecls = if List.isEmpty securityAttrs then emptyILSecurityDecls else mkILSecurityDecls permissionSets
    
        let ilDebugDisplayAttributes =
            [ yield! GenAttrs cenv eenv debugDisplayAttrs
              if generateDebugDisplayAttribute then
                  yield g.mkDebuggerDisplayAttribute ("{" + debugDisplayMethodName + "(),nq}") ]


        let ilCustomAttrs =
          [ yield! defaultMemberAttrs
            yield! normalAttrs
                      |> List.filter (IsMatchingFSharpAttribute g g.attrib_StructLayoutAttribute >> not)
                      |> GenAttrs cenv eenv
            yield! ilDebugDisplayAttributes ]

        let reprAccess = ComputeMemberAccess hiddenRepr


        let ilTypeDefKind =
           match tyconRepr with
           | TFSharpObjectRepr o ->
               match o.fsobjmodel_kind with
               | TTyconClass -> ILTypeDefKind.Class
               | TTyconStruct -> ILTypeDefKind.ValueType
               | TTyconInterface -> ILTypeDefKind.Interface
               | TTyconEnum -> ILTypeDefKind.Enum
               | TTyconDelegate _ -> ILTypeDefKind.Delegate
           | TRecdRepr _ | TUnionRepr _ when tycon.IsStructOrEnumTycon -> ILTypeDefKind.ValueType
           | _ -> ILTypeDefKind.Class

        let requiresExtraField =
            let isEmptyStruct =
                (match ilTypeDefKind with ILTypeDefKind.ValueType -> true | _ -> false) &&
                // All structs are sequential by default
                // Structs with no instance fields get size 1, pack 0
                tycon.AllFieldsArray |> Array.forall (fun f -> f.IsStatic)

            isEmptyStruct && cenv.opts.workAroundReflectionEmitBugs && not tycon.TyparsNoRange.IsEmpty
    
        // Compute a bunch of useful things for each field
        let isCLIMutable = (TryFindFSharpBoolAttribute g g.attrib_CLIMutableAttribute tycon.Attribs = Some true)
        let fieldSummaries =

             [ for fspec in tycon.AllFieldsArray do

                   let useGenuineField = useGenuineField tycon fspec

                   // The property (or genuine IL field) is hidden in these circumstances:
                   //     - secret fields apart from "__value" fields for enums
                   //     - the representation of the type is hidden
                   //     - the F# field is hidden by a signature or private declaration
                   let isPropHidden =
                        // Enums always have public cases irrespective of Enum Visibility
                        if tycon.IsEnumTycon then false
                        else
                            (fspec.IsCompilerGenerated || hiddenRepr ||
                             IsHiddenRecdField eenv.sigToImplRemapInfo (tcref.MakeNestedRecdFieldRef fspec))
                   let ilType = GenType cenv.amap m eenvinner.tyenv fspec.FormalType
                   let ilFieldName = ComputeFieldName tycon fspec
                    
                   yield (useGenuineField, ilFieldName, fspec.IsMutable, fspec.IsStatic, fspec.PropertyAttribs, ilType, isPropHidden, fspec) ]
                
        // Generate the IL fields
        let ilFieldDefs =
             [ for (useGenuineField, ilFieldName, isFSharpMutable, isStatic, _, ilPropType, isPropHidden, fspec) in fieldSummaries do

                  let ilFieldOffset =
                     match TryFindFSharpAttribute g g.attrib_FieldOffsetAttribute fspec.FieldAttribs with
                     | Some (Attrib(_, _, [ AttribInt32Arg fieldOffset ], _, _, _, _)) ->
                         Some fieldOffset
                     | Some (Attrib(_, _, _, _, _, _, m)) ->
                         errorR(Error(FSComp.SR.ilFieldOffsetAttributeCouldNotBeDecoded(), m))
                         None
                     | _ ->
                         None

                  let attribs =
                      [ // If using a field then all the attributes go on the field
                        // See also FSharp 1.0 Bug 4727: once we start compiling them as real mutable fields, you should not be able to target both "property" for "val mutable" fields in classes

                        if useGenuineField then yield! fspec.PropertyAttribs
                        yield! fspec.FieldAttribs ]

                        
                  let ilNotSerialized = HasFSharpAttributeOpt g g.attrib_NonSerializedAttribute attribs
              
                  let fattribs =
                      attribs
                      // Do not generate FieldOffset as a true CLI custom attribute, since it is implied by other corresponding CLI metadata
                      |> List.filter (IsMatchingFSharpAttribute g g.attrib_FieldOffsetAttribute >> not)
                      // Do not generate NonSerialized as a true CLI custom attribute, since it is implied by other corresponding CLI metadata
                      |> List.filter (IsMatchingFSharpAttributeOpt g g.attrib_NonSerializedAttribute >> not)

                  let ilFieldMarshal, fattribs = GenMarshal cenv fattribs

                  // The IL field is hidden if the property/field is hidden OR we're using a property
                  // AND the field is not mutable (because we can take the address of a mutable field).
                  // Otherwise fields are always accessed via their property getters/setters
                  let isFieldHidden = isPropHidden || (not useGenuineField && not isFSharpMutable)
              
                  let extraAttribs =
                     match tyconRepr with
                     | TRecdRepr _ when not useGenuineField -> [ g.DebuggerBrowsableNeverAttribute ] // hide fields in records in debug display
                     | _ -> [] // don't hide fields in classes in debug display

                  let access = ComputeMemberAccess isFieldHidden
                  let literalValue = Option.map (GenFieldInit m) fspec.LiteralValue
              
                  let fdef =
                      ILFieldDef(name = ilFieldName,
                                 fieldType = ilPropType,
                                 attributes = enum 0,
                                 data = None,
                                 literalValue = None,
                                 offset = ilFieldOffset,
                                 marshal = None,
                                 customAttrs = mkILCustomAttrs (GenAttrs cenv eenv fattribs @ extraAttribs))
                        .WithAccess(access)
                        .WithStatic(isStatic)
                        .WithSpecialName(ilFieldName="value__" && tycon.IsEnumTycon)
                        .WithNotSerialized(ilNotSerialized)
                        .WithLiteralDefaultValue(literalValue)
                        .WithFieldMarshal(ilFieldMarshal)
                  yield fdef

               if requiresExtraField then
                   yield mkILInstanceField("__dummy", g.ilg.typ_Int32, None, ILMemberAccess.Assembly) ]
     
        // Generate property definitions for the fields compiled as properties
        let ilPropertyDefsForFields =
             [ for (i, (useGenuineField, _, isFSharpMutable, isStatic, propAttribs, ilPropType, _, fspec)) in Seq.indexed fieldSummaries do
                 if not useGenuineField then
                     let ilCallingConv = if isStatic then ILCallingConv.Static else ILCallingConv.Instance
                     let ilPropName = fspec.Name
                     let ilHasSetter = isCLIMutable || isFSharpMutable
                     let ilFieldAttrs = GenAttrs cenv eenv propAttribs @ [mkCompilationMappingAttrWithSeqNum g (int SourceConstructFlags.Field) i]
                     yield
                       ILPropertyDef(name= ilPropName,
                                     attributes= PropertyAttributes.None,
                                     setMethod= (if ilHasSetter then Some(mkILMethRef(tref, ilCallingConv, "set_" + ilPropName, 0, [ilPropType], ILType.Void)) else None),
                                     getMethod= Some(mkILMethRef(tref, ilCallingConv, "get_" + ilPropName, 0, [], ilPropType)),
                                     callingConv= ilCallingConv.ThisConv,
                                     propertyType= ilPropType,
                                     init= None,
                                     args= [],
                                     customAttrs = mkILCustomAttrs ilFieldAttrs) ]
     
        let methodDefs =
            [ // Generate property getter methods for those fields that have properties
              for (useGenuineField, ilFieldName, _, isStatic, _, ilPropType, isPropHidden, fspec) in fieldSummaries do
                if not useGenuineField then
                    let ilPropName = fspec.Name
                    let ilMethName = "get_" + ilPropName
                    let access = ComputeMemberAccess isPropHidden
                    yield mkLdfldMethodDef (ilMethName, access, isStatic, ilThisTy, ilFieldName, ilPropType)

              // Generate property setter methods for the mutable fields
              for (useGenuineField, ilFieldName, isFSharpMutable, isStatic, _, ilPropType, isPropHidden, fspec) in fieldSummaries do
                let ilHasSetter = (isCLIMutable || isFSharpMutable) && not useGenuineField
                if ilHasSetter then
                    let ilPropName = fspec.Name
                    let ilFieldSpec = mkILFieldSpecInTy(ilThisTy, ilFieldName, ilPropType)
                    let ilMethName = "set_" + ilPropName
                    let ilParams = [mkILParamNamed("value", ilPropType)]
                    let ilReturn = mkILReturn ILType.Void
                    let iLAccess = ComputeMemberAccess isPropHidden
                    let ilMethodDef =
                         if isStatic then
                             mkILNonGenericStaticMethod
                               (ilMethName, iLAccess, ilParams, ilReturn,
                                  mkMethodBody(true, [], 2, nonBranchingInstrsToCode ([ mkLdarg0;mkNormalStsfld ilFieldSpec]), None))
                         else
                             mkILNonGenericInstanceMethod
                               (ilMethName, iLAccess, ilParams, ilReturn,
                                  mkMethodBody(true, [], 2, nonBranchingInstrsToCode ([ mkLdarg0;mkLdarg 1us;mkNormalStfld ilFieldSpec]), None))
                    yield ilMethodDef.WithSpecialName

              if generateDebugDisplayAttribute then
                  let (|Lazy|) (x: Lazy<_>) = x.Force()
                  match (eenv.valsInScope.TryFind g.sprintf_vref.Deref,
                         eenv.valsInScope.TryFind g.new_format_vref.Deref) with
                  | Some(Lazy(Method(_, _, sprintfMethSpec, _, _, _, _, _, _, _, _, _))), Some(Lazy(Method(_, _, newFormatMethSpec, _, _, _, _, _, _, _, _, _))) ->
                      // The type returned by the 'sprintf' call
                      let funcTy = EraseClosures.mkILFuncTy g.ilxPubCloEnv ilThisTy g.ilg.typ_String
                      // Give the instantiation of the printf format object, i.e. a Format`5 object compatible with StringFormat<ilThisTy>
                      let newFormatMethSpec = mkILMethSpec(newFormatMethSpec.MethodRef, AsObject,
                                                      [// 'T -> string'
                                                       funcTy
                                                       // rest follow from 'StringFormat<T>'
                                                       GenUnitTy cenv eenv m
                                                       g.ilg.typ_String
                                                       g.ilg.typ_String
                                                       g.ilg.typ_String], [])
                      // Instantiate with our own type
                      let sprintfMethSpec = mkILMethSpec(sprintfMethSpec.MethodRef, AsObject, [], [funcTy])
                      // Here's the body of the method. Call printf, then invoke the function it returns
                      let callInstrs = EraseClosures.mkCallFunc g.ilxPubCloEnv (fun _ -> 0us) eenv.tyenv.Count Normalcall (Apps_app(ilThisTy, Apps_done g.ilg.typ_String))
                      let ilMethodDef = mkILNonGenericInstanceMethod (debugDisplayMethodName, ILMemberAccess.Assembly, [],
                                                   mkILReturn g.ilg.typ_Object,
                                                   mkMethodBody
                                                         (true, [], 2,
                                                          nonBranchingInstrsToCode
                                                            ([ // load the hardwired format string
                                                               yield I_ldstr "%+0.8A"
                                                               // make the printf format object
                                                               yield mkNormalNewobj newFormatMethSpec
                                                               // call sprintf
                                                               yield mkNormalCall sprintfMethSpec
                                                               // call the function returned by sprintf
                                                               yield mkLdarg0
                                                               if ilThisTy.Boxity = ILBoxity.AsValue then
                                                                  yield mkNormalLdobj ilThisTy ] @
                                                             callInstrs),
                                                          None))
                      yield ilMethodDef.WithSpecialName |> AddNonUserCompilerGeneratedAttribs g
                  | None, _ ->
                      //printfn "sprintf not found"
                      ()
                  | _, None ->
                      //printfn "new format not found"
                      ()
                  | _ ->
                      //printfn "neither found, or non-method"
                      ()

              // Build record constructors and the funky methods that go with records and delegate types.
              // Constructors and delegate methods have the same access as the representation
              match tyconRepr with
              | TRecdRepr _ when not (tycon.IsEnumTycon) ->
                 // No constructor for enum types
                 // Otherwise find all the non-static, non zero-init fields and build a constructor
                 let relevantFields =
                     fieldSummaries
                     |> List.filter (fun (_, _, _, isStatic, _, _, _, fspec) -> not isStatic && not fspec.IsZeroInit)

                 let fieldNamesAndTypes =
                     relevantFields
                     |> List.map (fun (_, ilFieldName, _, _, _, ilPropType, _, fspec) -> (fspec.Name, ilFieldName, ilPropType))

                 let isStructRecord = tycon.IsStructRecordOrUnionTycon

                 // No type spec if the record is a value type
                 let spec = if isStructRecord then None else Some(g.ilg.typ_Object.TypeSpec)
                 let ilMethodDef = mkILSimpleStorageCtorWithParamNames(None, spec, ilThisTy, [], ChooseParamNames fieldNamesAndTypes, reprAccess)

                 yield ilMethodDef
                 // FSharp 1.0 bug 1988: Explicitly setting the ComVisible(true) attribute on an F# type causes an F# record to be emitted in a way that enables mutation for COM interop scenarios
                 // FSharp 3.0 feature: adding CLIMutable to a record type causes emit of default constructor, and all fields get property setters
                 // Records that are value types do not create a default constructor with CLIMutable or ComVisible
                 if not isStructRecord && (isCLIMutable || (TryFindFSharpBoolAttribute g g.attrib_ComVisibleAttribute tycon.Attribs = Some true)) then
                     yield mkILSimpleStorageCtor(None, Some g.ilg.typ_Object.TypeSpec, ilThisTy, [], [], reprAccess)
             
                 if not (tycon.HasMember g "ToString" []) then
                    yield! GenToStringMethod cenv eenv ilThisTy m
              | TFSharpObjectRepr r when tycon.IsFSharpDelegateTycon ->

                 // Build all the methods that go with a delegate type
                 match r.fsobjmodel_kind with
                 | TTyconDelegate ss ->
                     let p, r =
                         // When "type delegateTy = delegate of unit -> returnTy",
                         // suppress the unit arg from delegate .Invoke vslot.
                         let (TSlotSig(nm, ty, ctps, mtps, paraml, returnTy)) = ss
                         let paraml =
                             match paraml with
                             | [[tsp]] when isUnitTy g tsp.Type -> [] (* suppress unit arg *)
                             | paraml -> paraml
                         GenActualSlotsig m cenv eenvinner (TSlotSig(nm, ty, ctps, mtps, paraml, returnTy)) [] []
                     yield! mkILDelegateMethods reprAccess g.ilg (g.iltyp_AsyncCallback, g.iltyp_IAsyncResult) (p, r)
                 | _ ->
                     ()
              | TUnionRepr _ when not (tycon.HasMember g "ToString" []) ->
                  yield! GenToStringMethod cenv eenv ilThisTy m
              | _ -> () ]
          
        let ilMethods = methodDefs @ augmentOverrideMethodDefs @ abstractMethodDefs
        let ilProperties = mkILProperties (ilPropertyDefsForFields @ abstractPropDefs)
        let ilEvents = mkILEvents abstractEventDefs
        let ilFields = mkILFields ilFieldDefs
    
        let tdef, tdefDiscards =
           let isSerializable = (TryFindFSharpBoolAttribute g g.attrib_AutoSerializableAttribute tycon.Attribs <> Some false)

           match tycon.TypeReprInfo with
           | TILObjectRepr _ ->
               let tdef = tycon.ILTyconRawMetadata.WithAccess access
               let tdef = tdef.With(customAttrs = mkILCustomAttrs ilCustomAttrs, genericParams = ilGenParams)
               tdef, None

           | TRecdRepr _ | TFSharpObjectRepr _ as tyconRepr ->
               let super = superOfTycon g tycon
               let ilBaseTy = GenType cenv.amap m eenvinner.tyenv super
           
               // Build a basic type definition
               let isObjectType = (match tyconRepr with TFSharpObjectRepr _ -> true | _ -> false)
               let ilAttrs =
                   ilCustomAttrs @
                   [mkCompilationMappingAttr g
                       (int (if isObjectType
                             then SourceConstructFlags.ObjectType
                             elif hiddenRepr then SourceConstructFlags.RecordType ||| SourceConstructFlags.NonPublicRepresentation
                             else SourceConstructFlags.RecordType)) ]
                            
               // For now, generic types always use ILTypeInit.BeforeField. This is because
               // there appear to be some cases where ILTypeInit.OnAny causes problems for
               // the .NET CLR when used in conjunction with generic classes in cross-DLL
               // and NGEN scenarios.
               //
               // We don't apply this rule to the final file. This is because ALL classes with .cctors in
               // the final file (which may in turn trigger the .cctor for the .EXE itself, which
               // in turn calls the main() method) must have deterministic initialization
               // that is not triggered prior to execution of the main() method.
               // If this property doesn't hold then the .cctor can end up running
               // before the main method even starts.
               let typeDefTrigger =
                   if eenv.isFinalFile || tycon.TyparsNoRange.IsEmpty then
                       ILTypeInit.OnAny
                   else
                       ILTypeInit.BeforeField

               let tdef = mkILGenericClass (ilTypeName, access, ilGenParams, ilBaseTy, ilIntfTys,
                                            mkILMethods ilMethods, ilFields, emptyILTypeDefs, ilProperties, ilEvents, mkILCustomAttrs ilAttrs,
                                            typeDefTrigger)

               // Set some the extra entries in the definition
               let isTheSealedAttribute = tyconRefEq g tcref g.attrib_SealedAttribute.TyconRef

               let tdef =
                   tdef.WithSealed(isSealedTy g thisTy || isTheSealedAttribute)
                       .WithSerializable(isSerializable)
                       .WithAbstract(isAbstract)
                       .WithImport(isComInteropTy g thisTy)
                       .With(methodImpls=mkILMethodImpls methodImpls)

               let tdLayout, tdEncoding =
                    match TryFindFSharpAttribute g g.attrib_StructLayoutAttribute tycon.Attribs with
                    | Some (Attrib(_, _, [ AttribInt32Arg layoutKind ], namedArgs, _, _, _)) ->
                        let decoder = AttributeDecoder namedArgs
                        let ilPack = decoder.FindInt32 "Pack" 0x0
                        let ilSize = decoder.FindInt32 "Size" 0x0
                        let tdEncoding =
                            match (decoder.FindInt32 "CharSet" 0x0) with
                            (* enumeration values for System.Runtime.InteropServices.CharSet taken from mscorlib.il *)
                            | 0x03 -> ILDefaultPInvokeEncoding.Unicode
                            | 0x04 -> ILDefaultPInvokeEncoding.Auto
                            | _ -> ILDefaultPInvokeEncoding.Ansi
                        let layoutInfo =
                            if ilPack = 0x0 && ilSize = 0x0
                            then { Size=None; Pack=None }
                            else { Size = Some ilSize; Pack = Some (uint16 ilPack) }
                        let tdLayout =
                          match layoutKind with
                          (* enumeration values for System.Runtime.InteropServices.LayoutKind taken from mscorlib.il *)
                          | 0x0 -> ILTypeDefLayout.Sequential layoutInfo
                          | 0x2 -> ILTypeDefLayout.Explicit layoutInfo
                          | _ -> ILTypeDefLayout.Auto
                        tdLayout, tdEncoding
                    | Some (Attrib(_, _, _, _, _, _, m)) ->
                        errorR(Error(FSComp.SR.ilStructLayoutAttributeCouldNotBeDecoded(), m))
                        ILTypeDefLayout.Auto, ILDefaultPInvokeEncoding.Ansi

                    | _ when (match ilTypeDefKind with ILTypeDefKind.ValueType -> true | _ -> false) ->
                    
                        // All structs are sequential by default
                        // Structs with no instance fields get size 1, pack 0
                        if tycon.AllFieldsArray |> Array.exists (fun f -> not f.IsStatic) ||
                            // Reflection emit doesn't let us emit 'pack' and 'size' for generic structs.
                            // In that case we generate a dummy field instead
                           (cenv.opts.workAroundReflectionEmitBugs && not tycon.TyparsNoRange.IsEmpty)
                           then
                            ILTypeDefLayout.Sequential { Size=None; Pack=None }, ILDefaultPInvokeEncoding.Ansi
                        else
                            ILTypeDefLayout.Sequential { Size=Some 1; Pack=Some 0us }, ILDefaultPInvokeEncoding.Ansi
                    
                    | _ ->
                        ILTypeDefLayout.Auto, ILDefaultPInvokeEncoding.Ansi
           
               // if the type's layout is Explicit, ensure that each field has a valid offset
               let validateExplicit (fdef: ILFieldDef) =
                    match fdef.Offset with
                    // Remove field suffix "@" for pretty printing
                    | None -> errorR(Error(FSComp.SR.ilFieldDoesNotHaveValidOffsetForStructureLayout(tdef.Name, fdef.Name.Replace("@", "")), (trimRangeToLine m)))
                    | _ -> ()
           
               // if the type's layout is Sequential, no offsets should be applied
               let validateSequential (fdef: ILFieldDef) =
                    match fdef.Offset with
                    | Some _ -> errorR(Error(FSComp.SR.ilFieldHasOffsetForSequentialLayout(), (trimRangeToLine m)))
                    | _ -> ()
            
               match tdLayout with
               | ILTypeDefLayout.Explicit(_) -> List.iter validateExplicit ilFieldDefs
               | ILTypeDefLayout.Sequential(_) -> List.iter validateSequential ilFieldDefs
               | _ -> ()
           
               let tdef = tdef.WithKind(ilTypeDefKind).WithLayout(tdLayout).WithEncoding(tdEncoding)
               tdef, None

           | TUnionRepr _ ->
               let alternatives =
                   tycon.UnionCasesArray |> Array.mapi (fun i ucspec ->
                       { altName=ucspec.CompiledName
                         altFields=GenUnionCaseRef cenv.amap m eenvinner.tyenv i ucspec.RecdFieldsArray
                         altCustomAttrs= mkILCustomAttrs (GenAttrs cenv eenv ucspec.Attribs @ [mkCompilationMappingAttrWithSeqNum g (int SourceConstructFlags.UnionCase) i]) })
               let cuinfo =
                  { cudReprAccess=reprAccess
                    cudNullPermitted=IsUnionTypeWithNullAsTrueValue g tycon
                    cudHelpersAccess=reprAccess
                    cudHasHelpers=ComputeUnionHasHelpers g tcref
                    cudDebugProxies= generateDebugProxies
                    cudDebugDisplayAttributes= ilDebugDisplayAttributes
                    cudAlternatives= alternatives
                    cudWhere = None}

               let layout =
                   if isStructTy g thisTy then
                       if (match ilTypeDefKind with ILTypeDefKind.ValueType -> true | _ -> false) then
                           // Structs with no instance fields get size 1, pack 0
                           ILTypeDefLayout.Sequential { Size=Some 1; Pack=Some 0us }
                       else
                           ILTypeDefLayout.Sequential { Size=None; Pack=None }
                   else
                       ILTypeDefLayout.Auto

               let cattrs =
                   mkILCustomAttrs (ilCustomAttrs @
                                    [mkCompilationMappingAttr g
                                        (int (if hiddenRepr
                                              then SourceConstructFlags.SumType ||| SourceConstructFlags.NonPublicRepresentation
                                              else SourceConstructFlags.SumType)) ])
               let tdef =
                   ILTypeDef(name = ilTypeName,
                             layout = layout,
                             attributes = enum 0,
                             genericParams = ilGenParams,
                             customAttrs = cattrs,
                             fields = ilFields,
                             events= ilEvents,
                             properties = ilProperties,
                             methods= mkILMethods ilMethods,
                             methodImpls= mkILMethodImpls methodImpls,
                             nestedTypes=emptyILTypeDefs,
                             implements = ilIntfTys,
                             extends= Some (if tycon.IsStructOrEnumTycon then g.iltyp_ValueType else g.ilg.typ_Object),
                             securityDecls= emptyILSecurityDecls)
                         .WithLayout(layout)
                         .WithSerializable(isSerializable)
                         .WithSealed(true)
                         .WithEncoding(ILDefaultPInvokeEncoding.Auto)
                         .WithAccess(access)
                         .WithInitSemantics(ILTypeInit.BeforeField)

               let tdef2 = g.eraseClassUnionDef tref tdef cuinfo

               // Discard the user-supplied (i.e. prim-type.fs) implementations of the get_Empty, get_IsEmpty, get_Value and get_None and Some methods.
               // This is because we will replace their implementations by ones that load the unique
               // private static field for lists etc.
               //
               // Also discard the F#-compiler supplied implementation of the Empty, IsEmpty, Value and None properties.
               let tdefDiscards =
                  Some ((fun (md: ILMethodDef) ->
                            (cuinfo.cudHasHelpers = SpecialFSharpListHelpers && (md.Name = "get_Empty" || md.Name = "Cons" || md.Name = "get_IsEmpty")) ||
                            (cuinfo.cudHasHelpers = SpecialFSharpOptionHelpers && (md.Name = "get_Value" || md.Name = "get_None" || md.Name = "Some"))),

                        (fun (pd: ILPropertyDef) ->
                            (cuinfo.cudHasHelpers = SpecialFSharpListHelpers && (pd.Name = "Empty" || pd.Name = "IsEmpty" )) ||
                            (cuinfo.cudHasHelpers = SpecialFSharpOptionHelpers && (pd.Name = "Value" || pd.Name = "None"))))

               tdef2, tdefDiscards

           | _ -> failwith "??"

        let tdef = tdef.WithHasSecurity(not (List.isEmpty securityAttrs))
        let tdef = tdef.With(securityDecls = secDecls)
        mgbuf.AddTypeDef(tref, tdef, false, false, tdefDiscards)

        // If a non-generic type is written with "static let" and "static do" (i.e. it has a ".cctor")
        // then the code for the .cctor is placed into .cctor for the backing static class for the file.
        // It is not placed in its own .cctor as there is no feasible way for this to be given a coherent
        // order in the sequential initialization of the file.
        //
        // In this case, the .cctor for this type must force the .cctor of the backing static class for the file.
        if tycon.TyparsNoRange.IsEmpty && tycon.MembersOfFSharpTyconSorted |> List.exists (fun vref -> vref.Deref.IsClassConstructor) then
          GenForceWholeFileInitializationAsPartOfCCtor cenv mgbuf lazyInitInfo tref m


    
/// Generate the type for an F# exception declaration.
and GenExnDef cenv mgbuf eenv m (exnc: Tycon) =
    let g = cenv.g
    let exncref = mkLocalEntityRef exnc
    match exnc.ExceptionInfo with
    | TExnAbbrevRepr _ | TExnAsmRepr _ | TExnNone -> ()
    | TExnFresh _ ->
        let ilThisTy = GenExnType cenv.amap m eenv.tyenv exncref
        let tref = ilThisTy.TypeRef
        let isHidden = IsHiddenTycon eenv.sigToImplRemapInfo exnc
        let access = ComputeTypeAccess tref isHidden
        let reprAccess = ComputeMemberAccess isHidden
        let fspecs = exnc.TrueInstanceFieldsAsList

        let ilMethodDefsForProperties, ilFieldDefs, ilPropertyDefs, fieldNamesAndTypes =
            [ for i, fld in Seq.indexed fspecs do
               let ilPropName = fld.Name
               let ilPropType = GenType cenv.amap m eenv.tyenv fld.FormalType
               let ilMethName = "get_" + fld.Name
               let ilFieldName = ComputeFieldName exnc fld
               let ilMethodDef = mkLdfldMethodDef (ilMethName, reprAccess, false, ilThisTy, ilFieldName, ilPropType)
               let ilFieldDef = IL.mkILInstanceField(ilFieldName, ilPropType, None, ILMemberAccess.Assembly)
               let ilPropDef =
                   ILPropertyDef(name = ilPropName,
                                 attributes = PropertyAttributes.None,
                                 setMethod = None,
                                 getMethod = Some(mkILMethRef(tref, ILCallingConv.Instance, ilMethName, 0, [], ilPropType)),
                                 callingConv = ILThisConvention.Instance,
                                 propertyType = ilPropType,
                                 init = None,
                                 args = [],
                                 customAttrs=mkILCustomAttrs (GenAttrs cenv eenv fld.PropertyAttribs @ [mkCompilationMappingAttrWithSeqNum g (int SourceConstructFlags.Field) i]))
               yield (ilMethodDef, ilFieldDef, ilPropDef, (ilPropName, ilFieldName, ilPropType)) ]
             |> List.unzip4

        let ilCtorDef =
            mkILSimpleStorageCtorWithParamNames(None, Some g.iltyp_Exception.TypeSpec, ilThisTy, [], ChooseParamNames fieldNamesAndTypes, reprAccess)

        // In compiled code, all exception types get a parameterless constructor for use with XML serialization
        // This does default-initialization of all fields
        let ilCtorDefNoArgs =
            if not (isNil fieldNamesAndTypes) then
                [ mkILSimpleStorageCtor(None, Some g.iltyp_Exception.TypeSpec, ilThisTy, [], [], reprAccess) ]
            else
                []

        let serializationRelatedMembers =
          // do not emit serialization related members if target framework lacks SerializationInfo or StreamingContext
          match g.iltyp_SerializationInfo, g.iltyp_StreamingContext with
          | Some serializationInfoType, Some streamingContextType ->
            let ilCtorDefForSerialization =
                mkILCtor(ILMemberAccess.Family,
                        [mkILParamNamed("info", serializationInfoType);mkILParamNamed("context", streamingContextType)],
                        mkMethodBody
                          (false, [], 8,
                           nonBranchingInstrsToCode
                              [ mkLdarg0
                                mkLdarg 1us
                                mkLdarg 2us
                                mkNormalCall (mkILCtorMethSpecForTy (g.iltyp_Exception, [serializationInfoType; streamingContextType])) ],
                           None))

            [ilCtorDefForSerialization]
(*
            let getObjectDataMethodForSerialization =
                let ilMethodDef =
                    mkILNonGenericVirtualMethod
                        ("GetObjectData", ILMemberAccess.Public,
                         [mkILParamNamed ("info", serializationInfoType);mkILParamNamed("context", g.iltyp_StreamingContext)],
                         mkILReturn ILType.Void,
                         (let code =
                            nonBranchingInstrsToCode
                              [ mkLdarg0
                                mkLdarg 1us
                                mkLdarg 2us
                                mkNormalCall (mkILNonGenericInstanceMethSpecInTy (g.iltyp_Exception, "GetObjectData", [serializationInfoType; g.iltyp_StreamingContext], ILType.Void))
                              ]
                          mkMethodBody(true, [], 8, code, None)))
                // Here we must encode: [SecurityPermission(SecurityAction.Demand, SerializationFormatter = true)]
                // In ILDASM this is: .permissionset demand = {[mscorlib]System.Security.Permissions.SecurityPermissionAttribute = {property bool 'SerializationFormatter' = bool(true)}}
                match g.tref_SecurityPermissionAttribute with
                | None -> ilMethodDef
                | Some securityPermissionAttributeType ->
                    { ilMethodDef with
                           SecurityDecls=mkILSecurityDecls [ IL.mkPermissionSet g.ilg (ILSecurityAction.Demand, [(securityPermissionAttributeType, [("SerializationFormatter", g.ilg.typ_Bool, ILAttribElem.Bool true)])])]
                           HasSecurity=true }
            [ilCtorDefForSerialization; getObjectDataMethodForSerialization]
*)
//#endif            
          | _ -> []

        let ilTypeName = tref.Name

        let interfaces = exnc.ImmediateInterfaceTypesOfFSharpTycon |> List.map (GenType cenv.amap m eenv.tyenv)
        let tdef =
          mkILGenericClass
            (ilTypeName, access, [], g.iltyp_Exception,
             interfaces,
             mkILMethods ([ilCtorDef] @ ilCtorDefNoArgs @ serializationRelatedMembers @ ilMethodDefsForProperties),
             mkILFields ilFieldDefs,
             emptyILTypeDefs,
             mkILProperties ilPropertyDefs,
             emptyILEvents,
             mkILCustomAttrs [mkCompilationMappingAttr g (int SourceConstructFlags.Exception)],
             ILTypeInit.BeforeField)
        let tdef = tdef.WithSerializable(true)
        mgbuf.AddTypeDef(tref, tdef, false, false, None)


let CodegenAssembly cenv eenv mgbuf fileImpls =
    if not (isNil fileImpls) then
        let a, b = List.frontAndBack fileImpls
        let eenv = List.fold (GenTopImpl cenv mgbuf None) eenv a
        let eenv = GenTopImpl cenv mgbuf cenv.opts.mainMethodInfo eenv b

        // Some constructs generate residue types and bindings. Generate these now. They don't result in any
        // top-level initialization code.
        let extraBindings = mgbuf.GrabExtraBindingsToGenerate()
        //printfn "#extraBindings = %d" extraBindings.Length
        if extraBindings.Length > 0 then
            let mexpr = TMDefs [ for b in extraBindings -> TMDefLet(b, range0) ]
            let _emptyTopInstrs, _emptyTopCode =
                CodeGenMethod cenv mgbuf ([], "unused", eenv, 0, (fun cgbuf eenv ->
                    let lazyInitInfo = ResizeArray()
                    let qname = QualifiedNameOfFile(mkSynId range0 "unused")
                    LocalScope "module" cgbuf (fun scopeMarks ->
                    let eenv = AddBindingsForModuleDef (fun cloc v -> AllocTopValWithinExpr cenv cgbuf cloc scopeMarks v) eenv.cloc eenv mexpr
                    GenModuleDef cenv cgbuf qname lazyInitInfo eenv mexpr)), range0)
            //printfn "#_emptyTopInstrs = %d" _emptyTopInstrs.Length
            ()

        mgbuf.AddInitializeScriptsInOrderToEntryPoint()

//-------------------------------------------------------------------------
// When generating a module we just write into mutable
// structures representing the contents of the module.
//-------------------------------------------------------------------------

let GetEmptyIlxGenEnv (g: TcGlobals) ccu =
    let thisCompLoc = CompLocForCcu ccu
    { tyenv=TypeReprEnv.Empty
      cloc = thisCompLoc
      valsInScope=ValMap<_>.Empty
      witnessesInScope = EmptyTraitWitnessInfoHashMap g
      suppressWitnesses = false
      someTypeInThisAssembly= g.ilg.typ_Object // dummy value
      isFinalFile = false
      letBoundVars=[]
      liveLocals=IntMap.empty()
      innerVals = []
      sigToImplRemapInfo = [] (* "module remap info" *)
      withinSEH = false
      isInLoop = false }

type IlxGenResults =
    { ilTypeDefs: ILTypeDef list
      ilAssemAttrs: ILAttribute list
      ilNetModuleAttrs: ILAttribute list
      topAssemblyAttrs: Attribs
      permissionSets: ILSecurityDecl list
      quotationResourceInfo: (ILTypeRef list * byte[]) list }


let GenerateCode (cenv, anonTypeTable, eenv, TypedAssemblyAfterOptimization fileImpls, assemAttribs, moduleAttribs) =

    use unwindBuildPhase = PushThreadBuildPhaseUntilUnwind BuildPhase.IlxGen
    let g = cenv.g

    // Generate the implementations into the mgbuf
    let mgbuf = new AssemblyBuilder(cenv, anonTypeTable)
    let eenv = { eenv with cloc = CompLocForFragment cenv.opts.fragName cenv.viewCcu }

    // Generate the PrivateImplementationDetails type
    GenTypeDefForCompLoc (cenv, eenv, mgbuf, CompLocForPrivateImplementationDetails eenv.cloc, useHiddenInitCode, [], ILTypeInit.BeforeField, true, (* atEnd= *) true)

    // Generate the whole assembly
    CodegenAssembly cenv eenv mgbuf fileImpls

    let ilAssemAttrs = GenAttrs cenv eenv assemAttribs

    let tdefs, reflectedDefinitions = mgbuf.Close()


    // Generate the quotations
    let quotationResourceInfo =
        match reflectedDefinitions with
        | [] -> []
        | _ ->
            let qscope = QuotationTranslator.QuotationGenerationScope.Create (g, cenv.amap, cenv.viewCcu, cenv.tcVal, QuotationTranslator.IsReflectedDefinition.Yes)
            let defns =
              reflectedDefinitions |> List.choose (fun ((methName, v), e) ->
                    try
                      let mbaseR, astExpr = QuotationTranslator.ConvReflectedDefinition qscope methName v e
                  
                      Some(mbaseR, astExpr)
                    with
                    | QuotationTranslator.InvalidQuotedTerm e -> warning e; None)

            let referencedTypeDefs, typeSplices, exprSplices = qscope.Close()

            for (_typeSplice, m) in typeSplices do
                error(InternalError("A free type variable was detected in a reflected definition", m))

            for (_exprSplice, m) in exprSplices do
                error(Error(FSComp.SR.ilReflectedDefinitionsCannotUseSliceOperator(), m))

            let defnsResourceBytes = defns |> QuotationPickler.PickleDefns

            [ (referencedTypeDefs, defnsResourceBytes) ]

    let ilNetModuleAttrs = GenAttrs cenv eenv moduleAttribs

    let casApplied = new Dictionary<Stamp, bool>()
    let securityAttrs, topAssemblyAttrs = assemAttribs |> List.partition (fun a -> IsSecurityAttribute g cenv.amap casApplied a rangeStartup)
    // remove any security attributes from the top-level assembly attribute list
    let permissionSets = CreatePermissionSets cenv eenv securityAttrs

    { ilTypeDefs= tdefs
      ilAssemAttrs = ilAssemAttrs
      ilNetModuleAttrs = ilNetModuleAttrs
      topAssemblyAttrs = topAssemblyAttrs
      permissionSets = permissionSets
      quotationResourceInfo = quotationResourceInfo }


//-------------------------------------------------------------------------
// For printing values in fsi we want to lookup the value of given vrefs.
// The storage in the eenv says if the vref is stored in a static field.
// If we know how/where the field was generated, then we can lookup via reflection.
//-------------------------------------------------------------------------

open System

/// The lookup* functions are the conversions available from ilreflect.
type ExecutionContext =
    { LookupFieldRef: (ILFieldRef -> FieldInfo)
      LookupMethodRef: (ILMethodRef -> MethodInfo)
      LookupTypeRef: (ILTypeRef -> Type)
      LookupType: (ILType -> Type) }

// A helper to generate a default value for any System.Type. I couldn't find a System.Reflection
// method to do this.
let defaultOf =
    let gminfo =
       lazy
          (match <@@ Unchecked.defaultof<int> @@> with
           | Quotations.Patterns.Call(_, minfo, _) -> minfo.GetGenericMethodDefinition()
           | _ -> failwith "unexpected failure decoding quotation at ilxgen startup")
    fun ty -> gminfo.Value.MakeGenericMethod([| ty |]).Invoke(null, [| |])

/// Top-level val bindings are stored (for example) in static fields.
/// In the FSI case, these fields are be created and initialised, so we can recover the object.
/// IlxGen knows how v was stored, and then ilreflect knows how this storage was generated.
/// IlxGen converts (v: Tast.Val) to AbsIL data structures.
/// Ilreflect converts from AbsIL data structures to emitted Type, FieldInfo, MethodInfo etc.
let LookupGeneratedValue (amap: ImportMap) (ctxt: ExecutionContext) eenv (v: Val) =
  try
    // Convert the v.Type into a System.Type according to ilxgen and ilreflect.
    let objTyp() =
        let ilTy = GenType amap v.Range TypeReprEnv.Empty v.Type (* TypeReprEnv.Empty ok, not expecting typars *)
        ctxt.LookupType ilTy
    // Lookup the compiled v value (as an object).
    match StorageForVal amap.g v.Range v eenv with
      | StaticField (fspec, _, hasLiteralAttr, ilContainerTy, _, _, ilGetterMethRef, _, _) ->
          let obj =
              if hasLiteralAttr then
                  let staticTy = ctxt.LookupTypeRef fspec.DeclaringTypeRef
                  // Checked: This FieldInfo (FieldBuilder) supports GetValue().
                  staticTy.GetField(fspec.Name).GetValue(null: obj)
              else
                  let staticTy = ctxt.LookupTypeRef ilContainerTy.TypeRef
                  // We can't call .Invoke on the ILMethodRef's MethodInfo,
                  // because it is the MethodBuilder and that does not support Invoke.
                  // Rather, we look for the getter MethodInfo from the built type and .Invoke on that.
                  let methInfo = staticTy.GetMethod(ilGetterMethRef.Name, BindingFlags.Static ||| BindingFlags.Public ||| BindingFlags.NonPublic)
                  methInfo.Invoke((null: obj), (null: obj[]))
          Some (obj, objTyp())

      | StaticProperty (ilGetterMethSpec, _) ->
          let obj =
              let staticTy = ctxt.LookupTypeRef ilGetterMethSpec.MethodRef.DeclaringTypeRef
              // We can't call .Invoke on the ILMethodRef's MethodInfo,
              // because it is the MethodBuilder and that does not support Invoke.
              // Rather, we look for the getter MethodInfo from the built type and .Invoke on that.
              let methInfo = staticTy.GetMethod(ilGetterMethSpec.Name, BindingFlags.Static ||| BindingFlags.Public ||| BindingFlags.NonPublic)
              methInfo.Invoke((null: obj), (null: obj[]))
          Some (obj, objTyp())

      | Null ->
          Some (null, objTyp())
      | Local _ -> None 
      | Method _ -> None
      | Arg _ -> None
      | Env _ -> None
  with
    e ->
#if DEBUG  
      printf "ilxGen.LookupGeneratedValue for v=%s caught exception:\n%A\n\n" v.LogicalName e
#endif
      None

// Invoke the set_Foo method for a declaration with a value. Used to create variables with values programatically in fsi.exe.
let SetGeneratedValue (ctxt: ExecutionContext) (g: TcGlobals) eenv isForced (v: Val) (value: obj) =
  try
    match StorageForVal g v.Range v eenv with
      | StaticField (fspec, _, hasLiteralAttr, _, _, _, _f, ilSetterMethRef, _) ->
          if not hasLiteralAttr && (v.IsMutable || isForced) then
              if isForced then
                  let staticTy = ctxt.LookupTypeRef fspec.DeclaringTypeRef

                  let fieldInfo = staticTy.GetField(fspec.Name, BindingFlags.Static ||| BindingFlags.Public ||| BindingFlags.NonPublic)
                  fieldInfo.SetValue(null, value)
              else
                  let staticTy = ctxt.LookupTypeRef ilSetterMethRef.DeclaringTypeRef

                  let methInfo = staticTy.GetMethod(ilSetterMethRef.Name, BindingFlags.Static ||| BindingFlags.Public ||| BindingFlags.NonPublic)
                  methInfo.Invoke (null, [| value |]) |> ignore
      | _ -> ()
  with
    e ->
#if DEBUG  
      printf "ilxGen.SetGeneratedValue for v=%s caught exception:\n%A\n\n" v.LogicalName e
#endif
      ()

// Invoke the set_Foo method for a declaration with a default/null value. Used to release storage in fsi.exe
let ClearGeneratedValue (ctxt: ExecutionContext) (g: TcGlobals) eenv (v: Val) =
  try
    match StorageForVal g v.Range v eenv with
      | StaticField (fspec, _, hasLiteralAttr, _, _, _, _ilGetterMethRef, _ilSetterMethRef, _) ->
          if not hasLiteralAttr && v.IsMutable then
              let ty = ctxt.LookupType fspec.ActualType
              SetGeneratedValue ctxt g eenv false v (defaultOf ty)
      | _ -> ()
  with
    e ->
#if DEBUG  
      printf "ilxGen.ClearGeneratedValue for v=%s caught exception:\n%A\n\n" v.LogicalName e
#endif
      ()

/// The published API from the ILX code generator
type IlxAssemblyGenerator(amap: ImportMap, tcGlobals: TcGlobals, tcVal: ConstraintSolver.TcValF, ccu: CcuThunk) =

    // The incremental state held by the ILX code generator
    let mutable ilxGenEnv = GetEmptyIlxGenEnv tcGlobals ccu
    let anonTypeTable = AnonTypeGenerationTable()
    let intraAssemblyInfo = { StaticFieldInfo = new Dictionary<_, _>(HashIdentity.Structural) }
    let casApplied = new Dictionary<Stamp, bool>()

    /// Register a set of referenced assemblies with the ILX code generator
    member __.AddExternalCcus ccus =
        ilxGenEnv <- AddExternalCcusToIlxGenEnv amap tcGlobals ilxGenEnv ccus

    /// Register a fragment of the current assembly with the ILX code generator. If 'isIncrementalFragment' is true then the input
    /// is assumed to be a fragment 'typed' into FSI.EXE, otherwise the input is assumed to be the result of a '#load'
    member __.AddIncrementalLocalAssemblyFragment (isIncrementalFragment, fragName, typedImplFiles) =
        ilxGenEnv <- AddIncrementalLocalAssemblyFragmentToIlxGenEnv (amap, isIncrementalFragment, tcGlobals, ccu, fragName, intraAssemblyInfo, ilxGenEnv, typedImplFiles)

    /// Generate ILX code for an assembly fragment
    member __.GenerateCode (codeGenOpts, typedAssembly, assemAttribs, moduleAttribs) =
        let cenv: cenv =
            { g=tcGlobals
              tcVal = tcVal
              viewCcu = ccu
              ilUnitTy = None
              amap = amap
              casApplied = casApplied
              intraAssemblyInfo = intraAssemblyInfo
              opts = codeGenOpts
              optimizeDuringCodeGen = (fun x -> x)
              exprRecursionDepth = 0
              delayedGenMethods = Queue () }
        GenerateCode (cenv, anonTypeTable, ilxGenEnv, typedAssembly, assemAttribs, moduleAttribs)

    /// Invert the compilation of the given value and clear the storage of the value
    member __.ClearGeneratedValue (ctxt, v) = ClearGeneratedValue ctxt tcGlobals ilxGenEnv v

    /// Invert the compilation of the given value and set the storage of the value, even if it is immutable
    member __.ForceSetGeneratedValue (ctxt, v, value: obj) = SetGeneratedValue ctxt tcGlobals ilxGenEnv true v value

    /// Invert the compilation of the given value and return its current dynamic value and its compiled System.Type
    member __.LookupGeneratedValue (ctxt, v) = LookupGeneratedValue amap ctxt ilxGenEnv v
<|MERGE_RESOLUTION|>--- conflicted
+++ resolved
@@ -5018,37 +5018,26 @@
     
     let ilCloLambdas = Lambdas_return ilCtxtDelTy
     let ilAttribs = GenAttrs cenv eenvinner cloAttribs
-<<<<<<< HEAD
-    let cloTypeDefs = GenClosureTypeDefs cenv (ilDelegeeTypeRef, ilDelegeeGenericParams, ilAttribs, ilCloAllFreeVars, ilCloLambdas, ilCtorBody, [delegeeInvokeMeth], [], g.ilg.typ_Object, [])
-=======
-    let cloTypeDefs =
+    let cloTypeDefs = 
         (if useStaticClosure then GenStaticClosureTypeDefs else GenClosureTypeDefs)
-            cenv (ilDelegeeTypeRef, ilDelegeeGenericParams, ilAttribs, ilCloFreeVars, ilCloLambdas, ilCtorBody, [delegeeInvokeMeth], [], g.ilg.typ_Object, [])
->>>>>>> f422dc3e
+            cenv (ilDelegeeTypeRef, ilDelegeeGenericParams, ilAttribs, ilCloAllFreeVars, ilCloLambdas, ilCtorBody, [delegeeInvokeMeth], [], g.ilg.typ_Object, [])
     for cloTypeDef in cloTypeDefs do
         cgbuf.mgbuf.AddTypeDef(ilDelegeeTypeRef, cloTypeDef, false, false, None)
     CountClosure()
 
     // Push the constructor for the delegee
     let ctxtGenericArgsForDelegee = GenGenericArgs m eenvouter.tyenv cloFreeTyvars
-<<<<<<< HEAD
-    let ilxCloSpec = IlxClosureSpec.Create(IlxClosureRef(ilDelegeeTypeRef, ilCloLambdas, ilCloAllFreeVars), ctxtGenericArgsForDelegee)
-
-    GenWitnessArgsFromWitnessInfos cenv cgbuf eenvouter m cloWitnessInfos
-    GenGetLocalVals cenv cgbuf eenvouter m cloFreeVars
-
-    CG.EmitInstr cgbuf (pop ilCloAllFreeVars.Length) (Push [EraseClosures.mkTyOfLambdas g.ilxPubCloEnv ilCloLambdas]) (I_newobj (ilxCloSpec.Constructor, None))
-
-=======
     if useStaticClosure then
         GenUnit cenv eenvouter m cgbuf
     else
-        let ilxCloSpec = IlxClosureSpec.Create(IlxClosureRef(ilDelegeeTypeRef, ilCloLambdas, ilCloFreeVars), ctxtGenericArgsForDelegee)
+        let ilxCloSpec = IlxClosureSpec.Create(IlxClosureRef(ilDelegeeTypeRef, ilCloLambdas, ilCloAllFreeVars), ctxtGenericArgsForDelegee)
+
+        GenWitnessArgsFromWitnessInfos cenv cgbuf eenvouter m cloWitnessInfos
         GenGetLocalVals cenv cgbuf eenvouter m cloFreeVars
-        CG.EmitInstr cgbuf (pop ilCloFreeVars.Length) (Push [EraseClosures.mkTyOfLambdas g.ilxPubCloEnv ilCloLambdas]) (I_newobj (ilxCloSpec.Constructor, None))
-    
+
+        CG.EmitInstr cgbuf (pop ilCloAllFreeVars.Length) (Push [EraseClosures.mkTyOfLambdas g.ilxPubCloEnv ilCloLambdas]) (I_newobj (ilxCloSpec.Constructor, None))
+
     // Push the function pointer to the Invoke method of the delegee
->>>>>>> f422dc3e
     let ilDelegeeTyOuter = mkILBoxedTy ilDelegeeTypeRef ctxtGenericArgsForDelegee
     let ilDelegeeInvokeMethOuter =
         (if useStaticClosure then mkILNonGenericStaticMethSpecInTy else mkILNonGenericInstanceMethSpecInTy)
