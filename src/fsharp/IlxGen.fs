// Copyright (c) Microsoft Corporation. All Rights Reserved. See License.txt in the project root for license information.

//--------------------------------------------------------------------------
// The ILX generator.
//--------------------------------------------------------------------------

module internal FSharp.Compiler.IlxGen

open System.IO
open System.Reflection
open System.Collections.Generic

open Internal.Utilities
open Internal.Utilities.Collections

open FSharp.Compiler.AbstractIL
open FSharp.Compiler.AbstractIL.IL
open FSharp.Compiler.AbstractIL.Internal
open FSharp.Compiler.AbstractIL.Internal.Library
open FSharp.Compiler.AbstractIL.Extensions.ILX
open FSharp.Compiler.AbstractIL.Extensions.ILX.Types
open FSharp.Compiler.AbstractIL.Internal.BinaryConstants

open FSharp.Compiler
open FSharp.Compiler.AttributeChecking
open FSharp.Compiler.Ast
open FSharp.Compiler.ErrorLogger
open FSharp.Compiler.Infos
open FSharp.Compiler.Import
open FSharp.Compiler.Layout
open FSharp.Compiler.Lib
open FSharp.Compiler.PrettyNaming
open FSharp.Compiler.Range
open FSharp.Compiler.Tast
open FSharp.Compiler.Tastops
open FSharp.Compiler.Tastops.DebugPrint
open FSharp.Compiler.TcGlobals
open FSharp.Compiler.TypeRelations

let IsNonErasedTypar (tp: Typar) = 
    not tp.IsErased

let DropErasedTypars (tps: Typar list) =
    tps |> List.filter IsNonErasedTypar

let DropErasedTyargs tys = 
    tys |> List.filter (fun ty -> match ty with TType_measure _ -> false | _ -> true)

let AddNonUserCompilerGeneratedAttribs (g: TcGlobals) (mdef: ILMethodDef) = 
    g.AddMethodGeneratedAttributes mdef

let debugDisplayMethodName = "__DebugDisplay"

let useHiddenInitCode = true

let iLdcZero = AI_ldc (DT_I4, ILConst.I4 0)

let iLdcInt64 i = AI_ldc (DT_I8, ILConst.I8 i)

let iLdcDouble i = AI_ldc (DT_R8, ILConst.R8 i)

let iLdcSingle i = AI_ldc (DT_R4, ILConst.R4 i)

/// Make a method that simply loads a field
let mkLdfldMethodDef (ilMethName, reprAccess, isStatic, ilTy, ilFieldName, ilPropType) =
   let ilFieldSpec = mkILFieldSpecInTy(ilTy, ilFieldName, ilPropType)
   let ilReturn = mkILReturn ilPropType
   let ilMethodDef =
       if isStatic then
           mkILNonGenericStaticMethod (ilMethName, reprAccess, [], ilReturn, mkMethodBody(true, [], 2, nonBranchingInstrsToCode [mkNormalLdsfld ilFieldSpec], None))
       else
           mkILNonGenericInstanceMethod (ilMethName, reprAccess, [], ilReturn, mkMethodBody (true, [], 2, nonBranchingInstrsToCode [ mkLdarg0; mkNormalLdfld ilFieldSpec], None))
   ilMethodDef.WithSpecialName

/// Choose the constructor parameter names for fields
let ChooseParamNames fieldNamesAndTypes =
    let takenFieldNames = fieldNamesAndTypes |> List.map p23 |> Set.ofList

    fieldNamesAndTypes
    |> List.map (fun (ilPropName, ilFieldName, ilPropType) ->
        let lowerPropName = String.uncapitalize ilPropName
        let ilParamName = if takenFieldNames.Contains lowerPropName then ilPropName else lowerPropName
        ilParamName, ilFieldName, ilPropType)

/// Approximation for purposes of optimization and giving a warning when compiling definition-only files as EXEs
let rec CheckCodeDoesSomething (code: ILCode) =
    code.Instrs |> Array.exists (function AI_ldnull | AI_nop | AI_pop | I_ret | I_seqpoint _ -> false | _ -> true)

/// Choose the field names for variables captured by closures
let ChooseFreeVarNames takenNames ts =
    let tns = List.map (fun t -> (t, None)) ts
    let rec chooseName names (t, nOpt) =
        let tn = match nOpt with None -> t | Some n -> t + string n
        if Zset.contains tn names then
          chooseName names (t, Some(match nOpt with None -> 0 | Some n -> (n+1)))
        else
          let names = Zset.add tn names
          tn, names

    let names = Zset.empty String.order |> Zset.addList takenNames
    let ts, _names = List.mapFold chooseName names tns
    ts

/// We can't tailcall to methods taking byrefs. This helper helps search for them
let IsILTypeByref = function ILType.Byref _ -> true | _ -> false

let mainMethName = CompilerGeneratedName "main"

/// Used to query custom attributes when emitting COM interop code.
type AttributeDecoder(namedArgs) =

    let nameMap = namedArgs |> List.map (fun (AttribNamedArg(s, _, _, c)) -> s, c) |> NameMap.ofList
    let findConst x = match NameMap.tryFind x nameMap with | Some(AttribExpr(_, Expr.Const (c, _, _))) -> Some c | _ -> None
    let findAppTr x = match NameMap.tryFind x nameMap with | Some(AttribExpr(_, Expr.App (_, _, [TType_app(tr, _, _)], _, _))) -> Some tr | _ -> None

    member __.FindInt16 x dflt = match findConst x with | Some(Const.Int16 x) -> x | _ -> dflt

    member __.FindInt32 x dflt = match findConst x with | Some(Const.Int32 x) -> x | _ -> dflt

    member __.FindBool x dflt = match findConst x with | Some(Const.Bool x) -> x | _ -> dflt

    member __.FindString x dflt = match findConst x with | Some(Const.String x) -> x | _ -> dflt

    member __.FindTypeName x dflt = match findAppTr x with | Some tr -> tr.DisplayName | _ -> dflt         

//--------------------------------------------------------------------------
// Statistics
//--------------------------------------------------------------------------

let mutable reports = (fun _ -> ())

let AddReport f = 
    let old = reports 
    reports <- (fun oc -> old oc; f oc)

let ReportStatistics (oc: TextWriter) = 
    reports oc

let NewCounter nm =
    let count = ref 0
    AddReport (fun oc -> if !count <> 0 then oc.WriteLine (string !count + " " + nm))
    (fun () -> incr count)

let CountClosure = NewCounter "closures"

let CountMethodDef = NewCounter "IL method definitions corresponding to values"

let CountStaticFieldDef = NewCounter "IL field definitions corresponding to values"

let CountCallFuncInstructions = NewCounter "callfunc instructions (indirect calls)"

/// Non-local information related to internals of code generation within an assembly
type IlxGenIntraAssemblyInfo =
    { 
      /// A table recording the generated name of the static backing fields for each mutable top level value where
      /// we may need to take the address of that value, e.g. static mutable module-bound values which are structs. These are
      /// only accessible intra-assembly. Across assemblies, taking the address of static mutable module-bound values is not permitted.
      /// The key to the table is the method ref for the property getter for the value, which is a stable name for the Val's
      /// that come from both the signature and the implementation.
      StaticFieldInfo: Dictionary<ILMethodRef, ILFieldSpec>
    }

/// Helper to make sure we take tailcalls in some situations
type FakeUnit = | Fake

/// Indicates how the generated IL code is ultimately emitted
type IlxGenBackend =
    /// Indicates we are emitting code for ilwrite
    | IlWriteBackend

    /// Indicates we are emitting code for Reflection.Emit in F# Interactive.
    | IlReflectBackend

[<NoEquality; NoComparison>]
type IlxGenOptions =
    { 
      /// Indicates the "fragment name" for the part of the assembly we are emitting, particularly for incremental
      /// emit using Reflection.Emit in F# Interactive.
      fragName: string
      
      /// Indicates if we are generating filter blocks
      generateFilterBlocks: bool
      
      /// Indicates if we are working around historical Reflection.Emit bugs
      workAroundReflectionEmitBugs: bool
      
      /// Indicates if we should/shouldn't emit constant arrays as static data blobs
      emitConstantArraysUsingStaticDataBlobs: bool
      
      /// If this is set, then the last module becomes the "main" module and its toplevel bindings are executed at startup
      mainMethodInfo: Tast.Attribs option
      
      /// Indicates if local optimizations are on
      localOptimizationsAreOn: bool
      
      /// Indicates if we are generating debug symbols
      generateDebugSymbols: bool
      
      /// Indicates that FeeFee debug values should be emitted as value 100001 for 
      /// easier detection in debug output
      testFlagEmitFeeFeeAs100001: bool
      
      ilxBackend: IlxGenBackend

      /// Indicates the code is being generated in FSI.EXE and is executed immediately after code generation
      /// This includes all interactively compiled code, including #load, definitions, and expressions
      isInteractive: bool

      /// Indicates the code generated is an interactive 'it' expression. We generate a setter to allow clearing of the underlying
      /// storage, even though 'it' is not logically mutable
      isInteractiveItExpr: bool

      /// Whenever possible, use callvirt instead of call
      alwaysCallVirt: bool 
    }

/// Compilation environment for compiling a fragment of an assembly
[<NoEquality; NoComparison>]
type cenv =
    { 
      /// The TcGlobals for the compilation
      g: TcGlobals
            
      /// The ImportMap for reading IL
      amap: ImportMap
      
      /// A callback for TcVal in the typechecker. Used to generalize values when finding witnesses. 
      /// It is unfortunate this is needed but it is until we supply witnesses through the compilation.
      TcVal: ConstraintSolver.TcValF
      
      /// The TAST for the assembly being emitted
      viewCcu: CcuThunk
      
      /// The options for ILX code generation
      opts: IlxGenOptions
      
      /// Cache the generation of the "unit" type
      mutable ilUnitTy: ILType option
      
      /// Other information from the emit of this assembly
      intraAssemblyInfo: IlxGenIntraAssemblyInfo
      
      /// Cache methods with SecurityAttribute applied to them, to prevent unnecessary calls to ExistsInEntireHierarchyOfType
      casApplied: Dictionary<Stamp, bool>
      
      /// Used to apply forced inlining optimizations to witnesses generated late during codegen
      mutable optimizeDuringCodeGen: (Expr -> Expr)

      /// What depth are we at when generating an expression?
      mutable exprRecursionDepth: int

      /// Delayed Method Generation - prevents stack overflows when we need to generate methods that are split into many methods by the optimizer.
      delayedGenMethods: Queue<cenv -> unit>
    }

    override x.ToString() = "<cenv>"


let mkTypeOfExpr cenv m ilty =
    let g = cenv.g
    mkAsmExpr ([ mkNormalCall (mspec_Type_GetTypeFromHandle g) ], [],
                   [mkAsmExpr ([ I_ldtoken (ILToken.ILType ilty) ], [], [], [g.system_RuntimeTypeHandle_ty], m)],
                   [g.system_Type_ty], m)
               
let mkGetNameExpr cenv (ilt: ILType) m =
    mkAsmExpr ([I_ldstr ilt.BasicQualifiedName], [], [], [cenv.g.string_ty], m)

let useCallVirt cenv boxity (mspec: ILMethodSpec) isBaseCall =
    cenv.opts.alwaysCallVirt &&
    (boxity = AsObject) &&
    not mspec.CallingConv.IsStatic &&
    not isBaseCall

/// Describes where items are to be placed within the generated IL namespace/typespace.
/// This should be cleaned up.
type CompileLocation =
    { Scope: IL.ILScopeRef

      TopImplQualifiedName: string

      Namespace: string option

      Enclosing: string list

      QualifiedNameOfFile: string
    }

//--------------------------------------------------------------------------
// Access this and other assemblies
//--------------------------------------------------------------------------

let mkTopName ns n = String.concat "." (match ns with Some x -> [x;n] | None -> [n])

let CompLocForFragment fragName (ccu: CcuThunk) =
   { QualifiedNameOfFile = fragName
     TopImplQualifiedName = fragName
     Scope = ccu.ILScopeRef
     Namespace = None
     Enclosing = []}

let CompLocForCcu (ccu: CcuThunk) = CompLocForFragment ccu.AssemblyName ccu

let CompLocForSubModuleOrNamespace cloc (submod: ModuleOrNamespace) =
    let n = submod.CompiledName
    match submod.ModuleOrNamespaceType.ModuleOrNamespaceKind with
    | FSharpModuleWithSuffix | ModuleOrType -> { cloc with Enclosing= cloc.Enclosing @ [n]}
    | Namespace -> {cloc with Namespace=Some (mkTopName cloc.Namespace n)}

let CompLocForFixedPath fragName qname (CompPath(sref, cpath)) =
    let ns, t = List.takeUntil (fun (_, mkind) -> mkind <> Namespace) cpath
    let ns = List.map fst ns
    let ns = textOfPath ns
    let encl = t |> List.map (fun (s, _)-> s)
    let ns = if ns = "" then None else Some ns
    { QualifiedNameOfFile = fragName
      TopImplQualifiedName = qname
      Scope = sref
      Namespace = ns
      Enclosing = encl }

let CompLocForFixedModule fragName qname (mspec: ModuleOrNamespace) =
   let cloc = CompLocForFixedPath fragName qname mspec.CompilationPath
   let cloc = CompLocForSubModuleOrNamespace cloc mspec
   cloc

let NestedTypeRefForCompLoc cloc n =
    match cloc.Enclosing with
    | [] ->
        let tyname = mkTopName cloc.Namespace n
        mkILTyRef(cloc.Scope, tyname)
    | h :: t -> mkILNestedTyRef(cloc.Scope, mkTopName cloc.Namespace h :: t, n)
    
let CleanUpGeneratedTypeName (nm: string) =
    if nm.IndexOfAny IllegalCharactersInTypeAndNamespaceNames = -1 then
        nm
    else
        (nm, IllegalCharactersInTypeAndNamespaceNames) ||> Array.fold (fun nm c -> nm.Replace(string c, "-"))

let TypeNameForInitClass cloc =
    "<StartupCode$" + (CleanUpGeneratedTypeName cloc.QualifiedNameOfFile) + ">.$" + cloc.TopImplQualifiedName

let TypeNameForImplicitMainMethod cloc =
    TypeNameForInitClass cloc + "$Main"

let TypeNameForPrivateImplementationDetails cloc =
    "<PrivateImplementationDetails$" + (CleanUpGeneratedTypeName cloc.QualifiedNameOfFile) + ">"

let CompLocForInitClass cloc =
    {cloc with Enclosing=[TypeNameForInitClass cloc]; Namespace=None}

let CompLocForImplicitMainMethod cloc =
    {cloc with Enclosing=[TypeNameForImplicitMainMethod cloc]; Namespace=None}

let CompLocForPrivateImplementationDetails cloc =
    {cloc with
        Enclosing=[TypeNameForPrivateImplementationDetails cloc]; Namespace=None}

/// Compute an ILTypeRef for a CompilationLocation
let rec TypeRefForCompLoc cloc =
    match cloc.Enclosing with
    | [] ->
      mkILTyRef(cloc.Scope, TypeNameForPrivateImplementationDetails cloc)
    | [h] ->
      let tyname = mkTopName cloc.Namespace h
      mkILTyRef(cloc.Scope, tyname)
    | _ ->
      let encl, n = List.frontAndBack cloc.Enclosing
      NestedTypeRefForCompLoc {cloc with Enclosing=encl} n

/// Compute an ILType for a CompilationLocation for a non-generic type
let mkILTyForCompLoc cloc = mkILNonGenericBoxedTy (TypeRefForCompLoc cloc)

let ComputeMemberAccess hidden = if hidden then ILMemberAccess.Assembly else ILMemberAccess.Public

// Under --publicasinternal change types from Public to Private (internal for types)
let ComputePublicTypeAccess() = ILTypeDefAccess.Public

let ComputeTypeAccess (tref: ILTypeRef) hidden =
    match tref.Enclosing with
    | [] -> if hidden then ILTypeDefAccess.Private else ComputePublicTypeAccess()
    | _ -> ILTypeDefAccess.Nested (ComputeMemberAccess hidden)
        
//--------------------------------------------------------------------------
// TypeReprEnv
//--------------------------------------------------------------------------

/// Indicates how type parameters are mapped to IL type variables
[<NoEquality; NoComparison>]
type TypeReprEnv(reprs: Map<Stamp, uint16>, count: int) =

    /// Lookup a type parameter
    member __.Item (tp: Typar, m: range) =
        try reprs.[tp.Stamp]
        with :? KeyNotFoundException ->
          errorR(InternalError("Undefined or unsolved type variable: " + showL(typarL tp), m))
          // Random value for post-hoc diagnostic analysis on generated tree *
          uint16 666

    /// Add an additional type parameter to the environment. If the parameter is a units-of-measure parameter
    /// then it is ignored, since it doesn't correspond to a .NET type parameter.
    member tyenv.AddOne (tp: Typar) =
        if IsNonErasedTypar tp then
            TypeReprEnv(reprs.Add (tp.Stamp, uint16 count), count + 1)
        else
            tyenv

    /// Add multiple additional type parameters to the environment.
    member tyenv.Add tps =
        (tyenv, tps) ||> List.fold (fun tyenv tp -> tyenv.AddOne tp)

    /// Get the count of the non-erased type parameters in scope.
    member __.Count = count

    /// Get the empty environment, where no type parameters are in scope.
    static member Empty =
        TypeReprEnv(count = 0, reprs = Map.empty)

    /// Get the environment for a fixed set of type parameters
    static member ForTypars tps =
        TypeReprEnv.Empty.Add tps
     
    /// Get the environment for within a type definition
    static member ForTycon (tycon: Tycon) =
        TypeReprEnv.ForTypars (tycon.TyparsNoRange)
    
    /// Get the environment for generating a reference to items within a type definition
    static member ForTyconRef (tycon: TyconRef) =
        TypeReprEnv.ForTycon tycon.Deref
    

//--------------------------------------------------------------------------
// Generate type references
//--------------------------------------------------------------------------

/// Get the ILTypeRef or other representation information for a type
let GenTyconRef (tcref: TyconRef) =
    assert(not tcref.IsTypeAbbrev)
    tcref.CompiledRepresentation

type VoidNotOK = 
    | VoidNotOK
    | VoidOK

#if DEBUG
let voidCheck m g permits ty =
   if permits=VoidNotOK && isVoidTy g ty then
       error(InternalError("System.Void unexpectedly detected in IL code generation. This should not occur.", m))
#endif

/// When generating parameter and return types generate precise .NET IL pointer types.
/// These can't be generated for generic instantiations, since .NET generics doesn't
/// permit this. But for 'naked' values (locals, parameters, return values etc.) machine
/// integer values and native pointer values are compatible (though the code is unverifiable).
type PtrsOK =
    | PtrTypesOK
    | PtrTypesNotOK

let GenReadOnlyAttributeIfNecessary (g: TcGlobals) ty =
    let add = isInByrefTy g ty && g.attrib_IsReadOnlyAttribute.TyconRef.CanDeref
    if add then
        let attr = mkILCustomAttribute g.ilg (g.attrib_IsReadOnlyAttribute.TypeRef, [], [], [])
        Some attr
    else
        None

/// Generate "modreq([mscorlib]System.Runtime.InteropServices.InAttribute)" on inref types.
let GenReadOnlyModReqIfNecessary (g: TcGlobals) ty ilTy =
    let add = isInByrefTy g ty && g.attrib_InAttribute.TyconRef.CanDeref
    if add then
        ILType.Modified(true, g.attrib_InAttribute.TypeRef, ilTy)
    else
        ilTy

let rec GenTypeArgAux amap m tyenv tyarg =
    GenTypeAux amap m tyenv VoidNotOK PtrTypesNotOK tyarg

and GenTypeArgsAux amap m tyenv tyargs =
    List.map (GenTypeArgAux amap m tyenv) (DropErasedTyargs tyargs)

and GenTyAppAux amap m tyenv repr tinst =
    match repr with
    | CompiledTypeRepr.ILAsmOpen ty ->
        let ilTypeInst = GenTypeArgsAux amap m tyenv tinst
        let ty = IL.instILType ilTypeInst ty
        ty
    | CompiledTypeRepr.ILAsmNamed (tref, boxity, ilTypeOpt) ->
        GenILTyAppAux amap m tyenv (tref, boxity, ilTypeOpt) tinst

and GenILTyAppAux amap m tyenv (tref, boxity, ilTypeOpt) tinst =
    match ilTypeOpt with
    | None ->
        let ilTypeInst = GenTypeArgsAux amap m tyenv tinst
        mkILTy boxity (mkILTySpec (tref, ilTypeInst))
    | Some ilType ->
        ilType // monomorphic types include a cached ilType to avoid reallocation of an ILType node

and GenNamedTyAppAux (amap: ImportMap) m tyenv ptrsOK tcref tinst =
    let g = amap.g
    let tinst = DropErasedTyargs tinst

    // See above note on ptrsOK
    if ptrsOK = PtrTypesOK && tyconRefEq g tcref g.nativeptr_tcr && (freeInTypes CollectTypars tinst).FreeTypars.IsEmpty then
        GenNamedTyAppAux amap m tyenv ptrsOK g.ilsigptr_tcr tinst
    else
#if !NO_EXTENSIONTYPING
        match tcref.TypeReprInfo with
        // Generate the base type, because that is always the representation of the erased type, unless the assembly is being injected
        | TProvidedTypeExtensionPoint info when info.IsErased ->
            GenTypeAux amap m tyenv VoidNotOK ptrsOK (info.BaseTypeForErased (m, g.obj_ty))
        | _ ->
#endif
            GenTyAppAux amap m tyenv (GenTyconRef tcref) tinst

and GenTypeAux amap m (tyenv: TypeReprEnv) voidOK ptrsOK ty =
    let g = amap.g
#if DEBUG
    voidCheck m g voidOK ty
#else
    ignore voidOK
#endif
    match stripTyEqnsAndMeasureEqns g ty with
    | TType_app (tcref, tinst, _nullness) ->
        GenNamedTyAppAux amap m tyenv ptrsOK tcref tinst
    
    | TType_tuple (tupInfo, args) ->
        GenTypeAux amap m tyenv VoidNotOK ptrsOK (mkCompiledTupleTy g (evalTupInfoIsStruct tupInfo) args)

    | TType_fun (dty, returnTy, _nullness) ->
        EraseClosures.mkILFuncTy g.ilxPubCloEnv  (GenTypeArgAux amap m tyenv dty) (GenTypeArgAux amap m tyenv returnTy)

    | TType_anon (anonInfo, tinst) ->
        let tref = anonInfo.ILTypeRef
        let boxity = if evalAnonInfoIsStruct anonInfo then ILBoxity.AsValue else ILBoxity.AsObject
        GenILTyAppAux amap m tyenv (tref, boxity, None) tinst

    | TType_ucase (ucref, args) ->
        let cuspec, idx = GenUnionCaseSpec amap m tyenv ucref args
        EraseUnions.GetILTypeForAlternative cuspec idx

    | TType_forall (tps, tau) ->
        let tps = DropErasedTypars tps
        if tps.IsEmpty then GenTypeAux amap m tyenv VoidNotOK ptrsOK tau
        else EraseClosures.mkILTyFuncTy g.ilxPubCloEnv

    | TType_var (tp, _nullness) -> mkILTyvarTy tyenv.[tp, m]

    | TType_measure _ -> g.ilg.typ_Int32

//--------------------------------------------------------------------------
// Generate ILX references to closures, classunions etc. given a tyenv
//--------------------------------------------------------------------------

and GenUnionCaseRef (amap: ImportMap) m tyenv i (fspecs: RecdField[]) =
    let g = amap.g
    fspecs |> Array.mapi (fun j fspec ->
        let ilFieldDef = IL.mkILInstanceField(fspec.Name, GenType amap m tyenv fspec.FormalType, None, ILMemberAccess.Public)
        // These properties on the "field" of an alternative end up going on a property generated by cu_erase.fs
        IlxUnionField
          (ilFieldDef.With(customAttrs = mkILCustomAttrs [(mkCompilationMappingAttrWithVariantNumAndSeqNum g (int SourceConstructFlags.Field) i j )])))


and GenUnionRef (amap: ImportMap) m (tcref: TyconRef) =
    let g = amap.g
    let tycon = tcref.Deref
    assert(not tycon.IsTypeAbbrev)
    match tycon.UnionTypeInfo with
    | ValueNone -> failwith "GenUnionRef m"
    | ValueSome funion ->
      cached funion.CompiledRepresentation (fun () ->
          let tyenvinner = TypeReprEnv.ForTycon tycon
          match tcref.CompiledRepresentation with
          | CompiledTypeRepr.ILAsmOpen _ -> failwith "GenUnionRef m: unexpected ASM tyrep"
          | CompiledTypeRepr.ILAsmNamed (tref, _, _) ->
              let alternatives =
                  tycon.UnionCasesArray |> Array.mapi (fun i cspec ->
                      { altName=cspec.CompiledName
                        altCustomAttrs=emptyILCustomAttrs
                        altFields=GenUnionCaseRef amap m tyenvinner i cspec.RecdFieldsArray })
              let nullPermitted = IsUnionTypeWithNullAsTrueValue g tycon
              let hasHelpers = ComputeUnionHasHelpers g tcref
              let boxity = (if tcref.IsStructOrEnumTycon then ILBoxity.AsValue else ILBoxity.AsObject)
              IlxUnionRef(boxity, tref, alternatives, nullPermitted, hasHelpers))

and ComputeUnionHasHelpers g (tcref: TyconRef) =
    if tyconRefEq g tcref g.unit_tcr_canon then NoHelpers
    elif tyconRefEq g tcref g.list_tcr_canon then SpecialFSharpListHelpers
    elif tyconRefEq g tcref g.option_tcr_canon then SpecialFSharpOptionHelpers
    else
     match TryFindFSharpAttribute g g.attrib_DefaultAugmentationAttribute tcref.Attribs with
     | Some(Attrib(_, _, [ AttribBoolArg b ], _, _, _, _)) ->
         if b then AllHelpers else NoHelpers
     | Some (Attrib(_, _, _, _, _, _, m)) ->
         errorR(Error(FSComp.SR.ilDefaultAugmentationAttributeCouldNotBeDecoded(), m))
         AllHelpers
     | _ ->
         AllHelpers (* not hiddenRepr *)

and GenUnionSpec amap m tyenv tcref tyargs =
    let curef = GenUnionRef amap m tcref
    let tinst = GenTypeArgs amap m tyenv tyargs
    IlxUnionSpec(curef, tinst)

and GenUnionCaseSpec amap m tyenv (ucref: UnionCaseRef) tyargs =
    let cuspec = GenUnionSpec amap m tyenv ucref.TyconRef tyargs
    cuspec, ucref.Index

and GenType amap m tyenv ty =
    GenTypeAux amap m tyenv VoidNotOK PtrTypesNotOK ty

and GenTypes amap m tyenv tys = List.map (GenType amap m tyenv) tys

and GenTypePermitVoid amap m tyenv ty = (GenTypeAux amap m tyenv VoidOK PtrTypesNotOK ty)

and GenTypesPermitVoid amap m tyenv tys = List.map (GenTypePermitVoid amap m tyenv) tys

and GenTyApp amap m tyenv repr tyargs = GenTyAppAux amap m tyenv repr tyargs

and GenNamedTyApp amap m tyenv tcref tinst = GenNamedTyAppAux amap m tyenv PtrTypesNotOK tcref tinst

/// IL void types are only generated for return types
and GenReturnType amap m tyenv returnTyOpt =
    match returnTyOpt with
    | None -> ILType.Void
    | Some returnTy ->
        let ilTy = GenTypeAux amap m tyenv VoidNotOK(*1*) PtrTypesOK returnTy (*1: generate void from unit, but not accept void *)
        GenReadOnlyModReqIfNecessary amap.g returnTy ilTy

and GenParamType amap m tyenv isSlotSig ty =
    let ilTy = GenTypeAux amap m tyenv VoidNotOK PtrTypesOK ty
    if isSlotSig then
        GenReadOnlyModReqIfNecessary amap.g ty ilTy
    else
        ilTy

and GenParamTypes amap m tyenv isSlotSig tys =
    tys |> List.map (GenParamType amap m tyenv isSlotSig)

and GenTypeArgs amap m tyenv tyargs = GenTypeArgsAux amap m tyenv tyargs

and GenTypePermitVoidAux amap m tyenv ty = GenTypeAux amap m tyenv VoidOK PtrTypesNotOK ty

// Static fields generally go in a private InitializationCodeAndBackingFields section. This is to ensure all static
// fields are initialized only in their class constructors (we generate one primary
// cctor for each file to ensure initialization coherence across the file, regardless
// of how many modules are in the file). This means F# passes an extra check applied by SQL Server when it
// verifies stored procedures: SQL Server checks that all 'initionly' static fields are only initialized from
// their own class constructor.
//
// However, mutable static fields must be accessible across compilation units. This means we place them in their "natural" location
// which may be in a nested module etc. This means mutable static fields can't be used in code to be loaded by SQL Server.
//
// Computes the location where the static field for a value lives.
//     - Literals go in their type/module.
//     - For interactive code, we always place fields in their type/module with an accurate name
let GenFieldSpecForStaticField (isInteractive, g, ilContainerTy, vspec: Val, nm, m, cloc, ilTy) =
    if isInteractive || HasFSharpAttribute g g.attrib_LiteralAttribute vspec.Attribs then
        let fieldName = vspec.CompiledName g.CompilerGlobalState
        let fieldName = if isInteractive then CompilerGeneratedName fieldName else fieldName
        mkILFieldSpecInTy (ilContainerTy, fieldName, ilTy)
    else
        let fieldName =
            // Ensure that we have an g.CompilerGlobalState
            assert(g.CompilerGlobalState |> Option.isSome)
            g.CompilerGlobalState.Value.IlxGenNiceNameGenerator.FreshCompilerGeneratedName (nm, m)
        let ilFieldContainerTy = mkILTyForCompLoc (CompLocForInitClass cloc)
        mkILFieldSpecInTy (ilFieldContainerTy, fieldName, ilTy)

let GenRecdFieldRef m cenv tyenv (rfref: RecdFieldRef) tyargs =
    let tyenvinner = TypeReprEnv.ForTycon rfref.Tycon
    mkILFieldSpecInTy(GenTyApp cenv.amap m tyenv rfref.TyconRef.CompiledRepresentation tyargs,
                      ComputeFieldName rfref.Tycon rfref.RecdField,
                      GenType cenv.amap m tyenvinner rfref.RecdField.FormalType)

let GenExnType amap m tyenv (ecref: TyconRef) = GenTyApp amap m tyenv ecref.CompiledRepresentation []
 
//--------------------------------------------------------------------------
// Closure summaries
//--------------------------------------------------------------------------

type ArityInfo = int list
  
[<NoEquality; NoComparison>]
type IlxClosureInfo =
    { /// The whole expression for the closure
      cloExpr: Expr
      
      /// The name of the generated closure class
      cloName: string
      
      /// The counts of curried arguments for the closure
      cloArityInfo: ArityInfo

      /// The formal return type 
      cloILFormalRetTy: ILType

      /// An immutable array of free variable descriptions for the closure
      cloILFreeVars: IlxClosureFreeVar[]

      /// The ILX specification for the closure
      cloSpec: IlxClosureSpec

      /// The attributes that get attached to the closure class
      cloAttribs: Attribs

      /// The generic parameters for the closure, i.e. the type variables it captures
      cloILGenericParams: IL.ILGenericParameterDefs

      /// The free variables for the closure, i.e. the values it captures
      cloFreeVars: Val list

      /// ILX view of the lambdas for the closures
      ilCloLambdas: IlxClosureLambdas

      /// The free type parameters occuring in the type of the closure (and not just its body)
      /// This is used for local type functions, whose contract class must use these types
      ///    type Contract<'fv> =
      ///        abstract DirectInvoke: ty['fv]
      ///    type Implementation<'fv, 'fv2> : Contract<'fv> =
      ///        override DirectInvoke: ty['fv] = expr['fv, 'fv2]
      ///
      ///   At the callsite we generate
      ///      unbox ty['fv]
      ///      callvirt clo.DirectInvoke
      localTypeFuncILGenericArgs: ILType list

      /// The free type parameters for the local type function as F# TAST types
      localTypeFuncContractFreeTypars: Typar list

      localTypeFuncDirectILGenericParams: IL.ILGenericParameterDefs

      localTypeFuncInternalFreeTypars: Typar list
    }


//--------------------------------------------------------------------------
// ValStorage
//--------------------------------------------------------------------------

  
/// Describes the storage for a value
[<NoEquality; NoComparison>]
type ValStorage =
    /// Indicates the value is always null
    | Null

    /// Indicates the value is stored in a static field.
    | StaticField of ILFieldSpec * ValRef * (*hasLiteralAttr:*)bool * ILType * string * ILType * ILMethodRef * ILMethodRef * OptionalShadowLocal

    /// Indicates the value is "stored" as a property that recomputes it each time it is referenced. Used for simple constants that do not cause initialization triggers
    | StaticProperty of ILMethodSpec * OptionalShadowLocal

    /// Indicates the value is "stored" as a IL static method (in a "main" class for a F#
    /// compilation unit, or as a member) according to its inferred or specified arity.
    | Method of ValReprInfo * ValRef * ILMethodSpec * Range.range * ArgReprInfo list * TType list * ArgReprInfo

    /// Indicates the value is stored at the given position in the closure environment accessed via "ldarg 0"
    | Env of ILType * int * ILFieldSpec * NamedLocalIlxClosureInfo ref option

    /// Indicates that the value is an argument of a method being generated
    | Arg of int

    /// Indicates that the value is stored in local of the method being generated. NamedLocalIlxClosureInfo is normally empty.
    /// It is non-empty for 'local type functions', see comments on definition of NamedLocalIlxClosureInfo.
    | Local of idx: int * realloc: bool * NamedLocalIlxClosureInfo ref option

/// Indicates if there is a shadow local storage for a local, to make sure it gets a good name in debugging
and OptionalShadowLocal =
    | NoShadowLocal
    | ShadowLocal of ValStorage

/// The representation of a NamedLocalClosure is based on a cloinfo. However we can't generate a cloinfo until we've
/// decided the representations of other items in the recursive set. Hence we use two phases to decide representations in
/// a recursive set. Yuck.
and NamedLocalIlxClosureInfo =
    | NamedLocalIlxClosureInfoGenerator of (IlxGenEnv -> IlxClosureInfo)
    | NamedLocalIlxClosureInfoGenerated of IlxClosureInfo

    override __.ToString() = "<NamedLocalIlxClosureInfo>"

/// Indicates the overall representation decisions for all the elements of a namespace of module
and ModuleStorage =
    { 
      Vals: Lazy<NameMap<ValStorage>>
      
      SubModules: Lazy<NameMap<ModuleStorage>>
    }

    override __.ToString() = "<ModuleStorage>"

/// Indicate whether a call to the value can be implemented as
/// a branch. At the moment these are only used for generating branch calls back to
/// the entry label of the method currently being generated when a direct tailcall is
/// made in the method itself.
and BranchCallItem =

    | BranchCallClosure of ArityInfo

    | BranchCallMethod of
        // Argument counts for compiled form of F# method or value
        ArityInfo *
        // Arg infos for compiled form of F# method or value
        (TType * ArgReprInfo) list list *
        // Typars for F# method or value
        Tast.Typars *
        // Typars for F# method or value
        int *
        // num obj args
        int

    override __.ToString() = "<BranchCallItem>"
  
/// Represents a place we can branch to
and Mark =
    | Mark of ILCodeLabel
    member x.CodeLabel = (let (Mark lab) = x in lab)

/// The overall environment at a particular point in an expression tree.
and IlxGenEnv =
    { /// The representation decisions for the (non-erased) type parameters that are in scope
      tyenv: TypeReprEnv
      
      /// An ILType for some random type in this assembly
      someTypeInThisAssembly: ILType
      
      /// Indicates if we are generating code for the last file in a .EXE
      isFinalFile: bool

      /// Indicates the default "place" for stuff we're currently generating
      cloc: CompileLocation

      /// Hiding information down the signature chain, used to compute what's public to the assembly
      sigToImplRemapInfo: (Remap * SignatureHidingInfo) list

      /// All values in scope
      valsInScope: ValMap<Lazy<ValStorage>>

      /// For optimizing direct tail recursion to a loop - mark says where to branch to. Length is 0 or 1.
      /// REVIEW: generalize to arbitrary nested local loops??
      innerVals: (ValRef * (BranchCallItem * Mark)) list

      /// Full list of enclosing bound values. First non-compiler-generated element is used to help give nice names for closures and other expressions.
      letBoundVars: ValRef list

      /// The set of IL local variable indexes currently in use by lexically scoped variables, to allow reuse on different branches.
      /// Really an integer set.
      liveLocals: IntMap<unit>

      /// Are we under the scope of a try, catch or finally? If so we can't tailcall. SEH = structured exception handling
      withinSEH: bool

      /// Are we inside of a recursive let binding, while loop, or a for loop?
      isInLoop: bool
    }

    override __.ToString() = "<IlxGenEnv>"

let SetIsInLoop isInLoop eenv =
    if eenv.isInLoop = isInLoop then eenv
    else { eenv with isInLoop = isInLoop }

let ReplaceTyenv tyenv (eenv: IlxGenEnv) = {eenv with tyenv = tyenv }

let EnvForTypars tps eenv = {eenv with tyenv = TypeReprEnv.ForTypars tps }

let AddTyparsToEnv typars (eenv: IlxGenEnv) = {eenv with tyenv = eenv.tyenv.Add typars}

let AddSignatureRemapInfo _msg (rpi, mhi) eenv =
    { eenv with sigToImplRemapInfo = (mkRepackageRemapping rpi, mhi) :: eenv.sigToImplRemapInfo }
 
let OutputStorage (pps: TextWriter) s =
    match s with
    | StaticField _ -> pps.Write "(top)"
    | StaticProperty _ -> pps.Write "(top)"
    | Method _ -> pps.Write "(top)"
    | Local _ -> pps.Write "(local)"
    | Arg _ -> pps.Write "(arg)"
    | Env _ -> pps.Write "(env)"
    | Null -> pps.Write "(null)"

//--------------------------------------------------------------------------
// Augment eenv with values
//--------------------------------------------------------------------------

let AddStorageForVal (g: TcGlobals) (v, s) eenv =
    let eenv = { eenv with valsInScope = eenv.valsInScope.Add v s }
    // If we're compiling fslib then also bind the value as a non-local path to
    // allow us to resolve the compiler-non-local-references that arise from env.fs
    //
    // Do this by generating a fake "looking from the outside in" non-local value reference for
    // v, dereferencing it to find the corresponding signature Val, and adding an entry for the signature val.
    //
    // A similar code path exists in ilxgen.fs for the tables of "optimization data" for values
    if g.compilingFslib then
        // Passing an empty remap is sufficient for FSharp.Core.dll because it turns out the remapped type signature can
        // still be resolved.
        match tryRescopeVal g.fslibCcu Remap.Empty v with
        | ValueNone -> eenv
        | ValueSome vref ->
            match vref.TryDeref with
            | ValueNone ->
                //let msg = sprintf "could not dereference external value reference to something in FSharp.Core.dll during code generation, v.MangledName = '%s', v.Range = %s" v.MangledName (stringOfRange v.Range)
                //System.Diagnostics.Debug.Assert(false, msg)
                eenv
            | ValueSome gv ->
                { eenv with valsInScope = eenv.valsInScope.Add gv s }
    else
        eenv

let AddStorageForLocalVals g vals eenv = List.foldBack (fun (v, s) acc -> AddStorageForVal g (v, notlazy s) acc) vals eenv

//--------------------------------------------------------------------------
// Lookup eenv
//--------------------------------------------------------------------------

let StorageForVal g m v eenv =
    let v =
        try eenv.valsInScope.[v]
        with :? KeyNotFoundException ->
          assert false
          errorR(Error(FSComp.SR.ilUndefinedValue(showL(valAtBindL g v)), m))
          notlazy (Arg 668(* random value for post-hoc diagnostic analysis on generated tree *) )
    v.Force()

let StorageForValRef g m (v: ValRef) eenv = StorageForVal g m v.Deref eenv

let IsValRefIsDllImport g (vref: ValRef) =
    vref.Attribs |> HasFSharpAttributeOpt g g.attrib_DllImportAttribute

/// Determine how a top level value is represented, when it is being represented
/// as a method.
let GetMethodSpecForMemberVal amap g (memberInfo: ValMemberInfo) (vref: ValRef) =
    let m = vref.Range
    let tps, curriedArgInfos, returnTy, retInfo =
         assert(vref.ValReprInfo.IsSome)
         GetTopValTypeInCompiledForm g (Option.get vref.ValReprInfo) vref.Type m
    let tyenvUnderTypars = TypeReprEnv.ForTypars tps
    let flatArgInfos = List.concat curriedArgInfos
    let isCtor = (memberInfo.MemberFlags.MemberKind = MemberKind.Constructor)
    let cctor = (memberInfo.MemberFlags.MemberKind = MemberKind.ClassConstructor)
    let parentTcref = vref.TopValDeclaringEntity
    let parentTypars = parentTcref.TyparsNoRange
    let numParentTypars = parentTypars.Length
    if tps.Length < numParentTypars then error(InternalError("CodeGen check: type checking did not ensure that this method is sufficiently generic", m))
    let ctps, mtps = List.splitAt numParentTypars tps
    let isCompiledAsInstance = ValRefIsCompiledAsInstanceMember g vref

    let ilActualRetTy =
        let ilRetTy = GenReturnType amap m tyenvUnderTypars returnTy
        if isCtor || cctor then ILType.Void else ilRetTy

    let ilTy = GenType amap m tyenvUnderTypars (mkAppTy parentTcref (List.map mkTyparTy ctps))

    if isCompiledAsInstance || isCtor then
        // Find the 'this' argument type if any
        let thisTy, flatArgInfos =
            if isCtor then (GetFSharpViewOfReturnType g returnTy), flatArgInfos
            else
               match flatArgInfos with
               | [] -> error(InternalError("This instance method '" + vref.LogicalName + "' has no arguments", m))
               | (h, _) :: t -> h, t

        let thisTy = if isByrefTy g thisTy then destByrefTy g thisTy else thisTy
        let thisArgTys = argsOfAppTy g thisTy
        if numParentTypars <> thisArgTys.Length then
           let msg = sprintf "CodeGen check: type checking did not quantify the correct number of type variables for this method, #parentTypars = %d, #mtps = %d, #thisArgTys = %d" numParentTypars mtps.Length thisArgTys.Length
           warning(InternalError(msg, m))
        else
           List.iter2
              (fun gtp ty2 ->
                if not (typeEquiv g (mkTyparTy gtp) ty2) then
                  warning(InternalError("CodeGen check: type checking did not quantify the correct type variables for this method: generalization list contained "
                                           + gtp.Name + "#" + string gtp.Stamp + " and list from 'this' pointer contained " + (showL(typeL ty2)), m)))
              ctps
              thisArgTys
        let methodArgTys, paramInfos = List.unzip flatArgInfos
        let isSlotSig = memberInfo.MemberFlags.IsDispatchSlot || memberInfo.MemberFlags.IsOverrideOrExplicitImpl
        let ilMethodArgTys = GenParamTypes amap m tyenvUnderTypars isSlotSig methodArgTys
        let ilMethodInst = GenTypeArgs amap m tyenvUnderTypars (List.map mkTyparTy mtps)
        let mspec = mkILInstanceMethSpecInTy (ilTy, vref.CompiledName g.CompilerGlobalState, ilMethodArgTys, ilActualRetTy, ilMethodInst)

        mspec, ctps, mtps, paramInfos, retInfo, methodArgTys
    else
        let methodArgTys, paramInfos = List.unzip flatArgInfos
        let ilMethodArgTys = GenParamTypes amap m tyenvUnderTypars false methodArgTys
        let ilMethodInst = GenTypeArgs amap m tyenvUnderTypars (List.map mkTyparTy mtps)
        let mspec = mkILStaticMethSpecInTy (ilTy, vref.CompiledName g.CompilerGlobalState , ilMethodArgTys, ilActualRetTy, ilMethodInst)

        mspec, ctps, mtps, paramInfos, retInfo, methodArgTys

/// Determine how a top-level value is represented, when representing as a field, by computing an ILFieldSpec
let ComputeFieldSpecForVal(optIntraAssemblyInfo: IlxGenIntraAssemblyInfo option, isInteractive, g, ilTyForProperty, vspec: Val, nm, m, cloc, ilTy, ilGetterMethRef) =
    assert vspec.IsCompiledAsTopLevel
    let generate() = GenFieldSpecForStaticField (isInteractive, g, ilTyForProperty, vspec, nm, m, cloc, ilTy)
    match optIntraAssemblyInfo with
    | None -> generate()
    | Some intraAssemblyInfo ->
        if vspec.IsMutable && vspec.IsCompiledAsTopLevel && isStructTy g vspec.Type then
            let ok, res = intraAssemblyInfo.StaticFieldInfo.TryGetValue ilGetterMethRef
            if ok then
                res
            else
                let res = generate()
                intraAssemblyInfo.StaticFieldInfo.[ilGetterMethRef] <- res
                res
        else
            generate()

/// Compute the representation information for an F#-declared value (not a member nor a function).
/// Mutable and literal static fields must have stable names and live in the "public" location
let ComputeStorageForFSharpValue amap (g:TcGlobals) cloc optIntraAssemblyInfo optShadowLocal isInteractive returnTy (vref: ValRef) m =
    let nm = vref.CompiledName g.CompilerGlobalState
    let vspec = vref.Deref
    let ilTy = GenType amap m TypeReprEnv.Empty returnTy (* TypeReprEnv.Empty ok: not a field in a generic class *)
    let ilTyForProperty = mkILTyForCompLoc cloc
    let attribs = vspec.Attribs
    let hasLiteralAttr = HasFSharpAttribute g g.attrib_LiteralAttribute attribs
    let ilTypeRefForProperty = ilTyForProperty.TypeRef
    let ilGetterMethRef = mkILMethRef (ilTypeRefForProperty, ILCallingConv.Static, "get_"+nm, 0, [], ilTy)
    let ilSetterMethRef = mkILMethRef (ilTypeRefForProperty, ILCallingConv.Static, "set_"+nm, 0, [ilTy], ILType.Void)
    let ilFieldSpec = ComputeFieldSpecForVal(optIntraAssemblyInfo, isInteractive, g, ilTyForProperty, vspec, nm, m, cloc, ilTy, ilGetterMethRef)
    StaticField (ilFieldSpec, vref, hasLiteralAttr, ilTyForProperty, nm, ilTy, ilGetterMethRef, ilSetterMethRef, optShadowLocal)

/// Compute the representation information for an F#-declared member
let ComputeStorageForFSharpMember amap g topValInfo memberInfo (vref: ValRef) m =
    let mspec, _, _, paramInfos, retInfo, methodArgTys = GetMethodSpecForMemberVal amap g memberInfo vref
    Method (topValInfo, vref, mspec, m, paramInfos, methodArgTys, retInfo)

/// Compute the representation information for an F#-declared function in a module or an F#-declared extension member.
/// Note, there is considerable overlap with ComputeStorageForFSharpMember/GetMethodSpecForMemberVal and these could be
/// rationalized.
let ComputeStorageForFSharpFunctionOrFSharpExtensionMember amap (g:TcGlobals) cloc topValInfo (vref: ValRef) m =
    let nm = vref.CompiledName g.CompilerGlobalState
    let (tps, curriedArgInfos, returnTy, retInfo) = GetTopValTypeInCompiledForm g topValInfo vref.Type m
    let tyenvUnderTypars = TypeReprEnv.ForTypars tps
    let (methodArgTys, paramInfos) = curriedArgInfos |> List.concat |> List.unzip
    let ilMethodArgTys = GenParamTypes amap m tyenvUnderTypars false methodArgTys
    let ilRetTy = GenReturnType amap m tyenvUnderTypars returnTy
    let ilLocTy = mkILTyForCompLoc cloc
    let ilMethodInst = GenTypeArgs amap m tyenvUnderTypars (List.map mkTyparTy tps)
    let mspec = mkILStaticMethSpecInTy (ilLocTy, nm, ilMethodArgTys, ilRetTy, ilMethodInst)
    Method (topValInfo, vref, mspec, m, paramInfos, methodArgTys, retInfo)

/// Determine if an F#-declared value, method or function is compiled as a method.
let IsFSharpValCompiledAsMethod g (v: Val) =
    match v.ValReprInfo with
    | None -> false
    | Some topValInfo ->
        not (isUnitTy g v.Type && not v.IsMemberOrModuleBinding && not v.IsMutable) &&
        not v.IsCompiledAsStaticPropertyWithoutField &&
        match GetTopValTypeInFSharpForm g topValInfo v.Type v.Range with
        | [], [], _, _ when not v.IsMember -> false
        | _ -> true

/// Determine how a top level value is represented, when it is being represented
/// as a method. This depends on its type and other representation information.
/// If it's a function or is polymorphic, then it gets represented as a
/// method (possibly and instance method). Otherwise it gets represented as a
/// static field and property.
let ComputeStorageForTopVal (amap, g, optIntraAssemblyInfo: IlxGenIntraAssemblyInfo option, isInteractive, optShadowLocal, vref: ValRef, cloc) =

  if isUnitTy g vref.Type && not vref.IsMemberOrModuleBinding && not vref.IsMutable then
      Null
  else
    let topValInfo =
        match vref.ValReprInfo with
        | None -> error(InternalError("ComputeStorageForTopVal: no arity found for " + showL(valRefL vref), vref.Range))
        | Some a -> a
    
    let m = vref.Range
    let nm = vref.CompiledName g.CompilerGlobalState

    if vref.Deref.IsCompiledAsStaticPropertyWithoutField then
        let nm = "get_"+nm
        let tyenvUnderTypars = TypeReprEnv.ForTypars []
        let ilRetTy = GenType amap m tyenvUnderTypars vref.Type
        let ty = mkILTyForCompLoc cloc
        let mspec = mkILStaticMethSpecInTy (ty, nm, [], ilRetTy, [])

        StaticProperty (mspec, optShadowLocal)
    else

        // Determine when a static field is required.
        //
        // REVIEW: This call to GetTopValTypeInFSharpForm is only needed to determine if this is a (type) function or a value
        // We should just look at the arity
        match GetTopValTypeInFSharpForm g topValInfo vref.Type vref.Range with
        | [], [], returnTy, _ when not vref.IsMember ->
            ComputeStorageForFSharpValue amap g cloc optIntraAssemblyInfo optShadowLocal isInteractive returnTy vref m
        | _ ->
            match vref.MemberInfo with
            | Some memberInfo when not vref.IsExtensionMember ->
                ComputeStorageForFSharpMember amap g topValInfo memberInfo vref m
            | _ ->
                ComputeStorageForFSharpFunctionOrFSharpExtensionMember amap g cloc topValInfo vref m

/// Determine how an F#-declared value, function or member is represented, if it is in the assembly being compiled.
let ComputeAndAddStorageForLocalTopVal (amap, g, intraAssemblyFieldTable, isInteractive, optShadowLocal) cloc (v: Val) eenv =
    let storage = ComputeStorageForTopVal (amap, g, Some intraAssemblyFieldTable, isInteractive, optShadowLocal, mkLocalValRef v, cloc)
    AddStorageForVal g (v, notlazy storage) eenv

/// Determine how an F#-declared value, function or member is represented, if it is an external assembly.
let ComputeStorageForNonLocalTopVal amap g cloc modref (v: Val) =
    match v.ValReprInfo with
    | None -> error(InternalError("ComputeStorageForNonLocalTopVal, expected an arity for " + v.LogicalName, v.Range))
    | Some _ -> ComputeStorageForTopVal (amap, g, None, false, NoShadowLocal, mkNestedValRef modref v, cloc)

/// Determine how all the F#-declared top level values, functions and members are represented, for an external module or namespace.
let rec AddStorageForNonLocalModuleOrNamespaceRef amap g cloc acc (modref: ModuleOrNamespaceRef) (modul: ModuleOrNamespace) =
    let acc =
        (acc, modul.ModuleOrNamespaceType.ModuleAndNamespaceDefinitions) ||> List.fold (fun acc smodul ->
            AddStorageForNonLocalModuleOrNamespaceRef amap g (CompLocForSubModuleOrNamespace cloc smodul) acc (modref.NestedTyconRef smodul) smodul)

    let acc =
        (acc, modul.ModuleOrNamespaceType.AllValsAndMembers) ||> Seq.fold (fun acc v ->
            AddStorageForVal g (v, lazy (ComputeStorageForNonLocalTopVal amap g cloc modref v)) acc)
    acc

/// Determine how all the F#-declared top level values, functions and members are represented, for an external assembly.
let AddStorageForExternalCcu amap g eenv (ccu: CcuThunk) =
    if not ccu.IsFSharp then eenv else
    let cloc = CompLocForCcu ccu
    let eenv =
       List.foldBack
           (fun smodul acc ->
               let cloc = CompLocForSubModuleOrNamespace cloc smodul
               let modref = mkNonLocalCcuRootEntityRef ccu smodul
               AddStorageForNonLocalModuleOrNamespaceRef amap g cloc acc modref smodul)
           ccu.RootModulesAndNamespaces
           eenv
    let eenv =
        let eref = ERefNonLocalPreResolved ccu.Contents (mkNonLocalEntityRef ccu [| |])
        (eenv, ccu.Contents.ModuleOrNamespaceType.AllValsAndMembers) ||> Seq.fold (fun acc v ->
            AddStorageForVal g (v, lazy (ComputeStorageForNonLocalTopVal amap g cloc eref v)) acc)
    eenv

/// Record how all the top level F#-declared values, functions and members are represented, for a local module or namespace.
let rec AddBindingsForLocalModuleType allocVal cloc eenv (mty: ModuleOrNamespaceType) =
    let eenv = List.fold (fun eenv submodul -> AddBindingsForLocalModuleType allocVal (CompLocForSubModuleOrNamespace cloc submodul) eenv submodul.ModuleOrNamespaceType) eenv mty.ModuleAndNamespaceDefinitions
    let eenv = Seq.fold (fun eenv v -> allocVal cloc v eenv) eenv mty.AllValsAndMembers
    eenv

/// Record how all the top level F#-declared values, functions and members are represented, for a set of referenced assemblies.
let AddExternalCcusToIlxGenEnv amap g eenv ccus = 
    List.fold (AddStorageForExternalCcu amap g) eenv ccus

/// Record how all the unrealized abstract slots are represented, for a type definition.
let AddBindingsForTycon allocVal (cloc: CompileLocation) (tycon: Tycon) eenv =
    let unrealizedSlots =
        if tycon.IsFSharpObjectModelTycon
        then tycon.FSharpObjectModelTypeInfo.fsobjmodel_vslots
        else []
    (eenv, unrealizedSlots) ||> List.fold (fun eenv vref -> allocVal cloc vref.Deref eenv)

/// Record how constructs are represented, for a sequence of definitions in a module or namespace fragment.
let rec AddBindingsForModuleDefs allocVal (cloc: CompileLocation) eenv mdefs =
    List.fold (AddBindingsForModuleDef allocVal cloc) eenv mdefs

/// Record how constructs are represented, for a module or namespace fragment definition.
and AddBindingsForModuleDef allocVal cloc eenv x =
    match x with
    | TMDefRec(_isRec, tycons, mbinds, _) ->
        // Virtual don't have 'let' bindings and must be added to the environment
        let eenv = List.foldBack (AddBindingsForTycon allocVal cloc) tycons eenv
        let eenv = List.foldBack (AddBindingsForModule allocVal cloc) mbinds eenv
        eenv
    | TMDefLet(bind, _) ->
        allocVal cloc bind.Var eenv
    | TMDefDo _ ->
        eenv
    | TMAbstract(ModuleOrNamespaceExprWithSig(mtyp, _, _)) ->
        AddBindingsForLocalModuleType allocVal cloc eenv mtyp
    | TMDefs mdefs ->
        AddBindingsForModuleDefs allocVal cloc eenv mdefs

/// Record how constructs are represented, for a module or namespace.
and AddBindingsForModule allocVal cloc x eenv =
    match x with
    | ModuleOrNamespaceBinding.Binding bind ->
        allocVal cloc bind.Var eenv
    | ModuleOrNamespaceBinding.Module (mspec, mdef) ->
        let cloc =
            if mspec.IsNamespace then cloc
            else CompLocForFixedModule cloc.QualifiedNameOfFile cloc.TopImplQualifiedName mspec
    
        AddBindingsForModuleDef allocVal cloc eenv mdef

/// Record how constructs are represented, for the values and functions defined in a module or namespace fragment.
and AddBindingsForModuleTopVals _g allocVal _cloc eenv vs =
    List.foldBack allocVal vs eenv


/// Put the partial results for a generated fragment (i.e. a part of a CCU generated by FSI)
/// into the stored results for the whole CCU.
/// isIncrementalFragment = true --> "typed input"
/// isIncrementalFragment = false --> "#load"
let AddIncrementalLocalAssemblyFragmentToIlxGenEnv (amap: ImportMap, isIncrementalFragment, g, ccu, fragName, intraAssemblyInfo, eenv, typedImplFiles) =
    let cloc = CompLocForFragment fragName ccu
    let allocVal = ComputeAndAddStorageForLocalTopVal (amap, g, intraAssemblyInfo, true, NoShadowLocal)
    (eenv, typedImplFiles) ||> List.fold (fun eenv (TImplFile (qname, _, mexpr, _, _, _)) ->
        let cloc = { cloc with TopImplQualifiedName = qname.Text }
        if isIncrementalFragment then
            match mexpr with
            | ModuleOrNamespaceExprWithSig(_, mdef, _) -> AddBindingsForModuleDef allocVal cloc eenv mdef
        else
            AddBindingsForLocalModuleType allocVal cloc eenv mexpr.Type)

//--------------------------------------------------------------------------
// Generate debugging marks
//--------------------------------------------------------------------------

/// Generate IL debugging information.
let GenILSourceMarker (g: TcGlobals) (m: range) =
    ILSourceMarker.Create(document=g.memoize_file m.FileIndex,
                          line=m.StartLine,
                          /// NOTE: .NET && VS measure first column as column 1
                          column= m.StartColumn+1,
                          endLine= m.EndLine,
                          endColumn=m.EndColumn+1)

/// Optionally generate IL debugging information.
let GenPossibleILSourceMarker cenv m =
    if cenv.opts.generateDebugSymbols then
        Some (GenILSourceMarker cenv.g m )
    else
        None

//--------------------------------------------------------------------------
// Helpers for merging property definitions
//--------------------------------------------------------------------------

let HashRangeSorted (ht: IDictionary<_, (int * _)>) =
    [ for KeyValue(_k, v) in ht -> v ] |> List.sortBy fst |> List.map snd

let MergeOptions m o1 o2 =
    match o1, o2 with
    | Some x, None | None, Some x -> Some x
    | None, None -> None
    | Some x, Some _ ->
#if DEBUG
       // This warning fires on some code that also triggers this warning:
       //    The implementation of a specified generic interface
       //    required a method implementation not fully supported by F# Interactive. In
       //    the unlikely event that the resulting class fails to load then compile
       //    the interface type into a statically-compiled DLL and reference it using '#r'
       // The code is OK so we don't print this.
       errorR(InternalError("MergeOptions: two values given", m))
#else
       ignore m
#endif
       Some x

let MergePropertyPair m (pd: ILPropertyDef) (pdef: ILPropertyDef) =
    pd.With(getMethod=MergeOptions m pd.GetMethod pdef.GetMethod,
            setMethod=MergeOptions m pd.SetMethod pdef.SetMethod)

type PropKey = PropKey of string * ILTypes * ILThisConvention

let AddPropertyDefToHash (m: range) (ht: Dictionary<PropKey, (int * ILPropertyDef)>) (pdef: ILPropertyDef) =
    let nm = PropKey(pdef.Name, pdef.Args, pdef.CallingConv)
    match ht.TryGetValue nm with
    | true, (idx, pd) ->
        ht.[nm] <- (idx, MergePropertyPair m pd pdef)
    | _ ->
        ht.[nm] <- (ht.Count, pdef)


/// Merge a whole group of properties all at once
let MergePropertyDefs m ilPropertyDefs =
    let ht = new Dictionary<_, _>(3, HashIdentity.Structural)
    ilPropertyDefs |> List.iter (AddPropertyDefToHash m ht)
    HashRangeSorted ht

//--------------------------------------------------------------------------
// Buffers for compiling modules. The entire assembly gets compiled via an AssemblyBuilder
//--------------------------------------------------------------------------

/// Information collected imperatively for each type definition
type TypeDefBuilder(tdef: ILTypeDef, tdefDiscards) =
    let gmethods = new ResizeArray<ILMethodDef>(0)
    let gfields = new ResizeArray<ILFieldDef>(0)
    let gproperties: Dictionary<PropKey, (int * ILPropertyDef)> = new Dictionary<_, _>(3, HashIdentity.Structural)
    let gevents = new ResizeArray<ILEventDef>(0)
    let gnested = new TypeDefsBuilder()

    member b.Close() =
        tdef.With(methods = mkILMethods (tdef.Methods.AsList @ ResizeArray.toList gmethods),
                  fields = mkILFields (tdef.Fields.AsList @ ResizeArray.toList gfields),
                  properties = mkILProperties (tdef.Properties.AsList @ HashRangeSorted gproperties ),
                  events = mkILEvents (tdef.Events.AsList @ ResizeArray.toList gevents),
                  nestedTypes = mkILTypeDefs (tdef.NestedTypes.AsList @ gnested.Close()))

    member b.AddEventDef edef = gevents.Add edef

    member b.AddFieldDef ilFieldDef = gfields.Add ilFieldDef

    member b.AddMethodDef ilMethodDef =
        let discard =
            match tdefDiscards with
            | Some (mdefDiscard, _) -> mdefDiscard ilMethodDef
            | None -> false
        if not discard then
            gmethods.Add ilMethodDef

    member b.NestedTypeDefs = gnested

    member b.GetCurrentFields() = gfields |> Seq.readonly

    /// Merge Get and Set property nodes, which we generate independently for F# code
    /// when we come across their corresponding methods.
    member b.AddOrMergePropertyDef(pdef, m) =
        let discard =
            match tdefDiscards with
            | Some (_, pdefDiscard) -> pdefDiscard pdef
            | None -> false
        if not discard then
            AddPropertyDefToHash m gproperties pdef

    member b.PrependInstructionsToSpecificMethodDef(cond, instrs, tag) =
        match ResizeArray.tryFindIndex cond gmethods with
        | Some idx -> gmethods.[idx] <- prependInstrsToMethod instrs gmethods.[idx]
        | None -> gmethods.Add(mkILClassCtor (mkMethodBody (false, [], 1, nonBranchingInstrsToCode instrs, tag)))


and TypeDefsBuilder() =
    let tdefs: Internal.Utilities.Collections.HashMultiMap<string, (int * (TypeDefBuilder * bool))> = HashMultiMap(0, HashIdentity.Structural)
    let mutable countDown = System.Int32.MaxValue

    member b.Close() =
        //The order we emit type definitions is not deterministic since it is using the reverse of a range from a hash table. We should use an approximation of source order.
        // Ideally it shouldn't matter which order we use.
        // However, for some tests FSI generated code appears sensitive to the order, especially for nested types.
    
        [ for (b, eliminateIfEmpty) in HashRangeSorted tdefs do
              let tdef = b.Close()
              // Skip the <PrivateImplementationDetails$> type if it is empty
              if not eliminateIfEmpty
                 || not tdef.NestedTypes.AsList.IsEmpty
                 || not tdef.Fields.AsList.IsEmpty
                 || not tdef.Events.AsList.IsEmpty
                 || not tdef.Properties.AsList.IsEmpty
                 || not (Array.isEmpty tdef.Methods.AsArray) then
                  yield tdef ]

    member b.FindTypeDefBuilder nm =
        try tdefs.[nm] |> snd |> fst
        with :? KeyNotFoundException -> failwith ("FindTypeDefBuilder: " + nm + " not found")

    member b.FindNestedTypeDefsBuilder path =
        List.fold (fun (acc: TypeDefsBuilder) x -> acc.FindTypeDefBuilder(x).NestedTypeDefs) b path

    member b.FindNestedTypeDefBuilder(tref: ILTypeRef) =
        b.FindNestedTypeDefsBuilder(tref.Enclosing).FindTypeDefBuilder(tref.Name)

    member b.AddTypeDef(tdef: ILTypeDef, eliminateIfEmpty, addAtEnd, tdefDiscards) =
        let idx = if addAtEnd then (countDown <- countDown - 1; countDown) else tdefs.Count
        tdefs.Add (tdef.Name, (idx, (new TypeDefBuilder(tdef, tdefDiscards), eliminateIfEmpty)))

type AnonTypeGenerationTable() =
    let dict = Dictionary<Stamp, (ILMethodRef * ILMethodRef[] * ILType)>(HashIdentity.Structural)
    member __.Table = dict

/// Assembly generation buffers
type AssemblyBuilder(cenv: cenv, anonTypeTable: AnonTypeGenerationTable) as mgbuf =
    let g = cenv.g
    // The Abstract IL table of types
    let gtdefs= new TypeDefsBuilder()

    // The definitions of top level values, as quotations.
    let mutable reflectedDefinitions: Dictionary<Tast.Val, (string * int * Expr)> = Dictionary(HashIdentity.Reference)
    let mutable extraBindingsToGenerate = []

    // A memoization table for generating value types for big constant arrays
    let rawDataValueTypeGenerator =
         new MemoizationTable<(CompileLocation * int), ILTypeSpec>
              ((fun (cloc, size) ->
                 let name = CompilerGeneratedName ("T" + string(newUnique()) + "_" + string size + "Bytes") // Type names ending ...$T<unique>_37Bytes
                 let vtdef = mkRawDataValueTypeDef g.iltyp_ValueType (name, size, 0us)
                 let vtref = NestedTypeRefForCompLoc cloc vtdef.Name
                 let vtspec = mkILTySpec(vtref, [])
                 let vtdef = vtdef.WithAccess(ComputeTypeAccess vtref true)
                 mgbuf.AddTypeDef(vtref, vtdef, false, true, None)
                 vtspec),
               keyComparer=HashIdentity.Structural)

    let generateAnonType genToStringMethod (isStruct, ilTypeRef, nms) =
    
        let propTys = [ for (i, nm) in Array.indexed nms -> nm, ILType.TypeVar (uint16 i) ]

        // Note that this alternative below would give the same names as C#, but the generated
        // comparison/equality doesn't know about these names.
        //let flds = [ for (i, nm) in Array.indexed nms -> (nm, "<" + nm + ">" + "i__Field", ILType.TypeVar (uint16 i)) ]
        let ilCtorRef = mkILMethRef(ilTypeRef, ILCallingConv.Instance, ".ctor", 0, List.map snd propTys, ILType.Void)

        let ilMethodRefs = 
            [| for (propName, propTy) in propTys ->
                   mkILMethRef (ilTypeRef, ILCallingConv.Instance, "get_" + propName, 0, [], propTy) |]

        let ilTy = mkILNamedTy (if isStruct then ILBoxity.AsValue else ILBoxity.AsObject) ilTypeRef (List.map snd propTys)

        if ilTypeRef.Scope.IsLocalRef then

            let flds = [ for (i, nm) in Array.indexed nms -> (nm, nm + "@", ILType.TypeVar (uint16 i)) ]

            let ilGenericParams =
                [ for nm in nms ->
                    { Name = sprintf "<%s>j__TPar" nm
                      Constraints = []
                      Variance=NonVariant
                      CustomAttrsStored = storeILCustomAttrs emptyILCustomAttrs
                      HasReferenceTypeConstraint=false
                      HasNotNullableValueTypeConstraint=false
                      HasDefaultConstructorConstraint= false
                      MetadataIndex = NoMetadataIdx } ]

            let ilTy = mkILFormalNamedTy (if isStruct then ILBoxity.AsValue else ILBoxity.AsObject) ilTypeRef ilGenericParams

            // Generate the IL fields
            let ilFieldDefs =
                mkILFields
                    [ for (_, fldName, fldTy) in flds ->
                        let fdef = mkILInstanceField (fldName, fldTy, None, ILMemberAccess.Private)
                        fdef.With(customAttrs = mkILCustomAttrs [ g.DebuggerBrowsableNeverAttribute ]) ]
     
            // Generate property definitions for the fields compiled as properties
            let ilProperties =
                mkILProperties
                    [ for (i, (propName, _fldName, fldTy)) in List.indexed flds ->
                            ILPropertyDef(name=propName,
                              attributes=PropertyAttributes.None,
                              setMethod=None,
                              getMethod=Some(mkILMethRef(ilTypeRef, ILCallingConv.Instance, "get_" + propName, 0, [], fldTy )),
                              callingConv=ILCallingConv.Instance.ThisConv,
                              propertyType=fldTy,
                              init= None,
                              args=[],
                              customAttrs=mkILCustomAttrs [ mkCompilationMappingAttrWithSeqNum g (int SourceConstructFlags.Field) i ]) ]
     
            let ilMethods =
                [ for (propName, fldName, fldTy) in flds ->
                        mkLdfldMethodDef ("get_" + propName, ILMemberAccess.Public, false, ilTy, fldName, fldTy)
                  yield! genToStringMethod ilTy ]

            let ilBaseTy = (if isStruct then g.iltyp_ValueType else g.ilg.typ_Object)
           
            let ilCtorDef = mkILSimpleStorageCtorWithParamNames(None, (if isStruct then None else Some ilBaseTy.TypeSpec), ilTy, [], flds, ILMemberAccess.Public)

            // Create a tycon that looks exactly like a record definition, to help drive the generation of equality/comparison code
            let m = range0
            let tps =
                [ for nm in nms ->
                    let stp = Typar(mkSynId m ("T"+nm), TyparStaticReq.NoStaticReq, true)
                    NewTypar (TyparKind.Type, TyparRigidity.WarnIfNotRigid, stp, false, TyparDynamicReq.Yes, [], true, true) ]

            let tycon =
                let lmtyp = MaybeLazy.Strict (NewEmptyModuleOrNamespaceType ModuleOrType)
                let cpath = CompPath(ilTypeRef.Scope, [])
                NewTycon(Some cpath, ilTypeRef.Name, m, taccessPublic, taccessPublic, TyparKind.Type, LazyWithContext.NotLazy tps, XmlDoc.Empty, false, false, false, lmtyp)             

            if isStruct then
                tycon.SetIsStructRecordOrUnion true

            tycon.entity_tycon_repr <-
                TRecdRepr (MakeRecdFieldsTable
                    [ for (tp, (propName, _fldName, _fldTy)) in (List.zip tps flds) ->
                            NewRecdField false None (mkSynId m propName) false (mkTyparTy tp) true false [] [] XmlDoc.Empty taccessPublic false ])

            let tcref = mkLocalTyconRef tycon
            let _, typ = generalizeTyconRef cenv.g tcref
            let tcaug = tcref.TypeContents
                
            tcaug.tcaug_interfaces <-
                [ (g.mk_IStructuralComparable_ty, true, m)
                  (g.mk_IComparable_ty, true, m)
                  (mkAppTy g.system_GenericIComparable_tcref [typ], true, m)
                  (g.mk_IStructuralEquatable_ty, true, m)
                  (mkAppTy g.system_GenericIEquatable_tcref [typ], true, m) ]

            let vspec1, vspec2 = AugmentWithHashCompare.MakeValsForEqualsAugmentation g tcref
            let evspec1, evspec2, evspec3 = AugmentWithHashCompare.MakeValsForEqualityWithComparerAugmentation g tcref
            let cvspec1, cvspec2 = AugmentWithHashCompare.MakeValsForCompareAugmentation g tcref
            let cvspec3 = AugmentWithHashCompare.MakeValsForCompareWithComparerAugmentation g tcref

            tcaug.SetCompare (mkLocalValRef cvspec1, mkLocalValRef cvspec2)
            tcaug.SetCompareWith (mkLocalValRef cvspec3)
            tcaug.SetEquals (mkLocalValRef vspec1, mkLocalValRef vspec2)
            tcaug.SetHashAndEqualsWith (mkLocalValRef evspec1, mkLocalValRef evspec2, mkLocalValRef evspec3)

            // Build the ILTypeDef. We don't rely on the normal record generation process because we want very specific field names

            let ilTypeDefAttribs = mkILCustomAttrs [ g.CompilerGeneratedAttribute; mkCompilationMappingAttr g (int SourceConstructFlags.RecordType) ]

            let ilInterfaceTys = [ for (ity, _, _) in tcaug.tcaug_interfaces -> GenType cenv.amap m (TypeReprEnv.ForTypars tps) ity ]

            let ilTypeDef =
                mkILGenericClass (ilTypeRef.Name, ILTypeDefAccess.Public, ilGenericParams, ilBaseTy, ilInterfaceTys,
                                    mkILMethods (ilCtorDef :: ilMethods), ilFieldDefs, emptyILTypeDefs,
                                    ilProperties, mkILEvents [], ilTypeDefAttribs,
                                    ILTypeInit.BeforeField)
             
            let ilTypeDef = ilTypeDef.WithSealed(true).WithSerializable(true)

            mgbuf.AddTypeDef(ilTypeRef, ilTypeDef, false, true, None)
             
            let extraBindings =
                [ yield! AugmentWithHashCompare.MakeBindingsForCompareAugmentation g tycon
                  yield! AugmentWithHashCompare.MakeBindingsForCompareWithComparerAugmentation g tycon
                  yield! AugmentWithHashCompare.MakeBindingsForEqualityWithComparerAugmentation g tycon
                  yield! AugmentWithHashCompare.MakeBindingsForEqualsAugmentation g tycon ]

            let optimizedExtraBindings = extraBindings |> List.map (fun (TBind(a, b, c)) -> TBind(a, cenv.optimizeDuringCodeGen b, c))

            extraBindingsToGenerate <- optimizedExtraBindings @ extraBindingsToGenerate

        (ilCtorRef, ilMethodRefs, ilTy)

    let mutable explicitEntryPointInfo: ILTypeRef option = None

    /// static init fields on script modules.
    let mutable scriptInitFspecs: (ILFieldSpec * range) list = []

    member __.AddScriptInitFieldSpec (fieldSpec, range) =
        scriptInitFspecs <- (fieldSpec, range) :: scriptInitFspecs
    
    /// This initializes the script in #load and fsc command-line order causing their
    /// side effects to be executed.
    member mgbuf.AddInitializeScriptsInOrderToEntryPoint () =
        // Get the entry point and initialized any scripts in order.
        match explicitEntryPointInfo with
        | Some tref ->
            let InitializeCompiledScript(fspec, m) =
                mgbuf.AddExplicitInitToSpecificMethodDef((fun (md: ILMethodDef) -> md.IsEntryPoint), tref, fspec, GenPossibleILSourceMarker cenv m, [], [])          
            scriptInitFspecs |> List.iter InitializeCompiledScript
        | None -> ()

    member __.GenerateRawDataValueType (cloc, size) =
        // Byte array literals require a ValueType of size the required number of bytes.
        // With fsi.exe, S.R.Emit TypeBuilder CreateType has restrictions when a ValueType VT is nested inside a type T, and T has a field of type VT.
        // To avoid this situation, these ValueTypes are generated under the private implementation rather than in the current cloc. [was bug 1532].
        let cloc = CompLocForPrivateImplementationDetails cloc
        rawDataValueTypeGenerator.Apply((cloc, size))

    member __.GenerateAnonType (genToStringMethod, anonInfo: AnonRecdTypeInfo) =
        let isStruct = evalAnonInfoIsStruct anonInfo
        let key = anonInfo.Stamp
        if not (anonTypeTable.Table.ContainsKey key) then
            let info = generateAnonType genToStringMethod (isStruct, anonInfo.ILTypeRef, anonInfo.SortedNames)
            anonTypeTable.Table.[key] <- info

    member __.LookupAnonType (anonInfo: AnonRecdTypeInfo) =
        match anonTypeTable.Table.TryGetValue anonInfo.Stamp with
        | true, res -> res
        | _ -> failwithf "the anonymous record %A has not been generated in the pre-phase of generating this module" anonInfo.ILTypeRef

    member __.GrabExtraBindingsToGenerate () =
        let result = extraBindingsToGenerate
        extraBindingsToGenerate <- []
        result

    member __.AddTypeDef (tref: ILTypeRef, tdef, eliminateIfEmpty, addAtEnd, tdefDiscards) =
        gtdefs.FindNestedTypeDefsBuilder(tref.Enclosing).AddTypeDef(tdef, eliminateIfEmpty, addAtEnd, tdefDiscards)

    member __.GetCurrentFields (tref: ILTypeRef) =
        gtdefs.FindNestedTypeDefBuilder(tref).GetCurrentFields()

    member __.AddReflectedDefinition (vspec: Tast.Val, expr) =
        // preserve order by storing index of item
        let n = reflectedDefinitions.Count
        reflectedDefinitions.Add(vspec, (vspec.CompiledName cenv.g.CompilerGlobalState, n, expr))

    member __.ReplaceNameOfReflectedDefinition (vspec, newName) =
        match reflectedDefinitions.TryGetValue vspec with
        | true, (name, n, expr) when name <> newName -> reflectedDefinitions.[vspec] <- (newName, n, expr)
        | _ -> ()

    member __.AddMethodDef (tref: ILTypeRef, ilMethodDef) =
        gtdefs.FindNestedTypeDefBuilder(tref).AddMethodDef(ilMethodDef)
        if ilMethodDef.IsEntryPoint then
            explicitEntryPointInfo <- Some tref

    member __.AddExplicitInitToSpecificMethodDef (cond, tref, fspec, sourceOpt, feefee, seqpt) =
        // Authoring a .cctor with effects forces the cctor for the 'initialization' module by doing a dummy store & load of a field
        // Doing both a store and load keeps FxCop happier because it thinks the field is useful
        let instrs =
            [ yield! (if condition "NO_ADD_FEEFEE_TO_CCTORS" then [] elif condition "ADD_SEQPT_TO_CCTORS" then seqpt else feefee) // mark start of hidden code
              yield mkLdcInt32 0
              yield mkNormalStsfld fspec
              yield mkNormalLdsfld fspec
              yield AI_pop]
        gtdefs.FindNestedTypeDefBuilder(tref).PrependInstructionsToSpecificMethodDef(cond, instrs, sourceOpt)

    member __.AddEventDef (tref, edef) =
        gtdefs.FindNestedTypeDefBuilder(tref).AddEventDef(edef)

    member __.AddFieldDef (tref, ilFieldDef) =
        gtdefs.FindNestedTypeDefBuilder(tref).AddFieldDef(ilFieldDef)

    member __.AddOrMergePropertyDef (tref, pdef, m) =
        gtdefs.FindNestedTypeDefBuilder(tref).AddOrMergePropertyDef(pdef, m)

    member __.Close() =
        // old implementation adds new element to the head of list so result was accumulated in reversed order
        let orderedReflectedDefinitions =
            [for (KeyValue(vspec, (name, n, expr))) in reflectedDefinitions -> n, ((name, vspec), expr)]
            |> List.sortBy (fst >> (~-)) // invert the result to get 'order-by-descending' behavior (items in list are 0..* so we don't need to worry about int.MinValue)
            |> List.map snd
        gtdefs.Close(), orderedReflectedDefinitions

    member __.cenv = cenv

    member __.GetExplicitEntryPointInfo() = explicitEntryPointInfo

/// Record the types of the things on the evaluation stack.
/// Used for the few times we have to flush the IL evaluation stack and to compute maxStack.
type Pushes = ILType list
type Pops = int
let pop (i: int) : Pops = i
let Push tys: Pushes = tys
let Push0 = Push []

let FeeFee (cenv: cenv) = (if cenv.opts.testFlagEmitFeeFeeAs100001 then 100001 else 0x00feefee)
let FeeFeeInstr (cenv: cenv) doc =
      I_seqpoint (ILSourceMarker.Create(document = doc,
                                        line = FeeFee cenv,
                                        column = 0,
                                        endLine = FeeFee cenv,
                                        endColumn = 0))

/// Buffers for IL code generation
type CodeGenBuffer(m: range,
                   mgbuf: AssemblyBuilder,
                   methodName,
                   alreadyUsedArgs: int) =

    let g = mgbuf.cenv.g
    let locals = new ResizeArray<((string * (Mark * Mark)) list * ILType * bool)>(10)
    let codebuf = new ResizeArray<ILInstr>(200)
    let exnSpecs = new ResizeArray<ILExceptionSpec>(10)

    // Keep track of the current stack so we can spill stuff when we hit a "try" when some stuff
    // is on the stack.    
    let mutable stack: ILType list = []
    let mutable nstack = 0
    let mutable maxStack = 0
    let mutable hasSequencePoints = false
    let mutable anyDocument = None // we collect an arbitrary document in order to emit the header FeeFee if needed

    let codeLabelToPC: Dictionary<ILCodeLabel, int> = new Dictionary<_, _>(10)
    let codeLabelToCodeLabel: Dictionary<ILCodeLabel, ILCodeLabel> = new Dictionary<_, _>(10)

    let rec lab2pc n lbl =
        if n = System.Int32.MaxValue then error(InternalError("recursive label graph", m))
        match codeLabelToCodeLabel.TryGetValue lbl with
        | true, l -> lab2pc (n + 1) l
        | _ -> codeLabelToPC.[lbl]

    let mutable lastSeqPoint = None

    // Add a nop to make way for the first sequence point.
    do if mgbuf.cenv.opts.generateDebugSymbols then
          let doc = g.memoize_file m.FileIndex
          let i = FeeFeeInstr mgbuf.cenv doc
          codebuf.Add i // for the FeeFee or a better sequence point

    member cgbuf.DoPushes (pushes: Pushes) =
        for ty in pushes do
           stack <- ty :: stack
           nstack <- nstack + 1
           maxStack <- Operators.max maxStack nstack

    member cgbuf.DoPops (n: Pops) =
        for i = 0 to n - 1 do
           match stack with
           | [] ->
               let msg = sprintf "pop on empty stack during code generation, methodName = %s, m = %s" methodName (stringOfRange m)
               System.Diagnostics.Debug.Assert(false, msg)
               warning(InternalError(msg, m))
           | _ :: t ->
               stack <- t
               nstack <- nstack - 1

    member cgbuf.GetCurrentStack() = stack
    member cgbuf.AssertEmptyStack() =
        if not (isNil stack) then
            let msg =
                sprintf "stack flush didn't work, or extraneous expressions left on stack before stack restore, methodName = %s, stack = %+A, m = %s"
                   methodName stack (stringOfRange m)
            System.Diagnostics.Debug.Assert(false, msg)
            warning(InternalError(msg, m))
        ()

    member cgbuf.EmitInstr(pops, pushes, i) =
        cgbuf.DoPops pops
        cgbuf.DoPushes pushes
        codebuf.Add i

    member cgbuf.EmitInstrs (pops, pushes, is) =
        cgbuf.DoPops pops
        cgbuf.DoPushes pushes
        is |> List.iter codebuf.Add

    member cgbuf.GetLastSequencePoint() =
        lastSeqPoint
   
    member private cgbuf.EnsureNopBetweenDebugPoints() =
        // Always add a nop between sequence points to help .NET get the stepping right
        // Don't do this after a FeeFee marker for hidden code
        if (codebuf.Count > 0 &&
             (match codebuf.[codebuf.Count-1] with
              | I_seqpoint sm when sm.Line <> FeeFee mgbuf.cenv -> true
              | _ -> false)) then
    
            codebuf.Add(AI_nop)

    member cgbuf.EmitSeqPoint src =
        if mgbuf.cenv.opts.generateDebugSymbols then
            let attr = GenILSourceMarker g src
            let i = I_seqpoint attr
            hasSequencePoints <- true

            // Replace the FeeFee seqpoint at the entry with a better sequence point
            if codebuf.Count = 1 then
                assert (match codebuf.[0] with I_seqpoint _ -> true | _ -> false)
                codebuf.[0] <- i

            else
                cgbuf.EnsureNopBetweenDebugPoints()
                codebuf.Add i

            // Save the last sequence point away so we can make a decision graph look consistent (i.e. reassert the sequence point at each target)
            lastSeqPoint <- Some src
            anyDocument <- Some attr.Document
        
    // Emit FeeFee breakpoints for hidden code, see https://blogs.msdn.microsoft.com/jmstall/2005/06/19/line-hidden-and-0xfeefee-sequence-points/
    member cgbuf.EmitStartOfHiddenCode() =
        if mgbuf.cenv.opts.generateDebugSymbols then
            let doc = g.memoize_file m.FileIndex
            let i = FeeFeeInstr mgbuf.cenv doc
            hasSequencePoints <- true

            // don't emit just after another FeeFee
            match codebuf.[codebuf.Count-1] with
            | I_seqpoint sm when sm.Line = FeeFee mgbuf.cenv -> ()
            | _ ->
                cgbuf.EnsureNopBetweenDebugPoints()
                codebuf.Add i

    member cgbuf.EmitExceptionClause clause =
         exnSpecs.Add clause

    member cgbuf.GenerateDelayMark(_nm) =
         let lab = IL.generateCodeLabel()
         Mark lab

    member cgbuf.SetCodeLabelToCodeLabel(lab1, lab2) =
#if DEBUG
        if codeLabelToCodeLabel.ContainsKey lab1 then
            let msg = sprintf "two values given for label %s, methodName = %s, m = %s" (formatCodeLabel lab1) methodName (stringOfRange m)
            System.Diagnostics.Debug.Assert(false, msg)
            warning(InternalError(msg, m))
#endif
        codeLabelToCodeLabel.[lab1] <- lab2

    member cgbuf.SetCodeLabelToPC(lab, pc) =
#if DEBUG
        if codeLabelToPC.ContainsKey lab then
            let msg = sprintf "two values given for label %s, methodName = %s, m = %s" (formatCodeLabel lab) methodName (stringOfRange m)
            System.Diagnostics.Debug.Assert(false, msg)
            warning(InternalError(msg, m))
#endif
        codeLabelToPC.[lab] <- pc

    member cgbuf.SetMark (mark1: Mark, mark2: Mark) =
        cgbuf.SetCodeLabelToCodeLabel(mark1.CodeLabel, mark2.CodeLabel)
    
    member cgbuf.SetMarkToHere (Mark lab) =
        cgbuf.SetCodeLabelToPC(lab, codebuf.Count)

    member cgbuf.SetStack s =
        stack <- s
        nstack <- s.Length

    member cgbuf.Mark s =
        let res = cgbuf.GenerateDelayMark s
        cgbuf.SetMarkToHere res
        res

    member cgbuf.mgbuf = mgbuf
    member cgbuf.MethodName = methodName
    member cgbuf.PreallocatedArgCount = alreadyUsedArgs

    member cgbuf.AllocLocal(ranges, ty, isFixed) =
        let j = locals.Count
        locals.Add((ranges, ty, isFixed))
        j

    member cgbuf.ReallocLocal(cond, ranges, ty, isFixed) =
        match ResizeArray.tryFindIndexi cond locals with
        | Some j ->
            let (prevRanges, _, isFixed) = locals.[j]
            locals.[j] <- ((ranges@prevRanges), ty, isFixed)
            j, true
        | None ->
            cgbuf.AllocLocal(ranges, ty, isFixed), false

    member cgbuf.Close() =

        let instrs = codebuf.ToArray()

        // Fixup the first instruction to be a FeeFee sequence point if needed
        let instrs =
            instrs |> Array.mapi (fun idx i2 ->
                if idx = 0 && (match i2 with AI_nop -> true | _ -> false) && anyDocument.IsSome then
                    // This special dummy sequence point says skip the start of the method
                    hasSequencePoints <- true
                    FeeFeeInstr mgbuf.cenv anyDocument.Value
                else
                    i2)

        let codeLabels =
            let dict = Dictionary.newWithSize (codeLabelToPC.Count + codeLabelToCodeLabel.Count)
            for kvp in codeLabelToPC do dict.Add(kvp.Key, lab2pc 0 kvp.Key)
            for kvp in codeLabelToCodeLabel do dict.Add(kvp.Key, lab2pc 0 kvp.Key)
            dict

        (ResizeArray.toList locals, maxStack, codeLabels, instrs, ResizeArray.toList exnSpecs, hasSequencePoints)

module CG =
    let EmitInstr (cgbuf: CodeGenBuffer) pops pushes i = cgbuf.EmitInstr(pops, pushes, i)
    let EmitInstrs (cgbuf: CodeGenBuffer) pops pushes is = cgbuf.EmitInstrs(pops, pushes, is)
    let EmitSeqPoint (cgbuf: CodeGenBuffer) src = cgbuf.EmitSeqPoint src
    let GenerateDelayMark (cgbuf: CodeGenBuffer) nm = cgbuf.GenerateDelayMark nm
    let SetMark (cgbuf: CodeGenBuffer) m1 m2 = cgbuf.SetMark(m1, m2)
    let SetMarkToHere (cgbuf: CodeGenBuffer) m1 = cgbuf.SetMarkToHere m1
    let SetStack (cgbuf: CodeGenBuffer) s = cgbuf.SetStack s
    let GenerateMark (cgbuf: CodeGenBuffer) s = cgbuf.Mark s



//--------------------------------------------------------------------------
// Compile constants
//--------------------------------------------------------------------------

let GenString cenv cgbuf s =
    CG.EmitInstrs cgbuf (pop 0) (Push [cenv.g.ilg.typ_String]) [ I_ldstr s ]

let GenConstArray cenv (cgbuf: CodeGenBuffer) eenv ilElementType (data:'a[]) (write: ByteBuffer -> 'a -> unit) =
    let g = cenv.g
    let buf = ByteBuffer.Create data.Length
    data |> Array.iter (write buf)
    let bytes = buf.Close()
    let ilArrayType = mkILArr1DTy ilElementType
    if data.Length = 0 then
        CG.EmitInstrs cgbuf (pop 0) (Push [ilArrayType]) [ mkLdcInt32 0; I_newarr (ILArrayShape.SingleDimensional, ilElementType); ]
    else    
        let vtspec = cgbuf.mgbuf.GenerateRawDataValueType(eenv.cloc, bytes.Length)
        let ilFieldName = CompilerGeneratedName ("field" + string(newUnique()))
        let fty = ILType.Value vtspec
        let ilFieldDef = mkILStaticField (ilFieldName, fty, None, Some bytes, ILMemberAccess.Assembly)
        let ilFieldDef = ilFieldDef.With(customAttrs = mkILCustomAttrs [ g.DebuggerBrowsableNeverAttribute ])
        let fspec = mkILFieldSpecInTy (mkILTyForCompLoc eenv.cloc, ilFieldName, fty)
        CountStaticFieldDef()
        cgbuf.mgbuf.AddFieldDef(fspec.DeclaringTypeRef, ilFieldDef)
        CG.EmitInstrs cgbuf
          (pop 0)
          (Push [ ilArrayType; ilArrayType; g.iltyp_RuntimeFieldHandle ])
          [ mkLdcInt32 data.Length
            I_newarr (ILArrayShape.SingleDimensional, ilElementType)
            AI_dup
            I_ldtoken (ILToken.ILField fspec) ]        
        CG.EmitInstrs cgbuf
          (pop 2)
          Push0
          [ mkNormalCall (mkInitializeArrayMethSpec g) ]


//--------------------------------------------------------------------------
// We normally generate in the context of a "what to do next" continuation
//--------------------------------------------------------------------------

type sequel =
  | EndFilter
  /// Exit a 'handler' block
  /// The integer says which local to save result in
  | LeaveHandler of (bool (* finally? *) * int * Mark)
  /// Branch to the given mark
  | Br of Mark
  | CmpThenBrOrContinue of Pops * ILInstr list
  /// Continue and leave the value on the IL computation stack
  | Continue
  /// The value then do something else
  | DiscardThen of sequel
  /// Return from the method
  | Return
  /// End a scope of local variables. Used at end of 'let' and 'let rec' blocks to get tail recursive setting
  /// of end-of-scope marks
  | EndLocalScope of sequel * Mark
  /// Return from a method whose return type is void
  | ReturnVoid

let discard = DiscardThen Continue
let discardAndReturnVoid = DiscardThen ReturnVoid


//-------------------------------------------------------------------------
// This is the main code generation routine. It is used to generate
// the bodies of methods in a couple of places
//-------------------------------------------------------------------------

let CodeGenThen cenv mgbuf (entryPointInfo, methodName, eenv, alreadyUsedArgs, codeGenFunction, m) =
    let cgbuf = new CodeGenBuffer(m, mgbuf, methodName, alreadyUsedArgs)
    let start = CG.GenerateMark cgbuf "mstart"
    let innerVals = entryPointInfo |> List.map (fun (v, kind) -> (v, (kind, start)))

    (* Call the given code generator *)
    codeGenFunction cgbuf {eenv with withinSEH=false
                                     liveLocals=IntMap.empty()
                                     innerVals = innerVals}

    let locals, maxStack, lab2pc, code, exnSpecs, hasSequencePoints = cgbuf.Close()

    let localDebugSpecs: ILLocalDebugInfo list =
        locals
        |> List.mapi (fun i (nms, _, _isFixed) -> List.map (fun nm -> (i, nm)) nms)
        |> List.concat
        |> List.map (fun (i, (nm, (start, finish))) ->
            { Range=(start.CodeLabel, finish.CodeLabel)
              DebugMappings= [{ LocalIndex=i; LocalName=nm }] })

    let ilLocals =
        locals
        |> List.map (fun (infos, ty, isFixed) ->
          let loc =
            // in interactive environment, attach name and range info to locals to improve debug experience
            if cenv.opts.isInteractive && cenv.opts.generateDebugSymbols then
                match infos with
                | [(nm, (start, finish))] -> mkILLocal ty (Some(nm, start.CodeLabel, finish.CodeLabel))
                // REVIEW: what do these cases represent?
                | _ :: _
                | [] -> mkILLocal ty None
            // if not interactive, don't bother adding this info
            else
                mkILLocal ty None
          if isFixed then { loc with IsPinned=true } else loc)

    (ilLocals,
     maxStack,
     lab2pc,
     code,
     exnSpecs,
     localDebugSpecs,
     hasSequencePoints)

let CodeGenMethod cenv mgbuf (entryPointInfo, methodName, eenv, alreadyUsedArgs, codeGenFunction, m) =

    let locals, maxStack, lab2pc, instrs, exns, localDebugSpecs, hasSequencePoints =
      CodeGenThen cenv mgbuf (entryPointInfo, methodName, eenv, alreadyUsedArgs, codeGenFunction, m)

    let code = IL.buildILCode methodName lab2pc instrs exns localDebugSpecs

    // Attach a source range to the method. Only do this is it has some sequence points, because .NET 2.0/3.5
    // ILDASM has issues if you emit symbols with a source range but without any sequence points
    let sourceRange = if hasSequencePoints then GenPossibleILSourceMarker cenv m else None

    // The old union erasure phase increased maxstack by 2 since the code pushes some items, we do the same here
    let maxStack = maxStack + 2

    // Build an Abstract IL method 
    instrs, mkILMethodBody (true, locals, maxStack, code, sourceRange)

let StartDelayedLocalScope nm cgbuf =
    let startScope = CG.GenerateDelayMark cgbuf ("start_" + nm)
    let endScope = CG.GenerateDelayMark cgbuf ("end_" + nm)
    startScope, endScope

let StartLocalScope nm cgbuf =
    let startScope = CG.GenerateMark cgbuf ("start_" + nm)
    let endScope = CG.GenerateDelayMark cgbuf ("end_" + nm)
    startScope, endScope

let LocalScope nm cgbuf (f: (Mark * Mark) -> 'a) : 'a =
    let _, endScope as scopeMarks = StartLocalScope nm cgbuf
    let res = f scopeMarks
    CG.SetMarkToHere cgbuf endScope
    res

let compileSequenceExpressions = true // try (System.Environment.GetEnvironmentVariable("COMPILED_SEQ") <> null) with _ -> false

//-------------------------------------------------------------------------
// Sequence Point Logic
//-------------------------------------------------------------------------

type EmitSequencePointState =
    /// Indicates that we need a sequence point at first opportunity. Used on entrance to a method
    /// and whenever we drop into an expression within the stepping control structure.
    | SPAlways

    /// Indicates we are not forced to emit a sequence point
    | SPSuppress

/// Determines if any code at all will be emitted for a binding
let BindingEmitsNoCode g (b: Binding) = IsFSharpValCompiledAsMethod g b.Var

/// Determines what sequence point should be emitted when generating the r.h.s of a binding.
/// For example, if the r.h.s is a lambda then no sequence point is emitted.
///
/// Returns (isSticky, sequencePointForBind, sequencePointGenerationFlagForRhsOfBind)
let ComputeSequencePointInfoForBinding g (TBind(_, e, spBind) as bind) =
    if BindingEmitsNoCode g bind then
        false, None, SPSuppress
    else
        match spBind, stripExpr e with
        | NoSequencePointAtInvisibleBinding, _ -> false, None, SPSuppress
        | NoSequencePointAtStickyBinding, _ -> true, None, SPSuppress
        | NoSequencePointAtDoBinding, _ -> false, None, SPAlways
        | NoSequencePointAtLetBinding, _ -> false, None, SPSuppress
        // Don't emit sequence points for lambdas.
        // SEQUENCE POINT REVIEW: don't emit for lazy either, nor any builder expressions, nor interface-implementing object expressions
        | _, (Expr.Lambda _ | Expr.TyLambda _) -> false, None, SPSuppress
        | SequencePointAtBinding m, _ -> false, Some m, SPSuppress


/// Determines if a sequence will be emitted when we generate the code for a binding.
///
/// False for Lambdas, BindingEmitsNoCode, NoSequencePointAtStickyBinding, NoSequencePointAtInvisibleBinding, and NoSequencePointAtLetBinding.
/// True for SequencePointAtBinding, NoSequencePointAtDoBinding.
let BindingEmitsSequencePoint g bind =
    match ComputeSequencePointInfoForBinding g bind with
    | _, None, SPSuppress -> false
    | _ -> true

let BindingIsInvisible (TBind(_, _, spBind)) =
    match spBind with
    | NoSequencePointAtInvisibleBinding _ -> true
    | _ -> false

/// Determines if the code generated for a binding is to be marked as hidden, e.g. the 'newobj' for a local function definition.
let BindingEmitsHiddenCode (TBind(_, e, spBind)) =
    match spBind, stripExpr e with
    | _, (Expr.Lambda _ | Expr.TyLambda _) -> true
    | _ -> false

/// Determines if generating the code for a compound expression will emit a sequence point as the first instruction
/// through the processing of the constituent parts. Used to prevent the generation of sequence points for
/// compound expressions.
let rec FirstEmittedCodeWillBeSequencePoint g sp expr =
    match sp with
    | SPAlways ->
        match stripExpr expr with
        | Expr.Let (bind, body, _, _) ->
            BindingEmitsSequencePoint g bind ||
            FirstEmittedCodeWillBeSequencePoint g sp bind.Expr ||
            (BindingEmitsNoCode g bind && FirstEmittedCodeWillBeSequencePoint g sp body)
        | Expr.LetRec (binds, body, _, _) ->
            binds |> List.exists (BindingEmitsSequencePoint g) ||
            (binds |> List.forall (BindingEmitsNoCode g) && FirstEmittedCodeWillBeSequencePoint g sp body)
        | Expr.Sequential (_, _, NormalSeq, spSeq, _) ->
            match spSeq with
            | SequencePointsAtSeq -> true
            | SuppressSequencePointOnExprOfSequential -> true
            | SuppressSequencePointOnStmtOfSequential -> false
        | Expr.Match (SequencePointAtBinding _, _, _, _, _, _) -> true
        | Expr.Op ((TOp.TryCatch (SequencePointAtTry _, _)
                  | TOp.TryFinally (SequencePointAtTry _, _)
                  | TOp.For (SequencePointAtForLoop _, _)
                  | TOp.While (SequencePointAtWhileLoop _, _)), _, _, _) -> true
        | _ -> false

     | SPSuppress ->
        false              

/// Suppress sequence points for some compound expressions - though not all - even if "SPAlways" is set.
///
/// Note this is only used when FirstEmittedCodeWillBeSequencePoint is false.
let EmitSequencePointForWholeExpr g sp expr =
    assert (not (FirstEmittedCodeWillBeSequencePoint g sp expr))
    match sp with
    | SPAlways ->
        match stripExpr expr with

        // In some cases, we emit sequence points for the 'whole' of a 'let' expression.
        // Specifically, when
        //    + SPAlways (i.e. a sequence point is required as soon as meaningful)
        //    + binding is NoSequencePointAtStickyBinding, or NoSequencePointAtLetBinding.
        //    + not FirstEmittedCodeWillBeSequencePoint
        // For example if we start with
        //    let someCode () = f x
        // and by inlining 'f' the expression becomes
        //    let someCode () = (let sticky = x in y)
        // then we place the sequence point for the whole TAST expression 'let sticky = x in y', i.e. textual range 'f x' in the source code, but
        // _before_ the evaluation of 'x'. This will only happen for sticky 'let' introduced by inlining and other code generation
        // steps. We do _not_ do this for 'invisible' let which can be skipped.
        | Expr.Let (bind, _, _, _) when BindingIsInvisible bind -> false
        | Expr.LetRec (binds, _, _, _) when binds |> List.forall BindingIsInvisible -> false

        // If the binding is a lambda then we don't emit a sequence point.
        | Expr.Let (bind, _, _, _) when BindingEmitsHiddenCode bind -> false
        | Expr.LetRec (binds, _, _, _) when binds |> List.forall BindingEmitsHiddenCode -> false

        // If the binding is represented by a top-level generated constant value then we don't emit a sequence point.
        | Expr.Let (bind, _, _, _) when BindingEmitsNoCode g bind -> false
        | Expr.LetRec (binds, _, _, _) when binds |> List.forall (BindingEmitsNoCode g) -> false

        // Suppress sequence points for the whole 'a;b' and do it at 'a' instead.
        | Expr.Sequential _ -> false

        // Suppress sequence points at labels and gotos, it makes no sense to emit sequence points at these. We emit FeeFee instead
        | Expr.Op (TOp.Label _, _, _, _) -> false
        | Expr.Op (TOp.Goto _, _, _, _) -> false

        // We always suppress at the whole 'match'/'try'/... expression because we do it at the individual parts.
        //
        // These cases need documenting. For example, a typical 'match' gets compiled to
        //    let tmp = expr   // generates a sequence point, BEFORE tmp is evaluated
        //    match tmp with  // a match marked with NoSequencePointAtInvisibleLetBinding
        // So since the 'let tmp = expr' has a sequence point, then no sequence point is needed for the 'match'. But the processing
        // of the 'let' requests SPAlways for the body.
        | Expr.Match _ -> false
        | Expr.Op (TOp.TryCatch _, _, _, _) -> false
        | Expr.Op (TOp.TryFinally _, _, _, _) -> false
        | Expr.Op (TOp.For _, _, _, _) -> false
        | Expr.Op (TOp.While _, _, _, _) -> false
        | _ -> true
    | SPSuppress ->
        false

/// Emit hidden code markers for some compound expressions. Specifically, emit a hidden code marker for 'let f() = a in body'
/// because the binding for 'f' will emit some code which we don't want to be visible.
///     let someCode x =
///         let f () = a
///         body
let EmitHiddenCodeMarkerForWholeExpr g sp expr =
    assert (not (FirstEmittedCodeWillBeSequencePoint g sp expr))
    assert (not (EmitSequencePointForWholeExpr g sp expr))
    match sp with
    | SPAlways ->
        match stripExpr expr with
        | Expr.Let (bind, _, _, _) when BindingEmitsHiddenCode bind -> true
        | Expr.LetRec (binds, _, _, _) when binds |> List.exists BindingEmitsHiddenCode -> true
        | _ -> false
    | SPSuppress ->
        false

/// Some expressions must emit some preparation code, then emit the actual code.
let rec RangeOfSequencePointForWholeExpr g expr =
    match stripExpr expr with
    | Expr.Let (bind, body, _, _) ->
        match ComputeSequencePointInfoForBinding g bind with
        // For sticky bindings, prefer the range of the overall expression.
        | true, _, _ -> expr.Range
        | _, None, SPSuppress -> RangeOfSequencePointForWholeExpr g body
        | _, Some m, _ -> m
        | _, None, SPAlways -> RangeOfSequencePointForWholeExpr g bind.Expr
    | Expr.LetRec (_, body, _, _) -> RangeOfSequencePointForWholeExpr g body
    | Expr.Sequential (expr1, _, NormalSeq, _, _) -> RangeOfSequencePointForWholeExpr g expr1
    | _ -> expr.Range

/// Used to avoid emitting multiple sequence points in decision tree generation
let DoesGenExprStartWithSequencePoint g sp expr =
    FirstEmittedCodeWillBeSequencePoint g sp expr ||
    EmitSequencePointForWholeExpr g sp expr

let ProcessSequencePointForExpr (cenv: cenv) (cgbuf: CodeGenBuffer) sp expr = 
    let g = cenv.g
    if not (FirstEmittedCodeWillBeSequencePoint g sp expr) then
      if EmitSequencePointForWholeExpr g sp expr then
          CG.EmitSeqPoint cgbuf (RangeOfSequencePointForWholeExpr g expr)
      elif EmitHiddenCodeMarkerForWholeExpr g sp expr then
          cgbuf.EmitStartOfHiddenCode()

//-------------------------------------------------------------------------
// Generate expressions
//-------------------------------------------------------------------------

let rec GenExpr cenv cgbuf eenv sp (expr: Expr) sequel =
    cenv.exprRecursionDepth <- cenv.exprRecursionDepth + 1

    if cenv.exprRecursionDepth > 1 then
        StackGuard.EnsureSufficientExecutionStack cenv.exprRecursionDepth
        GenExprAux cenv cgbuf eenv sp expr sequel
    else
        GenExprWithStackGuard cenv cgbuf eenv sp expr sequel

    cenv.exprRecursionDepth <- cenv.exprRecursionDepth - 1

    if cenv.exprRecursionDepth = 0 then
        ProcessDelayedGenMethods cenv

and ProcessDelayedGenMethods cenv =
    while cenv.delayedGenMethods.Count > 0 do
        let gen = cenv.delayedGenMethods.Dequeue ()
        gen cenv

and GenExprWithStackGuard cenv cgbuf eenv sp expr sequel =
    assert (cenv.exprRecursionDepth = 1)
    try
        GenExprAux cenv cgbuf eenv sp expr sequel
        assert (cenv.exprRecursionDepth = 1)
    with
    | :? System.InsufficientExecutionStackException ->
        error(InternalError(sprintf "Expression is too large and/or complex to emit. Method name: '%s'. Recursive depth: %i." cgbuf.MethodName cenv.exprRecursionDepth, expr.Range))

and GenExprAux (cenv: cenv) (cgbuf: CodeGenBuffer) eenv sp expr sequel =
  let g = cenv.g
  let expr = stripExpr expr

  ProcessSequencePointForExpr cenv cgbuf sp expr

  // A sequence expression will always match Expr.App.
  match (if compileSequenceExpressions then LowerCallsAndSeqs.LowerSeqExpr g cenv.amap expr else None) with
  | Some info ->
      GenSequenceExpr cenv cgbuf eenv info sequel
  | None ->

  match expr with
  // Most generation of linear expressions is implemented routinely using tailcalls and the correct sequels.
  // This is because the element of expansion happens to be the final thing generated in most cases. However
  // for large lists we have to process the linearity separately
  | Expr.Sequential _
  | Expr.Let _
  | LinearOpExpr _ 
  | Expr.Match _ -> 
      GenLinearExpr cenv cgbuf eenv sp expr sequel (* canProcessSequencePoint *) false id |> ignore<FakeUnit>

  | Expr.Const (c, m, ty) ->
      GenConstant cenv cgbuf eenv (c, m, ty) sequel
  | Expr.LetRec (binds, body, m, _) ->
      GenLetRec cenv cgbuf eenv (binds, body, m) sequel
  | Expr.Lambda _ | Expr.TyLambda _ ->
      GenLambda cenv cgbuf eenv false None expr sequel
  | Expr.App (Expr.Val (vref, _, m) as v, _, tyargs, [], _) when
        List.forall (isMeasureTy g) tyargs &&
        (
            // inline only values that are stored in local variables
            match StorageForValRef g m vref eenv with
            | ValStorage.Local _ -> true
            | _ -> false
        ) ->
      // application of local type functions with type parameters = measure types and body = local value - inline the body
      GenExpr cenv cgbuf eenv sp v sequel
  | Expr.App (f,fty, tyargs, args, m) -> 
      GenApp cenv cgbuf eenv (f, fty, tyargs, args, m) sequel
  | Expr.Val (v, _, m) -> 
      GenGetVal cenv cgbuf eenv (v, m) sequel

  | Expr.Op (op, tyargs, args, m) -> 
      match op, args, tyargs with 
      | TOp.ExnConstr c, _, _ -> 
          GenAllocExn cenv cgbuf eenv (c, args, m) sequel
      | TOp.UnionCase c, _, _ -> 
          GenAllocUnionCase cenv cgbuf eenv (c, tyargs, args, m) sequel
      | TOp.Recd (isCtor, tycon), _, _ -> 
          GenAllocRecd cenv cgbuf eenv isCtor (tycon, tyargs, args, m) sequel
      | TOp.AnonRecd anonInfo, _, _ -> 
          GenAllocAnonRecd cenv cgbuf eenv (anonInfo, tyargs, args, m) sequel
      | TOp.AnonRecdGet (anonInfo, n), [e], _ -> 
          GenGetAnonRecdField cenv cgbuf eenv (anonInfo, e, tyargs, n, m) sequel
      | TOp.TupleFieldGet (tupInfo, n), [e], _ -> 
          GenGetTupleField cenv cgbuf eenv (tupInfo, e, tyargs, n, m) sequel
      | TOp.ExnFieldGet (ecref, n), [e], _ -> 
          GenGetExnField cenv cgbuf eenv (e, ecref, n, m) sequel
      | TOp.UnionCaseFieldGet (ucref, n), [e], _ -> 
          GenGetUnionCaseField cenv cgbuf eenv (e, ucref, tyargs, n, m) sequel
      | TOp.UnionCaseFieldGetAddr (ucref, n, _readonly), [e], _ -> 
          GenGetUnionCaseFieldAddr cenv cgbuf eenv (e, ucref, tyargs, n, m) sequel
      | TOp.UnionCaseTagGet ucref, [e], _ -> 
          GenGetUnionCaseTag cenv cgbuf eenv (e, ucref, tyargs, m) sequel
      | TOp.UnionCaseProof ucref, [e], _ -> 
          GenUnionCaseProof cenv cgbuf eenv (e, ucref, tyargs, m) sequel
      | TOp.ExnFieldSet (ecref, n), [e;e2], _ -> 
          GenSetExnField cenv cgbuf eenv (e, ecref, n, e2, m) sequel 
      | TOp.UnionCaseFieldSet (ucref, n), [e;e2], _ -> 
          GenSetUnionCaseField cenv cgbuf eenv (e, ucref, tyargs, n, e2, m) sequel
      | TOp.ValFieldGet f, [e], _ -> 
         GenGetRecdField cenv cgbuf eenv (e, f, tyargs, m) sequel
      | TOp.ValFieldGet f, [], _ -> 
         GenGetStaticField cenv cgbuf eenv (f, tyargs, m) sequel
      | TOp.ValFieldGetAddr (f, _readonly), [e], _ -> 
         GenGetRecdFieldAddr cenv cgbuf eenv (e, f, tyargs, m) sequel
      | TOp.ValFieldGetAddr (f, _readonly), [], _ -> 
         GenGetStaticFieldAddr cenv cgbuf eenv (f, tyargs, m) sequel
      | TOp.ValFieldSet f, [e1;e2], _ -> 
         GenSetRecdField cenv cgbuf eenv (e1, f, tyargs, e2, m) sequel
      | TOp.ValFieldSet f, [e2], _ -> 
         GenSetStaticField cenv cgbuf eenv (f, tyargs, e2, m) sequel
      | TOp.Tuple tupInfo, _, _ -> 
         GenAllocTuple cenv cgbuf eenv (tupInfo, args, tyargs, m) sequel
      | TOp.ILAsm (code, returnTys), _, _ ->  
         GenAsmCode cenv cgbuf eenv (code, tyargs, args, returnTys, m) sequel 
      | TOp.While (sp, _), [Expr.Lambda (_, _, _, [_], e1, _, _);Expr.Lambda (_, _, _, [_], e2, _, _)], [] -> 
         GenWhileLoop cenv cgbuf eenv (sp, e1, e2, m) sequel 
      | TOp.For (spStart, dir), [Expr.Lambda (_, _, _, [_], e1, _, _);Expr.Lambda (_, _, _, [_], e2, _, _);Expr.Lambda (_, _, _, [v], e3, _, _)], [] -> 
         GenForLoop cenv cgbuf eenv (spStart, v, e1, dir, e2, e3, m) sequel
      | TOp.TryFinally (spTry, spFinally), [Expr.Lambda (_, _, _, [_], e1, _, _); Expr.Lambda (_, _, _, [_], e2, _, _)], [resty] -> 
         GenTryFinally cenv cgbuf eenv (e1, e2, m, resty, spTry, spFinally) sequel
      | TOp.TryCatch (spTry, spWith), [Expr.Lambda (_, _, _, [_], e1, _, _); Expr.Lambda (_, _, _, [vf], ef, _, _);Expr.Lambda (_, _, _, [vh], eh, _, _)], [resty] -> 
         GenTryCatch cenv cgbuf eenv (e1, vf, ef, vh, eh, m, resty, spTry, spWith) sequel
      | TOp.ILCall (virt, _, valu, newobj, valUseFlags, _, isDllImport, ilMethRef, enclArgTys, methArgTys, returnTys), args, [] -> 
         GenILCall cenv cgbuf eenv (virt, valu, newobj, valUseFlags, isDllImport, ilMethRef, enclArgTys, methArgTys, args, returnTys, m) sequel
      | TOp.RefAddrGet _readonly, [e], [ty] -> GenGetAddrOfRefCellField cenv cgbuf eenv (e, ty, m) sequel
      | TOp.Coerce, [e], [tgty;srcty] -> GenCoerce cenv cgbuf eenv (e, tgty, m, srcty) sequel
      | TOp.Reraise, [], [rtnty] -> GenReraise cenv cgbuf eenv (rtnty, m) sequel
      | TOp.TraitCall ss, args, [] -> GenTraitCall cenv cgbuf eenv (ss, args, m) expr sequel
      | TOp.LValueOp (LSet, v), [e], [] -> GenSetVal cenv cgbuf eenv (v, e, m) sequel
      | TOp.LValueOp (LByrefGet, v), [], [] -> GenGetByref cenv cgbuf eenv (v, m) sequel
      | TOp.LValueOp (LByrefSet, v), [e], [] -> GenSetByref cenv cgbuf eenv (v, e, m) sequel
      | TOp.LValueOp (LAddrOf _, v), [], [] -> GenGetValAddr cenv cgbuf eenv (v, m) sequel
      | TOp.Array, elems, [elemTy] -> GenNewArray cenv cgbuf eenv (elems, elemTy, m) sequel
      | TOp.Bytes bytes, [], [] -> 
          if cenv.opts.emitConstantArraysUsingStaticDataBlobs then 
              GenConstArray cenv cgbuf eenv g.ilg.typ_Byte bytes (fun buf b -> buf.EmitByte b)
              GenSequel cenv eenv.cloc cgbuf sequel
          else
              GenNewArraySimple cenv cgbuf eenv (List.ofArray (Array.map (mkByte g m) bytes), g.byte_ty, m) sequel
      | TOp.UInt16s arr, [], [] ->
          if cenv.opts.emitConstantArraysUsingStaticDataBlobs then
              GenConstArray cenv cgbuf eenv g.ilg.typ_UInt16 arr (fun buf b -> buf.EmitUInt16 b)
              GenSequel cenv eenv.cloc cgbuf sequel
          else
              GenNewArraySimple cenv cgbuf eenv (List.ofArray (Array.map (mkUInt16 g m) arr), g.uint16_ty, m) sequel
      | TOp.Goto label, _, _ ->
          if cgbuf.mgbuf.cenv.opts.generateDebugSymbols then
             cgbuf.EmitStartOfHiddenCode()
             CG.EmitInstr cgbuf (pop 0) Push0 AI_nop
          CG.EmitInstr cgbuf (pop 0) Push0 (I_br label)
          // NOTE: discard sequel
      | TOp.Return, [e], _ ->
         GenExpr cenv cgbuf eenv SPSuppress e Return
         // NOTE: discard sequel
      | TOp.Return, [], _ ->
         GenSequel cenv eenv.cloc cgbuf ReturnVoid
         // NOTE: discard sequel
      | TOp.Label label, _, _ ->
         cgbuf.SetMarkToHere (Mark label)
         GenUnitThenSequel cenv eenv m eenv.cloc cgbuf sequel
      | _ -> error(InternalError("Unexpected operator node expression", expr.Range))
  | Expr.StaticOptimization (constraints, e2, e3, m) ->
      GenStaticOptimization cenv cgbuf eenv (constraints, e2, e3, m) sequel
  | Expr.Obj (_, ty, _, _, [meth], [], m) when isDelegateTy g ty ->
      GenDelegateExpr cenv cgbuf eenv expr (meth, m) sequel
  | Expr.Obj (_, ty, basev, basecall, overrides, interfaceImpls, m) ->
      GenObjectExpr cenv cgbuf eenv expr (ty, basev, basecall, overrides, interfaceImpls, m) sequel

  | Expr.Quote (ast, conv, _, m, ty) -> GenQuotation cenv cgbuf eenv (ast, conv, m, ty) sequel
  | Expr.Link _ -> failwith "Unexpected reclink"
  | Expr.TyChoose (_, _, m) -> error(InternalError("Unexpected Expr.TyChoose", m))

and GenExprs cenv cgbuf eenv es =
    List.iter (fun e -> GenExpr cenv cgbuf eenv SPSuppress e Continue) es

and CodeGenMethodForExpr cenv mgbuf (spReq, entryPointInfo, methodName, eenv, alreadyUsedArgs, expr0, sequel0) =
    let _, code =
        CodeGenMethod cenv mgbuf (entryPointInfo, methodName, eenv, alreadyUsedArgs,
                                   (fun cgbuf eenv -> GenExpr cenv cgbuf eenv spReq expr0 sequel0),
                                   expr0.Range)
    code      

//--------------------------------------------------------------------------
// Generate sequels
//--------------------------------------------------------------------------

(* does the sequel discard its result, and if so what does it do next? *)
and sequelAfterDiscard sequel =
  match sequel with
   | DiscardThen sequel -> Some sequel
   | EndLocalScope(sq, mark) -> sequelAfterDiscard sq |> Option.map (fun sq -> EndLocalScope(sq, mark))
   | _ -> None

and sequelIgnoringEndScopesAndDiscard sequel =
    let sequel = sequelIgnoreEndScopes sequel
    match sequelAfterDiscard sequel with
    | Some sq -> sq
    | None -> sequel

and sequelIgnoreEndScopes sequel =
    match sequel with
    | EndLocalScope(sq, _) -> sequelIgnoreEndScopes sq
    | sq -> sq

(* commit any 'EndLocalScope' nodes in the sequel and return the residue *)
and GenSequelEndScopes cgbuf sequel =
    match sequel with
    | EndLocalScope(sq, m) -> CG.SetMarkToHere cgbuf m; GenSequelEndScopes cgbuf sq
    | _ -> ()

and StringOfSequel sequel =
    match sequel with
    | Continue -> "continue"
    | DiscardThen sequel -> "discard; " + StringOfSequel sequel
    | ReturnVoid -> "ReturnVoid"
    | CmpThenBrOrContinue _ -> "CmpThenBrOrContinue"
    | Return -> "Return"
    | EndLocalScope (sq, Mark k) -> "EndLocalScope(" + StringOfSequel sq + "," + formatCodeLabel k + ")"
    | Br (Mark x) -> sprintf "Br L%s" (formatCodeLabel x)
    | LeaveHandler _ -> "LeaveHandler"
    | EndFilter -> "EndFilter"

and GenSequel cenv cloc cgbuf sequel =
  let sq = sequelIgnoreEndScopes sequel
  (match sq with
  | Continue -> ()
  | DiscardThen sq ->
      CG.EmitInstr cgbuf (pop 1) Push0 AI_pop
      GenSequel cenv cloc cgbuf sq
  | ReturnVoid ->
      CG.EmitInstr cgbuf (pop 0) Push0 I_ret
  | CmpThenBrOrContinue(pops, bri) ->
      CG.EmitInstrs cgbuf pops Push0 bri
  | Return ->
      CG.EmitInstr cgbuf (pop 1) Push0 I_ret
  | EndLocalScope _ -> failwith "EndLocalScope unexpected"
  | Br x ->
      // Emit a NOP in debug code in case the branch instruction gets eliminated
      // because it is a "branch to next instruction". This prevents two unrelated sequence points
      // (the one before the branch and the one after) being coalesced together
      if cgbuf.mgbuf.cenv.opts.generateDebugSymbols then
         cgbuf.EmitStartOfHiddenCode()
         CG.EmitInstr cgbuf (pop 0) Push0 AI_nop
      CG.EmitInstr cgbuf (pop 0) Push0 (I_br x.CodeLabel)
  | LeaveHandler (isFinally, whereToSaveResult, x) ->
      if isFinally then
        CG.EmitInstr cgbuf (pop 1) Push0 AI_pop
      else
        EmitSetLocal cgbuf whereToSaveResult
      CG.EmitInstr cgbuf (pop 0) Push0 (if isFinally then I_endfinally else I_leave(x.CodeLabel))
  | EndFilter ->
      CG.EmitInstr cgbuf (pop 1) Push0 I_endfilter
  )
  GenSequelEndScopes cgbuf sequel


//--------------------------------------------------------------------------
// Generate constants
//--------------------------------------------------------------------------

and GenConstant cenv cgbuf eenv (c, m, ty) sequel =
  let g = cenv.g
  let ilTy = GenType cenv.amap m eenv.tyenv ty
  // Check if we need to generate the value at all
  match sequelAfterDiscard sequel with
  | None ->
      match TryEliminateDesugaredConstants g m c with
      | Some e ->
          GenExpr cenv cgbuf eenv SPSuppress e Continue
      | None ->
          match c with
          | Const.Bool b -> CG.EmitInstr cgbuf (pop 0) (Push [g.ilg.typ_Bool]) (mkLdcInt32 (if b then 1 else 0))
          | Const.SByte i -> CG.EmitInstr cgbuf (pop 0) (Push [ilTy]) (mkLdcInt32 (int32 i))
          | Const.Int16 i -> CG.EmitInstr cgbuf (pop 0) (Push [ilTy]) (mkLdcInt32 (int32 i))
          | Const.Int32 i -> CG.EmitInstr cgbuf (pop 0) (Push [ilTy]) (mkLdcInt32 i)
          | Const.Int64 i ->
            // see https://github.com/Microsoft/visualfsharp/pull/3620
            if i >= int64 System.Int32.MinValue && i <= int64 System.Int32.MaxValue then
                CG.EmitInstrs cgbuf (pop 0) (Push [ilTy]) [ mkLdcInt32 (int32 i); AI_conv DT_I8 ]
            elif i >= int64 System.UInt32.MinValue && i <= int64 System.UInt32.MaxValue then
                CG.EmitInstrs cgbuf (pop 0) (Push [ilTy]) [ mkLdcInt32 (int32 i); AI_conv DT_U8 ]
            else
                CG.EmitInstr cgbuf (pop 0) (Push [ilTy]) (iLdcInt64 i)
          | Const.IntPtr i -> CG.EmitInstrs cgbuf (pop 0) (Push [ilTy]) [iLdcInt64 i; AI_conv DT_I ]
          | Const.Byte i -> CG.EmitInstr cgbuf (pop 0) (Push [ilTy]) (mkLdcInt32 (int32 i))
          | Const.UInt16 i -> CG.EmitInstr cgbuf (pop 0) (Push [ilTy]) (mkLdcInt32 (int32 i))
          | Const.UInt32 i -> CG.EmitInstr cgbuf (pop 0) (Push [ilTy]) (mkLdcInt32 (int32 i))
          | Const.UInt64 i -> CG.EmitInstr cgbuf (pop 0) (Push [ilTy]) (iLdcInt64 (int64 i))
          | Const.UIntPtr i -> CG.EmitInstrs cgbuf (pop 0) (Push [ilTy]) [iLdcInt64 (int64 i); AI_conv DT_U ]
          | Const.Double f -> CG.EmitInstr cgbuf (pop 0) (Push [ilTy]) (AI_ldc (DT_R8, ILConst.R8 f))
          | Const.Single f -> CG.EmitInstr cgbuf (pop 0) (Push [ilTy]) (AI_ldc (DT_R4, ILConst.R4 f))
          | Const.Char c -> CG.EmitInstr cgbuf (pop 0) (Push [ilTy]) ( mkLdcInt32 (int c))
          | Const.String s -> GenString cenv cgbuf s
          | Const.Unit -> GenUnit cenv eenv m cgbuf
          | Const.Zero -> GenDefaultValue cenv cgbuf eenv (ty, m)
          | Const.Decimal _ -> failwith "unreachable"
      GenSequel cenv eenv.cloc cgbuf sequel
  | Some sq ->
      // Even if we didn't need to generate the value then maybe we still have to branch or return
      GenSequel cenv eenv.cloc cgbuf sq

and GenUnitTy cenv eenv m =
    match cenv.ilUnitTy with
    | None ->
        let res = GenType cenv.amap m eenv.tyenv cenv.g.unit_ty
        cenv.ilUnitTy <- Some res
        res
    | Some res -> res

and GenUnit cenv eenv m cgbuf =
    CG.EmitInstr cgbuf (pop 0) (Push [GenUnitTy cenv eenv m]) AI_ldnull

and GenUnitThenSequel cenv eenv m cloc cgbuf sequel =
    match sequelAfterDiscard sequel with
    | Some sq -> GenSequel cenv cloc cgbuf sq
    | None -> GenUnit cenv eenv m cgbuf; GenSequel cenv cloc cgbuf sequel


//--------------------------------------------------------------------------
// Generate simple data-related constructs
//--------------------------------------------------------------------------

and GenAllocTuple cenv cgbuf eenv (tupInfo, args, argtys, m) sequel =

    let tupInfo = evalTupInfoIsStruct tupInfo
    let tcref, tys, args, newm = mkCompiledTuple cenv.g tupInfo (argtys, args, m)
    let ty = GenNamedTyApp cenv.amap newm eenv.tyenv tcref tys
    let ntyvars = if (tys.Length - 1) < goodTupleFields then (tys.Length - 1) else goodTupleFields
    let formalTyvars = [ for n in 0 .. ntyvars do yield mkILTyvarTy (uint16 n) ]

    GenExprs cenv cgbuf eenv args
    // Generate a reference to the constructor
    CG.EmitInstr cgbuf (pop args.Length) (Push [ty])
      (mkNormalNewobj
          (mkILCtorMethSpecForTy (ty, formalTyvars)))
    GenSequel cenv eenv.cloc cgbuf sequel

and GenGetTupleField cenv cgbuf eenv (tupInfo, e, tys, n, m) sequel =
    let tupInfo = evalTupInfoIsStruct tupInfo
    let rec getCompiledTupleItem g (e, tys: TTypes, n, m) =
        let ar = tys.Length
        if ar <= 0 then failwith "getCompiledTupleItem"
        elif ar < maxTuple then
            let tcr' = mkCompiledTupleTyconRef g tupInfo ar
            let ty = GenNamedTyApp cenv.amap m eenv.tyenv tcr' tys
            mkGetTupleItemN g m n ty tupInfo e tys.[n]
        else
            let tysA, tysB = List.splitAfter goodTupleFields tys
            let tyB = mkCompiledTupleTy g tupInfo tysB
            let tys' = tysA@[tyB]
            let tcr' = mkCompiledTupleTyconRef g tupInfo (List.length tys')
            let ty' = GenNamedTyApp cenv.amap m eenv.tyenv tcr' tys'
            let n' = (min n goodTupleFields)
            let elast = mkGetTupleItemN g m n' ty' tupInfo e tys'.[n']
            if n < goodTupleFields then
                elast
            else
                getCompiledTupleItem g (elast, tysB, n-goodTupleFields, m)
    GenExpr cenv cgbuf eenv SPSuppress (getCompiledTupleItem cenv.g (e, tys, n, m)) sequel

and GenAllocExn cenv cgbuf eenv (c, args, m) sequel =
    GenExprs cenv cgbuf eenv args
    let ty = GenExnType cenv.amap m eenv.tyenv c
    let flds = recdFieldsOfExnDefRef c
    let argtys = flds |> List.map (fun rfld -> GenType cenv.amap m eenv.tyenv rfld.FormalType)
    let mspec = mkILCtorMethSpecForTy (ty, argtys)
    CG.EmitInstr cgbuf
      (pop args.Length) (Push [ty])
      (mkNormalNewobj mspec)
    GenSequel cenv eenv.cloc cgbuf sequel

and GenAllocUnionCaseCore cenv cgbuf eenv (c,tyargs,n,m) =
    let cuspec,idx = GenUnionCaseSpec cenv.amap m eenv.tyenv c tyargs
    CG.EmitInstrs cgbuf (pop n) (Push [cuspec.DeclaringType]) (EraseUnions.mkNewData cenv.g.ilg (cuspec, idx))

and GenAllocUnionCase cenv cgbuf eenv (c,tyargs,args,m) sequel =
    GenExprs cenv cgbuf eenv args
    GenAllocUnionCaseCore cenv cgbuf eenv (c,tyargs,args.Length,m)
    GenSequel cenv eenv.cloc cgbuf sequel

and GenLinearExpr cenv cgbuf eenv sp expr sequel canProcessSequencePoint (contf: FakeUnit -> FakeUnit) =
    let expr = stripExpr expr
    match expr with 
    | Expr.Sequential (e1, e2, specialSeqFlag, spSeq, _) ->
        if canProcessSequencePoint then
            ProcessSequencePointForExpr cenv cgbuf sp expr

        // Compiler generated sequential executions result in suppressions of sequence points on both
        // left and right of the sequence
        let spAction, spExpr =
            (match spSeq with
             | SequencePointsAtSeq -> SPAlways, SPAlways
             | SuppressSequencePointOnExprOfSequential -> SPSuppress, sp
             | SuppressSequencePointOnStmtOfSequential -> sp, SPSuppress)
        match specialSeqFlag with
        | NormalSeq ->
            GenExpr cenv cgbuf eenv spAction e1 discard
            GenLinearExpr cenv cgbuf eenv spExpr e2 sequel (* canProcessSequencePoint *) true contf
        | ThenDoSeq ->
            GenExpr cenv cgbuf eenv spExpr e1 Continue
            GenExpr cenv cgbuf eenv spAction e2 discard
            GenSequel cenv eenv.cloc cgbuf sequel
            contf Fake

    | Expr.Let (bind, body, _, _) ->
        if canProcessSequencePoint then
            ProcessSequencePointForExpr cenv cgbuf sp expr

        // This case implemented here to get a guaranteed tailcall
        // Make sure we generate the sequence point outside the scope of the variable
        let startScope, endScope as scopeMarks = StartDelayedLocalScope "let" cgbuf
        let eenv = AllocStorageForBind cenv cgbuf scopeMarks eenv bind
        let spBind = GenSequencePointForBind cenv cgbuf bind
        GenBindingAfterSequencePoint cenv cgbuf eenv spBind bind (Some startScope)

        // Work out if we need a sequence point for the body. For any "user" binding then the body gets SPAlways.
        // For invisible compiler-generated bindings we just use "sp", unless its body is another invisible binding
        // For sticky bindings arising from inlining we suppress any immediate sequence point in the body
        let spBody =
           match bind.SequencePointInfo with
           | SequencePointAtBinding _
           | NoSequencePointAtLetBinding
           | NoSequencePointAtDoBinding -> SPAlways
           | NoSequencePointAtInvisibleBinding -> sp
           | NoSequencePointAtStickyBinding -> SPSuppress
    
        // Generate the body
        GenLinearExpr cenv cgbuf eenv spBody body (EndLocalScope(sequel, endScope)) (* canProcessSequencePoint *) true contf

    | Expr.Match (spBind, _exprm, tree, targets, m, ty) ->
        if canProcessSequencePoint then
            ProcessSequencePointForExpr cenv cgbuf sp expr

        match spBind with
        | SequencePointAtBinding m -> CG.EmitSeqPoint cgbuf m
        | NoSequencePointAtDoBinding
        | NoSequencePointAtLetBinding
        | NoSequencePointAtInvisibleBinding
        | NoSequencePointAtStickyBinding -> ()

        // The target of branch needs a sequence point.
        // If we don't give it one it will get entirely the wrong sequence point depending on earlier codegen
        // Note we're not interested in having pattern matching and decision trees reveal their inner working.
        // Hence at each branch target we 'reassert' the overall sequence point that was active as we came into the match.
        //
        // NOTE: sadly this causes multiple sequence points to appear for the "initial" location of an if/then/else or match.
        let activeSP = cgbuf.GetLastSequencePoint()
        let repeatSP() =
            match activeSP with
            | None -> ()
            | Some src ->
                if activeSP <> cgbuf.GetLastSequencePoint() then
                    CG.EmitSeqPoint cgbuf src

        // First try the common cases where we don't need a join point.
        match tree with
        | TDSuccess _ ->
            failwith "internal error: matches that immediately succeed should have been normalized using mkAndSimplifyMatch"

        | _ ->
            // Create a join point
            let stackAtTargets = cgbuf.GetCurrentStack() // the stack at the target of each clause
            let (sequelOnBranches, afterJoin, stackAfterJoin, sequelAfterJoin) = GenJoinPoint cenv cgbuf "match" eenv ty m sequel

            // Stack: "stackAtTargets" is "stack prior to any match-testing" and also "stack at the start of each branch-RHS".
            //        match-testing (dtrees) should not contribute to the stack.
            //        Each branch-RHS (targets) may contribute to the stack, leaving it in the "stackAfterJoin" state, for the join point.
            //        Since code is branching and joining, the cgbuf stack is maintained manually.
            GenDecisionTreeAndTargets cenv cgbuf stackAtTargets eenv tree targets repeatSP sequelOnBranches (contf << (fun Fake -> 
                CG.SetMarkToHere cgbuf afterJoin

                //assert(cgbuf.GetCurrentStack() = stackAfterJoin)  // REVIEW: Since gen_dtree* now sets stack, stack should be stackAfterJoin at this point...
                CG.SetStack cgbuf stackAfterJoin
                // If any values are left on the stack after the join then we're certainly going to do something with them
                // For example, we may be about to execute a 'stloc' for
                //
                //   let y2 = if System.DateTime.Now.Year < 2000 then 1 else 2
                //
                // or a 'stelem' for
                //
                //   arr.[0] <- if System.DateTime.Now.Year > 2000 then 1 else 2
                //
                // In both cases, any instructions that come after this point will be falsely associated with the last branch of the control
                // prior to the join point. This is base, e.g. see FSharp 1.0 bug 5155
                if not (isNil stackAfterJoin) then
                    cgbuf.EmitStartOfHiddenCode()

                GenSequel cenv eenv.cloc cgbuf sequelAfterJoin
                Fake))

    | LinearOpExpr (TOp.UnionCase c, tyargs, argsFront, argLast, m) ->
        if canProcessSequencePoint then
            ProcessSequencePointForExpr cenv cgbuf sp expr

        GenExprs cenv cgbuf eenv argsFront
        GenLinearExpr cenv cgbuf eenv SPSuppress argLast Continue (* canProcessSequencePoint *) true (contf << (fun Fake -> 
            GenAllocUnionCaseCore cenv cgbuf eenv (c, tyargs, argsFront.Length + 1, m)
            GenSequel cenv eenv.cloc cgbuf sequel
            Fake))

    | _ -> 
        GenExpr cenv cgbuf eenv sp expr sequel
        contf Fake

and GenAllocRecd cenv cgbuf eenv ctorInfo (tcref,argtys,args,m) sequel =
    let ty = GenNamedTyApp cenv.amap m eenv.tyenv tcref argtys

    // Filter out fields with default initialization
    let relevantFields =
        tcref.AllInstanceFieldsAsList
        |> List.filter (fun f -> not f.IsZeroInit)
        |> List.filter (fun f -> not f.IsCompilerGenerated)

    match ctorInfo with
    | RecdExprIsObjInit ->
        (args, relevantFields) ||> List.iter2 (fun e f ->
                CG.EmitInstr cgbuf (pop 0) (Push (if tcref.IsStructOrEnumTycon then [ILType.Byref ty] else [ty])) mkLdarg0
                GenExpr cenv cgbuf eenv SPSuppress e Continue
                GenFieldStore false cenv cgbuf eenv (tcref.MakeNestedRecdFieldRef f, argtys, m) discard)
        // Object construction doesn't generate a true value.
        // Object constructions will always just get thrown away so this is safe
        GenSequel cenv eenv.cloc cgbuf sequel
    | RecdExpr ->
        GenExprs cenv cgbuf eenv args
        // generate a reference to the record constructor
        let tyenvinner = TypeReprEnv.ForTyconRef tcref
        CG.EmitInstr cgbuf (pop args.Length) (Push [ty])
          (mkNormalNewobj
             (mkILCtorMethSpecForTy (ty, relevantFields |> List.map (fun f -> GenType cenv.amap m tyenvinner f.FormalType) )))
        GenSequel cenv eenv.cloc cgbuf sequel

and GenAllocAnonRecd cenv cgbuf eenv (anonInfo: AnonRecdTypeInfo, tyargs, args, m) sequel =
    let anonCtor, _anonMethods, anonType = cgbuf.mgbuf.LookupAnonType anonInfo
    let boxity = anonType.Boxity
    GenExprs cenv cgbuf eenv args
    let ilTypeArgs = GenTypeArgs cenv.amap m eenv.tyenv tyargs
    let anonTypeWithInst = mkILTy boxity (mkILTySpec(anonType.TypeSpec.TypeRef, ilTypeArgs))
    CG.EmitInstr cgbuf (pop args.Length) (Push [anonTypeWithInst]) (mkNormalNewobj (mkILMethSpec(anonCtor, boxity, ilTypeArgs, [])))
    GenSequel cenv eenv.cloc cgbuf sequel

and GenGetAnonRecdField cenv cgbuf eenv (anonInfo: AnonRecdTypeInfo, e, tyargs, n, m) sequel =
    let _anonCtor, anonMethods, anonType = cgbuf.mgbuf.LookupAnonType anonInfo
    let boxity = anonType.Boxity
    let ilTypeArgs = GenTypeArgs cenv.amap m eenv.tyenv tyargs
    let anonMethod = anonMethods.[n]
    let anonFieldType = ilTypeArgs.[n]
    GenExpr cenv cgbuf eenv SPSuppress e Continue      
    CG.EmitInstr cgbuf (pop 1) (Push [anonFieldType]) (mkNormalCall (mkILMethSpec(anonMethod, boxity, ilTypeArgs, [])))
    GenSequel cenv eenv.cloc cgbuf sequel

and GenNewArraySimple cenv cgbuf eenv (elems, elemTy, m) sequel =
    let ilElemTy = GenType cenv.amap m eenv.tyenv elemTy
    let ilArrTy = mkILArr1DTy ilElemTy

    CG.EmitInstrs cgbuf (pop 0) (Push [ilArrTy]) [ (AI_ldc (DT_I4, ILConst.I4 (elems.Length))); I_newarr (ILArrayShape.SingleDimensional, ilElemTy) ]
    elems |> List.iteri (fun i e ->         
        CG.EmitInstrs cgbuf (pop 0) (Push [ilArrTy; cenv.g.ilg.typ_Int32]) [ AI_dup; (AI_ldc (DT_I4, ILConst.I4 i)) ]
        GenExpr cenv cgbuf eenv SPSuppress e Continue      
        CG.EmitInstr cgbuf (pop 3) Push0 (I_stelem_any (ILArrayShape.SingleDimensional, ilElemTy)))
  
    GenSequel cenv eenv.cloc cgbuf sequel

and GenNewArray cenv cgbuf eenv (elems: Expr list, elemTy, m) sequel =
  // REVIEW: The restriction against enum types here has to do with Dev10/Dev11 bug 872799
  // GenConstArray generates a call to RuntimeHelpers.InitializeArray. On CLR 2.0/x64 and CLR 4.0/x64/x86,
  // InitializeArray is a JIT intrinsic that will result in invalid runtime CodeGen when initializing an array
  // of enum types. Until bug 872799 is fixed, we'll need to generate arrays the "simple" way for enum types
  // Also note - C# never uses InitializeArray for enum types, so this change puts us on equal footing with them.
  if elems.Length <= 5 || not cenv.opts.emitConstantArraysUsingStaticDataBlobs || (isEnumTy cenv.g elemTy) then
      GenNewArraySimple cenv cgbuf eenv (elems, elemTy, m) sequel
  else
      // Try to emit a constant byte-blob array
      let elems' = Array.ofList elems
      let test, write =
          match elems'.[0] with
          | Expr.Const (Const.Bool _, _, _) ->
              (function Const.Bool _ -> true | _ -> false),
              (fun (buf: ByteBuffer) -> function Const.Bool b -> buf.EmitBoolAsByte b | _ -> failwith "unreachable")
          | Expr.Const (Const.Char _, _, _) ->
              (function Const.Char _ -> true | _ -> false),
              (fun buf -> function Const.Char b -> buf.EmitInt32AsUInt16 (int b) | _ -> failwith "unreachable")
          | Expr.Const (Const.Byte _, _, _) ->
              (function Const.Byte _ -> true | _ -> false),
              (fun buf -> function Const.Byte b -> buf.EmitByte b | _ -> failwith "unreachable")
          | Expr.Const (Const.UInt16 _, _, _) ->
              (function Const.UInt16 _ -> true | _ -> false),
              (fun buf -> function Const.UInt16 b -> buf.EmitUInt16 b | _ -> failwith "unreachable")
          | Expr.Const (Const.UInt32 _, _, _) ->
              (function Const.UInt32 _ -> true | _ -> false),
              (fun buf -> function Const.UInt32 b -> buf.EmitInt32 (int32 b) | _ -> failwith "unreachable")
          | Expr.Const (Const.UInt64 _, _, _) ->
              (function Const.UInt64 _ -> true | _ -> false),
              (fun buf -> function Const.UInt64 b -> buf.EmitInt64 (int64 b) | _ -> failwith "unreachable")
          | Expr.Const (Const.SByte _, _, _) ->
              (function Const.SByte _ -> true | _ -> false),
              (fun buf -> function Const.SByte b -> buf.EmitByte (byte b) | _ -> failwith "unreachable")
          | Expr.Const (Const.Int16 _, _, _) ->
              (function Const.Int16 _ -> true | _ -> false),
              (fun buf -> function Const.Int16 b -> buf.EmitUInt16 (uint16 b) | _ -> failwith "unreachable")
          | Expr.Const (Const.Int32 _, _, _) ->
              (function Const.Int32 _ -> true | _ -> false),
              (fun buf -> function Const.Int32 b -> buf.EmitInt32 b | _ -> failwith "unreachable")
          | Expr.Const (Const.Int64 _, _, _) ->
              (function Const.Int64 _ -> true | _ -> false),
              (fun buf -> function Const.Int64 b -> buf.EmitInt64 b | _ -> failwith "unreachable")      
          | _ -> (function _ -> false), (fun _ _ -> failwith "unreachable")

      if elems' |> Array.forall (function Expr.Const (c, _, _) -> test c | _ -> false) then
           let ilElemTy = GenType cenv.amap m eenv.tyenv elemTy
           GenConstArray cenv cgbuf eenv ilElemTy elems' (fun buf -> function Expr.Const (c, _, _) -> write buf c | _ -> failwith "unreachable")
           GenSequel cenv eenv.cloc cgbuf sequel

      else
           GenNewArraySimple cenv cgbuf eenv (elems, elemTy, m) sequel

and GenCoerce cenv cgbuf eenv (e, tgty, m, srcty) sequel =
  let g = cenv.g
  // Is this an upcast?
  if TypeRelations.TypeDefinitelySubsumesTypeNoCoercion 0 g cenv.amap m tgty srcty &&
     // Do an extra check - should not be needed
     TypeRelations.TypeFeasiblySubsumesType 0 g cenv.amap m tgty TypeRelations.NoCoerce srcty then
     begin
       if (isInterfaceTy g tgty) then (
           GenExpr cenv cgbuf eenv SPSuppress e Continue
           let ilToTy = GenType cenv.amap m eenv.tyenv tgty
           // Section "III.1.8.1.3 Merging stack states" of ECMA-335 implies that no unboxing
           // is required, but we still push the coerced type on to the code gen buffer.
           CG.EmitInstrs cgbuf (pop 1) (Push [ilToTy]) []
           GenSequel cenv eenv.cloc cgbuf sequel
       ) else (
           GenExpr cenv cgbuf eenv SPSuppress e sequel
       )
     end   
  else
    GenExpr cenv cgbuf eenv SPSuppress e Continue      
    if not (isObjTy g srcty) then
       let ilFromTy = GenType cenv.amap m eenv.tyenv srcty
       CG.EmitInstrs cgbuf (pop 1) (Push [g.ilg.typ_Object]) [ I_box ilFromTy ]
    if not (isObjTy g tgty) then
        let ilToTy = GenType cenv.amap m eenv.tyenv tgty
        CG.EmitInstrs cgbuf (pop 1) (Push [ilToTy]) [ I_unbox_any ilToTy ]
    GenSequel cenv eenv.cloc cgbuf sequel

and GenReraise cenv cgbuf eenv (rtnty, m) sequel = 
    let ilReturnTy = GenType cenv.amap m eenv.tyenv rtnty
    CG.EmitInstrs cgbuf (pop 0) Push0 [I_rethrow]
    // [See comment related to I_throw].
    // Rethrow does not return. Required to push dummy value on the stack.
    // This follows prior behaviour by prim-types reraise<_>.
    CG.EmitInstrs cgbuf (pop 0) (Push [ilReturnTy]) [AI_ldnull; I_unbox_any ilReturnTy ]
    GenSequel cenv eenv.cloc cgbuf sequel

and GenGetExnField cenv cgbuf eenv (e, ecref, fieldNum, m) sequel =
    GenExpr cenv cgbuf eenv SPSuppress e Continue
    let exnc = stripExnEqns ecref
    let ty = GenExnType cenv.amap m eenv.tyenv ecref
    CG.EmitInstrs cgbuf (pop 0) Push0 [ I_castclass ty]

    let fld = List.item fieldNum exnc.TrueInstanceFieldsAsList
    let ftyp = GenType cenv.amap m eenv.tyenv fld.FormalType

    let mspec = mkILNonGenericInstanceMethSpecInTy (ty, "get_" + fld.Name, [], ftyp)
    CG.EmitInstr cgbuf (pop 1) (Push [ftyp]) (mkNormalCall mspec)

    GenSequel cenv eenv.cloc cgbuf sequel

and GenSetExnField cenv cgbuf eenv (e, ecref, fieldNum, e2, m) sequel =
    GenExpr cenv cgbuf eenv SPSuppress e Continue
    let exnc = stripExnEqns ecref
    let ty = GenExnType cenv.amap m eenv.tyenv ecref
    CG.EmitInstrs cgbuf (pop 0) Push0 [ I_castclass ty ]
    let fld = List.item fieldNum exnc.TrueInstanceFieldsAsList
    let ftyp = GenType cenv.amap m eenv.tyenv fld.FormalType
    let ilFieldName = ComputeFieldName exnc fld
    GenExpr cenv cgbuf eenv SPSuppress e2 Continue
    CG.EmitInstr cgbuf (pop 2) Push0 (mkNormalStfld(mkILFieldSpecInTy (ty, ilFieldName, ftyp)))
    GenUnitThenSequel cenv eenv m eenv.cloc cgbuf sequel

and UnionCodeGen (cgbuf: CodeGenBuffer) =
    { new EraseUnions.ICodeGen<Mark> with
        member __.CodeLabel m = m.CodeLabel
        member __.GenerateDelayMark() = CG.GenerateDelayMark cgbuf "unionCodeGenMark"
        member __.GenLocal ilty = cgbuf.AllocLocal([], ilty, false) |> uint16
        member __.SetMarkToHere m = CG.SetMarkToHere cgbuf m
        member __.MkInvalidCastExnNewobj () = mkInvalidCastExnNewobj cgbuf.mgbuf.cenv.g
        member __.EmitInstr x = CG.EmitInstr cgbuf (pop 0) (Push []) x
        member __.EmitInstrs xs = CG.EmitInstrs cgbuf (pop 0) (Push []) xs }

and GenUnionCaseProof cenv cgbuf eenv (e, ucref, tyargs, m) sequel =
    let g = cenv.g
    GenExpr cenv cgbuf eenv SPSuppress e Continue
    let cuspec, idx = GenUnionCaseSpec cenv.amap m eenv.tyenv ucref tyargs
    let fty = EraseUnions.GetILTypeForAlternative cuspec idx
    let avoidHelpers = entityRefInThisAssembly g.compilingFslib ucref.TyconRef
    EraseUnions.emitCastData g.ilg (UnionCodeGen cgbuf) (false, avoidHelpers, cuspec, idx)
    CG.EmitInstrs cgbuf (pop 1) (Push [fty]) [ ]  // push/pop to match the line above
    GenSequel cenv eenv.cloc cgbuf sequel

and GenGetUnionCaseField cenv cgbuf eenv (e, ucref, tyargs, n, m) sequel =
    let g = cenv.g
    assert (ucref.Tycon.IsStructOrEnumTycon || isProvenUnionCaseTy (tyOfExpr g e))

    GenExpr cenv cgbuf eenv SPSuppress e Continue
    let cuspec, idx = GenUnionCaseSpec cenv.amap m eenv.tyenv ucref tyargs
    let fty = actualTypOfIlxUnionField cuspec idx n
    let avoidHelpers = entityRefInThisAssembly g.compilingFslib ucref.TyconRef
    CG.EmitInstrs cgbuf (pop 1) (Push [fty]) (EraseUnions.mkLdData (avoidHelpers, cuspec, idx, n))
    GenSequel cenv eenv.cloc cgbuf sequel

and GenGetUnionCaseFieldAddr cenv cgbuf eenv (e, ucref, tyargs, n, m) sequel =
    let g = cenv.g
    assert (ucref.Tycon.IsStructOrEnumTycon || isProvenUnionCaseTy (tyOfExpr g e))

    GenExpr cenv cgbuf eenv SPSuppress e Continue
    let cuspec, idx = GenUnionCaseSpec cenv.amap m eenv.tyenv ucref tyargs
    let fty = actualTypOfIlxUnionField cuspec idx n
    let avoidHelpers = entityRefInThisAssembly g.compilingFslib ucref.TyconRef
    CG.EmitInstrs cgbuf (pop 1) (Push [ILType.Byref fty]) (EraseUnions.mkLdDataAddr (avoidHelpers, cuspec, idx, n))
    GenSequel cenv eenv.cloc cgbuf sequel

and GenGetUnionCaseTag cenv cgbuf eenv (e, tcref, tyargs, m) sequel =
    let g = cenv.g
    GenExpr cenv cgbuf eenv SPSuppress e Continue
    let cuspec = GenUnionSpec cenv.amap m eenv.tyenv tcref tyargs
    let avoidHelpers = entityRefInThisAssembly g.compilingFslib tcref
    EraseUnions.emitLdDataTag g.ilg (UnionCodeGen cgbuf) (avoidHelpers, cuspec)
    CG.EmitInstrs cgbuf (pop 1) (Push [g.ilg.typ_Int32]) [ ] // push/pop to match the line above
    GenSequel cenv eenv.cloc cgbuf sequel

and GenSetUnionCaseField cenv cgbuf eenv (e, ucref, tyargs, n, e2, m) sequel =
    let g = cenv.g
    GenExpr cenv cgbuf eenv SPSuppress e Continue
    let cuspec, idx = GenUnionCaseSpec cenv.amap m eenv.tyenv ucref tyargs
    let avoidHelpers = entityRefInThisAssembly g.compilingFslib ucref.TyconRef
    EraseUnions.emitCastData g.ilg (UnionCodeGen cgbuf) (false, avoidHelpers, cuspec, idx)
    CG.EmitInstrs cgbuf (pop 1) (Push [cuspec.DeclaringType]) [ ] // push/pop to match the line above
    GenExpr cenv cgbuf eenv SPSuppress e2 Continue
    CG.EmitInstrs cgbuf (pop 2) Push0 (EraseUnions.mkStData (cuspec, idx, n))
    GenUnitThenSequel cenv eenv m eenv.cloc cgbuf sequel

and GenGetRecdFieldAddr cenv cgbuf eenv (e, f, tyargs, m) sequel =
    GenExpr cenv cgbuf eenv SPSuppress e Continue
    let fref = GenRecdFieldRef m cenv eenv.tyenv f tyargs
    CG.EmitInstrs cgbuf (pop 1) (Push [ILType.Byref fref.ActualType]) [ I_ldflda fref ]
    GenSequel cenv eenv.cloc cgbuf sequel
     
and GenGetStaticFieldAddr cenv cgbuf eenv (f, tyargs, m) sequel =
    let fspec = GenRecdFieldRef m cenv eenv.tyenv f tyargs
    CG.EmitInstrs cgbuf (pop 0) (Push [ILType.Byref fspec.ActualType]) [ I_ldsflda fspec ]
    GenSequel cenv eenv.cloc cgbuf sequel
     
and GenGetRecdField cenv cgbuf eenv (e, f, tyargs, m) sequel =
    GenExpr cenv cgbuf eenv SPSuppress e Continue
    GenFieldGet false cenv cgbuf eenv (f, tyargs, m)
    GenSequel cenv eenv.cloc cgbuf sequel

and GenSetRecdField cenv cgbuf eenv (e1, f, tyargs, e2, m) sequel =
    GenExpr cenv cgbuf eenv SPSuppress e1 Continue
    GenExpr cenv cgbuf eenv SPSuppress e2 Continue
    GenFieldStore false cenv cgbuf eenv (f, tyargs, m) sequel

and GenGetStaticField cenv cgbuf eenv (f, tyargs, m) sequel =
    GenFieldGet true cenv cgbuf eenv (f, tyargs, m)
    GenSequel cenv eenv.cloc cgbuf sequel

and GenSetStaticField cenv cgbuf eenv (f, tyargs, e2, m) sequel =
    GenExpr cenv cgbuf eenv SPSuppress e2 Continue
    GenFieldStore true cenv cgbuf eenv (f, tyargs, m) sequel

and mk_field_pops isStatic n = if isStatic then pop n else pop (n+1)


and GenFieldGet isStatic cenv cgbuf eenv (rfref: RecdFieldRef, tyargs, m) =
    let fspec = GenRecdFieldRef m cenv eenv.tyenv rfref tyargs
    let vol = if rfref.RecdField.IsVolatile then Volatile else Nonvolatile
    if useGenuineField rfref.Tycon rfref.RecdField || entityRefInThisAssembly cenv.g.compilingFslib rfref.TyconRef then
        let instr = if isStatic then I_ldsfld(vol, fspec) else I_ldfld (ILAlignment.Aligned, vol, fspec)
        CG.EmitInstrs cgbuf (mk_field_pops isStatic 0) (Push [fspec.ActualType]) [ instr ]
    else
        let cconv = if isStatic then ILCallingConv.Static else ILCallingConv.Instance
        let mspec = mkILMethSpecInTy (fspec.DeclaringType, cconv, "get_" + rfref.RecdField.rfield_id.idText, [], fspec.FormalType, [])
        CG.EmitInstr cgbuf (mk_field_pops isStatic 0) (Push [fspec.ActualType]) (mkNormalCall mspec)

and GenFieldStore isStatic cenv cgbuf eenv (rfref: RecdFieldRef, tyargs, m) sequel =
    let fspec = GenRecdFieldRef m cenv eenv.tyenv rfref tyargs
    let fld = rfref.RecdField
    if fld.IsMutable && not (useGenuineField rfref.Tycon fld) then
        let cconv = if isStatic then ILCallingConv.Static else ILCallingConv.Instance
        let mspec = mkILMethSpecInTy (fspec.DeclaringType, cconv, "set_" + fld.rfield_id.idText, [fspec.FormalType], ILType.Void, [])
        CG.EmitInstr cgbuf (mk_field_pops isStatic 1) Push0 (mkNormalCall mspec)
    else
        let vol = if rfref.RecdField.IsVolatile then Volatile else Nonvolatile
        let instr = if isStatic then I_stsfld (vol, fspec) else I_stfld (ILAlignment.Aligned, vol, fspec)
        CG.EmitInstr cgbuf (mk_field_pops isStatic 1) Push0 instr
    GenUnitThenSequel cenv eenv m eenv.cloc cgbuf sequel

//--------------------------------------------------------------------------
// Generate arguments to calls
//--------------------------------------------------------------------------

/// Generate arguments to a call, unless the argument is the single lone "unit" value
/// to a method or value compiled as a method taking no arguments
and GenUntupledArgsDiscardingLoneUnit cenv cgbuf eenv m numObjArgs curriedArgInfos args =
    let g = cenv.g
    match curriedArgInfos, args with
    // Type.M()
    // new C()
    | [[]], [arg] when numObjArgs = 0 ->
        assert isUnitTy g (tyOfExpr g arg)
        GenExpr cenv cgbuf eenv SPSuppress arg discard
    // obj.M()
    | [[_];[]], [arg1;arg2] when numObjArgs = 1 ->
        assert isUnitTy g (tyOfExpr g arg2)
        GenExpr cenv cgbuf eenv SPSuppress arg1 Continue
        GenExpr cenv cgbuf eenv SPSuppress arg2 discard
    | _ ->
        (curriedArgInfos, args) ||> List.iter2 (fun argInfos x ->
            GenUntupledArgExpr cenv cgbuf eenv m argInfos x Continue)

/// Codegen arguments
and GenUntupledArgExpr cenv cgbuf eenv m argInfos expr sequel =
    let g = cenv.g
    let numRequiredExprs = List.length argInfos
    assert (numRequiredExprs >= 1)
    if numRequiredExprs = 1 then
        GenExpr cenv cgbuf eenv SPSuppress expr sequel
    elif isRefTupleExpr expr then
        let es = tryDestRefTupleExpr expr
        if es.Length <> numRequiredExprs then error(InternalError("GenUntupledArgExpr (2)", m))
        es |> List.iter (fun x -> GenExpr cenv cgbuf eenv SPSuppress x Continue)
        GenSequel cenv eenv.cloc cgbuf sequel
    else
        let ty = tyOfExpr g expr
        let locv, loce = mkCompGenLocal m "arg" ty
        let bind = mkCompGenBind locv expr
        LocalScope "untuple" cgbuf (fun scopeMarks ->
            let eenvinner = AllocStorageForBind cenv cgbuf scopeMarks eenv bind
            GenBinding cenv cgbuf eenvinner bind
            let tys = destRefTupleTy g ty
            assert (tys.Length = numRequiredExprs)
            argInfos |> List.iteri (fun i _ -> GenGetTupleField cenv cgbuf eenvinner (tupInfoRef, loce, tys, i, m) Continue)
            GenSequel cenv eenv.cloc cgbuf sequel
        )


//--------------------------------------------------------------------------
// Generate calls (try to detect direct calls)
//--------------------------------------------------------------------------

and GenApp cenv cgbuf eenv (f, fty, tyargs, args, m) sequel =
  let g = cenv.g
  match (f, tyargs, args) with
   (* Look for tailcall to turn into branch *)
  | (Expr.Val (v, _, _), _, _) when
        match ListAssoc.tryFind g.valRefEq v eenv.innerVals with
        | Some (kind, _) ->
           (not v.IsConstructor &&
            (* when branch-calling methods we must have the right type parameters *)
            (match kind with
             | BranchCallClosure _ -> true
             | BranchCallMethod (_, _, tps, _, _) ->
                  (List.lengthsEqAndForall2 (fun ty tp -> typeEquiv g ty (mkTyparTy tp)) tyargs tps)) &&
            (* must be exact #args, ignoring tupling - we untuple if needed below *)
            (let arityInfo =
               match kind with
               | BranchCallClosure arityInfo
               | BranchCallMethod (arityInfo, _, _, _, _) -> arityInfo
             arityInfo.Length = args.Length
            ) &&
            (* no tailcall out of exception handler, etc. *)
            (match sequelIgnoringEndScopesAndDiscard sequel with Return | ReturnVoid -> true | _ -> false))
        | None -> false
    ->
        let (kind, mark) = ListAssoc.find g.valRefEq v eenv.innerVals // already checked above in when guard
        let ntmargs =
          match kind with
          | BranchCallClosure arityInfo ->
              let ntmargs = List.foldBack (+) arityInfo 0
              GenExprs cenv cgbuf eenv args
              ntmargs
          | BranchCallMethod (arityInfo, curriedArgInfos, _, ntmargs, numObjArgs) ->
              assert (curriedArgInfos.Length = arityInfo.Length )
              assert (curriedArgInfos.Length = args.Length)
              //assert (curriedArgInfos.Length = ntmargs )
              GenUntupledArgsDiscardingLoneUnit cenv cgbuf eenv m numObjArgs curriedArgInfos args
              if v.IsExtensionMember then
                match curriedArgInfos, args with
                | [[]], [_] when numObjArgs = 0 -> (ntmargs-1)
                | [[_];[]], [_;_] when numObjArgs = 1 -> (ntmargs-1)
                | _ -> ntmargs
              else ntmargs

        for i = ntmargs - 1 downto 0 do
            CG.EmitInstrs cgbuf (pop 1) Push0 [ I_starg (uint16 (i+cgbuf.PreallocatedArgCount)) ]

        CG.EmitInstrs cgbuf (pop 0) Push0 [ I_br mark.CodeLabel ]

        GenSequelEndScopes cgbuf sequel
    
  // PhysicalEquality becomes cheap reference equality once
  // a nominal type is known. We can't replace it for variable types since
  // a "ceq" instruction can't be applied to variable type values.
  | (Expr.Val (v, _, _), [ty], [arg1;arg2]) when
    (valRefEq g v g.reference_equality_inner_vref)
    && isAppTy g ty ->
    
      GenExpr cenv cgbuf eenv SPSuppress arg1 Continue
      GenExpr cenv cgbuf eenv SPSuppress arg2 Continue
      CG.EmitInstr cgbuf (pop 2) (Push [g.ilg.typ_Bool]) AI_ceq
      GenSequel cenv eenv.cloc cgbuf sequel

  // Emit "methodhandleof" calls as ldtoken instructions
  //
  // The token for the "GenericMethodDefinition" is loaded
  | Expr.Val (v, _, m), _, [arg] when valRefEq g v g.methodhandleof_vref ->
        let (|OptionalCoerce|) = function Expr.Op (TOp.Coerce _, _, [arg], _) -> arg | x -> x
        let (|OptionalTyapp|) = function Expr.App (f, _, [_], [], _) -> f | x -> x
        match arg with
        // Generate ldtoken instruction for "methodhandleof(fun (a, b, c) -> f(a, b, c))"
        // where f is an F# function value or F# method
        | Expr.Lambda (_, _, _, _, Expr.App (OptionalCoerce(OptionalTyapp(Expr.Val (vref, _, _))), _, _, _, _), _, _) ->
        
            let storage = StorageForValRef g m vref eenv
            match storage with
            | Method (_, _, mspec, _, _, _, _) ->
                CG.EmitInstr cgbuf (pop 0) (Push [g.iltyp_RuntimeMethodHandle]) (I_ldtoken (ILToken.ILMethod mspec))
            | _ ->
                errorR(Error(FSComp.SR.ilxgenUnexpectedArgumentToMethodHandleOfDuringCodegen(), m))
        
        // Generate ldtoken instruction for "methodhandleof(fun (a, b, c) -> obj.M(a, b, c))"
        // where M is an IL method.
        | Expr.Lambda (_, _, _, _, Expr.Op (TOp.ILCall (_, _, valu, _, _, _, _, ilMethRef, actualTypeInst, actualMethInst, _), _, _, _), _, _) ->
        
            let boxity = (if valu then AsValue else AsObject)
            let mkFormalParams gparams = gparams |> DropErasedTyargs |> List.mapi (fun n _gf -> mkILTyvarTy (uint16 n))
            let ilGenericMethodSpec = IL.mkILMethSpec (ilMethRef, boxity, mkFormalParams actualTypeInst, mkFormalParams actualMethInst)
            let i = I_ldtoken (ILToken.ILMethod ilGenericMethodSpec)
            CG.EmitInstr cgbuf (pop 0) (Push [g.iltyp_RuntimeMethodHandle]) i

        | _ ->
            System.Diagnostics.Debug.Assert(false, sprintf "Break for invalid methodhandleof argument expression")
            //System.Diagnostics.Debugger.Break()
            errorR(Error(FSComp.SR.ilxgenUnexpectedArgumentToMethodHandleOfDuringCodegen(), m))

        GenSequel cenv eenv.cloc cgbuf sequel

  // Optimize calls to top methods when given "enough" arguments.
  | Expr.Val (vref, valUseFlags, _), _, _
                when
                     (let storage = StorageForValRef g m vref eenv
                      match storage with
                      | Method (topValInfo, vref, _, _, _, _, _) ->
                          (let tps, argtys, _, _ = GetTopValTypeInFSharpForm g topValInfo vref.Type m
                           tps.Length = tyargs.Length &&
                           argtys.Length <= args.Length)
                      | _ -> false) ->

      let storage = StorageForValRef g m vref eenv
      match storage with
      | Method (topValInfo, vref, mspec, _, _, _, _) ->
          let nowArgs, laterArgs =
              let _, curriedArgInfos, _, _ = GetTopValTypeInFSharpForm g topValInfo vref.Type m
              List.splitAt curriedArgInfos.Length args

          let actualRetTy = applyTys g vref.Type (tyargs, nowArgs)
          let _, curriedArgInfos, returnTy, _ = GetTopValTypeInCompiledForm g topValInfo vref.Type m

          let ilTyArgs = GenTypeArgs cenv.amap m eenv.tyenv tyargs
      

          // For instance method calls chop off some type arguments, which are already
          // carried by the class. Also work out if it's a virtual call.
          let _, virtualCall, newobj, isSuperInit, isSelfInit, _, _, _ = GetMemberCallInfo g (vref, valUseFlags) in

          // numEnclILTypeArgs will include unit-of-measure args, unfortunately. For now, just cut-and-paste code from GetMemberCallInfo
          // @REVIEW: refactor this
          let numEnclILTypeArgs =
              match vref.MemberInfo with
              | Some _ when not (vref.IsExtensionMember) ->
                  List.length(vref.MemberApparentEntity.TyparsNoRange |> DropErasedTypars)
              | _ -> 0

          let (ilEnclArgTys, ilMethArgTys) =
              if ilTyArgs.Length < numEnclILTypeArgs then error(InternalError("length mismatch", m))
              List.splitAt numEnclILTypeArgs ilTyArgs

          let boxity = mspec.DeclaringType.Boxity
          let mspec = mkILMethSpec (mspec.MethodRef, boxity, ilEnclArgTys, ilMethArgTys)
      
          // "Unit" return types on static methods become "void"
          let mustGenerateUnitAfterCall = Option.isNone returnTy
      
          let ccallInfo =
              match valUseFlags with
              | PossibleConstrainedCall ty -> Some ty
              | _ -> None
          
          let isBaseCall = match valUseFlags with VSlotDirectCall -> true | _ -> false

          let isTailCall =
              if isNil laterArgs && not isSelfInit then
                  let isDllImport = IsValRefIsDllImport g vref
                  let hasByrefArg = mspec.FormalArgTypes |> List.exists (function ILType.Byref _ -> true | _ -> false)
                  let makesNoCriticalTailcalls = vref.MakesNoCriticalTailcalls
                  CanTailcall((boxity=AsValue), ccallInfo, eenv.withinSEH, hasByrefArg, mustGenerateUnitAfterCall, isDllImport, isSelfInit, makesNoCriticalTailcalls, sequel)
              else
                  Normalcall
          
          let useICallVirt = virtualCall || useCallVirt cenv boxity mspec isBaseCall
      
          let callInstr =
              match valUseFlags with
              | PossibleConstrainedCall ty ->
                  let ilThisTy = GenType cenv.amap m eenv.tyenv ty
                  I_callconstraint ( isTailCall, ilThisTy, mspec, None)
              | _ ->
                  if newobj then I_newobj (mspec, None)
                  elif useICallVirt then I_callvirt (isTailCall, mspec, None)
                  else I_call (isTailCall, mspec, None)

          // ok, now we're ready to generate
          if isSuperInit || isSelfInit then
              CG.EmitInstrs cgbuf (pop 0) (Push [mspec.DeclaringType ]) [ mkLdarg0 ]

          GenUntupledArgsDiscardingLoneUnit cenv cgbuf eenv m vref.NumObjArgs curriedArgInfos nowArgs

          // Generate laterArgs (for effects) and save
          LocalScope "callstack" cgbuf (fun scopeMarks ->
                let whereSaved, eenv =
                    (eenv, laterArgs) ||> List.mapFold (fun eenv laterArg ->
                        // Only save arguments that have effects
                        if Optimizer.ExprHasEffect g laterArg then
                            let ilTy = laterArg |> tyOfExpr g |> GenType cenv.amap m eenv.tyenv
                            let locName =
                                // Ensure that we have an g.CompilerGlobalState
                                assert(g.CompilerGlobalState |> Option.isSome)
                                g.CompilerGlobalState.Value.IlxGenNiceNameGenerator.FreshCompilerGeneratedName ("arg", m), ilTy, false
                            let loc, _realloc, eenv = AllocLocal cenv cgbuf eenv true locName scopeMarks
                            GenExpr cenv cgbuf eenv SPSuppress laterArg Continue
                            EmitSetLocal cgbuf loc
                            Choice1Of2 (ilTy, loc), eenv
                        else
                            Choice2Of2 laterArg, eenv)

                let nargs = mspec.FormalArgTypes.Length
                let pushes = if mustGenerateUnitAfterCall || isSuperInit || isSelfInit then Push0 else (Push [(GenType cenv.amap m eenv.tyenv actualRetTy)])
                CG.EmitInstr cgbuf (pop (nargs + (if mspec.CallingConv.IsStatic || newobj then 0 else 1))) pushes callInstr

                // For isSuperInit, load the 'this' pointer as the pretend 'result' of the operation. It will be popped again in most cases
                if isSuperInit then CG.EmitInstrs cgbuf (pop 0) (Push [mspec.DeclaringType]) [ mkLdarg0 ]

                // When generating debug code, generate a 'nop' after a 'call' that returns 'void'
                // This is what C# does, as it allows the call location to be maintained correctly in the stack frame
                if cenv.opts.generateDebugSymbols && mustGenerateUnitAfterCall && (isTailCall = Normalcall) then
                    CG.EmitInstrs cgbuf (pop 0) Push0 [ AI_nop ]

                if isNil laterArgs then
                    assert isNil whereSaved
                    // Generate the "unit" value if necessary
                    CommitCallSequel cenv eenv m eenv.cloc cgbuf mustGenerateUnitAfterCall sequel
                else
                    //printfn "%d EXTRA ARGS IN TOP APP at %s" laterArgs.Length (stringOfRange m)
                    whereSaved |> List.iter (function
                        | Choice1Of2 (ilTy, loc) -> EmitGetLocal cgbuf ilTy loc
                        | Choice2Of2 expr -> GenExpr cenv cgbuf eenv SPSuppress expr Continue)
                    GenIndirectCall cenv cgbuf eenv (actualRetTy, [], laterArgs, m) sequel)
              
      | _ -> failwith "??"
    
    // This case is for getting/calling a value, when we can't call it directly.
    // However, we know the type instantiation for the value.
    // In this case we can often generate a type-specific local expression for the value.
    // This reduces the number of dynamic type applications.
  | (Expr.Val (vref, _, _), _, _) ->
     GenGetValRefAndSequel cenv cgbuf eenv m vref (Some (tyargs, args, m, sequel))
    
  | _ ->
    (* worst case: generate a first-class function value and call *)
    GenExpr cenv cgbuf eenv SPSuppress f Continue
    GenArgsAndIndirectCall cenv cgbuf eenv (fty, tyargs, args, m) sequel
    
and CanTailcall (hasStructObjArg, ccallInfo, withinSEH, hasByrefArg, mustGenerateUnitAfterCall, isDllImport, isSelfInit, makesNoCriticalTailcalls, sequel) =

    // Can't tailcall with a struct object arg since it involves a byref
    // Can't tailcall with a .NET 2.0 generic constrained call since it involves a byref
    if not hasStructObjArg && Option.isNone ccallInfo && not withinSEH && not hasByrefArg &&
       not isDllImport && not isSelfInit && not makesNoCriticalTailcalls &&

        // We can tailcall even if we need to generate "unit", as long as we're about to throw the value away anyway as par of the return.
        // We can tailcall if we don't need to generate "unit", as long as we're about to return.
        (match sequelIgnoreEndScopes sequel with
         | ReturnVoid | Return -> not mustGenerateUnitAfterCall
         | DiscardThen ReturnVoid -> mustGenerateUnitAfterCall
         | _ -> false)
    then Tailcall
    else Normalcall
    
and GenNamedLocalTyFuncCall cenv (cgbuf: CodeGenBuffer) eenv ty cloinfo tyargs m =
    let g = cenv.g
    let ilContractClassTyargs =
        cloinfo.localTypeFuncContractFreeTypars
            |> List.map mkTyparTy
            |> GenTypeArgs cenv.amap m eenv.tyenv

    let ilTyArgs = tyargs |> GenTypeArgs cenv.amap m eenv.tyenv

    let _, (ilContractMethTyargs: ILGenericParameterDefs), (ilContractCloTySpec: ILTypeSpec), ilContractFormalRetTy =
        GenNamedLocalTypeFuncContractInfo cenv eenv m cloinfo

    let ilContractTy = mkILBoxedTy ilContractCloTySpec.TypeRef ilContractClassTyargs

    if not (ilContractMethTyargs.Length = ilTyArgs.Length) then errorR(Error(FSComp.SR.ilIncorrectNumberOfTypeArguments(), m))

    // Local TyFunc are represented as a $contract type. they currently get stored in a value of type object
    // Recover result (value or reference types) via unbox_any.
    CG.EmitInstrs cgbuf (pop 1) (Push [ilContractTy]) [I_unbox_any ilContractTy]
    let actualRetTy = applyTys g ty (tyargs, [])

    let ilDirectInvokeMethSpec = mkILInstanceMethSpecInTy(ilContractTy, "DirectInvoke", [], ilContractFormalRetTy, ilTyArgs)
    let ilActualRetTy = GenType cenv.amap m eenv.tyenv actualRetTy
    CountCallFuncInstructions()
    CG.EmitInstr cgbuf (pop 1) (Push [ilActualRetTy]) (mkNormalCallvirt ilDirectInvokeMethSpec)
    actualRetTy

    
/// Generate an indirect call, converting to an ILX callfunc instruction
and GenArgsAndIndirectCall cenv cgbuf eenv (functy, tyargs, args, m) sequel =

    // Generate the arguments to the indirect call
    GenExprs cenv cgbuf eenv args
    GenIndirectCall cenv cgbuf eenv (functy, tyargs, args, m) sequel

/// Generate an indirect call, converting to an ILX callfunc instruction
and GenIndirectCall cenv cgbuf eenv (functy, tyargs, args, m) sequel =
    let g = cenv.g

    // Fold in the new types into the environment as we generate the formal types.
    let ilxClosureApps =
        // keep only non-erased type arguments when computing indirect call
        let tyargs = DropErasedTyargs tyargs

        let typars, formalFuncTy = tryDestForallTy g functy

        let feenv = eenv.tyenv.Add typars

        // This does two phases: REVIEW: the code is too complex for what it's achieving and should be rewritten
        let formalRetTy, appBuilder =
            List.fold
              (fun (formalFuncTy, sofar) _ ->
                let dty, rty = destFunTy g formalFuncTy
                (rty, (fun acc -> sofar (Apps_app(GenType cenv.amap m feenv dty, acc)))))
              (formalFuncTy, id)
              args

        let ilxRetApps = Apps_done (GenType cenv.amap m feenv formalRetTy)

        List.foldBack (fun tyarg acc -> Apps_tyapp(GenType cenv.amap m eenv.tyenv tyarg, acc)) tyargs (appBuilder ilxRetApps)

    let actualRetTy = applyTys g functy (tyargs, args)
    let ilActualRetTy = GenType cenv.amap m eenv.tyenv actualRetTy

    // Check if any byrefs are involved to make sure we don't tailcall
    let hasByrefArg =
        let rec check x =
          match x with
          | Apps_tyapp(_, apps) -> check apps
          | Apps_app(arg, apps) -> IsILTypeByref arg || check apps
          | _ -> false
        check ilxClosureApps
    
    let isTailCall = CanTailcall(false, None, eenv.withinSEH, hasByrefArg, false, false, false, false, sequel)
    CountCallFuncInstructions()

    // Generate the code code an ILX callfunc operation
    let instrs = EraseClosures.mkCallFunc g.ilxPubCloEnv (fun ty -> cgbuf.AllocLocal([], ty, false) |> uint16) eenv.tyenv.Count isTailCall ilxClosureApps
    CG.EmitInstrs cgbuf (pop (1+args.Length)) (Push [ilActualRetTy]) instrs

    // Done compiling indirect call...
    GenSequel cenv eenv.cloc cgbuf sequel

//--------------------------------------------------------------------------
// Generate try expressions
//--------------------------------------------------------------------------

and GenTry cenv cgbuf eenv scopeMarks (e1, m, resty, spTry) =
    let sp =
        match spTry with
        | SequencePointAtTry m -> CG.EmitSeqPoint cgbuf m; SPAlways
        | SequencePointInBodyOfTry -> SPAlways
        | NoSequencePointAtTry -> SPSuppress

    let stack, eenvinner = EmitSaveStack cenv cgbuf eenv m scopeMarks
    let startTryMark = CG.GenerateMark cgbuf "startTryMark"
    let endTryMark = CG.GenerateDelayMark cgbuf "endTryMark"
    let afterHandler = CG.GenerateDelayMark cgbuf "afterHandler"
    let eenvinner = {eenvinner with withinSEH = true}
    let ilResultTy = GenType cenv.amap m eenvinner.tyenv resty

    let whereToSave, _realloc, eenvinner =
        // Ensure that we have an g.CompilerGlobalState
        assert(cenv.g.CompilerGlobalState |> Option.isSome)
        AllocLocal cenv cgbuf eenvinner true (cenv.g.CompilerGlobalState.Value.IlxGenNiceNameGenerator.FreshCompilerGeneratedName ("tryres", m), ilResultTy, false) (startTryMark, endTryMark)

    // Generate the body of the try. In the normal case (SequencePointAtTry) we generate a sequence point
    // both on the 'try' keyword and on the start of the expression in the 'try'. For inlined code and
    // compiler generated 'try' blocks (i.e. NoSequencePointAtTry, used for the try/finally implicit
    // in a 'use' or 'foreach'), we suppress the sequence point
    GenExpr cenv cgbuf eenvinner sp e1 (LeaveHandler (false, whereToSave, afterHandler))
    CG.SetMarkToHere cgbuf endTryMark
    let tryMarks = (startTryMark.CodeLabel, endTryMark.CodeLabel)
    whereToSave, eenvinner, stack, tryMarks, afterHandler, ilResultTy

and GenTryCatch cenv cgbuf eenv (e1, vf: Val, ef, vh: Val, eh, m, resty, spTry, spWith) sequel =
    let g = cenv.g

    // Save the stack - gross because IL flushes the stack at the exn. handler
    // note: eenvinner notes spill vars are live
    LocalScope "trystack" cgbuf (fun scopeMarks ->
       let whereToSave, eenvinner, stack, tryMarks, afterHandler, ilResultTy = GenTry cenv cgbuf eenv scopeMarks (e1, m, resty, spTry)

       // Now the filter and catch blocks

       let seh =
           if cenv.opts.generateFilterBlocks then
               let startOfFilter = CG.GenerateMark cgbuf "startOfFilter"
               let afterFilter = CG.GenerateDelayMark cgbuf "afterFilter"
               let (sequelOnBranches, afterJoin, stackAfterJoin, sequelAfterJoin) = GenJoinPoint cenv cgbuf "filter" eenv g.int_ty m EndFilter
               begin
                   // We emit the sequence point for the 'with' keyword span on the start of the filter
                   // block. However the targets of the filter block pattern matching should not get any
                   // sequence points (they will be 'true'/'false' values indicating if the exception has been
                   // caught or not).
                   //
                   // The targets of the handler block DO get sequence points. Thus the expected behaviour
                   // for a try/with with a complex pattern is that we hit the "with" before the filter is run
                   // and then jump to the handler for the successful catch (or continue with exception handling
                   // if the filter fails)
                   match spWith with
                   | SequencePointAtWith m -> CG.EmitSeqPoint cgbuf m
                   | NoSequencePointAtWith -> ()


                   CG.SetStack cgbuf [g.ilg.typ_Object]
                   let _, eenvinner = AllocLocalVal cenv cgbuf vf eenvinner None (startOfFilter, afterFilter)
                   CG.EmitInstr cgbuf (pop 1) (Push [g.iltyp_Exception]) (I_castclass g.iltyp_Exception)

                   GenStoreVal cenv cgbuf eenvinner vf.Range vf

                   // Why SPSuppress? Because we do not emit a sequence point at the start of the List.filter - we've already put one on
                   // the 'with' keyword above
                   GenExpr cenv cgbuf eenvinner SPSuppress ef sequelOnBranches
                   CG.SetMarkToHere cgbuf afterJoin
                   CG.SetStack cgbuf stackAfterJoin
                   GenSequel cenv eenv.cloc cgbuf sequelAfterJoin
               end
               let endOfFilter = CG.GenerateMark cgbuf "endOfFilter"
               let filterMarks = (startOfFilter.CodeLabel, endOfFilter.CodeLabel)
               CG.SetMarkToHere cgbuf afterFilter

               let startOfHandler = CG.GenerateMark cgbuf "startOfHandler"
               begin
                   CG.SetStack cgbuf [g.ilg.typ_Object]
                   let _, eenvinner = AllocLocalVal cenv cgbuf vh eenvinner None (startOfHandler, afterHandler)
                   CG.EmitInstr cgbuf (pop 1) (Push [g.iltyp_Exception]) (I_castclass g.iltyp_Exception)
                   GenStoreVal cenv cgbuf eenvinner vh.Range vh

                   GenExpr cenv cgbuf eenvinner SPAlways eh (LeaveHandler (false, whereToSave, afterHandler))
               end
               let endOfHandler = CG.GenerateMark cgbuf "endOfHandler"
               let handlerMarks = (startOfHandler.CodeLabel, endOfHandler.CodeLabel)
               ILExceptionClause.FilterCatch(filterMarks, handlerMarks)
           else
               let startOfHandler = CG.GenerateMark cgbuf "startOfHandler"
               begin
                   match spWith with
                   | SequencePointAtWith m -> CG.EmitSeqPoint cgbuf m
                   | NoSequencePointAtWith -> ()

                   CG.SetStack cgbuf [g.ilg.typ_Object]
                   let _, eenvinner = AllocLocalVal cenv cgbuf vh eenvinner None (startOfHandler, afterHandler)
                   CG.EmitInstr cgbuf (pop 1) (Push [g.iltyp_Exception]) (I_castclass g.iltyp_Exception)

                   GenStoreVal cenv cgbuf eenvinner m vh

                   GenExpr cenv cgbuf eenvinner SPAlways eh (LeaveHandler (false, whereToSave, afterHandler))
               end
               let endOfHandler = CG.GenerateMark cgbuf "endOfHandler"
               let handlerMarks = (startOfHandler.CodeLabel, endOfHandler.CodeLabel)
               ILExceptionClause.TypeCatch(g.ilg.typ_Object, handlerMarks)

       cgbuf.EmitExceptionClause
         { Clause = seh
           Range= tryMarks }

       CG.SetMarkToHere cgbuf afterHandler
       CG.SetStack cgbuf []

       cgbuf.EmitStartOfHiddenCode()

       (* Restore the stack and load the result *)
       EmitRestoreStack cgbuf stack (* RESTORE *)

       EmitGetLocal cgbuf ilResultTy whereToSave
       GenSequel cenv eenv.cloc cgbuf sequel
   )


and GenTryFinally cenv cgbuf eenv (bodyExpr, handlerExpr, m, resty, spTry, spFinally) sequel =
    // Save the stack - needed because IL flushes the stack at the exn. handler
    // note: eenvinner notes spill vars are live
    LocalScope "trystack" cgbuf (fun scopeMarks ->

       let whereToSave, eenvinner, stack, tryMarks, afterHandler, ilResultTy = GenTry cenv cgbuf eenv scopeMarks (bodyExpr, m, resty, spTry)

       // Now the catch/finally block
       let startOfHandler = CG.GenerateMark cgbuf "startOfHandler"
       CG.SetStack cgbuf []
   
       let sp =
           match spFinally with
           | SequencePointAtFinally m -> CG.EmitSeqPoint cgbuf m; SPAlways
           | NoSequencePointAtFinally -> SPSuppress

       GenExpr cenv cgbuf eenvinner sp handlerExpr (LeaveHandler (true, whereToSave, afterHandler))
       let endOfHandler = CG.GenerateMark cgbuf "endOfHandler"
       let handlerMarks = (startOfHandler.CodeLabel, endOfHandler.CodeLabel)
       cgbuf.EmitExceptionClause
         { Clause = ILExceptionClause.Finally handlerMarks
           Range = tryMarks }

       CG.SetMarkToHere cgbuf afterHandler
       CG.SetStack cgbuf []

       // Restore the stack and load the result
       cgbuf.EmitStartOfHiddenCode()
       EmitRestoreStack cgbuf stack
       EmitGetLocal cgbuf ilResultTy whereToSave
       GenSequel cenv eenv.cloc cgbuf sequel
   )

//--------------------------------------------------------------------------
// Generate for-loop
//--------------------------------------------------------------------------

and GenForLoop cenv cgbuf eenv (spFor, v, e1, dir, e2, loopBody, m) sequel =
    let eenv = SetIsInLoop true eenv
    let g = cenv.g

    // The JIT/NGen eliminate array-bounds checks for C# loops of form:
    //   for(int i=0; i < (#ldlen arr#); i++) { ... arr[i] ... }
    // Here
    //     dir = BI_blt indicates an optimized for loop that fits C# form that evaluates its 'end' argument each time around
    //     dir = BI_ble indicates a normal F# for loop that evaluates its argument only once
    //
    // It is also important that we follow C# IL-layout exactly "prefix, jmp test, body, test, finish" for JIT/NGEN.
    let start = CG.GenerateMark cgbuf "for_start"
    let finish = CG.GenerateDelayMark cgbuf "for_finish"
    let inner = CG.GenerateDelayMark cgbuf "for_inner"
    let test = CG.GenerateDelayMark cgbuf "for_test"
    let stack, eenvinner = EmitSaveStack cenv cgbuf eenv m (start, finish)

    let isUp = (match dir with | FSharpForLoopUp | CSharpForLoopUp -> true | FSharpForLoopDown -> false)
    let isFSharpStyle = (match dir with FSharpForLoopUp | FSharpForLoopDown -> true | CSharpForLoopUp -> false)

    let finishIdx, eenvinner =
        if isFSharpStyle then
            // Ensure that we have an g.CompilerGlobalState
            assert(g.CompilerGlobalState |> Option.isSome)
            let v, _realloc, eenvinner = AllocLocal cenv cgbuf eenvinner true (g.CompilerGlobalState.Value.IlxGenNiceNameGenerator.FreshCompilerGeneratedName ("endLoop", m), g.ilg.typ_Int32, false) (start, finish)
            v, eenvinner
        else
            -1, eenvinner

    let _, eenvinner = AllocLocalVal cenv cgbuf v eenvinner None (start, finish) (* note: eenvStack noted stack spill vars are live *)
    match spFor with
    | SequencePointAtForLoop spStart -> CG.EmitSeqPoint cgbuf spStart
    | NoSequencePointAtForLoop -> ()

    GenExpr cenv cgbuf eenv SPSuppress e1 Continue
    GenStoreVal cenv cgbuf eenvinner m v
    if isFSharpStyle then
        GenExpr cenv cgbuf eenvinner SPSuppress e2 Continue
        EmitSetLocal cgbuf finishIdx
        EmitGetLocal cgbuf g.ilg.typ_Int32 finishIdx
        GenGetLocalVal cenv cgbuf eenvinner e2.Range v None    
        CG.EmitInstr cgbuf (pop 2) Push0 (I_brcmp ((if isUp then BI_blt else BI_bgt), finish.CodeLabel))

    else
        CG.EmitInstr cgbuf (pop 0) Push0 (I_br test.CodeLabel)

    // .inner
    CG.SetMarkToHere cgbuf inner
    //    <loop body>
    GenExpr cenv cgbuf eenvinner SPAlways loopBody discard
    //    v++ or v--
    GenGetLocalVal cenv cgbuf eenvinner e2.Range v None

    CG.EmitInstr cgbuf (pop 0) (Push [g.ilg.typ_Int32]) (mkLdcInt32 1)
    CG.EmitInstr cgbuf (pop 1) Push0 (if isUp then AI_add else AI_sub)
    GenStoreVal cenv cgbuf eenvinner m v

    // .text
    CG.SetMarkToHere cgbuf test

    // FSharpForLoopUp: if v <> e2 + 1 then goto .inner
    // FSharpForLoopDown: if v <> e2 - 1 then goto .inner
    // CSharpStyle: if v < e2 then goto .inner
    match spFor with
    | SequencePointAtForLoop spStart -> CG.EmitSeqPoint cgbuf spStart
    | NoSequencePointAtForLoop -> () //CG.EmitSeqPoint cgbuf e2.Range

    GenGetLocalVal cenv cgbuf eenvinner e2.Range v None

    let cmp = match dir with FSharpForLoopUp | FSharpForLoopDown -> BI_bne_un | CSharpForLoopUp -> BI_blt
    let e2Sequel = (CmpThenBrOrContinue (pop 2, [ I_brcmp(cmp, inner.CodeLabel) ]))

    if isFSharpStyle then
        EmitGetLocal cgbuf g.ilg.typ_Int32 finishIdx
        CG.EmitInstr cgbuf (pop 0) (Push [g.ilg.typ_Int32]) (mkLdcInt32 1)
        CG.EmitInstr cgbuf (pop 1) Push0 (if isUp then AI_add else AI_sub)
        GenSequel cenv eenv.cloc cgbuf e2Sequel
    else
        GenExpr cenv cgbuf eenv SPSuppress e2 e2Sequel

    // .finish - loop-exit here
    CG.SetMarkToHere cgbuf finish

    // Restore the stack and load the result
    EmitRestoreStack cgbuf stack
    GenUnitThenSequel cenv eenv m eenv.cloc cgbuf sequel

//--------------------------------------------------------------------------
// Generate while-loop
//--------------------------------------------------------------------------

and GenWhileLoop cenv cgbuf eenv (spWhile, e1, e2, m) sequel =
    let eenv = SetIsInLoop true eenv
    let finish = CG.GenerateDelayMark cgbuf "while_finish"
    let startTest = CG.GenerateMark cgbuf "startTest"

    match spWhile with
    | SequencePointAtWhileLoop spStart -> CG.EmitSeqPoint cgbuf spStart
    | NoSequencePointAtWhileLoop -> ()

    // SEQUENCE POINTS: Emit a sequence point to cover all of 'while e do'
    GenExpr cenv cgbuf eenv SPSuppress e1 (CmpThenBrOrContinue (pop 1, [ I_brcmp(BI_brfalse, finish.CodeLabel) ]))

    GenExpr cenv cgbuf eenv SPAlways e2 (DiscardThen (Br startTest))
    CG.SetMarkToHere cgbuf finish

    // SEQUENCE POINTS: Emit a sequence point to cover 'done' if present
    GenUnitThenSequel cenv eenv m eenv.cloc cgbuf sequel

//--------------------------------------------------------------------------
// Generate IL assembly code.
// Polymorphic IL/ILX instructions may be instantiated when polymorphic code is inlined.
// We must implement this for the few uses of polymorphic instructions
// in the standard libarary.
//--------------------------------------------------------------------------

and GenAsmCode cenv cgbuf eenv (il, tyargs, args, returnTys, m) sequel =
    let g = cenv.g
    let ilTyArgs = GenTypesPermitVoid cenv.amap m eenv.tyenv tyargs
    let ilReturnTys = GenTypesPermitVoid cenv.amap m eenv.tyenv returnTys
    let ilAfterInst =
      il |> List.filter (function AI_nop -> false | _ -> true)
         |> List.map (fun i ->
          let err s =
              errorR(InternalError(sprintf "%s: bad instruction: %A" s i, m))

          let modFieldSpec fspec =
              if isNil ilTyArgs then
                fspec
              else
                {fspec with DeclaringType=
                                   let ty = fspec.DeclaringType
                                   let tspec = ty.TypeSpec
                                   mkILTy ty.Boxity (mkILTySpec(tspec.TypeRef, ilTyArgs)) }      
          match i, ilTyArgs with
            | I_unbox_any (ILType.TypeVar _), [tyarg] -> I_unbox_any tyarg
            | I_box (ILType.TypeVar _), [tyarg] -> I_box tyarg
            | I_isinst (ILType.TypeVar _), [tyarg] -> I_isinst tyarg
            | I_castclass (ILType.TypeVar _), [tyarg] -> I_castclass tyarg
            | I_newarr (shape, ILType.TypeVar _), [tyarg] -> I_newarr (shape, tyarg)
            | I_ldelem_any (shape, ILType.TypeVar _), [tyarg] -> I_ldelem_any (shape, tyarg)
            | I_ldelema (ro, _, shape, ILType.TypeVar _), [tyarg] -> I_ldelema (ro, false, shape, tyarg)
            | I_stelem_any (shape, ILType.TypeVar _), [tyarg] -> I_stelem_any (shape, tyarg)
            | I_ldobj (a, b, ILType.TypeVar _), [tyarg] -> I_ldobj (a, b, tyarg)
            | I_stobj (a, b, ILType.TypeVar _), [tyarg] -> I_stobj (a, b, tyarg)
            | I_ldtoken (ILToken.ILType (ILType.TypeVar _)), [tyarg] -> I_ldtoken (ILToken.ILType tyarg)
            | I_sizeof (ILType.TypeVar _), [tyarg] -> I_sizeof tyarg
            // currently unused, added for forward compat, see https://visualfsharp.codeplex.com/SourceControl/network/forks/jackpappas/fsharpcontrib/contribution/7134
            | I_cpobj (ILType.TypeVar _), [tyarg] -> I_cpobj tyarg 
            | I_initobj (ILType.TypeVar _), [tyarg] -> I_initobj tyarg  
            | I_ldfld (al, vol, fspec), _ -> I_ldfld (al, vol, modFieldSpec fspec)
            | I_ldflda fspec, _ -> I_ldflda (modFieldSpec fspec)
            | I_stfld (al, vol, fspec), _ -> I_stfld (al, vol, modFieldSpec fspec)
            | I_stsfld (vol, fspec), _ -> I_stsfld (vol, modFieldSpec fspec)
            | I_ldsfld (vol, fspec), _ -> I_ldsfld (vol, modFieldSpec fspec)
            | I_ldsflda fspec, _ -> I_ldsflda (modFieldSpec fspec)
            | EI_ilzero(ILType.TypeVar _), [tyarg] -> EI_ilzero tyarg
            | AI_nop, _ -> i
                // These are embedded in the IL for a an initonly ldfld, i.e.
                // here's the relevant comment from tc.fs
                //     "Add an I_nop if this is an initonly field to make sure we never recognize it as an lvalue. See mkExprAddrOfExpr."

            | _ ->
                if not (isNil tyargs) then err "Bad polymorphic IL instruction"
                i)
    match ilAfterInst, args, sequel, ilReturnTys with

    | [ EI_ilzero _ ], _, _, _ ->
          match tyargs with
          | [ty] ->
              GenDefaultValue cenv cgbuf eenv (ty, m)
              GenSequel cenv eenv.cloc cgbuf sequel
          | _ -> failwith "Bad polymorphic IL instruction"

    // Strip off any ("ceq" x false) when the sequel is a comparison branch and change the BI_brfalse to a BI_brtrue
    // This is the instruction sequence for "not"
    // For these we can just generate the argument and change the test (from a brfalse to a brtrue and vice versa)
    | ([ AI_ceq ],
       [arg1; Expr.Const ((Const.Bool false | Const.SByte 0y| Const.Int16 0s | Const.Int32 0 | Const.Int64 0L | Const.Byte 0uy| Const.UInt16 0us | Const.UInt32 0u | Const.UInt64 0UL), _, _) ],
       CmpThenBrOrContinue(1, [I_brcmp (((BI_brfalse | BI_brtrue) as bi), label1) ]),
       _) ->

            let bi = match bi with BI_brtrue -> BI_brfalse | _ -> BI_brtrue
            GenExpr cenv cgbuf eenv SPSuppress arg1 (CmpThenBrOrContinue(pop 1, [ I_brcmp (bi, label1) ]))

    // Query; when do we get a 'ret' in IL assembly code?
    | [ I_ret ], [arg1], sequel, [_ilRetTy] ->
          GenExpr cenv cgbuf eenv SPSuppress arg1 Continue
          CG.EmitInstr cgbuf (pop 1) Push0 I_ret
          GenSequelEndScopes cgbuf sequel

    // Query; when do we get a 'ret' in IL assembly code?
    | [ I_ret ], [], sequel, [_ilRetTy] ->
          CG.EmitInstr cgbuf (pop 1) Push0 I_ret
          GenSequelEndScopes cgbuf sequel

    // 'throw' instructions are a bit of a problem - e.g. let x = (throw ...) in ... expects a value *)
    // to be left on the stack. But dead-code checking by some versions of the .NET verifier *)
    // mean that we can't just have fake code after the throw to generate the fake value *)
    // (nb. a fake value can always be generated by a "ldnull unbox.any ty" sequence *)
    // So in the worst case we generate a fake (never-taken) branch to a piece of code to generate *)
    // the fake value *)
    | [ I_throw ], [arg1], sequel, [ilRetTy] ->
        match sequelIgnoreEndScopes sequel with
        | s when IsSequelImmediate s ->
            (* In most cases we can avoid doing this... *)
            GenExpr cenv cgbuf eenv SPSuppress arg1 Continue
            CG.EmitInstr cgbuf (pop 1) Push0 I_throw
            GenSequelEndScopes cgbuf sequel
        | _ ->
            let after1 = CG.GenerateDelayMark cgbuf ("fake_join")
            let after2 = CG.GenerateDelayMark cgbuf ("fake_join")
            let after3 = CG.GenerateDelayMark cgbuf ("fake_join")
            CG.EmitInstrs cgbuf (pop 0) Push0 [mkLdcInt32 0; I_brcmp (BI_brfalse, after2.CodeLabel) ]

            CG.SetMarkToHere cgbuf after1
            CG.EmitInstrs cgbuf (pop 0) (Push [ilRetTy]) [AI_ldnull; I_unbox_any ilRetTy; I_br after3.CodeLabel ]
        
            CG.SetMarkToHere cgbuf after2
            GenExpr cenv cgbuf eenv SPSuppress arg1 Continue
            CG.EmitInstr cgbuf (pop 1) Push0 I_throw
            CG.SetMarkToHere cgbuf after3
            GenSequel cenv eenv.cloc cgbuf sequel
    | _ ->
      // float or float32 or float<_> or float32<_>
      let anyfpType ty = typeEquivAux EraseMeasures g g.float_ty ty || typeEquivAux EraseMeasures g g.float32_ty ty

      // Otherwise generate the arguments, and see if we can use a I_brcmp rather than a comparison followed by an I_brfalse/I_brtrue
      GenExprs cenv cgbuf eenv args
      match ilAfterInst, sequel with

      // NOTE: THESE ARE NOT VALID ON FLOATING POINT DUE TO NaN. Hence INLINE ASM ON FP. MUST BE CAREFULLY WRITTEN

      | [ AI_clt ], CmpThenBrOrContinue(1, [ I_brcmp (BI_brfalse, label1) ]) when not (anyfpType (tyOfExpr g args.Head)) ->
        CG.EmitInstr cgbuf (pop 2) Push0 (I_brcmp(BI_bge, label1))
      | [ AI_cgt ], CmpThenBrOrContinue(1, [ I_brcmp (BI_brfalse, label1) ]) when not (anyfpType (tyOfExpr g args.Head)) ->
        CG.EmitInstr cgbuf (pop 2) Push0 (I_brcmp(BI_ble, label1))
      | [ AI_clt_un ], CmpThenBrOrContinue(1, [ I_brcmp (BI_brfalse, label1) ]) when not (anyfpType (tyOfExpr g args.Head)) ->
        CG.EmitInstr cgbuf (pop 2) Push0 (I_brcmp(BI_bge_un, label1))
      | [ AI_cgt_un ], CmpThenBrOrContinue(1, [I_brcmp (BI_brfalse, label1) ]) when not (anyfpType (tyOfExpr g args.Head)) ->
        CG.EmitInstr cgbuf (pop 2) Push0 (I_brcmp(BI_ble_un, label1))
      | [ AI_ceq ], CmpThenBrOrContinue(1, [ I_brcmp (BI_brfalse, label1) ]) when not (anyfpType (tyOfExpr g args.Head)) ->
        CG.EmitInstr cgbuf (pop 2) Push0 (I_brcmp(BI_bne_un, label1))
    
      // THESE ARE VALID ON FP w.r.t. NaN
    
      | [ AI_clt ], CmpThenBrOrContinue(1, [ I_brcmp (BI_brtrue, label1) ]) ->
        CG.EmitInstr cgbuf (pop 2) Push0 (I_brcmp(BI_blt, label1))
      | [ AI_cgt ], CmpThenBrOrContinue(1, [ I_brcmp (BI_brtrue, label1) ]) ->
        CG.EmitInstr cgbuf (pop 2) Push0 (I_brcmp(BI_bgt, label1))
      | [ AI_clt_un ], CmpThenBrOrContinue(1, [ I_brcmp (BI_brtrue, label1) ]) ->
        CG.EmitInstr cgbuf (pop 2) Push0 (I_brcmp(BI_blt_un, label1))
      | [ AI_cgt_un ], CmpThenBrOrContinue(1, [ I_brcmp (BI_brtrue, label1) ]) ->
        CG.EmitInstr cgbuf (pop 2) Push0 (I_brcmp(BI_bgt_un, label1))
      | [ AI_ceq ], CmpThenBrOrContinue(1, [ I_brcmp (BI_brtrue, label1) ]) ->
        CG.EmitInstr cgbuf (pop 2) Push0 (I_brcmp(BI_beq, label1))
      | _ ->
        // Failing that, generate the real IL leaving value(s) on the stack
        CG.EmitInstrs cgbuf (pop args.Length) (Push ilReturnTys) ilAfterInst

        // If no return values were specified generate a "unit"
        if isNil returnTys then
          GenUnitThenSequel cenv eenv m eenv.cloc cgbuf sequel
        else
          GenSequel cenv eenv.cloc cgbuf sequel

//--------------------------------------------------------------------------
// Generate expression quotations
//--------------------------------------------------------------------------

and GenQuotation cenv cgbuf eenv (ast, conv, m, ety) sequel =
    let g = cenv.g
    let referencedTypeDefs, spliceTypes, spliceArgExprs, astSpec =
        match !conv with
        | Some res -> res
        | None ->
            try
                let qscope = QuotationTranslator.QuotationGenerationScope.Create (g, cenv.amap, cenv.viewCcu, QuotationTranslator.IsReflectedDefinition.No)
                let astSpec = QuotationTranslator.ConvExprPublic qscope QuotationTranslator.QuotationTranslationEnv.Empty ast
                let referencedTypeDefs, spliceTypes, spliceArgExprs = qscope.Close()
                referencedTypeDefs, List.map fst spliceTypes, List.map fst spliceArgExprs, astSpec
            with
                QuotationTranslator.InvalidQuotedTerm e -> error e

    let astSerializedBytes = QuotationPickler.pickle astSpec

    let someTypeInModuleExpr = mkTypeOfExpr cenv m eenv.someTypeInThisAssembly
    let rawTy = mkRawQuotedExprTy g                      
    let spliceTypeExprs = List.map (GenType cenv.amap m eenv.tyenv >> (mkTypeOfExpr cenv m)) spliceTypes

    let bytesExpr = Expr.Op (TOp.Bytes astSerializedBytes, [], [], m)

    let deserializeExpr =
        match QuotationTranslator.QuotationGenerationScope.ComputeQuotationFormat g with
        | QuotationTranslator.QuotationSerializationFormat.FSharp_40_Plus ->
            let referencedTypeDefExprs = List.map (mkILNonGenericBoxedTy >> mkTypeOfExpr cenv m) referencedTypeDefs
            let referencedTypeDefsExpr = mkArray (g.system_Type_ty, referencedTypeDefExprs, m)
            let spliceTypesExpr = mkArray (g.system_Type_ty, spliceTypeExprs, m)
            let spliceArgsExpr = mkArray (rawTy, spliceArgExprs, m)
            mkCallDeserializeQuotationFSharp40Plus g m someTypeInModuleExpr referencedTypeDefsExpr spliceTypesExpr spliceArgsExpr bytesExpr

        | QuotationTranslator.QuotationSerializationFormat.FSharp_20_Plus ->
            let mkList ty els = List.foldBack (mkCons g ty) els (mkNil g m ty)
            let spliceTypesExpr = mkList g.system_Type_ty spliceTypeExprs
            let spliceArgsExpr = mkList rawTy spliceArgExprs
            mkCallDeserializeQuotationFSharp20Plus g m someTypeInModuleExpr spliceTypesExpr spliceArgsExpr bytesExpr

    let afterCastExpr =
        // Detect a typed quotation and insert the cast if needed. The cast should not fail but does
        // unfortunately involve a "typeOf" computation over a quotation tree.
        if tyconRefEq g (tcrefOfAppTy g ety) g.expr_tcr then
            mkCallCastQuotation g m (List.head (argsOfAppTy g ety)) deserializeExpr
        else
            deserializeExpr
    GenExpr cenv cgbuf eenv SPSuppress afterCastExpr sequel

//--------------------------------------------------------------------------
// Generate calls to IL methods
//--------------------------------------------------------------------------

and GenILCall cenv cgbuf eenv (virt, valu, newobj, valUseFlags, isDllImport, ilMethRef: ILMethodRef, enclArgTys, methArgTys, argExprs, returnTys, m) sequel =
    let hasByrefArg = ilMethRef.ArgTypes |> List.exists IsILTypeByref
    let isSuperInit = match valUseFlags with CtorValUsedAsSuperInit -> true | _ -> false
    let isBaseCall = match valUseFlags with VSlotDirectCall -> true | _ -> false
    let ccallInfo = match valUseFlags with PossibleConstrainedCall ty -> Some ty | _ -> None
    let boxity = (if valu then AsValue else AsObject)
    let mustGenerateUnitAfterCall = isNil returnTys
    let makesNoCriticalTailcalls = (newobj || not virt) // Don't tailcall for 'newobj', or 'call' to IL code
    let tail = CanTailcall(valu, ccallInfo, eenv.withinSEH, hasByrefArg, mustGenerateUnitAfterCall, isDllImport, false, makesNoCriticalTailcalls, sequel)

    let ilEnclArgTys = GenTypeArgs cenv.amap m eenv.tyenv enclArgTys
    let ilMethArgTys = GenTypeArgs cenv.amap m eenv.tyenv methArgTys
    let ilReturnTys = GenTypes cenv.amap m eenv.tyenv returnTys
    let ilMethSpec = mkILMethSpec (ilMethRef, boxity, ilEnclArgTys, ilMethArgTys)
    let useICallVirt = virt || useCallVirt cenv boxity ilMethSpec isBaseCall

    // Load the 'this' pointer to pass to the superclass constructor. This argument is not
    // in the expression tree since it can't be treated like an ordinary value
    if isSuperInit then CG.EmitInstrs cgbuf (pop 0) (Push [ilMethSpec.DeclaringType]) [ mkLdarg0 ]
    GenExprs cenv cgbuf eenv argExprs
    let il =
        if newobj then [ I_newobj(ilMethSpec, None) ]
        else
            match ccallInfo with
            | Some objArgTy ->
                let ilObjArgTy = GenType cenv.amap m eenv.tyenv objArgTy
                [ I_callconstraint(tail, ilObjArgTy, ilMethSpec, None) ]
            | None ->
                if useICallVirt then [ I_callvirt(tail, ilMethSpec, None) ]
                else [ I_call(tail, ilMethSpec, None) ]

    CG.EmitInstrs cgbuf (pop (argExprs.Length + (if isSuperInit then 1 else 0))) (if isSuperInit then Push0 else Push ilReturnTys) il

    // Load the 'this' pointer as the pretend 'result' of the isSuperInit operation.
    // It will be immediately popped in most cases, but may also be used as the target of some "property set" operations.
    if isSuperInit then CG.EmitInstrs cgbuf (pop 0) (Push [ilMethSpec.DeclaringType]) [ mkLdarg0 ]
    CommitCallSequel cenv eenv m eenv.cloc cgbuf mustGenerateUnitAfterCall sequel

and CommitCallSequel cenv eenv m cloc cgbuf mustGenerateUnitAfterCall sequel =
    if mustGenerateUnitAfterCall
    then GenUnitThenSequel cenv eenv m cloc cgbuf sequel
    else GenSequel cenv cloc cgbuf sequel


and MakeNotSupportedExnExpr cenv eenv (argExpr, m) =
    let g = cenv.g
    let ety = mkAppTy (g.FindSysTyconRef ["System"] "NotSupportedException") []
    let ilty = GenType cenv.amap m eenv.tyenv ety
    let mref = mkILCtorMethSpecForTy(ilty, [g.ilg.typ_String]).MethodRef
    Expr.Op (TOp.ILCall (false, false, false, true, NormalValUse, false, false, mref, [], [], [ety]), [], [argExpr], m)

and GenTraitCall cenv cgbuf eenv (traitInfo, argExprs, m) expr sequel =
    let g = cenv.g
    let minfoOpt = CommitOperationResult (ConstraintSolver.CodegenWitnessThatTypeSupportsTraitConstraint cenv.TcVal g cenv.amap m traitInfo argExprs)
    match minfoOpt with
    | None ->
        let exnArg = mkString g m (FSComp.SR.ilDynamicInvocationNotSupported(traitInfo.MemberName))
        let exnExpr = MakeNotSupportedExnExpr cenv eenv (exnArg, m)
        let replacementExpr = mkThrow m (tyOfExpr g expr) exnExpr
        GenExpr cenv cgbuf eenv SPSuppress replacementExpr sequel
    | Some expr ->
        let expr = cenv.optimizeDuringCodeGen expr
        GenExpr cenv cgbuf eenv SPSuppress expr sequel

//--------------------------------------------------------------------------
// Generate byref-related operations
//--------------------------------------------------------------------------

and GenGetAddrOfRefCellField cenv cgbuf eenv (e, ty, m) sequel =
    GenExpr cenv cgbuf eenv SPSuppress e Continue
    let fref = GenRecdFieldRef m cenv eenv.tyenv (mkRefCellContentsRef cenv.g) [ty]
    CG.EmitInstrs cgbuf (pop 1) (Push [ILType.Byref fref.ActualType]) [ I_ldflda fref ]
    GenSequel cenv eenv.cloc cgbuf sequel

and GenGetValAddr cenv cgbuf eenv (v: ValRef, m) sequel =
    let vspec = v.Deref
    let ilTy = GenTypeOfVal cenv eenv vspec
    let storage = StorageForValRef cenv.g m v eenv

    match storage with
    | Local (idx, _, None) ->
        CG.EmitInstrs cgbuf (pop 0) (Push [ILType.Byref ilTy]) [ I_ldloca (uint16 idx) ]

    | Arg idx ->
        CG.EmitInstrs cgbuf (pop 0) (Push [ILType.Byref ilTy]) [ I_ldarga (uint16 idx) ]

    | StaticField (fspec, _vref, hasLiteralAttr, _ilTyForProperty, _, ilTy, _, _, _) ->
        if hasLiteralAttr then errorR(Error(FSComp.SR.ilAddressOfLiteralFieldIsInvalid(), m))
        let ilTy = if ilTy.IsNominal && ilTy.Boxity = ILBoxity.AsValue then ILType.Byref ilTy else ilTy
        EmitGetStaticFieldAddr cgbuf ilTy fspec

    | Env (_, _, ilField, _) ->
        CG.EmitInstrs cgbuf (pop 0) (Push [ILType.Byref ilTy]) [ mkLdarg0; mkNormalLdflda ilField ]

    | Local (_, _, Some _) | StaticProperty _ | Method _ | Env _ | Null ->
        errorR(Error(FSComp.SR.ilAddressOfValueHereIsInvalid(v.DisplayName), m))
        CG.EmitInstrs cgbuf (pop 1) (Push [ILType.Byref ilTy]) [ I_ldarga (uint16 669 (* random value for post-hoc diagnostic analysis on generated tree *) ) ] 

    GenSequel cenv eenv.cloc cgbuf sequel

and GenGetByref cenv cgbuf eenv (v: ValRef, m) sequel =
    GenGetLocalVRef cenv cgbuf eenv m v None
    let ilty = GenType cenv.amap m eenv.tyenv (destByrefTy cenv.g v.Type)
    CG.EmitInstrs cgbuf (pop 1) (Push [ilty]) [ mkNormalLdobj ilty ]
    GenSequel cenv eenv.cloc cgbuf sequel

and GenSetByref cenv cgbuf eenv (v: ValRef, e, m) sequel =
    GenGetLocalVRef cenv cgbuf eenv m v None
    GenExpr cenv cgbuf eenv SPSuppress e Continue
    let ilty = GenType cenv.amap m eenv.tyenv (destByrefTy cenv.g v.Type)
    CG.EmitInstrs cgbuf (pop 2) Push0 [ mkNormalStobj ilty ]
    GenUnitThenSequel cenv eenv m eenv.cloc cgbuf sequel

and GenDefaultValue cenv cgbuf eenv (ty, m) =
    let g = cenv.g
    let ilTy = GenType cenv.amap m eenv.tyenv ty
    if isRefTy g ty then
        CG.EmitInstr cgbuf (pop 0) (Push [ilTy]) AI_ldnull
    else
        match tryDestAppTy g ty with
        | ValueSome tcref when (tyconRefEq g g.system_SByte_tcref tcref ||
                                   tyconRefEq g g.system_Int16_tcref tcref ||
                                   tyconRefEq g g.system_Int32_tcref tcref ||
                                   tyconRefEq g g.system_Bool_tcref tcref ||
                                   tyconRefEq g g.system_Byte_tcref tcref ||
                                   tyconRefEq g g.system_Char_tcref tcref ||
                                   tyconRefEq g g.system_UInt16_tcref tcref ||
                                   tyconRefEq g g.system_UInt32_tcref tcref) ->
            CG.EmitInstr cgbuf (pop 0) (Push [ilTy]) iLdcZero
        | ValueSome tcref when (tyconRefEq g g.system_Int64_tcref tcref ||
                                 tyconRefEq g g.system_UInt64_tcref tcref) ->
            CG.EmitInstr cgbuf (pop 0) (Push [ilTy]) (iLdcInt64 0L)
        | ValueSome tcref when (tyconRefEq g g.system_Single_tcref tcref) ->
            CG.EmitInstr cgbuf (pop 0) (Push [ilTy]) (iLdcSingle 0.0f)
        | ValueSome tcref when (tyconRefEq g g.system_Double_tcref tcref) ->
            CG.EmitInstr cgbuf (pop 0) (Push [ilTy]) (iLdcDouble 0.0)
        | _ ->
            let ilTy = GenType cenv.amap m eenv.tyenv ty
            LocalScope "ilzero" cgbuf (fun scopeMarks ->
                let locIdx, realloc, _ =
                    // Ensure that we have an g.CompilerGlobalState
                    assert(g.CompilerGlobalState |> Option.isSome)
                    AllocLocal cenv cgbuf eenv true (g.CompilerGlobalState.Value.IlxGenNiceNameGenerator.FreshCompilerGeneratedName ("default", m), ilTy, false) scopeMarks
                // "initobj" (Generated by EmitInitLocal) doesn't work on byref types
                // But ilzero(&ty) only gets generated in the built-in get-address function so
                // we can just rely on zeroinit of all IL locals.
                if realloc then
                    match ilTy with
                    | ILType.Byref _ -> ()
                    | _ -> EmitInitLocal cgbuf ilTy locIdx
                EmitGetLocal cgbuf ilTy locIdx
            )

//--------------------------------------------------------------------------
// Generate generic parameters
//--------------------------------------------------------------------------

and GenGenericParam cenv eenv (tp: Typar) =
    let g = cenv.g
    let subTypeConstraints =
        tp.Constraints
        |> List.choose (function | TyparConstraint.CoercesTo(ty, _) -> Some ty | _ -> None)
        |> List.map (GenTypeAux cenv.amap tp.Range eenv.tyenv VoidNotOK PtrTypesNotOK)

    let refTypeConstraint =
        tp.Constraints
        |> List.exists (function TyparConstraint.IsReferenceType _ -> true | TyparConstraint.SupportsNull _ -> true | _ -> false)

    let notNullableValueTypeConstraint =
        tp.Constraints |> List.exists (function TyparConstraint.IsNonNullableStruct _ -> true | _ -> false)

    let defaultConstructorConstraint =
        tp.Constraints |> List.exists (function TyparConstraint.RequiresDefaultConstructor _ -> true | _ -> false)

    let tpName =
          // use the CompiledName if given
          // Inference variables get given an IL name "TA, TB" etc.
          let nm =
              match tp.ILName with
              | None -> tp.Name
              | Some nm -> nm
          // Some special rules apply when compiling Fsharp.Core.dll to avoid a proliferation of [<CompiledName>] attributes on type parameters
          if g.compilingFslib then
              match nm with
              | "U" -> "TResult"
              | "U1" -> "TResult1"
              | "U2" -> "TResult2"
              | _ ->
                  if nm.TrimEnd([| '0' .. '9' |]).Length = 1 then nm
                  elif nm.Length >= 1 && nm.[0] = 'T' && (nm.Length = 1 || not (System.Char.IsLower nm.[1])) then nm
                  else "T" + (String.capitalize nm)
          else
               nm

    let tpAttrs = mkILCustomAttrs (GenAttrs cenv eenv tp.Attribs)

    { Name = tpName
      Constraints = subTypeConstraints
      Variance = NonVariant
      CustomAttrsStored = storeILCustomAttrs tpAttrs
      MetadataIndex = NoMetadataIdx
      HasReferenceTypeConstraint = refTypeConstraint
      HasNotNullableValueTypeConstraint = notNullableValueTypeConstraint
      HasDefaultConstructorConstraint = defaultConstructorConstraint }

//--------------------------------------------------------------------------
// Generate object expressions as ILX "closures"
//--------------------------------------------------------------------------

/// Generates the data used for parameters at definitions of abstract method slots such as interface methods or override methods.
and GenSlotParam m cenv eenv (TSlotParam(nm, ty, inFlag, outFlag, optionalFlag, attribs)) : ILParameter =
    let ilTy = GenParamType cenv.amap m eenv.tyenv true ty
    let inFlag2, outFlag2, optionalFlag2, defaultParamValue, paramMarshal2, attribs = GenParamAttribs cenv ty attribs

    let ilAttribs = GenAttrs cenv eenv attribs

    let ilAttribs =
        match GenReadOnlyAttributeIfNecessary cenv.g ty with
        | Some attr -> ilAttribs @ [attr]
        | None -> ilAttribs

    { Name=nm
      Type= ilTy
      Default=defaultParamValue
      Marshal=paramMarshal2
      IsIn=inFlag || inFlag2
      IsOut=outFlag || outFlag2
      IsOptional=optionalFlag || optionalFlag2
      CustomAttrsStored = storeILCustomAttrs (mkILCustomAttrs ilAttribs)
      MetadataIndex = NoMetadataIdx }

and GenFormalSlotsig m cenv eenv (TSlotSig(_, ty, ctps, mtps, paraml, returnTy)) =
    let paraml = List.concat paraml
    let ilTy = GenType cenv.amap m eenv.tyenv ty
    let eenvForSlotSig = EnvForTypars (ctps @ mtps) eenv
    let ilParams = paraml |> List.map (GenSlotParam m cenv eenvForSlotSig)
    let ilRetTy = GenReturnType cenv.amap m eenvForSlotSig.tyenv returnTy
    let ilRet = mkILReturn ilRetTy
    let ilRet =
        match returnTy with
        | None -> ilRet
        | Some ty ->
        match GenReadOnlyAttributeIfNecessary cenv.g ty with
        | Some attr -> ilRet.WithCustomAttrs (mkILCustomAttrs (ilRet.CustomAttrs.AsList @ [attr]))
        | None -> ilRet
    ilTy, ilParams, ilRet

and instSlotParam inst (TSlotParam(nm, ty, inFlag, fl2, fl3, attrs)) =
    TSlotParam(nm, instType inst ty, inFlag, fl2, fl3, attrs)

and GenActualSlotsig m cenv eenv (TSlotSig(_, ty, ctps, mtps, ilSlotParams, ilSlotRetTy)) methTyparsOfOverridingMethod (methodParams: Val list) =
    let ilSlotParams = List.concat ilSlotParams
    let instForSlotSig = mkTyparInst (ctps@mtps) (argsOfAppTy cenv.g ty @ generalizeTypars methTyparsOfOverridingMethod)
    let ilParams = ilSlotParams |> List.map (instSlotParam instForSlotSig >> GenSlotParam m cenv eenv)

    // Use the better names if available
    let ilParams =
        if ilParams.Length = methodParams.Length then
            (ilParams, methodParams) ||> List.map2 (fun p pv -> { p with Name = Some (nameOfVal pv) })
        else ilParams

    let ilRetTy = GenReturnType cenv.amap m eenv.tyenv (Option.map (instType instForSlotSig) ilSlotRetTy)
    let iLRet = mkILReturn ilRetTy
    ilParams, iLRet

and GenNameOfOverridingMethod cenv (useMethodImpl, slotsig) =
    let (TSlotSig(nameOfOverridenMethod, enclTypOfOverridenMethod, _, _, _, _)) = slotsig
    if useMethodImpl then qualifiedMangledNameOfTyconRef (tcrefOfAppTy cenv.g enclTypOfOverridenMethod) nameOfOverridenMethod
    else nameOfOverridenMethod

and GenMethodImpl cenv eenv (useMethodImpl, (TSlotSig(nameOfOverridenMethod, _, _, _, _, _) as slotsig)) m =
    let ilOverrideTy, ilOverrideParams, ilOverrideRet = GenFormalSlotsig m cenv eenv slotsig

    let nameOfOverridingMethod = GenNameOfOverridingMethod cenv (useMethodImpl, slotsig)
    nameOfOverridingMethod,
    (fun (ilTyForOverriding, methTyparsOfOverridingMethod) ->
        let ilOverrideTyRef = ilOverrideTy.TypeRef
        let ilOverrideMethRef = mkILMethRef(ilOverrideTyRef, ILCallingConv.Instance, nameOfOverridenMethod, List.length (DropErasedTypars methTyparsOfOverridingMethod), typesOfILParams ilOverrideParams, ilOverrideRet.Type)
        let eenvForOverrideBy = AddTyparsToEnv methTyparsOfOverridingMethod eenv
        let ilParamsOfOverridingMethod, ilReturnOfOverridingMethod = GenActualSlotsig m cenv eenvForOverrideBy slotsig methTyparsOfOverridingMethod []
        let ilOverrideMethGenericParams = GenGenericParams cenv eenvForOverrideBy methTyparsOfOverridingMethod
        let ilOverrideMethGenericArgs = mkILFormalGenericArgs 0 ilOverrideMethGenericParams
        let ilOverrideBy = mkILInstanceMethSpecInTy(ilTyForOverriding, nameOfOverridingMethod, typesOfILParams ilParamsOfOverridingMethod, ilReturnOfOverridingMethod.Type, ilOverrideMethGenericArgs)
        { Overrides = OverridesSpec(ilOverrideMethRef, ilOverrideTy)
          OverrideBy = ilOverrideBy })

and bindBaseOrThisVarOpt cenv eenv baseValOpt =
    match baseValOpt with
    | None -> eenv
    | Some basev -> AddStorageForVal cenv.g (basev, notlazy (Arg 0)) eenv

and fixupVirtualSlotFlags (mdef: ILMethodDef) =
    mdef.WithHideBySig()

and renameMethodDef nameOfOverridingMethod (mdef: ILMethodDef) =
    mdef.With(name=nameOfOverridingMethod)

and fixupMethodImplFlags (mdef: ILMethodDef) =
    mdef.WithAccess(ILMemberAccess.Private).WithHideBySig().WithFinal(true).WithNewSlot

and GenObjectMethod cenv eenvinner (cgbuf: CodeGenBuffer) useMethodImpl tmethod =
    let g = cenv.g

    // Check if we're compiling the property as a .NET event
    let (TObjExprMethod(slotsig, attribs, methTyparsOfOverridingMethod, methodParams, methodBodyExpr, m)) = tmethod
    let (TSlotSig(nameOfOverridenMethod, _, _, _, _, _)) = slotsig
    if CompileAsEvent g attribs then
        []
    else
        let eenvUnderTypars = AddTyparsToEnv methTyparsOfOverridingMethod eenvinner
        let methodParams = List.concat methodParams
        let methodParamsNonSelf = match methodParams with [] -> [] | _ :: t -> t // drop the 'this' arg when computing better argument names for IL parameters
        let ilParamsOfOverridingMethod, ilReturnOfOverridingMethod =
            GenActualSlotsig m cenv eenvUnderTypars slotsig methTyparsOfOverridingMethod methodParamsNonSelf

        let ilAttribs = GenAttrs cenv eenvinner attribs

        // Args are stored starting at #1
        let eenvForMeth = AddStorageForLocalVals g (methodParams |> List.mapi (fun i v -> (v, Arg i))) eenvUnderTypars
        let sequel = (if slotSigHasVoidReturnTy slotsig then discardAndReturnVoid else Return)
        let ilMethodBody = CodeGenMethodForExpr cenv cgbuf.mgbuf (SPAlways, [], nameOfOverridenMethod, eenvForMeth, 0, methodBodyExpr, sequel)

        let nameOfOverridingMethod, methodImplGenerator = GenMethodImpl cenv eenvinner (useMethodImpl, slotsig) methodBodyExpr.Range

        let mdef =
            mkILGenericVirtualMethod
              (nameOfOverridingMethod,
               ILMemberAccess.Public,
               GenGenericParams cenv eenvUnderTypars methTyparsOfOverridingMethod,
               ilParamsOfOverridingMethod,
               ilReturnOfOverridingMethod,
               MethodBody.IL ilMethodBody)
        // fixup attributes to generate a method impl
        let mdef = if useMethodImpl then fixupMethodImplFlags mdef else mdef
        let mdef = fixupVirtualSlotFlags mdef
        let mdef = mdef.With(customAttrs = mkILCustomAttrs ilAttribs)
        [(useMethodImpl, methodImplGenerator, methTyparsOfOverridingMethod), mdef]

and GenObjectExpr cenv cgbuf eenvouter expr (baseType, baseValOpt, basecall, overrides, interfaceImpls, m) sequel =
    let g = cenv.g
    let cloinfo, _, eenvinner = GetIlxClosureInfo cenv m false None eenvouter expr

    let cloAttribs = cloinfo.cloAttribs
    let cloFreeVars = cloinfo.cloFreeVars
    let ilCloLambdas = cloinfo.ilCloLambdas
    let cloName = cloinfo.cloName

    let ilxCloSpec = cloinfo.cloSpec
    let ilCloFreeVars = cloinfo.cloILFreeVars
    let ilCloGenericFormals = cloinfo.cloILGenericParams
    assert (isNil cloinfo.localTypeFuncDirectILGenericParams)
    let ilCloGenericActuals = cloinfo.cloSpec.GenericArgs
    let ilCloRetTy = cloinfo.cloILFormalRetTy
    let ilCloTypeRef = cloinfo.cloSpec.TypeRef
    let ilTyForOverriding = mkILBoxedTy ilCloTypeRef ilCloGenericActuals

    let eenvinner = bindBaseOrThisVarOpt cenv eenvinner baseValOpt
    let ilCtorBody = CodeGenMethodForExpr cenv cgbuf.mgbuf (SPAlways, [], cloName, eenvinner, 1, basecall, discardAndReturnVoid)

    let genMethodAndOptionalMethodImpl tmethod useMethodImpl =
        [ for ((useMethodImpl, methodImplGeneratorFunction, methTyparsOfOverridingMethod), mdef) in GenObjectMethod cenv eenvinner cgbuf useMethodImpl tmethod do
              let mimpl = (if useMethodImpl then Some(methodImplGeneratorFunction (ilTyForOverriding, methTyparsOfOverridingMethod)) else None)
              yield (mimpl, mdef) ]

    let mimpls, mdefs =
        [ for ov in overrides do
              yield! genMethodAndOptionalMethodImpl ov (isInterfaceTy g baseType)
          for (_, tmethods) in interfaceImpls do
             for tmethod in tmethods do
                 yield! genMethodAndOptionalMethodImpl tmethod true ]
        |> List.unzip

    let mimpls = mimpls |> List.choose id // choose the ones that actually have method impls

    let interfaceTys = interfaceImpls |> List.map (fst >> GenType cenv.amap m eenvinner.tyenv)

    let attrs = GenAttrs cenv eenvinner cloAttribs
    let super = (if isInterfaceTy g baseType then g.ilg.typ_Object else ilCloRetTy)
    let interfaceTys = interfaceTys @ (if isInterfaceTy g baseType then [ilCloRetTy] else [])
    let cloTypeDefs = GenClosureTypeDefs cenv (ilCloTypeRef, ilCloGenericFormals, attrs, ilCloFreeVars, ilCloLambdas, ilCtorBody, mdefs, mimpls, super, interfaceTys)

    for cloTypeDef in cloTypeDefs do
        cgbuf.mgbuf.AddTypeDef(ilCloTypeRef, cloTypeDef, false, false, None)
    CountClosure()
    GenGetLocalVals cenv cgbuf eenvouter m cloFreeVars
    CG.EmitInstr cgbuf (pop ilCloFreeVars.Length) (Push [ EraseClosures.mkTyOfLambdas g.ilxPubCloEnv ilCloLambdas]) (I_newobj (ilxCloSpec.Constructor, None))
    GenSequel cenv eenvouter.cloc cgbuf sequel

and GenSequenceExpr
        cenv
        (cgbuf: CodeGenBuffer)
        eenvouter
        (nextEnumeratorValRef: ValRef, pcvref: ValRef, currvref: ValRef, stateVars, generateNextExpr, closeExpr, checkCloseExpr: Expr, seqElemTy, m) sequel =

    let g = cenv.g
    let stateVars = [ pcvref; currvref ] @ stateVars
    let stateVarsSet = stateVars |> List.map (fun vref -> vref.Deref) |> Zset.ofList valOrder

    // pretend that the state variables are bound
    let eenvouter =
        eenvouter |> AddStorageForLocalVals g (stateVars |> List.map (fun v -> v.Deref, Local(0, false, None)))

    // Get the free variables. Make a lambda to pretend that the 'nextEnumeratorValRef' is bound (it is an argument to GenerateNext)
    let (cloAttribs, _, _, cloFreeTyvars, cloFreeVars, ilCloTypeRef: ILTypeRef, ilCloFreeVars, eenvinner) =
         GetIlxClosureFreeVars cenv m None eenvouter [] (mkLambda m nextEnumeratorValRef.Deref (generateNextExpr, g.int32_ty))

    let ilCloSeqElemTy = GenType cenv.amap m eenvinner.tyenv seqElemTy
    let cloRetTy = mkSeqTy g seqElemTy
    let ilCloRetTyInner = GenType cenv.amap m eenvinner.tyenv cloRetTy
    let ilCloRetTyOuter = GenType cenv.amap m eenvouter.tyenv cloRetTy
    let ilCloEnumeratorTy = GenType cenv.amap m eenvinner.tyenv (mkIEnumeratorTy g seqElemTy)
    let ilCloEnumerableTy = GenType cenv.amap m eenvinner.tyenv (mkSeqTy g seqElemTy)
    let ilCloBaseTy = GenType cenv.amap m eenvinner.tyenv (mkAppTy g.seq_base_tcr [seqElemTy])
    let ilCloGenericParams = GenGenericParams cenv eenvinner cloFreeTyvars

    // Create a new closure class with a single "MoveNext" method that implements the iterator.
    let ilCloTyInner = mkILFormalBoxedTy ilCloTypeRef ilCloGenericParams
    let ilCloLambdas = Lambdas_return ilCloRetTyInner
    let cloref = IlxClosureRef(ilCloTypeRef, ilCloLambdas, ilCloFreeVars)
    let ilxCloSpec = IlxClosureSpec.Create(cloref, GenGenericArgs m eenvouter.tyenv cloFreeTyvars)
    let formalClospec = IlxClosureSpec.Create(cloref, mkILFormalGenericArgs 0 ilCloGenericParams)

    let getFreshMethod =
        let _, mbody =
            CodeGenMethod cenv cgbuf.mgbuf
                ([], "GetFreshEnumerator", eenvinner, 1,
                 (fun cgbuf eenv ->
                    for fv in cloFreeVars do
                        /// State variables always get zero-initialized
                        if stateVarsSet.Contains fv then
                            GenDefaultValue cenv cgbuf eenv (fv.Type, m)
                        else
                            GenGetLocalVal cenv cgbuf eenv m fv None
                    CG.EmitInstr cgbuf (pop ilCloFreeVars.Length) (Push [ilCloRetTyInner]) (I_newobj (formalClospec.Constructor, None))
                    GenSequel cenv eenv.cloc cgbuf Return),
                 m)
        mkILNonGenericVirtualMethod("GetFreshEnumerator", ILMemberAccess.Public, [], mkILReturn ilCloEnumeratorTy, MethodBody.IL mbody)
        |> AddNonUserCompilerGeneratedAttribs g

    let closeMethod =
        // Note: We suppress the first sequence point in the body of this method since it is the initial state machine jump
        let spReq = SPSuppress
        let ilCode = CodeGenMethodForExpr cenv cgbuf.mgbuf (spReq, [], "Close", eenvinner, 1, closeExpr, discardAndReturnVoid)
        mkILNonGenericVirtualMethod("Close", ILMemberAccess.Public, [], mkILReturn ILType.Void, MethodBody.IL ilCode)

    let checkCloseMethod =
        // Note: We suppress the first sequence point in the body of this method since it is the initial state machine jump
        let spReq = SPSuppress
        let ilCode = CodeGenMethodForExpr cenv cgbuf.mgbuf (spReq, [], "get_CheckClose", eenvinner, 1, checkCloseExpr, Return)
        mkILNonGenericVirtualMethod("get_CheckClose", ILMemberAccess.Public, [], mkILReturn g.ilg.typ_Bool, MethodBody.IL ilCode)

    let generateNextMethod =
        // Note: We suppress the first sequence point in the body of this method since it is the initial state machine jump
        let spReq = SPSuppress
        // the 'next enumerator' byref arg is at arg position 1
        let eenvinner = eenvinner |> AddStorageForLocalVals g [ (nextEnumeratorValRef.Deref, Arg 1) ]
        let ilParams = [mkILParamNamed("next", ILType.Byref ilCloEnumerableTy)]
        let ilReturn = mkILReturn g.ilg.typ_Int32
        let ilCode = MethodBody.IL (CodeGenMethodForExpr cenv cgbuf.mgbuf (spReq, [], "GenerateNext", eenvinner, 2, generateNextExpr, Return))
        mkILNonGenericVirtualMethod("GenerateNext", ILMemberAccess.Public, ilParams, ilReturn, ilCode)

    let lastGeneratedMethod =
        let ilCode = CodeGenMethodForExpr cenv cgbuf.mgbuf (SPSuppress, [], "get_LastGenerated", eenvinner, 1, exprForValRef m currvref, Return)
        mkILNonGenericVirtualMethod("get_LastGenerated", ILMemberAccess.Public, [], mkILReturn ilCloSeqElemTy, MethodBody.IL ilCode)
        |> AddNonUserCompilerGeneratedAttribs g

    let ilCtorBody =
        mkILSimpleStorageCtor(None, Some ilCloBaseTy.TypeSpec, ilCloTyInner, [], [], ILMemberAccess.Assembly).MethodBody

    let attrs = GenAttrs cenv eenvinner cloAttribs
    let cloTypeDefs = GenClosureTypeDefs cenv (ilCloTypeRef, ilCloGenericParams, attrs, ilCloFreeVars, ilCloLambdas, ilCtorBody, [generateNextMethod;closeMethod;checkCloseMethod;lastGeneratedMethod;getFreshMethod], [], ilCloBaseTy, [])

    for cloTypeDef in cloTypeDefs do
        cgbuf.mgbuf.AddTypeDef(ilCloTypeRef, cloTypeDef, false, false, None)

    CountClosure()

    for fv in cloFreeVars do
       /// State variables always get zero-initialized
       if stateVarsSet.Contains fv then
           GenDefaultValue cenv cgbuf eenvouter (fv.Type, m)
       else
           GenGetLocalVal cenv cgbuf eenvouter m fv None
   
    CG.EmitInstr cgbuf (pop ilCloFreeVars.Length) (Push [ilCloRetTyOuter]) (I_newobj (ilxCloSpec.Constructor, None))
    GenSequel cenv eenvouter.cloc cgbuf sequel



/// Generate the class for a closure type definition
and GenClosureTypeDefs cenv (tref: ILTypeRef, ilGenParams, attrs, ilCloFreeVars, ilCloLambdas, ilCtorBody, mdefs, mimpls, ext, ilIntfTys) =
  let g = cenv.g
  let cloInfo =
      { cloFreeVars=ilCloFreeVars
        cloStructure=ilCloLambdas
        cloCode=notlazy ilCtorBody }

  let tdef =
    ILTypeDef(name = tref.Name,
              layout = ILTypeDefLayout.Auto,
              attributes = enum 0,
              genericParams = ilGenParams,
              customAttrs = mkILCustomAttrs(attrs @ [mkCompilationMappingAttr g (int SourceConstructFlags.Closure) ]),
              fields = emptyILFields,
              events= emptyILEvents,
              properties = emptyILProperties,
              methods= mkILMethods mdefs,
              methodImpls= mkILMethodImpls mimpls,
              nestedTypes=emptyILTypeDefs,
              implements = ilIntfTys,
              extends= Some ext,
              securityDecls= emptyILSecurityDecls)
        .WithSealed(true)
        .WithSerializable(true)
        .WithSpecialName(true)
        .WithAccess(ComputeTypeAccess tref true)
        .WithLayout(ILTypeDefLayout.Auto)
        .WithEncoding(ILDefaultPInvokeEncoding.Auto)
        .WithInitSemantics(ILTypeInit.BeforeField)

  let tdefs = EraseClosures.convIlxClosureDef g.ilxPubCloEnv tref.Enclosing tdef cloInfo
  tdefs
      
and GenGenericParams cenv eenv tps = 
    tps |> DropErasedTypars |> List.map (GenGenericParam cenv eenv)

and GenGenericArgs m (tyenv: TypeReprEnv) tps =
    tps |> DropErasedTypars |> List.map (fun c -> (mkILTyvarTy tyenv.[c, m]))

/// Generate the closure class for a function
and GenLambdaClosure cenv (cgbuf: CodeGenBuffer) eenv isLocalTypeFunc selfv expr =
    let g = cenv.g
    match expr with
    | Expr.Lambda (_, _, _, _, _, m, _)
    | Expr.TyLambda (_, _, _, m, _) ->
      
        let cloinfo, body, eenvinner = GetIlxClosureInfo cenv m isLocalTypeFunc selfv eenv expr
      
        let entryPointInfo =
          match selfv with
          | Some v -> [(v, BranchCallClosure (cloinfo.cloArityInfo))]
          | _ -> []

        let ilCloBody = CodeGenMethodForExpr cenv cgbuf.mgbuf (SPAlways, entryPointInfo, cloinfo.cloName, eenvinner, 1, body, Return)
        let ilCloTypeRef = cloinfo.cloSpec.TypeRef
        let cloTypeDefs =
            if isLocalTypeFunc then

                // Work out the contract type and generate a class with an abstract method for this type
                let (ilContractGenericParams, ilContractMethTyargs, ilContractTySpec: ILTypeSpec, ilContractFormalRetTy) = GenNamedLocalTypeFuncContractInfo cenv eenv m cloinfo
                let ilContractTypeRef = ilContractTySpec.TypeRef
                let ilContractTy = mkILFormalBoxedTy ilContractTypeRef ilContractGenericParams
                let ilContractCtor = mkILNonGenericEmptyCtor None g.ilg.typ_Object

                let ilContractMeths = [ilContractCtor; mkILGenericVirtualMethod("DirectInvoke", ILMemberAccess.Assembly, ilContractMethTyargs, [], mkILReturn ilContractFormalRetTy, MethodBody.Abstract) ]
                let ilContractTypeDef =
                    ILTypeDef(name = ilContractTypeRef.Name,
                              layout = ILTypeDefLayout.Auto,
                              attributes = enum 0,
                              genericParams = ilContractGenericParams,
                              customAttrs = mkILCustomAttrs [mkCompilationMappingAttr g (int SourceConstructFlags.Closure) ],
                              fields = emptyILFields,
                              events= emptyILEvents,
                              properties = emptyILProperties,
                              methods= mkILMethods ilContractMeths,
                              methodImpls= emptyILMethodImpls,
                              nestedTypes=emptyILTypeDefs,
                              implements = [],
                              extends= Some g.ilg.typ_Object,
                              securityDecls= emptyILSecurityDecls)

                // the contract type is an abstract type and not sealed
                let ilContractTypeDef =
                    ilContractTypeDef
                        .WithAbstract(true)
                        .WithAccess(ComputeTypeAccess ilContractTypeRef true)
                        .WithSerializable(true)
                        .WithSpecialName(true)
                        .WithLayout(ILTypeDefLayout.Auto)
                        .WithInitSemantics(ILTypeInit.BeforeField)
                        .WithEncoding(ILDefaultPInvokeEncoding.Auto)

                cgbuf.mgbuf.AddTypeDef(ilContractTypeRef, ilContractTypeDef, false, false, None)

                let ilCtorBody = mkILMethodBody (true, [], 8, nonBranchingInstrsToCode (mkCallBaseConstructor(ilContractTy, [])), None )
                let cloMethods = [ mkILGenericVirtualMethod("DirectInvoke", ILMemberAccess.Assembly, cloinfo.localTypeFuncDirectILGenericParams, [], mkILReturn (cloinfo.cloILFormalRetTy), MethodBody.IL ilCloBody) ]
                let cloTypeDefs = GenClosureTypeDefs cenv (ilCloTypeRef, cloinfo.cloILGenericParams, [], cloinfo.cloILFreeVars, cloinfo.ilCloLambdas, ilCtorBody, cloMethods, [], ilContractTy, [])
                cloTypeDefs

            else
                GenClosureTypeDefs cenv (ilCloTypeRef, cloinfo.cloILGenericParams, [], cloinfo.cloILFreeVars, cloinfo.ilCloLambdas, ilCloBody, [], [], g.ilg.typ_Object, [])
        CountClosure()
        for cloTypeDef in cloTypeDefs do
            cgbuf.mgbuf.AddTypeDef(ilCloTypeRef, cloTypeDef, false, false, None)
        cloinfo, m

    | _ -> failwith "GenLambda: not a lambda"
    
and GenLambdaVal cenv (cgbuf: CodeGenBuffer) eenv (cloinfo, m) =
    let g = cenv.g
    GenGetLocalVals cenv cgbuf eenv m cloinfo.cloFreeVars
    CG.EmitInstr cgbuf
        (pop cloinfo.cloILFreeVars.Length)
        (Push [EraseClosures.mkTyOfLambdas g.ilxPubCloEnv cloinfo.ilCloLambdas])
        (I_newobj (cloinfo.cloSpec.Constructor, None))

and GenLambda cenv cgbuf eenv isLocalTypeFunc selfv expr sequel =
    let cloinfo, m = GenLambdaClosure cenv cgbuf eenv isLocalTypeFunc selfv expr
    GenLambdaVal cenv cgbuf eenv (cloinfo, m)
    GenSequel cenv eenv.cloc cgbuf sequel

and GenTypeOfVal cenv eenv (v: Val) =
    GenType cenv.amap v.Range eenv.tyenv v.Type

and GenFreevar cenv m eenvouter tyenvinner (fv: Val) =
    let g = cenv.g
    match StorageForVal cenv.g m fv eenvouter with
    // Local type functions
    | Local(_, _, Some _) | Env(_, _, _, Some _) -> g.ilg.typ_Object
#if DEBUG
    // Check for things that should never make it into the free variable set. Only do this in debug for performance reasons
    | (StaticField _ | StaticProperty _ | Method _ | Null) -> error(InternalError("GenFreevar: compiler error: unexpected unrealized value", fv.Range))
#endif
    | _ -> GenType cenv.amap m tyenvinner fv.Type

and GetIlxClosureFreeVars cenv m selfv eenvouter takenNames expr =
    let g = cenv.g

    // Choose a base name for the closure
    let basename =
        let boundv = eenvouter.letBoundVars |> List.tryFind (fun v -> not v.IsCompilerGenerated)
        match boundv with
        | Some v -> v.CompiledName cenv.g.CompilerGlobalState
        | None -> "clo"

    // Get a unique stamp for the closure. This must be stable for things that can be part of a let rec.
    let uniq =
        match expr with
        | Expr.Obj (uniq, _, _, _, _, _, _)
        | Expr.Lambda (uniq, _, _, _, _, _, _)
        | Expr.TyLambda (uniq, _, _, _, _) -> uniq
        | _ -> newUnique()

    // Choose a name for the closure
    let ilCloTypeRef =
        // FSharp 1.0 bug 3404: System.Reflection doesn't like '.' and '`' in type names
        let basenameSafeForUseAsTypename = CleanUpGeneratedTypeName basename
        let suffixmark = expr.Range
        let cloName =
            // Ensure that we have an g.CompilerGlobalState
            assert(g.CompilerGlobalState |> Option.isSome)
            g.CompilerGlobalState.Value.StableNameGenerator.GetUniqueCompilerGeneratedName(basenameSafeForUseAsTypename, suffixmark, uniq)
        NestedTypeRefForCompLoc eenvouter.cloc cloName

    // Collect the free variables of the closure
    let cloFreeVarResults = freeInExpr CollectTyparsAndLocals expr

    // Partition the free variables when some can be accessed from places besides the immediate environment
    // Also filter out the current value being bound, if any, as it is available from the "this"
    // pointer which gives the current closure itself. This is in the case e.g. let rec f = ... f ...
    let cloFreeVars =
        cloFreeVarResults.FreeLocals
        |> Zset.elements
        |> List.filter (fun fv ->
            match StorageForVal cenv.g m fv eenvouter with
            | (StaticField _ | StaticProperty _ | Method _ | Null) -> false
            | _ ->
                match selfv with
                | Some v -> not (valRefEq g (mkLocalValRef fv) v)
                | _ -> true)

    // The general shape is:
    //    {LAM <tyfunc-typars>. expr }[free-typars]: overall-type[contract-typars]
    // Then
    //    internal-typars = free-typars - contract-typars
    //
    // In other words, the free type variables get divided into two sets
    //  -- "contract" ones, which are part of the return type. We separate these to enable use to
    //     bake our own function base contracts for local type functions
    //
    //  -- "internal" ones, which get used internally in the implementation
    let cloContractFreeTyvarSet = (freeInType CollectTypars (tyOfExpr g expr)).FreeTypars

    let cloInternalFreeTyvars = Zset.diff cloFreeVarResults.FreeTyvars.FreeTypars cloContractFreeTyvarSet |> Zset.elements
    let cloContractFreeTyvars = cloContractFreeTyvarSet |> Zset.elements

    let cloFreeTyvars = cloContractFreeTyvars @ cloInternalFreeTyvars

    let cloAttribs = []

    let eenvinner = eenvouter |> EnvForTypars cloFreeTyvars

    let ilCloTyInner =
        let ilCloGenericParams = GenGenericParams cenv eenvinner cloFreeTyvars
        mkILFormalBoxedTy ilCloTypeRef ilCloGenericParams

    // If generating a named closure, add the closure itself as a var, available via "arg0" .
    // The latter doesn't apply for the delegate implementation of closures.
    // Build the environment that is active inside the closure itself
    let eenvinner = eenvinner |> AddStorageForLocalVals g (match selfv with | Some v -> [(v.Deref, Arg 0)] | _ -> [])

    let ilCloFreeVars =
        let ilCloFreeVarNames = ChooseFreeVarNames takenNames (List.map nameOfVal cloFreeVars)
        let ilCloFreeVars = (cloFreeVars, ilCloFreeVarNames) ||> List.map2 (fun fv nm -> mkILFreeVar (nm, fv.IsCompilerGenerated, GenFreevar cenv m eenvouter eenvinner.tyenv fv))
        ilCloFreeVars

    let ilCloFreeVarStorage =
        (cloFreeVars, ilCloFreeVars) ||> List.mapi2 (fun i v fv ->
            let localCloInfo =
                match StorageForVal g m v eenvouter with
                | Local(_, _, localCloInfo)
                | Env(_, _, _, localCloInfo) -> localCloInfo
                | _ -> None
            let ilField = mkILFieldSpecInTy (ilCloTyInner, fv.fvName, fv.fvType)

            (v, Env(ilCloTyInner, i, ilField, localCloInfo)))

    let eenvinner = eenvinner |> AddStorageForLocalVals g ilCloFreeVarStorage

    // Return a various results
    (cloAttribs, cloInternalFreeTyvars, cloContractFreeTyvars, cloFreeTyvars, cloFreeVars, ilCloTypeRef, Array.ofList ilCloFreeVars, eenvinner)


and GetIlxClosureInfo cenv m isLocalTypeFunc selfv eenvouter expr =
    let g = cenv.g
    let returnTy =
      match expr with
      | Expr.Lambda (_, _, _, _, _, _, returnTy) | Expr.TyLambda (_, _, _, _, returnTy) -> returnTy
      | Expr.Obj (_, ty, _, _, _, _, _) -> ty
      | _ -> failwith "GetIlxClosureInfo: not a lambda expression"

    // Determine the structure of the closure. We do this before analyzing free variables to
    // determine the taken argument names.
    let tvsl, vs, body, returnTy =
        let rec getCallStructure tvacc vacc (e, ety) =
            match e with
            | Expr.TyLambda (_, tvs, body, _m, bty) ->
                getCallStructure ((DropErasedTypars tvs) :: tvacc) vacc (body, bty)
            | Expr.Lambda (_, _, _, vs, body, _, bty) when not isLocalTypeFunc ->
                // Transform a lambda taking untupled arguments into one
                // taking only a single tupled argument if necessary. REVIEW: do this earlier
                let tupledv, body = MultiLambdaToTupledLambda g vs body
                getCallStructure tvacc (tupledv :: vacc) (body, bty)
            | _ ->
                (List.rev tvacc, List.rev vacc, e, ety)
        getCallStructure [] [] (expr, returnTy)

    let takenNames = vs |> List.map (fun v -> v.CompiledName g.CompilerGlobalState)

    // Get the free variables and the information about the closure, add the free variables to the environment
    let (cloAttribs, cloInternalFreeTyvars, cloContractFreeTyvars, _, cloFreeVars, ilCloTypeRef, ilCloFreeVars, eenvinner) = GetIlxClosureFreeVars cenv m selfv eenvouter takenNames expr

    // Put the type and value arguments into the environment
    let rec getClosureArgs eenv ntmargs tvsl (vs: Val list) =
        match tvsl, vs with
        | tvs :: rest, _ ->
            let eenv = AddTyparsToEnv tvs eenv
            let l, eenv = getClosureArgs eenv ntmargs rest vs
            let lambdas = (tvs, l) ||> List.foldBack (fun tv sofar -> Lambdas_forall(GenGenericParam cenv eenv tv, sofar))
            lambdas, eenv
        | [], v :: rest ->
            let nm = v.CompiledName g.CompilerGlobalState
            let l, eenv =
                let eenv = AddStorageForVal g (v, notlazy (Arg ntmargs)) eenv
                getClosureArgs eenv (ntmargs+1) [] rest
            let lambdas = Lambdas_lambda (mkILParamNamed(nm, GenTypeOfVal cenv eenv v), l)
            lambdas, eenv
        | _ ->
            let returnTy' = GenType cenv.amap m eenv.tyenv returnTy
            Lambdas_return returnTy', eenv

    // start at arg number 1 as "this" pointer holds the current closure
    let ilCloLambdas, eenvinner = getClosureArgs eenvinner 1 tvsl vs

    // Arity info: one argument at each position
    let narginfo = vs |> List.map (fun _ -> 1)

    // Generate the ILX view of the lambdas
    let ilReturnTy = GenType cenv.amap m eenvinner.tyenv returnTy

    // The general shape is:
    //    {LAM <tyfunc-typars>. expr }[free-typars]: overall-type[contract-typars]
    // Then
    //    internal-typars = free-typars - contract-typars
    //
    // For a local type function closure, this becomes
    //    class Contract<contract-typars> {
    //        abstract DirectInvoke<tyfunc-typars> : overall-type
    //    }
    //
    //    class ContractImplementation<contract-typars, internal-typars> : Contract<contract-typars> {
    //        override DirectInvoke<tyfunc-typars> : overall-type { expr }
    //    }
    //
    // For a non-local type function closure, this becomes
    //
    //    class FunctionImplementation<contract-typars, internal-typars> : FSharpTypeFunc {
    //        override Specialize<tyfunc-typars> : overall-type { expr }
    //    }
    //
    // For a normal function closure, <tyfunc-typars> is empty, and this becomes
    //
    //    class FunctionImplementation<contract-typars, internal-typars> : overall-type<contract-typars> {
    //        override Invoke(..) { expr }
    //    }

    // In other words, the free type variables get divided into two sets
    //  -- "contract" ones, which are part of the return type. We separate these to enable use to
    //     bake our own function base contracts for local type functions
    //
    //  -- "internal" ones, which get used internally in the implementation
    //
    // There are also "direct" and "indirect" type variables, which are part of the lambdas of the type function.
    // Direct type variables are only used for local type functions, and indirect type variables only used for first class
    // function values.

    /// Compute the contract if it is a local type function
    let ilContractGenericParams = GenGenericParams cenv eenvinner cloContractFreeTyvars
    let ilContractGenericActuals = GenGenericArgs m eenvouter.tyenv cloContractFreeTyvars
    let ilInternalGenericParams = GenGenericParams cenv eenvinner cloInternalFreeTyvars
    let ilInternalGenericActuals = GenGenericArgs m eenvouter.tyenv cloInternalFreeTyvars

    let ilCloGenericFormals = ilContractGenericParams @ ilInternalGenericParams
    let ilCloGenericActuals = ilContractGenericActuals @ ilInternalGenericActuals

    let ilDirectGenericParams, ilReturnTy, ilCloLambdas =
        if isLocalTypeFunc then
            let rec strip lambdas acc =
                match lambdas with
                | Lambdas_forall(gp, r) -> strip r (gp :: acc)
                | Lambdas_return returnTy -> List.rev acc, returnTy, lambdas
                | _ -> failwith "AdjustNamedLocalTypeFuncIlxClosureInfo: local functions can currently only be type functions"
            strip ilCloLambdas []
        else
            [], ilReturnTy, ilCloLambdas
    

    let ilxCloSpec = IlxClosureSpec.Create(IlxClosureRef(ilCloTypeRef, ilCloLambdas, ilCloFreeVars), ilCloGenericActuals)
    let cloinfo =
        { cloExpr=expr
          cloName=ilCloTypeRef.Name
          cloArityInfo =narginfo
          ilCloLambdas=ilCloLambdas
          cloILFreeVars = ilCloFreeVars
          cloILFormalRetTy=ilReturnTy
          cloSpec = ilxCloSpec
          cloILGenericParams = ilCloGenericFormals
          cloFreeVars=cloFreeVars
          cloAttribs=cloAttribs
          localTypeFuncContractFreeTypars = cloContractFreeTyvars
          localTypeFuncInternalFreeTypars = cloInternalFreeTyvars
          localTypeFuncILGenericArgs = ilContractGenericActuals
          localTypeFuncDirectILGenericParams = ilDirectGenericParams }
    cloinfo, body, eenvinner

//--------------------------------------------------------------------------
// Named local type functions
//--------------------------------------------------------------------------

and IsNamedLocalTypeFuncVal g (v: Val) expr =
    not v.IsCompiledAsTopLevel &&
    IsGenericValWithGenericConstraints g v &&
    (match stripExpr expr with Expr.TyLambda _ -> true | _ -> false)

/// Generate the information relevant to the contract portion of a named local type function
and GenNamedLocalTypeFuncContractInfo cenv eenv m cloinfo =
    let ilCloTypeRef = cloinfo.cloSpec.TypeRef
    let ilContractTypeRef = ILTypeRef.Create(scope=ilCloTypeRef.Scope, enclosing=ilCloTypeRef.Enclosing, name=ilCloTypeRef.Name + "$contract")
    let eenvForContract = EnvForTypars cloinfo.localTypeFuncContractFreeTypars eenv
    let ilContractGenericParams = GenGenericParams cenv eenv cloinfo.localTypeFuncContractFreeTypars
    let tvs, contractRetTy =
        match cloinfo.cloExpr with
        | Expr.TyLambda (_, tvs, _, _, bty) -> tvs, bty
        | e -> [], tyOfExpr cenv.g e
    let eenvForContract = AddTyparsToEnv tvs eenvForContract
    let ilContractMethTyargs = GenGenericParams cenv eenvForContract tvs
    let ilContractFormalRetTy = GenType cenv.amap m eenvForContract.tyenv contractRetTy
    ilContractGenericParams, ilContractMethTyargs, mkILTySpec(ilContractTypeRef, cloinfo.localTypeFuncILGenericArgs), ilContractFormalRetTy

/// Generate a new delegate construction including a closure class if necessary. This is a lot like generating function closures
/// and object expression closures, and most of the code is shared.
and GenDelegateExpr cenv cgbuf eenvouter expr (TObjExprMethod((TSlotSig(_, delegateTy, _, _, _, _) as slotsig), _attribs, methTyparsOfOverridingMethod, tmvs, body, _), m) sequel =
    let g = cenv.g

    // Get the instantiation of the delegate type
    let ilCtxtDelTy = GenType cenv.amap m eenvouter.tyenv delegateTy
    let tmvs = List.concat tmvs

    // Yuck. TLBIMP.EXE generated APIs use UIntPtr for the delegate ctor.
    let useUIntPtrForDelegateCtor =
        try
            if isILAppTy g delegateTy then
                let tcref = tcrefOfAppTy g delegateTy
                let tdef = tcref.ILTyconRawMetadata
                match tdef.Methods.FindByName ".ctor" with
                | [ctorMDef] ->
                    match ctorMDef.Parameters with
                    | [ _;p2 ] -> (p2.Type.TypeSpec.Name = "System.UIntPtr")
                    | _ -> false
                | _ -> false
            else
                false
         with _ ->
            false
    
    // Work out the free type variables for the morphing thunk
    let takenNames = List.map nameOfVal tmvs
    let (cloAttribs, _, _, cloFreeTyvars, cloFreeVars, ilDelegeeTypeRef, ilCloFreeVars, eenvinner) = GetIlxClosureFreeVars cenv m None eenvouter takenNames expr
    let ilDelegeeGenericParams = GenGenericParams cenv eenvinner cloFreeTyvars
    let ilDelegeeGenericActualsInner = mkILFormalGenericArgs 0 ilDelegeeGenericParams

    // Create a new closure class with a single "delegee" method that implements the delegate.
    let delegeeMethName = "Invoke"
    let ilDelegeeTyInner = mkILBoxedTy ilDelegeeTypeRef ilDelegeeGenericActualsInner

    let envForDelegeeUnderTypars = AddTyparsToEnv methTyparsOfOverridingMethod eenvinner

    let numthis = 1
    let tmvs, body = BindUnitVars g (tmvs, List.replicate (List.concat slotsig.FormalParams).Length ValReprInfo.unnamedTopArg1, body)

    // The slot sig contains a formal instantiation. When creating delegates we're only
    // interested in the actual instantiation since we don't have to emit a method impl.
    let ilDelegeeParams, ilDelegeeRet = GenActualSlotsig m cenv envForDelegeeUnderTypars slotsig methTyparsOfOverridingMethod tmvs

    let envForDelegeeMeth = AddStorageForLocalVals g (List.mapi (fun i v -> (v, Arg (i+numthis))) tmvs) envForDelegeeUnderTypars
    let ilMethodBody = CodeGenMethodForExpr cenv cgbuf.mgbuf (SPAlways, [], delegeeMethName, envForDelegeeMeth, 1, body, (if slotSigHasVoidReturnTy slotsig then discardAndReturnVoid else Return))
    let delegeeInvokeMeth =
        mkILNonGenericInstanceMethod
            (delegeeMethName, ILMemberAccess.Assembly,
             ilDelegeeParams,
             ilDelegeeRet,
             MethodBody.IL ilMethodBody)
    let delegeeCtorMeth = mkILSimpleStorageCtor(None, Some g.ilg.typ_Object.TypeSpec, ilDelegeeTyInner, [], [], ILMemberAccess.Assembly)
    let ilCtorBody = delegeeCtorMeth.MethodBody

    let ilCloLambdas = Lambdas_return ilCtxtDelTy
    let ilAttribs = GenAttrs cenv eenvinner cloAttribs
    let cloTypeDefs = GenClosureTypeDefs cenv (ilDelegeeTypeRef, ilDelegeeGenericParams, ilAttribs, ilCloFreeVars, ilCloLambdas, ilCtorBody, [delegeeInvokeMeth], [], g.ilg.typ_Object, [])
    for cloTypeDef in cloTypeDefs do
        cgbuf.mgbuf.AddTypeDef(ilDelegeeTypeRef, cloTypeDef, false, false, None)
    CountClosure()

    let ctxtGenericArgsForDelegee = GenGenericArgs m eenvouter.tyenv cloFreeTyvars
    let ilxCloSpec = IlxClosureSpec.Create(IlxClosureRef(ilDelegeeTypeRef, ilCloLambdas, ilCloFreeVars), ctxtGenericArgsForDelegee)
    GenGetLocalVals cenv cgbuf eenvouter m cloFreeVars
    CG.EmitInstr cgbuf (pop ilCloFreeVars.Length) (Push [EraseClosures.mkTyOfLambdas g.ilxPubCloEnv ilCloLambdas]) (I_newobj (ilxCloSpec.Constructor, None))

    let ilDelegeeTyOuter = mkILBoxedTy ilDelegeeTypeRef ctxtGenericArgsForDelegee
    let ilDelegeeInvokeMethOuter = mkILNonGenericInstanceMethSpecInTy (ilDelegeeTyOuter, "Invoke", typesOfILParams ilDelegeeParams, ilDelegeeRet.Type)
    let ilDelegeeCtorMethOuter = mkCtorMethSpecForDelegate g.ilg (ilCtxtDelTy, useUIntPtrForDelegateCtor)
    CG.EmitInstr cgbuf (pop 0) (Push [g.ilg.typ_IntPtr]) (I_ldftn ilDelegeeInvokeMethOuter)
    CG.EmitInstr cgbuf (pop 2) (Push [ilCtxtDelTy]) (I_newobj(ilDelegeeCtorMethOuter, None))
    GenSequel cenv eenvouter.cloc cgbuf sequel

/// Generate statically-resolved conditionals used for type-directed optimizations.
and GenStaticOptimization cenv cgbuf eenv (constraints, e2, e3, _m) sequel =
    let e =
      if DecideStaticOptimizations cenv.g constraints = StaticOptimizationAnswer.Yes then e2
      else e3
    GenExpr cenv cgbuf eenv SPSuppress e sequel

//-------------------------------------------------------------------------
// Generate discrimination trees
//-------------------------------------------------------------------------

and IsSequelImmediate sequel =
    match sequel with
    (* All of these can be done at the end of each branch - we don't need a real join point *)
    | Return | ReturnVoid | Br _ | LeaveHandler _ -> true
    | DiscardThen sequel -> IsSequelImmediate sequel
    | _ -> false

/// Generate a point where several branches of control flow can merge back together, e.g. after a conditional
/// or 'match'.
and GenJoinPoint cenv cgbuf pos eenv ty m sequel =

    // What the join point does depends on the contents of the sequel. For example, if the sequal is "return" then
    // each branch can just return and no true join point is needed.
    match sequel with
    // All of these can be done at the end of each branch - we don't need a real join point
    | _ when IsSequelImmediate sequel ->
        let stackAfterJoin = cgbuf.GetCurrentStack()
        let afterJoin = CG.GenerateDelayMark cgbuf (pos + "_join")
        sequel, afterJoin, stackAfterJoin, Continue

    // We end scopes at the join point, if any
    | EndLocalScope(sq, mark) ->
        let sequelNow, afterJoin, stackAfterJoin, sequelAfterJoin = GenJoinPoint cenv cgbuf pos eenv ty m sq
        sequelNow, afterJoin, stackAfterJoin, EndLocalScope(sequelAfterJoin, mark)

    // If something non-trivial happens after a discard then generate a join point, but first discard the value (often this means we won't generate it at all)
    | DiscardThen sequel ->
        let stackAfterJoin = cgbuf.GetCurrentStack()
        let afterJoin = CG.GenerateDelayMark cgbuf (pos + "_join")
        DiscardThen (Br afterJoin), afterJoin, stackAfterJoin, sequel

    // The others (e.g. Continue, LeaveFilter and CmpThenBrOrContinue) can't be done at the end of each branch. We must create a join point.
    | _ ->
        let pushed = GenType cenv.amap m eenv.tyenv ty
        let stackAfterJoin = (pushed :: (cgbuf.GetCurrentStack()))
        let afterJoin = CG.GenerateDelayMark cgbuf (pos + "_join")
        // go to the join point
        Br afterJoin, afterJoin, stackAfterJoin, sequel

// Accumulate the decision graph as we go
and GenDecisionTreeAndTargets cenv cgbuf stackAtTargets eenv tree targets repeatSP sequel contf =
    GenDecisionTreeAndTargetsInner cenv cgbuf None stackAtTargets eenv tree targets repeatSP (IntMap.empty()) sequel (fun targetInfos ->
        let sortedTargetInfos = 
            targetInfos 
            |> Seq.sortBy (fun (KeyValue(targetIdx, _)) -> targetIdx)
            |> List.ofSeq
        GenPostponedDecisionTreeTargets cenv cgbuf sortedTargetInfos stackAtTargets sequel contf
    )

and GenPostponedDecisionTreeTargets cenv cgbuf targetInfos stackAtTargets sequel contf =
    match targetInfos with
    | [] -> contf Fake
    | (KeyValue(_, (targetInfo, isTargetPostponed))) :: rest ->
        if isTargetPostponed then 
            let eenvAtTarget, spExprAtTarget, exprAtTarget, sequelAtTarget = GenDecisionTreeTarget cenv cgbuf stackAtTargets targetInfo sequel
            GenLinearExpr cenv cgbuf eenvAtTarget spExprAtTarget exprAtTarget sequelAtTarget true (fun Fake ->
                GenPostponedDecisionTreeTargets cenv cgbuf rest stackAtTargets sequel contf
            )
        else
            GenPostponedDecisionTreeTargets cenv cgbuf rest stackAtTargets sequel contf

and TryFindTargetInfo targetInfos n =
    match IntMap.tryFind n targetInfos with
    | Some (targetInfo, _) -> Some targetInfo
    | None -> None

/// When inplabOpt is None, we are assuming a branch or fallthrough to the current code location
///
/// When inplabOpt is "Some inplab", we are assuming an existing branch to "inplab" and can optionally
/// set inplab to point to another location if no codegen is required.
and GenDecisionTreeAndTargetsInner cenv cgbuf inplabOpt stackAtTargets eenv tree targets repeatSP targetInfos sequel (contf: Zmap<_,_> -> FakeUnit) =
    CG.SetStack cgbuf stackAtTargets              // Set the expected initial stack.
    match tree with
    | TDBind(bind, rest) ->
       match inplabOpt with Some inplab -> CG.SetMarkToHere cgbuf inplab | None -> ()
       let startScope, endScope as scopeMarks = StartDelayedLocalScope "dtreeBind" cgbuf
       let eenv = AllocStorageForBind cenv cgbuf scopeMarks eenv bind
       let sp = GenSequencePointForBind cenv cgbuf bind
       GenBindingAfterSequencePoint cenv cgbuf eenv sp bind (Some startScope)
       // We don't get the scope marks quite right for dtree-bound variables. This is because
       // we effectively lose an EndLocalScope for all dtrees that go to the same target
       // So we just pretend that the variable goes out of scope here.
       CG.SetMarkToHere cgbuf endScope
       GenDecisionTreeAndTargetsInner cenv cgbuf None stackAtTargets eenv rest targets repeatSP targetInfos sequel contf

    | TDSuccess(es, targetIdx) ->
        let targetInfos, genTargetInfoOpt = GenDecisionTreeSuccess cenv cgbuf inplabOpt stackAtTargets eenv es targetIdx targets repeatSP targetInfos sequel
        match genTargetInfoOpt with
        | Some (eenvAtTarget, spExprAtTarget, exprAtTarget, sequelAtTarget) ->
            GenLinearExpr cenv cgbuf eenvAtTarget spExprAtTarget exprAtTarget sequelAtTarget true (fun Fake -> contf targetInfos)
        | _ ->
            contf targetInfos

    | TDSwitch(e, cases, dflt, m) ->
       GenDecisionTreeSwitch cenv cgbuf inplabOpt stackAtTargets eenv e cases dflt m targets repeatSP targetInfos sequel contf

and GetTarget (targets:_[]) n =
    if n >= targets.Length then failwith "GetTarget: target not found in decision tree"
    targets.[n]

and GenDecisionTreeSuccess cenv cgbuf inplabOpt stackAtTargets eenv es targetIdx targets repeatSP targetInfos sequel =
    let (TTarget(vs, successExpr, spTarget)) = GetTarget targets targetIdx
    match TryFindTargetInfo targetInfos targetIdx with
    | Some (_, targetMarkAfterBinds: Mark, eenvAtTarget, _, _, _, _, _, _, _) ->

        // If not binding anything we can go directly to the targetMarkAfterBinds point
        // This is useful to avoid lots of branches e.g. in match A | B | C -> e
        // In this case each case will just go straight to "e"
        if isNil vs then
            match inplabOpt with
            | None -> CG.EmitInstr cgbuf (pop 0) Push0 (I_br targetMarkAfterBinds.CodeLabel)
            | Some inplab -> CG.SetMark cgbuf inplab targetMarkAfterBinds
        else
            match inplabOpt with None -> () | Some inplab -> CG.SetMarkToHere cgbuf inplab
            repeatSP()
            // It would be better not to emit any expressions here, and instead push these assignments into the postponed target
            // However not all targets are currently postponed (we only postpone in debug code), pending further testing of the performance
            // impact of postponing.
            (vs, es) ||> List.iter2 (GenBindingRhs cenv cgbuf eenv SPSuppress)
            vs |> List.rev |> List.iter (fun v -> GenStoreVal cenv cgbuf eenvAtTarget v.Range v)
            CG.EmitInstr cgbuf (pop 0) Push0 (I_br targetMarkAfterBinds.CodeLabel)

        targetInfos, None

    | None ->

        match inplabOpt with None -> () | Some inplab -> CG.SetMarkToHere cgbuf inplab
        let targetMarkBeforeBinds = CG.GenerateDelayMark cgbuf "targetBeforeBinds"
        let targetMarkAfterBinds = CG.GenerateDelayMark cgbuf "targetAfterBinds"
        let startScope, endScope as scopeMarks = StartDelayedLocalScope "targetBinds" cgbuf
        let binds = mkInvisibleBinds vs es
        let eenvAtTarget = AllocStorageForBinds cenv cgbuf scopeMarks eenv binds
        let targetInfo = (targetMarkBeforeBinds, targetMarkAfterBinds, eenvAtTarget, successExpr, spTarget, repeatSP, vs, binds, startScope, endScope)
    
        // In debug mode push all decision tree targets to after the switching
        let isTargetPostponed, genTargetInfoOpt =
            if cenv.opts.localOptimizationsAreOn then               
                false, Some(GenDecisionTreeTarget cenv cgbuf stackAtTargets targetInfo sequel)
            else
                CG.EmitInstr cgbuf (pop 0) Push0 (I_br targetMarkBeforeBinds.CodeLabel)
                true, None

        let targetInfos = IntMap.add targetIdx (targetInfo, isTargetPostponed) targetInfos
        targetInfos, genTargetInfoOpt

and GenDecisionTreeTarget cenv cgbuf stackAtTargets (targetMarkBeforeBinds, targetMarkAfterBinds, eenvAtTarget, successExpr, spTarget, repeatSP, vs, binds, startScope, endScope) sequel =
    CG.SetMarkToHere cgbuf targetMarkBeforeBinds
    let spExpr = (match spTarget with SequencePointAtTarget -> SPAlways | SuppressSequencePointAtTarget _ -> SPSuppress)

    // Repeat the sequence point to make sure each target branch has some sequence point (instead of inheriting
    // a random sequence point from the previously generated IL code from the previous block. See comment on
    // repeatSP() above.
    //
    // Only repeat the sequence point if we really have to, i.e. if the target expression doesn't start with a
    // sequence point anyway
    if isNil vs && DoesGenExprStartWithSequencePoint cenv.g spExpr successExpr then
       ()
    else
       match spTarget with
       | SequencePointAtTarget -> repeatSP()
       | SuppressSequencePointAtTarget -> cgbuf.EmitStartOfHiddenCode()

    CG.SetMarkToHere cgbuf startScope
    GenBindings cenv cgbuf eenvAtTarget binds
    CG.SetMarkToHere cgbuf targetMarkAfterBinds
    CG.SetStack cgbuf stackAtTargets
    (eenvAtTarget, spExpr, successExpr, (EndLocalScope(sequel, endScope)))

and GenDecisionTreeSwitch cenv cgbuf inplabOpt stackAtTargets eenv e cases defaultTargetOpt switchm targets repeatSP targetInfos sequel contf =
    let g = cenv.g
    let m = e.Range
    match inplabOpt with None -> () | Some inplab -> CG.SetMarkToHere cgbuf inplab

    repeatSP()
    match cases with
      // optimize a test against a boolean value, i.e. the all-important if-then-else
      | TCase(DecisionTreeTest.Const(Const.Bool b), successTree) :: _ ->
       let failureTree = (match defaultTargetOpt with None -> cases.Tail.Head.CaseTree | Some d -> d)
       GenDecisionTreeTest cenv eenv.cloc cgbuf stackAtTargets e None eenv (if b then successTree else failureTree) (if b then failureTree else successTree) targets repeatSP targetInfos sequel contf

      // // Remove a single test for a union case . Union case tests are always exa
      //| [ TCase(DecisionTreeTest.UnionCase _, successTree) ] when (defaultTargetOpt.IsNone) ->
      //  GenDecisionTreeAndTargetsInner cenv cgbuf inplabOpt stackAtTargets eenv successTree targets repeatSP targetInfos sequel
      //   //GenDecisionTree cenv eenv.cloc cgbuf stackAtTargets e (Some (pop 1, Push [g.ilg.typ_Bool], Choice1Of2 (avoidHelpers, cuspec, idx))) eenv successTree failureTree targets repeatSP targetInfos sequel

      // Optimize a single test for a union case to an "isdata" test - much
      // more efficient code, and this case occurs in the generated equality testers where perf is important
      | TCase(DecisionTreeTest.UnionCase(c, tyargs), successTree) :: rest when rest.Length = (match defaultTargetOpt with None -> 1 | Some _ -> 0) ->
        let failureTree =
            match defaultTargetOpt with
            | None -> rest.Head.CaseTree
            | Some tg -> tg
        let cuspec = GenUnionSpec cenv.amap m eenv.tyenv c.TyconRef tyargs
        let idx = c.Index
        let avoidHelpers = entityRefInThisAssembly g.compilingFslib c.TyconRef
        GenDecisionTreeTest cenv eenv.cloc cgbuf stackAtTargets e (Some (pop 1, Push [g.ilg.typ_Bool], Choice1Of2 (avoidHelpers, cuspec, idx))) eenv successTree failureTree targets repeatSP targetInfos sequel contf

      | _ ->
        let caseLabels = List.map (fun _ -> CG.GenerateDelayMark cgbuf "switch_case") cases
        let firstDiscrim = cases.Head.Discriminator
        match firstDiscrim with
        // Iterated tests, e.g. exception constructors, nulltests, typetests and active patterns.
        // These should always have one positive and one negative branch
        | DecisionTreeTest.IsInst _
        | DecisionTreeTest.ArrayLength _
        | DecisionTreeTest.IsNull
        | DecisionTreeTest.Const(Const.Zero) ->
            if not (isSingleton cases) || Option.isNone defaultTargetOpt then failwith "internal error: GenDecisionTreeSwitch: DecisionTreeTest.IsInst/isnull/query"
            let bi =
              match firstDiscrim with
              | DecisionTreeTest.Const(Const.Zero) ->
                  GenExpr cenv cgbuf eenv SPSuppress e Continue
                  BI_brfalse
              | DecisionTreeTest.IsNull ->
                  GenExpr cenv cgbuf eenv SPSuppress e Continue
                  let srcTy = tyOfExpr g e
                  if isTyparTy g srcTy then
                      let ilFromTy = GenType cenv.amap m eenv.tyenv srcTy
                      CG.EmitInstr cgbuf (pop 1) (Push [g.ilg.typ_Object]) (I_box ilFromTy)
                  BI_brfalse
              | DecisionTreeTest.IsInst (_srcty, tgty) ->
                  let e = mkCallTypeTest g m tgty e
                  GenExpr cenv cgbuf eenv SPSuppress e Continue
                  BI_brtrue
              | _ -> failwith "internal error: GenDecisionTreeSwitch"
            CG.EmitInstr cgbuf (pop 1) Push0 (I_brcmp (bi, (List.head caseLabels).CodeLabel))
            GenDecisionTreeCases cenv cgbuf stackAtTargets eenv defaultTargetOpt targets repeatSP targetInfos sequel caseLabels cases contf
          
        | DecisionTreeTest.ActivePatternCase _ -> error(InternalError("internal error in codegen: DecisionTreeTest.ActivePatternCase", switchm))
        | DecisionTreeTest.UnionCase (hdc, tyargs) ->
            GenExpr cenv cgbuf eenv SPSuppress e Continue
            let cuspec = GenUnionSpec cenv.amap m eenv.tyenv hdc.TyconRef tyargs
            let dests =
              if cases.Length <> caseLabels.Length then failwith "internal error: DecisionTreeTest.UnionCase"
              (cases, caseLabels) ||> List.map2 (fun case label ->
                  match case with
                  | TCase(DecisionTreeTest.UnionCase (c, _), _) -> (c.Index, label.CodeLabel)
                  | _ -> failwith "error: mixed constructor/const test?")
        
            let avoidHelpers = entityRefInThisAssembly g.compilingFslib hdc.TyconRef
            EraseUnions.emitDataSwitch g.ilg (UnionCodeGen cgbuf) (avoidHelpers, cuspec, dests)
            CG.EmitInstrs cgbuf (pop 1) Push0 [ ] // push/pop to match the line above
            GenDecisionTreeCases cenv cgbuf stackAtTargets eenv defaultTargetOpt targets repeatSP targetInfos sequel caseLabels cases contf
          
        | DecisionTreeTest.Const c ->
            GenExpr cenv cgbuf eenv SPSuppress e Continue
            match c with
            | Const.Bool _ -> failwith "should have been done earlier"
            | Const.SByte _        
            | Const.Int16 _       
            | Const.Int32 _       
            | Const.Byte _      
            | Const.UInt16 _      
            | Const.UInt32 _
            | Const.Char _ ->
                if List.length cases <> List.length caseLabels then failwith "internal error: "
                let dests =
                  (cases, caseLabels) ||> List.map2 (fun case label ->
                      let i =
                        match case.Discriminator with
                          DecisionTreeTest.Const c' ->
                            match c' with
                            | Const.SByte i -> int32 i
                            | Const.Int16 i -> int32 i
                            | Const.Int32 i -> i
                            | Const.Byte i -> int32 i
                            | Const.UInt16 i -> int32 i
                            | Const.UInt32 i -> int32 i
                            | Const.Char c -> int32 c
                            | _ -> failwith "internal error: badly formed const test"

                        | _ -> failwith "internal error: badly formed const test"
                      (i, label.CodeLabel))
                let mn = List.foldBack (fst >> Operators.min) dests (fst(List.head dests))
                let mx = List.foldBack (fst >> Operators.max) dests (fst(List.head dests))
                // Check if it's worth using a switch
                // REVIEW: this is using switches even for single integer matches!
                if mx - mn = (List.length dests - 1) then
                    let destinationLabels = dests |> List.sortBy fst |> List.map snd
                    if mn <> 0 then
                      CG.EmitInstrs cgbuf (pop 0) (Push [g.ilg.typ_Int32]) [ mkLdcInt32 mn]
                      CG.EmitInstrs cgbuf (pop 1) Push0 [ AI_sub ]
                    CG.EmitInstr cgbuf (pop 1) Push0 (I_switch destinationLabels)
                else
                  error(InternalError("non-dense integer matches not implemented in codegen - these should have been removed by the pattern match compiler", switchm))
                GenDecisionTreeCases cenv cgbuf stackAtTargets eenv defaultTargetOpt targets repeatSP targetInfos sequel caseLabels cases contf
            | _ -> error(InternalError("these matches should never be needed", switchm))

and GenDecisionTreeCases cenv cgbuf stackAtTargets eenv defaultTargetOpt targets repeatSP targetInfos sequel caseLabels cases (contf: Zmap<_,_> -> FakeUnit) =
    assert(cgbuf.GetCurrentStack() = stackAtTargets) // cgbuf stack should be unchanged over tests. [bug://1750].

    match defaultTargetOpt with
    | Some defaultTarget -> 
        GenDecisionTreeAndTargetsInner cenv cgbuf None stackAtTargets eenv defaultTarget targets repeatSP targetInfos sequel (fun targetInfos ->
            GenDecisionTreeCases cenv cgbuf stackAtTargets eenv None targets repeatSP targetInfos sequel caseLabels cases contf
        )
    | None ->
        match caseLabels, cases with
        | caseLabel :: caseLabelsTail, (TCase(_, caseTree)) :: casesTail ->
            GenDecisionTreeAndTargetsInner cenv cgbuf (Some caseLabel) stackAtTargets eenv caseTree targets repeatSP targetInfos sequel (fun targetInfos ->
                GenDecisionTreeCases cenv cgbuf stackAtTargets eenv None targets repeatSP targetInfos sequel caseLabelsTail casesTail contf
            )
        | _ ->
            contf targetInfos

// Used for the peephole optimization below
and (|BoolExpr|_|) = function Expr.Const (Const.Bool b1, _, _) -> Some b1 | _ -> None

and GenDecisionTreeTest cenv cloc cgbuf stackAtTargets e tester eenv successTree failureTree targets repeatSP targetInfos sequel contf =
    let g = cenv.g
    match successTree, failureTree with

    // Peephole: if generating a boolean value or its negation then just leave it on the stack
    // This comes up in the generated equality functions. REVIEW: do this as a peephole optimization elsewhere
    | TDSuccess(es1, n1),
      TDSuccess(es2, n2) when
         isNil es1 && isNil es2 &&
         (match GetTarget targets n1, GetTarget targets n2 with
          | TTarget(_, BoolExpr b1, _), TTarget(_, BoolExpr b2, _) -> b1 = not b2
          | _ -> false) ->

             match GetTarget targets n1, GetTarget targets n2 with

             | TTarget(_, BoolExpr b1, _), _ ->
                 GenExpr cenv cgbuf eenv SPSuppress e Continue
                 match tester with
                 | Some (pops, pushes, i) ->
                    match i with
                    | Choice1Of2 (avoidHelpers, cuspec, idx) -> CG.EmitInstrs cgbuf pops pushes (EraseUnions.mkIsData g.ilg (avoidHelpers, cuspec, idx))
                    | Choice2Of2 i -> CG.EmitInstr cgbuf pops pushes i
                 | _ -> ()
                 if not b1 then
                   CG.EmitInstrs cgbuf (pop 0) (Push [g.ilg.typ_Bool]) [mkLdcInt32 0 ]
                   CG.EmitInstrs cgbuf (pop 1) Push0 [AI_ceq]
                 GenSequel cenv cloc cgbuf sequel
                 contf targetInfos

             | _ -> failwith "internal error: GenDecisionTreeTest during bool elim"

    | _ ->
        let failure = CG.GenerateDelayMark cgbuf "testFailure"
        match tester with
        | None ->
            // generate the expression, then test it for "false"
            GenExpr cenv cgbuf eenv SPSuppress e (CmpThenBrOrContinue(pop 1, [ I_brcmp (BI_brfalse, failure.CodeLabel) ]))

        // Turn 'isdata' tests that branch into EI_brisdata tests
        | Some (_, _, Choice1Of2 (avoidHelpers, cuspec, idx)) ->
            GenExpr cenv cgbuf eenv SPSuppress e (CmpThenBrOrContinue(pop 1, EraseUnions.mkBrIsData g.ilg false (avoidHelpers, cuspec, idx, failure.CodeLabel)))

        | Some (pops, pushes, i) ->
            GenExpr cenv cgbuf eenv SPSuppress e Continue
            match i with
            | Choice1Of2 (avoidHelpers, cuspec, idx) -> CG.EmitInstrs cgbuf pops pushes (EraseUnions.mkIsData g.ilg (avoidHelpers, cuspec, idx))
            | Choice2Of2 i -> CG.EmitInstr cgbuf pops pushes i
            CG.EmitInstr cgbuf (pop 1) Push0 (I_brcmp (BI_brfalse, failure.CodeLabel))

        GenDecisionTreeAndTargetsInner cenv cgbuf None stackAtTargets eenv successTree targets repeatSP targetInfos sequel (fun targetInfos ->
            GenDecisionTreeAndTargetsInner cenv cgbuf (Some failure) stackAtTargets eenv failureTree targets repeatSP targetInfos sequel contf
        )

/// Generate fixups for letrec bindings
and GenLetRecFixup cenv cgbuf eenv (ilxCloSpec: IlxClosureSpec, e, ilField: ILFieldSpec, e2, _m) =
    GenExpr cenv cgbuf eenv SPSuppress e Continue
    CG.EmitInstrs cgbuf (pop 0) Push0 [ I_castclass ilxCloSpec.ILType ]
    GenExpr cenv cgbuf eenv SPSuppress e2 Continue
    CG.EmitInstrs cgbuf (pop 2) Push0 [ mkNormalStfld (mkILFieldSpec(ilField.FieldRef, ilxCloSpec.ILType)) ]

/// Generate letrec bindings
and GenLetRecBindings cenv (cgbuf: CodeGenBuffer) eenv (allBinds: Bindings, m) =
    let eenv = SetIsInLoop true eenv
    // Fix up recursion for non-toplevel recursive bindings
    let bindsPossiblyRequiringFixup =
        allBinds |> List.filter (fun b ->
            match (StorageForVal cenv.g m b.Var eenv) with
            | StaticProperty _
            | Method _
            // Note: Recursive data stored in static fields may require fixups e.g. let x = C(x)
            // | StaticField _
            | Null -> false
            | _ -> true)

    let computeFixupsForOneRecursiveVar boundv forwardReferenceSet fixups selfv access set e =
        match e with
        | Expr.Lambda _ | Expr.TyLambda _ | Expr.Obj _ ->
            let isLocalTypeFunc = Option.isSome selfv && (IsNamedLocalTypeFuncVal cenv.g (Option.get selfv) e)
            let selfv = (match e with Expr.Obj _ -> None | _ when isLocalTypeFunc -> None | _ -> Option.map mkLocalValRef selfv)
            let clo, _, eenvclo = GetIlxClosureInfo cenv m isLocalTypeFunc selfv {eenv with letBoundVars=(mkLocalValRef boundv) :: eenv.letBoundVars} e
            clo.cloFreeVars |> List.iter (fun fv ->
                if Zset.contains fv forwardReferenceSet then
                    match StorageForVal cenv.g m fv eenvclo with
                    | Env (_, _, ilField, _) -> fixups := (boundv, fv, (fun () -> GenLetRecFixup cenv cgbuf eenv (clo.cloSpec, access, ilField, exprForVal m fv, m))) :: !fixups
                    | _ -> error (InternalError("GenLetRec: " + fv.LogicalName + " was not in the environment", m)) )
          
        | Expr.Val (vref, _, _) ->
            let fv = vref.Deref
            let needsFixup = Zset.contains fv forwardReferenceSet
            if needsFixup then fixups := (boundv, fv, (fun () -> GenExpr cenv cgbuf eenv SPSuppress (set e) discard)) :: !fixups
        | _ -> failwith "compute real fixup vars"


    let fixups = ref []
    let recursiveVars = Zset.addList (bindsPossiblyRequiringFixup |> List.map (fun v -> v.Var)) (Zset.empty valOrder)
    let _ =
        (recursiveVars, bindsPossiblyRequiringFixup) ||> List.fold (fun forwardReferenceSet (bind: Binding) ->
            // Compute fixups
            bind.Expr |> IterateRecursiveFixups cenv.g (Some bind.Var)
                               (computeFixupsForOneRecursiveVar bind.Var forwardReferenceSet fixups)
                               (exprForVal m bind.Var,
                                  (fun _ -> failwith ("internal error: should never need to set non-delayed recursive val: " + bind.Var.LogicalName)))
            // Record the variable as defined
            let forwardReferenceSet = Zset.remove bind.Var forwardReferenceSet
            forwardReferenceSet)

    // Generate the actual bindings
    let _ =
        (recursiveVars, allBinds) ||> List.fold (fun forwardReferenceSet (bind: Binding) ->
            GenBinding cenv cgbuf eenv bind
            // Record the variable as defined
            let forwardReferenceSet = Zset.remove bind.Var forwardReferenceSet
            // Execute and discard any fixups that can now be committed
            fixups := !fixups |> List.filter (fun (boundv, fv, action) -> if (Zset.contains boundv forwardReferenceSet || Zset.contains fv forwardReferenceSet) then true else (action(); false))
            forwardReferenceSet)
    ()

and GenLetRec cenv cgbuf eenv (binds, body, m) sequel =
    let _, endScope as scopeMarks = StartLocalScope "letrec" cgbuf
    let eenv = AllocStorageForBinds cenv cgbuf scopeMarks eenv binds
    GenLetRecBindings cenv cgbuf eenv (binds, m)
    GenExpr cenv cgbuf eenv SPAlways body (EndLocalScope(sequel, endScope))

//-------------------------------------------------------------------------
// Generate simple bindings
//-------------------------------------------------------------------------

and GenSequencePointForBind cenv cgbuf bind =
    let _, pt, sp = ComputeSequencePointInfoForBinding cenv.g bind
    pt |> Option.iter (CG.EmitSeqPoint cgbuf)
    sp

and GenBinding cenv cgbuf eenv bind =
    let sp = GenSequencePointForBind cenv cgbuf bind
    GenBindingAfterSequencePoint cenv cgbuf eenv sp bind None

and ComputeMemberAccessRestrictedBySig eenv vspec =
    let isHidden =
        IsHiddenVal eenv.sigToImplRemapInfo vspec ||  // anything hidden by a signature gets assembly visibility
        not vspec.IsMemberOrModuleBinding ||          // anything that's not a module or member binding gets assembly visibility
        vspec.IsIncrClassGeneratedMember              // compiler generated members for class function 'let' bindings get assembly visibility
    ComputeMemberAccess isHidden

and ComputeMethodAccessRestrictedBySig eenv vspec =
    let isHidden =
        IsHiddenVal eenv.sigToImplRemapInfo vspec ||  // anything hidden by a signature gets assembly visibility
        not vspec.IsMemberOrModuleBinding ||          // anything that's not a module or member binding gets assembly visibility
        vspec.IsIncrClassGeneratedMember              // compiler generated members for class function 'let' bindings get assembly visibility
    ComputeMemberAccess isHidden

and GenBindingAfterSequencePoint cenv cgbuf eenv sp (TBind(vspec, rhsExpr, _)) startScopeMarkOpt =
    let g = cenv.g

    // Record the closed reflection definition if publishing
    // There is no real reason we're doing this so late in the day
    match vspec.PublicPath, vspec.ReflectedDefinition with
    | Some _, Some e -> cgbuf.mgbuf.AddReflectedDefinition(vspec, e)
    | _ -> ()

    let eenv = {eenv with letBoundVars= (mkLocalValRef vspec) :: eenv.letBoundVars}

    let access = ComputeMethodAccessRestrictedBySig eenv vspec

    // Workaround for .NET and Visual Studio restriction w.r.t debugger type proxys
    // Mark internal constructors in internal classes as public.
    let access =
        if access = ILMemberAccess.Assembly && vspec.IsConstructor && IsHiddenTycon g eenv.sigToImplRemapInfo vspec.MemberApparentEntity.Deref then
            ILMemberAccess.Public
        else
            access

    let m = vspec.Range

    match StorageForVal cenv.g m vspec eenv with

    | Null ->
        GenExpr cenv cgbuf eenv SPSuppress rhsExpr discard
        CommitStartScope cgbuf startScopeMarkOpt

    // The initialization code for static 'let' and 'do' bindings gets compiled into the initialization .cctor for the whole file
    | _ when vspec.IsClassConstructor && isNil vspec.TopValDeclaringEntity.TyparsNoRange ->
        let tps, _, _, _, cctorBody, _ = IteratedAdjustArityOfLambda g cenv.amap vspec.ValReprInfo.Value rhsExpr
        let eenv = EnvForTypars tps eenv
        CommitStartScope cgbuf startScopeMarkOpt
        GenExpr cenv cgbuf eenv SPSuppress cctorBody discard
    
    | Method (topValInfo, _, mspec, _, paramInfos, methodArgTys, retInfo) ->
        let tps, ctorThisValOpt, baseValOpt, vsl, body', bodyty = IteratedAdjustArityOfLambda g cenv.amap topValInfo rhsExpr
        let methodVars = List.concat vsl
        CommitStartScope cgbuf startScopeMarkOpt

        let ilxMethInfoArgs =
            (vspec, mspec, access, paramInfos, retInfo, topValInfo, ctorThisValOpt, baseValOpt, tps, methodVars, methodArgTys, body', bodyty)
        // if we have any expression recursion depth, we should delay the generation of a method to prevent stack overflows
        if cenv.exprRecursionDepth > 0 then
            DelayGenMethodForBinding cenv cgbuf.mgbuf eenv ilxMethInfoArgs
        else
            GenMethodForBinding cenv cgbuf.mgbuf eenv ilxMethInfoArgs

    | StaticProperty (ilGetterMethSpec, optShadowLocal) ->

        let ilAttribs = GenAttrs cenv eenv vspec.Attribs
        let ilTy = ilGetterMethSpec.FormalReturnType
        let ilPropDef =
            ILPropertyDef(name = PrettyNaming.ChopPropertyName ilGetterMethSpec.Name,
                          attributes = PropertyAttributes.None,
                          setMethod = None,
                          getMethod = Some ilGetterMethSpec.MethodRef,
                          callingConv = ILThisConvention.Static,
                          propertyType = ilTy,
                          init = None,
                          args = [],
                          customAttrs = mkILCustomAttrs ilAttribs)
        cgbuf.mgbuf.AddOrMergePropertyDef(ilGetterMethSpec.MethodRef.DeclaringTypeRef, ilPropDef, m)

        let ilMethodDef =
            let ilMethodBody = MethodBody.IL(CodeGenMethodForExpr cenv cgbuf.mgbuf (SPSuppress, [], ilGetterMethSpec.Name, eenv, 0, rhsExpr, Return))
            (mkILStaticMethod ([], ilGetterMethSpec.Name, access, [], mkILReturn ilTy, ilMethodBody)).WithSpecialName
            |> AddNonUserCompilerGeneratedAttribs g

        CountMethodDef()
        cgbuf.mgbuf.AddMethodDef(ilGetterMethSpec.MethodRef.DeclaringTypeRef, ilMethodDef)

        CommitStartScope cgbuf startScopeMarkOpt
        match optShadowLocal with
        | NoShadowLocal -> ()
        | ShadowLocal storage ->
            CG.EmitInstr cgbuf (pop 0) (Push [ilTy]) (I_call (Normalcall, ilGetterMethSpec, None))
            GenSetStorage m cgbuf storage

    | StaticField (fspec, vref, hasLiteralAttr, ilTyForProperty, ilPropName, fty, ilGetterMethRef, ilSetterMethRef, optShadowLocal) ->
        let mut = vspec.IsMutable
    
        let canTarget(targets, goal: System.AttributeTargets) =
            match targets with
            | None -> true
            | Some tgts -> 0 <> int(tgts &&& goal)

        /// Generate a static field definition...
        let ilFieldDefs =
            let access = ComputeMemberAccess (not hasLiteralAttr || IsHiddenVal eenv.sigToImplRemapInfo vspec)
            let ilFieldDef = mkILStaticField (fspec.Name, fty, None, None, access)
            let ilFieldDef =
                match vref.LiteralValue with
                | Some konst -> ilFieldDef.WithLiteralDefaultValue( Some (GenFieldInit m konst) )
                | None -> ilFieldDef
          
            let ilFieldDef =
                let isClassInitializer = (cgbuf.MethodName = ".cctor")
                ilFieldDef.WithInitOnly(not (mut || cenv.opts.isInteractiveItExpr || not isClassInitializer || hasLiteralAttr))

            let ilAttribs =
                if not hasLiteralAttr then
                    vspec.Attribs
                    |> List.filter (fun (Attrib(_, _, _, _, _, targets, _)) -> canTarget(targets, System.AttributeTargets.Field))
                    |> GenAttrs cenv eenv // backing field only gets attributes that target fields
                else
                    GenAttrs cenv eenv vspec.Attribs  // literals have no property, so preserve all the attributes on the field itself

            let ilFieldDef = ilFieldDef.With(customAttrs = mkILCustomAttrs (ilAttribs @ [ g.DebuggerBrowsableNeverAttribute ]))

            [ (fspec.DeclaringTypeRef, ilFieldDef) ]
      
        let ilTypeRefForProperty = ilTyForProperty.TypeRef

        for (tref, ilFieldDef) in ilFieldDefs do
            cgbuf.mgbuf.AddFieldDef(tref, ilFieldDef)
            CountStaticFieldDef()

        // ... and the get/set properties to access it.
        if not hasLiteralAttr then
            let ilAttribs =
                vspec.Attribs
                |> List.filter (fun (Attrib(_, _, _, _, _, targets, _)) -> canTarget(targets, System.AttributeTargets.Property))
                |> GenAttrs cenv eenv // property only gets attributes that target properties
            let ilPropDef =
                ILPropertyDef(name=ilPropName,
                              attributes = PropertyAttributes.None,
                              setMethod=(if mut || cenv.opts.isInteractiveItExpr then Some ilSetterMethRef else None),
                              getMethod=Some ilGetterMethRef,
                              callingConv=ILThisConvention.Static,
                              propertyType=fty,
                              init=None,
                              args = [],
                              customAttrs=mkILCustomAttrs (ilAttribs @ [mkCompilationMappingAttr g (int SourceConstructFlags.Value)]))
            cgbuf.mgbuf.AddOrMergePropertyDef(ilTypeRefForProperty, ilPropDef, m)

            let getterMethod =
                mkILStaticMethod([], ilGetterMethRef.Name, access, [], mkILReturn fty,
                               mkMethodBody(true, [], 2, nonBranchingInstrsToCode [ mkNormalLdsfld fspec ], None)).WithSpecialName
            cgbuf.mgbuf.AddMethodDef(ilTypeRefForProperty, getterMethod)
            if mut || cenv.opts.isInteractiveItExpr then
                let setterMethod =
                    mkILStaticMethod([], ilSetterMethRef.Name, access, [mkILParamNamed("value", fty)], mkILReturn ILType.Void,
                                   mkMethodBody(true, [], 2, nonBranchingInstrsToCode [ mkLdarg0;mkNormalStsfld fspec], None)).WithSpecialName
                cgbuf.mgbuf.AddMethodDef(ilTypeRefForProperty, setterMethod)

            GenBindingRhs cenv cgbuf eenv sp vspec rhsExpr
            match optShadowLocal with
            | NoShadowLocal ->
                CommitStartScope cgbuf startScopeMarkOpt
                EmitSetStaticField cgbuf fspec
            | ShadowLocal storage->
                CommitStartScope cgbuf startScopeMarkOpt
                CG.EmitInstr cgbuf (pop 0) (Push [fty]) AI_dup
                EmitSetStaticField cgbuf fspec
                GenSetStorage m cgbuf storage

    | _ ->
        let storage = StorageForVal cenv.g m vspec eenv
        match storage, rhsExpr with
        // locals are zero-init, no need to initialize them, except if you are in a loop and the local is mutable.
        | Local (_, realloc, _), Expr.Const (Const.Zero, _, _) when not realloc && not (eenv.isInLoop && vspec.IsMutable) ->
            CommitStartScope cgbuf startScopeMarkOpt
        | _ ->
            GenBindingRhs cenv cgbuf eenv SPSuppress vspec rhsExpr
            CommitStartScope cgbuf startScopeMarkOpt
            GenStoreVal cenv cgbuf eenv vspec.Range vspec

//-------------------------------------------------------------------------
// Generate method bindings
//-------------------------------------------------------------------------

/// Generate encoding P/Invoke and COM marshalling information
and GenMarshal cenv attribs =
    let g = cenv.g
    let otherAttribs =
        // For IlReflect backend, we rely on Reflection.Emit API to emit the pseudo-custom attributes
        // correctly, so we do not filter them out.
        // For IlWriteBackend, we filter MarshalAs attributes
        match cenv.opts.ilxBackend with
        | IlReflectBackend -> attribs
        | IlWriteBackend ->
            attribs |> List.filter (IsMatchingFSharpAttributeOpt g g.attrib_MarshalAsAttribute >> not)

    match TryFindFSharpAttributeOpt g g.attrib_MarshalAsAttribute attribs with
    | Some (Attrib(_, _, [ AttribInt32Arg unmanagedType ], namedArgs, _, _, m)) ->
        let decoder = AttributeDecoder namedArgs
        let rec decodeUnmanagedType unmanagedType =
            // enumeration values for System.Runtime.InteropServices.UnmanagedType taken from mscorlib.il
            match unmanagedType with
            | 0x0 -> ILNativeType.Empty
            | 0x01 -> ILNativeType.Void
            | 0x02 -> ILNativeType.Bool
            | 0x03 -> ILNativeType.Int8
            | 0x04 -> ILNativeType.Byte
            | 0x05 -> ILNativeType.Int16
            | 0x06 -> ILNativeType.UInt16
            | 0x07 -> ILNativeType.Int32
            | 0x08 -> ILNativeType.UInt32
            | 0x09 -> ILNativeType.Int64
            | 0x0A -> ILNativeType.UInt64
            | 0x0B -> ILNativeType.Single
            | 0x0C -> ILNativeType.Double
            | 0x0F -> ILNativeType.Currency
            | 0x13 -> ILNativeType.BSTR
            | 0x14 -> ILNativeType.LPSTR
            | 0x15 -> ILNativeType.LPWSTR
            | 0x16 -> ILNativeType.LPTSTR
            | 0x17 -> ILNativeType.FixedSysString (decoder.FindInt32 "SizeConst" 0x0)
            | 0x19 -> ILNativeType.IUnknown
            | 0x1A -> ILNativeType.IDispatch
            | 0x1B -> ILNativeType.Struct
            | 0x1C -> ILNativeType.Interface
            | 0x1D ->
                let safeArraySubType =
                    match decoder.FindInt32 "SafeArraySubType" 0x0 with
                    (* enumeration values for System.Runtime.InteropServices.VarType taken from mscorlib.il *)
                    | 0x0 -> ILNativeVariant.Empty
                    | 0x1 -> ILNativeVariant.Null              
                    | 0x02 -> ILNativeVariant.Int16            
                    | 0x03 -> ILNativeVariant.Int32            
                    | 0x0C -> ILNativeVariant.Variant          
                    | 0x04 -> ILNativeVariant.Single          
                    | 0x05 -> ILNativeVariant.Double          
                    | 0x06 -> ILNativeVariant.Currency         
                    | 0x07 -> ILNativeVariant.Date             
                    | 0x08 -> ILNativeVariant.BSTR             
                    | 0x09 -> ILNativeVariant.IDispatch        
                    | 0x0a -> ILNativeVariant.Error            
                    | 0x0b -> ILNativeVariant.Bool             
                    | 0x0d -> ILNativeVariant.IUnknown         
                    | 0x0e -> ILNativeVariant.Decimal          
                    | 0x10 -> ILNativeVariant.Int8             
                    | 0x11 -> ILNativeVariant.UInt8    
                    | 0x12 -> ILNativeVariant.UInt16   
                    | 0x13 -> ILNativeVariant.UInt32   
                    | 0x15 -> ILNativeVariant.UInt64   
                    | 0x16 -> ILNativeVariant.Int              
                    | 0x17 -> ILNativeVariant.UInt     
                    | 0x18 -> ILNativeVariant.Void             
                    | 0x19 -> ILNativeVariant.HRESULT          
                    | 0x1a -> ILNativeVariant.PTR              
                    | 0x1c -> ILNativeVariant.CArray           
                    | 0x1d -> ILNativeVariant.UserDefined      
                    | 0x1e -> ILNativeVariant.LPSTR            
                    | 0x1B -> ILNativeVariant.SafeArray        
                    | 0x1f -> ILNativeVariant.LPWSTR           
                    | 0x24 -> ILNativeVariant.Record           
                    | 0x40 -> ILNativeVariant.FileTime         
                    | 0x41 -> ILNativeVariant.Blob             
                    | 0x42 -> ILNativeVariant.Stream           
                    | 0x43 -> ILNativeVariant.Storage          
                    | 0x44 -> ILNativeVariant.StreamedObject  
                    | 0x45 -> ILNativeVariant.StoredObject    
                    | 0x46 -> ILNativeVariant.BlobObject      
                    | 0x47 -> ILNativeVariant.CF               
                    | 0x48 -> ILNativeVariant.CLSID            
                    | 0x14 -> ILNativeVariant.Int64            
                    | _ -> ILNativeVariant.Empty
                let safeArrayUserDefinedSubType =
                    // the argument is a System.Type obj, but it's written to MD as a UTF8 string
                    match decoder.FindTypeName "SafeArrayUserDefinedSubType" "" with
                    | "" -> None
                    | res -> if (safeArraySubType = ILNativeVariant.IDispatch) || (safeArraySubType = ILNativeVariant.IUnknown) then Some res else None
                ILNativeType.SafeArray(safeArraySubType, safeArrayUserDefinedSubType)
            | 0x1E -> ILNativeType.FixedArray (decoder.FindInt32 "SizeConst" 0x0)
            | 0x1F -> ILNativeType.Int
            | 0x20 -> ILNativeType.UInt
            | 0x22 -> ILNativeType.ByValStr
            | 0x23 -> ILNativeType.ANSIBSTR
            | 0x24 -> ILNativeType.TBSTR
            | 0x25 -> ILNativeType.VariantBool
            | 0x26 -> ILNativeType.Method
            | 0x28 -> ILNativeType.AsAny
            | 0x2A ->
               let sizeParamIndex =
                    match decoder.FindInt16 "SizeParamIndex" -1s with
                    | -1s -> None
                    | res -> Some ((int)res, None)
               let arraySubType =
                    match decoder.FindInt32 "ArraySubType" -1 with
                    | -1 -> None
                    | res -> Some (decodeUnmanagedType res)
               ILNativeType.Array(arraySubType, sizeParamIndex)
            | 0x2B -> ILNativeType.LPSTRUCT
            | 0x2C ->
               error(Error(FSComp.SR.ilCustomMarshallersCannotBeUsedInFSharp(), m))
               (* ILNativeType.Custom of bytes * string * string * bytes (* GUID, nativeTypeName, custMarshallerName, cookieString *) *)
               //ILNativeType.Error
            | 0x2D -> ILNativeType.Error
            | 0x30 -> ILNativeType.LPUTF8STR
            | _ -> ILNativeType.Empty
        Some(decodeUnmanagedType unmanagedType), otherAttribs
    | Some (Attrib(_, _, _, _, _, _, m)) ->
        errorR(Error(FSComp.SR.ilMarshalAsAttributeCannotBeDecoded(), m))
        None, attribs
    | _ ->
        // No MarshalAs detected
        None, attribs

/// Generate special attributes on an IL parameter
and GenParamAttribs cenv paramTy attribs =
    let g = cenv.g
    let inFlag = HasFSharpAttribute g g.attrib_InAttribute attribs || isInByrefTy g paramTy
    let outFlag = HasFSharpAttribute g g.attrib_OutAttribute attribs || isOutByrefTy g paramTy
    let optionalFlag = HasFSharpAttributeOpt g g.attrib_OptionalAttribute attribs

    let defaultValue = TryFindFSharpAttributeOpt g g.attrib_DefaultParameterValueAttribute attribs
                       |> Option.bind OptionalArgInfo.FieldInitForDefaultParameterValueAttrib
    // Return the filtered attributes. Do not generate In, Out, Optional or DefaultParameterValue attributes
    // as custom attributes in the code - they are implicit from the IL bits for these
    let attribs =
        attribs
        |> List.filter (IsMatchingFSharpAttribute g g.attrib_InAttribute >> not)
        |> List.filter (IsMatchingFSharpAttribute g g.attrib_OutAttribute >> not)
        |> List.filter (IsMatchingFSharpAttributeOpt g g.attrib_OptionalAttribute >> not)
        |> List.filter (IsMatchingFSharpAttributeOpt g g.attrib_DefaultParameterValueAttribute >> not)

    let Marshal, attribs = GenMarshal cenv attribs
    inFlag, outFlag, optionalFlag, defaultValue, Marshal, attribs

/// Generate IL parameters
and GenParams cenv eenv (mspec: ILMethodSpec) (attribs: ArgReprInfo list) methodArgTys (implValsOpt: Val list option) =
    let g = cenv.g
    let ilArgTys = mspec.FormalArgTypes
    let argInfosAndTypes =
        if List.length attribs = List.length ilArgTys then List.zip ilArgTys attribs
        else ilArgTys |> List.map (fun ilArgTy -> ilArgTy, ValReprInfo.unnamedTopArg1)

    let argInfosAndTypes =
        match implValsOpt with
        | Some implVals when (implVals.Length = ilArgTys.Length) ->
            List.map2 (fun x y -> x, Some y) argInfosAndTypes implVals
        | _ ->
            List.map (fun x -> x, None) argInfosAndTypes

    (Set.empty, List.zip methodArgTys argInfosAndTypes)
    ||> List.mapFold (fun takenNames (methodArgTy, ((ilArgTy, topArgInfo), implValOpt)) ->
        let inFlag, outFlag, optionalFlag, defaultParamValue, Marshal, attribs = GenParamAttribs cenv methodArgTy topArgInfo.Attribs

        let idOpt = (match topArgInfo.Name with
                     | Some v -> Some v
                     | None -> match implValOpt with
                               | Some v -> Some v.Id
                               | None -> None)

        let nmOpt, takenNames =
            match idOpt with
            | Some id ->
                let nm =
                    if takenNames.Contains(id.idText) then
                        // Ensure that we have an g.CompilerGlobalState
                        assert(g.CompilerGlobalState |> Option.isSome)
                        g.CompilerGlobalState.Value.NiceNameGenerator.FreshCompilerGeneratedName (id.idText, id.idRange)
                    else
                        id.idText
                Some nm, takenNames.Add nm
            | None ->
                None, takenNames

        let ilAttribs = GenAttrs cenv eenv attribs

        let ilAttribs =
            match GenReadOnlyAttributeIfNecessary g methodArgTy with
            | Some attr -> ilAttribs @ [attr]
            | None -> ilAttribs

        let param: ILParameter =
            { Name=nmOpt
              Type= ilArgTy
              Default=defaultParamValue
              Marshal=Marshal
              IsIn=inFlag
              IsOut=outFlag
              IsOptional=optionalFlag
              CustomAttrsStored = storeILCustomAttrs (mkILCustomAttrs ilAttribs)
              MetadataIndex = NoMetadataIdx }

        param, takenNames)
    |> fst

/// Generate IL method return information
and GenReturnInfo cenv eenv ilRetTy (retInfo: ArgReprInfo) : ILReturn =
    let marshal, attribs = GenMarshal cenv retInfo.Attribs
    { Type=ilRetTy
      Marshal=marshal
      CustomAttrsStored= storeILCustomAttrs (mkILCustomAttrs (GenAttrs cenv eenv attribs))
      MetadataIndex = NoMetadataIdx }
   
/// Generate an IL property for a member
and GenPropertyForMethodDef compileAsInstance tref mdef (v: Val) (memberInfo: ValMemberInfo) ilArgTys ilPropTy ilAttrs compiledName =
    let name = match compiledName with | Some n -> n | _ -> v.PropertyName in (* chop "get_" *)

    ILPropertyDef(name = name,
                  attributes = PropertyAttributes.None,
                  setMethod = (if memberInfo.MemberFlags.MemberKind= MemberKind.PropertySet then Some(mkRefToILMethod(tref, mdef)) else None),
                  getMethod = (if memberInfo.MemberFlags.MemberKind= MemberKind.PropertyGet then Some(mkRefToILMethod(tref, mdef)) else None),
                  callingConv = (if compileAsInstance then ILThisConvention.Instance else ILThisConvention.Static),
                  propertyType = ilPropTy,
                  init = None,
                  args = ilArgTys,
                  customAttrs = ilAttrs)

/// Generate an ILEventDef for a [<CLIEvent>] member
and GenEventForProperty cenv eenvForMeth (mspec: ILMethodSpec) (v: Val) ilAttrsThatGoOnPrimaryItem m returnTy =
    let evname = v.PropertyName
    let delegateTy = Infos.FindDelegateTypeOfPropertyEvent cenv.g cenv.amap evname m returnTy
    let ilDelegateTy = GenType cenv.amap m eenvForMeth.tyenv delegateTy
    let ilThisTy = mspec.DeclaringType
    let addMethRef = mkILMethRef (ilThisTy.TypeRef, mspec.CallingConv, "add_" + evname, 0, [ilDelegateTy], ILType.Void)
    let removeMethRef = mkILMethRef (ilThisTy.TypeRef, mspec.CallingConv, "remove_" + evname, 0, [ilDelegateTy], ILType.Void)
    ILEventDef(eventType = Some ilDelegateTy,
               name= evname,
               attributes = EventAttributes.None,
               addMethod = addMethRef,
               removeMethod = removeMethRef,
               fireMethod= None,
               otherMethods= [],
               customAttrs = mkILCustomAttrs ilAttrsThatGoOnPrimaryItem)

and ComputeFlagFixupsForMemberBinding cenv (v: Val, memberInfo: ValMemberInfo) =
     let g = cenv.g
     if isNil memberInfo.ImplementedSlotSigs then
         [fixupVirtualSlotFlags]
     else
         memberInfo.ImplementedSlotSigs |> List.map (fun slotsig ->
             let oty = slotsig.ImplementedType
             let otcref = tcrefOfAppTy g oty
             let tcref = v.MemberApparentEntity
         
             let useMethodImpl =
                // REVIEW: it would be good to get rid of this special casing of Compare and GetHashCode during code generation
                isInterfaceTy g oty &&
                (let isCompare =
                    Option.isSome tcref.GeneratedCompareToValues &&
                     (typeEquiv g oty g.mk_IComparable_ty ||
                      tyconRefEq g g.system_GenericIComparable_tcref otcref)
             
                 not isCompare) &&

                (let isGenericEquals =
                    Option.isSome tcref.GeneratedHashAndEqualsWithComparerValues && tyconRefEq g g.system_GenericIEquatable_tcref otcref
             
                 not isGenericEquals) &&
                (let isStructural =
                    (Option.isSome tcref.GeneratedCompareToWithComparerValues && typeEquiv g oty g.mk_IStructuralComparable_ty) ||
                    (Option.isSome tcref.GeneratedHashAndEqualsWithComparerValues && typeEquiv g oty g.mk_IStructuralEquatable_ty)

                 not isStructural)

             let nameOfOverridingMethod = GenNameOfOverridingMethod cenv (useMethodImpl, slotsig)

             if useMethodImpl then
                fixupMethodImplFlags >> renameMethodDef nameOfOverridingMethod
             else
                fixupVirtualSlotFlags >> renameMethodDef nameOfOverridingMethod)
          
and ComputeMethodImplAttribs cenv (_v: Val) attrs =
    let g = cenv.g
    let implflags =
        match TryFindFSharpAttribute g g.attrib_MethodImplAttribute attrs with
        | Some (Attrib(_, _, [ AttribInt32Arg flags ], _, _, _, _)) -> flags
        | _ -> 0x0

    let hasPreserveSigAttr =
        match TryFindFSharpAttributeOpt g g.attrib_PreserveSigAttribute attrs with
        | Some _ -> true
        | _ -> false

    // strip the MethodImpl pseudo-custom attribute
    // The following method implementation flags are used here
    // 0x80 - hasPreserveSigImplFlag
    // 0x20 - synchronize
    // (See ECMA 335, Partition II, section 23.1.11 - Flags for methods [MethodImplAttributes])
    let attrs =
        attrs
        |> List.filter (IsMatchingFSharpAttribute g g.attrib_MethodImplAttribute >> not)
        |> List.filter (IsMatchingFSharpAttributeOpt g g.attrib_PreserveSigAttribute >> not)

    let hasPreserveSigImplFlag = ((implflags &&& 0x80) <> 0x0) || hasPreserveSigAttr
    let hasSynchronizedImplFlag = (implflags &&& 0x20) <> 0x0
    let hasNoInliningImplFlag = (implflags &&& 0x08) <> 0x0
    let hasAggressiveInliningImplFlag = (implflags &&& 0x0100) <> 0x0
    hasPreserveSigImplFlag, hasSynchronizedImplFlag, hasNoInliningImplFlag, hasAggressiveInliningImplFlag, attrs

and DelayGenMethodForBinding cenv mgbuf eenv ilxMethInfoArgs =
    cenv.delayedGenMethods.Enqueue (fun cenv -> GenMethodForBinding cenv mgbuf eenv ilxMethInfoArgs)

and GenMethodForBinding cenv mgbuf eenv (v, mspec, access, paramInfos, retInfo, topValInfo, ctorThisValOpt, baseValOpt, tps, methodVars, methodArgTys, body, returnTy) =
    let g = cenv.g
    let m = v.Range
    let selfMethodVars, nonSelfMethodVars, compileAsInstance =
        match v.MemberInfo with
        | Some _ when ValSpecIsCompiledAsInstance g v ->
            match methodVars with
            | [] -> error(InternalError("Internal error: empty argument list for instance method", v.Range))
            | h :: t -> [h], t, true
        | _ -> [], methodVars, false

    let nonUnitNonSelfMethodVars, body = BindUnitVars g (nonSelfMethodVars, paramInfos, body)
    let nonUnitMethodVars = selfMethodVars@nonUnitNonSelfMethodVars
    let cmtps, curriedArgInfos, _, _ = GetTopValTypeInCompiledForm g topValInfo v.Type v.Range

    let eenv = bindBaseOrThisVarOpt cenv eenv ctorThisValOpt
    let eenv = bindBaseOrThisVarOpt cenv eenv baseValOpt

    // The type parameters of the method's type are different to the type parameters
    // for the big lambda ("tlambda") of the implementation of the method.
    let eenvUnderMethLambdaTypars = EnvForTypars tps eenv
    let eenvUnderMethTypeTypars = EnvForTypars cmtps eenv

    // Add the arguments to the environment. We add an implicit 'this' argument to constructors
    let isCtor = v.IsConstructor
    let eenvForMeth =
        let eenvForMeth = eenvUnderMethLambdaTypars
        let numImplicitArgs = if isCtor then 1 else 0
        let eenvForMeth = AddStorageForLocalVals g (List.mapi (fun i v -> (v, Arg (numImplicitArgs+i))) nonUnitMethodVars) eenvForMeth
        eenvForMeth

    let tailCallInfo = [(mkLocalValRef v, BranchCallMethod (topValInfo.AritiesOfArgs, curriedArgInfos, tps, nonUnitMethodVars.Length, v.NumObjArgs))]

    // Discard the result on a 'void' return type. For a constructor just return 'void'
    let sequel =
        if isUnitTy g returnTy then discardAndReturnVoid
        elif isCtor then ReturnVoid
        else Return

    // Now generate the code.
    let hasPreserveSigNamedArg, ilMethodBody, hasDllImport =
        match TryFindFSharpAttributeOpt g g.attrib_DllImportAttribute v.Attribs with
        | Some (Attrib(_, _, [ AttribStringArg dll ], namedArgs, _, _, m)) ->
            if not (isNil tps) then error(Error(FSComp.SR.ilSignatureForExternalFunctionContainsTypeParameters(), m))
            let hasPreserveSigNamedArg, mbody = GenPInvokeMethod (v.CompiledName g.CompilerGlobalState, dll, namedArgs)
            hasPreserveSigNamedArg, mbody, true

        | Some (Attrib(_, _, _, _, _, _, m)) ->
            error(Error(FSComp.SR.ilDllImportAttributeCouldNotBeDecoded(), m))

        | _ ->
            // Replace the body of ValInline.PseudoVal "must inline" methods with a 'throw'
            // However still generate the code for reflection etc.
            let bodyExpr =
                if HasFSharpAttribute g g.attrib_NoDynamicInvocationAttribute v.Attribs then
                    let exnArg = mkString g m (FSComp.SR.ilDynamicInvocationNotSupported(v.CompiledName g.CompilerGlobalState))
                    let exnExpr = MakeNotSupportedExnExpr cenv eenv (exnArg, m)
                    mkThrow m returnTy exnExpr
                else
                    body
            
            let ilCode = CodeGenMethodForExpr cenv mgbuf (SPAlways, tailCallInfo, mspec.Name, eenvForMeth, 0, bodyExpr, sequel)

            // This is the main code generation for most methods
            false, MethodBody.IL ilCode, false

    // Do not generate DllImport attributes into the code - they are implicit from the P/Invoke
    let attrs =
        v.Attribs
            |> List.filter (IsMatchingFSharpAttributeOpt g g.attrib_DllImportAttribute >> not)
            |> List.filter (IsMatchingFSharpAttribute g g.attrib_CompiledNameAttribute >> not)
        
    let attrsAppliedToGetterOrSetter, attrs =
        List.partition (fun (Attrib(_, _, _, _, isAppliedToGetterOrSetter, _, _)) -> isAppliedToGetterOrSetter) attrs
        
    let sourceNameAttribs, compiledName =
        match v.Attribs |> List.tryFind (IsMatchingFSharpAttribute g g.attrib_CompiledNameAttribute) with
        | Some (Attrib(_, _, [ AttribStringArg b ], _, _, _, _)) -> [ mkCompilationSourceNameAttr g v.LogicalName ], Some b
        | _ -> [], None

    // check if the hasPreserveSigNamedArg and hasSynchronizedImplFlag implementation flags have been specified
    let hasPreserveSigImplFlag, hasSynchronizedImplFlag, hasNoInliningFlag, hasAggressiveInliningImplFlag, attrs = ComputeMethodImplAttribs cenv v attrs
    
    let securityAttributes, attrs = attrs |> List.partition (fun a -> IsSecurityAttribute g cenv.amap cenv.casApplied a m)

    let permissionSets = CreatePermissionSets cenv eenv securityAttributes

    let secDecls = if List.isEmpty securityAttributes then emptyILSecurityDecls else mkILSecurityDecls permissionSets

    // Do not push the attributes to the method for events and properties
    let ilAttrsCompilerGenerated = if v.IsCompilerGenerated then [ g.CompilerGeneratedAttribute ] else []

    let ilAttrsThatGoOnPrimaryItem =
        [ yield! GenAttrs cenv eenv attrs
          yield! GenCompilationArgumentCountsAttr cenv v ]

    let ilTypars = GenGenericParams cenv eenvUnderMethLambdaTypars tps
    let ilParams = GenParams cenv eenv mspec paramInfos methodArgTys (Some nonUnitNonSelfMethodVars)
    let ilReturn = GenReturnInfo cenv eenv mspec.FormalReturnType retInfo
    let methName = mspec.Name
    let tref = mspec.MethodRef.DeclaringTypeRef

    let EmitTheMethodDef (mdef: ILMethodDef) =
        // Does the function have an explicit [<EntryPoint>] attribute?
        let isExplicitEntryPoint = HasFSharpAttribute g g.attrib_EntryPointAttribute attrs

        let mdef =
            mdef
              .WithSecurity(not (List.isEmpty securityAttributes))
              .WithPInvoke(hasDllImport)
              .WithPreserveSig(hasPreserveSigImplFlag || hasPreserveSigNamedArg)
              .WithSynchronized(hasSynchronizedImplFlag)
              .WithNoInlining(hasNoInliningFlag)
              .WithAggressiveInlining(hasAggressiveInliningImplFlag)
              .With(isEntryPoint=isExplicitEntryPoint, securityDecls=secDecls)

        let mdef =
            if // operator names
               mdef.Name.StartsWithOrdinal("op_") ||
               // active pattern names
               mdef.Name.StartsWithOrdinal("|") ||
               // event add/remove method
               v.val_flags.IsGeneratedEventVal then
                mdef.WithSpecialName
            else
                mdef
        CountMethodDef()
        mgbuf.AddMethodDef(tref, mdef)
            

    match v.MemberInfo with
    // don't generate unimplemented abstracts
    | Some memberInfo when memberInfo.MemberFlags.IsDispatchSlot && not memberInfo.IsImplemented ->
         // skipping unimplemented abstract method
         ()
    | Some memberInfo when not v.IsExtensionMember ->

       let ilMethTypars = ilTypars |> List.drop mspec.DeclaringType.GenericArgs.Length
       if memberInfo.MemberFlags.MemberKind = MemberKind.Constructor then
           assert (isNil ilMethTypars)
           let mdef = mkILCtor (access, ilParams, ilMethodBody)
           let mdef = mdef.With(customAttrs= mkILCustomAttrs (ilAttrsThatGoOnPrimaryItem @ sourceNameAttribs @ ilAttrsCompilerGenerated))
           EmitTheMethodDef mdef

       elif memberInfo.MemberFlags.MemberKind = MemberKind.ClassConstructor then
           assert (isNil ilMethTypars)
           let mdef = mkILClassCtor ilMethodBody
           let mdef = mdef.With(customAttrs= mkILCustomAttrs (ilAttrsThatGoOnPrimaryItem @ sourceNameAttribs @ ilAttrsCompilerGenerated))
           EmitTheMethodDef mdef

       // Generate virtual/override methods + method-impl information if needed
       else
           let mdef =
               if not compileAsInstance then
                   mkILStaticMethod (ilMethTypars, v.CompiledName g.CompilerGlobalState, access, ilParams, ilReturn, ilMethodBody)

               elif (memberInfo.MemberFlags.IsDispatchSlot && memberInfo.IsImplemented) ||
                    memberInfo.MemberFlags.IsOverrideOrExplicitImpl then

                   let flagFixups = ComputeFlagFixupsForMemberBinding cenv (v, memberInfo)
                   let mdef = mkILGenericVirtualMethod (v.CompiledName g.CompilerGlobalState, ILMemberAccess.Public, ilMethTypars, ilParams, ilReturn, ilMethodBody)
                   let mdef = List.fold (fun mdef f -> f mdef) mdef flagFixups

                   // fixup can potentially change name of reflected definition that was already recorded - patch it if necessary
                   mgbuf.ReplaceNameOfReflectedDefinition(v, mdef.Name)
                   mdef
               else
                   mkILGenericNonVirtualMethod (v.CompiledName g.CompilerGlobalState, access, ilMethTypars, ilParams, ilReturn, ilMethodBody)

           let isAbstract =
               memberInfo.MemberFlags.IsDispatchSlot &&
               let tcref = v.MemberApparentEntity
               not tcref.Deref.IsFSharpDelegateTycon

           let mdef =
               if mdef.IsVirtual then
                    mdef.WithFinal(memberInfo.MemberFlags.IsFinal).WithAbstract(isAbstract)
               else mdef

           match memberInfo.MemberFlags.MemberKind with
           
           | (MemberKind.PropertySet | MemberKind.PropertyGet) ->
               if not (isNil ilMethTypars) then
                   error(InternalError("A property may not be more generic than the enclosing type - constrain the polymorphism in the expression", v.Range))
               
               // Check if we're compiling the property as a .NET event
               if CompileAsEvent g v.Attribs then

                   // Emit the pseudo-property as an event, but not if its a private method impl
                   if mdef.Access <> ILMemberAccess.Private then
                       let edef = GenEventForProperty cenv eenvForMeth mspec v ilAttrsThatGoOnPrimaryItem m returnTy
                       mgbuf.AddEventDef(tref, edef)
                   // The method def is dropped on the floor here
               
               else
                   // Emit the property, but not if its a private method impl
                   if mdef.Access <> ILMemberAccess.Private then
                       let vtyp = ReturnTypeOfPropertyVal g v
                       let ilPropTy = GenType cenv.amap m eenvUnderMethTypeTypars.tyenv vtyp
                       let ilArgTys = v |> ArgInfosOfPropertyVal g |> List.map fst |> GenTypes cenv.amap m eenvUnderMethTypeTypars.tyenv
                       let ilPropDef = GenPropertyForMethodDef compileAsInstance tref mdef v memberInfo ilArgTys ilPropTy (mkILCustomAttrs ilAttrsThatGoOnPrimaryItem) compiledName
                       mgbuf.AddOrMergePropertyDef(tref, ilPropDef, m)

                   // Add the special name flag for all properties               
                   let mdef = mdef.WithSpecialName.With(customAttrs= mkILCustomAttrs ((GenAttrs cenv eenv attrsAppliedToGetterOrSetter) @ sourceNameAttribs @ ilAttrsCompilerGenerated))
                   EmitTheMethodDef mdef
           | _ ->
               let mdef = mdef.With(customAttrs= mkILCustomAttrs (ilAttrsThatGoOnPrimaryItem @ sourceNameAttribs @ ilAttrsCompilerGenerated))
               EmitTheMethodDef mdef

    | _ ->
        let mdef = mkILStaticMethod (ilTypars, methName, access, ilParams, ilReturn, ilMethodBody)

        // For extension properties, also emit attrsAppliedToGetterOrSetter on the getter or setter method
        let ilAttrs =
            match v.MemberInfo with
            | Some memberInfo when v.IsExtensionMember ->
                 match memberInfo.MemberFlags.MemberKind with
                 | (MemberKind.PropertySet | MemberKind.PropertyGet) -> ilAttrsThatGoOnPrimaryItem @ GenAttrs cenv eenv attrsAppliedToGetterOrSetter
                 | _ -> ilAttrsThatGoOnPrimaryItem
            | _ -> ilAttrsThatGoOnPrimaryItem

        let ilCustomAttrs = mkILCustomAttrs (ilAttrs @ sourceNameAttribs @ ilAttrsCompilerGenerated)
        let mdef = mdef.With(customAttrs= ilCustomAttrs)
        EmitTheMethodDef mdef
    
and GenPInvokeMethod (nm, dll, namedArgs) =
    let decoder = AttributeDecoder namedArgs

    let hasPreserveSigNamedArg = decoder.FindBool "PreserveSig" true
    hasPreserveSigNamedArg,
    MethodBody.PInvoke
      { Where=mkSimpleModRef dll
        Name=decoder.FindString "EntryPoint" nm
        CallingConv=
            match decoder.FindInt32 "CallingConvention" 0 with
            | 1 -> PInvokeCallingConvention.WinApi
            | 2 -> PInvokeCallingConvention.Cdecl
            | 3 -> PInvokeCallingConvention.Stdcall
            | 4 -> PInvokeCallingConvention.Thiscall
            | 5 -> PInvokeCallingConvention.Fastcall
            | _ -> PInvokeCallingConvention.WinApi
        CharEncoding=
            match decoder.FindInt32 "CharSet" 0 with
            | 1 -> PInvokeCharEncoding.None
            | 2 -> PInvokeCharEncoding.Ansi
            | 3 -> PInvokeCharEncoding.Unicode
            | 4 -> PInvokeCharEncoding.Auto
            | _ -> PInvokeCharEncoding.None
        NoMangle= decoder.FindBool "ExactSpelling" false
        LastError= decoder.FindBool "SetLastError" false
        ThrowOnUnmappableChar= if (decoder.FindBool "ThrowOnUnmappableChar" false) then PInvokeThrowOnUnmappableChar.Enabled else PInvokeThrowOnUnmappableChar.UseAssembly
        CharBestFit=if (decoder.FindBool "BestFitMapping" false) then PInvokeCharBestFit.Enabled else PInvokeCharBestFit.UseAssembly }
  
and GenBindings cenv cgbuf eenv binds = List.iter (GenBinding cenv cgbuf eenv) binds

//-------------------------------------------------------------------------
// Generate locals and other storage of values
//-------------------------------------------------------------------------

and GenSetVal cenv cgbuf eenv (vref, e, m) sequel =
    let storage = StorageForValRef cenv.g m vref eenv
    match storage with
    | Env (ilCloTy, _, _, _) ->
        CG.EmitInstr cgbuf (pop 0) (Push [ilCloTy]) mkLdarg0
    | _ ->
        ()
    GenExpr cenv cgbuf eenv SPSuppress e Continue
    GenSetStorage vref.Range cgbuf storage
    GenUnitThenSequel cenv eenv m eenv.cloc cgbuf sequel
  
and GenGetValRefAndSequel cenv cgbuf eenv m (v: ValRef) fetchSequel =
    let ty = v.Type
    GenGetStorageAndSequel cenv cgbuf eenv m (ty, GenType cenv.amap m eenv.tyenv ty) (StorageForValRef cenv.g m v eenv) fetchSequel

and GenGetVal cenv cgbuf eenv (v: ValRef, m) sequel =
    GenGetValRefAndSequel cenv cgbuf eenv m v None
    GenSequel cenv eenv.cloc cgbuf sequel
  
and GenBindingRhs cenv cgbuf eenv sp (vspec: Val) e =
    let g = cenv.g
    match e with
    | Expr.TyLambda _ | Expr.Lambda _ ->
        let isLocalTypeFunc = IsNamedLocalTypeFuncVal g vspec e
     
        match e with
        | Expr.TyLambda (_, tyargs, body, _, ttype) when
            (
                tyargs |> List.forall (fun tp -> tp.IsErased) &&
                (match StorageForVal g vspec.Range vspec eenv with Local _ -> true | _ -> false) && 
                (isLocalTypeFunc || 
                    (match ttype with 
                     TType_var (typar, _) -> match typar.Solution with Some (TType_app (t, _, _))-> t.IsStructOrEnumTycon | _ -> false
                     | _ -> false))
            ) ->
            // type lambda with erased type arguments that is stored as local variable (not method or property)- inline body
            GenExpr cenv cgbuf eenv sp body Continue
        | _ ->
            let selfv = if isLocalTypeFunc then None else Some (mkLocalValRef vspec)
            GenLambda cenv cgbuf eenv isLocalTypeFunc selfv e Continue
    | _ ->
        GenExpr cenv cgbuf eenv sp e Continue

and CommitStartScope cgbuf startScopeMarkOpt =
    match startScopeMarkOpt with
    | None -> ()
    | Some ss -> cgbuf.SetMarkToHere ss
    
and EmitInitLocal cgbuf ty idx = CG.EmitInstrs cgbuf (pop 0) Push0 [I_ldloca (uint16 idx); (I_initobj ty) ]

and EmitSetLocal cgbuf idx = CG.EmitInstr cgbuf (pop 1) Push0 (mkStloc (uint16 idx))

and EmitGetLocal cgbuf ty idx = CG.EmitInstr cgbuf (pop 0) (Push [ty]) (mkLdloc (uint16 idx))

and EmitSetStaticField cgbuf fspec = CG.EmitInstr cgbuf (pop 1) Push0 (mkNormalStsfld fspec)

and EmitGetStaticFieldAddr cgbuf ty fspec = CG.EmitInstr cgbuf (pop 0) (Push [ty]) (I_ldsflda fspec)

and EmitGetStaticField cgbuf ty fspec = CG.EmitInstr cgbuf (pop 0) (Push [ty]) (mkNormalLdsfld fspec)

and GenSetStorage m cgbuf storage =
    match storage with
    | Local (idx, _, _) ->
        EmitSetLocal cgbuf idx

    | StaticField (_, _, hasLiteralAttr, ilContainerTy, _, _, _, ilSetterMethRef, _) ->
        if hasLiteralAttr then errorR(Error(FSComp.SR.ilLiteralFieldsCannotBeSet(), m))
        CG.EmitInstr cgbuf (pop 1) Push0 (I_call(Normalcall, mkILMethSpecForMethRefInTy(ilSetterMethRef, ilContainerTy, []), None))

    | StaticProperty (ilGetterMethSpec, _) ->
        error(Error(FSComp.SR.ilStaticMethodIsNotLambda(ilGetterMethSpec.Name), m))

    | Method (_, _, mspec, m, _, _, _) ->
        error(Error(FSComp.SR.ilStaticMethodIsNotLambda(mspec.Name), m))

    | Null ->
        CG.EmitInstr cgbuf (pop 1) Push0 AI_pop

    | Arg _ ->
        error(Error(FSComp.SR.ilMutableVariablesCannotEscapeMethod(), m))

    | Env (_, _, ilField, _) ->
        // Note: ldarg0 has already been emitted in GenSetVal
        CG.EmitInstr cgbuf (pop 2) Push0 (mkNormalStfld ilField)

and CommitGetStorageSequel cenv cgbuf eenv m ty localCloInfo storeSequel =
    match localCloInfo, storeSequel with
    | Some {contents =NamedLocalIlxClosureInfoGenerator _cloinfo}, _ -> error(InternalError("Unexpected generator", m))
    | Some {contents =NamedLocalIlxClosureInfoGenerated cloinfo}, Some (tyargs, args, m, sequel) when not (isNil tyargs) ->
        let actualRetTy = GenNamedLocalTyFuncCall cenv cgbuf eenv ty cloinfo tyargs m
        CommitGetStorageSequel cenv cgbuf eenv m actualRetTy None (Some ([], args, m, sequel))
    | _, None -> ()
    | _, Some ([], [], _, sequel) ->
        GenSequel cenv eenv.cloc cgbuf sequel
    | _, Some (tyargs, args, m, sequel) ->
        GenArgsAndIndirectCall cenv cgbuf eenv (ty, tyargs, args, m) sequel

and GenGetStorageAndSequel cenv cgbuf eenv m (ty, ilTy) storage storeSequel =
    let g = cenv.g
    match storage with
    | Local (idx, _, localCloInfo) ->
        EmitGetLocal cgbuf ilTy idx
        CommitGetStorageSequel cenv cgbuf eenv m ty localCloInfo storeSequel

    | StaticField (fspec, _, hasLiteralAttr, ilContainerTy, _, _, ilGetterMethRef, _, _) ->
        // References to literals go directly to the field - no property is used
        if hasLiteralAttr then
            EmitGetStaticField cgbuf ilTy fspec
        else
            CG.EmitInstr cgbuf (pop 0) (Push [ilTy]) (I_call(Normalcall, mkILMethSpecForMethRefInTy (ilGetterMethRef, ilContainerTy, []), None))
        CommitGetStorageSequel cenv cgbuf eenv m ty None storeSequel

    | StaticProperty (ilGetterMethSpec, _) ->
        CG.EmitInstr cgbuf (pop 0) (Push [ilTy]) (I_call (Normalcall, ilGetterMethSpec, None))
        CommitGetStorageSequel cenv cgbuf eenv m ty None storeSequel

    | Method (topValInfo, vref, mspec, _, _, _, _) ->
        // Get a toplevel value as a first-class value.
        // We generate a lambda expression and that simply calls
        // the toplevel method. However we optimize the case where we are
        // immediately applying the value anyway (to insufficient arguments).

        // First build a lambda expression for the saturated use of the toplevel value...
        // REVIEW: we should NOT be doing this in the backend...
        let expr, exprty = AdjustValForExpectedArity g m vref NormalValUse topValInfo

        // Then reduce out any arguments (i.e. apply the sequel immediately if we can...)
        match storeSequel with
        | None ->
            GenLambda cenv cgbuf eenv false None expr Continue
        | Some (tyargs', args, m, sequel) ->
            let specializedExpr =
                if isNil args && isNil tyargs' then failwith ("non-lambda at use of method " + mspec.Name)
                MakeApplicationAndBetaReduce g (expr, exprty, [tyargs'], args, m)
            GenExpr cenv cgbuf eenv SPSuppress specializedExpr sequel

    | Null ->
        CG.EmitInstr cgbuf (pop 0) (Push [ilTy]) (AI_ldnull)
        CommitGetStorageSequel cenv cgbuf eenv m ty None storeSequel

    | Arg i ->
        CG.EmitInstr cgbuf (pop 0) (Push [ilTy]) (mkLdarg (uint16 i))
        CommitGetStorageSequel cenv cgbuf eenv m ty None storeSequel

    | Env (_, _, ilField, localCloInfo) ->
        // Note: ldarg 0 is emitted in 'cu_erase' erasure of the ldenv instruction
        CG.EmitInstrs cgbuf (pop 0) (Push [ilTy]) [ mkLdarg0; mkNormalLdfld ilField ]
        CommitGetStorageSequel cenv cgbuf eenv m ty localCloInfo storeSequel

and GenGetLocalVals cenv cgbuf eenvouter m fvs =
    List.iter (fun v -> GenGetLocalVal cenv cgbuf eenvouter m v None) fvs

and GenGetLocalVal cenv cgbuf eenv m (vspec: Val) fetchSequel =
    GenGetStorageAndSequel cenv cgbuf eenv m (vspec.Type, GenTypeOfVal cenv eenv vspec) (StorageForVal cenv.g m vspec eenv) fetchSequel

and GenGetLocalVRef cenv cgbuf eenv m (vref: ValRef) fetchSequel =
    GenGetStorageAndSequel cenv cgbuf eenv m (vref.Type, GenTypeOfVal cenv eenv vref.Deref) (StorageForValRef cenv.g m vref eenv) fetchSequel

and GenStoreVal cenv cgbuf eenv m (vspec: Val) =
    GenSetStorage vspec.Range cgbuf (StorageForVal cenv.g m vspec eenv)

/// Allocate IL locals 
and AllocLocal cenv cgbuf eenv compgen (v, ty, isFixed) (scopeMarks: Mark * Mark) =
     // The debug range for the local
     let ranges = if compgen then [] else [(v, scopeMarks)]
     // Get an index for the local
     let j, realloc =
        if cenv.opts.localOptimizationsAreOn then
            cgbuf.ReallocLocal((fun i (_, ty', isFixed') -> not isFixed' && not isFixed && not (IntMap.mem i eenv.liveLocals) && (ty = ty')), ranges, ty, isFixed)
        else
            cgbuf.AllocLocal(ranges, ty, isFixed), false
     j, realloc, { eenv with liveLocals = IntMap.add j () eenv.liveLocals }

/// Decide storage for local value and if necessary allocate an ILLocal for it
and AllocLocalVal cenv cgbuf v eenv repr scopeMarks =
    let g = cenv.g
    let repr, eenv =
        let ty = v.Type
        if isUnitTy g ty && not v.IsMutable then Null, eenv
        else
            match repr with 
            | Some r when IsNamedLocalTypeFuncVal g v r ->
                // known, named, non-escaping type functions 
                let cloinfoGenerate eenv =
                    let eenvinner =
                        {eenv with
                             letBoundVars=(mkLocalValRef v) :: eenv.letBoundVars}
                    let cloinfo, _, _ = GetIlxClosureInfo cenv v.Range true None eenvinner (Option.get repr)
                    cloinfo
        
                let idx, realloc, eenv = AllocLocal cenv cgbuf eenv v.IsCompilerGenerated (v.CompiledName g.CompilerGlobalState, g.ilg.typ_Object, false) scopeMarks
                Local (idx, realloc, Some(ref (NamedLocalIlxClosureInfoGenerator cloinfoGenerate))), eenv
            | _ -> 
                // normal local 
                let idx, realloc, eenv = AllocLocal cenv cgbuf eenv v.IsCompilerGenerated (v.CompiledName g.CompilerGlobalState, GenTypeOfVal cenv eenv v, v.IsFixed) scopeMarks
                Local (idx, realloc, None), eenv
    let eenv = AddStorageForVal g (v, notlazy repr) eenv
    Some repr, eenv

and AllocStorageForBind cenv cgbuf scopeMarks eenv bind =
    AllocStorageForBinds cenv cgbuf scopeMarks eenv [bind]

and AllocStorageForBinds cenv cgbuf scopeMarks eenv binds =
    // phase 1 - decide representations - most are very simple.
    let reps, eenv = List.mapFold (AllocValForBind cenv cgbuf scopeMarks) eenv binds

    // Phase 2 - run the cloinfo generators for NamedLocalClosure values against the environment recording the
    // representation choices.
    reps |> List.iter (fun reprOpt ->
       match reprOpt with
       | Some repr ->
           match repr with
           | Local(_, _, Some g)
           | Env(_, _, _, Some g) ->
               match !g with
               | NamedLocalIlxClosureInfoGenerator f -> g := NamedLocalIlxClosureInfoGenerated (f eenv)
               | NamedLocalIlxClosureInfoGenerated _ -> ()
           | _ -> ()
       | _ -> ())

    eenv

and AllocValForBind cenv cgbuf (scopeMarks: Mark * Mark) eenv (TBind(v, repr, _)) =
    match v.ValReprInfo with
    | None ->
        AllocLocalVal cenv cgbuf v eenv (Some repr) scopeMarks
    | Some _ ->
        None, AllocTopValWithinExpr cenv cgbuf eenv.cloc scopeMarks v eenv


and AllocTopValWithinExpr cenv cgbuf cloc scopeMarks v eenv =
    let g = cenv.g
    // decide whether to use a shadow local or not
    let useShadowLocal =
        cenv.opts.generateDebugSymbols &&
        not cenv.opts.localOptimizationsAreOn &&
        not v.IsCompilerGenerated &&
        not v.IsMutable &&
        // Don't use shadow locals for things like functions which are not compiled as static values/properties
        IsCompiledAsStaticProperty g v

    let optShadowLocal, eenv =
        if useShadowLocal then
            let storageOpt, eenv = AllocLocalVal cenv cgbuf v eenv None scopeMarks
            match storageOpt with
            | None -> NoShadowLocal, eenv
            | Some storage -> ShadowLocal storage, eenv
        else
            NoShadowLocal, eenv

    ComputeAndAddStorageForLocalTopVal (cenv.amap, g, cenv.intraAssemblyInfo, cenv.opts.isInteractive, optShadowLocal) cloc v eenv

//--------------------------------------------------------------------------
// Generate stack save/restore and assertions - pulled into letrec by alloc*
//--------------------------------------------------------------------------

/// Save the stack
/// - [gross] because IL flushes the stack at the exn. handler
/// - and because IL requires empty stack following a forward br (jump).
and EmitSaveStack cenv cgbuf eenv m scopeMarks =
    let savedStack = (cgbuf.GetCurrentStack())
    let savedStackLocals, eenvinner =
        (eenv, savedStack) ||> List.mapFold (fun eenv ty ->
            let idx, _realloc, eenv =
                // Ensure that we have an g.CompilerGlobalState
                assert(cenv.g.CompilerGlobalState |> Option.isSome)
                AllocLocal cenv cgbuf eenv true (cenv.g.CompilerGlobalState.Value.IlxGenNiceNameGenerator.FreshCompilerGeneratedName ("spill", m), ty, false) scopeMarks
            idx, eenv)
    List.iter (EmitSetLocal cgbuf) savedStackLocals
    cgbuf.AssertEmptyStack()
    (savedStack, savedStackLocals), eenvinner (* need to return, it marks locals "live" *)

/// Restore the stack and load the result
and EmitRestoreStack cgbuf (savedStack, savedStackLocals) =
    cgbuf.AssertEmptyStack()
    List.iter2 (EmitGetLocal cgbuf) (List.rev savedStack) (List.rev savedStackLocals)

//-------------------------------------------------------------------------
//GenAttr: custom attribute generation
//-------------------------------------------------------------------------

and GenAttribArg amap g eenv x (ilArgTy: ILType) =
    let exprL expr = exprL g expr

    match x, ilArgTy with
    // Detect 'null' used for an array argument
    | Expr.Const (Const.Zero, _, _), ILType.Array _ ->
        ILAttribElem.Null

    // Detect standard constants
    | Expr.Const (c, m, _), _ ->
        let tynm = ilArgTy.TypeSpec.Name
        let isobj = (tynm = "System.Object")

        match c with
        | Const.Bool b -> ILAttribElem.Bool b
        | Const.Int32 i when isobj || tynm = "System.Int32" -> ILAttribElem.Int32 ( i)
        | Const.Int32 i when tynm = "System.SByte" -> ILAttribElem.SByte (sbyte i)
        | Const.Int32 i when tynm = "System.Int16" -> ILAttribElem.Int16 (int16 i)
        | Const.Int32 i when tynm = "System.Byte" -> ILAttribElem.Byte (byte i)
        | Const.Int32 i when tynm = "System.UInt16" ->ILAttribElem.UInt16 (uint16 i)
        | Const.Int32 i when tynm = "System.UInt32" ->ILAttribElem.UInt32 (uint32 i)
        | Const.Int32 i when tynm = "System.UInt64" ->ILAttribElem.UInt64 (uint64 (int64 i))
        | Const.SByte i -> ILAttribElem.SByte i
        | Const.Int16 i -> ILAttribElem.Int16 i
        | Const.Int32 i -> ILAttribElem.Int32 i
        | Const.Int64 i -> ILAttribElem.Int64 i
        | Const.Byte i -> ILAttribElem.Byte i
        | Const.UInt16 i -> ILAttribElem.UInt16 i
        | Const.UInt32 i -> ILAttribElem.UInt32 i
        | Const.UInt64 i -> ILAttribElem.UInt64 i
        | Const.Double i -> ILAttribElem.Double i
        | Const.Single i -> ILAttribElem.Single i
        | Const.Char i -> ILAttribElem.Char i
        | Const.Zero when isobj -> ILAttribElem.Null
        | Const.Zero when tynm = "System.String" -> ILAttribElem.String None
        | Const.Zero when tynm = "System.Type" -> ILAttribElem.Type None
        | Const.String i when isobj || tynm = "System.String" -> ILAttribElem.String (Some i)
        | _ -> error (InternalError ( "The type '" + tynm + "' may not be used as a custom attribute value", m))

    // Detect '[| ... |]' nodes
    | Expr.Op (TOp.Array, [elemTy], args, m), _ ->
        let ilElemTy = GenType amap m eenv.tyenv elemTy
        ILAttribElem.Array (ilElemTy, List.map (fun arg -> GenAttribArg amap g eenv arg ilElemTy) args)

    // Detect 'typeof<ty>' calls
    | TypeOfExpr g ty, _ ->
        ILAttribElem.Type (Some (GenType amap x.Range eenv.tyenv ty))

    // Detect 'typedefof<ty>' calls
    | TypeDefOfExpr g ty, _ ->
        ILAttribElem.TypeRef (Some (GenType amap x.Range eenv.tyenv ty).TypeRef)

    // Ignore upcasts
    | Expr.Op (TOp.Coerce, _, [arg2], _), _ ->
        GenAttribArg amap g eenv arg2 ilArgTy

    // Detect explicit enum values
    | EnumExpr g arg1, _ ->
        GenAttribArg amap g eenv arg1 ilArgTy


    // Detect bitwise or of attribute flags: one case of constant folding (a more general treatment is needed)

    | AttribBitwiseOrExpr g (arg1, arg2), _ ->
        let v1 = GenAttribArg amap g eenv arg1 ilArgTy
        let v2 = GenAttribArg amap g eenv arg2 ilArgTy
        match v1, v2 with
        | ILAttribElem.SByte i1, ILAttribElem.SByte i2 -> ILAttribElem.SByte (i1 ||| i2)
        | ILAttribElem.Int16 i1, ILAttribElem.Int16 i2-> ILAttribElem.Int16 (i1 ||| i2)
        | ILAttribElem.Int32 i1, ILAttribElem.Int32 i2-> ILAttribElem.Int32 (i1 ||| i2)
        | ILAttribElem.Int64 i1, ILAttribElem.Int64 i2-> ILAttribElem.Int64 (i1 ||| i2)
        | ILAttribElem.Byte i1, ILAttribElem.Byte i2-> ILAttribElem.Byte (i1 ||| i2)
        | ILAttribElem.UInt16 i1, ILAttribElem.UInt16 i2-> ILAttribElem.UInt16 (i1 ||| i2)
        | ILAttribElem.UInt32 i1, ILAttribElem.UInt32 i2-> ILAttribElem.UInt32 (i1 ||| i2)
        | ILAttribElem.UInt64 i1, ILAttribElem.UInt64 i2-> ILAttribElem.UInt64 (i1 ||| i2)
        | _ -> error (InternalError ("invalid custom attribute value (not a valid constant): " + showL (exprL x), x.Range))

    // Other expressions are not valid custom attribute values
    | _ ->
        error (InternalError ("invalid custom attribute value (not a constant): " + showL (exprL x), x.Range))


and GenAttr amap g eenv (Attrib(_, k, args, props, _, _, _)) =
    let props =
        props |> List.map (fun (AttribNamedArg(s, ty, fld, AttribExpr(_, expr))) ->
            let m = expr.Range
            let ilTy = GenType amap m eenv.tyenv ty
            let cval = GenAttribArg amap g eenv expr ilTy
            (s, ilTy, fld, cval))
    let mspec =
        match k with
        | ILAttrib mref -> mkILMethSpec(mref, AsObject, [], [])
        | FSAttrib vref ->
             assert(vref.IsMember)
             let mspec, _, _, _, _, _ = GetMethodSpecForMemberVal amap g (Option.get vref.MemberInfo) vref
             mspec
    let ilArgs = List.map2 (fun (AttribExpr(_, vexpr)) ty -> GenAttribArg amap g eenv vexpr ty) args mspec.FormalArgTypes
    mkILCustomAttribMethRef g.ilg (mspec, ilArgs, props)

and GenAttrs cenv eenv attrs =
    List.map (GenAttr cenv.amap cenv.g eenv) attrs

and GenCompilationArgumentCountsAttr cenv (v: Val) =
    let g = cenv.g
    [ match v.ValReprInfo with
      | Some tvi when v.IsMemberOrModuleBinding ->
          let arities = if ValSpecIsCompiledAsInstance g v then List.tail tvi.AritiesOfArgs else tvi.AritiesOfArgs
          if arities.Length > 1 then
              yield mkCompilationArgumentCountsAttr g arities
      | _ ->
          () ]      

// Create a permission set for a list of security attributes
and CreatePermissionSets cenv eenv (securityAttributes: Attrib list) =
    let g = cenv.g
    [for ((Attrib(tcref, _, actions, _, _, _, _)) as attr) in securityAttributes do
        let action = match actions with | [AttribInt32Arg act] -> act | _ -> failwith "internal error: unrecognized security action"
        let secaction = (List.assoc action (Lazy.force ILSecurityActionRevMap))
        let tref = tcref.CompiledRepresentationForNamedType
        let ilattr = GenAttr cenv.amap g eenv attr
        let _, ilNamedArgs =
            match TryDecodeILAttribute g tref (mkILCustomAttrs [ilattr]) with
            | Some(ae, na) -> ae, na
            | _ -> [], []
        let setArgs = ilNamedArgs |> List.map (fun (n, ilt, _, ilae) -> (n, ilt, ilae))
        yield IL.mkPermissionSet g.ilg (secaction, [(tref, setArgs)])]

//--------------------------------------------------------------------------
// Generate the set of modules for an assembly, and the declarations in each module
//--------------------------------------------------------------------------

/// Generate a static class at the given cloc
and GenTypeDefForCompLoc (cenv, eenv, mgbuf: AssemblyBuilder, cloc, hidden, attribs, initTrigger, eliminateIfEmpty, addAtEnd) =
    let g = cenv.g
    let tref = TypeRefForCompLoc cloc
    let tdef =
      mkILSimpleClass g.ilg
        (tref.Name,
         ComputeTypeAccess tref hidden,
         emptyILMethods,
         emptyILFields,
         emptyILTypeDefs,
         emptyILProperties,
         emptyILEvents,
         mkILCustomAttrs
           (GenAttrs cenv eenv attribs @
            (if List.contains tref.Name [TypeNameForImplicitMainMethod cloc; TypeNameForInitClass cloc; TypeNameForPrivateImplementationDetails cloc]
             then [ ]
             else [mkCompilationMappingAttr g (int SourceConstructFlags.Module)])),
         initTrigger)
    let tdef = tdef.WithSealed(true).WithAbstract(true)
    mgbuf.AddTypeDef(tref, tdef, eliminateIfEmpty, addAtEnd, None)


and GenModuleExpr cenv cgbuf qname lazyInitInfo eenv x =
    let (ModuleOrNamespaceExprWithSig(mty, def, _)) = x
    // REVIEW: the scopeMarks are used for any shadow locals we create for the module bindings
    // We use one scope for all the bindings in the module, which makes them all appear with their "default" values
    // rather than incrementally as we step through the initializations in the module. This is a little unfortunate
    // but stems from the way we add module values all at once before we generate the module itself.
    LocalScope "module" cgbuf (fun scopeMarks ->
        let sigToImplRemapInfo = ComputeRemappingFromImplementationToSignature cenv.g def mty
        let eenv = AddSignatureRemapInfo "defs" sigToImplRemapInfo eenv
        let eenv =
            // Allocate all the values, including any shadow locals for static fields
            let allocVal cloc v = AllocTopValWithinExpr cenv cgbuf cloc scopeMarks v
            AddBindingsForModuleDef allocVal eenv.cloc eenv def
        GenModuleDef cenv cgbuf qname lazyInitInfo eenv def)

and GenModuleDefs cenv cgbuf qname lazyInitInfo eenv mdefs =
    mdefs |> List.iter (GenModuleDef cenv cgbuf qname lazyInitInfo eenv)

and GenModuleDef cenv (cgbuf: CodeGenBuffer) qname lazyInitInfo eenv x =
    match x with
    | TMDefRec(_isRec, tycons, mbinds, m) ->
        tycons |> List.iter (fun tc ->
            if tc.IsExceptionDecl
            then GenExnDef cenv cgbuf.mgbuf eenv m tc
            else GenTypeDef cenv cgbuf.mgbuf lazyInitInfo eenv m tc)
        mbinds |> List.iter (GenModuleBinding cenv cgbuf qname lazyInitInfo eenv m)

    | TMDefLet(bind, _) ->
        GenBindings cenv cgbuf eenv [bind]

    | TMDefDo(e, _) ->
        GenExpr cenv cgbuf eenv SPAlways e discard

    | TMAbstract mexpr ->
        GenModuleExpr cenv cgbuf qname lazyInitInfo eenv mexpr

    | TMDefs mdefs ->
        GenModuleDefs cenv cgbuf qname lazyInitInfo eenv mdefs


// Generate a module binding
and GenModuleBinding cenv (cgbuf: CodeGenBuffer) (qname: QualifiedNameOfFile) lazyInitInfo eenv m x =
  match x with
  | ModuleOrNamespaceBinding.Binding bind ->
    GenLetRecBindings cenv cgbuf eenv ([bind], m)

  | ModuleOrNamespaceBinding.Module (mspec, mdef) ->
    let hidden = IsHiddenTycon cenv.g eenv.sigToImplRemapInfo mspec

    let eenvinner =
        if mspec.IsNamespace then eenv else
        {eenv with cloc = CompLocForFixedModule cenv.opts.fragName qname.Text mspec }

    // Create the class to hold the contents of this module. No class needed if
    // we're compiling it as a namespace.
    //
    // Most module static fields go into the "InitClass" static class.
    // However mutable static fields go into the class for the module itself.
    // So this static class ends up with a .cctor if it has mutable fields.
    //
    if not mspec.IsNamespace then
        // The use of ILTypeInit.OnAny prevents the execution of the cctor before the
        // "main" method in the case where the "main" method is implicit.
        let staticClassTrigger = (* if eenv.isFinalFile then *) ILTypeInit.OnAny (* else ILTypeInit.BeforeField *)

        GenTypeDefForCompLoc (cenv, eenvinner, cgbuf.mgbuf, eenvinner.cloc, hidden, mspec.Attribs, staticClassTrigger, false, (* atEnd= *) true)

    // Generate the declarations in the module and its initialization code
    GenModuleDef cenv cgbuf qname lazyInitInfo eenvinner mdef

    // If the module has a .cctor for some mutable fields, we need to ensure that when
    // those fields are "touched" the InitClass .cctor is forced. The InitClass .cctor will
    // then fill in the value of the mutable fields.
    if not mspec.IsNamespace && (cgbuf.mgbuf.GetCurrentFields(TypeRefForCompLoc eenvinner.cloc) |> Seq.isEmpty |> not) then
        GenForceWholeFileInitializationAsPartOfCCtor cenv cgbuf.mgbuf lazyInitInfo (TypeRefForCompLoc eenvinner.cloc) mspec.Range


/// Generate the namespace fragments in a single file
and GenTopImpl cenv (mgbuf: AssemblyBuilder) mainInfoOpt eenv (TImplFile (qname, _, mexpr, hasExplicitEntryPoint, isScript, anonRecdTypes), optimizeDuringCodeGen) =
    let g = cenv.g
    let m = qname.Range

    // Generate all the anonymous record types mentioned anywhere in this module
    for anonInfo in anonRecdTypes.Values do
        mgbuf.GenerateAnonType((fun ilThisTy -> GenToStringMethod cenv eenv ilThisTy m), anonInfo)

    let eenv = {eenv with cloc = { eenv.cloc with TopImplQualifiedName = qname.Text } }

    cenv.optimizeDuringCodeGen <- optimizeDuringCodeGen

    // This is used to point the inner classes back to the startup module for initialization purposes
    let isFinalFile = Option.isSome mainInfoOpt

    let initClassCompLoc = CompLocForInitClass eenv.cloc
    let initClassTy = mkILTyForCompLoc initClassCompLoc

    let initClassTrigger = (* if isFinalFile then *) ILTypeInit.OnAny (* else ILTypeInit.BeforeField *)

    let eenv = {eenv with cloc = initClassCompLoc
                          isFinalFile = isFinalFile
                          someTypeInThisAssembly = initClassTy }

    // Create the class to hold the initialization code and static fields for this file.
    //     internal static class $<StartupCode...> {}
    // Put it at the end since that gives an approximation of dependency order (to aid FSI.EXE's code generator - see FSharp 1.0 5548)
    GenTypeDefForCompLoc (cenv, eenv, mgbuf, initClassCompLoc, useHiddenInitCode, [], initClassTrigger, false, (*atEnd=*)true)

    // lazyInitInfo is an accumulator of functions which add the forced initialization of the storage module to
    //    - mutable fields in public modules
    //    - static "let" bindings in types
    // These functions only get executed/committed if we actually end up producing some code for the .cctor for the storage module.
    // The existence of .cctors adds costs to execution, so this is a half-sensible attempt to avoid adding them when possible.
    let lazyInitInfo = new ResizeArray<ILFieldSpec -> ILInstr list -> ILInstr list -> unit>()

    // codegen .cctor/main for outer module
    let clocCcu = CompLocForCcu cenv.viewCcu

    // This method name is only used internally in ilxgen.fs to aid debugging
    let methodName =
        match mainInfoOpt with
        //   Library file
        | None -> ".cctor"
        //   Final file, explicit entry point
        | Some _ when hasExplicitEntryPoint -> ".cctor"
        //   Final file, implicit entry point
        | Some _ -> mainMethName
    
    // topInstrs is ILInstr[] and contains the abstract IL for this file's top-level actions. topCode is the ILMethodBody for that same code.
    let topInstrs, topCode =
        CodeGenMethod cenv mgbuf
            ([], methodName, eenv, 0,
             (fun cgbuf eenv ->
                  GenModuleExpr cenv cgbuf qname lazyInitInfo eenv mexpr
                  CG.EmitInstr cgbuf (pop 0) Push0 I_ret), m)

    // The code generation for the initialization is now complete and the IL code is in topCode.
    // Make a .cctor and/or main method to contain the code. This initializes all modules.
    //   Library file (mainInfoOpt = None) : optional .cctor if topCode has initialization effect
    //   Final file, explicit entry point (mainInfoOpt = Some _, GetExplicitEntryPointInfo() = Some) : main + optional .cctor if topCode has initialization effect
    //   Final file, implicit entry point (mainInfoOpt = Some _, GetExplicitEntryPointInfo() = None) : main + initialize + optional .cctor calling initialize
    let doesSomething = CheckCodeDoesSomething topCode.Code

    // Make a FEEFEE instruction to mark hidden code regions
    // We expect the first instruction to be a sequence point when generating debug symbols
    let feefee, seqpt =
        if topInstrs.Length > 1 then
            match topInstrs.[0] with
            | I_seqpoint sp as i -> [ FeeFeeInstr cenv sp.Document ], [ i ]
            | _ -> [], []
        else
            [], []

    begin

        match mainInfoOpt with

        // Final file in .EXE
        | Some mainInfo ->

            // Generate an explicit main method. If necessary, make a class constructor as
            // well for the bindings earlier in the file containing the entry point.
            match mgbuf.GetExplicitEntryPointInfo() with

            // Final file, explicit entry point: place the code in a .cctor, and add code to main that forces the .cctor (if topCode has initialization effect).
            | Some tref ->       
                if doesSomething then
                    lazyInitInfo.Add (fun fspec feefee seqpt ->
                        // This adds the explicit init of the .cctor to the explicit entry point main method
                        mgbuf.AddExplicitInitToSpecificMethodDef((fun md -> md.IsEntryPoint), tref, fspec, GenPossibleILSourceMarker cenv m, feefee, seqpt))

                    let cctorMethDef = mkILClassCtor (MethodBody.IL topCode)
                    mgbuf.AddMethodDef(initClassTy.TypeRef, cctorMethDef)

            // Final file, implicit entry point. We generate no .cctor.
            //       void main@() {
            //             <topCode>
            //    }
            | None ->

                let ilAttrs = mkILCustomAttrs (GenAttrs cenv eenv mainInfo)
                if not cenv.opts.isInteractive && not doesSomething then
                    let errorM = m.EndRange
                    warning (Error(FSComp.SR.ilMainModuleEmpty(), errorM))

                // generate main@
                let ilMainMethodDef =
                    let mdef = mkILNonGenericStaticMethod(mainMethName, ILMemberAccess.Public, [], mkILReturn ILType.Void, MethodBody.IL topCode)
                    mdef.With(isEntryPoint= true, customAttrs = ilAttrs)

                mgbuf.AddMethodDef(initClassTy.TypeRef, ilMainMethodDef)


        //   Library file: generate an optional .cctor if topCode has initialization effect
        | None ->
            if doesSomething then

                // Add the cctor
                let cctorMethDef = mkILClassCtor (MethodBody.IL topCode)
                mgbuf.AddMethodDef(initClassTy.TypeRef, cctorMethDef)


    end

    // Commit the directed initializations
    if doesSomething then
        // Create the field to act as the target for the forced initialization.
        // Why do this for the final file?
        // There is no need to do this for a final file with an implicit entry point. For an explicit entry point in lazyInitInfo.
        let initFieldName = CompilerGeneratedName "init"
        let ilFieldDef =
            mkILStaticField (initFieldName, g.ilg.typ_Int32, None, None, ComputeMemberAccess true)
            |> g.AddFieldNeverAttrs
            |> g.AddFieldGeneratedAttrs

        let fspec = mkILFieldSpecInTy (initClassTy, initFieldName, cenv. g.ilg.typ_Int32)
        CountStaticFieldDef()
        mgbuf.AddFieldDef(initClassTy.TypeRef, ilFieldDef)

        // Run the imperative (yuck!) actions that force the generation
        // of references to the cctor for nested modules etc.
        lazyInitInfo |> Seq.iter (fun f -> f fspec feefee seqpt)

        if isScript && not isFinalFile then
            mgbuf.AddScriptInitFieldSpec(fspec, m)

    // Compute the ilxgenEnv after the generation of the module, i.e. the residue need to generate anything that
    // uses the constructs exported from this module.
    // We add the module type all over again. Note no shadow locals for static fields needed here since they are only relevant to the main/.cctor
    let eenvafter =
        let allocVal = ComputeAndAddStorageForLocalTopVal (cenv.amap, g, cenv.intraAssemblyInfo, cenv.opts.isInteractive, NoShadowLocal)
        AddBindingsForLocalModuleType allocVal clocCcu eenv mexpr.Type

    eenvafter

and GenForceWholeFileInitializationAsPartOfCCtor cenv (mgbuf: AssemblyBuilder) (lazyInitInfo: ResizeArray<_>) tref m =
    // Authoring a .cctor with effects forces the cctor for the 'initialization' module by doing a dummy store & load of a field
    // Doing both a store and load keeps FxCop happier because it thinks the field is useful
    lazyInitInfo.Add (fun fspec feefee seqpt -> mgbuf.AddExplicitInitToSpecificMethodDef((fun md -> md.Name = ".cctor"), tref, fspec, GenPossibleILSourceMarker cenv m, feefee, seqpt))


/// Generate an Equals method.
and GenEqualsOverrideCallingIComparable cenv (tcref: TyconRef, ilThisTy, _ilThatTy) =
    let g = cenv.g
    let mspec = mkILNonGenericInstanceMethSpecInTy (g.iltyp_IComparable, "CompareTo", [g.ilg.typ_Object], g.ilg.typ_Int32)

    mkILNonGenericVirtualMethod
        ("Equals", ILMemberAccess.Public,
         [mkILParamNamed ("obj", g.ilg.typ_Object)],
         mkILReturn g.ilg.typ_Bool,
         mkMethodBody(true, [], 2,
                         nonBranchingInstrsToCode
                            [ yield mkLdarg0
                              yield mkLdarg 1us
                              if tcref.IsStructOrEnumTycon then
                                  yield I_callconstraint ( Normalcall, ilThisTy, mspec, None)
                              else
                                  yield I_callvirt ( Normalcall, mspec, None)
                              yield mkLdcInt32 0
                              yield AI_ceq ],
                         None))
    |> AddNonUserCompilerGeneratedAttribs g

and GenFieldInit m c =
    match c with
    | ConstToILFieldInit fieldInit -> fieldInit
    | _ -> error(Error(FSComp.SR.ilTypeCannotBeUsedForLiteralField(), m))

and GenAbstractBinding cenv eenv tref (vref: ValRef) =
    assert(vref.IsMember)
    let g = cenv.g
    let m = vref.Range
    let memberInfo = Option.get vref.MemberInfo
    let attribs = vref.Attribs
    let hasPreserveSigImplFlag, hasSynchronizedImplFlag, hasNoInliningFlag, hasAggressiveInliningImplFlag, attribs = ComputeMethodImplAttribs cenv vref.Deref attribs
    if memberInfo.MemberFlags.IsDispatchSlot && not memberInfo.IsImplemented then
        let ilAttrs =
            [ yield! GenAttrs cenv eenv attribs
              yield! GenCompilationArgumentCountsAttr cenv vref.Deref ]
    
        let mspec, ctps, mtps, argInfos, retInfo, methodArgTys = GetMethodSpecForMemberVal cenv.amap g memberInfo vref
        let eenvForMeth = EnvForTypars (ctps@mtps) eenv
        let ilMethTypars = GenGenericParams cenv eenvForMeth mtps
        let ilReturn = GenReturnInfo cenv eenvForMeth mspec.FormalReturnType retInfo
        let ilParams = GenParams cenv eenvForMeth mspec argInfos methodArgTys None
    
        let compileAsInstance = ValRefIsCompiledAsInstanceMember g vref
        let mdef = mkILGenericVirtualMethod (vref.CompiledName g.CompilerGlobalState, ILMemberAccess.Public, ilMethTypars, ilParams, ilReturn, MethodBody.Abstract)

        let mdef = fixupVirtualSlotFlags mdef
        let mdef =
            if mdef.IsVirtual then
                mdef.WithFinal(memberInfo.MemberFlags.IsFinal).WithAbstract(memberInfo.MemberFlags.IsDispatchSlot)
            else mdef
        let mdef =
             mdef.WithPreserveSig(hasPreserveSigImplFlag)
                 .WithSynchronized(hasSynchronizedImplFlag)
                 .WithNoInlining(hasNoInliningFlag)
                 .WithAggressiveInlining(hasAggressiveInliningImplFlag)
    
        match memberInfo.MemberFlags.MemberKind with
        | MemberKind.ClassConstructor
        | MemberKind.Constructor
        | MemberKind.Member ->
             let mdef = mdef.With(customAttrs= mkILCustomAttrs ilAttrs)
             [mdef], [], []
        | MemberKind.PropertyGetSet -> error(Error(FSComp.SR.ilUnexpectedGetSetAnnotation(), m))
        | MemberKind.PropertySet | MemberKind.PropertyGet ->
             let v = vref.Deref
             let vtyp = ReturnTypeOfPropertyVal g v
             if CompileAsEvent g attribs then
               
                 let edef = GenEventForProperty cenv eenvForMeth mspec v ilAttrs m vtyp
                 [], [], [edef]
             else
                 let ilPropDef =
                     let ilPropTy = GenType cenv.amap m eenvForMeth.tyenv vtyp
                     let ilArgTys = v |> ArgInfosOfPropertyVal g |> List.map fst |> GenTypes cenv.amap m eenvForMeth.tyenv
                     GenPropertyForMethodDef compileAsInstance tref mdef v memberInfo ilArgTys ilPropTy (mkILCustomAttrs ilAttrs) None
                 let mdef = mdef.WithSpecialName
                 [mdef], [ilPropDef], []

    else
        [], [], []

/// Generate a ToString method that calls 'sprintf "%A"'
and GenToStringMethod cenv eenv ilThisTy m = 
    let g = cenv.g
    [ match (eenv.valsInScope.TryFind cenv.g.sprintf_vref.Deref,
             eenv.valsInScope.TryFind cenv.g.new_format_vref.Deref) with
      | Some(Lazy(Method(_, _, sprintfMethSpec, _, _, _, _))), Some(Lazy(Method(_, _, newFormatMethSpec, _, _, _, _))) ->
               // The type returned by the 'sprintf' call
               let funcTy = EraseClosures.mkILFuncTy g.ilxPubCloEnv ilThisTy g.ilg.typ_String
               // Give the instantiation of the printf format object, i.e. a Format`5 object compatible with StringFormat<ilThisTy>
               let newFormatMethSpec = mkILMethSpec(newFormatMethSpec.MethodRef, AsObject,
                                               [// 'T -> string'
                                               funcTy
                                               // rest follow from 'StringFormat<T>'
                                               GenUnitTy cenv eenv m  
                                               g.ilg.typ_String 
                                               g.ilg.typ_String 
                                               ilThisTy], [])
               // Instantiate with our own type
               let sprintfMethSpec = mkILMethSpec(sprintfMethSpec.MethodRef, AsObject, [], [funcTy])
               // Here's the body of the method. Call printf, then invoke the function it returns
               let callInstrs = EraseClosures.mkCallFunc g.ilxPubCloEnv (fun _ -> 0us) eenv.tyenv.Count Normalcall (Apps_app(ilThisTy, Apps_done g.ilg.typ_String))
               let mdef = 
                   mkILNonGenericVirtualMethod ("ToString", ILMemberAccess.Public, [],
                        mkILReturn g.ilg.typ_String,
                        mkMethodBody (true, [], 2, nonBranchingInstrsToCode 
                                ([ // load the hardwired format string
                                    yield I_ldstr "%+A"
                                    // make the printf format object
                                    yield mkNormalNewobj newFormatMethSpec
                                    // call sprintf
                                    yield mkNormalCall sprintfMethSpec
                                    // call the function returned by sprintf
                                    yield mkLdarg0
                                    if ilThisTy.Boxity = ILBoxity.AsValue then
                                        yield mkNormalLdobj ilThisTy ] @
                                    callInstrs),
                                None))
               let mdef = mdef.With(customAttrs = mkILCustomAttrs [ g.CompilerGeneratedAttribute ])
               yield mdef
      | _ -> () ]

and GenTypeDef cenv mgbuf lazyInitInfo eenv m (tycon: Tycon) =
    let g = cenv.g
    let tcref = mkLocalTyconRef tycon
    if tycon.IsTypeAbbrev then () else
    match tycon.TypeReprInfo with
#if !NO_EXTENSIONTYPING
    | TProvidedNamespaceExtensionPoint _ -> ()
    | TProvidedTypeExtensionPoint _ -> ()
#endif
    | TNoRepr -> ()
    | TAsmRepr _ | TILObjectRepr _ | TMeasureableRepr _ -> ()
    | TFSharpObjectRepr _ | TRecdRepr _ | TUnionRepr _ ->
        let eenvinner = ReplaceTyenv (TypeReprEnv.ForTycon tycon) eenv
        let thisTy = generalizedTyconRef g tcref

        let ilThisTy = GenType cenv.amap m eenvinner.tyenv thisTy
        let tref = ilThisTy.TypeRef
        let ilGenParams = GenGenericParams cenv eenvinner tycon.TyparsNoRange
        let ilIntfTys = tycon.ImmediateInterfaceTypesOfFSharpTycon |> List.map (GenType cenv.amap m eenvinner.tyenv)
        let ilTypeName = tref.Name

        let hidden = IsHiddenTycon g eenv.sigToImplRemapInfo tycon
        let hiddenRepr = hidden || IsHiddenTyconRepr g eenv.sigToImplRemapInfo tycon
        let access = ComputeTypeAccess tref hidden

        // The implicit augmentation doesn't actually create CompareTo(object) or Object.Equals
        // So we do it here.
        //
        // Note you only have to implement 'System.IComparable' to customize structural comparison AND equality on F# types
        // See also FinalTypeDefinitionChecksAtEndOfInferenceScope in tc.fs
        //  
        // Generate an Equals method implemented via IComparable if the type EXPLICITLY implements IComparable.
        // HOWEVER, if the type doesn't override Object.Equals already.
        let augmentOverrideMethodDefs =

              (if Option.isNone tycon.GeneratedCompareToValues &&
                  Option.isNone tycon.GeneratedHashAndEqualsValues &&
                  tycon.HasInterface g g.mk_IComparable_ty &&
                  not (tycon.HasOverride g "Equals" [g.obj_ty]) &&
                  not tycon.IsFSharpInterfaceTycon
               then
                  [ GenEqualsOverrideCallingIComparable cenv (tcref, ilThisTy, ilThisTy) ]
               else [])

        // Generate the interface slots and abstract slots.
        let abstractMethodDefs, abstractPropDefs, abstractEventDefs =
            if tycon.IsFSharpDelegateTycon then
                [], [], []
            else
                // sort by order of declaration
                // REVIEW: this should be based off tcaug_adhoc_list, which is in declaration order
                tycon.MembersOfFSharpTyconSorted
                |> List.sortWith (fun v1 v2 -> rangeOrder.Compare(v1.DefinitionRange, v2.DefinitionRange))
                |> List.map (GenAbstractBinding cenv eenv tref)
                |> List.unzip3
                |> mapTriple (List.concat, List.concat, List.concat)


        let abstractPropDefs = abstractPropDefs |> MergePropertyDefs m
        let isAbstract = isAbstractTycon tycon

        // Generate all the method impls showing how various abstract slots and interface slots get implemented
        // REVIEW: no method impl generated for IStructuralHash or ICompare
        let methodImpls =
            [ for vref in tycon.MembersOfFSharpTyconByName |> NameMultiMap.range do
                 assert(vref.IsMember)
                 let memberInfo = vref.MemberInfo.Value
                 if memberInfo.MemberFlags.IsOverrideOrExplicitImpl && not (CompileAsEvent g vref.Attribs) then

                     for slotsig in memberInfo.ImplementedSlotSigs do

                         if isInterfaceTy g slotsig.ImplementedType then

                             match vref.ValReprInfo with
                             | Some _ ->

                                 let memberParentTypars, memberMethodTypars =
                                     match PartitionValRefTypars g vref with
                                     | Some(_, memberParentTypars, memberMethodTypars, _, _) -> memberParentTypars, memberMethodTypars
                                     | None -> [], []

                                 let useMethodImpl = true
                                 let eenvUnderTypars = EnvForTypars memberParentTypars eenv
                                 let _, methodImplGenerator = GenMethodImpl cenv eenvUnderTypars (useMethodImpl, slotsig) m
                                 if useMethodImpl then
                                     yield methodImplGenerator (ilThisTy, memberMethodTypars)

                             | _ -> () ]
    
        // Try to add a DefaultMemberAttribute for the 'Item' property
        let defaultMemberAttrs =
            // REVIEW: this should be based off tcaug_adhoc_list, which is in declaration order
            tycon.MembersOfFSharpTyconSorted
            |> List.tryPick (fun vref ->
                let name = vref.DisplayName
                match vref.MemberInfo with
                | None -> None
                | Some memberInfo -> 
                    match name, memberInfo.MemberFlags.MemberKind with 
                    | ("Item" | "op_IndexedLookup"), (MemberKind.PropertyGet  | MemberKind.PropertySet) when not (isNil (ArgInfosOfPropertyVal g vref.Deref)) ->
                        Some( mkILCustomAttribute g.ilg (g.FindSysILTypeRef "System.Reflection.DefaultMemberAttribute", [g.ilg.typ_String], [ILAttribElem.String(Some(name))], []) ) 
                    | _ -> None)
            |> Option.toList

        let tyconRepr = tycon.TypeReprInfo

        // DebugDisplayAttribute gets copied to the subtypes generated as part of DU compilation
        let debugDisplayAttrs, normalAttrs = tycon.Attribs |> List.partition (IsMatchingFSharpAttribute g g.attrib_DebuggerDisplayAttribute)
        let securityAttrs, normalAttrs = normalAttrs |> List.partition (fun a -> IsSecurityAttribute g cenv.amap cenv.casApplied a m)
        let generateDebugDisplayAttribute = not g.compilingFslib && tycon.IsUnionTycon && isNil debugDisplayAttrs
        let generateDebugProxies =
            (not (tyconRefEq g tcref g.unit_tcr_canon) &&
             not (HasFSharpAttribute g g.attrib_DebuggerTypeProxyAttribute tycon.Attribs))

        let permissionSets = CreatePermissionSets cenv eenv securityAttrs
        let secDecls = if List.isEmpty securityAttrs then emptyILSecurityDecls else mkILSecurityDecls permissionSets
    
        let ilDebugDisplayAttributes =
            [ yield! GenAttrs cenv eenv debugDisplayAttrs
              if generateDebugDisplayAttribute then
                  yield g.mkDebuggerDisplayAttribute ("{" + debugDisplayMethodName + "(),nq}")  ]

        let ilCustomAttrs =
          [ yield! defaultMemberAttrs
            yield! normalAttrs
                      |> List.filter (IsMatchingFSharpAttribute g g.attrib_StructLayoutAttribute >> not)
                      |> GenAttrs cenv eenv
            yield! ilDebugDisplayAttributes ]

        let reprAccess = ComputeMemberAccess hiddenRepr


        let ilTypeDefKind =
           match tyconRepr with
           | TFSharpObjectRepr o ->
               match o.fsobjmodel_kind with
               | TTyconClass -> ILTypeDefKind.Class
               | TTyconStruct -> ILTypeDefKind.ValueType
               | TTyconInterface -> ILTypeDefKind.Interface
               | TTyconEnum -> ILTypeDefKind.Enum
               | TTyconDelegate _ -> ILTypeDefKind.Delegate
           | TRecdRepr _ | TUnionRepr _ when tycon.IsStructOrEnumTycon -> ILTypeDefKind.ValueType
           | _ -> ILTypeDefKind.Class

        let requiresExtraField =
            let isEmptyStruct =
                (match ilTypeDefKind with ILTypeDefKind.ValueType -> true | _ -> false) &&
                // All structs are sequential by default
                // Structs with no instance fields get size 1, pack 0
                tycon.AllFieldsArray |> Array.forall (fun f -> f.IsStatic)

            isEmptyStruct && cenv.opts.workAroundReflectionEmitBugs && not tycon.TyparsNoRange.IsEmpty
        
        // Compute a bunch of useful things for each field
        let isCLIMutable = (TryFindFSharpBoolAttribute  g g.attrib_CLIMutableAttribute tycon.Attribs = Some true)
        let fieldSummaries =

             [ for fspec in tycon.AllFieldsArray do

                   let useGenuineField = useGenuineField tycon fspec

                   // The property (or genuine IL field) is hidden in these circumstances:
                   //     - secret fields apart from "__value" fields for enums
                   //     - the representation of the type is hidden
                   //     - the F# field is hidden by a signature or private declaration
                   let isPropHidden =
                        // Enums always have public cases irrespective of Enum Visibility
                        if tycon.IsEnumTycon then false
                        else
                            (fspec.IsCompilerGenerated || hiddenRepr ||
                             IsHiddenRecdField eenv.sigToImplRemapInfo (tcref.MakeNestedRecdFieldRef fspec))
                   let ilType = GenType cenv.amap m eenvinner.tyenv fspec.FormalType
                   let ilFieldName = ComputeFieldName tycon fspec
                    
                   yield (useGenuineField, ilFieldName, fspec.IsMutable, fspec.IsStatic, fspec.PropertyAttribs, ilType, isPropHidden, fspec) ]
                
        // Generate the IL fields
        let ilFieldDefs =
             [ for (useGenuineField, ilFieldName, isFSharpMutable, isStatic, _, ilPropType, isPropHidden, fspec) in fieldSummaries do

                  let ilFieldOffset =
                     match TryFindFSharpAttribute g g.attrib_FieldOffsetAttribute fspec.FieldAttribs with
                     | Some (Attrib(_, _, [ AttribInt32Arg fieldOffset ], _, _, _, _))  ->
                         Some fieldOffset
                     | Some (Attrib(_, _, _, _, _, _, m)) ->
                         errorR(Error(FSComp.SR.ilFieldOffsetAttributeCouldNotBeDecoded(), m))
                         None
                     | _ ->
                         None

                  let attribs =
                      [ // If using a field then all the attributes go on the field
                        // See also FSharp 1.0 Bug 4727: once we start compiling them as real mutable fields, you should not be able to target both "property" for "val mutable" fields in classes

                        if useGenuineField then yield! fspec.PropertyAttribs
                        yield! fspec.FieldAttribs ]

                            
                  let ilNotSerialized = HasFSharpAttributeOpt g g.attrib_NonSerializedAttribute attribs
                  
                  let fattribs = 
                      attribs
                      // Do not generate FieldOffset as a true CLI custom attribute, since it is implied by other corresponding CLI metadata 
                      |> List.filter (IsMatchingFSharpAttribute g g.attrib_FieldOffsetAttribute >> not) 
                      // Do not generate NonSerialized as a true CLI custom attribute, since it is implied by other corresponding CLI metadata 
                      |> List.filter (IsMatchingFSharpAttributeOpt g g.attrib_NonSerializedAttribute >> not) 

                  let ilFieldMarshal, fattribs = GenMarshal cenv fattribs

                  // The IL field is hidden if the property/field is hidden OR we're using a property AND the field is not mutable (because we can take the address of a mutable field).
                  // Otherwise fields are always accessed via their property getters/setters
                  let isFieldHidden = isPropHidden || (not useGenuineField && not isFSharpMutable)
                  
                  let extraAttribs = 
                     match tyconRepr with 
                     | TRecdRepr _ when not useGenuineField -> [ g.DebuggerBrowsableNeverAttribute ] // hide fields in records in debug display
                     | _ -> [] // don't hide fields in classes in debug display

                  let access = ComputeMemberAccess isFieldHidden
                  let literalValue = Option.map (GenFieldInit m) fspec.LiteralValue
              
                  let fdef =
                      ILFieldDef(name = ilFieldName,
                                 fieldType = ilPropType,
                                 attributes = enum 0,
                                 data = None,
                                 literalValue = None,
                                 offset = ilFieldOffset,
                                 marshal = None,
                                 customAttrs = mkILCustomAttrs (GenAttrs cenv eenv fattribs @ extraAttribs))
                        .WithAccess(access)
                        .WithStatic(isStatic)
                        .WithSpecialName(ilFieldName="value__" && tycon.IsEnumTycon)
                        .WithNotSerialized(ilNotSerialized)
                        .WithLiteralDefaultValue(literalValue)
                        .WithFieldMarshal(ilFieldMarshal)
                  yield fdef

               if requiresExtraField then 
                   yield mkILInstanceField ("__dummy", g.ilg.typ_Int32, None, ILMemberAccess.Assembly) ]
         
        // Generate property definitions for the fields compiled as properties 
        let ilPropertyDefsForFields = 
             [ for (i, (useGenuineField, _, isFSharpMutable, isStatic, propAttribs, ilPropType, _, fspec)) in Seq.indexed fieldSummaries do
                 if not useGenuineField then 
                     let ilCallingConv = if isStatic then ILCallingConv.Static else ILCallingConv.Instance
                     let ilPropName = fspec.Name
                     let ilHasSetter = isCLIMutable || isFSharpMutable
                     let ilFieldAttrs = GenAttrs cenv eenv propAttribs @ [mkCompilationMappingAttrWithSeqNum g (int SourceConstructFlags.Field) i]
                     yield
                       ILPropertyDef(name= ilPropName,
                                     attributes= PropertyAttributes.None,
                                     setMethod= (if ilHasSetter then Some(mkILMethRef(tref, ilCallingConv, "set_" + ilPropName, 0, [ilPropType], ILType.Void)) else None),
                                     getMethod= Some(mkILMethRef(tref, ilCallingConv, "get_" + ilPropName, 0, [], ilPropType)),
                                     callingConv= ilCallingConv.ThisConv,
                                     propertyType= ilPropType,
                                     init= None,
                                     args= [],
                                     customAttrs = mkILCustomAttrs ilFieldAttrs) ]
     
        let methodDefs =
            [ // Generate property getter methods for those fields that have properties
              for (useGenuineField, ilFieldName, _, isStatic, _, ilPropType, isPropHidden, fspec) in fieldSummaries do
                if not useGenuineField then
                    let ilPropName = fspec.Name
                    let ilMethName = "get_" + ilPropName
                    let access = ComputeMemberAccess isPropHidden
                    yield mkLdfldMethodDef (ilMethName, access, isStatic, ilThisTy, ilFieldName, ilPropType)

              // Generate property setter methods for the mutable fields
              for (useGenuineField, ilFieldName, isFSharpMutable, isStatic, _, ilPropType, isPropHidden, fspec) in fieldSummaries do
                let ilHasSetter = (isCLIMutable || isFSharpMutable) && not useGenuineField
                if ilHasSetter then
                    let ilPropName = fspec.Name
                    let ilFieldSpec = mkILFieldSpecInTy(ilThisTy, ilFieldName, ilPropType)
                    let ilMethName = "set_" + ilPropName
                    let ilParams = [mkILParamNamed("value", ilPropType)]
                    let ilReturn = mkILReturn ILType.Void
                    let iLAccess = ComputeMemberAccess isPropHidden
                    let ilMethodDef =
                         if isStatic then
                             mkILNonGenericStaticMethod
                               (ilMethName, iLAccess, ilParams, ilReturn,
                                  mkMethodBody(true, [], 2, nonBranchingInstrsToCode ([ mkLdarg0;mkNormalStsfld ilFieldSpec]), None))
                         else
                             mkILNonGenericInstanceMethod
                               (ilMethName, iLAccess, ilParams, ilReturn,
                                  mkMethodBody(true, [], 2, nonBranchingInstrsToCode ([ mkLdarg0;mkLdarg 1us;mkNormalStfld ilFieldSpec]), None))
                    yield ilMethodDef.WithSpecialName

              if generateDebugDisplayAttribute then
                  let (|Lazy|) (x: Lazy<_>) = x.Force()
                  match (eenv.valsInScope.TryFind g.sprintf_vref.Deref,
                         eenv.valsInScope.TryFind g.new_format_vref.Deref) with
                  | Some(Lazy(Method(_, _, sprintfMethSpec, _, _, _, _))), Some(Lazy(Method(_, _, newFormatMethSpec, _, _, _, _))) ->
                      // The type returned by the 'sprintf' call
                      let funcTy = EraseClosures.mkILFuncTy g.ilxPubCloEnv ilThisTy g.ilg.typ_String
                      // Give the instantiation of the printf format object, i.e. a Format`5 object compatible with StringFormat<ilThisTy>
                      let newFormatMethSpec = mkILMethSpec(newFormatMethSpec.MethodRef, AsObject,
                                                      [// 'T -> string'
                                                       funcTy
                                                       // rest follow from 'StringFormat<T>'
                                                       GenUnitTy cenv eenv m  
                                                       g.ilg.typ_String 
                                                       g.ilg.typ_String 
                                                       g.ilg.typ_String], [])
                      // Instantiate with our own type
                      let sprintfMethSpec = mkILMethSpec(sprintfMethSpec.MethodRef, AsObject, [], [funcTy])
                      // Here's the body of the method. Call printf, then invoke the function it returns
                      let callInstrs = EraseClosures.mkCallFunc g.ilxPubCloEnv (fun _ -> 0us) eenv.tyenv.Count Normalcall (Apps_app(ilThisTy, Apps_done g.ilg.typ_String))
                      let ilMethodDef = mkILNonGenericInstanceMethod (debugDisplayMethodName,ILMemberAccess.Assembly, [],
                                                   mkILReturn g.ilg.typ_Object,
                                                   mkMethodBody 
                                                         (true, [], 2,
                                                          nonBranchingInstrsToCode 
                                                            ([ // load the hardwired format string
                                                               yield I_ldstr "%+0.8A"
                                                               // make the printf format object
                                                               yield mkNormalNewobj newFormatMethSpec
                                                               // call sprintf
                                                               yield mkNormalCall sprintfMethSpec
                                                               // call the function returned by sprintf
                                                               yield mkLdarg0
                                                               if ilThisTy.Boxity = ILBoxity.AsValue then
                                                                  yield mkNormalLdobj ilThisTy ] @
                                                             callInstrs),
                                                          None))
                      yield ilMethodDef.WithSpecialName |> AddNonUserCompilerGeneratedAttribs g
                  | None, _ ->
                      //printfn "sprintf not found"
                      ()
                  | _, None ->
                      //printfn "new format not found"
                      ()
                  | _ ->
                      //printfn "neither found, or non-method"
                      ()

              // Build record constructors and the funky methods that go with records and delegate types.
              // Constructors and delegate methods have the same access as the representation
              match tyconRepr with
              | TRecdRepr _ when not (tycon.IsEnumTycon) ->
                 // No constructor for enum types
                 // Otherwise find all the non-static, non zero-init fields and build a constructor
                 let relevantFields =
                     fieldSummaries
                     |> List.filter (fun (_, _, _, isStatic, _, _, _, fspec) -> not isStatic && not fspec.IsZeroInit)

                 let fieldNamesAndTypes =
                     relevantFields
                     |> List.map (fun (_, ilFieldName, _, _, _, ilPropType, _, fspec) -> (fspec.Name, ilFieldName, ilPropType))

                 let isStructRecord = tycon.IsStructRecordOrUnionTycon

                 // No type spec if the record is a value type
                 let spec = if isStructRecord then None else Some(g.ilg.typ_Object.TypeSpec)
                 let ilMethodDef = mkILSimpleStorageCtorWithParamNames(None, spec, ilThisTy, [], ChooseParamNames fieldNamesAndTypes, reprAccess)

                 yield ilMethodDef
                 // FSharp 1.0 bug 1988: Explicitly setting the ComVisible(true) attribute on an F# type causes an F# record to be emitted in a way that enables mutation for COM interop scenarios
                 // FSharp 3.0 feature: adding CLIMutable to a record type causes emit of default constructor, and all fields get property setters
                 // Records that are value types do not create a default constructor with CLIMutable or ComVisible
                 if not isStructRecord && (isCLIMutable || (TryFindFSharpBoolAttribute g g.attrib_ComVisibleAttribute tycon.Attribs = Some true)) then
                     yield mkILSimpleStorageCtor(None, Some g.ilg.typ_Object.TypeSpec, ilThisTy, [], [], reprAccess) 
                 
                 if not (tycon.HasMember g "ToString" []) then
                    yield! GenToStringMethod cenv eenv ilThisTy m

              | TFSharpObjectRepr r when tycon.IsFSharpDelegateTycon ->

                 // Build all the methods that go with a delegate type
                 match r.fsobjmodel_kind with
                 | TTyconDelegate ss ->
                     let p, r =
                         // When "type delegateTy = delegate of unit -> returnTy",
                         // suppress the unit arg from delegate .Invoke vslot.
                         let (TSlotSig(nm, ty, ctps, mtps, paraml, returnTy)) = ss
                         let paraml =
                             match paraml with
                             | [[tsp]] when isUnitTy g tsp.Type -> [] (* suppress unit arg *)
                             | paraml -> paraml
                         GenActualSlotsig m cenv eenvinner (TSlotSig(nm, ty, ctps, mtps, paraml, returnTy)) [] []
                     yield! mkILDelegateMethods reprAccess g.ilg (g.iltyp_AsyncCallback, g.iltyp_IAsyncResult) (p, r)
                 | _ -> 
                     ()
              | TUnionRepr _ when not (tycon.HasMember g "ToString" []) -> 
                  yield! GenToStringMethod cenv eenv ilThisTy m
              | _ -> () ]
          
        let ilMethods = methodDefs @ augmentOverrideMethodDefs @ abstractMethodDefs
        let ilProperties = mkILProperties (ilPropertyDefsForFields @ abstractPropDefs)
        let ilEvents = mkILEvents abstractEventDefs
        let ilFields = mkILFields ilFieldDefs
        
        let tdef, tdefDiscards =
           let isSerializable = (TryFindFSharpBoolAttribute g g.attrib_AutoSerializableAttribute tycon.Attribs <> Some false)

           match tycon.TypeReprInfo with
           | TILObjectRepr _ ->
               let tdef = tycon.ILTyconRawMetadata.WithAccess access
               let tdef = tdef.With(customAttrs = mkILCustomAttrs ilCustomAttrs, genericParams = ilGenParams)
               tdef, None

           | TRecdRepr _ | TFSharpObjectRepr _ as tyconRepr  ->
               let super = superOfTycon g tycon
               let ilBaseTy = GenType cenv.amap m eenvinner.tyenv super
           
               // Build a basic type definition
               let isObjectType = (match tyconRepr with TFSharpObjectRepr _ -> true | _ -> false)
               let ilAttrs = 
                   ilCustomAttrs @ 
                   [mkCompilationMappingAttr g
                       (int (if isObjectType
                             then SourceConstructFlags.ObjectType
                             elif hiddenRepr then SourceConstructFlags.RecordType ||| SourceConstructFlags.NonPublicRepresentation
                             else SourceConstructFlags.RecordType)) ]
                            
               // For now, generic types always use ILTypeInit.BeforeField. This is because
               // there appear to be some cases where ILTypeInit.OnAny causes problems for
               // the .NET CLR when used in conjunction with generic classes in cross-DLL
               // and NGEN scenarios.
               //
               // We don't apply this rule to the final file. This is because ALL classes with .cctors in
               // the final file (which may in turn trigger the .cctor for the .EXE itself, which
               // in turn calls the main() method) must have deterministic initialization
               // that is not triggered prior to execution of the main() method.
               // If this property doesn't hold then the .cctor can end up running
               // before the main method even starts.
               let typeDefTrigger =
                   if eenv.isFinalFile || tycon.TyparsNoRange.IsEmpty then
                       ILTypeInit.OnAny
                   else
                       ILTypeInit.BeforeField

               let tdef = mkILGenericClass (ilTypeName, access, ilGenParams, ilBaseTy, ilIntfTys,
                                            mkILMethods ilMethods, ilFields, emptyILTypeDefs, ilProperties, ilEvents, mkILCustomAttrs ilAttrs,
                                            typeDefTrigger)

               // Set some the extra entries in the definition 
               let isTheSealedAttribute = tyconRefEq g tcref g.attrib_SealedAttribute.TyconRef

               let tdef = tdef.WithSealed(isSealedTy g thisTy || isTheSealedAttribute).WithSerializable(isSerializable).WithAbstract(isAbstract).WithImport(isComInteropTy g thisTy)
               let tdef = tdef.With(methodImpls=mkILMethodImpls methodImpls)

               let tdLayout,tdEncoding = 
                    match TryFindFSharpAttribute g g.attrib_StructLayoutAttribute tycon.Attribs with
                    | Some (Attrib(_, _, [ AttribInt32Arg(layoutKind) ], namedArgs, _, _, _))  -> 
                        let decoder = AttributeDecoder namedArgs
                        let ilPack = decoder.FindInt32 "Pack" 0x0
                        let ilSize = decoder.FindInt32 "Size" 0x0
                        let tdEncoding =
                            match (decoder.FindInt32 "CharSet" 0x0) with
                            (* enumeration values for System.Runtime.InteropServices.CharSet taken from mscorlib.il *)
                            | 0x03 -> ILDefaultPInvokeEncoding.Unicode
                            | 0x04 -> ILDefaultPInvokeEncoding.Auto
                            | _ -> ILDefaultPInvokeEncoding.Ansi
                        let layoutInfo =
                            if ilPack = 0x0 && ilSize = 0x0
                            then { Size=None; Pack=None }
                            else { Size = Some ilSize; Pack = Some (uint16 ilPack) }
                        let tdLayout =
                          match layoutKind with
                          (* enumeration values for System.Runtime.InteropServices.LayoutKind taken from mscorlib.il *)
                          | 0x0 -> ILTypeDefLayout.Sequential layoutInfo
                          | 0x2 -> ILTypeDefLayout.Explicit layoutInfo
                          | _ -> ILTypeDefLayout.Auto
                        tdLayout, tdEncoding
                    | Some (Attrib(_, _, _, _, _, _, m)) ->
                        errorR(Error(FSComp.SR.ilStructLayoutAttributeCouldNotBeDecoded(), m))
                        ILTypeDefLayout.Auto, ILDefaultPInvokeEncoding.Ansi

                    | _ when (match ilTypeDefKind with ILTypeDefKind.ValueType -> true | _ -> false) ->
                    
                        // All structs are sequential by default
                        // Structs with no instance fields get size 1, pack 0
                        if tycon.AllFieldsArray |> Array.exists (fun f -> not f.IsStatic) ||
                            // Reflection emit doesn't let us emit 'pack' and 'size' for generic structs.
                            // In that case we generate a dummy field instead
                           (cenv.opts.workAroundReflectionEmitBugs && not tycon.TyparsNoRange.IsEmpty)
                           then
                            ILTypeDefLayout.Sequential { Size=None; Pack=None }, ILDefaultPInvokeEncoding.Ansi
                        else
                            ILTypeDefLayout.Sequential { Size=Some 1; Pack=Some 0us }, ILDefaultPInvokeEncoding.Ansi
                    
                    | _ ->
                        ILTypeDefLayout.Auto, ILDefaultPInvokeEncoding.Ansi
           
               // if the type's layout is Explicit, ensure that each field has a valid offset
               let validateExplicit (fdef: ILFieldDef) =
                    match fdef.Offset with
                    // Remove field suffix "@" for pretty printing
                    | None -> errorR(Error(FSComp.SR.ilFieldDoesNotHaveValidOffsetForStructureLayout(tdef.Name, fdef.Name.Replace("@", "")), (trimRangeToLine m)))
                    | _ -> ()
           
               // if the type's layout is Sequential, no offsets should be applied
               let validateSequential (fdef: ILFieldDef) =
                    match fdef.Offset with
                    | Some _ -> errorR(Error(FSComp.SR.ilFieldHasOffsetForSequentialLayout(), (trimRangeToLine m)))
                    | _ -> ()
            
               match tdLayout with
               | ILTypeDefLayout.Explicit(_) -> List.iter validateExplicit ilFieldDefs
               | ILTypeDefLayout.Sequential(_) -> List.iter validateSequential ilFieldDefs
               | _ -> ()
           
               let tdef = tdef.WithKind(ilTypeDefKind).WithLayout(tdLayout).WithEncoding(tdEncoding)
               tdef, None

           | TUnionRepr _ ->
               let alternatives =
                   tycon.UnionCasesArray |> Array.mapi (fun i ucspec ->
                       { altName=ucspec.CompiledName
                         altFields=GenUnionCaseRef cenv.amap m eenvinner.tyenv i ucspec.RecdFieldsArray
                         altCustomAttrs= mkILCustomAttrs (GenAttrs cenv eenv ucspec.Attribs @ [mkCompilationMappingAttrWithSeqNum g (int SourceConstructFlags.UnionCase) i]) })
               let cuinfo =
                  { cudReprAccess=reprAccess
                    cudNullPermitted=IsUnionTypeWithNullAsTrueValue g tycon
                    cudHelpersAccess=reprAccess
                    cudHasHelpers=ComputeUnionHasHelpers g tcref
                    cudDebugProxies= generateDebugProxies
                    cudDebugDisplayAttributes= ilDebugDisplayAttributes
                    cudAlternatives= alternatives
                    cudWhere = None}

               let layout = 
                   if isStructTy g thisTy then 
                       if (match ilTypeDefKind with ILTypeDefKind.ValueType -> true | _ -> false) then
                           // Structs with no instance fields get size 1, pack 0
                           ILTypeDefLayout.Sequential { Size=Some 1; Pack=Some 0us }
                       else
                           ILTypeDefLayout.Sequential { Size=None; Pack=None }
                   else
                       ILTypeDefLayout.Auto

               let cattrs = 
                   mkILCustomAttrs (ilCustomAttrs @ 
                                    [mkCompilationMappingAttr g
                                        (int (if hiddenRepr
                                              then SourceConstructFlags.SumType ||| SourceConstructFlags.NonPublicRepresentation
                                              else SourceConstructFlags.SumType)) ])
               let tdef =
                   ILTypeDef(name = ilTypeName,
                             layout = layout,
                             attributes = enum 0,
                             genericParams = ilGenParams,
                             customAttrs = cattrs,
                             fields = ilFields,
                             events= ilEvents,
                             properties = ilProperties,
                             methods= mkILMethods ilMethods,
                             methodImpls= mkILMethodImpls methodImpls,
                             nestedTypes=emptyILTypeDefs,
                             implements = ilIntfTys,
                             extends= Some (if tycon.IsStructOrEnumTycon then g.iltyp_ValueType else g.ilg.typ_Object),
                             securityDecls= emptyILSecurityDecls)
                         .WithLayout(layout)
                         .WithSerializable(isSerializable)
                         .WithSealed(true)
                         .WithEncoding(ILDefaultPInvokeEncoding.Auto)
                         .WithAccess(access)
                         .WithInitSemantics(ILTypeInit.BeforeField)

               let tdef2 = g.eraseClassUnionDef tref tdef cuinfo
   
               // Discard the user-supplied (i.e. prim-type.fs) implementations of the get_Empty, get_IsEmpty, get_Value and get_None and Some methods. 
               // This is because we will replace their implementations by ones that load the unique 
               // private static field for lists etc.
               //
               // Also discard the F#-compiler supplied implementation of the Empty, IsEmpty, Value and None properties.
               let tdefDiscards =
                  Some ((fun (md: ILMethodDef) ->
                            (cuinfo.cudHasHelpers = SpecialFSharpListHelpers && (md.Name = "get_Empty" || md.Name = "Cons" || md.Name = "get_IsEmpty")) ||
                            (cuinfo.cudHasHelpers = SpecialFSharpOptionHelpers && (md.Name = "get_Value" || md.Name = "get_None" || md.Name = "Some"))),

                        (fun (pd: ILPropertyDef) ->
                            (cuinfo.cudHasHelpers = SpecialFSharpListHelpers && (pd.Name = "Empty" || pd.Name = "IsEmpty" )) ||
                            (cuinfo.cudHasHelpers = SpecialFSharpOptionHelpers && (pd.Name = "Value" || pd.Name = "None"))))

               tdef2, tdefDiscards

           | _ -> failwith "??"

        let tdef = tdef.WithHasSecurity(not (List.isEmpty securityAttrs))
        let tdef = tdef.With(securityDecls = secDecls)
        mgbuf.AddTypeDef(tref, tdef, false, false, tdefDiscards)

        // If a non-generic type is written with "static let" and "static do" (i.e. it has a ".cctor")
        // then the code for the .cctor is placed into .cctor for the backing static class for the file.
        // It is not placed in its own .cctor as there is no feasible way for this to be given a coherent
        // order in the sequential initialization of the file.
        //
        // In this case, the .cctor for this type must force the .cctor of the backing static class for the file.
        if tycon.TyparsNoRange.IsEmpty && tycon.MembersOfFSharpTyconSorted |> List.exists (fun vref -> vref.Deref.IsClassConstructor) then
          GenForceWholeFileInitializationAsPartOfCCtor cenv mgbuf lazyInitInfo tref m


    
/// Generate the type for an F# exception declaration.
and GenExnDef cenv mgbuf eenv m (exnc: Tycon) =
    let g = cenv.g
    let exncref  = mkLocalEntityRef exnc
    match exnc.ExceptionInfo with
    | TExnAbbrevRepr _ | TExnAsmRepr _ | TExnNone -> ()
    | TExnFresh _ ->
        let ilThisTy = GenExnType cenv.amap m eenv.tyenv exncref
        let tref = ilThisTy.TypeRef
        let isHidden = IsHiddenTycon g eenv.sigToImplRemapInfo exnc
        let access = ComputeTypeAccess tref isHidden
        let reprAccess = ComputeMemberAccess isHidden
        let fspecs = exnc.TrueInstanceFieldsAsList

        let ilMethodDefsForProperties, ilFieldDefs, ilPropertyDefs, fieldNamesAndTypes =
            [ for i, fld in Seq.indexed fspecs do
               let ilPropName = fld.Name
               let ilPropType = GenType cenv.amap m eenv.tyenv fld.FormalType
               let ilMethName = "get_" + fld.Name
               let ilFieldName = ComputeFieldName exnc fld
               let ilMethodDef = mkLdfldMethodDef (ilMethName, reprAccess, false, ilThisTy, ilFieldName, ilPropType)
               let ilFieldDef = IL.mkILInstanceField(ilFieldName, ilPropType, None, ILMemberAccess.Assembly)
               let ilPropDef =
                   ILPropertyDef(name = ilPropName,
                                 attributes = PropertyAttributes.None,
                                 setMethod = None,
                                 getMethod = Some(mkILMethRef(tref, ILCallingConv.Instance, ilMethName, 0, [], ilPropType)),
                                 callingConv = ILThisConvention.Instance,
                                 propertyType = ilPropType,
                                 init = None,
                                 args = [],
                                 customAttrs=mkILCustomAttrs (GenAttrs cenv eenv fld.PropertyAttribs @ [mkCompilationMappingAttrWithSeqNum g (int SourceConstructFlags.Field) i]))
               yield (ilMethodDef, ilFieldDef, ilPropDef, (ilPropName, ilFieldName, ilPropType)) ] 
             |> List.unzip4

        let ilCtorDef = 
            mkILSimpleStorageCtorWithParamNames(None, Some g.iltyp_Exception.TypeSpec, ilThisTy, [], ChooseParamNames fieldNamesAndTypes, reprAccess) 

        // In compiled code, all exception types get a parameterless constructor for use with XML serialization
        // This does default-initialization of all fields
        let ilCtorDefNoArgs = 
            if not (isNil fieldNamesAndTypes) then 
                [ mkILSimpleStorageCtor(None, Some g.iltyp_Exception.TypeSpec, ilThisTy, [], [], reprAccess) ]
            else
                []

        let serializationRelatedMembers =
          // do not emit serialization related members if target framework lacks SerializationInfo or StreamingContext
<<<<<<< HEAD
          match g.iltyp_SerializationInfo, g.iltyp_StreamingContext with 
          | Some serializationInfoType, Some streamingContextType -> 
            let ilCtorDefForSerialziation = 
=======
          match g.iltyp_SerializationInfo, g.iltyp_StreamingContext with
          | Some serializationInfoType, Some streamingContextType ->
            let ilCtorDefForSerialization =
>>>>>>> 24407d57
                mkILCtor(ILMemberAccess.Family,
                        [mkILParamNamed("info", serializationInfoType); mkILParamNamed("context", streamingContextType)],
                        mkMethodBody
                          (false, [], 8,
                           nonBranchingInstrsToCode
                              [ mkLdarg0
                                mkLdarg 1us
                                mkLdarg 2us
                                mkNormalCall (mkILCtorMethSpecForTy (g.iltyp_Exception, [serializationInfoType; streamingContextType])) ],
                           None))

            [ilCtorDefForSerialization]
(*
            let getObjectDataMethodForSerialization =
                let ilMethodDef =
                    mkILNonGenericVirtualMethod
                        ("GetObjectData", ILMemberAccess.Public,
                         [mkILParamNamed ("info", serializationInfoType);mkILParamNamed("context", g.iltyp_StreamingContext)],
                         mkILReturn ILType.Void,
                         (let code =
                            nonBranchingInstrsToCode
                              [ mkLdarg0
                                mkLdarg 1us
                                mkLdarg 2us
                                mkNormalCall (mkILNonGenericInstanceMethSpecInTy (g.iltyp_Exception, "GetObjectData", [serializationInfoType; g.iltyp_StreamingContext], ILType.Void))
                              ]
                          mkMethodBody(true, [], 8, code, None)))
                // Here we must encode: [SecurityPermission(SecurityAction.Demand, SerializationFormatter = true)]
                // In ILDASM this is: .permissionset demand = {[mscorlib]System.Security.Permissions.SecurityPermissionAttribute = {property bool 'SerializationFormatter' = bool(true)}}
                match g.tref_SecurityPermissionAttribute with
                | None -> ilMethodDef
                | Some securityPermissionAttributeType ->
                    { ilMethodDef with
                           SecurityDecls=mkILSecurityDecls [ IL.mkPermissionSet g.ilg (ILSecurityAction.Demand, [(securityPermissionAttributeType, [("SerializationFormatter", g.ilg.typ_Bool, ILAttribElem.Bool true)])])]
                           HasSecurity=true }
            [ilCtorDefForSerialization; getObjectDataMethodForSerialization]
*)
//#endif            
          | _ -> []

        let ilTypeName = tref.Name

        let interfaces = exnc.ImmediateInterfaceTypesOfFSharpTycon |> List.map (GenType cenv.amap m eenv.tyenv)
        let tdef =
          mkILGenericClass
            (ilTypeName, access, [], g.iltyp_Exception,
             interfaces,
             mkILMethods ([ilCtorDef] @ ilCtorDefNoArgs @ serializationRelatedMembers @ ilMethodDefsForProperties),
             mkILFields ilFieldDefs,
             emptyILTypeDefs,
             mkILProperties ilPropertyDefs,
             emptyILEvents,
             mkILCustomAttrs [mkCompilationMappingAttr g (int SourceConstructFlags.Exception)],
             ILTypeInit.BeforeField)
        let tdef = tdef.WithSerializable(true)
        mgbuf.AddTypeDef(tref, tdef, false, false, None)


let CodegenAssembly cenv eenv mgbuf fileImpls =
    if not (isNil fileImpls) then
      let a, b = List.frontAndBack fileImpls
      let eenv = List.fold (GenTopImpl cenv mgbuf None) eenv a
      let eenv = GenTopImpl cenv mgbuf cenv.opts.mainMethodInfo eenv b

      // Some constructs generate residue types and bindings. Generate these now. They don't result in any
      // top-level initialization code.
      begin
          let extraBindings = mgbuf.GrabExtraBindingsToGenerate()
          //printfn "#extraBindings = %d" extraBindings.Length
          if extraBindings.Length > 0 then
              let mexpr = TMDefs [ for b in extraBindings -> TMDefLet(b, range0) ]
              let _emptyTopInstrs, _emptyTopCode =
                 CodeGenMethod cenv mgbuf ([], "unused", eenv, 0, (fun cgbuf eenv ->
                     let lazyInitInfo = ResizeArray()
                     let qname = QualifiedNameOfFile(mkSynId range0 "unused")
                     LocalScope "module" cgbuf (fun scopeMarks ->
                        let eenv = AddBindingsForModuleDef (fun cloc v -> AllocTopValWithinExpr cenv cgbuf cloc scopeMarks v) eenv.cloc eenv mexpr
                        GenModuleDef cenv cgbuf qname lazyInitInfo eenv mexpr)), range0)
              //printfn "#_emptyTopInstrs = %d" _emptyTopInstrs.Length
              ()
      end

      mgbuf.AddInitializeScriptsInOrderToEntryPoint()

//-------------------------------------------------------------------------
// When generating a module we just write into mutable
// structures representing the contents of the module.
//-------------------------------------------------------------------------

let GetEmptyIlxGenEnv (ilg: ILGlobals) ccu =
    let thisCompLoc = CompLocForCcu ccu
    { tyenv=TypeReprEnv.Empty
      cloc = thisCompLoc
      valsInScope=ValMap<_>.Empty
      someTypeInThisAssembly=ilg.typ_Object (* dummy value *)
      isFinalFile = false
      letBoundVars=[]
      liveLocals=IntMap.empty()
      innerVals = []
      sigToImplRemapInfo = [] (* "module remap info" *)
      withinSEH = false
      isInLoop = false }

type IlxGenResults =
    { ilTypeDefs: ILTypeDef list
      ilAssemAttrs: ILAttribute list
      ilNetModuleAttrs: ILAttribute list
      topAssemblyAttrs: Attribs
      permissionSets: ILSecurityDecl list
      quotationResourceInfo: (ILTypeRef list * byte[]) list }


let GenerateCode (cenv, anonTypeTable, eenv, TypedAssemblyAfterOptimization fileImpls, assemAttribs, moduleAttribs) =

    use unwindBuildPhase = PushThreadBuildPhaseUntilUnwind BuildPhase.IlxGen
    let g = cenv.g

    // Generate the implementations into the mgbuf
    let mgbuf = new AssemblyBuilder(cenv, anonTypeTable)
    let eenv = { eenv with cloc = CompLocForFragment cenv.opts.fragName cenv.viewCcu }

    // Generate the PrivateImplementationDetails type
    GenTypeDefForCompLoc (cenv, eenv, mgbuf, CompLocForPrivateImplementationDetails eenv.cloc, useHiddenInitCode, [], ILTypeInit.BeforeField, true, (* atEnd= *) true)

    // Generate the whole assembly
    CodegenAssembly cenv eenv mgbuf fileImpls

    let ilAssemAttrs = GenAttrs cenv eenv assemAttribs

    let tdefs, reflectedDefinitions = mgbuf.Close()


    // Generate the quotations
    let quotationResourceInfo =
        match reflectedDefinitions with
        | [] -> []
        | _ ->
            let qscope = QuotationTranslator.QuotationGenerationScope.Create (g, cenv.amap, cenv.viewCcu, QuotationTranslator.IsReflectedDefinition.Yes)
            let defns =
              reflectedDefinitions |> List.choose (fun ((methName, v), e) ->
                    try
                      let ety = tyOfExpr g e
                      let tps, taue, _ =
                        match e with
                        | Expr.TyLambda (_, tps, b, _, _) -> tps, b, applyForallTy g ety (List.map mkTyparTy tps)
                        | _ -> [], e, ety
                      let env = QuotationTranslator.QuotationTranslationEnv.Empty.BindTypars tps
                      let astExpr = QuotationTranslator.ConvExprPublic qscope env taue
                      let mbaseR = QuotationTranslator.ConvMethodBase qscope env (methName, v)
                  
                      Some(mbaseR, astExpr)
                    with
                    | QuotationTranslator.InvalidQuotedTerm e -> warning e; None)

            let referencedTypeDefs, freeTypes, spliceArgExprs = qscope.Close()

            for (_freeType, m) in freeTypes do
                error(InternalError("A free type variable was detected in a reflected definition", m))

            for (_spliceArgExpr, m) in spliceArgExprs do
                error(Error(FSComp.SR.ilReflectedDefinitionsCannotUseSliceOperator(), m))

            let defnsResourceBytes = defns |> QuotationPickler.PickleDefns

            [ (referencedTypeDefs, defnsResourceBytes) ]

    let ilNetModuleAttrs = GenAttrs cenv eenv moduleAttribs

    let casApplied = new Dictionary<Stamp, bool>()
    let securityAttrs, topAssemblyAttrs = assemAttribs |> List.partition (fun a -> IsSecurityAttribute g cenv.amap casApplied a rangeStartup)
    // remove any security attributes from the top-level assembly attribute list
    let permissionSets = CreatePermissionSets cenv eenv securityAttrs

    { ilTypeDefs= tdefs
      ilAssemAttrs = ilAssemAttrs
      ilNetModuleAttrs = ilNetModuleAttrs
      topAssemblyAttrs = topAssemblyAttrs
      permissionSets = permissionSets
      quotationResourceInfo = quotationResourceInfo }


//-------------------------------------------------------------------------
// For printing values in fsi we want to lookup the value of given vrefs.
// The storage in the eenv says if the vref is stored in a static field.
// If we know how/where the field was generated, then we can lookup via reflection.
//-------------------------------------------------------------------------

open System

/// The lookup* functions are the conversions available from ilreflect.
type ExecutionContext =
    { LookupFieldRef: (ILFieldRef -> FieldInfo)
      LookupMethodRef: (ILMethodRef -> MethodInfo)
      LookupTypeRef: (ILTypeRef -> Type)
      LookupType: (ILType -> Type) }

// A helper to generate a default value for any System.Type. I couldn't find a System.Reflection
// method to do this.
let defaultOf =
    let gminfo =
       lazy
          (match <@@ Unchecked.defaultof<int> @@> with
           | Quotations.Patterns.Call(_, minfo, _) -> minfo.GetGenericMethodDefinition()
           | _ -> failwith "unexpected failure decoding quotation at ilxgen startup")
    fun ty -> gminfo.Value.MakeGenericMethod([| ty |]).Invoke(null, [| |])

/// Top-level val bindings are stored (for example) in static fields.
/// In the FSI case, these fields are be created and initialised, so we can recover the object.
/// IlxGen knows how v was stored, and then ilreflect knows how this storage was generated.
/// IlxGen converts (v: Tast.Val) to AbsIL data structures.
/// Ilreflect converts from AbsIL data structures to emitted Type, FieldInfo, MethodInfo etc.
let LookupGeneratedValue (amap: ImportMap) (ctxt: ExecutionContext) eenv (v: Val) =
  try
    // Convert the v.Type into a System.Type according to ilxgen and ilreflect.
    let objTyp() =
        let ilTy = GenType amap v.Range TypeReprEnv.Empty v.Type (* TypeReprEnv.Empty ok, not expecting typars *)
        ctxt.LookupType ilTy
    // Lookup the compiled v value (as an object).
    match StorageForVal amap.g v.Range v eenv with
      | StaticField (fspec, _, hasLiteralAttr, ilContainerTy, _, _, ilGetterMethRef, _, _) ->
          let obj =
              if hasLiteralAttr then
                  let staticTy = ctxt.LookupTypeRef fspec.DeclaringTypeRef
                  // Checked: This FieldInfo (FieldBuilder) supports GetValue().
                  staticTy.GetField(fspec.Name).GetValue(null: obj)
              else
                  let staticTy = ctxt.LookupTypeRef ilContainerTy.TypeRef
                  // We can't call .Invoke on the ILMethodRef's MethodInfo,
                  // because it is the MethodBuilder and that does not support Invoke.
                  // Rather, we look for the getter MethodInfo from the built type and .Invoke on that.
                  let methInfo = staticTy.GetMethod(ilGetterMethRef.Name, BindingFlags.Static ||| BindingFlags.Public ||| BindingFlags.NonPublic)
                  methInfo.Invoke((null: obj), (null: obj[]))
          Some (obj, objTyp())

      | StaticProperty (ilGetterMethSpec, _) ->
          let obj =
              let staticTy = ctxt.LookupTypeRef ilGetterMethSpec.MethodRef.DeclaringTypeRef
              // We can't call .Invoke on the ILMethodRef's MethodInfo,
              // because it is the MethodBuilder and that does not support Invoke.
              // Rather, we look for the getter MethodInfo from the built type and .Invoke on that.
              let methInfo = staticTy.GetMethod(ilGetterMethSpec.Name, BindingFlags.Static ||| BindingFlags.Public ||| BindingFlags.NonPublic)
              methInfo.Invoke((null: obj), (null: obj[]))
          Some (obj, objTyp())

      | Null ->
          Some (null, objTyp())
      | Local _ -> None 
      | Method _ -> None
      | Arg _ -> None
      | Env _ -> None
  with
    e ->
#if DEBUG  
      printf "ilxGen.LookupGeneratedValue for v=%s caught exception:\n%A\n\n" v.LogicalName e
#endif
      None

// Invoke the set_Foo method for a declaration with a default/null value. Used to release storage in fsi.exe
let ClearGeneratedValue (ctxt: ExecutionContext) (g: TcGlobals) eenv (v: Val) =
  try
    match StorageForVal g v.Range v eenv with
      | StaticField (fspec, _, hasLiteralAttr, _, _, _, _ilGetterMethRef, ilSetterMethRef, _) ->
          if not hasLiteralAttr && v.IsMutable then
              let staticTy = ctxt.LookupTypeRef ilSetterMethRef.DeclaringTypeRef
              let ty = ctxt.LookupType fspec.ActualType

              let methInfo = staticTy.GetMethod(ilSetterMethRef.Name, BindingFlags.Static ||| BindingFlags.Public ||| BindingFlags.NonPublic)
              methInfo.Invoke (null, [| defaultOf ty |]) |> ignore
      | _ -> ()
  with
    e ->
#if DEBUG  
      printf "ilxGen.ClearGeneratedValue for v=%s caught exception:\n%A\n\n" v.LogicalName e
#endif
      ()

/// The published API from the ILX code generator
type IlxAssemblyGenerator(amap: ImportMap, tcGlobals: TcGlobals, tcVal: ConstraintSolver.TcValF, ccu: Tast.CcuThunk) =

    // The incremental state held by the ILX code generator
    let mutable ilxGenEnv = GetEmptyIlxGenEnv tcGlobals.ilg ccu
    let anonTypeTable = AnonTypeGenerationTable()
    let intraAssemblyInfo = { StaticFieldInfo = new Dictionary<_, _>(HashIdentity.Structural) }
    let casApplied = new Dictionary<Stamp, bool>()

    /// Register a set of referenced assemblies with the ILX code generator
    member __.AddExternalCcus ccus =
        ilxGenEnv <- AddExternalCcusToIlxGenEnv amap tcGlobals ilxGenEnv ccus

    /// Register a fragment of the current assembly with the ILX code generator. If 'isIncrementalFragment' is true then the input
    /// is assumed to be a fragment 'typed' into FSI.EXE, otherwise the input is assumed to be the result of a '#load'
    member __.AddIncrementalLocalAssemblyFragment (isIncrementalFragment, fragName, typedImplFiles) =
        ilxGenEnv <- AddIncrementalLocalAssemblyFragmentToIlxGenEnv (amap, isIncrementalFragment, tcGlobals, ccu, fragName, intraAssemblyInfo, ilxGenEnv, typedImplFiles)

    /// Generate ILX code for an assembly fragment
    member __.GenerateCode (codeGenOpts, typedAssembly, assemAttribs, moduleAttribs) =
        let cenv: cenv =
            { g=tcGlobals
              TcVal = tcVal
              viewCcu = ccu
              ilUnitTy = None
              amap = amap
              casApplied = casApplied
              intraAssemblyInfo = intraAssemblyInfo
              opts = codeGenOpts
              optimizeDuringCodeGen = (fun x -> x)
              exprRecursionDepth = 0
              delayedGenMethods = Queue () }
        GenerateCode (cenv, anonTypeTable, ilxGenEnv, typedAssembly, assemAttribs, moduleAttribs)

    /// Invert the compilation of the given value and clear the storage of the value
    member __.ClearGeneratedValue (ctxt, v) = ClearGeneratedValue ctxt tcGlobals ilxGenEnv v

    /// Invert the compilation of the given value and return its current dynamic value and its compiled System.Type
    member __.LookupGeneratedValue (ctxt, v) = LookupGeneratedValue amap ctxt ilxGenEnv v

<|MERGE_RESOLUTION|>--- conflicted
+++ resolved
@@ -7453,15 +7453,9 @@
 
         let serializationRelatedMembers =
           // do not emit serialization related members if target framework lacks SerializationInfo or StreamingContext
-<<<<<<< HEAD
-          match g.iltyp_SerializationInfo, g.iltyp_StreamingContext with 
-          | Some serializationInfoType, Some streamingContextType -> 
-            let ilCtorDefForSerialziation = 
-=======
           match g.iltyp_SerializationInfo, g.iltyp_StreamingContext with
           | Some serializationInfoType, Some streamingContextType ->
-            let ilCtorDefForSerialization =
->>>>>>> 24407d57
+            let ilCtorDefForSerialziation =
                 mkILCtor(ILMemberAccess.Family,
                         [mkILParamNamed("info", serializationInfoType); mkILParamNamed("context", streamingContextType)],
                         mkMethodBody
