// Copyright (c) Microsoft Corporation.  All Rights Reserved.  See License.txt in the project root for license information.

//--------------------------------------------------------------------------
// The ILX generator. 
//-------------------------------------------------------------------------- 

module internal Microsoft.FSharp.Compiler.IlxGen

open System.IO
open System.Collections.Generic
open Internal.Utilities
open Internal.Utilities.Collections
open Microsoft.FSharp.Compiler.AbstractIL 
open Microsoft.FSharp.Compiler.AbstractIL.IL 
open Microsoft.FSharp.Compiler.AbstractIL.Internal 
open Microsoft.FSharp.Compiler.AbstractIL.Internal.Library
open Microsoft.FSharp.Compiler.AbstractIL.Extensions.ILX
open Microsoft.FSharp.Compiler.AbstractIL.Extensions.ILX.Types
open Microsoft.FSharp.Compiler.AbstractIL.Diagnostics 
open Microsoft.FSharp.Compiler.AbstractIL.Internal.BinaryConstants 

open Microsoft.FSharp.Compiler 
open Microsoft.FSharp.Compiler.Import
open Microsoft.FSharp.Compiler.Tast
open Microsoft.FSharp.Compiler.Tastops
open Microsoft.FSharp.Compiler.Tastops.DebugPrint
open Microsoft.FSharp.Compiler.Range
open Microsoft.FSharp.Compiler.Ast
open Microsoft.FSharp.Compiler.ErrorLogger
open Microsoft.FSharp.Compiler.PrettyNaming
open Microsoft.FSharp.Compiler.TcGlobals
open Microsoft.FSharp.Compiler.Layout
open Microsoft.FSharp.Compiler.Lib
open Microsoft.FSharp.Compiler.TypeRelations
open Microsoft.FSharp.Compiler.TypeChecker
open Microsoft.FSharp.Compiler.Infos
open Microsoft.FSharp.Compiler.AbstractIL.Extensions.ILX.Types 

  
let IsNonErasedTypar (tp:Typar) = not tp.IsErased
let DropErasedTypars (tps:Typar list) = tps |> List.filter IsNonErasedTypar
let DropErasedTyargs tys = tys |> List.filter (fun ty -> match ty with TType_measure _ -> false | _ -> true) 
let AddSpecialNameFlag (mdef:ILMethodDef) = { mdef with IsSpecialName = true }

let AddNonUserCompilerGeneratedAttribs (g: TcGlobals) (mdef:ILMethodDef) = g.AddMethodGeneratedAttributes  mdef

let debugDisplayMethodName = "__DebugDisplay"

let useHiddenInitCode = true

//--------------------------------------------------------------------------
// misc
//-------------------------------------------------------------------------- 

let iLdcZero = AI_ldc (DT_I4,ILConst.I4 0)
let iLdcInt64 i = AI_ldc (DT_I8,ILConst.I8 i)
let iLdcDouble i = AI_ldc (DT_R8,ILConst.R8 i)
let iLdcSingle i = AI_ldc (DT_R4,ILConst.R4 i)

/// Make a method that simply loads a field
let mkLdfldMethodDef (ilMethName,reprAccess,isStatic,ilTy,ilFieldName,ilPropType) =
   let ilFieldSpec = mkILFieldSpecInTy(ilTy,ilFieldName,ilPropType)
   let ilReturn = mkILReturn ilPropType
   let ilMethodDef = 
       if isStatic then 
           mkILNonGenericStaticMethod (ilMethName,reprAccess,[],ilReturn,mkMethodBody(true,[],2,nonBranchingInstrsToCode [mkNormalLdsfld ilFieldSpec],None))
       else 
           mkILNonGenericInstanceMethod (ilMethName,reprAccess,[],ilReturn,mkMethodBody (true,[],2,nonBranchingInstrsToCode [ mkLdarg0; mkNormalLdfld ilFieldSpec],None))
   ilMethodDef |> AddSpecialNameFlag

let ChooseParamNames fieldNamesAndTypes = 
    let takenFieldNames = fieldNamesAndTypes |> List.map p23 |> Set.ofList

    fieldNamesAndTypes
    |> List.map (fun (ilPropName,ilFieldName,ilPropType) -> 
        let lowerPropName = String.uncapitalize ilPropName 
        let ilParamName = if takenFieldNames.Contains(lowerPropName) then ilPropName else lowerPropName 
        ilParamName,ilFieldName,ilPropType)

let markup s = Seq.indexed s

// Approximation for purposes of optimization and giving a warning when compiling definition-only files as EXEs 
let rec CheckCodeDoesSomething (code: ILCode) = 
    code.Instrs |> Array.exists (function AI_ldnull | AI_nop | AI_pop | I_ret |  I_seqpoint _ -> false | _ -> true) 

let ChooseFreeVarNames takenNames ts =
    let tns = List.map (fun t -> (t,None)) ts
    let rec chooseName names (t,nOpt) = 
        let tn = match nOpt with None -> t | Some n -> t + string n
        if Zset.contains tn names then
          chooseName names (t,Some(match nOpt with None ->  0 | Some n -> (n+1)))
        else
          let names = Zset.add tn names
          tn,names

    let names    = Zset.empty String.order |> Zset.addList takenNames
    let ts,_names = List.mapFold chooseName names tns
    ts

let ilxgenGlobalNng = NiceNameGenerator ()

// We can't tailcall to methods taking byrefs. This helper helps search for them
let IsILTypeByref  = function ILType.Byref _ -> true | _ -> false

let mainMethName = CompilerGeneratedName "main"

type AttributeDecoder(namedArgs) = 
    let nameMap = namedArgs |> List.map (fun (AttribNamedArg(s,_,_,c)) -> s,c) |> NameMap.ofList
    let findConst x = match NameMap.tryFind x nameMap with | Some(AttribExpr(_,Expr.Const(c,_,_))) -> Some c | _ -> None
    let findAppTr x = match NameMap.tryFind x nameMap with | Some(AttribExpr(_,Expr.App(_,_,[TType_app(tr,_)],_,_))) -> Some tr | _ -> None

    member self.FindInt16  x dflt = match findConst x with | Some(Const.Int16 x) -> x | _ -> dflt
    member self.FindInt32  x dflt = match findConst x with | Some(Const.Int32 x) -> x | _ -> dflt
    member self.FindBool   x dflt = match findConst x with | Some(Const.Bool x) -> x | _ -> dflt
    member self.FindString x dflt = match findConst x with | Some(Const.String x) -> x | _ -> dflt
    member self.FindTypeName   x dflt = match findAppTr x with | Some(tr) -> tr.DisplayName | _ -> dflt             
    
//--------------------------------------------------------------------------
// Statistics
//-------------------------------------------------------------------------- 

let mutable reports = (fun _ -> ()) 
let AddReport f = let old = reports in reports <- (fun oc -> old oc; f oc) 
let ReportStatistics (oc:TextWriter) = reports oc

let NewCounter nm = 
    let count = ref 0
    AddReport (fun oc -> if !count <> 0 then oc.WriteLine (string !count + " " + nm))
    (fun () -> incr count)

let CountClosure = NewCounter "closures"
let CountMethodDef = NewCounter "IL method defintitions corresponding to values"
let CountStaticFieldDef = NewCounter "IL field defintitions corresponding to values"
let CountCallFuncInstructions = NewCounter "callfunc instructions (indirect calls)"

/// Non-local information related to internals of code generation within an assembly
type IlxGenIntraAssemblyInfo = 
    { /// A table recording the generated name of the static backing fields for each mutable top level value where 
      /// we may need to take the address of that value, e.g. static mutable module-bound values which are structs. These are 
      /// only accessible intra-assembly. Across assemblies, taking the address of static mutable module-bound values is not permitted.
      /// The key to the table is the method ref for the property getter for the value, which is a stable name for the Val's
      /// that come from both the signature and the implementation.
      StaticFieldInfo : Dictionary<ILMethodRef, ILFieldSpec> }

//-------------------------------------------------------------------------- 

/// Indicates how the generated IL code is ultimately emitted 
type IlxGenBackend =
|   IlWriteBackend
|   IlReflectBackend

[<NoEquality; NoComparison>]
type IlxGenOptions = 
    { fragName: string
      generateFilterBlocks: bool
      workAroundReflectionEmitBugs: bool
      emitConstantArraysUsingStaticDataBlobs: bool
      /// If this is set, then the last module becomes the "main" module and its toplevel bindings are executed at startup 
      mainMethodInfo: Tast.Attribs option
      localOptimizationsAreOn: bool
      generateDebugSymbols: bool
      testFlagEmitFeeFeeAs100001: bool
      ilxBackend: IlxGenBackend

      /// Indicates the code is being generated in FSI.EXE and is executed immediately after code generation
      /// This includes all interactively compiled code, including #load, definitions, and expressions
      isInteractive: bool 

      /// Indicates the code generated is an interactive 'it' expression. We generate a setter to allow clearing of the underlying
      /// storage, even though 'it' is not logically mutable
      isInteractiveItExpr: bool

      /// Whenever possible, use callvirt instead of call
      alwaysCallVirt: bool  }


/// Compilation environment for compiling a fragment of an assembly
[<NoEquality; NoComparison>]
type cenv = 
    { g: TcGlobals
      TcVal : ConstraintSolver.TcValF
      viewCcu: CcuThunk
      opts: IlxGenOptions
      /// Cache the generation of the "unit" type
      mutable ilUnitTy: ILType option
      amap: ImportMap
      intraAssemblyInfo : IlxGenIntraAssemblyInfo
      /// Cache methods with SecurityAttribute applied to them, to prevent unnecessary calls to ExistsInEntireHierarchyOfType
      casApplied : Dictionary<Stamp,bool> 
      /// Used to apply forced inlining optimizations to witnesses generated late during codegen
      mutable optimizeDuringCodeGen : (Expr -> Expr) }



let mkTypeOfExpr cenv m ilty =  
    mkAsmExpr ([  mkNormalCall (mspec_Type_GetTypeFromHandle cenv.g) ], [],
                   [mkAsmExpr ([ I_ldtoken (ILToken.ILType ilty) ], [],[],[cenv.g.system_RuntimeTypeHandle_typ],m)],
                   [cenv.g.system_Type_typ],m)    
                   
let mkGetNameExpr cenv (ilt : ILType) m =
    mkAsmExpr ([I_ldstr ilt.BasicQualifiedName],[],[],[cenv.g.string_ty],m)  

let useCallVirt cenv boxity (mspec : ILMethodSpec) isBaseCall = 
    cenv.opts.alwaysCallVirt && 
    (boxity = AsObject) && 
    not mspec.CallingConv.IsStatic && 
    not isBaseCall    

//--------------------------------------------------------------------------
// CompileLocation
//--------------------------------------------------------------------------
 
/// compilation location = path to a ccu, namespace or class 
/// Referencing other stuff, and descriptions of where items are to be placed
/// within the generated IL namespace/typespace.  This should be cleaned up.
type CompileLocation = 
    { clocScope: IL.ILScopeRef 
      clocTopImplQualifiedName: string
      clocNamespace: string option  
      clocEncl: string list
      clocQualifiedNameOfFile : string }

//--------------------------------------------------------------------------
// Access this and other assemblies
//-------------------------------------------------------------------------- 

let mkTopName ns n = String.concat "." (match ns with Some x -> [x;n] | None -> [n])

let CompLocForFragment fragName (ccu:CcuThunk) = 
   { clocQualifiedNameOfFile =fragName
     clocTopImplQualifiedName= fragName 
     clocScope=ccu.ILScopeRef 
     clocNamespace=None 
     clocEncl=[]} 

let CompLocForCcu (ccu:CcuThunk) =  CompLocForFragment ccu.AssemblyName ccu

let CompLocForSubModuleOrNamespace cloc (submod:ModuleOrNamespace) =
    let n = submod.CompiledName
    match submod.ModuleOrNamespaceType.ModuleOrNamespaceKind with 
    | FSharpModuleWithSuffix | ModuleOrType -> { cloc with clocEncl= cloc.clocEncl @ [n]}
    | Namespace -> {cloc with clocNamespace=Some (mkTopName cloc.clocNamespace n)}

let CompLocForFixedPath fragName qname (CompPath(sref,cpath)) = 
    let ns,t = List.takeUntil (fun (_,mkind) -> mkind <> Namespace) cpath
    let ns = List.map fst ns
    let ns = textOfPath ns
    let encl = t |> List.map (fun (s ,_)-> s)
    let ns = if ns = "" then None else Some ns
    { clocQualifiedNameOfFile =fragName
      clocTopImplQualifiedName=qname
      clocScope=sref
      clocNamespace=ns 
      clocEncl=encl }

let CompLocForFixedModule fragName qname (mspec:ModuleOrNamespace) = 
   let cloc = CompLocForFixedPath fragName qname mspec.CompilationPath
   let cloc = CompLocForSubModuleOrNamespace cloc mspec
   cloc 

let NestedTypeRefForCompLoc cloc n = 
    match cloc.clocEncl with 
    | [] ->
        let tyname = mkTopName cloc.clocNamespace n
        mkILTyRef(cloc.clocScope,tyname)
    | h::t -> mkILNestedTyRef(cloc.clocScope,mkTopName cloc.clocNamespace h :: t,n)
        
let CleanUpGeneratedTypeName (nm:string) = 
    if nm.IndexOfAny IllegalCharactersInTypeAndNamespaceNames = -1 then 
        nm
    else
        (nm,IllegalCharactersInTypeAndNamespaceNames) ||> Array.fold (fun nm c -> nm.Replace(string c, "-"))
  

let TypeNameForInitClass cloc = "<StartupCode$" + (CleanUpGeneratedTypeName cloc.clocQualifiedNameOfFile) + ">.$" + cloc.clocTopImplQualifiedName 
let TypeNameForImplicitMainMethod cloc = TypeNameForInitClass cloc + "$Main"
let TypeNameForPrivateImplementationDetails cloc = "<PrivateImplementationDetails$" + (CleanUpGeneratedTypeName cloc.clocQualifiedNameOfFile) + ">"

let CompLocForInitClass cloc = 
    {cloc with clocEncl=[TypeNameForInitClass cloc]; clocNamespace=None}

let CompLocForImplicitMainMethod cloc = 
    {cloc with clocEncl=[TypeNameForImplicitMainMethod cloc]; clocNamespace=None}

let CompLocForPrivateImplementationDetails cloc = 
    {cloc with 
        clocEncl=[TypeNameForPrivateImplementationDetails cloc]; clocNamespace=None}

let rec TypeRefForCompLoc cloc  =
    match cloc.clocEncl with
    | [] ->  
      mkILTyRef(cloc.clocScope,TypeNameForPrivateImplementationDetails cloc)
    | [h] -> 
      let tyname = mkTopName cloc.clocNamespace h
      mkILTyRef(cloc.clocScope,tyname)
    | _ ->  
      let encl,n = List.frontAndBack cloc.clocEncl
      NestedTypeRefForCompLoc {cloc with clocEncl=encl} n 

let mkILTyForCompLoc cloc = mkILNonGenericBoxedTy (TypeRefForCompLoc cloc)

let ComputeMemberAccess hidden = if hidden then ILMemberAccess.Assembly else ILMemberAccess.Public


// Under --publicasinternal change types from Public to Private (internal for types)
let ComputePublicTypeAccess() = ILTypeDefAccess.Public

let ComputeTypeAccess (tref:ILTypeRef) hidden = 
    match tref.Enclosing with 
    | [] -> if hidden then ILTypeDefAccess.Private else ComputePublicTypeAccess() 
    | _ -> ILTypeDefAccess.Nested (ComputeMemberAccess hidden)
            
//--------------------------------------------------------------------------
// TypeReprEnv
//-------------------------------------------------------------------------- 

/// Indicates how type parameters are mapped to IL type variables 
[<NoEquality; NoComparison>]
type TypeReprEnv(reprs : Map<Stamp, uint16>, count: int) = 

    member tyenv.Item (tp:Typar, m:range) = 
        try reprs.[tp.Stamp] 
        with :? KeyNotFoundException -> 
          errorR(InternalError("Undefined or unsolved type variable: " + showL(typarL tp),m)) 
          // Random value for post-hoc diagnostic analysis on generated tree *
          uint16 666 

    member tyenv.AddOne (tp: Typar) =
        if IsNonErasedTypar tp then 
            TypeReprEnv(reprs.Add (tp.Stamp, uint16 count), count + 1)
        else
            tyenv

    member tyenv.Add tps =
        (tyenv,tps) ||> List.fold (fun tyenv tp -> tyenv.AddOne tp)

    member tyenv.Count = count

    static member Empty = 
        TypeReprEnv(count = 0, reprs = Map.empty)

    static member ForTypars tps = 
        TypeReprEnv.Empty.Add tps
         
    static member ForTycon (tycon:Tycon) = 
        TypeReprEnv.ForTypars (tycon.TyparsNoRange)
        
    static member ForTyconRef (tycon:TyconRef) = 
        TypeReprEnv.ForTycon tycon.Deref
        

//--------------------------------------------------------------------------
// Generate type references
//-------------------------------------------------------------------------- 

let GenTyconRef (tcref:TyconRef) = 
    assert(not tcref.IsTypeAbbrev)
    tcref.CompiledRepresentation

type VoidNotOK = VoidNotOK | VoidOK
#if DEBUG 
let voidCheck m g permits ty = 
   if permits=VoidNotOK && isVoidTy g ty then 
       error(InternalError("System.Void unexpectedly detected in IL code generation. This should not occur.",m))
#endif

// When generating parameter and return types generate precise .NET IL pointer types 
// These can't be generated for generic instantiations, since .NET generics doesn't 
// permit this. But for 'naked' values (locals, parameters, return values etc.) machine 
// integer values and native pointer values are compatible (though the code is unverifiable). 
type PtrsOK = 
    | PtrTypesOK 
    | PtrTypesNotOK

let rec GenTypeArgAux amap m tyenv tyarg =  
    GenTypeAuxAux amap m tyenv VoidNotOK PtrTypesNotOK tyarg

and GenTypeArgsAux amap m tyenv  tyargs = 
    List.map (GenTypeArgAux amap m tyenv) (DropErasedTyargs tyargs)

and GenTyAppAux amap m tyenv repr tinst =
    match repr with  
    | CompiledTypeRepr.ILAsmOpen ty -> 
        let ilTypeInst = GenTypeArgsAux amap m tyenv tinst
        let ty = IL.instILType ilTypeInst ty
        ty
    | CompiledTypeRepr.ILAsmNamed (tref, boxity, ilTypeOpt) -> 
        GenILTyAppAux amap m tyenv (tref, boxity, ilTypeOpt) tinst

and GenILTyAppAux amap m tyenv (tref, boxity, ilTypeOpt) tinst =
    match ilTypeOpt with 
    | None -> 
        let ilTypeInst = GenTypeArgsAux amap m tyenv tinst
        mkILTy boxity (mkILTySpec (tref,ilTypeInst))
    | Some ilType -> 
        ilType // monomorphic types include a cached ilType to avoid reallocation of an ILType node

and GenNamedTyAppAux (amap:ImportMap) m tyenv ptrsOK tcref tinst = 
    let g = amap.g
    let tinst = DropErasedTyargs tinst 
    // See above note on ptrsOK 
    if ptrsOK = PtrTypesOK && tyconRefEq g tcref g.nativeptr_tcr && (freeInTypes CollectTypars tinst).FreeTypars.IsEmpty then 
        GenNamedTyAppAux amap m tyenv ptrsOK g.ilsigptr_tcr tinst
    else
#if EXTENSIONTYPING
        match tcref.TypeReprInfo with 
        // Generate the base type, because that is always the representation of the erased type, unless the assembly is being injected
        | TProvidedTypeExtensionPoint info when info.IsErased -> 
            GenTypeAuxAux amap m tyenv VoidNotOK ptrsOK (info.BaseTypeForErased (m,g.obj_ty))
        | _ -> 
#endif
            GenTyAppAux amap m tyenv (GenTyconRef tcref) tinst

and GenTypeAuxAux amap m (tyenv: TypeReprEnv) voidOK ptrsOK ty =
    let g = amap.g
#if DEBUG 
    voidCheck m g voidOK ty
#else
    ignore voidOK    
#endif
    match stripTyEqnsAndMeasureEqns g ty with 
    | TType_app (tcref, tinst) -> GenNamedTyAppAux amap m tyenv ptrsOK tcref tinst
    | TType_tuple (tupInfo, args) -> GenTypeAuxAux amap m tyenv VoidNotOK ptrsOK (mkCompiledTupleTy g (evalTupInfoIsStruct tupInfo) args)
    | TType_fun (dty, returnTy) -> EraseClosures.mkILFuncTy g.ilxPubCloEnv  (GenTypeArgAux amap m tyenv dty) (GenTypeArgAux amap m tyenv returnTy)
    | TType_anon (anonInfo, tinst) -> 
        if anonInfo.IsErased then 
            GenTypeAuxAux amap m tyenv voidOK ptrsOK (TType_tuple (anonInfo.TupInfo, tinst))
        else 
            let tref = anonInfo.ILTypeRef
            let boxity = if evalAnonInfoIsStruct anonInfo then ILBoxity.AsValue else ILBoxity.AsObject
            GenILTyAppAux amap m tyenv (tref, boxity, None) tinst 

    | TType_ucase (ucref, args) -> 
        let cuspec,idx = GenUnionCaseSpecAux amap m tyenv ucref args 
        EraseUnions.GetILTypeForAlternative cuspec idx

    | TType_forall (tps, tau) -> 
        let tps = DropErasedTypars tps 
        if tps.IsEmpty then GenTypeAuxAux amap m tyenv VoidNotOK ptrsOK tau
        else EraseClosures.mkILTyFuncTy g.ilxPubCloEnv 
    | TType_var tp -> mkILTyvarTy tyenv.[tp,m]
    | TType_measure _ -> g.ilg.typ_Int32 

//--------------------------------------------------------------------------
// Generate ILX references to closures, classunions etc. given a tyenv
//-------------------------------------------------------------------------- 

and GenUnionCaseRef (amap: ImportMap) m tyenv i (fspecs:RecdField array) = 
    let g = amap.g
    fspecs |> Array.mapi (fun j fspec -> 
        let ilFieldDef = IL.mkILInstanceField(fspec.Name,GenTypeAux amap m tyenv fspec.FormalType, None, ILMemberAccess.Public)
        IlxUnionField
          { ilFieldDef with 
              // These properties on the "field" of an alternative end up going on a property generated by cu_erase.fs
              CustomAttrs = mkILCustomAttrs [(mkCompilationMappingAttrWithVariantNumAndSeqNum g (int SourceConstructFlags.Field) i j )] } )
   

and GenUnionRef (amap: ImportMap) m (tcref: TyconRef) = 
    let g = amap.g
    let tycon = tcref.Deref
    assert(not tycon.IsTypeAbbrev)
    match tycon.UnionTypeInfo with 
    | None -> failwith "GenUnionRef m"
    | Some funion -> 
      cached funion.CompiledRepresentation (fun () -> 
          let tyenvinner = TypeReprEnv.ForTycon tycon
          match tcref.CompiledRepresentation with
          | CompiledTypeRepr.ILAsmOpen _ -> failwith "GenUnionRef m: unexpected ASM tyrep"
          | CompiledTypeRepr.ILAsmNamed (tref,_,_) -> 
              let alternatives = 
                  tycon.UnionCasesArray |> Array.mapi (fun i cspec -> 
                      { altName=cspec.CompiledName
                        altCustomAttrs=emptyILCustomAttrs
                        altFields=GenUnionCaseRef amap m tyenvinner i cspec.RecdFieldsArray })
              let nullPermitted = IsUnionTypeWithNullAsTrueValue g tycon
              let hasHelpers = ComputeUnionHasHelpers g tcref
              let boxity = (if tcref.IsStructOrEnumTycon then ILBoxity.AsValue else ILBoxity.AsObject)
              IlxUnionRef(boxity, tref,alternatives,nullPermitted,hasHelpers))

and ComputeUnionHasHelpers g (tcref : TyconRef) = 
    if tyconRefEq g tcref g.unit_tcr_canon then NoHelpers
    elif tyconRefEq g tcref g.list_tcr_canon then SpecialFSharpListHelpers
    elif tyconRefEq g tcref g.option_tcr_canon then SpecialFSharpOptionHelpers
    else
     match TryFindFSharpAttribute g g.attrib_DefaultAugmentationAttribute tcref.Attribs with
     | Some(Attrib(_,_,[ AttribBoolArg (b) ],_,_,_,_)) -> 
         if b then AllHelpers else NoHelpers
     | Some (Attrib(_,_,_,_,_,_,m))  -> 
         errorR(Error(FSComp.SR.ilDefaultAugmentationAttributeCouldNotBeDecoded(),m))
         AllHelpers
     | _ -> 
         AllHelpers (* not hiddenRepr *)

and GenUnionSpecAux amap m tyenv tcref tyargs = 
    let curef = GenUnionRef amap m tcref
    let tinst = GenTypeArgsAux amap m tyenv tyargs
    IlxUnionSpec(curef,tinst) 

and GenUnionCaseSpecAux amap m tyenv (ucref:UnionCaseRef) tyargs = 
    let cuspec = GenUnionSpecAux amap m tyenv ucref.TyconRef tyargs
    cuspec, ucref.Index

/// IL void types are only generated for return types 
and GenReturnTypeAux amap m tyenv returnTyOpt = 
    match returnTyOpt with 
    | None -> ILType.Void
    | Some returnTy -> GenTypeAuxAux amap m tyenv VoidNotOK(*1*) PtrTypesOK returnTy (*1: generate void from unit, but not accept void *)

and GenTypeAux amap m tyenv ty = GenTypeAuxAux amap m tyenv VoidNotOK PtrTypesNotOK ty
and GenTypesAux amap m tyenv tys = List.map (GenTypeAux amap m tyenv) tys
and GenParamTypeAux amap m tyenv ty = GenTypeAuxAux amap m tyenv VoidNotOK PtrTypesOK ty
and GenParamTypesAux amap m tyenv tys = tys |> List.map (GenParamTypeAux amap m tyenv) 
and GenTypePermitVoidAux amap m tyenv ty = GenTypeAuxAux amap m tyenv VoidOK PtrTypesNotOK ty

// Static fields generally go in a private InitializationCodeAndBackingFields section. This is to ensure all static 
// fields are initialized only in their class constructors (we generate one primary 
// cctor for each file to ensure initialization coherence across the file, regardless 
// of how many modules are in the file). This means F# passes an extra check applied by SQL Server when it
// verifies stored procedures: SQL Server checks that all 'initionly' static fields are only initialized from
// their own class constructor. 
//   
// However, mutable static fields must be accessible across compilation units. This means we place them in their "natural" location
// which may be in a nested module etc. This means mutable static fields can't be used in code to be loaded by SQL Server. 
//   
// Computes the location where the static field for a value lives. 
//     - Literals go in their type/module. 
//     - For interactive code, we always place fields in their type/module with an accurate name
let GenFieldSpecForStaticField (isInteractive, g, ilContainerTy, vspec:Val, nm, m, cloc, ilTy) =
    if isInteractive || HasFSharpAttribute g g.attrib_LiteralAttribute vspec.Attribs then 
        let fieldName = vspec.CompiledName 
        let fieldName = if isInteractive then CompilerGeneratedName fieldName else fieldName
        mkILFieldSpecInTy (ilContainerTy, fieldName, ilTy) 
    else
        let fieldName = ilxgenGlobalNng.FreshCompilerGeneratedName (nm,m)
        let ilFieldContainerTy = mkILTyForCompLoc (CompLocForInitClass cloc)
        mkILFieldSpecInTy (ilFieldContainerTy, fieldName, ilTy) 

let GenRecdFieldRef m cenv tyenv (rfref:RecdFieldRef) tyargs = 
    let tyenvinner = TypeReprEnv.ForTycon rfref.Tycon
    mkILFieldSpecInTy(GenTyAppAux cenv.amap m tyenv rfref.TyconRef.CompiledRepresentation tyargs,
                      ComputeFieldName rfref.Tycon rfref.RecdField,
                      GenTypeAux cenv.amap m tyenvinner rfref.RecdField.FormalType)

//--------------------------------------------------------------------------
// Closure summaries
//-------------------------------------------------------------------------- 

type ArityInfo = int list
      

[<NoEquality; NoComparison>]
type IlxClosureInfo = 
    { cloExpr: Expr
      cloName: string
      cloArityInfo: ArityInfo
      cloILFormalRetTy: ILType
      /// An immutable array of free variable descriptions for the closure
      cloILFreeVars: IlxClosureFreeVar[] 
      cloSpec: IlxClosureSpec
      cloAttribs: Attribs
      cloILGenericParams: IL.ILGenericParameterDefs
      cloFreeVars: Val list (* nb. the freevars we actually close over *)
      ilCloLambdas: IlxClosureLambdas

      (* local type func support *)
      /// The free type parameters occuring in the type of the closure (and not just its body)
      /// This is used for local type functions, whose contract class must use these types
      ///    type Contract<'fv> =
      ///        abstract DirectInvoke : ty['fv]
      ///    type Implementation<'fv,'fv2> : Contract<'fv> =
      ///        override DirectInvoke : ty['fv] = expr['fv,'fv2]
      ///
      ///   At the callsite we generate
      ///      unbox ty['fv]
      ///      callvirt clo.DirectInvoke
      localTypeFuncILGenericArgs: ILType list
      localTypeFuncContractFreeTypars: Typar list
      localTypeFuncDirectILGenericParams: IL.ILGenericParameterDefs 
      localTypeFuncInternalFreeTypars: Typar list}


//--------------------------------------------------------------------------
// Representation of term declarations = Environments for compiling expressions.
//-------------------------------------------------------------------------- 

      
[<NoEquality; NoComparison>]
type ValStorage = 
    /// Indicates the value is always null
    | Null 
    /// Indicates the value is stored in a static field. 
    | StaticField of ILFieldSpec * ValRef * (*hasLiteralAttr:*)bool * ILType * string * ILType * ILMethodRef  * ILMethodRef  * OptionalShadowLocal
    /// Indicates the value is "stored" as a property that recomputes it each time it is referenced. Used for simple constants that do not cause initialization triggers
    | StaticProperty of ILMethodSpec  * OptionalShadowLocal
    /// Indicates the value is "stored" as a IL static method (in a "main" class for a F# 
    /// compilation unit, or as a member) according to its inferred or specified arity.  
    | Method of  ValReprInfo * ValRef * ILMethodSpec * Range.range * ArgReprInfo list * ArgReprInfo
    /// Indicates the value is stored at the given position in the closure environment accessed via "ldarg 0"
    | Env of ILType * int * ILFieldSpec * NamedLocalIlxClosureInfo ref option  
    /// Indicates that the value is an argument of a method being generated
    | Arg of int 
    /// Indicates that the value is stored in local of the method being generated. NamedLocalIlxClosureInfo is normally empty.
    /// It is non-empty for 'local type functions', see comments on definition of NamedLocalIlxClosureInfo.
    | Local of int * NamedLocalIlxClosureInfo ref option 

and OptionalShadowLocal = 
    | NoShadowLocal
    | ShadowLocal of ValStorage

/// The representation of a NamedLocalClosure is based on a cloinfo.  However we can't generate a cloinfo until we've 
/// decided the representations of other items in the recursive set. Hence we use two phases to decide representations in 
/// a recursive set. Yuck. 
and NamedLocalIlxClosureInfo = 
    | NamedLocalIlxClosureInfoGenerator of (IlxGenEnv -> IlxClosureInfo)
    | NamedLocalIlxClosureInfoGenerated of IlxClosureInfo
  
and ModuleStorage = 
    { Vals: Lazy<NameMap<ValStorage>> 
      SubModules: Lazy<NameMap<ModuleStorage>> }

/// BranchCallItems are those where a call to the value can be implemented as 
/// a branch. At the moment these are only used for generating branch calls back to 
/// the entry label of the method currently being generated. 
and BranchCallItem = 
    | BranchCallClosure of ArityInfo
    | BranchCallMethod of 
        // Argument counts for compiled form  of F# method or value
        ArityInfo * 
        // Arg infos for compiled form of F# method or value
        (TType * ArgReprInfo) list list * 
        // Typars for F# method or value
        Tast.Typars * 
        // Typars for F# method or value
        int *
        // num obj args 
        int 
      
and Mark = 
    | Mark of ILCodeLabel (* places we can branch to  *)
    member x.CodeLabel = (let (Mark(lab)) = x in lab)

and IlxGenEnv =
    { tyenv: TypeReprEnv 
      someTypeInThisAssembly: ILType
      isFinalFile: bool
      /// Where to place the stuff we're currently generating
      cloc: CompileLocation 
      /// Hiding information down the signature chain, used to compute what's public to the assembly 
      sigToImplRemapInfo: (Remap * SignatureHidingInfo) list 
      /// All values in scope 
      valsInScope: ValMap<Lazy<ValStorage>> 
      /// For optimizing direct tail recursion to a loop - mark says where to branch to.  Length is 0 or 1. 
      /// REVIEW: generalize to arbitrary nested local loops?? 
      innerVals: (ValRef * (BranchCallItem * Mark)) list 
      /// Full list of enclosing bound values.  First non-compiler-generated element is used to help give nice names for closures and other expressions.  
      letBoundVars: ValRef list 
      /// The set of IL local variable indexes currently in use by lexically scoped variables, to allow reuse on different branches. 
      /// Really an integer set. 
      liveLocals: IntMap<unit> 
      /// Are we under the scope of a try, catch or finally? If so we can't tailcall. SEH = structured exception handling
      withinSEH: bool }

let ReplaceTyenv tyenv (eenv: IlxGenEnv) = {eenv with tyenv = tyenv } 
let EnvForTypars tps eenv =  {eenv with tyenv = TypeReprEnv.ForTypars tps } 
let AddTyparsToEnv typars (eenv: IlxGenEnv) = {eenv with tyenv = eenv.tyenv.Add typars}

let AddSignatureRemapInfo _msg (rpi, mhi) eenv = 
    { eenv with sigToImplRemapInfo = (mkRepackageRemapping rpi,mhi) :: eenv.sigToImplRemapInfo }
     
//--------------------------------------------------------------------------
// Print eenv
//-------------------------------------------------------------------------- 

let OutputStorage (pps: TextWriter) s = 
    match s with 
    | StaticField _ ->  pps.Write "(top)" 
    | StaticProperty _ -> pps.Write "(top)" 
    | Method _ -> pps.Write "(top)" 
    | Local _ -> pps.Write "(local)" 
    | Arg _ -> pps.Write "(arg)" 
    | Env _ -> pps.Write "(env)" 
    | Null -> pps.Write "(null)"

//--------------------------------------------------------------------------
// Augment eenv with values
//-------------------------------------------------------------------------- 

let AddStorageForVal (g: TcGlobals) (v,s) eenv = 
    let eenv = { eenv with valsInScope = eenv.valsInScope.Add v s }
    // If we're compiling fslib then also bind the value as a non-local path to 
    // allow us to resolve the compiler-non-local-references that arise from env.fs
    //
    // Do this by generating a fake "looking from the outside in" non-local value reference for
    // v, dereferencing it to find the corresponding signature Val, and adding an entry for the signature val.
    //
    // A similar code path exists in ilxgen.fs for the tables of "optimization data" for values
    if g.compilingFslib then 
        // Passing an empty remap is sufficient for FSharp.Core.dll because it turns out the remapped type signature can
        // still be resolved.
        match tryRescopeVal g.fslibCcu Remap.Empty  v with 
        | None -> eenv
        | Some vref -> 
            match vref.TryDeref with
            | VNone -> 
                //let msg = sprintf "could not dereference external value reference to something in FSharp.Core.dll during code generation, v.MangledName = '%s', v.Range = %s" v.MangledName (stringOfRange v.Range)
                //System.Diagnostics.Debug.Assert(false, msg)
                eenv
            | VSome gv -> 
                { eenv with valsInScope = eenv.valsInScope.Add gv s }
    else 
        eenv

let AddStorageForLocalVals g vals eenv = List.foldBack (fun (v,s) acc -> AddStorageForVal g (v,notlazy s) acc) vals eenv

//--------------------------------------------------------------------------
// Lookup eenv 
//-------------------------------------------------------------------------- 
  
open Microsoft.FSharp.Compiler.AbstractIL
open Microsoft.FSharp.Compiler.AbstractIL.Internal 
open Microsoft.FSharp.Compiler.AbstractIL.Internal.Library 

let StorageForVal m v eenv = 
    let v = 
        try eenv.valsInScope.[v]
        with :? KeyNotFoundException ->
          assert false
          errorR(Error(FSComp.SR.ilUndefinedValue(showL(vspecAtBindL v)),m)) 
          notlazy (Arg 668(* random value for post-hoc diagnostic analysis on generated tree *) )
    v.Force()

let StorageForValRef m (v: ValRef) eenv = StorageForVal m v.Deref eenv

//--------------------------------------------------------------------------
// Imported modules and the environment
//
// How a top level value is represented depends on its type.  If it's a 
// function or is polymorphic, then it gets represented as a 
// method (possibly and instance method).  Otherwise it gets represented as a 
// static field.
//-------------------------------------------------------------------------- 

let IsValRefIsDllImport g (vref:ValRef) = 
    vref.Attribs |> HasFSharpAttributeOpt g g.attrib_DllImportAttribute 

let GetMethodSpecForMemberVal amap g (memberInfo:ValMemberInfo) (vref:ValRef) = 
    let m = vref.Range
    let tps,curriedArgInfos,returnTy,retInfo = 
         assert(vref.ValReprInfo.IsSome)
         GetTopValTypeInCompiledForm g (Option.get vref.ValReprInfo) vref.Type m
    let tyenvUnderTypars = TypeReprEnv.ForTypars tps
    let flatArgInfos = List.concat curriedArgInfos
    let isCtor = (memberInfo.MemberFlags.MemberKind = MemberKind.Constructor)
    let cctor = (memberInfo.MemberFlags.MemberKind = MemberKind.ClassConstructor)
    let parentTcref = vref.TopValActualParent
    let parentTypars = parentTcref.TyparsNoRange
    let numParentTypars = parentTypars.Length
    if tps.Length < numParentTypars then error(InternalError("CodeGen check: type checking did not ensure that this method is sufficiently generic", m))
    let ctps,mtps = List.chop numParentTypars tps
    let isCompiledAsInstance = ValRefIsCompiledAsInstanceMember g vref

    let ilActualRetTy = 
        let ilRetTy = GenReturnTypeAux amap m tyenvUnderTypars returnTy
        if isCtor || cctor then ILType.Void else ilRetTy
    let ilTy = GenTypeAux amap m tyenvUnderTypars (mkAppTy parentTcref (List.map mkTyparTy ctps))
    if isCompiledAsInstance || isCtor then 
        // Find the 'this' argument type if any 
        let thisTy,flatArgInfos = 
            if isCtor then (GetFSharpViewOfReturnType g returnTy),flatArgInfos 
            else 
               match flatArgInfos with 
               | [] -> error(InternalError("This instance method '" + vref.LogicalName + "' has no arguments", m))
               | (h,_):: t -> h,t

        let thisTy = if isByrefTy g thisTy then destByrefTy g thisTy else thisTy
        let thisArgTys = argsOfAppTy g thisTy
        if ctps.Length <> thisArgTys.Length then
           warning(InternalError(sprintf "CodeGen check: type checking did not quantify the correct number of type variables for this method, #parentTypars = %d, #ctps = %d, #mtps = %d, #thisArgTys = %d" numParentTypars ctps.Length mtps.Length thisArgTys.Length,m))
        else 
           List.iter2
              (fun gtp ty2 -> 
                if not (typeEquiv g (mkTyparTy gtp) ty2) then 
                  warning(InternalError("CodeGen check: type checking did not quantify the correct type variables for this method: generalization list contained " + gtp.Name + "#" + string gtp.Stamp + " and list from 'this' pointer contained " +  (showL(typeL ty2)), m)))
              ctps 
              thisArgTys
        let methodArgTys,paramInfos = List.unzip flatArgInfos
        let ilMethodArgTys = GenParamTypesAux amap m tyenvUnderTypars methodArgTys
        let ilMethodInst = GenTypeArgsAux amap m tyenvUnderTypars (List.map mkTyparTy mtps)
        let mspec = mkILInstanceMethSpecInTy (ilTy,vref.CompiledName,ilMethodArgTys,ilActualRetTy,ilMethodInst)
        
        mspec,ctps,mtps,paramInfos,retInfo
    else 
        let methodArgTys,paramInfos = List.unzip flatArgInfos
        let ilMethodArgTys = GenParamTypesAux amap m tyenvUnderTypars methodArgTys
        let ilMethodInst = GenTypeArgsAux amap m tyenvUnderTypars (List.map mkTyparTy mtps)
        let mspec = mkILStaticMethSpecInTy (ilTy,vref.CompiledName,ilMethodArgTys,ilActualRetTy,ilMethodInst)
        
        mspec,ctps,mtps,paramInfos,retInfo

// Generate the ILFieldSpec for a top-level value

let ComputeFieldSpecForVal(optIntraAssemblyInfo:IlxGenIntraAssemblyInfo option, isInteractive, g, ilTyForProperty, vspec:Val, nm, m, cloc, ilTy, ilGetterMethRef) = 
    assert vspec.IsCompiledAsTopLevel
    let generate() = GenFieldSpecForStaticField (isInteractive, g, ilTyForProperty, vspec, nm, m, cloc, ilTy)
    match optIntraAssemblyInfo with 
    | None -> generate()
    | Some intraAssemblyInfo -> 
        if vspec.IsMutable && vspec.IsCompiledAsTopLevel && isStructTy g vspec.Type then
            let ok, res = intraAssemblyInfo.StaticFieldInfo.TryGetValue ilGetterMethRef
            if ok then 
                res 
            else 
                let res = generate()
                intraAssemblyInfo.StaticFieldInfo.[ilGetterMethRef] <- res
                res
        else 
            generate()


let IsValCompiledAsMethod g (v:Val) =
    match v.ValReprInfo with 
    | None -> false
    | Some topValInfo -> 
        not (isUnitTy g v.Type && not v.IsMemberOrModuleBinding && not v.IsMutable) &&
        not v.IsCompiledAsStaticPropertyWithoutField  &&
        match GetTopValTypeInFSharpForm g topValInfo v.Type v.Range with 
        | [],[],_,_ when not v.IsMember -> false 
        | _ -> true

// This called via 2 routes.
// (a) ComputeAndAddStorageForLocalTopVal
// (b) ComputeStorageForNonLocalTopVal
//
/// This function decides the storage for the val.
/// The decision is based on arityInfo.
let ComputeStorageForTopVal (amap, g, optIntraAssemblyInfo:IlxGenIntraAssemblyInfo option, isInteractive, optShadowLocal, vref:ValRef, cloc) =

  if isUnitTy g vref.Type  && not vref.IsMemberOrModuleBinding && not vref.IsMutable then  
    Null   
  else
    let topValInfo = 
        match vref.ValReprInfo with 
        | None -> error(InternalError("ComputeStorageForTopVal: no arity found for " + showL(valRefL vref),vref.Range))
        | Some a -> a
        
    let m = vref.Range
    let nm = vref.CompiledName 

    if vref.Deref.IsCompiledAsStaticPropertyWithoutField then 
        let nm = "get_"+nm 
        let tyenvUnderTypars = TypeReprEnv.ForTypars []
        let ilRetTy = GenTypeAux amap m tyenvUnderTypars vref.Type
        let typ = mkILTyForCompLoc cloc
        let mspec = mkILStaticMethSpecInTy (typ, nm, [], ilRetTy, [])
    
        StaticProperty (mspec, optShadowLocal)
    else 

        // Determine when a static field is required.
        //
        // REVIEW: This call to GetTopValTypeInFSharpForm is only needed to determine if this is a (type) function or a value
        // We should just look at the arity
        match GetTopValTypeInFSharpForm g topValInfo vref.Type vref.Range with 
        | [],[], returnTy,_ when not vref.IsMember ->
            // Mutable and literal static fields must have stable names and live in the "public" location 
            // See notes on GenFieldSpecForStaticField above. 
            let vspec = vref.Deref
            let ilTy = GenTypeAux amap m TypeReprEnv.Empty returnTy (* TypeReprEnv.Empty ok: not a field in a generic class *)
            let ilTyForProperty = mkILTyForCompLoc cloc
            let attribs = vspec.Attribs
            let hasLiteralAttr = HasFSharpAttribute g g.attrib_LiteralAttribute attribs

            let ilTypeRefForProperty = ilTyForProperty.TypeRef
            let ilGetterMethRef = mkILMethRef (ilTypeRefForProperty, ILCallingConv.Static, "get_"+nm, 0, [], ilTy)
            let ilSetterMethRef = mkILMethRef (ilTypeRefForProperty, ILCallingConv.Static, "set_"+nm, 0, [ilTy], ILType.Void)

            let fspec = ComputeFieldSpecForVal(optIntraAssemblyInfo, isInteractive, g, ilTyForProperty, vspec, nm, m, cloc, ilTy, ilGetterMethRef) 

            StaticField (fspec, vref, hasLiteralAttr, ilTyForProperty, nm, ilTy, ilGetterMethRef, ilSetterMethRef, optShadowLocal)
              
        | _ -> 
            match vref.MemberInfo with 
            | Some memberInfo when not vref.IsExtensionMember -> 
                let mspec,_,_,paramInfos,retInfo = GetMethodSpecForMemberVal amap g memberInfo vref
                Method (topValInfo, vref, mspec, m, paramInfos, retInfo) 
            | _ -> 
                let (tps, curriedArgInfos, returnTy, retInfo) = GetTopValTypeInCompiledForm g topValInfo vref.Type m 
                let tyenvUnderTypars = TypeReprEnv.ForTypars tps
                let (methodArgTys,paramInfos) = curriedArgInfos |> List.concat |> List.unzip 
                let ilMethodArgTys = GenParamTypesAux amap m tyenvUnderTypars methodArgTys
                let ilRetTy = GenReturnTypeAux amap m tyenvUnderTypars returnTy
                let ilLocTy = mkILTyForCompLoc cloc
                let ilMethodInst = GenTypeArgsAux amap m tyenvUnderTypars (List.map mkTyparTy tps)
                let mspec = mkILStaticMethSpecInTy (ilLocTy, nm, ilMethodArgTys, ilRetTy, ilMethodInst)
                Method (topValInfo, vref, mspec, m, paramInfos, retInfo)

let ComputeAndAddStorageForLocalTopVal (amap, g, intraAssemblyFieldTable, isInteractive, optShadowLocal)  cloc (v:Val) eenv =
    let storage = ComputeStorageForTopVal (amap, g, Some intraAssemblyFieldTable, isInteractive, optShadowLocal, mkLocalValRef v, cloc)
    AddStorageForVal g (v,notlazy storage) eenv

let ComputeStorageForNonLocalTopVal amap g cloc modref (v:Val) =
    match v.ValReprInfo with 
    | None -> error(InternalError("ComputeStorageForNonLocalTopVal, expected an arity for " + v.LogicalName,v.Range))
    | Some _ -> ComputeStorageForTopVal (amap, g, None, false, NoShadowLocal, mkNestedValRef modref v, cloc)

let rec ComputeStorageForNonLocalModuleOrNamespaceRef amap g cloc acc (modref:ModuleOrNamespaceRef) (modul:ModuleOrNamespace)  = 
    let acc = 
        (acc, modul.ModuleOrNamespaceType.ModuleAndNamespaceDefinitions) ||> List.fold (fun acc smodul -> 
            ComputeStorageForNonLocalModuleOrNamespaceRef amap g (CompLocForSubModuleOrNamespace cloc smodul) acc (modref.NestedTyconRef smodul) smodul) 

    let acc = 
        (acc, modul.ModuleOrNamespaceType.AllValsAndMembers) ||> Seq.fold (fun acc v -> 
            AddStorageForVal g (v, lazy (ComputeStorageForNonLocalTopVal amap g cloc modref v)) acc) 
    acc

let ComputeStorageForExternalCcu amap g  eenv (ccu:CcuThunk) = 
    if not ccu.IsFSharp then eenv else
    let cloc = CompLocForCcu ccu
    let eenv = 
       List.foldBack
           (fun smodul acc -> 
               let cloc = CompLocForSubModuleOrNamespace cloc smodul
               let modref =  mkNonLocalCcuRootEntityRef ccu smodul
               ComputeStorageForNonLocalModuleOrNamespaceRef amap g cloc acc modref smodul)
           ccu.RootModulesAndNamespaces
           eenv
    let eenv = 
        let eref = ERefNonLocalPreResolved ccu.Contents (mkNonLocalEntityRef ccu [| |])
        (eenv, ccu.Contents.ModuleOrNamespaceType.AllValsAndMembers) ||> Seq.fold (fun acc v -> 
            AddStorageForVal g (v, lazy (ComputeStorageForNonLocalTopVal amap g cloc eref v)) acc) 
    eenv
    
let rec AddBindingsForLocalModuleType allocVal cloc eenv (mty:ModuleOrNamespaceType) = 
    let eenv = List.fold (fun eenv submodul -> AddBindingsForLocalModuleType allocVal (CompLocForSubModuleOrNamespace cloc submodul) eenv submodul.ModuleOrNamespaceType) eenv mty.ModuleAndNamespaceDefinitions 
    let eenv = Seq.fold (fun eenv v -> allocVal cloc v eenv) eenv mty.AllValsAndMembers 
    eenv 

let AddExternalCcusToIlxGenEnv amap g eenv ccus = List.fold (ComputeStorageForExternalCcu amap g) eenv ccus

let AddBindingsForTycon allocVal (cloc:CompileLocation) (tycon:Tycon) eenv  =
    let unrealizedSlots = 
        if tycon.IsFSharpObjectModelTycon
        then tycon.FSharpObjectModelTypeInfo.fsobjmodel_vslots 
        else []
    (eenv,unrealizedSlots) ||> List.fold (fun eenv vref -> allocVal cloc vref.Deref eenv) 

let rec AddBindingsForModuleDefs allocVal (cloc:CompileLocation) eenv  mdefs = 
    List.fold (AddBindingsForModuleDef allocVal cloc) eenv mdefs

and AddBindingsForModuleDef allocVal cloc eenv x = 
    match x with 
    | TMDefRec(_isRec,tycons,mbinds,_) -> 
        (* Virtual don't have 'let' bindings and must be added to the environment *)
        let eenv = List.foldBack (AddBindingsForTycon allocVal cloc) tycons eenv
        let eenv = List.foldBack (AddBindingsForModule allocVal cloc) mbinds eenv
        eenv
    | TMDefLet(bind,_) -> 
        allocVal cloc bind.Var eenv
    | TMDefDo _ -> 
        eenv
    | TMAbstract(ModuleOrNamespaceExprWithSig(mtyp,_,_)) -> 
        AddBindingsForLocalModuleType allocVal cloc eenv  mtyp
    | TMDefs(mdefs) -> 
        AddBindingsForModuleDefs allocVal cloc eenv  mdefs 

and AddBindingsForModule allocVal cloc x eenv = 
    match x with 
    | ModuleOrNamespaceBinding.Binding bind -> 
        allocVal cloc bind.Var eenv
    | ModuleOrNamespaceBinding.Module (mspec, mdef) -> 
        let cloc = 
            if mspec.IsNamespace then cloc 
            else CompLocForFixedModule cloc.clocQualifiedNameOfFile cloc.clocTopImplQualifiedName mspec
        
        AddBindingsForModuleDef allocVal cloc eenv mdef

and AddBindingsForModuleTopVals _g allocVal _cloc eenv vs = 
    List.foldBack allocVal vs eenv


// Put the partial results for a generated fragment (i.e. a part of a CCU generated by FSI) 
// into the stored results for the whole CCU.  
// isIncrementalFragment = true -->  "typed input" 
// isIncrementalFragment = false -->  "#load" 
let AddIncrementalLocalAssemblyFragmentToIlxGenEnv (amap:ImportMap, isIncrementalFragment, g, ccu, fragName, intraAssemblyInfo, eenv, typedImplFiles) = 
    let cloc = CompLocForFragment fragName ccu
    let allocVal = ComputeAndAddStorageForLocalTopVal (amap, g, intraAssemblyInfo, true, NoShadowLocal)
    (eenv, typedImplFiles) ||> List.fold (fun eenv (TImplFile(qname,_,mexpr,_,_)) -> 
        let cloc = { cloc with clocTopImplQualifiedName = qname.Text }
        if isIncrementalFragment then 
            match mexpr with
            | ModuleOrNamespaceExprWithSig(_,mdef,_) -> AddBindingsForModuleDef allocVal cloc eenv mdef
            (* | ModuleOrNamespaceExprWithSig(mtyp,_,m) -> error(Error("don't expect inner defs to have a constraint",m)) *)
        else
            AddBindingsForLocalModuleType allocVal cloc eenv mexpr.Type) 

//--------------------------------------------------------------------------
// Generate debugging marks 
//-------------------------------------------------------------------------- 

let GenILSourceMarker (g: TcGlobals) (m:range) = 
  Some (ILSourceMarker.Create(document=g.memoize_file m.FileIndex,
                              line=m.StartLine,
                              /// NOTE: .NET && VS  measure first column as column 1
                              column= m.StartColumn+1, 
                              endLine= m.EndLine,
                              endColumn=m.EndColumn+1)) 

let GenPossibleILSourceMarker cenv m = 
    if cenv.opts.generateDebugSymbols then 
        GenILSourceMarker cenv.g m 
    else 
        None

//--------------------------------------------------------------------------
// Helpers for merging property definitions
//--------------------------------------------------------------------------

let HashRangeSorted (ht: IDictionary<_, (int * _)>) = 
    [ for KeyValue(_k,v) in ht -> v ] |> List.sortBy fst |> List.map snd 

let MergeOptions m o1 o2 = 
    match o1,o2 with
    | Some x, None | None, Some x -> Some x
    | None, None -> None
    | Some x, Some _ -> 
#if DEBUG
       // This warning fires on some code that also triggers this warning:
       //          warning(Error("The implementation of a specified generic interface required a method implementation not fully supported by F# Interactive. In the unlikely event that the resulting class fails to load then compile the interface type into a statically-compiled DLL and reference it using '#r'",m))
       // The code is OK so we don't print this.
       errorR(InternalError("MergeOptions: two values given",m)) 
#else
       ignore m
#endif
       Some x 

let MergePropertyPair m (pd: ILPropertyDef) pdef = 
    {pd with GetMethod=MergeOptions m pd.GetMethod pdef.GetMethod
             SetMethod=MergeOptions m pd.SetMethod pdef.SetMethod} 

type PropKey = PropKey of string * ILTypes * ILThisConvention

let AddPropertyDefToHash (m:range) (ht:Dictionary<PropKey,(int * ILPropertyDef)>) (pdef: ILPropertyDef) =
    let nm = PropKey(pdef.Name, pdef.Args, pdef.CallingConv)
    if ht.ContainsKey nm then
        let idx,pd = ht.[nm]
        ht.[nm] <- (idx, MergePropertyPair m pd pdef)
    else 
        ht.[nm] <- (ht.Count, pdef)
    

/// Merge a whole group of properties all at once 
let MergePropertyDefs m ilPropertyDefs = 
    let ht = new Dictionary<_,_>(3,HashIdentity.Structural)
    ilPropertyDefs |> List.iter (AddPropertyDefToHash m ht)  
    HashRangeSorted ht

//--------------------------------------------------------------------------
// Buffers for compiling modules. The entire assembly gets compiled via an AssemblyBuilder
//-------------------------------------------------------------------------- 

/// Information collected imperatively for each type definition 
type TypeDefBuilder(tdef, tdefDiscards) = 
    let gmethods   = new ResizeArray<ILMethodDef>(0)
    let gfields    = new ResizeArray<ILFieldDef>(0)
    let gproperties : Dictionary<PropKey,(int * ILPropertyDef)> = new Dictionary<_,_>(3,HashIdentity.Structural)
    let gevents    = new ResizeArray<ILEventDef>(0)
    let gnested    = new TypeDefsBuilder()
    
    member b.Close() = 
        { tdef with 
            Methods = mkILMethods      (tdef.Methods.AsList @ ResizeArray.toList gmethods)
            Fields  = mkILFields      (tdef.Fields.AsList  @ ResizeArray.toList gfields)
            Properties = mkILProperties (tdef.Properties.AsList @ HashRangeSorted gproperties )
            Events     = mkILEvents     (tdef.Events.AsList     @ ResizeArray.toList gevents)
            NestedTypes     = mkILTypeDefs      (tdef.NestedTypes.AsList @ gnested.Close()) }


    member b.AddEventDef(edef) = gevents.Add edef
    member b.AddFieldDef(ilFieldDef) = gfields.Add ilFieldDef
    member b.AddMethodDef(ilMethodDef) = 
        let discard = 
            match tdefDiscards with 
            | Some (mdefDiscard, _) -> mdefDiscard ilMethodDef
            | None -> false
        if not discard then 
            gmethods.Add ilMethodDef
    member b.NestedTypeDefs = gnested
    member b.GetCurrentFields() = gfields |> Seq.readonly

    /// Merge Get and Set property nodes, which we generate independently for F# code 
    /// when we come across their corresponding methods. 
    member b.AddOrMergePropertyDef(pdef,m) = 
        let discard = 
            match tdefDiscards with 
            | Some (_, pdefDiscard) -> pdefDiscard pdef
            | None -> false
        if not discard then 
            AddPropertyDefToHash m gproperties pdef

    member b.PrependInstructionsToSpecificMethodDef(cond,instrs,tag) = 
        match ResizeArray.tryFindIndex cond gmethods with
        | Some idx -> gmethods.[idx] <-  prependInstrsToMethod instrs gmethods.[idx]
        | None -> gmethods.Add(mkILClassCtor (mkMethodBody (false,[],1,nonBranchingInstrsToCode instrs,tag)))


and TypeDefsBuilder() = 
    let tdefs : Internal.Utilities.Collections.HashMultiMap<string, (int * (TypeDefBuilder * bool))> = HashMultiMap(0, HashIdentity.Structural)
    let mutable countDown = System.Int32.MaxValue 

    member b.Close() = 
        //The order we emit type definitions is not deterministic since it is using the reverse of a range from a hash table. We should use an approximation of source order. 
        // Ideally it shouldn't matter which order we use. 
        // However, for some tests FSI generated code appears sensitive to the order, especially for nested types.
        
        [ for (b, eliminateIfEmpty) in HashRangeSorted tdefs do 
              let tdef = b.Close() 
              // Skip the <PrivateImplementationDetails$> type if it is empty
              if not eliminateIfEmpty 
                 || not tdef.NestedTypes.AsList.IsEmpty 
                 || not tdef.Fields.AsList.IsEmpty 
                 || not tdef.Events.AsList.IsEmpty 
                 || not tdef.Properties.AsList.IsEmpty 
                 || not tdef.Methods.AsList.IsEmpty then 
                  yield tdef  ]

    member b.FindTypeDefBuilder(nm) = 
        try tdefs.[nm]  |> snd |> fst
        with :? KeyNotFoundException -> failwith ("FindTypeDefBuilder: " + nm + " not found")

    member b.FindNestedTypeDefsBuilder(path) = 
        List.fold (fun (acc:TypeDefsBuilder) x -> acc.FindTypeDefBuilder(x).NestedTypeDefs) b path

    member b.FindNestedTypeDefBuilder(tref:ILTypeRef) = 
        b.FindNestedTypeDefsBuilder(tref.Enclosing).FindTypeDefBuilder(tref.Name)

    member b.AddTypeDef(tdef:ILTypeDef, eliminateIfEmpty, addAtEnd, tdefDiscards) = 
        let idx = if addAtEnd then (countDown <- countDown - 1; countDown) else tdefs.Count
        tdefs.Add (tdef.Name, (idx, (new TypeDefBuilder(tdef, tdefDiscards), eliminateIfEmpty)))

/// Assembly generation buffers 
type AssemblyBuilder(cenv:cenv) as mgbuf = 
    // The Abstract IL table of types 
    let gtdefs= new TypeDefsBuilder() 
    // The definitions of top level values, as quotations. 
    let mutable reflectedDefinitions : Dictionary<Tast.Val,(string * int * Expr)> = Dictionary(HashIdentity.Reference)
    let mutable extraBindingsToGenerate = []
    // A memoization table for generating value types for big constant arrays  
    let vtgenerator =
         new MemoizationTable<(CompileLocation * int) , ILTypeSpec>
              ((fun (cloc,size) -> 
                 let name   = CompilerGeneratedName ("T" + string(newUnique()) + "_" + string size + "Bytes") // Type names ending ...$T<unique>_37Bytes
                 let vtdef  = mkRawDataValueTypeDef cenv.g.iltyp_ValueType (name,size,0us)
                 let vtref = NestedTypeRefForCompLoc cloc vtdef.Name 
                 let vtspec = mkILTySpec(vtref,[])
                 let vtdef = {vtdef with Access= ComputeTypeAccess vtref true}
                 mgbuf.AddTypeDef(vtref, vtdef, false, true, None)
                 vtspec), 
               keyComparer=HashIdentity.Structural)

    let atgenerator =
        new MemoizationTable<(bool * ILTypeRef * string[]) , (ILMethodRef * ILMethodRef[] * ILType)>
            ((fun (isStruct,ilTypeRef,nms) -> 

                let flds = [ for (i,nm) in Array.indexed nms -> (nm, nm + "@", ILType.TypeVar (uint16 i)) ]
                // Note that this alternative below would give the same names as C#, but the generated
                // comparison/equality doesn't know about these names.
                //let flds = [ for (i,nm) in Array.indexed nms -> (nm, "<" + nm + ">" + "i__Field", ILType.TypeVar (uint16 i)) ]

                let ilGenericParams = 
                    [ for nm in nms -> 
                        { Name = sprintf "<%s>j__TPar" nm  
                          Constraints = []
                          Variance=NonVariant
                          CustomAttrs = emptyILCustomAttrs
                          HasReferenceTypeConstraint=false
                          HasNotNullableValueTypeConstraint=false
                          HasDefaultConstructorConstraint= false } ]

                let ilTy = mkILFormalNamedTy (if isStruct then ILBoxity.AsValue else ILBoxity.AsObject) ilTypeRef ilGenericParams

                // Generate the IL fields 
                let ilFieldDefs = 
                   mkILFields 
                     [ for (_, fldName, fldTy) in flds ->  
                           let fdef = mkILInstanceField (fldName, fldTy, None, ILMemberAccess.Private) 
                           { fdef with CustomAttrs   = mkILCustomAttrs [ cenv.g.DebuggerBrowsableNeverAttribute ] } ]
         
                // Generate property definitions for the fields compiled as properties 
                let ilProperties = 
                  mkILProperties 
                     [ for (i,(propName, _fldName, fldTy)) in List.indexed flds ->  
                               { Name            = propName
                                 IsRTSpecialName = false
                                 IsSpecialName   = false
                                 SetMethod       = None
                                 GetMethod       = Some(mkILMethRef(ilTypeRef,ILCallingConv.Instance,"get_" + propName,0,[],fldTy  ))
                                 CallingConv     = ILCallingConv.Instance.ThisConv
                                 Type            = fldTy      
                                 Init            = None
                                 Args            = []
                                 CustomAttrs     = mkILCustomAttrs [ mkCompilationMappingAttrWithSeqNum cenv.g (int SourceConstructFlags.Field) i ] } ] 
         
                let ilMethods = 
                    [ for (propName, fldName, fldTy) in flds ->  
                            mkLdfldMethodDef ("get_" + propName,ILMemberAccess.Public,false,ilTy,fldName,fldTy) ]

                let ilBaseTy = (if isStruct then cenv.g.iltyp_ValueType else cenv.g.ilg.typ_Object)
               
<<<<<<< HEAD
                let ilCtorDef = mkILSimpleStorageCtorWithParamNames(None, (if isStruct then None else Some ilBaseTy.TypeSpec), ilTy, flds, ILMemberAccess.Public)
=======
                let ilCtorDef = mkILSimpleStorageCtorWithParamNames(None, (if isStruct then None else Some ilBaseTy.TypeSpec), ilTy, [], flds, ILMemberAccess.Public)
>>>>>>> a5904a3f
                let ilCtorRef = mkRefToILMethod(ilTypeRef, ilCtorDef)
                let ilMethodRefs = [| for mdef in ilMethods -> mkRefToILMethod(ilTypeRef, mdef) |]

                if ilTypeRef.Scope.IsLocalRef then

                    // Create a tycon that looks exactly like a record definition, to help drive the generation of equality/comparison code
                    let m = range0
                    let tps = 
                        [ for nm in nms -> 
                            let stp = Typar(mkSynId m ("T"+nm),TyparStaticReq.NoStaticReq,true)
                            NewTypar (TyparKind.Type, TyparRigidity.WarnIfNotRigid,stp,false,TyparDynamicReq.Yes,[],true,true) ]

                    let tycon = 
                        let lmtyp = MaybeLazy.Strict (NewEmptyModuleOrNamespaceType ModuleOrType)
                        let cpath = CompPath(ilTypeRef.Scope,[])
                        NewTycon(Some cpath, ilTypeRef.Name, m, taccessPublic, taccessPublic, TyparKind.Type, LazyWithContext.NotLazy tps, XmlDoc.Empty, false, false, false, lmtyp)                 

                    if isStruct then 
                       tycon.SetIsStructRecordOrUnion(true)

                    tycon.entity_tycon_repr <- 
                        TRecdRepr (MakeRecdFieldsTable 
                            [ for (tp, (propName, _fldName, _fldTy)) in (List.zip tps flds) ->  
                                 NewRecdField false None (mkSynId m propName) (mkTyparTy tp) true false [] [] XmlDoc.Empty taccessPublic false ])

                    let tcref = mkLocalTyconRef tycon
                    let _,typ = generalizeTyconRef tcref
                    let tcaug = tcref.TypeContents
                    
                    tcaug.tcaug_interfaces <- 
                        [ (cenv.g.mk_IStructuralComparable_ty,true,m) 
                          (cenv.g.mk_IComparable_ty,true,m) 
                          (mkAppTy cenv.g.system_GenericIComparable_tcref [typ],true,m) 
                          (cenv.g.mk_IStructuralEquatable_ty,true,m) 
                          (mkAppTy cenv.g.system_GenericIEquatable_tcref [typ],true,m)  ]

                    let vspec1,vspec2 = AugmentWithHashCompare.MakeValsForEqualsAugmentation cenv.g tcref
                    let evspec1,evspec2,evspec3 = AugmentWithHashCompare.MakeValsForEqualityWithComparerAugmentation cenv.g tcref
                    let cvspec1,cvspec2 = AugmentWithHashCompare.MakeValsForCompareAugmentation cenv.g tcref
                    let cvspec3 = AugmentWithHashCompare.MakeValsForCompareWithComparerAugmentation cenv.g tcref

                    tcaug.SetCompare (mkLocalValRef cvspec1, mkLocalValRef cvspec2)
                    tcaug.SetCompareWith (mkLocalValRef cvspec3)
                    tcaug.SetEquals (mkLocalValRef vspec1, mkLocalValRef vspec2)
                    tcaug.SetHashAndEqualsWith (mkLocalValRef evspec1, mkLocalValRef evspec2, mkLocalValRef evspec3)

                    // Build the ILTypeDef.  We don't rely on the normal record generation process because we want very specific field names

                    let ilTypeDefAttribs = mkILCustomAttrs [ cenv.g.CompilerGeneratedAttribute; mkCompilationMappingAttr cenv.g (int SourceConstructFlags.RecordType) ]

                    let ilInterfaceTys = [ for (ity,_,_) in tcaug.tcaug_interfaces -> GenTypeAux cenv.amap m (TypeReprEnv.ForTypars tps) ity ]
                    let ilTypeDef = 
                        mkILGenericClass (ilTypeRef.Name, ILTypeDefAccess.Public, ilGenericParams, ilBaseTy, ilInterfaceTys, 
                                          mkILMethods (ilCtorDef :: ilMethods), ilFieldDefs, emptyILTypeDefs, 
                                           ilProperties, mkILEvents [], ilTypeDefAttribs, 
                                           ILTypeInit.BeforeField)
                 
                    let ilTypeDef = 
                        { ilTypeDef with 
                             IsSealed = true
                             IsSerializable = true
                             MethodImpls=mkILMethodImpls []
                             IsAbstract=false
                             IsComInterop=false }
                 
                    mgbuf.AddTypeDef(ilTypeRef, ilTypeDef, false, true, None)
                 
                    let extraBindings = 
                        [ yield! AugmentWithHashCompare.MakeBindingsForCompareAugmentation cenv.g tycon
                          yield! AugmentWithHashCompare.MakeBindingsForCompareWithComparerAugmentation cenv.g tycon
                          yield! AugmentWithHashCompare.MakeBindingsForEqualityWithComparerAugmentation cenv.g tycon 
                          yield! AugmentWithHashCompare.MakeBindingsForEqualsAugmentation cenv.g tycon ]
                    let optimizedExtraBindings = extraBindings |> List.map (fun (TBind(a,b,c)) -> TBind(a,cenv.optimizeDuringCodeGen b,c))
                    extraBindingsToGenerate <- optimizedExtraBindings @ extraBindingsToGenerate

                (ilCtorRef,ilMethodRefs,ilTy)), 
               keyComparer=HashIdentity.Structural)

    let mutable explicitEntryPointInfo : ILTypeRef option  = None

    /// static init fields on script modules.
    let mutable scriptInitFspecs : (ILFieldSpec * range) list = []    
    
    member mgbuf.AddScriptInitFieldSpec(fieldSpec,range) =
        scriptInitFspecs <- (fieldSpec,range) :: scriptInitFspecs
        
    /// This initializes the script in #load and fsc command-line order causing their
    /// sideeffects to be executed.
    member mgbuf.AddInitializeScriptsInOrderToEntryPoint() = 
        // Get the entry point and initialized any scripts in order.
        match explicitEntryPointInfo with
        | Some tref ->
            let IntializeCompiledScript(fspec,m) =
                mgbuf.AddExplicitInitToSpecificMethodDef((fun md -> md.IsEntryPoint), tref, fspec, GenPossibleILSourceMarker cenv m, [], [])              
            scriptInitFspecs |> List.iter IntializeCompiledScript
        | None -> ()

     

    member mgbuf.GenerateRawDataValueType(cloc,size) = 
        // Byte array literals require a ValueType of size the required number of bytes.
        // With fsi.exe, S.R.Emit TypeBuilder CreateType has restrictions when a ValueType VT is nested inside a type T, and T has a field of type VT.
        // To avoid this situation, these ValueTypes are generated under the private implementation rather than in the current cloc. [was bug 1532].
        let cloc = CompLocForPrivateImplementationDetails cloc
        vtgenerator.Apply((cloc,size))

    member mgbuf.GenerateAnonType(anonInfo:AnonRecdTypeInfo) = 
        let isStruct = evalAnonInfoIsStruct anonInfo
        atgenerator.Apply((isStruct,anonInfo.ILTypeRef,anonInfo.Names))

    member mgbuf.GrabExtraBindingsToGenerate() = 
        let result = extraBindingsToGenerate
        extraBindingsToGenerate <- []
        result

    member mgbuf.AddTypeDef(tref:ILTypeRef, tdef, eliminateIfEmpty, addAtEnd, tdefDiscards) = 
        gtdefs.FindNestedTypeDefsBuilder(tref.Enclosing).AddTypeDef(tdef, eliminateIfEmpty, addAtEnd, tdefDiscards)

    member mgbuf.GetCurrentFields(tref:ILTypeRef) =
        gtdefs.FindNestedTypeDefBuilder(tref).GetCurrentFields()

    member mgbuf.AddReflectedDefinition(vspec : Tast.Val,expr) = 
        // preserve order by storing index of item
        let n = reflectedDefinitions.Count
        reflectedDefinitions.Add(vspec, (vspec.CompiledName, n, expr))
   
    member mgbuf.ReplaceNameOfReflectedDefinition(vspec, newName) = 
        match reflectedDefinitions.TryGetValue vspec with
        | true, (name, n, expr) when name <> newName -> reflectedDefinitions.[vspec] <- (newName, n, expr)
        | _ -> ()

    member mgbuf.AddMethodDef(tref:ILTypeRef,ilMethodDef) = 
        gtdefs.FindNestedTypeDefBuilder(tref).AddMethodDef(ilMethodDef)
        if ilMethodDef.IsEntryPoint then 
            explicitEntryPointInfo <- Some(tref)

    member mgbuf.AddExplicitInitToSpecificMethodDef(cond,tref,fspec,sourceOpt,feefee,seqpt) = 
    // Authoring a .cctor with effects forces the cctor for the 'initialization' module by doing a dummy store & load of a field 
    // Doing both a store and load keeps FxCop happier because it thinks the field is useful 
        let instrs = 
            [ yield! (if condition "NO_ADD_FEEFEE_TO_CCTORS" then [] elif condition "ADD_SEQPT_TO_CCTORS"  then seqpt else feefee) // mark start of hidden code
              yield mkLdcInt32 0 
              yield mkNormalStsfld fspec 
              yield mkNormalLdsfld fspec 
              yield AI_pop]   
        gtdefs.FindNestedTypeDefBuilder(tref).PrependInstructionsToSpecificMethodDef(cond,instrs,sourceOpt) 

    member mgbuf.AddEventDef(tref,edef) = 
        gtdefs.FindNestedTypeDefBuilder(tref).AddEventDef(edef)

    member mgbuf.AddFieldDef(tref,ilFieldDef) = 
        gtdefs.FindNestedTypeDefBuilder(tref).AddFieldDef(ilFieldDef)

    member mgbuf.AddOrMergePropertyDef(tref,pdef,m) = 
        gtdefs.FindNestedTypeDefBuilder(tref).AddOrMergePropertyDef(pdef,m)

    member mgbuf.Close() = 
        // old implementation adds new element to the head of list so result was accumulated in reversed order
        let orderedReflectedDefinitions = 
            [for (KeyValue(vspec, (name, n, expr))) in reflectedDefinitions -> n, ((name,vspec), expr)]
            |> List.sortBy (fst >> (~-)) // invert the result to get 'order-by-descending' behavior (items in list are 0..* so we don't need to worry about int.MinValue)
            |> List.map snd
        gtdefs.Close(), orderedReflectedDefinitions
    member mgbuf.cenv = cenv
    member mgbuf.GetExplicitEntryPointInfo() = explicitEntryPointInfo



let rec WalkType cenv (mgbuf: AssemblyBuilder) ty =  
    match stripTyEqnsAndMeasureEqns cenv.g ty with 
    | TType_app (_, tinst) -> WalkTypes cenv mgbuf tinst
    | TType_tuple (_, args) -> WalkTypes cenv mgbuf args
    | TType_fun (dty, rty) -> WalkType cenv mgbuf dty; WalkType cenv mgbuf rty
    | TType_anon (anonInfo, tinst) -> 
        let _anonCtor, _anonMethods, _anonType = mgbuf.GenerateAnonType(anonInfo)
        WalkTypes cenv mgbuf tinst
    | TType_ucase (_, args) -> WalkTypes cenv mgbuf args
    | TType_forall (_, tau) -> WalkType cenv mgbuf tau
    | TType_var _ -> ()
    | TType_measure _ -> ()
and WalkTypes cenv mgbuf tys =  List.iter (WalkType cenv mgbuf) tys


/// Type generators which walk the types first to make sure all anonymous types are generated
let GenType cenv mgbuf m tyenv ty = WalkType cenv mgbuf ty; GenTypeAux cenv.amap m tyenv ty
let GenTypes cenv mgbuf m tyenv tys = WalkTypes cenv mgbuf tys; GenTypesAux cenv.amap m tyenv tys
let GenUnionCaseSpec cenv mgbuf m tyenv c tyargs = WalkTypes cenv mgbuf tyargs; GenUnionCaseSpecAux cenv.amap m tyenv c tyargs
let GenUnionSpec cenv mgbuf m tyenv tcref tyargs = WalkTypes cenv mgbuf tyargs; GenUnionSpecAux cenv.amap m tyenv tcref tyargs
let GenTypePermitVoid cenv mgbuf m tyenv ty = WalkType cenv mgbuf ty; GenTypeAuxAux cenv.amap m tyenv VoidOK PtrTypesNotOK ty
let GenTypesPermitVoid cenv mgbuf m tyenv tys = List.map (GenTypePermitVoid cenv mgbuf m tyenv) tys
let GenTyApp cenv mgbuf m tyenv repr tyargs = WalkTypes cenv mgbuf tyargs; GenTyAppAux cenv.amap m tyenv repr tyargs
let GenNamedTyApp cenv mgbuf m tyenv tcref tinst = WalkTypes cenv mgbuf tinst; GenNamedTyAppAux cenv.amap m tyenv PtrTypesNotOK tcref tinst 
let GenReturnType cenv mgbuf m tyenv returnTyOpt = Option.iter (WalkType cenv mgbuf) returnTyOpt;  GenReturnTypeAux cenv.amap m tyenv returnTyOpt
let GenParamType cenv mgbuf m tyenv ty = WalkType cenv mgbuf ty; GenParamTypeAux cenv.amap m tyenv ty 
let GenParamTypes cenv mgbuf m tyenv tys = WalkTypes cenv mgbuf tys; GenParamTypesAux cenv.amap m tyenv tys 
let GenTypeArgs cenv mgbuf m tyenv tyargs = WalkTypes cenv mgbuf tyargs; GenTypeArgsAux cenv.amap m tyenv tyargs
let GenExnType amap m tyenv (ecref:TyconRef) = GenTyAppAux amap m tyenv ecref.CompiledRepresentation []
     

/// Record the types of the things on the evaluation stack. 
/// Used for the few times we have to flush the IL evaluation stack and to compute maxStack. 
type Pushes = ILType list
type Pops = int
let pop (i:int) : Pops = i
let Push tys : Pushes = tys
let Push0 = Push []

let FeeFee (cenv:cenv) = (if cenv.opts.testFlagEmitFeeFeeAs100001 then 100001 else 0x00feefee)
let FeeFeeInstr (cenv:cenv) doc = 
      I_seqpoint (ILSourceMarker.Create(document = doc,
                                        line = FeeFee cenv,
                                        column = 0,
                                        endLine = FeeFee cenv,
                                        endColumn = 0))

/// Buffers for IL code generation
type CodeGenBuffer(m:range,
                   mgbuf: AssemblyBuilder,
                   methodName,
                   alreadyUsedArgs:int,
                   alreadyUsedLocals:int,
                   zapFirstSeqPointToStart:bool) = 

    let locals = new ResizeArray<((string * (Mark * Mark)) list * ILType * bool)>(10)
    let codebuf = new ResizeArray<ILInstr>(200)
    let exnSpecs = new ResizeArray<ILExceptionSpec>(10)

    // Keep track of the current stack so we can spill stuff when we hit a "try" when some stuff
    // is on the stack.        
    let mutable stack : ILType list = []
    let mutable nstack=0
    let mutable maxStack=0
    let mutable seqpoint= None
    
    let codeLabelToPC : Dictionary<ILCodeLabel,int> = new Dictionary<_,_>(10)
    let codeLabelToCodeLabel : Dictionary<ILCodeLabel,ILCodeLabel> = new Dictionary<_,_>(10)
    
    let rec lab2pc n lbl = 
        if n = System.Int32.MaxValue then error(InternalError("recursive label graph",m))
        if codeLabelToCodeLabel.ContainsKey lbl then 
            lab2pc (n+1) codeLabelToCodeLabel.[lbl]
        else
           codeLabelToPC.[lbl] 
    
    let mutable lastSeqPoint = None
    // Add a nop to make way for the first sequence point. There is always such a 
    // sequence point even when zapFirstSeqPointToStart=false
    do if mgbuf.cenv.opts.generateDebugSymbols  then codebuf.Add(AI_nop)

    member cgbuf.DoPushes (pushes: Pushes) = 
        for ty in pushes do 
           stack <- ty :: stack 
           nstack <- nstack + 1
           maxStack <- Operators.max maxStack nstack

    member cgbuf.DoPops (n:Pops) = 
        for i = 0 to n - 1 do
           match stack with
           | [] -> 
               let msg = sprintf "pop on empty stack during code generation, methodName = %s, m = %s" methodName (stringOfRange m)
               System.Diagnostics.Debug.Assert(false, msg)
               warning(InternalError(msg,m))
           | _ :: t -> 
               stack <- t 
               nstack <- nstack - 1

    member cgbuf.GetCurrentStack() = stack
    member cgbuf.AssertEmptyStack() = 
        if not (isNil stack) then 
            let msg = sprintf "stack flush didn't work, or extraneous expressions left on stack before stack restore, methodName = %s, stack = %+A, m = %s" methodName stack (stringOfRange m)
            System.Diagnostics.Debug.Assert(false, msg)
            warning(InternalError(msg,m))
        ()

    member cgbuf.EmitInstr(pops,pushes,i) = 
        cgbuf.DoPops pops
        cgbuf.DoPushes pushes
        codebuf.Add i

    member cgbuf.EmitInstrs (pops,pushes,is) = 
        cgbuf.DoPops pops
        cgbuf.DoPushes pushes
        is |> List.iter codebuf.Add 

    member cgbuf.GetLastSequencePoint() = 
        lastSeqPoint
       
    member private cgbuf.EnsureNopBetweenDebugPoints() = 
        // Always add a nop between sequence points to help .NET get the stepping right
        // Don't do this after a FeeFee marker for hidden code
        if (codebuf.Count > 0 && 
             (match codebuf.[codebuf.Count-1] with 
              | I_seqpoint sm when sm.Line <> FeeFee mgbuf.cenv -> true 
              | _ -> false)) then 
        
            codebuf.Add(AI_nop)

    member cgbuf.EmitSeqPoint(src) = 
        if mgbuf.cenv.opts.generateDebugSymbols then 
            cgbuf.EnsureNopBetweenDebugPoints()

            let attr = GenILSourceMarker mgbuf.cenv.g src
            assert(Option.isSome attr)
            let i = I_seqpoint (Option.get attr)
            codebuf.Add i
            // Save the first sequence point away to snap it to the top of the method
            match seqpoint with 
            | Some _ -> ()
            | None -> seqpoint <- Some i
            // Save the last sequence point away so we can make a decision graph look consistent (i.e. reassert the sequence point at each target)
            lastSeqPoint <- Some src
            
    // For debug code, emit FeeFee breakpoints for hidden code, see https://blogs.msdn.microsoft.com/jmstall/2005/06/19/line-hidden-and-0xfeefee-sequence-points/
    member cgbuf.EmitStartOfHiddenCode() = 
        if mgbuf.cenv.opts.generateDebugSymbols && not mgbuf.cenv.opts.localOptimizationsAreOn then 
            let doc = mgbuf.cenv.g.memoize_file m.FileIndex
            codebuf.Add(FeeFeeInstr mgbuf.cenv doc)   

    member cgbuf.EmitExceptionClause(clause) = 
         exnSpecs.Add clause

    member cgbuf.GenerateDelayMark(_nm) = 
         let lab = IL.generateCodeLabel()
         Mark lab

    member cgbuf.SetCodeLabelToCodeLabel(lab1,lab2) = 
#if DEBUG
        if codeLabelToCodeLabel.ContainsKey(lab1) then 
            let msg = sprintf "two values given for label %s, methodName = %s, m = %s" (formatCodeLabel lab1) methodName (stringOfRange m)
            System.Diagnostics.Debug.Assert(false, msg)
            warning(InternalError(msg,m))
#endif
        codeLabelToCodeLabel.[lab1] <- lab2

    member cgbuf.SetCodeLabelToPC(lab,pc) = 
#if DEBUG
        if codeLabelToPC.ContainsKey(lab) then 
            let msg = sprintf "two values given for label %s, methodName = %s, m = %s" (formatCodeLabel lab) methodName (stringOfRange m)
            System.Diagnostics.Debug.Assert(false, msg)
            warning(InternalError(msg,m))
#endif
        codeLabelToPC.[lab] <- pc 

    member cgbuf.SetMark (mark1: Mark, mark2: Mark) = 
        cgbuf.SetCodeLabelToCodeLabel(mark1.CodeLabel, mark2.CodeLabel)
        
    member cgbuf.SetMarkToHere (Mark lab) =  
        cgbuf.SetCodeLabelToPC(lab,codebuf.Count)

    member cgbuf.SetStack(s) = 
        stack <- s 
        nstack <- s.Length

    member cgbuf.Mark(s) = 
        let res = cgbuf.GenerateDelayMark(s)
        cgbuf.SetMarkToHere(res)
        res 

    member cgbuf.mgbuf = mgbuf
    member cgbuf.MethodName = methodName
    member cgbuf.PreallocatedArgCount = alreadyUsedArgs

    member cgbuf.AllocLocal(ranges,ty,isFixed) = 
        let j = locals.Count
        locals.Add((ranges,ty,isFixed))
        j 

    member cgbuf.ReallocLocal(cond,ranges,ty,isFixed) = 
        let j = 
            match ResizeArray.tryFindIndexi cond locals with 
            | Some j -> 
                let (prevRanges,_,isFixed) = locals.[j]
                locals.[j] <- ((ranges@prevRanges),ty,isFixed)
                j             
            | None -> 
                cgbuf.AllocLocal(ranges,ty,isFixed)
        let j = j + alreadyUsedLocals
        j

    member cgbuf.Close() = 
        let instrs = codebuf.ToArray() 
        let instrs = 
            // If we omitted ANY sequence points, then promote the first sequence point to be the first instruction in the
            // method. A bit ugly but .NET debuggers only honour "step into" if the sequence point is the first in the method.
            //
            match seqpoint with 
            | Some(I_seqpoint sp as i) ->
                let i = 
                    if zapFirstSeqPointToStart then 
                        i
                    else
                        // This special dummy sequence point seems to be the magic to indicate that the head of the 
                        // method has no sequence point
                        I_seqpoint (ILSourceMarker.Create(document = sp.Document,
                                                          line = FeeFee mgbuf.cenv,
                                                          column = 0,
                                                          endLine = FeeFee mgbuf.cenv,
                                                          endColumn = 0))

                // Note we use physical equality '==' to compare the instruction objects. Nasty.
                instrs |> Array.mapi (fun idx i2 -> if idx = 0 then i else if i === i2 then AI_nop else i2)
            | _ -> 
                instrs

        let codeLabels =
            let dict = Dictionary.newWithSize (codeLabelToPC.Count + codeLabelToCodeLabel.Count)
            for kvp in codeLabelToPC        do dict.Add(kvp.Key, lab2pc 0 kvp.Key)
            for kvp in codeLabelToCodeLabel do dict.Add(kvp.Key, lab2pc 0 kvp.Key)
            dict
        ResizeArray.toList locals ,
        maxStack,
        codeLabels,
        instrs,
        ResizeArray.toList exnSpecs,
        Option.isSome seqpoint

module CG = 
    let EmitInstr (cgbuf:CodeGenBuffer) pops pushes i = cgbuf.EmitInstr(pops,pushes,i)
    let EmitInstrs (cgbuf:CodeGenBuffer) pops pushes is = cgbuf.EmitInstrs(pops,pushes,is)
    let EmitSeqPoint (cgbuf:CodeGenBuffer) src = cgbuf.EmitSeqPoint(src)
    let GenerateDelayMark (cgbuf:CodeGenBuffer) nm = cgbuf.GenerateDelayMark(nm)
    let SetMark (cgbuf:CodeGenBuffer) m1 m2 = cgbuf.SetMark(m1,m2)
    let SetMarkToHere (cgbuf:CodeGenBuffer) m1 =  cgbuf.SetMarkToHere(m1)
    let SetStack (cgbuf:CodeGenBuffer) s = cgbuf.SetStack(s)
    let GenerateMark (cgbuf:CodeGenBuffer) s = cgbuf.Mark(s)

open CG


//--------------------------------------------------------------------------
// Compile constants 
//-------------------------------------------------------------------------- 

let GenString cenv cgbuf s = 
    CG.EmitInstrs cgbuf (pop 0) (Push [cenv.g.ilg.typ_String]) [ I_ldstr s ]

let GenConstArray cenv (cgbuf:CodeGenBuffer) eenv ilElementType (data:'a[]) (write : ByteBuffer -> 'a -> unit) = 
    let buf = ByteBuffer.Create data.Length
    data |> Array.iter (write buf)
    let bytes = buf.Close()
    let ilArrayType = mkILArr1DTy ilElementType
    if data.Length = 0 then 
        CG.EmitInstrs cgbuf (pop 0) (Push [ilArrayType]) [ mkLdcInt32 (0);  I_newarr (ILArrayShape.SingleDimensional,ilElementType); ]
    else        
        let vtspec = cgbuf.mgbuf.GenerateRawDataValueType(eenv.cloc,bytes.Length)
        let ilFieldName = CompilerGeneratedName ("field" + string(newUnique()))
        let fty = ILType.Value vtspec
        let ilFieldDef = mkILStaticField (ilFieldName,fty, None, Some bytes, ILMemberAccess.Assembly)
        let ilFieldDef = { ilFieldDef with CustomAttrs = mkILCustomAttrs [ cenv.g.DebuggerBrowsableNeverAttribute ] }
        let fspec = mkILFieldSpecInTy (mkILTyForCompLoc eenv.cloc,ilFieldName, fty)
        CountStaticFieldDef()
        cgbuf.mgbuf.AddFieldDef(fspec.EnclosingTypeRef,ilFieldDef) 
        CG.EmitInstrs cgbuf 
          (pop 0)
          (Push [ ilArrayType; ilArrayType; cenv.g.iltyp_RuntimeFieldHandle ])
          [ mkLdcInt32 data.Length
            I_newarr (ILArrayShape.SingleDimensional,ilElementType) 
            AI_dup 
            I_ldtoken (ILToken.ILField fspec) ]            
        CG.EmitInstrs cgbuf 
          (pop 2)
          Push0
          [ mkNormalCall (mkInitializeArrayMethSpec cenv.g) ]


//--------------------------------------------------------------------------
// We normally generate in the context of a "what to do next" continuation
//-------------------------------------------------------------------------- 

type sequel = 
  | EndFilter 
  /// Exit a 'handler' block
  /// The integer says which local to save result in 
  | LeaveHandler of (bool (* finally? *) * int * Mark)  
  /// Branch to the given mark
  | Br of Mark
  | CmpThenBrOrContinue of Pops * ILInstr list
  /// Continue and leave the value on the IL computation stack
  | Continue
  /// The value then do something else
  | DiscardThen of sequel
  /// Return from the method
  | Return
  /// End a scope of local variables. Used at end of 'let' and 'let rec' blocks to get tail recursive setting 
  /// of end-of-scope marks 
  | EndLocalScope of sequel * Mark 
  /// Return from a method whose return type is void
  | ReturnVoid

let discard = DiscardThen Continue
let discardAndReturnVoid = DiscardThen ReturnVoid


//-------------------------------------------------------------------------
// This is the main code generation routine.  It is used to generate 
// the bodies of methods in a couple of places
//------------------------------------------------------------------------- 
 
let CodeGenThen cenv mgbuf (zapFirstSeqPointToStart,entryPointInfo,methodName,eenv,alreadyUsedArgs,alreadyUsedLocals,codeGenFunction,m) = 
    let cgbuf = new CodeGenBuffer(m,mgbuf,methodName,alreadyUsedArgs,alreadyUsedLocals,zapFirstSeqPointToStart)
    let start = CG.GenerateMark cgbuf "mstart"
    let innerVals = entryPointInfo |> List.map (fun (v,kind) -> (v,(kind,start))) 

    (* Call the given code generator *)
    codeGenFunction cgbuf {eenv with withinSEH=false
                                     liveLocals=IntMap.empty()  
                                     innerVals = innerVals}

    let locals,maxStack,lab2pc,code,exnSpecs,hasSequencePoints = cgbuf.Close()
    
    let localDebugSpecs : ILLocalDebugInfo list = 
        locals
        |> List.mapi (fun i (nms,_,_isFixed) -> List.map (fun nm -> (i,nm)) nms)
        |> List.concat
        |> List.map (fun (i,(nm,(start,finish))) -> 
            { Range=(start.CodeLabel, finish.CodeLabel)
              DebugMappings= [{ LocalIndex=i; LocalName=nm }] })

    let ilLocals =
        locals
        |> List.map (fun (infos, ty, isFixed) ->
          let loc = 
            // in interactive environment, attach name and range info to locals to improve debug experience
            if cenv.opts.isInteractive && cenv.opts.generateDebugSymbols then
                match infos with
                | [(nm, (start, finish))] -> mkILLocal ty (Some(nm, start.CodeLabel, finish.CodeLabel))
                // REVIEW: what do these cases represent?
                | _ :: _
                | [] -> mkILLocal ty None 
            // if not interactive, don't bother adding this info
            else
                mkILLocal ty None
          if isFixed then { loc with IsPinned=true } else loc)

    (ilLocals, 
     maxStack,
     lab2pc,
     code,
     exnSpecs,
     localDebugSpecs,
     hasSequencePoints)

let CodeGenMethod cenv mgbuf (zapFirstSeqPointToStart,entryPointInfo,methodName,eenv,alreadyUsedArgs,alreadyUsedLocals,codeGenFunction,m) = 

    let locals,maxStack,lab2pc,instrs,exns,localDebugSpecs,hasSequencePoints = 
      CodeGenThen cenv mgbuf (zapFirstSeqPointToStart,entryPointInfo,methodName,eenv,alreadyUsedArgs,alreadyUsedLocals,codeGenFunction,m)

    let code =  IL.buildILCode methodName lab2pc instrs exns localDebugSpecs
    
    // Attach a source range to the method. Only do this is it has some sequence points, because .NET 2.0/3.5 
    // ILDASM has issues if you emit symbols with a source range but without any sequence points
    let sourceRange = if hasSequencePoints then GenPossibleILSourceMarker cenv m else None

    // The old union erasure phase increased maxstack by 2 since the code pushes some items, we do the same here
    let maxStack = maxStack + 2

    // Build an Abstract IL method     
    instrs, mkILMethodBody (true,locals,maxStack,code, sourceRange)

let StartDelayedLocalScope nm cgbuf =
    let startScope = CG.GenerateDelayMark cgbuf ("start_" + nm) 
    let endScope = CG.GenerateDelayMark cgbuf ("end_" + nm)
    startScope,endScope

let StartLocalScope nm cgbuf =
    let startScope = CG.GenerateMark cgbuf ("start_" + nm) 
    let endScope = CG.GenerateDelayMark cgbuf ("end_" + nm)
    startScope,endScope
  
let LocalScope nm cgbuf (f : (Mark * Mark) -> 'a) : 'a =
    let _,endScope as scopeMarks = StartLocalScope nm cgbuf
    let res = f scopeMarks
    CG.SetMarkToHere cgbuf endScope
    res

let compileSequenceExpressions = true // try (System.Environment.GetEnvironmentVariable("COMPILED_SEQ") <> null) with _ -> false

//-------------------------------------------------------------------------
// Sequence Point Logic
//------------------------------------------------------------------------- 

type EmitSequencePointState = 
    /// Indicates that we need a sequence point at first opportunity. Used on entrance to a method
    /// and whenever we drop into an expression within the stepping control structure.
    | SPAlways 
    | SPSuppress

/// Determines what sequence point should be emitted for a binding
let ComputeSequencePointInfoForBinding g (TBind(vspec,e,spBind)) = 
    if IsValCompiledAsMethod g vspec then 
        false, None, SPSuppress
    else
        match spBind, stripExpr e with 
        | NoSequencePointAtInvisibleBinding, _ -> false, None, SPSuppress
        | NoSequencePointAtStickyBinding, _ -> true, None, SPSuppress
        | NoSequencePointAtDoBinding, _ -> false, None, SPAlways
        | NoSequencePointAtLetBinding, _ -> false, None, SPSuppress
        // Don't emit sequence points for lambdas.
        // SEQUENCE POINT REVIEW: don't emit for lazy either, nor any builder expressions
        | _, (Expr.Lambda _ | Expr.TyLambda _) -> false, None, SPSuppress
        | SequencePointAtBinding m,_ -> false, Some m, SPSuppress

 
/// Determines if a sequence will be emitted when we generate the code for a binding
let BindingEmitsSequencePoint g bind = 
    match ComputeSequencePointInfoForBinding g bind with
    | _, None, SPSuppress -> false
    | _ -> true

/// Determines if any code at all will be emitted for a binding
let BindingEmitsNoCode g (TBind(vspec,_,_)) = IsValCompiledAsMethod g vspec 

let bindHasSeqPt = function (TBind(_,_,SequencePointAtBinding _)) -> true | _ -> false
let bindIsInvisible = function (TBind(_,_,NoSequencePointAtInvisibleBinding _)) -> true | _ -> false

    
// This determines if we're about to emit a sequence point as the first emitted code for an expression.
// It determines if expression code generation certainly starts with a sequence point. An approximation used
// to prevent the generation of duplicate sequence points for conditionals and pattern matching
let rec FirstEmittedCodeWillBeSequencePoint g sp expr = 
    match sp with 
    | SPAlways -> 
        match stripExpr expr with 
        | Expr.Let (bind,body,_,_) -> 
            BindingEmitsSequencePoint g bind || 
            FirstEmittedCodeWillBeSequencePoint g sp bind.Expr || 
            (BindingEmitsNoCode g bind && FirstEmittedCodeWillBeSequencePoint g sp body)
        | Expr.LetRec(binds,body,_,_) -> 
            binds |> List.exists (BindingEmitsSequencePoint g) || 
            (binds |> List.forall (BindingEmitsNoCode g) && FirstEmittedCodeWillBeSequencePoint g sp body)
        | Expr.Sequential (_, _, NormalSeq,spSeq,_) -> 
            match spSeq with 
            | SequencePointsAtSeq -> true
            | SuppressSequencePointOnExprOfSequential -> true
            | SuppressSequencePointOnStmtOfSequential -> false
        | Expr.Match (SequencePointAtBinding _,_,_,_,_,_)   -> true
        | Expr.Op((  TOp.TryCatch (SequencePointAtTry _,_) 
                    | TOp.TryFinally (SequencePointAtTry _,_) 
                    | TOp.For (SequencePointAtForLoop _,_) 
                    | TOp.While (SequencePointAtWhileLoop _,_)),_,_,_) -> true
        | _ -> false

     | SPSuppress -> 
        false                  

/// Suppress sequence points in some cases even though "SPAlways" is set.  In most
/// cases this is for code-generated constructs that form part of the compilation of a larger 
/// construct.
///
/// Note this is only used when FirstEmittedCodeWillBeSequencePoint is false.
let AlwaysSuppressSequencePoint g sp expr = 
    assert (not(FirstEmittedCodeWillBeSequencePoint g sp expr))
    match sp with 
    | SPAlways -> 
        match expr with 
        
        // We suppress sequence points at invisible let bindings even if they are requested by SPAlways.
        | Expr.Let (bind,_,_,_) when bindIsInvisible bind -> true
        | Expr.LetRec(binds,_,_,_) when (binds |> List.exists bindHasSeqPt) || (binds |> List.forall bindIsInvisible) -> true

        // We always suppress at sequential where the sequence point is missing. We need to document better why.
        | Expr.Sequential _ -> true 

        // We always suppress at labels and gotos, it makes no sense to emit sequence points at these
        | Expr.Op(TOp.Label _,_,_,_) -> true
        | Expr.Op(TOp.Goto _,_,_,_) -> true

        // We always suppress at 'match'/'try'/... where the sequence point is missing (if the sequence point was
        // present then FirstEmittedCodeWillBeSequencePoint would have returned true).  
        //
        // These cases need more looking into. For example, a typical 'match' gets compiled to 
        //    let tmp = expr   // generates a sequence point, BEFORE tmp is evaluated
        //    match tmp with  // a match marked with NoSequencePointAtInvisibleLetBinding
        // So since the 'let tmp = expr' has a sequence point, then no sequence point is needed for the 'match'. But the processing
        // of the 'let' requests SPAlways for the body.
        | Expr.Match _ -> true
        | Expr.Op(TOp.TryCatch _,_,_,_) -> true
        | Expr.Op(TOp.TryFinally _,_,_,_) -> true
        | Expr.Op(TOp.For _,_,_,_)  -> true
        | Expr.Op(TOp.While _,_,_,_) -> true
        | _ -> false
    | SPSuppress -> 
        true


/// Some expressions must emit some preparation code, then emit the actual code.  
let rec RangeOfEventualEmittedSequencePoint g expr = 
    match stripExpr expr with 
    | Expr.Let (bind,body,_,_) ->
        match ComputeSequencePointInfoForBinding g bind with
        | true, _, _ -> expr.Range  // for sticky bindings, prefer the range of the overall expression
        | _, None, SPSuppress -> RangeOfEventualEmittedSequencePoint g body 
        | _, Some m, _ -> m
        | _, None, SPAlways -> RangeOfEventualEmittedSequencePoint g bind.Expr
    | Expr.LetRec(_,body,_,_)  -> RangeOfEventualEmittedSequencePoint g body 
    | Expr.Sequential (expr1, _, NormalSeq, _, _) -> RangeOfEventualEmittedSequencePoint g expr1
    | _ -> expr.Range

let DoesGenExprStartWithSequencePoint g  sp expr = 
    FirstEmittedCodeWillBeSequencePoint g sp expr || not (AlwaysSuppressSequencePoint g sp expr)


//-------------------------------------------------------------------------
// Generate expressions
//------------------------------------------------------------------------- 

let rec GenExpr (cenv:cenv) (cgbuf:CodeGenBuffer) eenv sp expr sequel =

  let expr =  stripExpr expr

  if not (FirstEmittedCodeWillBeSequencePoint cenv.g sp expr) && not (AlwaysSuppressSequencePoint cenv.g sp expr) then 
      CG.EmitSeqPoint cgbuf (RangeOfEventualEmittedSequencePoint cenv.g expr)

  match (if compileSequenceExpressions then LowerCallsAndSeqs.LowerSeqExpr cenv.g cenv.amap expr else None) with
  | Some info ->
      GenSequenceExpr cenv cgbuf eenv info sequel
  | None ->

  match expr with 
  | Expr.Const(c,m,ty) -> 
      GenConstant cenv cgbuf eenv (c,m,ty) sequel
  | Expr.Match (spBind,exprm,tree,targets,m,ty) -> 
      GenMatch cenv cgbuf eenv (spBind,exprm,tree,targets,m,ty) sequel
  | Expr.Sequential(e1,e2,dir,spSeq,m) ->  
      GenSequential cenv cgbuf eenv sp (e1,e2,dir,spSeq,m) sequel
  | Expr.LetRec (binds,body,m,_)  -> 
      GenLetRec cenv cgbuf eenv (binds,body,m) sequel
  | Expr.Let (bind,body,_,_)  -> 
     // This case implemented here to get a guaranteed tailcall 
     // Make sure we generate the sequence point outside the scope of the variable
     let startScope,endScope as scopeMarks = StartDelayedLocalScope "let" cgbuf
     let eenv = AllocStorageForBind cenv cgbuf scopeMarks eenv bind
     let spBind = GenSequencePointForBind cenv cgbuf bind
     CG.SetMarkToHere cgbuf startScope 
     GenBindAfterSequencePoint cenv cgbuf eenv spBind bind

     // Work out if we need a sequence point for the body. For any "user" binding then the body gets SPAlways.
     // For invisible compiler-generated bindings we just use "sp", unless its body is another invisible binding
     // For sticky bindings arising from inlining we suppress any immediate sequence point in the body
     let spBody = 
        match bind.SequencePointInfo with 
        | SequencePointAtBinding _ 
        | NoSequencePointAtLetBinding 
        | NoSequencePointAtDoBinding -> SPAlways
        | NoSequencePointAtInvisibleBinding -> sp
        | NoSequencePointAtStickyBinding -> SPSuppress
        
     // Generate the body
     GenExpr cenv cgbuf eenv spBody body (EndLocalScope(sequel,endScope)) 

  | Expr.Lambda _  | Expr.TyLambda _  -> 
      GenLambda cenv cgbuf eenv false None expr sequel
  | Expr.App(Expr.Val(vref, _, m) as v, _, tyargs, [], _) when 
        List.forall (isMeasureTy cenv.g) tyargs &&
        (
            // inline only values that are stored in local variables
            match StorageForValRef m vref eenv with 
            | ValStorage.Local _ -> true 
            | _ -> false
        )   ->
      // application of local type functions with type parameters = measure types and body = local value - inine the body
      GenExpr cenv cgbuf eenv sp v sequel
  | Expr.App(f,fty,tyargs,args,m) -> 
      GenApp cenv cgbuf eenv (f,fty,tyargs,args,m) sequel
  | Expr.Val(v,_,m) -> 
      GenGetVal cenv cgbuf eenv (v,m) sequel
  | Expr.Op(op,tyargs,args,m) -> 
      begin match op,args,tyargs with 
      | TOp.ExnConstr(c),_,_      -> 
          GenAllocExn cenv cgbuf eenv (c,args,m) sequel
      | TOp.UnionCase(c),_,_        -> 
          GenAllocUnionCase cenv cgbuf eenv (c,tyargs,args,m) sequel
      | TOp.Recd(isCtor,tycon),_,_ -> 
          GenAllocRecd cenv cgbuf eenv isCtor (tycon,tyargs,args,m) sequel
      | TOp.AnonRecd(anonInfo),_,_ -> 
          GenAllocAnonRecd cenv cgbuf eenv (anonInfo,tyargs,args,m) sequel
      | TOp.AnonRecdGet (anonInfo,n),[e],_ -> 
          GenGetAnonRecdField cenv cgbuf eenv (anonInfo,e,tyargs,n,m) sequel
      | TOp.TupleFieldGet (tupInfo,n),[e],_ -> 
          GenGetTupleField cenv cgbuf eenv (tupInfo,e,tyargs,n,m) sequel
      | TOp.ExnFieldGet(ecref,n),[e],_ -> 
          GenGetExnField cenv cgbuf eenv (e,ecref,n,m) sequel
      | TOp.UnionCaseFieldGet(ucref,n),[e],_ -> 
          GenGetUnionCaseField cenv cgbuf eenv (e,ucref,tyargs,n,m) sequel
      | TOp.UnionCaseFieldGetAddr(ucref,n),[e],_ -> 
          GenGetUnionCaseFieldAddr cenv cgbuf eenv (e,ucref,tyargs,n,m) sequel
      | TOp.UnionCaseTagGet ucref,[e],_ -> 
          GenGetUnionCaseTag cenv cgbuf eenv (e,ucref,tyargs,m) sequel
      | TOp.UnionCaseProof ucref,[e],_ -> 
          GenUnionCaseProof cenv cgbuf eenv (e,ucref,tyargs,m) sequel
      | TOp.ExnFieldSet(ecref,n),[e;e2],_ -> 
          GenSetExnField cenv cgbuf eenv (e,ecref,n,e2,m) sequel 
      | TOp.UnionCaseFieldSet(ucref,n),[e;e2],_ -> 
          GenSetUnionCaseField cenv cgbuf eenv (e,ucref,tyargs,n,e2,m) sequel
      | TOp.ValFieldGet f,[e],_ -> 
         GenGetRecdField cenv cgbuf eenv (e,f,tyargs,m) sequel
      | TOp.ValFieldGet f,[],_ -> 
         GenGetStaticField cenv cgbuf eenv (f,tyargs,m) sequel
      | TOp.ValFieldGetAddr f,[e],_ -> 
         GenGetRecdFieldAddr cenv cgbuf eenv (e,f,tyargs,m) sequel
      | TOp.ValFieldGetAddr f,[],_ -> 
         GenGetStaticFieldAddr cenv cgbuf eenv (f,tyargs,m) sequel
      | TOp.ValFieldSet f,[e1;e2],_ -> 
         GenSetRecdField cenv cgbuf eenv (e1,f,tyargs,e2,m) sequel
      | TOp.ValFieldSet f,[e2],_ -> 
         GenSetStaticField cenv cgbuf eenv (f,tyargs,e2,m) sequel
      | TOp.Tuple tupInfo,_,_ -> 
         GenAllocTuple cenv cgbuf eenv (tupInfo,args,tyargs,m) sequel
      | TOp.ILAsm(code,returnTys),_,_ ->  
         GenAsmCode cenv cgbuf eenv (code,tyargs,args,returnTys,m) sequel 
      | TOp.While (sp,_),[Expr.Lambda(_,_,_,[_],e1,_,_);Expr.Lambda(_,_,_,[_],e2,_,_)],[]  -> 
         GenWhileLoop cenv cgbuf eenv (sp,e1,e2,m) sequel 
      | TOp.For(spStart,dir),[Expr.Lambda(_,_,_,[_],e1,_,_);Expr.Lambda(_,_,_,[_],e2,_,_);Expr.Lambda(_,_,_,[v],e3,_,_)],[]  -> 
         GenForLoop cenv cgbuf eenv (spStart,v,e1,dir,e2,e3,m) sequel
      | TOp.TryFinally(spTry,spFinally),[Expr.Lambda(_,_,_,[_],e1,_,_); Expr.Lambda(_,_,_,[_],e2,_,_)],[resty] -> 
         GenTryFinally cenv cgbuf eenv (e1,e2,m,resty,spTry,spFinally) sequel
      | TOp.TryCatch(spTry,spWith),[Expr.Lambda(_,_,_,[_],e1,_,_); Expr.Lambda(_,_,_,[vf],ef,_,_);Expr.Lambda(_,_,_,[vh],eh,_,_)],[resty] -> 
         GenTryCatch cenv cgbuf eenv (e1,vf,ef,vh,eh,m,resty,spTry,spWith) sequel
      | TOp.ILCall(virt,_,valu,newobj,valUseFlags,_,isDllImport,ilMethRef,enclArgTys,methArgTys,returnTys),args,[] -> 
         GenILCall cenv cgbuf eenv (virt,valu,newobj,valUseFlags,isDllImport,ilMethRef,enclArgTys,methArgTys,args,returnTys,m) sequel
      | TOp.RefAddrGet,[e],[ty]       -> GenGetAddrOfRefCellField cenv cgbuf eenv (e,ty,m) sequel
      | TOp.Coerce,[e],[tgty;srcty]    -> GenCoerce cenv cgbuf eenv (e,tgty,m,srcty) sequel
      | TOp.Reraise,[],[rtnty]         -> GenReraise cenv cgbuf eenv (rtnty,m) sequel
      | TOp.TraitCall(ss),args,[] -> GenTraitCall cenv cgbuf eenv (ss,args, m) expr sequel
      | TOp.LValueOp(LSet,v),[e],[]      -> GenSetVal cenv cgbuf eenv (v,e,m) sequel
      | TOp.LValueOp(LByrefGet,v),[],[]  -> GenGetByref cenv cgbuf eenv (v,m) sequel
      | TOp.LValueOp(LByrefSet,v),[e],[] -> GenSetByref cenv cgbuf eenv (v,e,m) sequel
      | TOp.LValueOp(LGetAddr,v),[],[]   -> GenGetValAddr cenv cgbuf eenv (v,m) sequel
      | TOp.Array,elems,[elemTy] ->  GenNewArray cenv cgbuf eenv (elems,elemTy,m) sequel
      | TOp.Bytes bytes,[],[] -> 
          if cenv.opts.emitConstantArraysUsingStaticDataBlobs then 
              GenConstArray cenv cgbuf eenv cenv.g.ilg.typ_Byte bytes (fun buf b -> buf.EmitByte b)
              GenSequel cenv eenv.cloc cgbuf sequel
          else
              GenNewArraySimple cenv cgbuf eenv (List.ofArray (Array.map (mkByte cenv.g m) bytes),cenv.g.byte_ty,m) sequel
      | TOp.UInt16s arr,[],[] -> 
          if cenv.opts.emitConstantArraysUsingStaticDataBlobs then 
              GenConstArray cenv cgbuf eenv cenv.g.ilg.typ_UInt16 arr (fun buf b -> buf.EmitUInt16 b)
              GenSequel cenv eenv.cloc cgbuf sequel
          else
              GenNewArraySimple cenv cgbuf eenv (List.ofArray (Array.map (mkUInt16 cenv.g m) arr),cenv.g.uint16_ty,m) sequel
      | TOp.Goto(label),_,_ ->  
          if cgbuf.mgbuf.cenv.opts.generateDebugSymbols then 
             cgbuf.EmitStartOfHiddenCode()
             CG.EmitInstr cgbuf (pop 0) Push0 AI_nop
          CG.EmitInstr cgbuf (pop 0) Push0 (I_br label)
          // NOTE: discard sequel
      | TOp.Return,[e],_ ->  
         GenExpr cenv cgbuf eenv SPSuppress e Return
         // NOTE: discard sequel
      | TOp.Return,[],_ ->  
         GenSequel cenv eenv.cloc cgbuf ReturnVoid
         // NOTE: discard sequel
      | TOp.Label(label),_,_ ->  
         cgbuf.SetMarkToHere (Mark label) 
         GenUnitThenSequel cenv eenv m eenv.cloc cgbuf sequel
      | _ -> error(InternalError("Unexpected operator node expression",expr.Range))
     end 
  | Expr.StaticOptimization(constraints,e2,e3,m) -> 
      GenStaticOptimization cenv cgbuf eenv (constraints,e2,e3,m) sequel
  | Expr.Obj(_,typ,_,_,[meth],[],m) when isDelegateTy cenv.g typ -> 
      GenDelegateExpr cenv cgbuf eenv expr (meth,m) sequel
  | Expr.Obj(_,typ,basev,basecall,overrides,interfaceImpls,m) -> 
      GenObjectExpr cenv cgbuf eenv expr (typ,basev,basecall,overrides,interfaceImpls,m)  sequel

  | Expr.Quote(ast,conv,_,m,ty) -> GenQuotation cenv cgbuf eenv (ast,conv,m,ty) sequel
  | Expr.Link _ -> failwith "Unexpected reclink"
  | Expr.TyChoose (_,_,m) -> error(InternalError("Unexpected Expr.TyChoose",m))

and GenExprs cenv cgbuf eenv es = 
    List.iter (fun e -> GenExpr cenv cgbuf eenv SPSuppress e Continue) es

and CodeGenMethodForExpr cenv mgbuf (spReq,entryPointInfo,methodName,eenv,alreadyUsedArgs,alreadyUsedLocals,expr0,sequel0) = 
    let zapFirstSeqPointToStart = (spReq = SPAlways)
    let _,code = 
        CodeGenMethod cenv mgbuf (zapFirstSeqPointToStart,entryPointInfo,methodName,eenv,alreadyUsedArgs,alreadyUsedLocals,
                                   (fun cgbuf eenv -> GenExpr cenv cgbuf eenv spReq expr0 sequel0),
                                   expr0.Range)
    code                                   



//--------------------------------------------------------------------------
// Generate sequels
//-------------------------------------------------------------------------- 

(* does the sequel discard its result, and if so what does it do next? *)
and sequelAfterDiscard sequel = 
  match sequel with 
   | DiscardThen sequel -> Some(sequel)
   | EndLocalScope(sq,mark) -> sequelAfterDiscard sq |> Option.map (fun sq -> EndLocalScope(sq,mark))
   | _ -> None

and sequelIgnoringEndScopesAndDiscard sequel =
    let sequel = sequelIgnoreEndScopes sequel
    match sequelAfterDiscard sequel with 
    | Some sq -> sq
    | None ->  sequel 

and sequelIgnoreEndScopes  sequel = 
    match sequel with 
    | EndLocalScope(sq,_) -> sequelIgnoreEndScopes sq
    | sq -> sq

(* commit any 'EndLocalScope' nodes in the sequel and return the residue *)
and GenSequelEndScopes cgbuf sequel =
    match sequel with 
    | EndLocalScope(sq,m) -> CG.SetMarkToHere cgbuf m; GenSequelEndScopes cgbuf sq
    | _ -> ()

and StringOfSequel sequel =
    match sequel with
    | Continue -> "continue"
    | DiscardThen sequel -> "discard; " + StringOfSequel sequel
    | ReturnVoid -> "ReturnVoid"
    | CmpThenBrOrContinue _ -> "CmpThenBrOrContinue"
    | Return -> "Return"
    | EndLocalScope (sq,Mark k) -> "EndLocalScope(" + StringOfSequel sq + "," + formatCodeLabel k + ")"
    | Br (Mark x) -> sprintf "Br L%s" (formatCodeLabel x)
    | LeaveHandler _ -> "LeaveHandler"
    | EndFilter -> "EndFilter"

and GenSequel cenv cloc cgbuf sequel =
  let sq = sequelIgnoreEndScopes sequel
  (match sq with 
  | Continue -> ()
  | DiscardThen sq -> 
      CG.EmitInstr cgbuf (pop 1) Push0 AI_pop
      GenSequel cenv cloc cgbuf sq 
  | ReturnVoid ->
      CG.EmitInstr cgbuf (pop 0) Push0 I_ret 
  | CmpThenBrOrContinue(pops,bri) ->
      CG.EmitInstrs cgbuf pops Push0 bri
  | Return -> 
      CG.EmitInstr cgbuf (pop 1) Push0 I_ret 
  | EndLocalScope _ -> failwith "EndLocalScope unexpected"
  | Br x -> 
      // Emit a NOP in debug code in case the branch instruction gets eliminated 
      // because it is a "branch to next instruction". This prevents two unrelated sequence points
      // (the one before the branch and the one after) being coalesced together
      if cgbuf.mgbuf.cenv.opts.generateDebugSymbols then 
         cgbuf.EmitStartOfHiddenCode()
         CG.EmitInstr cgbuf (pop 0) Push0 AI_nop
      CG.EmitInstr cgbuf (pop 0) Push0 (I_br x.CodeLabel)  
  | LeaveHandler (isFinally, whereToSaveResult,x) ->
      if isFinally then 
        CG.EmitInstr cgbuf (pop 1) Push0 AI_pop
      else
        EmitSetLocal cgbuf whereToSaveResult
      CG.EmitInstr cgbuf (pop 0) Push0 (if isFinally then I_endfinally else I_leave(x.CodeLabel))
  | EndFilter ->
      CG.EmitInstr cgbuf (pop 1) Push0 I_endfilter
  )
  GenSequelEndScopes cgbuf sequel


//--------------------------------------------------------------------------
// Generate constants
//-------------------------------------------------------------------------- 

and GenConstant cenv cgbuf eenv (c,m,ty) sequel =
  let ilTy = GenType cenv cgbuf.mgbuf m eenv.tyenv ty
  // Check if we need to generate the value at all
  match sequelAfterDiscard sequel with 
  | None -> 
      match TryEliminateDesugaredConstants cenv.g m c with 
      | Some e -> 
          GenExpr cenv cgbuf eenv SPSuppress e Continue
      | None ->
          match c with 
          | Const.Bool b -> CG.EmitInstr cgbuf (pop 0) (Push [cenv.g.ilg.typ_Bool]) (mkLdcInt32 (if b then 1 else 0))
          | Const.SByte i -> CG.EmitInstr cgbuf (pop 0) (Push [ilTy]) (mkLdcInt32 (int32 i))
          | Const.Int16 i -> CG.EmitInstr cgbuf (pop 0) (Push [ilTy]) (mkLdcInt32 (int32 i))
          | Const.Int32 i -> CG.EmitInstr cgbuf (pop 0) (Push [ilTy]) (mkLdcInt32 i)
          | Const.Int64 i -> CG.EmitInstr cgbuf (pop 0) (Push [ilTy]) (iLdcInt64 i)
          | Const.IntPtr i -> CG.EmitInstrs cgbuf (pop 0) (Push [ilTy]) [iLdcInt64 i; AI_conv DT_I ]
          | Const.Byte i -> CG.EmitInstr cgbuf (pop 0) (Push [ilTy]) (mkLdcInt32 (int32 i))
          | Const.UInt16 i -> CG.EmitInstr cgbuf (pop 0) (Push [ilTy]) (mkLdcInt32 (int32 i))
          | Const.UInt32 i -> CG.EmitInstr cgbuf (pop 0) (Push [ilTy]) (mkLdcInt32 (int32 i))
          | Const.UInt64 i -> CG.EmitInstr cgbuf (pop 0) (Push [ilTy]) (iLdcInt64 (int64 i))
          | Const.UIntPtr i -> CG.EmitInstrs cgbuf (pop 0) (Push [ilTy]) [iLdcInt64 (int64 i); AI_conv DT_U ]
          | Const.Double f -> CG.EmitInstr cgbuf (pop 0) (Push [ilTy]) (AI_ldc (DT_R8,ILConst.R8 f))
          | Const.Single f -> CG.EmitInstr cgbuf (pop 0) (Push [ilTy]) (AI_ldc (DT_R4,ILConst.R4 f))
          | Const.Char(c) -> CG.EmitInstr cgbuf (pop 0) (Push [ilTy]) ( mkLdcInt32 (int c))
          | Const.String(s) -> GenString cenv cgbuf s
          | Const.Unit -> GenUnit cenv eenv m cgbuf
          | Const.Zero -> GenDefaultValue cenv cgbuf eenv (ty,m) 
          | Const.Decimal _ -> failwith "unreachable"
      GenSequel cenv eenv.cloc cgbuf sequel
  | Some sq -> 
      // Even if we didn't need to generate the value then maybe we still have to branch or return 
      GenSequel cenv eenv.cloc cgbuf sq

and GenUnitTy cenv mgbuf eenv m = 
    match cenv.ilUnitTy with 
    | None -> 
        let res = GenType cenv mgbuf m eenv.tyenv cenv.g.unit_ty 
        cenv.ilUnitTy <- Some res
        res
    | Some res ->  res

and GenUnit cenv eenv m cgbuf  = 
    CG.EmitInstr cgbuf (pop 0) (Push [GenUnitTy cenv cgbuf.mgbuf eenv m]) AI_ldnull

and GenUnitThenSequel cenv eenv m cloc cgbuf sequel =
    match sequelAfterDiscard sequel with 
    | Some(sq) -> GenSequel cenv cloc cgbuf sq
    | None -> GenUnit cenv eenv m cgbuf; GenSequel cenv cloc cgbuf sequel


//--------------------------------------------------------------------------
// Generate simple data-related constructs
//-------------------------------------------------------------------------- 

and GenAllocTuple cenv cgbuf eenv (tupInfo, args,argtys,m) sequel =

    let tupInfo = evalTupInfoIsStruct tupInfo
    let tcref, tys, args, newm = mkCompiledTuple cenv.g tupInfo (argtys,args,m)
    let typ = GenNamedTyApp cenv cgbuf.mgbuf newm eenv.tyenv tcref tys
    let ntyvars = if (tys.Length - 1) < goodTupleFields then (tys.Length - 1) else goodTupleFields
    let formalTyvars = [ for n in 0 .. ntyvars do yield mkILTyvarTy (uint16 n) ]

    GenExprs cenv cgbuf eenv args
    // Generate a reference to the constructor 
    CG.EmitInstr cgbuf (pop args.Length) (Push [typ])
      (mkNormalNewobj 
          (mkILCtorMethSpecForTy (typ,formalTyvars)))
    GenSequel cenv eenv.cloc cgbuf sequel

and GenGetTupleField cenv cgbuf eenv (tupInfo,e,tys,n,m) sequel =
    let tupInfo = evalTupInfoIsStruct tupInfo
    let rec getCompiledTupleItem g (e,tys:TTypes,n,m) =
        let ar = tys.Length
        if ar <= 0 then failwith "getCompiledTupleItem"
        elif ar < maxTuple then
            let tcr' = mkCompiledTupleTyconRef g tupInfo ar
            let typ = GenNamedTyApp cenv cgbuf.mgbuf m eenv.tyenv tcr' tys
            mkGetTupleItemN g m n typ tupInfo e tys.[n]
        else
            let tysA,tysB = List.splitAfter (goodTupleFields) tys
            let tyB = mkCompiledTupleTy g tupInfo tysB
            let tys' = tysA@[tyB]
            let tcr' = mkCompiledTupleTyconRef g tupInfo (List.length tys')
            let typ' = GenNamedTyApp cenv cgbuf.mgbuf m eenv.tyenv tcr' tys'
            let n' = (min n goodTupleFields)
            let elast = mkGetTupleItemN g m n' typ' tupInfo e tys'.[n']
            if n < goodTupleFields then
                elast
            else
                getCompiledTupleItem g (elast,tysB,n-goodTupleFields,m)
    GenExpr cenv cgbuf eenv SPSuppress (getCompiledTupleItem cenv.g (e,tys,n,m)) sequel

and GenAllocExn cenv cgbuf eenv (c,args,m) sequel =
    GenExprs cenv cgbuf eenv args
    let typ = GenExnType cenv.amap m eenv.tyenv c
    let flds = recdFieldsOfExnDefRef c
    let argtys = flds |> List.map (fun rfld -> GenType cenv cgbuf.mgbuf m eenv.tyenv rfld.FormalType) 
    let mspec = mkILCtorMethSpecForTy (typ, argtys)
    CG.EmitInstr cgbuf
      (pop args.Length) (Push [typ])
      (mkNormalNewobj mspec) 
    GenSequel cenv eenv.cloc cgbuf sequel

and GenAllocUnionCase cenv cgbuf eenv  (c,tyargs,args,m) sequel =
    GenExprs cenv cgbuf eenv args
    let cuspec,idx = GenUnionCaseSpec cenv cgbuf.mgbuf m eenv.tyenv c tyargs
    CG.EmitInstrs cgbuf (pop args.Length) (Push [cuspec.EnclosingType]) (EraseUnions.mkNewData cenv.g.ilg (cuspec, idx))
    GenSequel cenv eenv.cloc cgbuf sequel

and GenAllocRecd cenv cgbuf eenv ctorInfo (tcref,argtys,args,m) sequel =
    let typ = GenNamedTyApp cenv cgbuf.mgbuf m eenv.tyenv tcref argtys

    // Filter out fields with default initialization 
    let relevantFields = 
        tcref.AllInstanceFieldsAsList
        |> List.filter (fun f -> not f.IsZeroInit)
        |> List.filter (fun f -> not f.IsCompilerGenerated)

    match ctorInfo with 
    | RecdExprIsObjInit  -> 
        (args,relevantFields) ||> List.iter2 (fun e f -> 
                CG.EmitInstr cgbuf (pop 0) (Push (if tcref.IsStructOrEnumTycon then [ILType.Byref typ] else [typ])) mkLdarg0 
                GenExpr cenv cgbuf eenv SPSuppress e Continue
                GenFieldStore false cenv cgbuf eenv (tcref.MakeNestedRecdFieldRef f,argtys,m) discard) 
        // Object construction doesn't generate a true value. 
        // Object constructions will always just get thrown away so this is safe 
        GenSequel cenv eenv.cloc cgbuf sequel
    | RecdExpr -> 
        GenExprs cenv cgbuf eenv args
        // generate a reference to the record constructor 
        let tyenvinner = TypeReprEnv.ForTyconRef tcref
        CG.EmitInstr cgbuf (pop args.Length) (Push [typ])
          (mkNormalNewobj 
             (mkILCtorMethSpecForTy (typ,relevantFields |> List.map (fun f -> GenType cenv cgbuf.mgbuf m tyenvinner f.FormalType) )))
        GenSequel cenv eenv.cloc cgbuf sequel

and GenAllocAnonRecd cenv cgbuf eenv (anonInfo: AnonRecdTypeInfo, tyargs, args, m) sequel =
    if anonInfo.IsErased then 
        GenAllocTuple cenv cgbuf eenv (anonInfo.TupInfo,args,tyargs,m) sequel
    else
        let anonCtor, _anonMethods, anonType = cgbuf.mgbuf.GenerateAnonType(anonInfo)
        let boxity = anonType.Boxity
        GenExprs cenv cgbuf eenv args
        let ilTypeArgs = GenTypeArgs cenv cgbuf.mgbuf m eenv.tyenv tyargs
        let anonTypeWithInst = mkILTy boxity (mkILTySpec(anonType.TypeSpec.TypeRef,ilTypeArgs))
        CG.EmitInstr cgbuf (pop args.Length) (Push [anonTypeWithInst]) (mkNormalNewobj (mkILMethSpec(anonCtor,boxity,ilTypeArgs,[])))
        GenSequel cenv eenv.cloc cgbuf sequel



and GenGetAnonRecdField cenv cgbuf eenv (anonInfo: AnonRecdTypeInfo, e, tyargs, n, m) sequel =
    if anonInfo.IsErased then 
        GenGetTupleField cenv cgbuf eenv (anonInfo.TupInfo,e,tyargs,n,m) sequel
    else
        let _anonCtor, anonMethods, anonType = cgbuf.mgbuf.GenerateAnonType(anonInfo)
        let boxity = anonType.Boxity
        let ilTypeArgs = GenTypeArgs cenv cgbuf.mgbuf m eenv.tyenv tyargs
        let anonMethod = anonMethods.[n]
        let anonFieldType = ilTypeArgs.[n]
        GenExpr cenv cgbuf eenv SPSuppress e Continue          
        CG.EmitInstr cgbuf (pop 1) (Push [anonFieldType]) (mkNormalCall (mkILMethSpec(anonMethod,boxity,ilTypeArgs,[])))
        GenSequel cenv eenv.cloc cgbuf sequel

and GenNewArraySimple cenv cgbuf eenv (elems,elemTy,m) sequel =
    let ilElemTy = GenType cenv cgbuf.mgbuf m eenv.tyenv elemTy
    let ilArrTy = mkILArr1DTy ilElemTy
    
    CG.EmitInstrs cgbuf (pop 0) (Push [ilArrTy]) [ (AI_ldc (DT_I4,ILConst.I4 (elems.Length))); I_newarr (ILArrayShape.SingleDimensional,ilElemTy) ]
    elems |> List.iteri (fun i e ->             
        CG.EmitInstrs cgbuf (pop 0) (Push [ilArrTy; cenv.g.ilg.typ_Int32]) [ AI_dup; (AI_ldc (DT_I4,ILConst.I4  i)) ]
        GenExpr cenv cgbuf eenv SPSuppress e Continue          
        CG.EmitInstr cgbuf (pop 3) Push0  (I_stelem_any (ILArrayShape.SingleDimensional,ilElemTy))) 
      
    GenSequel cenv eenv.cloc cgbuf sequel

and GenNewArray cenv cgbuf eenv (elems: Expr list,elemTy,m) sequel =
  // REVIEW: The restriction against enum types here has to do with Dev10/Dev11 bug 872799
  // GenConstArray generates a call to RuntimeHelpers.InitializeArray.  On CLR 2.0/x64 and CLR 4.0/x64/x86,
  // InitializeArray is a JIT intrinsic that will result in invalid runtime CodeGen when initializing an array
  // of enum types. Until bug 872799 is fixed, we'll need to generate arrays the "simple" way for enum types
  // Also note - C# never uses InitializeArray for enum types, so this change puts us on equal footing with them.
  if elems.Length <= 5 || not cenv.opts.emitConstantArraysUsingStaticDataBlobs || (isEnumTy cenv.g elemTy) then 
      GenNewArraySimple cenv cgbuf eenv (elems,elemTy,m) sequel 
  else
      // Try to emit a constant byte-blob array 
      let elems' = Array.ofList elems
      let test,write =  
          match elems'.[0] with 
          | Expr.Const(Const.Bool   _,_,_) -> (function Const.Bool   _ -> true | _ -> false), (fun (buf: ByteBuffer) -> function Const.Bool  b -> buf.EmitBoolAsByte b | _ -> failwith "unreachable")
          | Expr.Const(Const.Char   _,_,_) -> (function Const.Char   _ -> true | _ -> false), (fun buf -> function Const.Char  b -> buf.EmitInt32AsUInt16 (int b) | _ -> failwith "unreachable")
          | Expr.Const(Const.Byte   _,_,_) -> (function Const.Byte   _ -> true | _ -> false), (fun buf -> function Const.Byte b -> buf.EmitByte b | _ -> failwith "unreachable")
          | Expr.Const(Const.UInt16 _,_,_) -> (function Const.UInt16 _ -> true | _ -> false), (fun buf -> function Const.UInt16 b -> buf.EmitUInt16 b | _ -> failwith "unreachable")
          | Expr.Const(Const.UInt32 _,_,_) -> (function Const.UInt32 _ -> true | _ -> false), (fun buf -> function Const.UInt32 b -> buf.EmitInt32 (int32 b) | _ -> failwith "unreachable")
          | Expr.Const(Const.UInt64 _,_,_) -> (function Const.UInt64 _ -> true | _ -> false), (fun buf -> function Const.UInt64 b -> buf.EmitInt64 (int64 b) | _ -> failwith "unreachable")
          | Expr.Const(Const.SByte  _,_,_) -> (function Const.SByte  _ -> true | _ -> false), (fun buf -> function Const.SByte b -> buf.EmitByte (byte b) | _ -> failwith "unreachable")
          | Expr.Const(Const.Int16  _,_,_) -> (function Const.Int16  _ -> true | _ -> false), (fun buf -> function Const.Int16 b -> buf.EmitUInt16 (uint16 b) | _ -> failwith "unreachable")
          | Expr.Const(Const.Int32  _,_,_) -> (function Const.Int32  _ -> true | _ -> false), (fun buf -> function Const.Int32 b -> buf.EmitInt32 b | _ -> failwith "unreachable")
          | Expr.Const(Const.Int64  _,_,_) -> (function Const.Int64  _ -> true | _ -> false), (fun buf -> function Const.Int64 b -> buf.EmitInt64 b | _ -> failwith "unreachable")          
          | _ -> (function _ -> false), (fun _ _ -> failwith "unreachable")

      if elems' |> Array.forall (function Expr.Const(c,_,_) -> test c | _ -> false) then
           let ilElemTy = GenType cenv cgbuf.mgbuf m eenv.tyenv elemTy
           GenConstArray cenv cgbuf eenv ilElemTy elems' (fun buf -> function Expr.Const(c,_,_) -> write buf c | _ -> failwith "unreachable")
           GenSequel cenv eenv.cloc cgbuf sequel

      else
           GenNewArraySimple cenv cgbuf eenv (elems,elemTy,m) sequel 

and GenCoerce cenv cgbuf eenv (e,tgty,m,srcty) sequel = 
  // Is this an upcast? 
  if TypeRelations.TypeDefinitelySubsumesTypeNoCoercion 0 cenv.g cenv.amap m tgty srcty &&
     // Do an extra check - should not be needed 
     TypeRelations.TypeFeasiblySubsumesType 0 cenv.g cenv.amap m tgty TypeRelations.NoCoerce srcty then
     begin 
       if (isInterfaceTy cenv.g tgty) then (
           GenExpr cenv cgbuf eenv SPSuppress e Continue
           let ilToTy = GenType cenv cgbuf.mgbuf m eenv.tyenv tgty
           // Section "III.1.8.1.3 Merging stack states" of ECMA-335 implies that no unboxing
           // is required, but we still push the coerce'd type on to the code gen buffer.
           CG.EmitInstrs cgbuf (pop 1) (Push [ilToTy]) []
           GenSequel cenv eenv.cloc cgbuf sequel
       ) else (
           GenExpr cenv cgbuf eenv SPSuppress e sequel
       )
     end       
  else  
    GenExpr cenv cgbuf eenv SPSuppress e Continue          
    if not (isObjTy cenv.g srcty) then 
       let ilFromTy = GenType cenv cgbuf.mgbuf m eenv.tyenv srcty
       CG.EmitInstrs cgbuf (pop 1) (Push [cenv.g.ilg.typ_Object]) [ I_box ilFromTy  ]
    if not (isObjTy cenv.g tgty) then 
        let ilToTy = GenType cenv cgbuf.mgbuf m eenv.tyenv tgty
        CG.EmitInstrs cgbuf (pop 1) (Push [ilToTy]) [ I_unbox_any ilToTy  ]
    GenSequel cenv eenv.cloc cgbuf sequel

and GenReraise cenv cgbuf eenv (rtnty,m) sequel =     
    let ilReturnTy = GenType cenv cgbuf.mgbuf m eenv.tyenv rtnty
    CG.EmitInstrs cgbuf (pop 0) Push0 [I_rethrow]
    // [See comment related to I_throw].
    // Rethrow does not return. Required to push dummy value on the stack.
    // This follows prior behaviour by prim-types reraise<_>.
    CG.EmitInstrs cgbuf (pop 0) (Push [ilReturnTy])  [AI_ldnull;  I_unbox_any ilReturnTy ]
    GenSequel cenv eenv.cloc cgbuf sequel

and GenGetExnField cenv cgbuf eenv (e,ecref,fieldNum,m) sequel =
    GenExpr cenv cgbuf eenv SPSuppress e Continue
    let exnc = stripExnEqns ecref
    let typ = GenExnType cenv.amap m eenv.tyenv ecref
    CG.EmitInstrs cgbuf (pop 0) Push0 [ I_castclass typ]

    let fld = List.item fieldNum exnc.TrueInstanceFieldsAsList
    let ftyp = GenType cenv cgbuf.mgbuf m eenv.tyenv fld.FormalType

    let mspec = mkILNonGenericInstanceMethSpecInTy (typ,"get_" + fld.Name, [], ftyp)
    CG.EmitInstr cgbuf (pop 1) (Push [ftyp]) (mkNormalCall mspec)

    GenSequel cenv eenv.cloc cgbuf sequel

and GenSetExnField cenv cgbuf eenv (e,ecref,fieldNum,e2,m) sequel = 
    GenExpr cenv cgbuf eenv SPSuppress e Continue
    let exnc = stripExnEqns ecref
    let typ = GenExnType cenv.amap m eenv.tyenv ecref
    CG.EmitInstrs cgbuf (pop 0) Push0 [ I_castclass typ ]
    let fld = List.item fieldNum exnc.TrueInstanceFieldsAsList
    let ftyp = GenType cenv cgbuf.mgbuf m eenv.tyenv fld.FormalType
    let ilFieldName = ComputeFieldName exnc fld
    GenExpr cenv cgbuf eenv SPSuppress e2 Continue
    CG.EmitInstr cgbuf (pop 2) Push0 (mkNormalStfld(mkILFieldSpecInTy (typ,ilFieldName,ftyp)))
    GenUnitThenSequel cenv eenv m eenv.cloc cgbuf sequel

and UnionCodeGen (cgbuf: CodeGenBuffer) = 
    { new EraseUnions.ICodeGen<Mark> with 
        member __.CodeLabel(m) = m.CodeLabel
        member __.GenerateDelayMark() = CG.GenerateDelayMark cgbuf "unionCodeGenMark"
        member __.GenLocal(ilty) = cgbuf.AllocLocal([],ilty,false) |> uint16
        member __.SetMarkToHere(m) = CG.SetMarkToHere cgbuf m
        member __.MkInvalidCastExnNewobj () = mkInvalidCastExnNewobj cgbuf.mgbuf.cenv.g
        member __.EmitInstr x = CG.EmitInstr cgbuf (pop 0) (Push []) x
        member __.EmitInstrs xs = CG.EmitInstrs cgbuf (pop 0) (Push []) xs }

and GenUnionCaseProof cenv cgbuf eenv (e,ucref,tyargs,m) sequel =
    GenExpr cenv cgbuf eenv SPSuppress e Continue
    let cuspec,idx = GenUnionCaseSpec cenv cgbuf.mgbuf m eenv.tyenv ucref tyargs
    let fty = EraseUnions.GetILTypeForAlternative cuspec idx 
    let avoidHelpers = entityRefInThisAssembly cenv.g.compilingFslib ucref.TyconRef
    EraseUnions.emitCastData cenv.g.ilg (UnionCodeGen cgbuf) (false,avoidHelpers,cuspec,idx)
    CG.EmitInstrs cgbuf (pop 1) (Push [fty]) [ ]  // push/pop to match the line above
    GenSequel cenv eenv.cloc cgbuf sequel

and GenGetUnionCaseField cenv cgbuf eenv (e,ucref,tyargs,n,m) sequel =
    assert (ucref.Tycon.IsStructOrEnumTycon || isProvenUnionCaseTy (tyOfExpr cenv.g e))
    
    GenExpr cenv cgbuf eenv SPSuppress e Continue
    let cuspec,idx = GenUnionCaseSpec cenv cgbuf.mgbuf m eenv.tyenv ucref tyargs
    let fty = actualTypOfIlxUnionField cuspec idx n
    let avoidHelpers = entityRefInThisAssembly cenv.g.compilingFslib ucref.TyconRef
    CG.EmitInstrs cgbuf (pop 1) (Push [fty]) (EraseUnions.mkLdData (avoidHelpers, cuspec, idx, n))
    GenSequel cenv eenv.cloc cgbuf sequel

and GenGetUnionCaseFieldAddr cenv cgbuf eenv (e,ucref,tyargs,n,m) sequel =
    assert (ucref.Tycon.IsStructOrEnumTycon || isProvenUnionCaseTy (tyOfExpr cenv.g e))
    
    GenExpr cenv cgbuf eenv SPSuppress e Continue
    let cuspec,idx = GenUnionCaseSpec cenv cgbuf.mgbuf m eenv.tyenv ucref tyargs
    let fty = actualTypOfIlxUnionField cuspec idx n
    let avoidHelpers = entityRefInThisAssembly cenv.g.compilingFslib ucref.TyconRef
    CG.EmitInstrs cgbuf (pop 1) (Push [ILType.Byref fty]) (EraseUnions.mkLdDataAddr (avoidHelpers, cuspec, idx, n))
    GenSequel cenv eenv.cloc cgbuf sequel

and GenGetUnionCaseTag cenv cgbuf eenv (e,tcref,tyargs,m) sequel =
    GenExpr cenv cgbuf eenv SPSuppress e Continue
    let cuspec = GenUnionSpec cenv cgbuf.mgbuf m eenv.tyenv tcref tyargs
    let avoidHelpers = entityRefInThisAssembly cenv.g.compilingFslib tcref
    EraseUnions.emitLdDataTag cenv.g.ilg (UnionCodeGen cgbuf) (avoidHelpers, cuspec)
    CG.EmitInstrs cgbuf (pop 1) (Push [cenv.g.ilg.typ_Int32]) [  ] // push/pop to match the line above
    GenSequel cenv eenv.cloc cgbuf sequel

and GenSetUnionCaseField cenv cgbuf eenv (e,ucref,tyargs,n,e2,m) sequel = 
    GenExpr cenv cgbuf eenv SPSuppress e Continue
    let cuspec,idx = GenUnionCaseSpec cenv cgbuf.mgbuf m eenv.tyenv ucref tyargs
    let avoidHelpers = entityRefInThisAssembly cenv.g.compilingFslib ucref.TyconRef
    EraseUnions.emitCastData cenv.g.ilg (UnionCodeGen cgbuf) (false,avoidHelpers,cuspec,idx)
    CG.EmitInstrs cgbuf (pop 1) (Push [cuspec.EnclosingType]) [ ] // push/pop to match the line above
    GenExpr cenv cgbuf eenv SPSuppress e2 Continue
    CG.EmitInstrs cgbuf (pop 2) Push0 (EraseUnions.mkStData (cuspec, idx, n))
    GenUnitThenSequel cenv eenv m eenv.cloc cgbuf sequel

and GenGetRecdFieldAddr cenv cgbuf eenv (e,f,tyargs,m) sequel = 
    GenExpr cenv cgbuf eenv SPSuppress e Continue
    let fref = GenRecdFieldRef m cenv eenv.tyenv f tyargs
    CG.EmitInstrs cgbuf (pop 1) (Push [ILType.Byref fref.ActualType]) [ I_ldflda fref ] 
    GenSequel cenv eenv.cloc cgbuf sequel
         
and GenGetStaticFieldAddr cenv cgbuf eenv (f,tyargs,m) sequel = 
    let fspec = GenRecdFieldRef m cenv eenv.tyenv f tyargs
    CG.EmitInstrs cgbuf (pop 0) (Push [ILType.Byref fspec.ActualType]) [ I_ldsflda fspec ] 
    GenSequel cenv eenv.cloc cgbuf sequel
         
and GenGetRecdField cenv cgbuf eenv (e,f,tyargs,m) sequel =
    GenExpr cenv cgbuf eenv SPSuppress e Continue
    GenFieldGet false cenv cgbuf eenv (f,tyargs,m)
    GenSequel cenv eenv.cloc cgbuf sequel
  
and GenSetRecdField cenv cgbuf eenv (e1,f,tyargs,e2,m) sequel =
    GenExpr cenv cgbuf eenv SPSuppress e1 Continue
    GenExpr cenv cgbuf eenv SPSuppress e2 Continue
    GenFieldStore false cenv cgbuf eenv (f,tyargs,m) sequel
  
and GenGetStaticField cenv cgbuf eenv (f,tyargs,m) sequel =
    GenFieldGet true cenv cgbuf eenv (f,tyargs,m)
    GenSequel cenv eenv.cloc cgbuf sequel
  
and GenSetStaticField cenv cgbuf eenv (f,tyargs,e2,m) sequel =
    GenExpr cenv cgbuf eenv SPSuppress e2 Continue
    GenFieldStore true cenv cgbuf eenv (f,tyargs,m) sequel

and mk_field_pops isStatic n = if isStatic then pop n else pop (n+1)


and GenFieldGet isStatic cenv cgbuf eenv (rfref:RecdFieldRef,tyargs,m) =
    let fspec = GenRecdFieldRef m cenv eenv.tyenv rfref tyargs
    let vol = if rfref.RecdField.IsVolatile then Volatile else Nonvolatile
    if useGenuineField rfref.Tycon rfref.RecdField || entityRefInThisAssembly cenv.g.compilingFslib rfref.TyconRef then 
        let instr = if isStatic then I_ldsfld(vol, fspec) else I_ldfld (ILAlignment.Aligned, vol, fspec)
        CG.EmitInstrs cgbuf (mk_field_pops isStatic 0) (Push [fspec.ActualType]) [ instr ] 
    else
        let cconv = if isStatic then ILCallingConv.Static else ILCallingConv.Instance
        let mspec = mkILMethSpecInTy (fspec.EnclosingType,cconv, "get_" + rfref.RecdField.rfield_id.idText, [], fspec.FormalType, [])
        CG.EmitInstr cgbuf (mk_field_pops isStatic 0) (Push [fspec.ActualType]) (mkNormalCall mspec)

and GenFieldStore isStatic cenv cgbuf eenv (rfref:RecdFieldRef,tyargs,m) sequel =
    let fspec = GenRecdFieldRef m cenv eenv.tyenv rfref tyargs
    let fld = rfref.RecdField
    if fld.IsMutable && not (useGenuineField rfref.Tycon fld) then
        let cconv = if isStatic then ILCallingConv.Static else ILCallingConv.Instance
        let mspec = mkILMethSpecInTy (fspec.EnclosingType, cconv, "set_" + fld.rfield_id.idText, [fspec.FormalType],ILType.Void,[])
        CG.EmitInstr cgbuf (mk_field_pops isStatic 1) Push0 (mkNormalCall mspec)
    else
        let vol = if rfref.RecdField.IsVolatile then Volatile else Nonvolatile
        let instr = if isStatic then I_stsfld (vol, fspec) else I_stfld (ILAlignment.Aligned, vol, fspec)
        CG.EmitInstr cgbuf (mk_field_pops isStatic 1) Push0 instr 
    GenUnitThenSequel cenv eenv m eenv.cloc cgbuf sequel

//--------------------------------------------------------------------------
// Generate arguments to calls
//-------------------------------------------------------------------------- 

/// Generate arguments to a call, unless the argument is the single lone "unit" value
/// to a method or value compiled as a method taking no arguments
and GenUntupledArgsDiscardingLoneUnit cenv cgbuf eenv m numObjArgs curriedArgInfos args  =
    match curriedArgInfos ,args with 
    // Type.M()
    // new C()
    | [[]],[arg] when numObjArgs = 0  -> 
        assert isUnitTy cenv.g (tyOfExpr cenv.g arg)
        GenExpr cenv cgbuf eenv SPSuppress arg discard
    // obj.M()
    | [[_];[]],[arg1;arg2] when numObjArgs = 1 -> 
        assert isUnitTy cenv.g (tyOfExpr cenv.g arg2) 
        GenExpr cenv cgbuf eenv SPSuppress arg1 Continue
        GenExpr cenv cgbuf eenv SPSuppress arg2 discard
    | _ -> 
        (curriedArgInfos,args) ||> List.iter2 (fun argInfos x -> 
            GenUntupledArgExpr cenv cgbuf eenv m argInfos x Continue) 

/// Codegen arguments 
and GenUntupledArgExpr cenv cgbuf eenv m argInfos expr sequel =
    let numRequiredExprs = List.length argInfos
    assert (numRequiredExprs >= 1)
    if numRequiredExprs = 1 then
        GenExpr cenv cgbuf eenv SPSuppress expr sequel
    elif isRefTupleExpr expr then
        let es = tryDestRefTupleExpr expr
        if es.Length <> numRequiredExprs then error(InternalError("GenUntupledArgExpr (2)",m));
        es |> List.iter (fun x -> GenExpr cenv cgbuf eenv SPSuppress x Continue);
        GenSequel cenv eenv.cloc cgbuf sequel
    else
        let ty = tyOfExpr cenv.g expr
        let locv,loce = mkCompGenLocal m "arg" ty
        let bind = mkCompGenBind locv expr
        LocalScope "untuple" cgbuf (fun scopeMarks ->
            let eenvinner = AllocStorageForBind cenv cgbuf scopeMarks eenv bind
            GenBind cenv cgbuf eenvinner bind;
            let tys = destRefTupleTy cenv.g ty
            assert (tys.Length = numRequiredExprs)
            // TODO - tupInfoRef
            argInfos |> List.iteri (fun i _ -> GenGetTupleField cenv cgbuf eenvinner (tupInfoRef (* TODO *),loce,tys,i,m) Continue);
            GenSequel cenv eenv.cloc cgbuf sequel
        )


//--------------------------------------------------------------------------
// Generate calls (try to detect direct calls)
//-------------------------------------------------------------------------- 
 
and GenApp cenv cgbuf eenv (f,fty,tyargs,args,m) sequel =
  match (f,tyargs,args) with 
   (* Look for tailcall to turn into branch *)
  | (Expr.Val(v,_,_),_,_) when  
       ((ListAssoc.containsKey cenv.g.valRefEq v eenv.innerVals) && 
        not v.IsConstructor &&
        let (kind,_) = ListAssoc.find cenv.g.valRefEq v eenv.innerVals
        (* when branch-calling methods we must have the right type parameters *)
        begin match kind with
          | BranchCallClosure _ -> true
          | BranchCallMethod (_,_,tps,_,_)  ->  
              (List.lengthsEqAndForall2 (fun ty tp -> typeEquiv cenv.g ty (mkTyparTy tp)) tyargs tps)
        end &&
        (* must be exact #args, ignoring tupling - we untuple if needed below *)
        (let arityInfo = 
           match kind with
           | BranchCallClosure arityInfo
           | BranchCallMethod (arityInfo,_,_,_,_)  ->  arityInfo
         arityInfo.Length = args.Length
        ) &&
        (* no tailcall out of exception handler, etc. *)
        (match sequelIgnoringEndScopesAndDiscard sequel with Return | ReturnVoid -> true | _ -> false))
    -> 
        let (kind,mark) = ListAssoc.find cenv.g.valRefEq v eenv.innerVals
        let ntmargs = 
          match kind with
          | BranchCallClosure arityInfo ->
              let ntmargs = List.foldBack (+) arityInfo 0
              GenExprs cenv cgbuf eenv args
              ntmargs
          | BranchCallMethod (arityInfo,curriedArgInfos,_,ntmargs,numObjArgs)  ->
              assert (curriedArgInfos.Length = arityInfo.Length )
              assert (curriedArgInfos.Length = args.Length)
              //assert (curriedArgInfos.Length = ntmargs )
              GenUntupledArgsDiscardingLoneUnit cenv cgbuf eenv m numObjArgs curriedArgInfos args
              if v.IsExtensionMember then
                match curriedArgInfos, args with
                | [[]],[_] when numObjArgs = 0 -> (ntmargs-1) 
                | [[_];[]],[_;_] when numObjArgs = 1 -> (ntmargs-1) 
                | _ -> ntmargs    
              else ntmargs

        for i = ntmargs - 1 downto 0 do 
            CG.EmitInstrs cgbuf (pop 1) Push0 [ I_starg (uint16 (i+cgbuf.PreallocatedArgCount)) ]

        CG.EmitInstrs cgbuf (pop 0) Push0 [ I_br mark.CodeLabel ]

        GenSequelEndScopes cgbuf sequel
        
  // PhysicalEquality becomes cheap reference equality once
  // a nominal type is known. We can't replace it for variable types since
  // a "ceq" instruction can't be applied to variable type values.
  | (Expr.Val(v,_,_),[ty],[arg1;arg2]) when
    (valRefEq cenv.g v cenv.g.reference_equality_inner_vref)  
    && isAppTy cenv.g ty ->
        
      GenExpr cenv cgbuf eenv SPSuppress arg1 Continue
      GenExpr cenv cgbuf eenv SPSuppress arg2 Continue
      CG.EmitInstr cgbuf (pop 2) (Push [cenv.g.ilg.typ_Bool]) AI_ceq
      GenSequel cenv eenv.cloc cgbuf sequel

  // Emit "methodhandleof" calls as ldtoken instructions
  //
  // The token for the "GenericMethodDefinition" is loaded
  | Expr.Val(v,_,m),_,[arg] when valRefEq cenv.g v cenv.g.methodhandleof_vref ->
        let (|OptionalCoerce|) = function Expr.Op(TOp.Coerce _,_,[arg],_) -> arg | x -> x
        let (|OptionalTyapp|) = function Expr.App(f,_,[_],[],_) -> f | x -> x
        match arg with 
        // Generate ldtoken instruction for "methodhandleof(fun (a,b,c) -> f(a,b,c))"
        // where f is an F# function value or F# method
        | Expr.Lambda(_,_,_,_,Expr.App(OptionalCoerce(OptionalTyapp(Expr.Val(vref,_,_))),_,_,_,_),_,_) ->
            
            let storage = StorageForValRef m vref eenv
            match storage with   
            | Method (_,_,mspec,_,_,_) ->
                CG.EmitInstr cgbuf (pop 0) (Push [cenv.g.iltyp_RuntimeMethodHandle]) (I_ldtoken (ILToken.ILMethod mspec))
            | _ -> 
                errorR(Error(FSComp.SR.ilxgenUnexpectedArgumentToMethodHandleOfDuringCodegen(), m)) 
            
        // Generate ldtoken instruction for "methodhandleof(fun (a,b,c) -> obj.M(a,b,c))"
        // where M is an IL method.
        | Expr.Lambda(_,_,_,_,Expr.Op(TOp.ILCall(_,_,valu,_,_,_,_,ilMethRef,actualTypeInst,actualMethInst,_),_,_,_),_,_) ->
            
            let boxity = (if valu then AsValue else AsObject)
            let mkFormalParams gparams = gparams |> DropErasedTyargs |> List.mapi (fun n _gf -> mkILTyvarTy (uint16 n)) 
            let ilGenericMethodSpec = IL.mkILMethSpec (ilMethRef, boxity, mkFormalParams actualTypeInst, mkFormalParams actualMethInst)
            let i = I_ldtoken (ILToken.ILMethod ilGenericMethodSpec)
            CG.EmitInstr cgbuf (pop 0) (Push [cenv.g.iltyp_RuntimeMethodHandle]) i 

        | _ -> 
            System.Diagnostics.Debug.Assert(false,sprintf "Break for invalid methodhandleof argument expression")
            //System.Diagnostics.Debugger.Break()
            errorR(Error(FSComp.SR.ilxgenUnexpectedArgumentToMethodHandleOfDuringCodegen(), m)) 

        GenSequel cenv eenv.cloc cgbuf sequel

  // Optimize calls to top methods when given "enough" arguments. 
  | Expr.Val(vref,valUseFlags,_),_,_ 
                when
                     (let storage = StorageForValRef m vref eenv
                      match storage with   
                      | Method (topValInfo,vref,_,_,_,_) ->
                          (let tps,argtys,_,_ = GetTopValTypeInFSharpForm cenv.g topValInfo vref.Type m
                           tps.Length = tyargs.Length && 
                           argtys.Length <= args.Length)
                      | _ -> false) ->

      let storage = StorageForValRef m vref eenv
      match storage with   
      | Method (topValInfo,vref,mspec,_,_,_) ->
          let nowArgs,laterArgs = 
              let _,curriedArgInfos,_,_ = GetTopValTypeInFSharpForm cenv.g topValInfo vref.Type m
              List.chop curriedArgInfos.Length args

          let actualRetTy = applyTys cenv.g vref.Type (tyargs,nowArgs)
          let _,curriedArgInfos,returnTy,_ = GetTopValTypeInCompiledForm cenv.g topValInfo vref.Type m

          let ilTyArgs = GenTypeArgs cenv cgbuf.mgbuf m eenv.tyenv tyargs
          

          // For instance method calls chop off some type arguments, which are already 
          // carried by the class.  Also work out if it's a virtual call. 
          let _,virtualCall,newobj,isSuperInit,isSelfInit,_,_,_ = GetMemberCallInfo cenv.g (vref,valUseFlags) in

          // numEnclILTypeArgs will include unit-of-measure args, unfortunately. For now, just cut-and-paste code from GetMemberCallInfo
          // @REVIEW: refactor this 
          let numEnclILTypeArgs = 
              match vref.MemberInfo with 
              | Some _ when not (vref.IsExtensionMember) -> 
                  List.length(vref.MemberApparentParent.TyparsNoRange |> DropErasedTypars) 
              | _ -> 0

          let (ilEnclArgTys,ilMethArgTys) = 
              if ilTyArgs.Length  < numEnclILTypeArgs then error(InternalError("length mismatch",m))
              List.chop numEnclILTypeArgs ilTyArgs

          let boxity = mspec.EnclosingType.Boxity
          let mspec = mkILMethSpec (mspec.MethodRef, boxity,ilEnclArgTys,ilMethArgTys)
          
          // "Unit" return types on static methods become "void" 
          let mustGenerateUnitAfterCall = Option.isNone returnTy
          
          let ccallInfo = 
              match valUseFlags with
              | PossibleConstrainedCall ty ->  Some ty
              | _ -> None
              
          let isBaseCall = match valUseFlags with VSlotDirectCall -> true | _ -> false

          let isTailCall = 
              if isNil laterArgs && not isSelfInit then 
                  let isDllImport = IsValRefIsDllImport cenv.g vref
                  let hasByrefArg = mspec.FormalArgTypes |> List.exists (function ILType.Byref _ -> true | _ -> false)
                  let makesNoCriticalTailcalls = vref.MakesNoCriticalTailcalls 
                  CanTailcall((boxity=AsValue),ccallInfo,eenv.withinSEH,hasByrefArg,mustGenerateUnitAfterCall,isDllImport,isSelfInit,makesNoCriticalTailcalls,sequel)
              else Normalcall
              
          let useICallVirt = virtualCall || useCallVirt cenv boxity mspec isBaseCall
          
          let callInstr = 
              match valUseFlags with
              | PossibleConstrainedCall ty -> 
                  let ilThisTy = GenType cenv cgbuf.mgbuf m eenv.tyenv ty
                  I_callconstraint ( isTailCall, ilThisTy,mspec,None)
              | _ -> 
                  if newobj then I_newobj (mspec, None) 
                  elif useICallVirt then I_callvirt (isTailCall, mspec, None) 
                  else I_call (isTailCall, mspec, None)

          // ok, now we're ready to generate 
          if isSuperInit || isSelfInit then 
              CG.EmitInstrs cgbuf (pop 0) (Push [mspec.EnclosingType ]) [ mkLdarg0 ] 

          GenUntupledArgsDiscardingLoneUnit cenv cgbuf eenv m vref.NumObjArgs curriedArgInfos nowArgs

          // Generate laterArgs (for effects) and save
          LocalScope "callstack" cgbuf (fun scopeMarks ->
                let whereSaved,eenv = 
                    (eenv,laterArgs) ||> List.mapFold (fun eenv laterArg -> 
                        // Only save arguments that have effects
                        if Optimizer.ExprHasEffect cenv.g laterArg then 
                            let ilTy = laterArg |> tyOfExpr cenv.g |> GenType cenv cgbuf.mgbuf m eenv.tyenv
                            let loc,eenv = AllocLocal cenv cgbuf eenv true (ilxgenGlobalNng.FreshCompilerGeneratedName ("arg",m), ilTy, false) scopeMarks
                            GenExpr cenv cgbuf eenv SPSuppress laterArg Continue
                            EmitSetLocal cgbuf loc
                            Choice1Of2 (ilTy,loc),eenv
                        else
                            Choice2Of2 laterArg, eenv) 

                let nargs = mspec.FormalArgTypes.Length
                CG.EmitInstr cgbuf (pop (nargs + (if mspec.CallingConv.IsStatic || newobj then 0 else 1)))
                                     (if mustGenerateUnitAfterCall || isSuperInit || isSelfInit then Push0 else (Push [(GenType cenv cgbuf.mgbuf m eenv.tyenv actualRetTy)])) callInstr

                // For isSuperInit, load the 'this' pointer as the pretend 'result' of the operation.  It will be popped again in most cases 
                if isSuperInit then CG.EmitInstrs cgbuf (pop 0) (Push [mspec.EnclosingType]) [ mkLdarg0 ] 

                // When generating debug code, generate a 'nop' after a 'call' that returns 'void'
                // This is what C# does, as it allows the call location to be maintained correctly in the stack frame
                if cenv.opts.generateDebugSymbols && mustGenerateUnitAfterCall && (isTailCall = Normalcall) then 
                    CG.EmitInstrs cgbuf (pop 0) Push0  [ AI_nop ]

                if isNil laterArgs then 
                    assert isNil whereSaved 
                    // Generate the "unit" value if necessary 
                    CommitCallSequel cenv eenv m eenv.cloc cgbuf mustGenerateUnitAfterCall sequel 
                else 
                    //printfn "%d EXTRA ARGS IN TOP APP at %s" laterArgs.Length (stringOfRange m)
                    whereSaved |>  List.iter (function 
                        | Choice1Of2 (ilTy,loc) -> EmitGetLocal cgbuf ilTy loc 
                        | Choice2Of2 expr -> GenExpr cenv cgbuf eenv SPSuppress expr Continue)
                    GenIndirectCall cenv cgbuf eenv (actualRetTy,[],laterArgs,m) sequel)
                  
      | _ -> failwith "??"
        
    // This case is for getting/calling a value, when we can't call it directly. 
    // However, we know the type instantiation for the value.  
    // In this case we can often generate a type-specific local expression for the value. 
    // This reduces the number of dynamic type applications. 
  | (Expr.Val(vref,_,_),_,_)  -> 
     GenGetValRefAndSequel cenv cgbuf eenv m vref (Some (tyargs,args,m,sequel))
        
  | _ ->
    (* worst case: generate a first-class function value and call *)
    GenExpr cenv cgbuf eenv SPSuppress f Continue
    GenArgsAndIndirectCall cenv cgbuf eenv (fty,tyargs,args,m) sequel
        
and CanTailcall (hasStructObjArg, ccallInfo, withinSEH, hasByrefArg, mustGenerateUnitAfterCall, isDllImport, isSelfInit, makesNoCriticalTailcalls, sequel) = 
    // Can't tailcall with a struct object arg since it involves a byref
    // Can't tailcall with a .NET 2.0 generic constrained call since it involves a byref
    if not hasStructObjArg && Option.isNone ccallInfo && not withinSEH && not hasByrefArg && not isDllImport && not isSelfInit && not makesNoCriticalTailcalls &&
        // We can tailcall even if we need to generate "unit", as long as we're about to throw the value away anyway as par of the return. 
        // We can tailcall if we don't need to generate "unit", as long as we're about to return. 
        (match sequelIgnoreEndScopes sequel with 
         | ReturnVoid | Return           -> not mustGenerateUnitAfterCall
         | DiscardThen ReturnVoid ->     mustGenerateUnitAfterCall
         | _                -> false) 
    then Tailcall 
    else Normalcall
        
and GenNamedLocalTyFuncCall cenv (cgbuf: CodeGenBuffer) eenv typ cloinfo tyargs m = 
    
    let ilContractClassTyargs = 
        cloinfo.localTypeFuncContractFreeTypars 
            |> List.map mkTyparTy 
            |> GenTypeArgs cenv cgbuf.mgbuf m eenv.tyenv

    let ilTyArgs = tyargs |> GenTypeArgs cenv cgbuf.mgbuf m eenv.tyenv

    let _,(ilContractMethTyargs: ILGenericParameterDefs),(ilContractCloTySpec:ILTypeSpec),ilContractFormalRetTy = 
        GenNamedLocalTypeFuncContractInfo cenv cgbuf.mgbuf eenv m cloinfo

    let ilContractTy = mkILBoxedTy ilContractCloTySpec.TypeRef ilContractClassTyargs
    
    if not (ilContractMethTyargs.Length = ilTyArgs.Length) then errorR(Error(FSComp.SR.ilIncorrectNumberOfTypeArguments(),m))

    // Local TyFunc are represented as a $contract type. they currently get stored in a value of type object
    // Recover result (value or reference types) via unbox_any.
    CG.EmitInstrs cgbuf (pop 1) (Push [ilContractTy])  [I_unbox_any ilContractTy]
    let actualRetTy = applyTys cenv.g typ (tyargs,[])

    let ilDirectInvokeMethSpec = mkILInstanceMethSpecInTy(ilContractTy, "DirectInvoke", [], ilContractFormalRetTy, ilTyArgs)
    let ilActualRetTy = GenType cenv cgbuf.mgbuf m eenv.tyenv actualRetTy
    CountCallFuncInstructions()
    CG.EmitInstr cgbuf (pop 1) (Push [ilActualRetTy]) (mkNormalCallvirt ilDirectInvokeMethSpec)
    actualRetTy

        
/// Generate an indirect call, converting to an ILX callfunc instruction
and GenArgsAndIndirectCall cenv cgbuf eenv (functy,tyargs,args,m) sequel =

    // Generate the arguments to the indirect call
    GenExprs cenv cgbuf eenv args
    GenIndirectCall cenv cgbuf eenv (functy,tyargs,args,m) sequel 

/// Generate an indirect call, converting to an ILX callfunc instruction
and GenIndirectCall cenv cgbuf eenv (functy,tyargs,args,m) sequel =
    
    // Fold in the new types into the environment as we generate the formal types. 
    let ilxClosureApps = 
        // keep only non-erased type arguments when computing indirect call
        let tyargs = DropErasedTyargs tyargs 

        let typars,formalFuncTyp = tryDestForallTy cenv.g functy

        let feenv = eenv.tyenv.Add typars

        // This does two phases: REVIEW: the code is too complex for what it's achieving and should be rewritten
        let formalRetTy,appBuilder = 
            List.fold 
              (fun (formalFuncTyp,sofar) _ -> 
                let dty,rty = destFunTy cenv.g formalFuncTyp
                (rty,(fun acc -> sofar (Apps_app(GenType cenv cgbuf.mgbuf m feenv dty,acc)))))
              (formalFuncTyp,id)
              args

        let ilxRetApps = Apps_done (GenType cenv cgbuf.mgbuf m feenv formalRetTy)

        List.foldBack (fun tyarg acc -> Apps_tyapp(GenType cenv cgbuf.mgbuf m eenv.tyenv tyarg,acc)) tyargs (appBuilder ilxRetApps)

    let actualRetTy = applyTys cenv.g functy (tyargs, args)
    let ilActualRetTy = GenType cenv cgbuf.mgbuf m eenv.tyenv actualRetTy

    // Check if any byrefs are involved to make sure we don't tailcall
    let hasByrefArg = 
        let rec check x = 
          match x with 
          | Apps_tyapp(_,apps) -> check apps
          | Apps_app(arg,apps) -> IsILTypeByref arg || check apps
          | _ -> false
        check ilxClosureApps
        
    let isTailCall = CanTailcall(false,None,eenv.withinSEH,hasByrefArg,false,false,false,false,sequel)
    CountCallFuncInstructions()

    // Generate the code code an ILX callfunc operation
    let instrs = EraseClosures.mkCallFunc cenv.g.ilxPubCloEnv (fun ty -> cgbuf.AllocLocal([], ty,false) |> uint16) eenv.tyenv.Count isTailCall ilxClosureApps
    CG.EmitInstrs cgbuf (pop (1+args.Length)) (Push [ilActualRetTy]) instrs

    // Done compiling indirect call...
    GenSequel cenv eenv.cloc cgbuf sequel

//--------------------------------------------------------------------------
// Generate try expressions
//-------------------------------------------------------------------------- 

and GenTry cenv cgbuf eenv scopeMarks (e1,m,resty,spTry) =
    let sp = 
        match spTry with 
        | SequencePointAtTry m -> CG.EmitSeqPoint cgbuf m; SPAlways
        | SequencePointInBodyOfTry -> SPAlways
        | NoSequencePointAtTry -> SPSuppress
    
    let stack,eenvinner = EmitSaveStack cenv cgbuf eenv m scopeMarks
    let startTryMark = CG.GenerateMark cgbuf "startTryMark"
    let endTryMark = CG.GenerateDelayMark cgbuf "endTryMark"
    let afterHandler = CG.GenerateDelayMark cgbuf "afterHandler"
    let eenvinner = {eenvinner with withinSEH = true}
    let ilResultTy = GenType cenv cgbuf.mgbuf m eenvinner.tyenv resty
    let whereToSave,eenvinner = AllocLocal cenv cgbuf eenvinner true (ilxgenGlobalNng.FreshCompilerGeneratedName ("tryres",m),ilResultTy, false) (startTryMark,endTryMark)

    // Generate the body of the try. In the normal case (SequencePointAtTry) we generate a sequence point
    // both on the 'try' keyword and on the start of the expression in the 'try'. For inlined code and
    // compiler generated 'try' blocks (i.e. NoSequencePointAtTry, used for the try/finally implicit 
    // in a 'use' or 'foreach'), we suppress the sequence point
    GenExpr cenv cgbuf eenvinner sp e1 (LeaveHandler (false, whereToSave,afterHandler))
    CG.SetMarkToHere cgbuf endTryMark
    let tryMarks = (startTryMark.CodeLabel, endTryMark.CodeLabel)
    whereToSave,eenvinner,stack,tryMarks,afterHandler,ilResultTy

and GenTryCatch cenv cgbuf eenv (e1,vf:Val,ef,vh:Val,eh,m,resty,spTry,spWith) sequel =
    // Save the stack - gross because IL flushes the stack at the exn. handler 
    // note: eenvinner notes spill vars are live 
    LocalScope "trystack" cgbuf (fun scopeMarks -> 
       let whereToSave,eenvinner,stack,tryMarks,afterHandler,ilResultTy = GenTry cenv cgbuf eenv scopeMarks (e1,m,resty,spTry) 

       // Now the filter and catch blocks 

       let seh = 
           if cenv.opts.generateFilterBlocks then 
               let startOfFilter = CG.GenerateMark cgbuf "startOfFilter" 
               let afterFilter = CG.GenerateDelayMark cgbuf "afterFilter"
               let (sequelOnBranches,afterJoin,stackAfterJoin,sequelAfterJoin) = GenJoinPoint cenv cgbuf "filter" eenv cenv.g.int_ty m EndFilter
               begin
                   // We emit the sequence point for the 'with' keyword span on the start of the filter
                   // block. However the targets of the filter block pattern matching should not get any
                   // sequence points (they will be 'true'/'false' values indicating if the exception has been
                   // caught or not).
                   //
                   // The targets of the handler block DO get sequence points. Thus the expected behaviour 
                   // for a try/with with a complex pattern is that we hit the "with" before the filter is run
                   // and then jump to the handler for the successful catch (or continue with exception handling
                   // if the filter fails)
                   match spWith with 
                   | SequencePointAtWith m -> CG.EmitSeqPoint cgbuf m
                   | NoSequencePointAtWith -> () 


                   CG.SetStack cgbuf [cenv.g.ilg.typ_Object]
                   let _,eenvinner = AllocLocalVal cenv cgbuf vf eenvinner None (startOfFilter,afterFilter)
                   CG.EmitInstr cgbuf (pop 1) (Push [cenv.g.iltyp_Exception]) (I_castclass cenv.g.iltyp_Exception)

                   GenStoreVal cgbuf eenvinner vf.Range vf

                   // Why SPSuppress? Because we do not emit a sequence point at the start of the List.filter - we've already put one on
                   // the 'with' keyword above
                   GenExpr cenv cgbuf eenvinner  SPSuppress ef sequelOnBranches
                   CG.SetMarkToHere cgbuf afterJoin
                   CG.SetStack cgbuf stackAfterJoin
                   GenSequel cenv eenv.cloc cgbuf sequelAfterJoin
               end
               let endOfFilter = CG.GenerateMark cgbuf "endOfFilter"
               let filterMarks = (startOfFilter.CodeLabel, endOfFilter.CodeLabel)
               CG.SetMarkToHere cgbuf afterFilter

               let startOfHandler = CG.GenerateMark cgbuf "startOfHandler" 
               begin
                   CG.SetStack cgbuf [cenv.g.ilg.typ_Object]
                   let _,eenvinner = AllocLocalVal cenv cgbuf vh eenvinner None (startOfHandler,afterHandler)
                   CG.EmitInstr cgbuf (pop 1) (Push [cenv.g.iltyp_Exception]) (I_castclass cenv.g.iltyp_Exception)
                   GenStoreVal cgbuf eenvinner vh.Range vh

                   GenExpr cenv cgbuf eenvinner SPAlways eh (LeaveHandler (false, whereToSave,afterHandler))
               end
               let endOfHandler = CG.GenerateMark cgbuf "endOfHandler"
               let handlerMarks = (startOfHandler.CodeLabel, endOfHandler.CodeLabel)
               ILExceptionClause.FilterCatch(filterMarks, handlerMarks)
           else 
               let startOfHandler = CG.GenerateMark cgbuf "startOfHandler" 
               begin
                   match spWith with 
                   | SequencePointAtWith m -> CG.EmitSeqPoint cgbuf m
                   | NoSequencePointAtWith -> () 

                   CG.SetStack cgbuf [cenv.g.ilg.typ_Object]
                   let _,eenvinner = AllocLocalVal cenv cgbuf vh eenvinner None (startOfHandler,afterHandler)
                   CG.EmitInstr cgbuf (pop 1) (Push [cenv.g.iltyp_Exception]) (I_castclass cenv.g.iltyp_Exception)

                   GenStoreVal cgbuf eenvinner m vh

                   GenExpr cenv cgbuf eenvinner SPAlways eh (LeaveHandler (false, whereToSave,afterHandler))
               end
               let endOfHandler = CG.GenerateMark cgbuf "endOfHandler"
               let handlerMarks = (startOfHandler.CodeLabel, endOfHandler.CodeLabel)
               ILExceptionClause.TypeCatch(cenv.g.ilg.typ_Object, handlerMarks)

       cgbuf.EmitExceptionClause
         { Clause = seh
           Range= tryMarks } 

       CG.SetMarkToHere cgbuf afterHandler
       CG.SetStack cgbuf []

       cgbuf.EmitStartOfHiddenCode()

       (* Restore the stack and load the result *)
       EmitRestoreStack cgbuf stack (* RESTORE *)

       EmitGetLocal cgbuf ilResultTy whereToSave
       GenSequel cenv eenv.cloc cgbuf sequel
   ) 


and GenTryFinally cenv cgbuf eenv (bodyExpr,handlerExpr,m,resty,spTry,spFinally) sequel =
    // Save the stack - needed because IL flushes the stack at the exn. handler 
    // note: eenvinner notes spill vars are live 
    LocalScope "trystack" cgbuf (fun scopeMarks -> 

       let whereToSave,eenvinner,stack,tryMarks,afterHandler,ilResultTy = GenTry cenv cgbuf eenv scopeMarks (bodyExpr,m,resty,spTry) 

       // Now the catch/finally block 
       let startOfHandler = CG.GenerateMark cgbuf "startOfHandler" 
       CG.SetStack cgbuf []
       
       let sp = 
           match spFinally with 
           | SequencePointAtFinally m -> CG.EmitSeqPoint cgbuf m; SPAlways
           | NoSequencePointAtFinally -> SPSuppress

       GenExpr cenv cgbuf eenvinner sp handlerExpr (LeaveHandler (true, whereToSave,afterHandler))
       let endOfHandler = CG.GenerateMark cgbuf "endOfHandler"
       let handlerMarks = (startOfHandler.CodeLabel, endOfHandler.CodeLabel)
       cgbuf.EmitExceptionClause
         { Clause = ILExceptionClause.Finally(handlerMarks)
           Range   = tryMarks } 

       CG.SetMarkToHere cgbuf afterHandler
       CG.SetStack cgbuf []

       // Restore the stack and load the result 
       cgbuf.EmitStartOfHiddenCode()
       EmitRestoreStack cgbuf stack 
       EmitGetLocal cgbuf ilResultTy whereToSave
       GenSequel cenv eenv.cloc cgbuf sequel
   ) 

//--------------------------------------------------------------------------
// Generate for-loop
//-------------------------------------------------------------------------- 
    
and GenForLoop cenv cgbuf eenv (spFor,v,e1,dir,e2,loopBody,m) sequel =
    // The JIT/NGen eliminate array-bounds checks for C# loops of form:
    //   for(int i=0; i < (#ldlen arr#); i++) { ... arr[i] ... }
    // Here
    //     dir = BI_blt indicates an optimized for loop that fits C# form that evaluates its 'end' argument each time around
    //     dir = BI_ble indicates a normal F# for loop that evaluates its argument only once
    //
    // It is also important that we follow C# IL-layout exactly "prefix, jmp test, body, test, finish" for JIT/NGEN.
    let start = CG.GenerateMark cgbuf "for_start" 
    let finish = CG.GenerateDelayMark cgbuf "for_finish"
    let inner = CG.GenerateDelayMark cgbuf "for_inner"
    let test = CG.GenerateDelayMark cgbuf "for_test"
    let stack,eenvinner = EmitSaveStack cenv cgbuf eenv m (start,finish)

    let isUp = (match dir with | FSharpForLoopUp | CSharpForLoopUp -> true | FSharpForLoopDown -> false)
    let isFSharpStyle = (match dir with FSharpForLoopUp | FSharpForLoopDown -> true | CSharpForLoopUp  -> false)
    
    let finishIdx,eenvinner = 
        if isFSharpStyle then 
            let v,eenvinner = AllocLocal cenv cgbuf eenvinner true (ilxgenGlobalNng.FreshCompilerGeneratedName ("endLoop",m), cenv.g.ilg.typ_Int32, false) (start,finish)
            v, eenvinner
        else
            -1,eenvinner

    let _, eenvinner = AllocLocalVal cenv cgbuf v eenvinner None (start,finish) (* note: eenvStack noted stack spill vars are live *)
    match spFor with 
    | SequencePointAtForLoop(spStart) -> CG.EmitSeqPoint cgbuf  spStart
    | NoSequencePointAtForLoop -> ()

    GenExpr cenv cgbuf eenv SPSuppress e1 Continue
    GenStoreVal cgbuf eenvinner m v
    if isFSharpStyle then 
        GenExpr cenv cgbuf eenvinner SPSuppress e2 Continue
        EmitSetLocal cgbuf finishIdx
        EmitGetLocal cgbuf cenv.g.ilg.typ_Int32 finishIdx
        GenGetLocalVal cenv cgbuf eenvinner e2.Range v None        
        CG.EmitInstr cgbuf (pop 2) Push0 (I_brcmp ((if isUp then BI_blt else BI_bgt),finish.CodeLabel))
    
    else
        CG.EmitInstr cgbuf (pop 0) Push0 (I_br test.CodeLabel)

    // .inner 
    CG.SetMarkToHere cgbuf inner
    //    <loop body>
    GenExpr cenv cgbuf eenvinner SPAlways loopBody discard
    //    v++ or v--
    GenGetLocalVal cenv cgbuf eenvinner e2.Range v None

    CG.EmitInstr cgbuf (pop 0) (Push [cenv.g.ilg.typ_Int32]) (mkLdcInt32 1)
    CG.EmitInstr cgbuf (pop 1) Push0 (if isUp then AI_add else AI_sub)
    GenStoreVal cgbuf eenvinner m v

    // .text 
    CG.SetMarkToHere cgbuf test

    // FSharpForLoopUp: if v <> e2 + 1 then goto .inner
    // FSharpForLoopDown: if v <> e2 - 1 then goto .inner
    // CSharpStyle: if v < e2 then goto .inner
    match spFor with 
    | SequencePointAtForLoop(spStart) -> CG.EmitSeqPoint cgbuf  spStart
    | NoSequencePointAtForLoop -> () //CG.EmitSeqPoint cgbuf  e2.Range
    
    GenGetLocalVal cenv cgbuf eenvinner e2.Range v None

    let cmp = match dir with FSharpForLoopUp | FSharpForLoopDown -> BI_bne_un | CSharpForLoopUp -> BI_blt
    let e2Sequel =  (CmpThenBrOrContinue (pop 2, [ I_brcmp(cmp,inner.CodeLabel) ]))

    if isFSharpStyle then 
        EmitGetLocal cgbuf cenv.g.ilg.typ_Int32  finishIdx
        CG.EmitInstr cgbuf (pop 0) (Push [cenv.g.ilg.typ_Int32]) (mkLdcInt32 1)
        CG.EmitInstr cgbuf (pop 1) Push0 (if isUp then AI_add else AI_sub)
        GenSequel cenv eenv.cloc cgbuf e2Sequel
    else
        GenExpr cenv cgbuf eenv SPSuppress e2 e2Sequel

    // .finish - loop-exit here 
    CG.SetMarkToHere cgbuf finish

    // Restore the stack and load the result 
    EmitRestoreStack cgbuf stack
    GenUnitThenSequel cenv eenv m eenv.cloc cgbuf sequel

//--------------------------------------------------------------------------
// Generate while-loop 
//-------------------------------------------------------------------------- 
    
and GenWhileLoop cenv cgbuf eenv (spWhile,e1,e2,m) sequel =
    let finish = CG.GenerateDelayMark cgbuf "while_finish" 
    let startTest = CG.GenerateMark cgbuf "startTest"
    
    match spWhile with 
    | SequencePointAtWhileLoop(spStart) -> CG.EmitSeqPoint cgbuf  spStart
    | NoSequencePointAtWhileLoop -> ()

    // SEQUENCE POINTS: Emit a sequence point to cover all of 'while e do' 
    GenExpr cenv cgbuf eenv SPSuppress e1 (CmpThenBrOrContinue (pop 1, [ I_brcmp(BI_brfalse,finish.CodeLabel) ]))
    
    GenExpr cenv cgbuf eenv SPAlways e2 (DiscardThen (Br startTest))
    CG.SetMarkToHere cgbuf finish 

    // SEQUENCE POINTS: Emit a sequence point to cover 'done' if present 
    GenUnitThenSequel cenv eenv m eenv.cloc cgbuf sequel

//--------------------------------------------------------------------------
// Generate seq
//-------------------------------------------------------------------------- 

and GenSequential cenv cgbuf eenv spIn (e1,e2,specialSeqFlag,spSeq,_m) sequel =
    
    // Compiler generated sequential executions result in suppressions of sequence points on both 
    // left and right of the sequence
    let spAction,spExpr = 
        (match spSeq with 
         | SequencePointsAtSeq -> SPAlways,SPAlways
         | SuppressSequencePointOnExprOfSequential -> SPSuppress,spIn
         | SuppressSequencePointOnStmtOfSequential -> spIn,SPSuppress)
    match specialSeqFlag with 
    | NormalSeq -> 
        GenExpr cenv cgbuf eenv spAction e1 discard 
        GenExpr cenv cgbuf eenv spExpr e2 sequel
    | ThenDoSeq ->
        GenExpr cenv cgbuf eenv spExpr e1 Continue
        GenExpr cenv cgbuf eenv spAction e2 discard
        GenSequel cenv eenv.cloc cgbuf sequel

//--------------------------------------------------------------------------
// Generate IL assembly code.
// Polymorphic IL/ILX instructions may be instantiated when polymorphic code is inlined.
// We must implement this for the few uses of polymorphic instructions 
// in the standard libarary. 
//-------------------------------------------------------------------------- 

and GenAsmCode cenv cgbuf eenv (il,tyargs,args,returnTys,m) sequel =
    let ilTyArgs = GenTypesPermitVoid cenv cgbuf.mgbuf m eenv.tyenv tyargs
    let ilReturnTys   = GenTypesPermitVoid cenv cgbuf.mgbuf m eenv.tyenv returnTys
    let ilAfterInst = 
      il |> List.filter (function AI_nop -> false | _ -> true)
         |> List.map (fun i -> 
          let err s  = 
              errorR(InternalError(sprintf "%s: bad instruction: %A" s i,m))

          let modFieldSpec fspec = 
              if isNil ilTyArgs then 
                fspec 
              else
                {fspec with EnclosingType= 
                                   let ty = fspec.EnclosingType
                                   let tspec = ty.TypeSpec
                                   mkILTy ty.Boxity (mkILTySpec(tspec.TypeRef, ilTyArgs)) }          
          match i,ilTyArgs with   
            | I_unbox_any (ILType.TypeVar _)           ,[tyarg] -> I_unbox_any (tyarg)
            | I_box (ILType.TypeVar _)                 ,[tyarg] -> I_box (tyarg)
            | I_isinst (ILType.TypeVar _)              ,[tyarg] -> I_isinst (tyarg)
            | I_castclass (ILType.TypeVar _)           ,[tyarg] -> I_castclass (tyarg)
            | I_newarr (shape,ILType.TypeVar _)        ,[tyarg] -> I_newarr (shape,tyarg)
            | I_ldelem_any (shape,ILType.TypeVar _)    ,[tyarg] -> I_ldelem_any (shape,tyarg)
            | I_ldelema (ro,_,shape,ILType.TypeVar _)    ,[tyarg] -> I_ldelema (ro,false,shape,tyarg)
            | I_stelem_any (shape,ILType.TypeVar _)    ,[tyarg] -> I_stelem_any (shape,tyarg)
            | I_ldobj (a,b,ILType.TypeVar _)           ,[tyarg] -> I_ldobj (a,b,tyarg)
            | I_stobj (a,b,ILType.TypeVar _)           ,[tyarg] -> I_stobj (a,b,tyarg)
            | I_ldtoken (ILToken.ILType (ILType.TypeVar _)),[tyarg] -> I_ldtoken (ILToken.ILType (tyarg))
            | I_sizeof (ILType.TypeVar _)              ,[tyarg] -> I_sizeof (tyarg)
            | I_cpobj (ILType.TypeVar _)               ,[tyarg] -> I_cpobj (tyarg)      // currently unused, added for forward compat, see https://visualfsharp.codeplex.com/SourceControl/network/forks/jackpappas/fsharpcontrib/contribution/7134
            | I_initobj (ILType.TypeVar _)             ,[tyarg] -> I_initobj (tyarg)       // currently unused, added for forward compat, see https://visualfsharp.codeplex.com/SourceControl/network/forks/jackpappas/fsharpcontrib/contribution/7134
            | I_ldfld (al,vol,fspec)                 ,_       -> I_ldfld (al,vol,modFieldSpec fspec)
            | I_ldflda (fspec)                       ,_       -> I_ldflda (modFieldSpec fspec)
            | I_stfld (al,vol,fspec)                 ,_       -> I_stfld (al,vol,modFieldSpec fspec)
            | I_stsfld (vol,fspec)                   ,_       -> I_stsfld (vol,modFieldSpec fspec)
            | I_ldsfld (vol,fspec)                   ,_       -> I_ldsfld (vol,modFieldSpec fspec)
            | I_ldsflda (fspec)                      ,_       -> I_ldsflda (modFieldSpec fspec)
            | EI_ilzero(ILType.TypeVar _)              ,[tyarg] -> EI_ilzero(tyarg)
            | AI_nop,_ -> i  
                // These are embedded in the IL for a an initonly ldfld, i.e. 
                // here's the relevant comment from tc.fs 
                //     "Add an I_nop if this is an initonly field to make sure we never recognize it as an lvalue. See mkExprAddrOfExpr." 

            | _ -> 
                if not (isNil tyargs) then err "Bad polymorphic IL instruction" 
                i)
    match ilAfterInst,args,sequel,ilReturnTys with 

    | [ EI_ilzero _ ], _, _, _ -> 
          match tyargs with 
          | [typ] -> 
              GenDefaultValue cenv cgbuf eenv (typ,m)
              GenSequel cenv eenv.cloc cgbuf sequel
          | _ -> failwith "Bad polymorphic IL instruction" 

    // Strip off any ("ceq" x false) when the sequel is a comparison branch and change the BI_brfalse to a BI_brtrue
    // This is the instruction sequence for "not" 
    // For these we can just generate the argument and change the test (from a brfalse to a brtrue and vice versa) 
    | ([ AI_ceq ],
       [arg1; Expr.Const((Const.Bool false | Const.SByte 0y| Const.Int16 0s | Const.Int32 0 | Const.Int64 0L | Const.Byte 0uy| Const.UInt16 0us | Const.UInt32 0u | Const.UInt64 0UL),_,_) ], 
       CmpThenBrOrContinue(1, [I_brcmp (((BI_brfalse | BI_brtrue) as bi),label1) ]),
       _) ->

            let bi = match bi with BI_brtrue -> BI_brfalse | _ -> BI_brtrue
            GenExpr cenv cgbuf eenv SPSuppress arg1 (CmpThenBrOrContinue(pop 1, [ I_brcmp (bi,label1) ]))

    // Query; when do we get a 'ret' in IL assembly code?
    | [ I_ret ], [arg1],sequel,[_ilRetTy] -> 
          GenExpr cenv cgbuf eenv SPSuppress arg1 Continue
          CG.EmitInstr cgbuf (pop 1) Push0 I_ret
          GenSequelEndScopes cgbuf sequel

    // Query; when do we get a 'ret' in IL assembly code?
    | [ I_ret ], [],sequel,[_ilRetTy] -> 
          CG.EmitInstr cgbuf (pop 1) Push0 I_ret
          GenSequelEndScopes cgbuf sequel

    // 'throw' instructions are a bit of a problem - e.g. let x = (throw ...) in ... expects a value *)
    // to be left on the stack.  But dead-code checking by some versions of the .NET verifier *)
    // mean that we can't just have fake code after the throw to generate the fake value *)
    // (nb. a fake value can always be generated by a "ldnull unbox.any ty" sequence *)
    // So in the worst case we generate a fake (never-taken) branch to a piece of code to generate *)
    // the fake value *)
    | [ I_throw ], [arg1],sequel,[ilRetTy] -> 
        match sequelIgnoreEndScopes sequel with 
        | s when IsSequelImmediate  s -> 
            (* In most cases we can avoid doing this... *)
            GenExpr cenv cgbuf eenv SPSuppress arg1 Continue
            CG.EmitInstr cgbuf (pop 1) Push0 I_throw
            GenSequelEndScopes cgbuf sequel
        | _ ->  
            let after1 = CG.GenerateDelayMark cgbuf ("fake_join")
            let after2 = CG.GenerateDelayMark cgbuf ("fake_join")
            let after3 = CG.GenerateDelayMark cgbuf ("fake_join")
            CG.EmitInstrs cgbuf (pop 0) Push0 [mkLdcInt32 0; I_brcmp (BI_brfalse,after2.CodeLabel) ]

            CG.SetMarkToHere cgbuf after1
            CG.EmitInstrs cgbuf (pop 0) (Push [ilRetTy]) [AI_ldnull;  I_unbox_any ilRetTy; I_br after3.CodeLabel ]
            
            CG.SetMarkToHere cgbuf after2
            GenExpr cenv cgbuf eenv SPSuppress arg1 Continue
            CG.EmitInstr cgbuf (pop 1) Push0 I_throw
            CG.SetMarkToHere cgbuf after3
            GenSequel cenv eenv.cloc cgbuf sequel
    | _ -> 
      // float or float32 or float<_> or float32<_>
      let g = cenv.g in 
      let anyfpType ty = typeEquivAux EraseMeasures g g.float_ty ty ||  typeEquivAux EraseMeasures g g.float32_ty ty 

      // Otherwise generate the arguments, and see if we can use a I_brcmp rather than a comparison followed by an I_brfalse/I_brtrue 
      GenExprs cenv cgbuf eenv args
      match ilAfterInst,sequel with

      // NOTE: THESE ARE NOT VALID ON FLOATING POINT DUE TO NaN.  Hence INLINE ASM ON FP. MUST BE CAREFULLY WRITTEN  

      | [ AI_clt ], CmpThenBrOrContinue(1,[ I_brcmp (BI_brfalse, label1) ]) when not (anyfpType (tyOfExpr g args.Head)) ->
        CG.EmitInstr cgbuf (pop 2) Push0 (I_brcmp(BI_bge,label1))
      | [ AI_cgt ], CmpThenBrOrContinue(1,[ I_brcmp (BI_brfalse, label1) ]) when not (anyfpType (tyOfExpr g args.Head)) ->
        CG.EmitInstr cgbuf (pop 2) Push0 (I_brcmp(BI_ble,label1))
      | [ AI_clt_un ], CmpThenBrOrContinue(1,[ I_brcmp (BI_brfalse, label1) ]) when not (anyfpType (tyOfExpr g args.Head)) ->
        CG.EmitInstr cgbuf (pop 2) Push0 (I_brcmp(BI_bge_un,label1))
      | [ AI_cgt_un ], CmpThenBrOrContinue(1, [I_brcmp (BI_brfalse, label1) ]) when not (anyfpType (tyOfExpr g args.Head)) ->
        CG.EmitInstr cgbuf (pop 2) Push0 (I_brcmp(BI_ble_un,label1))
      | [ AI_ceq ], CmpThenBrOrContinue(1,[ I_brcmp (BI_brfalse, label1) ]) when not (anyfpType (tyOfExpr g args.Head)) ->
        CG.EmitInstr cgbuf (pop 2) Push0 (I_brcmp(BI_bne_un,label1))
        
      // THESE ARE VALID ON FP w.r.t. NaN 
        
      | [ AI_clt ], CmpThenBrOrContinue(1,[ I_brcmp (BI_brtrue, label1) ]) ->
        CG.EmitInstr cgbuf (pop 2) Push0 (I_brcmp(BI_blt,label1))
      | [ AI_cgt ], CmpThenBrOrContinue(1,[ I_brcmp (BI_brtrue, label1) ]) ->
        CG.EmitInstr cgbuf (pop 2) Push0 (I_brcmp(BI_bgt,label1))
      | [ AI_clt_un ], CmpThenBrOrContinue(1,[ I_brcmp (BI_brtrue, label1) ]) ->
        CG.EmitInstr cgbuf (pop 2) Push0 (I_brcmp(BI_blt_un,label1))
      | [ AI_cgt_un ], CmpThenBrOrContinue(1,[ I_brcmp (BI_brtrue, label1) ]) ->
        CG.EmitInstr cgbuf (pop 2) Push0 (I_brcmp(BI_bgt_un,label1))
      | [ AI_ceq ], CmpThenBrOrContinue(1, [ I_brcmp (BI_brtrue, label1) ]) ->
        CG.EmitInstr cgbuf (pop 2) Push0 (I_brcmp(BI_beq,label1))
      | _ -> 
        // Failing that, generate the real IL leaving value(s) on the stack 
        CG.EmitInstrs cgbuf (pop args.Length) (Push ilReturnTys) ilAfterInst

        // If no return values were specified generate a "unit" 
        if isNil returnTys then 
          GenUnitThenSequel cenv eenv m eenv.cloc cgbuf sequel
        else 
          GenSequel cenv eenv.cloc cgbuf sequel

//--------------------------------------------------------------------------
// Generate expression quotations
//-------------------------------------------------------------------------- 

and GenQuotation cenv cgbuf eenv (ast,conv,m,ety) sequel =

    let referencedTypeDefs, spliceTypes, spliceArgExprs, astSpec = 
        match !conv with  
        | Some res -> res
        | None -> 
            try 
                let qscope = QuotationTranslator.QuotationGenerationScope.Create (cenv.g, cenv.amap, cenv.viewCcu, QuotationTranslator.IsReflectedDefinition.No)
                let astSpec = QuotationTranslator.ConvExprPublic qscope QuotationTranslator.QuotationTranslationEnv.Empty ast 
                let referencedTypeDefs, spliceTypes, spliceArgExprs = qscope.Close()
                referencedTypeDefs, List.map fst spliceTypes, List.map fst spliceArgExprs, astSpec
            with 
                QuotationTranslator.InvalidQuotedTerm e -> error(e)

    let astSerializedBytes = QuotationPickler.pickle astSpec

    let someTypeInModuleExpr =  mkTypeOfExpr cenv m eenv.someTypeInThisAssembly
    let rawTy = mkRawQuotedExprTy cenv.g                          
    let spliceTypeExprs = List.map (GenType cenv cgbuf.mgbuf m eenv.tyenv >> (mkTypeOfExpr cenv m)) spliceTypes 

    let bytesExpr = Expr.Op(TOp.Bytes(astSerializedBytes),[],[],m)

    let deserializeExpr = 
        match QuotationTranslator.QuotationGenerationScope.ComputeQuotationFormat cenv.g with
        | QuotationTranslator.QuotationSerializationFormat.FSharp_40_Plus ->
            let referencedTypeDefExprs =  List.map (mkILNonGenericBoxedTy >> mkTypeOfExpr cenv m) referencedTypeDefs
            let referencedTypeDefsExpr = mkArray (cenv.g.system_Type_typ, referencedTypeDefExprs, m) 
            let spliceTypesExpr = mkArray (cenv.g.system_Type_typ, spliceTypeExprs, m)
            let spliceArgsExpr = mkArray (rawTy, spliceArgExprs, m)
            mkCallDeserializeQuotationFSharp40Plus cenv.g m someTypeInModuleExpr referencedTypeDefsExpr spliceTypesExpr spliceArgsExpr bytesExpr

        | QuotationTranslator.QuotationSerializationFormat.FSharp_20_Plus ->
            let mkList ty els = List.foldBack (mkCons cenv.g ty) els (mkNil cenv.g m ty)
            let spliceTypesExpr = mkList cenv.g.system_Type_typ spliceTypeExprs 
            let spliceArgsExpr = mkList rawTy spliceArgExprs 
            mkCallDeserializeQuotationFSharp20Plus cenv.g m someTypeInModuleExpr spliceTypesExpr spliceArgsExpr bytesExpr

    let afterCastExpr = 
        // Detect a typed quotation and insert the cast if needed. The cast should not fail but does
        // unfortunately involve a "typeOf" computation over a quotation tree.
        if tyconRefEq cenv.g (tcrefOfAppTy cenv.g ety) cenv.g.expr_tcr then 
            mkCallCastQuotation cenv.g m (List.head (argsOfAppTy cenv.g ety)) deserializeExpr
        else
            deserializeExpr
    GenExpr cenv cgbuf eenv SPSuppress afterCastExpr sequel

//--------------------------------------------------------------------------
// Generate calls to IL methods
//-------------------------------------------------------------------------- 

and GenILCall cenv cgbuf eenv (virt,valu,newobj,valUseFlags,isDllImport,ilMethRef:ILMethodRef,enclArgTys,methArgTys,argExprs,returnTys,m) sequel =
    let hasByrefArg  =  ilMethRef.ArgTypes |> List.exists IsILTypeByref
    let isSuperInit = match valUseFlags with CtorValUsedAsSuperInit -> true | _ -> false
    let isBaseCall = match valUseFlags with VSlotDirectCall -> true | _ -> false
    let ccallInfo = match valUseFlags with PossibleConstrainedCall ty -> Some ty | _ -> None
    let boxity = (if valu then AsValue else AsObject)
    let mustGenerateUnitAfterCall = isNil returnTys
    let makesNoCriticalTailcalls = (newobj || not virt) // Don't tailcall for 'newobj', or 'call' to IL code
    let tail = CanTailcall(valu,ccallInfo,eenv.withinSEH,hasByrefArg,mustGenerateUnitAfterCall,isDllImport,false,makesNoCriticalTailcalls,sequel)
    
    let ilEnclArgTys = GenTypeArgs cenv cgbuf.mgbuf m eenv.tyenv enclArgTys
    let ilMethArgTys = GenTypeArgs cenv cgbuf.mgbuf m eenv.tyenv methArgTys
    let ilReturnTys = GenTypes cenv cgbuf.mgbuf m eenv.tyenv returnTys
    let ilMethSpec = mkILMethSpec (ilMethRef,boxity,ilEnclArgTys,ilMethArgTys)
    let useICallVirt = virt || useCallVirt cenv boxity ilMethSpec isBaseCall

    // Load the 'this' pointer to pass to the superclass constructor. This argument is not 
    // in the expression tree since it can't be treated like an ordinary value 
    if isSuperInit then CG.EmitInstrs cgbuf (pop 0) (Push [ilMethSpec.EnclosingType]) [ mkLdarg0 ] 
    GenExprs cenv cgbuf eenv argExprs
    let il = 
        if newobj then [ I_newobj(ilMethSpec,None) ] 
        else 
            match ccallInfo with 
            | Some objArgTy -> 
                let ilObjArgTy = GenType cenv cgbuf.mgbuf m eenv.tyenv objArgTy
                [ I_callconstraint(tail,ilObjArgTy,ilMethSpec,None) ] 
            | None -> 
                if useICallVirt then [ I_callvirt(tail,ilMethSpec,None) ] 
                else  [ I_call(tail,ilMethSpec,None) ]

    CG.EmitInstrs cgbuf (pop (argExprs.Length + (if isSuperInit then 1 else 0))) (if isSuperInit then Push0 else Push ilReturnTys) il

    // Load the 'this' pointer as the pretend 'result' of the isSuperInit operation.  
    // It will be immediately popped in most cases, but may also be used as the target of some "property set" operations. 
    if isSuperInit then CG.EmitInstrs cgbuf (pop 0) (Push [ilMethSpec.EnclosingType]) [ mkLdarg0 ] 
    CommitCallSequel cenv eenv m eenv.cloc cgbuf mustGenerateUnitAfterCall sequel

and CommitCallSequel cenv eenv m cloc cgbuf mustGenerateUnitAfterCall sequel =
    if mustGenerateUnitAfterCall 
    then GenUnitThenSequel cenv eenv m cloc cgbuf sequel
    else GenSequel cenv cloc cgbuf sequel


and GenTraitCall cenv cgbuf eenv (traitInfo, argExprs, m) expr sequel =
    let minfoOpt = CommitOperationResult (ConstraintSolver.CodegenWitnessThatTypSupportsTraitConstraint cenv.TcVal cenv.g cenv.amap m traitInfo argExprs)
    match minfoOpt with 
    | None -> 
        let replacementExpr = 
            mkThrow m (tyOfExpr cenv.g expr)
               (mkExnExpr(cenv.g.FindSysTyconRef ["System"] "NotSupportedException", 
                             [ mkString cenv.g m (FSComp.SR.ilDynamicInvocationNotSupported(traitInfo.MemberName))],m)) 
        GenExpr cenv cgbuf eenv SPSuppress replacementExpr sequel
    | Some expr -> 
        let expr = cenv.optimizeDuringCodeGen expr
        GenExpr cenv cgbuf eenv SPSuppress expr sequel 

//--------------------------------------------------------------------------
// Generate byref-related operations
//-------------------------------------------------------------------------- 

and GenGetAddrOfRefCellField cenv cgbuf eenv (e,ty,m) sequel =
    GenExpr cenv cgbuf eenv SPSuppress e Continue
    let fref = GenRecdFieldRef m cenv eenv.tyenv (mkRefCellContentsRef cenv.g) [ty]
    CG.EmitInstrs cgbuf (pop 1) (Push [ILType.Byref fref.ActualType]) [ I_ldflda fref ] 
    GenSequel cenv eenv.cloc cgbuf sequel

and GenGetValAddr cenv cgbuf eenv (v: ValRef, m) sequel =
    let vspec = v.Deref
    let ilTy = GenTypeOfVal cenv cgbuf.mgbuf eenv vspec
    match StorageForValRef m v eenv with 
    | Local (idx,None) ->
        CG.EmitInstrs cgbuf (pop 0) (Push [ILType.Byref ilTy]) [ I_ldloca (uint16 idx) ] 
    | Arg idx ->
        CG.EmitInstrs cgbuf (pop 0) (Push [ILType.Byref ilTy]) [ I_ldarga (uint16 idx) ] 
    | StaticField (fspec, _vref, hasLiteralAttr, _ilTyForProperty, _, ilTy, _, _, _) ->  
        if hasLiteralAttr then errorR(Error(FSComp.SR.ilAddressOfLiteralFieldIsInvalid(),m))
        let ilTy = if ilTy.IsNominal && ilTy.Boxity = ILBoxity.AsValue then ILType.Byref ilTy else ilTy
        EmitGetStaticFieldAddr cgbuf ilTy fspec
    | Env (_,_,ilField,_) -> 
        CG.EmitInstrs cgbuf (pop 0) (Push [ILType.Byref ilTy]) [ mkLdarg0; mkNormalLdflda ilField ] 
    | Local (_,Some _) | StaticProperty _ | Method _ | Env _  | Null ->  
        errorR(Error(FSComp.SR.ilAddressOfValueHereIsInvalid(v.DisplayName),m))
        CG.EmitInstrs cgbuf (pop 1) (Push [ILType.Byref ilTy]) [ I_ldarga (uint16 669 (* random value for post-hoc diagnostic analysis on generated tree *) ) ] ;

    GenSequel cenv eenv.cloc cgbuf sequel

and GenGetByref cenv cgbuf eenv (v:ValRef,m) sequel =
    GenGetLocalVRef cenv cgbuf eenv m v None
    let ilty = GenType cenv cgbuf.mgbuf m eenv.tyenv (destByrefTy cenv.g v.Type)
    CG.EmitInstrs cgbuf (pop 1) (Push [ilty]) [ mkNormalLdobj ilty ]
    GenSequel cenv eenv.cloc cgbuf sequel

and GenSetByref cenv cgbuf eenv (v:ValRef,e,m) sequel =
    GenGetLocalVRef cenv cgbuf eenv m v None
    GenExpr cenv cgbuf eenv SPSuppress e Continue
    let ilty = GenType cenv cgbuf.mgbuf m eenv.tyenv (destByrefTy cenv.g v.Type)
    CG.EmitInstrs cgbuf (pop 2) Push0 [ mkNormalStobj ilty ]
    GenUnitThenSequel cenv eenv m eenv.cloc cgbuf sequel

and GenDefaultValue cenv cgbuf eenv (ty,m) =
    let ilTy = GenType cenv cgbuf.mgbuf m eenv.tyenv ty
    if isRefTy cenv.g ty then 
        CG.EmitInstr cgbuf (pop 0) (Push [ilTy]) AI_ldnull
    else
        match tryDestAppTy cenv.g ty with 
        | Some tcref when (tyconRefEq cenv.g cenv.g.system_SByte_tcref tcref || 
                           tyconRefEq cenv.g cenv.g.system_Int16_tcref tcref || 
                           tyconRefEq cenv.g cenv.g.system_Int32_tcref tcref || 
                           tyconRefEq cenv.g cenv.g.system_Bool_tcref tcref || 
                           tyconRefEq cenv.g cenv.g.system_Byte_tcref tcref || 
                           tyconRefEq cenv.g cenv.g.system_Char_tcref tcref || 
                           tyconRefEq cenv.g cenv.g.system_UInt16_tcref tcref || 
                           tyconRefEq cenv.g cenv.g.system_UInt32_tcref tcref) ->
            CG.EmitInstr cgbuf (pop 0) (Push [ilTy]) iLdcZero
        | Some tcref when (tyconRefEq cenv.g cenv.g.system_Int64_tcref tcref || 
                           tyconRefEq cenv.g cenv.g.system_UInt64_tcref tcref) ->
            CG.EmitInstr cgbuf (pop 0) (Push [ilTy]) (iLdcInt64 0L)
        | Some tcref when (tyconRefEq cenv.g cenv.g.system_Single_tcref tcref) ->
            CG.EmitInstr cgbuf (pop 0) (Push [ilTy]) (iLdcSingle 0.0f)
        | Some tcref when (tyconRefEq cenv.g cenv.g.system_Double_tcref tcref) ->
            CG.EmitInstr cgbuf (pop 0) (Push [ilTy]) (iLdcDouble 0.0)
        | _ -> 
            let ilTy = GenType cenv cgbuf.mgbuf m eenv.tyenv ty
            LocalScope "ilzero" cgbuf (fun scopeMarks ->
                let locIdx, _ = AllocLocal cenv cgbuf eenv true (ilxgenGlobalNng.FreshCompilerGeneratedName ("default",m), ilTy, false) scopeMarks
                // "initobj" (Generated by EmitInitLocal) doesn't work on byref types 
                // But ilzero(&ty) only gets generated in the built-in get-address function so 
                // we can just rely on zeroinit of all IL locals. 
                match ilTy with 
                |  ILType.Byref _ -> ()
                | _ -> EmitInitLocal cgbuf ilTy locIdx
                EmitGetLocal cgbuf ilTy locIdx
            )

//--------------------------------------------------------------------------
// Generate generic parameters
//-------------------------------------------------------------------------- 

and GenGenericParam cenv mgbuf eenv (tp:Typar) = 
    let subTypeConstraints             = tp.Constraints |> List.choose (function | TyparConstraint.CoercesTo(ty,_) -> Some(ty) | _ -> None) |> List.map (GenTypeAuxAux cenv.amap tp.Range eenv.tyenv VoidNotOK PtrTypesNotOK)
    let refTypeConstraint              = tp.Constraints |> List.exists (function TyparConstraint.IsReferenceType _ -> true | TyparConstraint.SupportsNull _ -> true | _ -> false)
    let notNullableValueTypeConstraint = tp.Constraints |> List.exists (function TyparConstraint.IsNonNullableStruct _ -> true | _ -> false)
    let defaultConstructorConstraint   = tp.Constraints |> List.exists (function TyparConstraint.RequiresDefaultConstructor _ -> true | _ -> false)
    { Name= 

          // use the CompiledName if given
          // Inference variables get given an IL name "TA, TB" etc.
          let nm = 
              match tp.typar_il_name with 
              | None -> tp.Name  
              | Some nm -> nm
          // Some special rules apply when compiling Fsharp.Core.dll to avoid a proliferation of [<CompiledName>] attributes on type parameters
          if cenv.g.compilingFslib then 
              match nm with 
              | "U" -> "TResult"
              | "U1" -> "TResult1"
              | "U2" -> "TResult2"
              | _ -> 
                  if nm.TrimEnd([| '0' .. '9' |]).Length = 1 then nm 
                  elif nm.Length >= 1 && nm.[0] = 'T' && (nm.Length = 1 || not (System.Char.IsLower nm.[1]))  then nm
                  else "T" + (String.capitalize nm)
          else 
               nm 

      Constraints = subTypeConstraints
      Variance=NonVariant
      CustomAttrs = mkILCustomAttrs (GenAttrs cenv mgbuf eenv tp.Attribs)
      HasReferenceTypeConstraint=refTypeConstraint
      HasNotNullableValueTypeConstraint=notNullableValueTypeConstraint
      HasDefaultConstructorConstraint= defaultConstructorConstraint }

//--------------------------------------------------------------------------
// Generate object expressions as ILX "closures"
//-------------------------------------------------------------------------- 

/// Generates the data used for parameters at definitions of abstract method slots such as interface methods or override methods.
and GenSlotParam m cenv mgbuf eenv (TSlotParam(nm,ty,inFlag,outFlag,optionalFlag,attribs)) : ILParameter = 
    let inFlag2,outFlag2,optionalFlag2,defaultParamValue,paramMarshal2,attribs = GenParamAttribs cenv attribs
    
    { Name=nm
      Type= GenParamType cenv mgbuf m eenv.tyenv ty
      Default=defaultParamValue  
      Marshal=paramMarshal2 
      IsIn=inFlag || inFlag2
      IsOut=outFlag || outFlag2
      IsOptional=optionalFlag || optionalFlag2
      CustomAttrs= mkILCustomAttrs (GenAttrs cenv mgbuf eenv attribs) }
    
and GenFormalSlotsig m cenv mgbuf eenv (TSlotSig(_,typ,ctps,mtps,paraml,returnTy)) = 
    let paraml = List.concat paraml
    let ilTy = GenType cenv mgbuf m eenv.tyenv typ
    let eenvForSlotSig = EnvForTypars (ctps @ mtps) eenv
    let ilParams = paraml |> List.map (GenSlotParam m cenv mgbuf eenvForSlotSig) 
    let ilRetTy = GenReturnType cenv mgbuf m eenvForSlotSig.tyenv returnTy
<<<<<<< HEAD
    let ilRet = mkILReturn  ilRetTy
    ilTy, ilParams, ilRet

and instSlotParam inst (TSlotParam(nm,ty,inFlag,fl2,fl3,attrs)) = TSlotParam(nm,instType inst ty,inFlag,fl2,fl3,attrs) 

and GenActualSlotsig m cenv mgbuf eenv (TSlotSig(_,typ,ctps,mtps,ilSlotParams,ilSlotRetTy)) methTyparsOfOverridingMethod (methodParams: Val list) = 
    let ilSlotParams = List.concat ilSlotParams
    let instForSlotSig = mkTyparInst (ctps@mtps) (argsOfAppTy cenv.g typ @ generalizeTypars methTyparsOfOverridingMethod)
    let ilParams = ilSlotParams |> List.map (instSlotParam instForSlotSig >> GenSlotParam m cenv mgbuf eenv) 
    // Use the better names if available
    let ilParams = if ilParams.Length = methodParams.Length then (ilParams, methodParams) ||> List.map2 (fun p pv -> { p with Name = Some (nameOfVal pv) }) else ilParams
    let ilRetTy = GenReturnType cenv mgbuf m eenv.tyenv (Option.map (instType instForSlotSig) ilSlotRetTy)
    let iLRet = mkILReturn ilRetTy
    ilParams,iLRet
=======
    let ilReturn = mkILReturn  ilRetTy
    ilTy, ilParams,ilReturn

and instSlotParam inst (TSlotParam(nm,ty,inFlag,fl2,fl3,attrs)) = TSlotParam(nm,instType inst ty,inFlag,fl2,fl3,attrs) 

and GenActualSlotsig m cenv mgbuf eenv (TSlotSig(_,typ,ctps,mtps,paraml,returnTy)) methTyparsOfOverridingMethod = 
    let paraml = List.concat paraml
    let instForSlotSig = mkTyparInst (ctps@mtps) (argsOfAppTy cenv.g typ @ generalizeTypars methTyparsOfOverridingMethod)
    let ilParams = paraml |> List.map (instSlotParam instForSlotSig >> GenSlotParam m cenv mgbuf eenv) 
    let ilRetTy = GenReturnType cenv mgbuf m eenv.tyenv (Option.map (instType instForSlotSig) returnTy)
    let ilReturn = mkILReturn ilRetTy
    ilParams,ilReturn
>>>>>>> a5904a3f

and GenNameOfOverridingMethod cenv (useMethodImpl,(TSlotSig(nameOfOverridenMethod,enclTypOfOverridenMethod,_,_,_,_))) =
    if useMethodImpl then qualifiedMangledNameOfTyconRef (tcrefOfAppTy cenv.g enclTypOfOverridenMethod) nameOfOverridenMethod else nameOfOverridenMethod

and GenMethodImpl cenv mgbuf eenv (useMethodImpl,(TSlotSig(nameOfOverridenMethod,_,_,_,_,_) as slotsig)) m =
    let ilOverrideTy,ilOverrideParams,ilOverrideRet = GenFormalSlotsig m cenv mgbuf eenv slotsig

    let nameOfOverridingMethod = GenNameOfOverridingMethod cenv (useMethodImpl,slotsig)
    nameOfOverridingMethod, 
    (fun (ilTyForOverriding,methTyparsOfOverridingMethod) -> 
        let ilOverrideTyRef = ilOverrideTy.TypeRef
        let ilOverrideMethRef = mkILMethRef(ilOverrideTyRef, ILCallingConv.Instance, nameOfOverridenMethod, List.length (DropErasedTypars methTyparsOfOverridingMethod), (typesOfILParams ilOverrideParams), ilOverrideRet.Type)
        let eenvForOverrideBy = AddTyparsToEnv methTyparsOfOverridingMethod eenv 
<<<<<<< HEAD
        let ilParamsOfOverridingMethod,ilReturnOfOverridingMethod = GenActualSlotsig m cenv mgbuf eenvForOverrideBy slotsig methTyparsOfOverridingMethod []
=======
        let ilParamsOfOverridingMethod,ilReturnOfOverridingMethod = GenActualSlotsig m cenv mgbuf eenvForOverrideBy slotsig methTyparsOfOverridingMethod
>>>>>>> a5904a3f
        let ilOverrideMethGenericParams = GenGenericParams cenv mgbuf eenvForOverrideBy methTyparsOfOverridingMethod 
        let ilOverrideMethGenericArgs = mkILFormalGenericArgs 0 ilOverrideMethGenericParams
        let ilOverrideBy = mkILInstanceMethSpecInTy(ilTyForOverriding, nameOfOverridingMethod, typesOfILParams ilParamsOfOverridingMethod, ilReturnOfOverridingMethod.Type, ilOverrideMethGenericArgs)
        { Overrides = OverridesSpec(ilOverrideMethRef,ilOverrideTy)
          OverrideBy = ilOverrideBy })

and bindBaseOrThisVarOpt cenv eenv baseValOpt = 
    match baseValOpt with 
    | None -> eenv
    | Some basev -> AddStorageForVal cenv.g (basev,notlazy (Arg 0))  eenv  

and fixupVirtualSlotFlags mdef = 
    {mdef with
        IsHideBySig=true 
        mdKind = (match mdef.mdKind with 
                   | MethodKind.Virtual vinfo -> 
                      MethodKind.Virtual
                         {vinfo with 
                             IsCheckAccessOnOverride=false }
                   | _ -> failwith "fixupVirtualSlotFlags") } 

and renameMethodDef nameOfOverridingMethod (mdef : ILMethodDef) = 
    {mdef with Name=nameOfOverridingMethod }

and fixupMethodImplFlags mdef = 
    {mdef with 
               Access=ILMemberAccess.Private
               IsHideBySig=true 
               mdKind=(match mdef.mdKind with 
                         | MethodKind.Virtual vinfo -> 
                            MethodKind.Virtual
                               {vinfo with 
                                   IsCheckAccessOnOverride=false
                                   IsFinal=true
                                   IsNewSlot=true  }
                         | _ -> failwith "fixupMethodImpl") }

and GenObjectMethod cenv eenvinner (cgbuf:CodeGenBuffer) useMethodImpl tmethod =

    // Check if we're compiling the property as a .NET event
    let (TObjExprMethod(slotsig,attribs,methTyparsOfOverridingMethod,methodParams,methodBodyExpr,m)) = tmethod
    let (TSlotSig(nameOfOverridenMethod,_,_,_,_,_)) = slotsig
    if CompileAsEvent cenv.g attribs  then 
        []
    else
        let eenvUnderTypars = AddTyparsToEnv methTyparsOfOverridingMethod eenvinner
<<<<<<< HEAD
        let methodParams = List.concat methodParams
        let methodParamsNonSelf = match methodParams with [] -> [] | _::t -> t // drop the 'this' arg when computing better argument names for IL parameters
        let ilParamsOfOverridingMethod,ilReturnOfOverridingMethod = GenActualSlotsig m cenv cgbuf.mgbuf eenvUnderTypars slotsig methTyparsOfOverridingMethod methodParamsNonSelf 
        let ilAttribs = GenAttrs cenvcgbuf.mgbuf eenvinner attribs
=======
        let ilParamsOfOverridingMethod,ilReturnOfOverridingMethod = GenActualSlotsig m cenv cgbuf.mgbuf eenvUnderTypars slotsig methTyparsOfOverridingMethod
        let ilAttribs = GenAttrs cenv cgbuf.mgbuf eenvinner attribs
>>>>>>> a5904a3f

        // Args are stored starting at #1
        let eenvForMeth = AddStorageForLocalVals cenv.g (methodParams  |> List.mapi (fun i v -> (v,Arg i)))  eenvUnderTypars
        let ilMethodBody = CodeGenMethodForExpr cenv cgbuf.mgbuf (SPAlways,[],nameOfOverridenMethod,eenvForMeth,0,0,methodBodyExpr,(if slotSigHasVoidReturnTy slotsig then discardAndReturnVoid else Return))

        let nameOfOverridingMethod,methodImplGenerator = GenMethodImpl cenv cgbuf.mgbuf eenvinner (useMethodImpl,slotsig) methodBodyExpr.Range

        let mdef = 
            mkILGenericVirtualMethod
              (nameOfOverridingMethod,
               ILMemberAccess.Public,
               GenGenericParams cenv cgbuf.mgbuf eenvUnderTypars methTyparsOfOverridingMethod,
               ilParamsOfOverridingMethod,
               ilReturnOfOverridingMethod,
               MethodBody.IL ilMethodBody)
        // fixup attributes to generate a method impl 
        let mdef = if useMethodImpl then fixupMethodImplFlags mdef else mdef
        let mdef = fixupVirtualSlotFlags mdef
        let mdef = { mdef with CustomAttrs = mkILCustomAttrs ilAttribs }
        [(useMethodImpl,methodImplGenerator,methTyparsOfOverridingMethod),mdef]

and GenObjectExpr cenv cgbuf eenvouter expr (baseType,baseValOpt,basecall,overrides,interfaceImpls,m)  sequel =
    let cloinfo,_,eenvinner  = GetIlxClosureInfo cenv cgbuf.mgbuf m false None eenvouter expr 

    let cloAttribs = cloinfo.cloAttribs
    let cloFreeVars = cloinfo.cloFreeVars
    let ilCloLambdas = cloinfo.ilCloLambdas
    let cloName = cloinfo.cloName
    
    let ilxCloSpec = cloinfo.cloSpec
    let ilCloFreeVars = cloinfo.cloILFreeVars
    let ilCloGenericFormals = cloinfo.cloILGenericParams
    assert (isNil cloinfo.localTypeFuncDirectILGenericParams)
    let ilCloGenericActuals = cloinfo.cloSpec.GenericArgs
    let ilCloRetTy = cloinfo.cloILFormalRetTy
    let ilCloTypeRef = cloinfo.cloSpec.TypeRef
    let ilTyForOverriding = mkILBoxedTy ilCloTypeRef ilCloGenericActuals

    let eenvinner = bindBaseOrThisVarOpt cenv eenvinner baseValOpt
    let ilCtorBody = CodeGenMethodForExpr cenv cgbuf.mgbuf (SPAlways,[],cloName,eenvinner,1,0,basecall,discardAndReturnVoid)


    let genMethodAndOptionalMethodImpl tmethod useMethodImpl = 
        [ for ((useMethodImpl,methodImplGeneratorFunction,methTyparsOfOverridingMethod),mdef) in GenObjectMethod cenv eenvinner cgbuf useMethodImpl tmethod do
              let mimpl = (if useMethodImpl then Some(methodImplGeneratorFunction (ilTyForOverriding,methTyparsOfOverridingMethod)) else None)
              yield (mimpl,mdef) ]  

    let mimpls,mdefs = 
        [ for ov in overrides do 
              yield! genMethodAndOptionalMethodImpl ov (isInterfaceTy cenv.g baseType)
          for (_,tmethods) in interfaceImpls do 
             for tmethod in tmethods do 
                 yield! genMethodAndOptionalMethodImpl tmethod true ]
        |> List.unzip 

    let mimpls = mimpls |> List.choose id // choose the ones that actually have method impls

    let interfaceTys = interfaceImpls |> List.map (fst >> GenType cenv cgbuf.mgbuf m eenvinner.tyenv) 

    let attrs = GenAttrs cenv cgbuf.mgbuf eenvinner cloAttribs
    let super = (if isInterfaceTy cenv.g baseType then cenv.g.ilg.typ_Object else ilCloRetTy)
    let interfaceTys = interfaceTys @ (if isInterfaceTy cenv.g baseType then [ilCloRetTy] else [])
    let cloTypeDefs = GenClosureTypeDefs cenv (ilCloTypeRef,ilCloGenericFormals,attrs,ilCloFreeVars,ilCloLambdas,ilCtorBody,mdefs,mimpls,super,interfaceTys)

    for cloTypeDef in cloTypeDefs do 
        cgbuf.mgbuf.AddTypeDef(ilCloTypeRef, cloTypeDef, false, false, None)
    CountClosure()
    GenGetLocalVals cenv cgbuf eenvouter m cloFreeVars
    CG.EmitInstr cgbuf (pop ilCloFreeVars.Length) (Push [ EraseClosures.mkTyOfLambdas cenv.g.ilxPubCloEnv ilCloLambdas]) (I_newobj (ilxCloSpec.Constructor,None))
    GenSequel cenv eenvouter.cloc cgbuf sequel

and GenSequenceExpr cenv (cgbuf:CodeGenBuffer) eenvouter (nextEnumeratorValRef:ValRef,pcvref:ValRef,currvref:ValRef,stateVars,generateNextExpr,closeExpr,checkCloseExpr:Expr,seqElemTy, m)  sequel =
    let stateVars = [ pcvref; currvref ] @ stateVars
    let stateVarsSet = stateVars |> List.map (fun vref -> vref.Deref) |> Zset.ofList valOrder 

    // pretend that the state variables are bound
    let eenvouter = 
        eenvouter |> AddStorageForLocalVals cenv.g (stateVars |> List.map (fun v -> v.Deref,Local(0,None)))
    
    // Get the free variables. Make a lambda to pretend that the 'nextEnumeratorValRef' is bound (it is an argument to GenerateNext)
    let (cloAttribs,_,_,cloFreeTyvars,cloFreeVars,ilCloTypeRef:ILTypeRef,ilCloFreeVars,eenvinner) = 
         GetIlxClosureFreeVars cenv cgbuf.mgbuf m None eenvouter [] (mkLambda m nextEnumeratorValRef.Deref (generateNextExpr, cenv.g.int32_ty))

    let ilCloSeqElemTy = GenType cenv cgbuf.mgbuf m eenvinner.tyenv seqElemTy
    let cloRetTy = mkSeqTy cenv.g seqElemTy
    let ilCloRetTyInner = GenType cenv cgbuf.mgbuf m eenvinner.tyenv cloRetTy
    let ilCloRetTyOuter = GenType cenv cgbuf.mgbuf m eenvouter.tyenv cloRetTy
    let ilCloEnumeratorTy = GenType cenv cgbuf.mgbuf m eenvinner.tyenv (mkIEnumeratorTy cenv.g seqElemTy)
    let ilCloEnumerableTy = GenType cenv cgbuf.mgbuf m eenvinner.tyenv (mkSeqTy cenv.g seqElemTy)
    let ilCloBaseTy = GenType cenv cgbuf.mgbuf m eenvinner.tyenv (mkAppTy cenv.g.seq_base_tcr [seqElemTy])  
    let ilCloGenericParams = GenGenericParams cenv cgbuf.mgbuf eenvinner cloFreeTyvars

    // Create a new closure class with a single "MoveNext" method that implements the iterator. 
    let ilCloTyInner = mkILFormalBoxedTy ilCloTypeRef ilCloGenericParams
    let ilCloLambdas = Lambdas_return ilCloRetTyInner 
    let cloref = IlxClosureRef(ilCloTypeRef, ilCloLambdas, ilCloFreeVars)
    let ilxCloSpec = IlxClosureSpec.Create(cloref, GenGenericArgs m eenvouter.tyenv cloFreeTyvars)
    let formalClospec = IlxClosureSpec.Create(cloref, mkILFormalGenericArgs 0 ilCloGenericParams)

    let getFreshMethod = 
        let _,mbody =
            CodeGenMethod cenv cgbuf.mgbuf (true,[],"GetFreshEnumerator",eenvinner,1,0,
                                            (fun cgbuf eenv -> 
                                                for fv in cloFreeVars do 
(*  TODO: Emit CompareExchange 
                                                        if (System.Threading.Interlocked.CompareExchange(&__state, 1, 0) = 0) then
                                                            (x :> IEnumerator<'T>)
                                                        else
                                                            ...
*)
                                                   /// State variables always get zero-initialized
                                                   if stateVarsSet.Contains fv then 
                                                       GenDefaultValue cenv cgbuf eenv (fv.Type,m) 
                                                   else
                                                       GenGetLocalVal cenv cgbuf eenv m fv None
                                                CG.EmitInstr cgbuf (pop ilCloFreeVars.Length) (Push [ilCloRetTyInner]) (I_newobj (formalClospec.Constructor,None))
                                                GenSequel cenv eenv.cloc cgbuf Return),
                                            m)
        mkILNonGenericVirtualMethod("GetFreshEnumerator",ILMemberAccess.Public, [], mkILReturn ilCloEnumeratorTy, MethodBody.IL mbody)
        |> AddNonUserCompilerGeneratedAttribs cenv.g

    let closeMethod = 
        // Note: We suppress the first sequence point in the body of this method since it is the initial state machine jump
        let spReq = SPSuppress
        mkILNonGenericVirtualMethod("Close",ILMemberAccess.Public, [], mkILReturn ILType.Void, MethodBody.IL (CodeGenMethodForExpr cenv cgbuf.mgbuf (spReq,[],"Close",eenvinner,1,0,closeExpr,discardAndReturnVoid)))

    let checkCloseMethod = 
        // Note: We suppress the first sequence point in the body of this method since it is the initial state machine jump
        let spReq = SPSuppress
        mkILNonGenericVirtualMethod("get_CheckClose",ILMemberAccess.Public, [], mkILReturn cenv.g.ilg.typ_Bool, MethodBody.IL (CodeGenMethodForExpr cenv cgbuf.mgbuf (spReq,[],"get_CheckClose",eenvinner,1,0,checkCloseExpr,Return)))

    let generateNextMethod = 
        // Note: We suppress the first sequence point in the body of this method since it is the initial state machine jump
        let spReq = SPSuppress
        // the 'next enumerator' byref arg is at arg position 1 
        let eenvinner = eenvinner |> AddStorageForLocalVals cenv.g [ (nextEnumeratorValRef.Deref, Arg 1) ]
        mkILNonGenericVirtualMethod("GenerateNext",ILMemberAccess.Public, [mkILParamNamed("next",ILType.Byref ilCloEnumerableTy)], mkILReturn cenv.g.ilg.typ_Int32, MethodBody.IL (CodeGenMethodForExpr cenv cgbuf.mgbuf (spReq,[],"GenerateNext",eenvinner,2,0,generateNextExpr,Return)))

    let lastGeneratedMethod = 
        mkILNonGenericVirtualMethod("get_LastGenerated",ILMemberAccess.Public, [], mkILReturn ilCloSeqElemTy, MethodBody.IL (CodeGenMethodForExpr cenv cgbuf.mgbuf (SPSuppress,[],"get_LastGenerated",eenvinner,1,0,exprForValRef m currvref,Return)))
        |> AddNonUserCompilerGeneratedAttribs cenv.g

    let ilCtorBody = 
        mkILSimpleStorageCtor(None, Some ilCloBaseTy.TypeSpec, ilCloTyInner, [], [], ILMemberAccess.Assembly).MethodBody

    let attrs = GenAttrs cenv cgbuf.mgbuf eenvinner cloAttribs
    let cloTypeDefs = GenClosureTypeDefs cenv (ilCloTypeRef,ilCloGenericParams,attrs,ilCloFreeVars,ilCloLambdas,ilCtorBody,[generateNextMethod;closeMethod;checkCloseMethod;lastGeneratedMethod;getFreshMethod],[],ilCloBaseTy,[])
    for cloTypeDef in cloTypeDefs do 
        cgbuf.mgbuf.AddTypeDef(ilCloTypeRef, cloTypeDef, false, false, None)
    CountClosure()

    for fv in cloFreeVars do 
       /// State variables always get zero-initialized
       if stateVarsSet.Contains fv then 
           GenDefaultValue cenv cgbuf eenvouter (fv.Type,m) 
       else
           GenGetLocalVal cenv cgbuf eenvouter m fv None
       
    CG.EmitInstr cgbuf (pop ilCloFreeVars.Length) (Push [ilCloRetTyOuter]) (I_newobj (ilxCloSpec.Constructor,None))
    GenSequel cenv eenvouter.cloc cgbuf sequel



/// Generate the class for a closure type definition
and GenClosureTypeDefs cenv (tref:ILTypeRef, ilGenParams, attrs, ilCloFreeVars, ilCloLambdas, ilCtorBody, mdefs, mimpls,ext, ilIntfTys) =

  let cloInfo = 
      { cloFreeVars=ilCloFreeVars
        cloStructure=ilCloLambdas
        cloCode=notlazy ilCtorBody }

  let td = 
    { Name = tref.Name 
      Layout = ILTypeDefLayout.Auto
      Access =  ComputeTypeAccess tref true
      GenericParams = ilGenParams
      CustomAttrs = mkILCustomAttrs(attrs @ [mkCompilationMappingAttr cenv.g (int SourceConstructFlags.Closure) ])
      Fields = emptyILFields
      InitSemantics=ILTypeInit.BeforeField         
      IsSealed=true
      IsAbstract=false
      tdKind=ILTypeDefKind.Class
      Events= emptyILEvents
      Properties = emptyILProperties
      Methods= mkILMethods mdefs 
      MethodImpls= mkILMethodImpls mimpls 
      IsSerializable= cenv.g.attrib_SerializableAttribute.IsSome
      IsComInterop= false    
      IsSpecialName= true
      NestedTypes=emptyILTypeDefs
      Encoding= ILDefaultPInvokeEncoding.Auto
      Implements = ilIntfTys  
      Extends= Some ext
      SecurityDecls= emptyILSecurityDecls
      HasSecurity=false } 

  let tdefs = EraseClosures.convIlxClosureDef cenv.g.ilxPubCloEnv tref.Enclosing td cloInfo
  tdefs
          
and GenGenericParams cenv mgbuf eenv tps =  tps |> DropErasedTypars |> List.map (GenGenericParam cenv mgbuf eenv)
and GenGenericArgs m (tyenv:TypeReprEnv) tps = tps |> DropErasedTypars |> List.map (fun c -> (mkILTyvarTy tyenv.[c,m])) 

/// Generate the closure class for a function 
and GenLambdaClosure cenv (cgbuf:CodeGenBuffer) eenv isLocalTypeFunc selfv expr =
    match expr with 
    | Expr.Lambda (_,_,_,_,_,m,_) 
    | Expr.TyLambda(_,_,_,m,_) -> 
          
        let cloinfo,body,eenvinner  = GetIlxClosureInfo cenv cgbuf.mgbuf m isLocalTypeFunc selfv eenv expr 
          
        let entryPointInfo = 
          match selfv with 
          | Some v -> [(v, BranchCallClosure (cloinfo.cloArityInfo))]
          | _ -> []
        let ilCloBody = CodeGenMethodForExpr cenv cgbuf.mgbuf (SPAlways,entryPointInfo,cloinfo.cloName,eenvinner,1,0,body,Return)
        let ilCloTypeRef = cloinfo.cloSpec.TypeRef
        let cloTypeDefs = 
            if isLocalTypeFunc then 

                // Work out the contract type and generate a class with an abstract method for this type
                let (ilContractGenericParams,ilContractMethTyargs,ilContractTySpec:ILTypeSpec,ilContractFormalRetTy) = GenNamedLocalTypeFuncContractInfo cenv cgbuf.mgbuf eenv m cloinfo
                let ilContractTypeRef = ilContractTySpec.TypeRef
                let ilContractTy = mkILFormalBoxedTy ilContractTypeRef ilContractGenericParams
                let ilContractCtor =  mkILNonGenericEmptyCtor None cenv.g.ilg.typ_Object

                let ilContractMeths = [ilContractCtor; mkILGenericVirtualMethod("DirectInvoke",ILMemberAccess.Assembly,ilContractMethTyargs,[],mkILReturn ilContractFormalRetTy, MethodBody.Abstract) ]

                let ilContractTypeDef = 
                    { Name = ilContractTypeRef.Name 
                      Layout = ILTypeDefLayout.Auto
                      Access =  ComputeTypeAccess ilContractTypeRef true
                      GenericParams = ilContractGenericParams
                      CustomAttrs = mkILCustomAttrs [mkCompilationMappingAttr cenv.g (int SourceConstructFlags.Closure) ]
                      Fields = emptyILFields
                      InitSemantics=ILTypeInit.BeforeField         
                      IsSealed=false  // the contract type is an abstract type and not sealed
                      IsAbstract=true // the contract type is an abstract type
                      tdKind=ILTypeDefKind.Class
                      Events= emptyILEvents
                      Properties = emptyILProperties
                      Methods= mkILMethods ilContractMeths 
                      MethodImpls= emptyILMethodImpls 
                      IsSerializable= cenv.g.attrib_SerializableAttribute.IsSome 
                      IsComInterop=false    
                      IsSpecialName= true
                      NestedTypes=emptyILTypeDefs
                      Encoding= ILDefaultPInvokeEncoding.Auto
                      Implements = []  
                      Extends= Some cenv.g.ilg.typ_Object
                      SecurityDecls= emptyILSecurityDecls
                      HasSecurity=false } 
                cgbuf.mgbuf.AddTypeDef(ilContractTypeRef, ilContractTypeDef, false, false, None)
                
                let ilCtorBody =  mkILMethodBody (true,[],8,nonBranchingInstrsToCode (mkCallBaseConstructor(ilContractTy,[])), None )
                let cloMethods = [ mkILGenericVirtualMethod("DirectInvoke",ILMemberAccess.Assembly,cloinfo.localTypeFuncDirectILGenericParams,[],mkILReturn (cloinfo.cloILFormalRetTy), MethodBody.IL ilCloBody) ]
                let cloTypeDefs = GenClosureTypeDefs cenv (ilCloTypeRef,cloinfo.cloILGenericParams,[],cloinfo.cloILFreeVars,cloinfo.ilCloLambdas,ilCtorBody,cloMethods,[],ilContractTy,[])
                cloTypeDefs
                
            else 
                GenClosureTypeDefs cenv (ilCloTypeRef,cloinfo.cloILGenericParams,[],cloinfo.cloILFreeVars,cloinfo.ilCloLambdas,ilCloBody,[],[],cenv.g.ilg.typ_Object,[])
        CountClosure()
        for cloTypeDef in cloTypeDefs do 
            cgbuf.mgbuf.AddTypeDef(ilCloTypeRef, cloTypeDef, false, false, None)
        cloinfo,m
    |     _ -> failwith "GenLambda: not a lambda"
        
and GenLambdaVal cenv (cgbuf:CodeGenBuffer) eenv (cloinfo,m) =
    GenGetLocalVals cenv cgbuf eenv m cloinfo.cloFreeVars
    CG.EmitInstr cgbuf 
        (pop cloinfo.cloILFreeVars.Length) 
        (Push [EraseClosures.mkTyOfLambdas cenv.g.ilxPubCloEnv cloinfo.ilCloLambdas]) 
        (I_newobj (cloinfo.cloSpec.Constructor,None))

and GenLambda cenv cgbuf eenv isLocalTypeFunc selfv expr sequel =
    let cloinfo,m = GenLambdaClosure cenv cgbuf eenv isLocalTypeFunc selfv expr
    GenLambdaVal cenv cgbuf eenv (cloinfo,m)
    GenSequel cenv eenv.cloc cgbuf sequel

and GenTypeOfVal cenv mgbuf eenv (v:Val) = 
    GenType cenv mgbuf v.Range eenv.tyenv v.Type

and GenFreevar cenv mgbuf m eenvouter tyenvinner (fv:Val) = 
    match StorageForVal m fv eenvouter with 
    // Local type functions
    | Local(_,Some _) | Env(_,_,_,Some _) -> cenv.g.ilg.typ_Object
#if DEBUG
    // Check for things that should never make it into the free variable set. Only do this in debug for performance reasons
    | (StaticField _ | StaticProperty _ | Method _ | Null) -> error(InternalError("GenFreevar: compiler error: unexpected unrealized value",fv.Range))
#endif
    | _ -> GenType cenv mgbuf m tyenvinner fv.Type

and GetIlxClosureFreeVars cenv mgbuf m selfv eenvouter takenNames expr =

    // Choose a base name for the closure
    let basename = 
        let boundv = eenvouter.letBoundVars |> List.tryFind (fun v -> not v.IsCompilerGenerated) 
        match boundv with
        | Some v -> v.CompiledName
        | None -> "clo"

    // Get a unique stamp for the closure. This must be stable for things that can be part of a let rec.
    let uniq = 
        match expr with 
        | Expr.Obj (uniq,_,_,_,_,_,_) 
        | Expr.Lambda (uniq,_,_,_,_,_,_) 
        | Expr.TyLambda(uniq,_,_,_,_) -> uniq
        | _ -> newUnique()

    // Choose a name for the closure
    let ilCloTypeRef = 
        // FSharp 1.0 bug 3404: System.Reflection doesn't like '.' and '`' in type names
        let basenameSafeForUseAsTypename = CleanUpGeneratedTypeName basename
        let suffixmark = expr.Range
        let cloName = globalStableNameGenerator.GetUniqueCompilerGeneratedName(basenameSafeForUseAsTypename,suffixmark,uniq)
        NestedTypeRefForCompLoc eenvouter.cloc cloName

    // Collect the free variables of the closure
    let cloFreeVarResults =  freeInExpr CollectTyparsAndLocals expr

    // Partition the free variables when some can be accessed from places besides the immediate environment 
    // Also filter out the current value being bound, if any, as it is available from the "this" 
    // pointer which gives the current closure itself. This is in the case e.g. let rec f = ... f ... 
    let cloFreeVars = 
        cloFreeVarResults.FreeLocals
        |> Zset.elements 
        |> List.filter (fun fv -> 
            match StorageForVal m fv eenvouter with 
            | (StaticField _ | StaticProperty _ | Method _ | Null) -> false
            | _ -> 
                match selfv with 
                | Some v -> not (valRefEq cenv.g (mkLocalValRef fv) v) 
                | _ -> true)

    // The general shape is:
    //    {LAM <tyfunc-typars>. expr }[free-typars] : overall-type[contract-typars]
    // Then
    //    internal-typars = free-typars - contract-typars
    //
    // In other words, the free type variables get divided into two sets
    //  -- "contract" ones, which are part of the return type. We separate these to enable use to 
    //     bake our own function base contracts for local type functions
    //
    //  -- "internal" ones, which get used internally in the implementation
    let cloContractFreeTyvarSet = (freeInType CollectTypars (tyOfExpr cenv.g expr)).FreeTypars 
    
    let cloInternalFreeTyvars = Zset.diff  cloFreeVarResults.FreeTyvars.FreeTypars cloContractFreeTyvarSet |> Zset.elements
    let cloContractFreeTyvars = cloContractFreeTyvarSet |> Zset.elements
    
    let cloFreeTyvars = cloContractFreeTyvars @ cloInternalFreeTyvars
    
    let cloAttribs = []

    let eenvinner = eenvouter |> EnvForTypars cloFreeTyvars

    let ilCloTyInner = 
        let ilCloGenericParams = GenGenericParams cenv mgbuf eenvinner cloFreeTyvars
        mkILFormalBoxedTy ilCloTypeRef ilCloGenericParams

    // If generating a named closure, add the closure itself as a var, available via "arg0" . 
    // The latter doesn't apply for the delegate implementation of closures. 
    // Build the environment that is active inside the closure itself
    let eenvinner = eenvinner |> AddStorageForLocalVals cenv.g (match selfv with | Some v  -> [(v.Deref, Arg 0)] | _ -> [])

    let ilCloFreeVars = 
        let ilCloFreeVarNames = ChooseFreeVarNames takenNames (List.map nameOfVal cloFreeVars)   
        let ilCloFreeVars = (cloFreeVars,ilCloFreeVarNames) ||> List.map2 (fun fv nm -> mkILFreeVar (nm,fv.IsCompilerGenerated, GenFreevar cenv mgbuf m eenvouter eenvinner.tyenv fv))  
        ilCloFreeVars

    let ilCloFreeVarStorage = 
        (cloFreeVars,ilCloFreeVars) ||> List.mapi2 (fun i v fv -> 
            let localCloInfo = 
                match StorageForVal m v eenvouter with 
                | Local(_,localCloInfo) 
                | Env(_,_,_,localCloInfo) -> localCloInfo
                | _ -> None
            let ilField = mkILFieldSpecInTy (ilCloTyInner,fv.fvName,fv.fvType)

            (v,Env(ilCloTyInner,i,ilField,localCloInfo)))

    let eenvinner = eenvinner |> AddStorageForLocalVals cenv.g ilCloFreeVarStorage

    
    // Return a various results
    (cloAttribs,cloInternalFreeTyvars,cloContractFreeTyvars,cloFreeTyvars,cloFreeVars,ilCloTypeRef,Array.ofList ilCloFreeVars,eenvinner)


and GetIlxClosureInfo cenv mgbuf m isLocalTypeFunc  selfv eenvouter expr =
    let returnTy = 
      match expr with 
      | Expr.Lambda (_,_,_,_,_,_,returnTy) | Expr.TyLambda(_,_,_,_,returnTy) -> returnTy
      | Expr.Obj(_,typ,_,_,_,_,_) -> typ
      | _ -> failwith "GetIlxClosureInfo: not a lambda expression"

    // Determine the structure of the closure. We do this before analyzing free variables to
    // determine the taken argument names.
    let tvsl, vs, body, returnTy = 
        let rec getCallStructure tvacc vacc (e,ety) = 
            match e with 
            | Expr.TyLambda(_,tvs,body,_m,bty) -> 
                getCallStructure ((DropErasedTypars tvs) :: tvacc) vacc (body,bty)
            | Expr.Lambda (_,_,_,vs,body,_,bty) when not isLocalTypeFunc -> 
                // Transform a lambda taking untupled arguments into one 
                // taking only a single tupled argument if necessary.  REVIEW: do this earlier 
                let tupledv, body =  MultiLambdaToTupledLambda cenv.g vs body 
                getCallStructure tvacc (tupledv :: vacc) (body,bty)
            | _ -> 
                (List.rev tvacc, List.rev vacc, e, ety)
        getCallStructure [] [] (expr,returnTy)

    let takenNames = vs |> List.map (fun v -> v.CompiledName)

    // Get the free variables and the information about the closure, add the free variables to the environment
    let (cloAttribs,cloInternalFreeTyvars,cloContractFreeTyvars,_,cloFreeVars,ilCloTypeRef,ilCloFreeVars,eenvinner) = GetIlxClosureFreeVars cenv mgbuf m selfv eenvouter takenNames expr

    // Put the type and value arguments into the environment
    let rec getClosureArgs eenv ntmargs tvsl (vs:Val list) = 
        match tvsl, vs with 
        | tvs :: rest, _ -> 
            let eenv = AddTyparsToEnv tvs eenv
            let l,eenv = getClosureArgs eenv ntmargs rest vs
            let lambdas = (tvs, l) ||> List.foldBack (fun tv sofar -> Lambdas_forall(GenGenericParam cenv mgbuf eenv tv,sofar)) 
            lambdas,eenv
        | [], v :: rest -> 
            let nm = v.CompiledName
            let l,eenv = 
                let eenv = AddStorageForVal cenv.g (v,notlazy (Arg ntmargs)) eenv
                getClosureArgs eenv (ntmargs+1) [] rest
            let lambdas = Lambdas_lambda (mkILParamNamed(nm,GenTypeOfVal cenv mgbuf eenv v),l)
            lambdas,eenv
        | _ -> 
            let returnTy' = GenType cenv mgbuf m eenv.tyenv returnTy
            Lambdas_return returnTy', eenv

    // start at arg number 1 as "this" pointer holds the current closure
    let ilCloLambdas,eenvinner = getClosureArgs eenvinner 1 tvsl vs

    // Arity info: one argument at each position
    let narginfo = vs |> List.map (fun _ -> 1)

    // Generate the ILX view of the lambdas
    let ilReturnTy = GenType cenv mgbuf m eenvinner.tyenv returnTy

    // The general shape is:
    //    {LAM <tyfunc-typars>. expr }[free-typars] : overall-type[contract-typars]
    // Then
    //    internal-typars = free-typars - contract-typars
    //
    // For a local type function closure, this becomes
    //    class Contract<contract-typars> {
    //        abstract DirectInvoke<tyfunc-typars> : overall-type
    //    }
    //
    //    class ContractImplementation<contract-typars, internal-typars> : Contract<contract-typars>  {
    //        override DirectInvoke<tyfunc-typars> : overall-type { expr }
    //    }
    //
    // For a non-local type function closure, this becomes
    //
    //    class FunctionImplementation<contract-typars, internal-typars> : FSharpTypeFunc  {
    //        override Specialize<tyfunc-typars> : overall-type { expr }
    //    }
    //
    // For a normal function closure, <tyfunc-typars> is empty, and this becomes
    //
    //    class FunctionImplementation<contract-typars, internal-typars> : overall-type<contract-typars>  {
    //        override Invoke(..) { expr }
    //    }
    
    // In other words, the free type variables get divided into two sets
    //  -- "contract" ones, which are part of the return type. We separate these to enable use to 
    //     bake our own function base contracts for local type functions
    //
    //  -- "internal" ones, which get used internally in the implementation
    //
    // There are also "direct" and "indirect" type variables, which are part of the lambdas of the type function.
    // Direct type variables are only used for local type functions, and indirect type variables only used for first class
    // function values.

    /// Compute the contract if it is a local type function
    let ilContractGenericParams  = GenGenericParams cenv mgbuf eenvinner cloContractFreeTyvars
    let ilContractGenericActuals = GenGenericArgs m eenvouter.tyenv cloContractFreeTyvars
    let ilInternalGenericParams  = GenGenericParams cenv mgbuf eenvinner cloInternalFreeTyvars
    let ilInternalGenericActuals = GenGenericArgs m eenvouter.tyenv cloInternalFreeTyvars

    let ilCloGenericFormals = ilContractGenericParams @ ilInternalGenericParams
    let ilCloGenericActuals = ilContractGenericActuals @ ilInternalGenericActuals

    
    let ilDirectGenericParams,ilReturnTy,ilCloLambdas = 
        if isLocalTypeFunc then 
            let rec strip lambdas acc = 
                match lambdas with 
                | Lambdas_forall(gp,r) -> strip r  (gp::acc)
                | Lambdas_return returnTy -> List.rev acc,returnTy,lambdas
                | _ -> failwith "AdjustNamedLocalTypeFuncIlxClosureInfo: local functions can currently only be type functions"
            strip ilCloLambdas []
        else 
            [],ilReturnTy,ilCloLambdas
        

    let ilxCloSpec = IlxClosureSpec.Create(IlxClosureRef(ilCloTypeRef, ilCloLambdas, ilCloFreeVars), ilCloGenericActuals)
    let cloinfo = 
        { cloExpr=expr
          cloName=ilCloTypeRef.Name
          cloArityInfo =narginfo
          ilCloLambdas=ilCloLambdas
          cloILFreeVars = ilCloFreeVars
          cloILFormalRetTy=ilReturnTy
          cloSpec = ilxCloSpec
          cloILGenericParams = ilCloGenericFormals
          cloFreeVars=cloFreeVars
          cloAttribs=cloAttribs
          localTypeFuncContractFreeTypars = cloContractFreeTyvars
          localTypeFuncInternalFreeTypars = cloInternalFreeTyvars 
          localTypeFuncILGenericArgs = ilContractGenericActuals
          localTypeFuncDirectILGenericParams = ilDirectGenericParams }
    cloinfo,body,eenvinner

//--------------------------------------------------------------------------
// Named local type functions
//-------------------------------------------------------------------------- 

and IsNamedLocalTypeFuncVal g (v:Val) expr =
    not v.IsCompiledAsTopLevel &&
    IsGenericValWithGenericContraints g v && 
    (match stripExpr expr with Expr.TyLambda _ -> true | _ -> false)
 
/// Generate the information relevant to the contract portion of a named local type function
and GenNamedLocalTypeFuncContractInfo cenv mgbuf eenv m cloinfo = 
    let ilCloTypeRef = cloinfo.cloSpec.TypeRef
    let ilContractTypeRef = ILTypeRef.Create(scope=ilCloTypeRef.Scope,enclosing=ilCloTypeRef.Enclosing,name=ilCloTypeRef.Name + "$contract")
    let eenvForContract  = EnvForTypars cloinfo.localTypeFuncContractFreeTypars eenv
    let ilContractGenericParams = GenGenericParams cenv mgbuf eenv cloinfo.localTypeFuncContractFreeTypars
    let tvs,contractRetTy  = 
        match cloinfo.cloExpr with 
        | Expr.TyLambda(_,tvs,_,_,bty) -> tvs, bty
        | e -> [], tyOfExpr cenv.g e
    let eenvForContract = AddTyparsToEnv tvs eenvForContract 
    let ilContractMethTyargs = GenGenericParams cenv mgbuf eenvForContract tvs
    let ilContractFormalRetTy = GenType cenv mgbuf m eenvForContract.tyenv contractRetTy
    ilContractGenericParams,ilContractMethTyargs,mkILTySpec(ilContractTypeRef,cloinfo.localTypeFuncILGenericArgs),ilContractFormalRetTy

/// Generate a new delegate construction including a closure class if necessary. This is a lot like generating function closures
/// and object expression closures, and most of the code is shared.
and GenDelegateExpr cenv cgbuf eenvouter expr (TObjExprMethod((TSlotSig(_,delegateTy, _,_,_, _) as slotsig),_attribs,methTyparsOfOverridingMethod,tmvs,body,_),m) sequel =
    // Get the instantiation of the delegate type 
    let ilCtxtDelTy = GenType cenv cgbuf.mgbuf m eenvouter.tyenv delegateTy
    let tmvs = List.concat tmvs

    // Yuck. TLBIMP.EXE generated APIs use UIntPtr for the delegate ctor. 
    let useUIntPtrForDelegateCtor = 
        try 
            if isILAppTy cenv.g delegateTy then 
                let tcref = tcrefOfAppTy cenv.g delegateTy
                let tdef = tcref.ILTyconRawMetadata
                match tdef.Methods.FindByName ".ctor" with 
                | [ctorMDef] -> 
                    match ctorMDef.Parameters with 
                    | [ _;p2 ] -> (p2.Type.TypeSpec.Name = "System.UIntPtr")
                    | _ -> false
                | _ -> false
            else 
                false 
         with _ -> 
            false
        
    // Work out the free type variables for the morphing thunk 
    let takenNames = List.map nameOfVal tmvs
    let (cloAttribs,_,_,cloFreeTyvars,cloFreeVars,ilDelegeeTypeRef,ilCloFreeVars,eenvinner) = GetIlxClosureFreeVars cenv cgbuf.mgbuf m None eenvouter takenNames expr
    let ilDelegeeGenericParams = GenGenericParams cenv cgbuf.mgbuf eenvinner cloFreeTyvars
    let ilDelegeeGenericActualsInner = mkILFormalGenericArgs 0 ilDelegeeGenericParams

    // Create a new closure class with a single "delegee" method that implements the delegate. 
    let delegeeMethName = "Invoke"
    let ilDelegeeTyInner = mkILBoxedTy ilDelegeeTypeRef ilDelegeeGenericActualsInner

    let envForDelegeeUnderTypars = AddTyparsToEnv methTyparsOfOverridingMethod eenvinner

    let numthis = 1
    let tmvs, body = BindUnitVars cenv.g (tmvs, List.replicate (List.concat slotsig.FormalParams).Length ValReprInfo.unnamedTopArg1, body)

    // The slot sig contains a formal instantiation.  When creating delegates we're only 
    // interested in the actual instantiation since we don't have to emit a method impl. 
<<<<<<< HEAD
    let ilDelegeeParams,ilDelegeeRet = GenActualSlotsig m cenv cgbuf.mgbuf envForDelegeeUnderTypars slotsig methTyparsOfOverridingMethod tmvs
=======
    let ilDelegeeParams,ilDelegeeRet = GenActualSlotsig m cenv cgbuf.mgbuf envForDelegeeUnderTypars slotsig methTyparsOfOverridingMethod
>>>>>>> a5904a3f

    let envForDelegeeMeth = AddStorageForLocalVals cenv.g (List.mapi (fun i v -> (v,Arg (i+numthis))) tmvs)  envForDelegeeUnderTypars
    let ilMethodBody = CodeGenMethodForExpr cenv cgbuf.mgbuf (SPAlways,[],delegeeMethName,envForDelegeeMeth,1,0,body,(if slotSigHasVoidReturnTy slotsig then discardAndReturnVoid else Return))
    let delegeeInvokeMeth =
        mkILNonGenericInstanceMethod
            (delegeeMethName,ILMemberAccess.Assembly, 
             ilDelegeeParams, 
             ilDelegeeRet,
             MethodBody.IL ilMethodBody)
    let delegeeCtorMeth = mkILSimpleStorageCtor(None, Some cenv.g.ilg.typ_Object.TypeSpec, ilDelegeeTyInner, [], [], ILMemberAccess.Assembly)
    let ilCtorBody = delegeeCtorMeth.MethodBody

    let ilCloLambdas = Lambdas_return ilCtxtDelTy
    let ilAttribs = GenAttrs cenv cgbuf.mgbuf eenvinner cloAttribs
    let cloTypeDefs = GenClosureTypeDefs cenv (ilDelegeeTypeRef,ilDelegeeGenericParams,ilAttribs,ilCloFreeVars,ilCloLambdas,ilCtorBody,[delegeeInvokeMeth],[],cenv.g.ilg.typ_Object,[])
    for cloTypeDef in cloTypeDefs do 
        cgbuf.mgbuf.AddTypeDef(ilDelegeeTypeRef, cloTypeDef, false, false, None)
    CountClosure()

    let ctxtGenericArgsForDelegee = GenGenericArgs m eenvouter.tyenv cloFreeTyvars
    let ilxCloSpec = IlxClosureSpec.Create(IlxClosureRef(ilDelegeeTypeRef, ilCloLambdas, ilCloFreeVars), ctxtGenericArgsForDelegee)
    GenGetLocalVals cenv cgbuf eenvouter m cloFreeVars
    CG.EmitInstr cgbuf (pop ilCloFreeVars.Length) (Push [EraseClosures.mkTyOfLambdas cenv.g.ilxPubCloEnv ilCloLambdas]) (I_newobj (ilxCloSpec.Constructor,None))

    let ilDelegeeTyOuter = mkILBoxedTy ilDelegeeTypeRef ctxtGenericArgsForDelegee
    let ilDelegeeInvokeMethOuter = mkILNonGenericInstanceMethSpecInTy (ilDelegeeTyOuter,"Invoke",typesOfILParams ilDelegeeParams, ilDelegeeRet.Type)
    let ilDelegeeCtorMethOuter = mkCtorMethSpecForDelegate cenv.g.ilg (ilCtxtDelTy,useUIntPtrForDelegateCtor)
    CG.EmitInstr cgbuf (pop 0) (Push [cenv.g.ilg.typ_IntPtr]) (I_ldftn ilDelegeeInvokeMethOuter)
    CG.EmitInstr cgbuf (pop 2) (Push [ilCtxtDelTy]) (I_newobj(ilDelegeeCtorMethOuter,None))
    GenSequel cenv eenvouter.cloc cgbuf sequel

//-------------------------------------------------------------------------
// Generate statically-resolved conditionals used for type-directed optimizations.
//------------------------------------------------------------------------- 
    
and GenStaticOptimization cenv cgbuf eenv (constraints,e2,e3,_m) sequel = 
    let e = 
      if DecideStaticOptimizations cenv.g constraints = StaticOptimizationAnswer.Yes then e2 
      else e3
    GenExpr cenv cgbuf eenv SPSuppress e sequel


//-------------------------------------------------------------------------
// Generate discrimination trees
//------------------------------------------------------------------------- 

and IsSequelImmediate  sequel = 
    match sequel with 
    (* All of these can be done at the end of each branch - we don't need a real join point *)
    | Return | ReturnVoid | Br _ | LeaveHandler _  -> true
    | DiscardThen sequel -> IsSequelImmediate  sequel
    | _ -> false

/// Generate a point where several branches of control flow can merge back together, e.g. after a conditional
/// or 'match'.
and GenJoinPoint cenv cgbuf pos eenv ty m sequel = 

    // What the join point does depends on the contents of the sequel. For example, if the sequal is "return" then
    // each branch can just return and no true join point is needed.
    match sequel with 
    // All of these can be done at the end of each branch - we don't need a real join point 
    | _ when IsSequelImmediate sequel -> 
        let stackAfterJoin = cgbuf.GetCurrentStack()
        let afterJoin = CG.GenerateDelayMark cgbuf (pos + "_join") 
        sequel,afterJoin,stackAfterJoin,Continue

    // We end scopes at the join point, if any 
    | EndLocalScope(sq,mark) -> 
        let sequelNow,afterJoin,stackAfterJoin,sequelAfterJoin = GenJoinPoint cenv cgbuf pos eenv ty m sq 
        sequelNow,afterJoin,stackAfterJoin,EndLocalScope(sequelAfterJoin,mark)

    // If something non-trivial happens after a discard then generate a join point, but first discard the value (often this means we won't generate it at all) 
    | DiscardThen sequel -> 
        let stackAfterJoin =  cgbuf.GetCurrentStack()
        let afterJoin = CG.GenerateDelayMark cgbuf (pos + "_join") 
        DiscardThen (Br afterJoin),afterJoin,stackAfterJoin,sequel
 
    // The others (e.g. Continue, LeaveFilter and CmpThenBrOrContinue) can't be done at the end of each branch. We must create a join point. 
    | _ -> 
        let pushed = GenType cenv cgbuf.mgbuf m eenv.tyenv ty
        let stackAfterJoin = (pushed :: (cgbuf.GetCurrentStack()))
        let afterJoin = CG.GenerateDelayMark cgbuf (pos + "_join") 
        // go to the join point 
        Br afterJoin, afterJoin,stackAfterJoin,sequel
        
and GenMatch cenv cgbuf eenv (spBind,_exprm,tree,targets,m,ty) sequel =

    match spBind with 
    | SequencePointAtBinding m -> CG.EmitSeqPoint cgbuf m
    | NoSequencePointAtDoBinding
    | NoSequencePointAtLetBinding
    | NoSequencePointAtInvisibleBinding 
    | NoSequencePointAtStickyBinding -> ()

    // The target of branch needs a sequence point.
    // If we don't give it one it will get entirely the wrong sequence point depending on earlier codegen
    // Note we're not interested in having pattern matching and decision trees reveal their inner working.
    // Hence at each branch target we 'reassert' the overall sequence point that was active as we came into the match.
    //
    // NOTE: sadly this causes multiple sequence points to appear for the "initial" location of an if/then/else or match.
    let activeSP = cgbuf.GetLastSequencePoint()
    let repeatSP() = 
        match activeSP with 
        | None -> () 
        | Some src -> 
            if activeSP <> cgbuf.GetLastSequencePoint() then 
                CG.EmitSeqPoint cgbuf src

    // First try the common cases where we don't need a join point. 
    match tree with 
    | TDSuccess _ -> 
        failwith "internal error: matches that immediately succeed should have been normalized using mkAndSimplifyMatch"

    | _ -> 
        // Create a join point 
        let stackAtTargets = cgbuf.GetCurrentStack() // the stack at the target of each clause 
        let (sequelOnBranches,afterJoin,stackAfterJoin,sequelAfterJoin) = GenJoinPoint cenv cgbuf "match" eenv ty m sequel

        // Stack: "stackAtTargets" is "stack prior to any match-testing" and also "stack at the start of each branch-RHS".
        //        match-testing (dtrees) should not contribute to the stack.
        //        Each branch-RHS (targets) may contribute to the stack, leaving it in the "stackAfterJoin" state, for the join point.
        //        Since code is branching and joining, the cgbuf stack is maintained manually.
        GenDecisionTreeAndTargets cenv cgbuf stackAtTargets eenv tree targets repeatSP sequelOnBranches 
        CG.SetMarkToHere cgbuf afterJoin

        //assert(cgbuf.GetCurrentStack() = stackAfterJoin)  // REVIEW: Since gen_dtree* now sets stack, stack should be stackAfterJoin at this point...
        CG.SetStack cgbuf stackAfterJoin
        // If any values are left on the stack after the join then we're certainly going to do something with them
        // For example, we may be about to execute a 'stloc' for
        //
        //   let y2 = if System.DateTime.Now.Year < 2000 then 1 else 2
        //
        // or a 'stelem' for
        //
        //   arr.[0] <- if System.DateTime.Now.Year > 2000 then 1 else 2
        //
        // In both cases, any instructions that come after this point will be falsely associated with the last branch of the control
        // prior to the join point. This is base, e.g. see FSharp 1.0 bug 5155
        if not (isNil stackAfterJoin) then 
            cgbuf.EmitStartOfHiddenCode()

        GenSequel cenv eenv.cloc cgbuf sequelAfterJoin

// Accumulate the decision graph as we go
and GenDecisionTreeAndTargets cenv cgbuf stackAtTargets eenv tree targets repeatSP sequel = 
    let targetInfos = GenDecisionTreeAndTargetsInner cenv cgbuf None stackAtTargets eenv tree targets repeatSP (IntMap.empty()) sequel
    GenPostponedDecisionTreeTargets cenv cgbuf stackAtTargets targetInfos sequel
    
and TryFindTargetInfo targetInfos n =  
    match IntMap.tryFind n targetInfos  with 
    | Some (targetInfo,_) -> Some targetInfo
    | None -> None

/// When inplabOpt is None, we are assuming a branch or fallthrough to the current code location
///
/// When inplabOpt is "Some inplab", we are assuming an existing branch to "inplab" and can optionally
/// set inplab to point to another location if no codegen is required. 
and GenDecisionTreeAndTargetsInner cenv cgbuf inplabOpt stackAtTargets eenv tree targets repeatSP targetInfos sequel = 
    CG.SetStack cgbuf stackAtTargets              // Set the expected initial stack.
    match tree with 
    | TDBind(bind,rest) -> 
       match inplabOpt with Some inplab -> CG.SetMarkToHere cgbuf inplab | None -> ()
       let startScope,endScope as scopeMarks = StartDelayedLocalScope "dtreeBind" cgbuf
       let eenv = AllocStorageForBind cenv cgbuf scopeMarks eenv bind
       let sp = GenSequencePointForBind cenv cgbuf bind
       CG.SetMarkToHere cgbuf startScope
       GenBindAfterSequencePoint cenv cgbuf eenv sp bind
       // We don't get the scope marks quite right for dtree-bound variables.  This is because 
       // we effectively lose an EndLocalScope for all dtrees that go to the same target 
       // So we just pretend that the variable goes out of scope here. 
       CG.SetMarkToHere cgbuf endScope
       GenDecisionTreeAndTargetsInner cenv cgbuf None stackAtTargets eenv rest targets repeatSP targetInfos sequel

    | TDSuccess (es,targetIdx) ->  
       GenDecisionTreeSuccess cenv cgbuf inplabOpt stackAtTargets eenv es targetIdx targets repeatSP targetInfos sequel 

    | TDSwitch(e, cases, dflt,m)  -> 
       GenDecisionTreeSwitch cenv cgbuf inplabOpt stackAtTargets eenv e cases dflt m targets repeatSP targetInfos sequel 

and GetTarget (targets:_[]) n =
    if n >= targets.Length then failwith "GetTarget: target not found in decision tree"
    targets.[n]

and GenDecisionTreeSuccess cenv cgbuf inplabOpt stackAtTargets eenv es targetIdx targets repeatSP targetInfos sequel = 
    let (TTarget(vs,successExpr,spTarget)) = GetTarget targets targetIdx
    match TryFindTargetInfo targetInfos targetIdx with
    | Some (_,targetMarkAfterBinds:Mark,eenvAtTarget,_,_,_,_,_,_,_) ->

        // If not binding anything we can go directly to the targetMarkAfterBinds point 
        // This is useful to avoid lots of branches e.g. in match A | B | C -> e 
        // In this case each case will just go straight to "e" 
        if isNil vs then 
            match inplabOpt with 
            | None -> CG.EmitInstr cgbuf (pop 0) Push0 (I_br targetMarkAfterBinds.CodeLabel) 
            | Some inplab -> CG.SetMark cgbuf inplab targetMarkAfterBinds
        else 
            match inplabOpt with None -> () | Some inplab -> CG.SetMarkToHere cgbuf inplab
            repeatSP()
            // It would be better not to emit any expressions here, and instead push these assignments into the postponed target
            // However not all targets are currently postponed (we only postpone in debug code), pending further testing of the performance
            // impact of postponing.
            (vs,es) ||> List.iter2 (GenBindRhs cenv cgbuf eenv SPSuppress) 
            vs |> List.rev |> List.iter (fun v -> GenStoreVal cgbuf eenvAtTarget v.Range v) 
            CG.EmitInstr cgbuf (pop 0) Push0 (I_br targetMarkAfterBinds.CodeLabel) 

        targetInfos

    | None -> 

        match inplabOpt with None -> () | Some inplab -> CG.SetMarkToHere cgbuf inplab
        let targetMarkBeforeBinds = CG.GenerateDelayMark cgbuf "targetBeforeBinds"
        let targetMarkAfterBinds = CG.GenerateDelayMark cgbuf "targetAfterBinds"
        let startScope,endScope as scopeMarks = StartDelayedLocalScope "targetBinds" cgbuf
        let binds = mkInvisibleBinds vs es
        let eenvAtTarget = AllocStorageForBinds cenv cgbuf scopeMarks eenv binds
        let targetInfo = (targetMarkBeforeBinds,targetMarkAfterBinds,eenvAtTarget,successExpr,spTarget,repeatSP,vs,binds,startScope,endScope)
        
        // In debug mode push all decision tree targets to after the switching
        let isTargetPostponed = 
            if cenv.opts.localOptimizationsAreOn then 
                GenDecisionTreeTarget cenv cgbuf stackAtTargets targetIdx targetInfo sequel
                false
            else
                CG.EmitInstr cgbuf (pop 0) Push0 (I_br targetMarkBeforeBinds.CodeLabel)
                true 

        let targetInfos = IntMap.add targetIdx (targetInfo,isTargetPostponed) targetInfos
        targetInfos

and GenPostponedDecisionTreeTargets cenv cgbuf stackAtTargets targetInfos sequel = 
    let targetInfos = targetInfos |> Seq.sortBy (fun (KeyValue(targetIdx,_)) -> targetIdx)
    for (KeyValue(targetIdx,(targetInfo,isTargetPostponed))) in targetInfos do        
        if isTargetPostponed then 
            GenDecisionTreeTarget cenv cgbuf stackAtTargets targetIdx targetInfo sequel

and GenDecisionTreeTarget cenv cgbuf stackAtTargets _targetIdx (targetMarkBeforeBinds,targetMarkAfterBinds,eenvAtTarget,successExpr,spTarget,repeatSP,vs,binds,startScope,endScope) sequel = 
    CG.SetMarkToHere cgbuf targetMarkBeforeBinds
    let spExpr = (match spTarget with SequencePointAtTarget -> SPAlways | SuppressSequencePointAtTarget _ -> SPSuppress)

    // Repeat the sequence point to make sure each target branch has some sequence point (instead of inheriting
    // a random sequence point from the previously generated IL code from the previous block. See comment on 
    // repeatSP() above.
    //
    // Only repeat the sequence point if we really have to, i.e. if the target expression doesn't start with a
    // sequence point anyway
    if isNil vs && DoesGenExprStartWithSequencePoint cenv.g spExpr successExpr then 
       () 
    else 
       match spTarget with 
       | SequencePointAtTarget -> repeatSP()
       | SuppressSequencePointAtTarget -> cgbuf.EmitStartOfHiddenCode()

    CG.SetMarkToHere cgbuf startScope
    GenBindings cenv cgbuf eenvAtTarget binds
    CG.SetMarkToHere cgbuf targetMarkAfterBinds
    CG.SetStack cgbuf stackAtTargets
    GenExpr cenv cgbuf eenvAtTarget spExpr successExpr (EndLocalScope(sequel,endScope))


and GenDecisionTreeSwitch cenv cgbuf inplabOpt stackAtTargets eenv e cases defaultTargetOpt switchm targets repeatSP targetInfos sequel = 
    let m = e.Range
    match inplabOpt with None -> () | Some inplab -> CG.SetMarkToHere cgbuf inplab

    repeatSP()
    match cases with 
      // optimize a test against a boolean value, i.e. the all-important if-then-else 
      | TCase(DecisionTreeTest.Const(Const.Bool b), successTree) :: _  ->  
       let failureTree = (match defaultTargetOpt with None -> cases.Tail.Head.CaseTree | Some d -> d)
       GenDecisionTreeTest cenv eenv.cloc cgbuf stackAtTargets e None eenv (if b then successTree else  failureTree) (if b then failureTree else successTree) targets repeatSP targetInfos sequel 

      // // Remove a single test for a union case . Union case tests are always exa
      //| [ TCase(DecisionTreeTest.UnionCase _, successTree) ] when (defaultTargetOpt.IsNone)  ->  
      //  GenDecisionTreeAndTargetsInner cenv cgbuf inplabOpt stackAtTargets eenv successTree targets repeatSP targetInfos sequel
      //   //GenDecisionTree cenv eenv.cloc cgbuf stackAtTargets e (Some (pop 1, Push [cenv.g.ilg.typ_Bool], Choice1Of2 (avoidHelpers, cuspec, idx))) eenv successTree failureTree targets repeatSP targetInfos sequel

      // Optimize a single test for a union case to an "isdata" test - much 
      // more efficient code, and this case occurs in the generated equality testers where perf is important 
      | TCase(DecisionTreeTest.UnionCase(c,tyargs), successTree) :: rest when rest.Length = (match defaultTargetOpt with None -> 1 | Some _ -> 0)  ->  
        let failureTree = 
            match defaultTargetOpt with 
            | None -> rest.Head.CaseTree
            | Some tg -> tg
        let cuspec = GenUnionSpec cenv cgbuf.mgbuf m eenv.tyenv c.TyconRef tyargs
        let idx = c.Index
        let avoidHelpers = entityRefInThisAssembly cenv.g.compilingFslib c.TyconRef
        GenDecisionTreeTest cenv eenv.cloc cgbuf stackAtTargets e (Some (pop 1, Push [cenv.g.ilg.typ_Bool], Choice1Of2 (avoidHelpers, cuspec, idx))) eenv successTree failureTree targets repeatSP targetInfos sequel

      | _ ->  
        let caseLabels = List.map (fun _ -> CG.GenerateDelayMark cgbuf "switch_case") cases
        let firstDiscrim =  cases.Head.Discriminator
        match firstDiscrim with 
        // Iterated tests, e.g. exception constructors, nulltests, typetests and active patterns.
        // These should always have one positive and one negative branch 
        | DecisionTreeTest.IsInst _  
        | DecisionTreeTest.ArrayLength _
        | DecisionTreeTest.IsNull 
        | DecisionTreeTest.Const(Const.Zero) -> 
            if not (isSingleton cases) || Option.isNone defaultTargetOpt then failwith "internal error: GenDecisionTreeSwitch: DecisionTreeTest.IsInst/isnull/query"
            let bi = 
              match firstDiscrim with 
              | DecisionTreeTest.Const(Const.Zero) ->
                  GenExpr cenv cgbuf eenv SPSuppress e Continue 
                  BI_brfalse
              | DecisionTreeTest.IsNull -> 
                  GenExpr cenv cgbuf eenv SPSuppress e Continue 
                  let srcTy = tyOfExpr cenv.g e
                  if isTyparTy cenv.g srcTy then 
                      let ilFromTy = GenType cenv cgbuf.mgbuf m eenv.tyenv srcTy
                      CG.EmitInstr cgbuf (pop 1) (Push [cenv.g.ilg.typ_Object]) (I_box ilFromTy)
                  BI_brfalse
              | DecisionTreeTest.IsInst (_srcty,tgty) -> 
                  let e = mkCallTypeTest cenv.g m tgty e
                  GenExpr cenv cgbuf eenv SPSuppress e Continue
                  BI_brtrue
              | _ -> failwith "internal error: GenDecisionTreeSwitch"
            CG.EmitInstr cgbuf (pop 1) Push0 (I_brcmp (bi,(List.head caseLabels).CodeLabel))
            GenDecisionTreeCases cenv cgbuf stackAtTargets eenv targets repeatSP targetInfos defaultTargetOpt caseLabels cases sequel
              
        | DecisionTreeTest.ActivePatternCase _ -> error(InternalError("internal error in codegen: DecisionTreeTest.ActivePatternCase",switchm))
        | DecisionTreeTest.UnionCase (hdc,tyargs) -> 
            GenExpr cenv cgbuf eenv SPSuppress e Continue
            let cuspec = GenUnionSpec cenv cgbuf.mgbuf m eenv.tyenv hdc.TyconRef tyargs
            let dests = 
              if cases.Length <> caseLabels.Length then failwith "internal error: DecisionTreeTest.UnionCase"
              (cases , caseLabels) ||> List.map2 (fun case label  ->
                  match case with 
                  | TCase(DecisionTreeTest.UnionCase (c,_),_) -> (c.Index, label.CodeLabel) 
                  | _ -> failwith "error: mixed constructor/const test?") 
            
            let avoidHelpers = entityRefInThisAssembly cenv.g.compilingFslib hdc.TyconRef
            EraseUnions.emitDataSwitch cenv.g.ilg (UnionCodeGen cgbuf) (avoidHelpers,cuspec,dests)
            CG.EmitInstrs cgbuf (pop 1) Push0 [ ] // push/pop to match the line above
            GenDecisionTreeCases cenv cgbuf stackAtTargets eenv  targets repeatSP targetInfos defaultTargetOpt caseLabels cases sequel
              
        | DecisionTreeTest.Const c ->
            GenExpr cenv cgbuf eenv SPSuppress e Continue
            match c with 
            | Const.Bool _ -> failwith "should have been done earlier"
            | Const.SByte _            
            | Const.Int16 _           
            | Const.Int32 _           
            | Const.Byte _          
            | Const.UInt16 _          
            | Const.UInt32 _
            | Const.Char _ ->
                if List.length cases <> List.length caseLabels then failwith "internal error: "
                let dests = 
                  (cases,caseLabels) ||> List.map2 (fun case label  ->
                      let i = 
                        match case.Discriminator with 
                          DecisionTreeTest.Const c' ->
                            match c' with 
                            | Const.SByte i -> int32 i
                            | Const.Int16 i -> int32 i
                            | Const.Int32 i -> i
                            | Const.Byte i -> int32 i
                            | Const.UInt16 i -> int32 i
                            | Const.UInt32 i -> int32 i
                            | Const.Char c -> int32 c  
                            | _ -> failwith "internal error: badly formed const test"  

                        | _ -> failwith "internal error: badly formed const test" 
                      (i,label.CodeLabel))
                let mn = List.foldBack (fst >> Operators.min) dests (fst(List.head dests))
                let mx = List.foldBack (fst >> Operators.max) dests (fst(List.head dests))
                // Check if it's worth using a switch 
                // REVIEW: this is using switches even for single integer matches! 
                if mx - mn = (List.length dests - 1) then
                    let destinationLabels = dests |> List.sortBy fst |> List.map snd 
                    if mn <> 0 then 
                      CG.EmitInstrs cgbuf (pop 0) (Push [cenv.g.ilg.typ_Int32]) [ mkLdcInt32 mn]
                      CG.EmitInstrs cgbuf (pop 1) Push0 [ AI_sub ]
                    CG.EmitInstr cgbuf (pop 1) Push0 (I_switch destinationLabels)
                else
                  error(InternalError("non-dense integer matches not implemented in codegen - these should have been removed by the pattern match compiler",switchm))
                GenDecisionTreeCases cenv cgbuf stackAtTargets eenv  targets repeatSP targetInfos defaultTargetOpt caseLabels cases sequel
            | _ -> error(InternalError("these matches should never be needed",switchm))

and GenDecisionTreeCases cenv cgbuf stackAtTargets eenv targets repeatSP targetInfos defaultTargetOpt caseLabels cases sequel =
    assert(cgbuf.GetCurrentStack() = stackAtTargets) // cgbuf stack should be unchanged over tests. [bug://1750].

    let targetInfos = 
        match defaultTargetOpt with 
        | Some defaultTarget -> GenDecisionTreeAndTargetsInner cenv cgbuf None stackAtTargets eenv defaultTarget targets repeatSP targetInfos sequel
        | None -> targetInfos

    let targetInfos = 
        (targetInfos, caseLabels, cases) |||> List.fold2 (fun targetInfos caseLabel (TCase(_,caseTree)) -> 
            GenDecisionTreeAndTargetsInner cenv cgbuf (Some caseLabel) stackAtTargets eenv caseTree targets repeatSP targetInfos sequel)
    targetInfos 

// Used for the peephole optimization below
and (|BoolExpr|_|) = function Expr.Const(Const.Bool b1,_,_) -> Some(b1) | _ -> None

and GenDecisionTreeTest cenv cloc cgbuf stackAtTargets e tester eenv successTree failureTree targets repeatSP targetInfos sequel =

    match successTree,failureTree with 

    // Peephole: if generating a boolean value or its negation then just leave it on the stack 
    // This comes up in the generated equality functions.  REVIEW: do this as a peephole optimization elsewhere 
    | TDSuccess(es1,n1), 
      TDSuccess(es2,n2) when 
         isNil es1 && isNil es2 &&
         (match GetTarget targets n1, GetTarget targets n2 with 
          | TTarget(_,BoolExpr(b1),_),TTarget(_,BoolExpr(b2),_) -> b1 = not b2
          | _ -> false) ->

             match GetTarget targets n1, GetTarget targets n2 with 

             | TTarget(_,BoolExpr(b1),_),_ -> 
                 GenExpr cenv cgbuf eenv SPSuppress e Continue
                 match tester with 
                 | Some (pops,pushes,i) -> 
                    match i with 
                    | Choice1Of2 (avoidHelpers,cuspec,idx) -> CG.EmitInstrs cgbuf pops pushes (EraseUnions.mkIsData cenv.g.ilg (avoidHelpers, cuspec, idx))
                    | Choice2Of2 i -> CG.EmitInstr cgbuf pops pushes i
                 | _ -> ()
                 if not b1 then 
                   CG.EmitInstrs cgbuf (pop 0) (Push [cenv.g.ilg.typ_Bool]) [mkLdcInt32 (0) ]
                   CG.EmitInstrs cgbuf (pop 1) Push0 [AI_ceq]
                 GenSequel cenv cloc cgbuf sequel
                 targetInfos

             | _ -> failwith "internal error: GenDecisionTreeTest during bool elim"

    | _ ->
        let failure = CG.GenerateDelayMark cgbuf "testFailure"
        match tester with 
        | None -> 
            // generate the expression, then test it for "false" 
            GenExpr cenv cgbuf eenv SPSuppress e (CmpThenBrOrContinue(pop 1, [ I_brcmp (BI_brfalse, failure.CodeLabel) ]))

        // Turn 'isdata' tests that branch into EI_brisdata tests 
        | Some (_,_,Choice1Of2 (avoidHelpers,cuspec,idx)) ->
            GenExpr cenv cgbuf eenv SPSuppress e (CmpThenBrOrContinue(pop 1, EraseUnions.mkBrIsData cenv.g.ilg false (avoidHelpers,cuspec, idx, failure.CodeLabel)))

        | Some (pops,pushes,i) ->
            GenExpr cenv cgbuf eenv SPSuppress e Continue
            match i with 
            | Choice1Of2 (avoidHelpers,cuspec,idx) -> CG.EmitInstrs cgbuf pops pushes (EraseUnions.mkIsData cenv.g.ilg (avoidHelpers, cuspec, idx))
            | Choice2Of2 i -> CG.EmitInstr cgbuf pops pushes i
            CG.EmitInstr cgbuf (pop 1) Push0  (I_brcmp (BI_brfalse, failure.CodeLabel))

        let targetInfos = GenDecisionTreeAndTargetsInner cenv cgbuf None stackAtTargets eenv successTree targets repeatSP targetInfos sequel

        GenDecisionTreeAndTargetsInner cenv cgbuf (Some failure) stackAtTargets eenv failureTree targets repeatSP targetInfos sequel 

//-------------------------------------------------------------------------
// Generate letrec bindings
//------------------------------------------------------------------------- 

and GenLetRecFixup cenv cgbuf eenv (ilxCloSpec:IlxClosureSpec,e,ilField:ILFieldSpec,e2,_m) =
    GenExpr cenv cgbuf eenv SPSuppress  e Continue
    CG.EmitInstrs cgbuf (pop 0) Push0 [ I_castclass ilxCloSpec.ILType ]
    GenExpr cenv cgbuf eenv SPSuppress  e2 Continue
    CG.EmitInstrs cgbuf (pop 2) Push0 [ mkNormalStfld (mkILFieldSpec(ilField.FieldRef,ilxCloSpec.ILType)) ]

and GenLetRecBinds cenv (cgbuf:CodeGenBuffer) eenv (allBinds: Bindings,m) =
    (* Fix up recursion for non-toplevel recursive bindings *)
    let bindsPossiblyRequiringFixup = 
        allBinds |> List.filter (fun b -> 
            match (StorageForVal m b.Var eenv) with  
            | StaticProperty _
            | Method _ 
            // Note: Recursive data stored in static fields may require fixups e.g. let x = C(x) 
            // | StaticField _ 
            | Null -> false 
            | _ -> true)

    let computeFixupsForOneRecursiveVar boundv forwardReferenceSet fixups selfv access set e =
        match e with 
        | Expr.Lambda _ | Expr.TyLambda _ | Expr.Obj _ -> 
            let isLocalTypeFunc = Option.isSome selfv && (IsNamedLocalTypeFuncVal cenv.g (Option.get selfv) e)
            let selfv = (match e with Expr.Obj _ -> None | _ when isLocalTypeFunc -> None | _ -> Option.map mkLocalValRef selfv)
            let clo,_,eenvclo =  GetIlxClosureInfo cenv cgbuf.mgbuf m isLocalTypeFunc selfv {eenv with  letBoundVars=(mkLocalValRef boundv)::eenv.letBoundVars}  e 
            clo.cloFreeVars |> List.iter (fun fv -> 
                if Zset.contains fv forwardReferenceSet then 
                    match StorageForVal m fv eenvclo with
                    | Env (_,_,ilField,_) -> fixups := (boundv, fv, (fun () -> GenLetRecFixup cenv cgbuf eenv (clo.cloSpec,access,ilField,exprForVal m fv,m))) :: !fixups
                    | _ -> error (InternalError("GenLetRec: " + fv.LogicalName + " was not in the environment",m)) )
              
        | Expr.Val  (vref,_,_) -> 
            let fv = vref.Deref
            let needsFixup = Zset.contains fv forwardReferenceSet
            if needsFixup then fixups := (boundv, fv,(fun () -> GenExpr cenv cgbuf eenv SPSuppress  (set e) discard)) :: !fixups
        | _ -> failwith "compute real fixup vars"


    let fixups = ref []
    let recursiveVars = Zset.addList (bindsPossiblyRequiringFixup |> List.map (fun v -> v.Var)) (Zset.empty valOrder)
    let _ = 
        (recursiveVars, bindsPossiblyRequiringFixup) ||> List.fold (fun forwardReferenceSet (bind:Binding) ->
            // Compute fixups 
            bind.Expr |> IterateRecursiveFixups cenv.g (Some bind.Var)  
                               (computeFixupsForOneRecursiveVar bind.Var forwardReferenceSet fixups) 
                               (exprForVal m bind.Var, 
                                  (fun _ -> failwith ("internal error: should never need to set non-delayed recursive val: " + bind.Var.LogicalName)))
            // Record the variable as defined
            let forwardReferenceSet = Zset.remove bind.Var forwardReferenceSet
            forwardReferenceSet)

    // Generate the actual bindings
    let _ = 
        (recursiveVars, allBinds) ||> List.fold (fun forwardReferenceSet (bind:Binding) ->
            GenBind cenv cgbuf eenv bind
            // Record the variable as defined
            let forwardReferenceSet = Zset.remove bind.Var forwardReferenceSet
            // Execute and discard any fixups that can now be committed 
            fixups := !fixups |> List.filter (fun (boundv, fv, action) -> if (Zset.contains boundv forwardReferenceSet || Zset.contains fv forwardReferenceSet) then  true else (action(); false))
            forwardReferenceSet)
    ()


and GenLetRec cenv cgbuf eenv (binds,body,m) sequel =
    let _,endScope as scopeMarks = StartLocalScope "letrec" cgbuf
    let eenv = AllocStorageForBinds cenv cgbuf scopeMarks eenv binds
    GenLetRecBinds cenv cgbuf eenv (binds,m)
    
    let sp = if List.exists (BindingEmitsSequencePoint cenv.g) binds then SPAlways else SPSuppress 
    GenExpr cenv cgbuf eenv sp body (EndLocalScope(sequel,endScope))

//-------------------------------------------------------------------------
// Generate simple bindings
//------------------------------------------------------------------------- 

and GenSequencePointForBind cenv cgbuf bind =
    let _, pt, sp = ComputeSequencePointInfoForBinding cenv.g bind
    pt |> Option.iter (CG.EmitSeqPoint cgbuf)
    sp

and GenBind cenv cgbuf eenv bind =
    let sp = GenSequencePointForBind cenv cgbuf bind
    GenBindAfterSequencePoint cenv cgbuf eenv sp bind
    
and ComputeMemberAccessRestrictedBySig eenv vspec =
    let isHidden =  
        IsHiddenVal eenv.sigToImplRemapInfo vspec ||  // anything hidden by a signature gets assembly visibility 
        not vspec.IsMemberOrModuleBinding ||          // anything that's not a module or member binding gets assembly visibility
        vspec.IsIncrClassGeneratedMember              // compiler generated members for class function 'let' bindings get assembly visibility
    ComputeMemberAccess isHidden


and GenBindAfterSequencePoint cenv cgbuf eenv sp (TBind(vspec,rhsExpr,_)) =

    // Record the closed reflection definition if publishing 
    // There is no real reason we're doing this so late in the day
    match vspec.PublicPath, vspec.ReflectedDefinition with 
    | Some _, Some e -> cgbuf.mgbuf.AddReflectedDefinition(vspec,e)
    | _  -> ()

    let eenv = {eenv with letBoundVars= (mkLocalValRef vspec) :: eenv.letBoundVars}

    let access = ComputeMemberAccessRestrictedBySig eenv vspec

    // Workaround for .NET and Visual Studio restriction w.r.t debugger type proxys
    // Mark internal constructors in internal classes as public. 
    let access = 
        if access = ILMemberAccess.Assembly && vspec.IsConstructor && IsHiddenTycon eenv.sigToImplRemapInfo vspec.MemberApparentParent.Deref then 
            ILMemberAccess.Public
        else
            access
    
    let m = vspec.Range

    match StorageForVal m vspec eenv with 

    | Null -> 
        GenExpr cenv cgbuf eenv SPSuppress rhsExpr discard

    // The initialization code for static 'let' and 'do' bindings gets compiled into the initialization .cctor for the whole file
    | _ when vspec.IsClassConstructor && isNil vspec.TopValActualParent.TyparsNoRange ->
        let tps,_,_,_,cctorBody,_ = IteratedAdjustArityOfLambda cenv.g cenv.amap vspec.ValReprInfo.Value rhsExpr
        let eenv = EnvForTypars tps eenv
        GenExpr cenv cgbuf eenv SPSuppress cctorBody discard
        
    | Method (topValInfo,_,mspec,_,paramInfos,retInfo)  ->
        let tps,ctorThisValOpt,baseValOpt,vsl,body',bodyty = IteratedAdjustArityOfLambda cenv.g cenv.amap topValInfo rhsExpr
        let methodVars = List.concat vsl
        GenMethodForBinding cenv cgbuf.mgbuf eenv (vspec,mspec,access,paramInfos,retInfo) (topValInfo,ctorThisValOpt,baseValOpt,tps,methodVars, body', bodyty)

    | StaticProperty (ilGetterMethSpec, optShadowLocal) ->  

        let ilAttribs = GenAttrs cenv cgbuf.mgbuf eenv vspec.Attribs
        let ilTy = ilGetterMethSpec.FormalReturnType
        let ilPropDef = 
            { Name = PrettyNaming.ChopPropertyName ilGetterMethSpec.Name
              IsRTSpecialName = false
              IsSpecialName = false
              SetMethod = None
              GetMethod = Some ilGetterMethSpec.MethodRef
              CallingConv = ILThisConvention.Static
              Type = ilTy          
              Init = None
              Args = []
              CustomAttrs = mkILCustomAttrs ilAttribs }
        cgbuf.mgbuf.AddOrMergePropertyDef(ilGetterMethSpec.MethodRef.EnclosingTypeRef, ilPropDef,m)

        let ilMethodDef = 
            let ilMethodBody = MethodBody.IL(CodeGenMethodForExpr cenv cgbuf.mgbuf (SPSuppress, [], ilGetterMethSpec.Name, eenv, 0, 0, rhsExpr, Return))
            mkILStaticMethod ([], ilGetterMethSpec.Name, access, [], mkILReturn ilTy, ilMethodBody) 
            |> AddSpecialNameFlag
            |> AddNonUserCompilerGeneratedAttribs cenv.g

        CountMethodDef()
        cgbuf.mgbuf.AddMethodDef(ilGetterMethSpec.MethodRef.EnclosingTypeRef, ilMethodDef)

        match optShadowLocal with
        | NoShadowLocal -> ()
        | ShadowLocal storage ->  
            CG.EmitInstr cgbuf (pop 0) (Push [ilTy])  (I_call (Normalcall, ilGetterMethSpec, None))
            GenSetStorage m cgbuf storage

    | StaticField (fspec, vref, hasLiteralAttr, ilTyForProperty, ilPropName, fty, ilGetterMethRef, ilSetterMethRef, optShadowLocal) ->  
        let mut = vspec.IsMutable
        
        let canTarget(targets, goal : System.AttributeTargets) =
            match targets with
            | None -> true
            | Some tgts -> 0 <> int(tgts &&& goal)

        /// Generate a static field definition...
        let ilFieldDefs = 
            let access = ComputeMemberAccess (not hasLiteralAttr || IsHiddenVal eenv.sigToImplRemapInfo vspec)
            let ilFieldDef = mkILStaticField (fspec.Name, fty, None, None, access)
            let ilFieldDef =
                match vref.LiteralValue with 
                | Some konst -> { ilFieldDef with IsLiteral=true; LiteralValue= Some(GenFieldInit m konst) }
                | None  -> ilFieldDef 
              
            let ilFieldDef = 
                let isClassInitializer = (cgbuf.MethodName = ".cctor")
                if mut || cenv.opts.isInteractiveItExpr || not isClassInitializer || hasLiteralAttr then 
                    ilFieldDef 
                else 
                    {ilFieldDef with IsInitOnly=true }

            let ilAttribs = 
                if not hasLiteralAttr then
                    vspec.Attribs 
                    |> List.filter (fun (Attrib(_,_,_,_,_,targets,_)) -> canTarget(targets, System.AttributeTargets.Field))
                    |> GenAttrs cenv cgbuf.mgbuf eenv // backing field only gets attributes that target fields
                else
                    GenAttrs cenv cgbuf.mgbuf eenv vspec.Attribs  // literals have no property, so preserve all the attributes on the field itself

            let ilFieldDef = 
                { ilFieldDef with 
                   CustomAttrs = mkILCustomAttrs (ilAttribs @ [ cenv.g.DebuggerBrowsableNeverAttribute ]) }

            [ (fspec.EnclosingTypeRef, ilFieldDef) ]
          
        let ilTypeRefForProperty = ilTyForProperty.TypeRef

        for (tref,ilFieldDef) in ilFieldDefs do
            cgbuf.mgbuf.AddFieldDef(tref,ilFieldDef)
            CountStaticFieldDef()

        // ... and the get/set properties to access it. 
        if not hasLiteralAttr then 
            let ilAttribs = 
                vspec.Attribs 
                |> List.filter (fun (Attrib(_,_,_,_,_,targets,_)) -> canTarget(targets, System.AttributeTargets.Property))
                |> GenAttrs cenv cgbuf.mgbuf eenv // property only gets attributes that target properties
            let ilPropDef = 
                { Name=ilPropName
                  IsRTSpecialName=false
                  IsSpecialName=false
                  SetMethod=if mut || cenv.opts.isInteractiveItExpr then Some ilSetterMethRef else None
                  GetMethod=Some ilGetterMethRef
                  CallingConv=ILThisConvention.Static
                  Type=fty          
                  Init=None
                  Args = []
                  CustomAttrs=mkILCustomAttrs (ilAttribs @ [mkCompilationMappingAttr cenv.g (int SourceConstructFlags.Value)]) }
            cgbuf.mgbuf.AddOrMergePropertyDef(ilTypeRefForProperty,ilPropDef,m)

            let getterMethod = 
                mkILStaticMethod([],ilGetterMethRef.Name,access,[],mkILReturn fty,
                               mkMethodBody(true,[],2,nonBranchingInstrsToCode [ mkNormalLdsfld fspec ],None)) 
                |> AddSpecialNameFlag
            cgbuf.mgbuf.AddMethodDef(ilTypeRefForProperty,getterMethod) 
            if mut || cenv.opts.isInteractiveItExpr then 
                let setterMethod = 
                    mkILStaticMethod([],ilSetterMethRef.Name,access,[mkILParamNamed("value",fty)],mkILReturn ILType.Void,
                                   mkMethodBody(true,[],2,nonBranchingInstrsToCode [ mkLdarg0;mkNormalStsfld fspec],None))
                    |> AddSpecialNameFlag
                cgbuf.mgbuf.AddMethodDef(ilTypeRefForProperty,setterMethod)

            GenBindRhs cenv cgbuf eenv sp vspec rhsExpr
            match optShadowLocal with
            | NoShadowLocal -> 
                EmitSetStaticField cgbuf fspec
            | ShadowLocal storage->  
                CG.EmitInstr cgbuf (pop 0) (Push [fty])  AI_dup
                EmitSetStaticField cgbuf fspec
                GenSetStorage m cgbuf storage

    | _ ->
        GenSetBindValue cenv cgbuf eenv eenv vspec rhsExpr

//-------------------------------------------------------------------------
// Generate method bindings
//------------------------------------------------------------------------- 

/// Spectacularly gross table encoding P/Invoke and COM marshalling information 
and GenMarshal cenv attribs = 
    let otherAttribs = 
        // For IlReflect backend, we rely on Reflection.Emit API to emit the pseudo-custom attributes
        // correctly, so we do not filter them out. 
        // For IlWriteBackend, we filter MarshalAs attributes
        match cenv.opts.ilxBackend with
        | IlReflectBackend -> attribs
        | IlWriteBackend ->
            attribs |> List.filter (IsMatchingFSharpAttributeOpt cenv.g cenv.g.attrib_MarshalAsAttribute >> not)

    match TryFindFSharpAttributeOpt cenv.g cenv.g.attrib_MarshalAsAttribute attribs with
    | Some (Attrib(_,_,[ AttribInt32Arg unmanagedType ],namedArgs,_,_,m))  -> 
        let decoder = AttributeDecoder namedArgs
        let rec decodeUnmanagedType unmanagedType = 
           (* enumeration values for System.Runtime.InteropServices.UnmanagedType taken from mscorlib.il *)
            match  unmanagedType with 
            | 0x0 -> ILNativeType.Empty
            | 0x01 -> ILNativeType.Void
            | 0x02 -> ILNativeType.Bool
            | 0x03 -> ILNativeType.Int8
            | 0x04 -> ILNativeType.Byte
            | 0x05 -> ILNativeType.Int16
            | 0x06 -> ILNativeType.UInt16
            | 0x07 -> ILNativeType.Int32
            | 0x08 -> ILNativeType.UInt32
            | 0x09 -> ILNativeType.Int64
            | 0x0A -> ILNativeType.UInt64
            | 0x0B -> ILNativeType.Single
            | 0x0C -> ILNativeType.Double
            | 0x0F -> ILNativeType.Currency
            | 0x13 -> ILNativeType.BSTR
            | 0x14 -> ILNativeType.LPSTR
            | 0x15 -> ILNativeType.LPWSTR
            | 0x16 -> ILNativeType.LPTSTR
            | 0x17 -> ILNativeType.FixedSysString (decoder.FindInt32 "SizeConst" 0x0)
            | 0x19 -> ILNativeType.IUnknown
            | 0x1A -> ILNativeType.IDispatch
            | 0x1B -> ILNativeType.Struct
            | 0x1C -> ILNativeType.Interface
            | 0x1D -> 
                let safeArraySubType = 
                    match decoder.FindInt32 "SafeArraySubType" 0x0 with 
                    (* enumeration values for System.Runtime.InteropServices.VarType taken from mscorlib.il *)
                    | 0x0 -> ILNativeVariant.Empty
                    | 0x1 -> ILNativeVariant.Null                  
                    | 0x02 -> ILNativeVariant.Int16                
                    | 0x03 -> ILNativeVariant.Int32                
                    | 0x0C -> ILNativeVariant.Variant              
                    | 0x04 -> ILNativeVariant.Single              
                    | 0x05 -> ILNativeVariant.Double              
                    | 0x06 -> ILNativeVariant.Currency             
                    | 0x07 -> ILNativeVariant.Date                 
                    | 0x08 -> ILNativeVariant.BSTR                 
                    | 0x09 -> ILNativeVariant.IDispatch            
                    | 0x0a -> ILNativeVariant.Error                
                    | 0x0b -> ILNativeVariant.Bool                 
                    | 0x0d -> ILNativeVariant.IUnknown             
                    | 0x0e -> ILNativeVariant.Decimal              
                    | 0x10 -> ILNativeVariant.Int8                 
                    | 0x11 -> ILNativeVariant.UInt8        
                    | 0x12 -> ILNativeVariant.UInt16       
                    | 0x13 -> ILNativeVariant.UInt32       
                    | 0x15 -> ILNativeVariant.UInt64       
                    | 0x16 -> ILNativeVariant.Int                  
                    | 0x17 -> ILNativeVariant.UInt         
                    | 0x18 -> ILNativeVariant.Void                 
                    | 0x19 -> ILNativeVariant.HRESULT              
                    | 0x1a -> ILNativeVariant.PTR                  
                    | 0x1c -> ILNativeVariant.CArray               
                    | 0x1d -> ILNativeVariant.UserDefined          
                    | 0x1e -> ILNativeVariant.LPSTR                
                    | 0x1B -> ILNativeVariant.SafeArray            
                    | 0x1f -> ILNativeVariant.LPWSTR               
                    | 0x24 -> ILNativeVariant.Record               
                    | 0x40 -> ILNativeVariant.FileTime             
                    | 0x41 -> ILNativeVariant.Blob                 
                    | 0x42 -> ILNativeVariant.Stream               
                    | 0x43 -> ILNativeVariant.Storage              
                    | 0x44 -> ILNativeVariant.StreamedObject      
                    | 0x45 -> ILNativeVariant.StoredObject        
                    | 0x46 -> ILNativeVariant.BlobObject          
                    | 0x47 -> ILNativeVariant.CF                   
                    | 0x48 -> ILNativeVariant.CLSID                
                    | 0x14 -> ILNativeVariant.Int64                
                    | _ -> ILNativeVariant.Empty
                let safeArrayUserDefinedSubType =
                    // the argument is a System.Type obj, but it's written to MD as a UTF8 string
                    match decoder.FindTypeName "SafeArrayUserDefinedSubType" "" with 
                    | "" -> None
                    | res -> if (safeArraySubType = ILNativeVariant.IDispatch) || (safeArraySubType = ILNativeVariant.IUnknown) then Some(res) else None
                ILNativeType.SafeArray(safeArraySubType,safeArrayUserDefinedSubType)
            | 0x1E -> ILNativeType.FixedArray  (decoder.FindInt32 "SizeConst" 0x0)
            | 0x1F -> ILNativeType.Int
            | 0x20 -> ILNativeType.UInt
            | 0x22 -> ILNativeType.ByValStr
            | 0x23 -> ILNativeType.ANSIBSTR
            | 0x24 -> ILNativeType.TBSTR
            | 0x25 -> ILNativeType.VariantBool
            | 0x26 -> ILNativeType.Method
            | 0x28 -> ILNativeType.AsAny
            | 0x2A -> 
               let sizeParamIndex = 
                    match decoder.FindInt16 "SizeParamIndex" -1s with 
                    | -1s -> None
                    | res -> Some ((int)res,None)
               let arraySubType = 
                    match decoder.FindInt32 "ArraySubType" -1 with 
                    | -1 -> None
                    | res -> Some (decodeUnmanagedType res)
               ILNativeType.Array(arraySubType,sizeParamIndex) 
            | 0x2B -> ILNativeType.LPSTRUCT
            | 0x2C -> 
               error(Error(FSComp.SR.ilCustomMarshallersCannotBeUsedInFSharp(),m))
               (* ILNativeType.Custom of bytes * string * string * bytes (* GUID,nativeTypeName,custMarshallerName,cookieString *) *)
               //ILNativeType.Error  
            | 0x2D -> ILNativeType.Error  
            | _ -> ILNativeType.Empty
        Some(decodeUnmanagedType unmanagedType), otherAttribs
    | Some (Attrib(_,_,_,_,_,_,m))  -> 
        errorR(Error(FSComp.SR.ilMarshalAsAttributeCannotBeDecoded(),m))
        None, attribs 
    | _ -> 
        // No MarshalAs detected
        None, attribs 

and GenParamAttribs cenv attribs =
    let inFlag = HasFSharpAttributeOpt cenv.g cenv.g.attrib_InAttribute attribs
    let outFlag = HasFSharpAttribute cenv.g cenv.g.attrib_OutAttribute attribs
    let optionalFlag = HasFSharpAttributeOpt cenv.g cenv.g.attrib_OptionalAttribute attribs
    
    let defaultValue = TryFindFSharpAttributeOpt cenv.g cenv.g.attrib_DefaultParameterValueAttribute attribs 
                       |> Option.bind OptionalArgInfo.FieldInitForDefaultParameterValueAttrib
    // Return the filtered attributes. Do not generate In, Out, Optional or DefaultParameterValue attributes 
    // as custom attributes in the code - they are implicit from the IL bits for these
    let attribs = 
        attribs 
        |> List.filter (IsMatchingFSharpAttributeOpt cenv.g cenv.g.attrib_InAttribute >> not)
        |> List.filter (IsMatchingFSharpAttribute cenv.g cenv.g.attrib_OutAttribute >> not)
        |> List.filter (IsMatchingFSharpAttributeOpt cenv.g cenv.g.attrib_OptionalAttribute >> not)
        |> List.filter (IsMatchingFSharpAttributeOpt cenv.g cenv.g.attrib_DefaultParameterValueAttribute >> not)

    let Marshal,attribs =  GenMarshal cenv attribs
    inFlag,outFlag,optionalFlag,defaultValue,Marshal,attribs

and GenParams cenv mgbuf eenv (mspec:ILMethodSpec) (attribs:ArgReprInfo list) (implValsOpt: Val list option) =
    let ilArgTys = mspec.FormalArgTypes
    let argInfosAndTypes = 
        if List.length attribs = List.length ilArgTys then List.zip ilArgTys attribs
        else ilArgTys |> List.map (fun ilArgTy -> ilArgTy,ValReprInfo.unnamedTopArg1) 

    let argInfosAndTypes = 
        match implValsOpt with 
        | Some(implVals) when (implVals.Length = ilArgTys.Length) ->
            List.map2 (fun x y -> x,Some y) argInfosAndTypes implVals
        | _ -> 
            List.map (fun x -> x,None) argInfosAndTypes

    (Set.empty,argInfosAndTypes)
    ||> List.mapFold (fun takenNames ((ilArgTy,topArgInfo),implValOpt) -> 
        let inFlag,outFlag,optionalFlag,defaultParamValue,Marshal,attribs = GenParamAttribs cenv topArgInfo.Attribs
        
        let idOpt = (match topArgInfo.Name with 
                     | Some v -> Some v 
                     | None -> match implValOpt with 
                               | Some v -> Some v.Id
                               | None -> None)

        let nmOpt,takenNames = 
            match idOpt with 
            | Some id -> 
                let nm = if takenNames.Contains(id.idText) then globalNng.FreshCompilerGeneratedName (id.idText, id.idRange) else id.idText
                Some nm, takenNames.Add(nm)
            | None -> 
                None, takenNames
            
        let param : ILParameter = 
            { Name=nmOpt
              Type= ilArgTy  
              Default=defaultParamValue
              Marshal=Marshal 
              IsIn=inFlag    
              IsOut=outFlag  
              IsOptional=optionalFlag 
              CustomAttrs= mkILCustomAttrs (GenAttrs cenv mgbuf eenv attribs) }

        param, takenNames)
    |> fst
    
and GenReturnInfo cenv mgbuf eenv ilRetTy (retInfo : ArgReprInfo) : ILReturn =
    let marshal,attrs = GenMarshal cenv retInfo.Attribs
    { Type=ilRetTy
      Marshal=marshal
      CustomAttrs= mkILCustomAttrs (GenAttrs cenv mgbuf eenv attrs) }
       
and GenPropertyForMethodDef compileAsInstance tref mdef (v:Val) (memberInfo:ValMemberInfo) ilArgTys ilPropTy ilAttrs compiledName =
    let name = match compiledName with | Some n -> n | _ -> v.PropertyName in  (* chop "get_" *)
    
    { Name=name 
      IsRTSpecialName=false
      IsSpecialName=false
      SetMethod=(if memberInfo.MemberFlags.MemberKind= MemberKind.PropertySet then Some(mkRefToILMethod(tref,mdef)) else None)
      GetMethod=(if memberInfo.MemberFlags.MemberKind= MemberKind.PropertyGet then Some(mkRefToILMethod(tref,mdef)) else None)
      CallingConv=(if compileAsInstance then ILThisConvention.Instance else ILThisConvention.Static)
      Type=ilPropTy          
      Init=None
      Args = ilArgTys
      CustomAttrs=ilAttrs }  

and GenEventForProperty cenv mgbuf eenvForMeth (mspec:ILMethodSpec) (v:Val) ilAttrsThatGoOnPrimaryItem m returnTy =
    let evname = v.PropertyName
    let delegateTy = Infos.FindDelegateTypeOfPropertyEvent cenv.g cenv.amap evname m returnTy
    let ilDelegateTy = GenType cenv mgbuf m eenvForMeth.tyenv delegateTy
    let ilThisTy = mspec.EnclosingType
    let addMethRef    = mkILMethRef (ilThisTy.TypeRef,mspec.CallingConv,"add_"    + evname,0,[ilDelegateTy],ILType.Void)
    let removeMethRef = mkILMethRef (ilThisTy.TypeRef,mspec.CallingConv,"remove_" + evname,0,[ilDelegateTy],ILType.Void)
    { Type = Some(ilDelegateTy) 
      Name= evname 
      IsRTSpecialName=false
      IsSpecialName=false
      AddMethod = addMethRef 
      RemoveMethod = removeMethRef
      FireMethod= None
      OtherMethods= []
      CustomAttrs = mkILCustomAttrs ilAttrsThatGoOnPrimaryItem }


and ComputeFlagFixupsForMemberBinding cenv (v:Val,memberInfo:ValMemberInfo) =
     if isNil memberInfo.ImplementedSlotSigs then 
         [fixupVirtualSlotFlags]
     else 
         memberInfo.ImplementedSlotSigs |> List.map (fun slotsig -> 
             let oty = slotsig.ImplementedType
             let otcref,_ = destAppTy cenv.g oty
             let tcref = v.MemberApparentParent
             
             let useMethodImpl = 
                 // REVIEW: it would be good to get rid of this special casing of Compare and GetHashCode during code generation
                 let isCompare = 
                     (Option.isSome tcref.GeneratedCompareToValues && typeEquiv cenv.g oty cenv.g.mk_IComparable_ty) ||
                     (Option.isSome tcref.GeneratedCompareToValues && tyconRefEq cenv.g cenv.g.system_GenericIComparable_tcref otcref)
                     
                 let isGenericEquals =
                     (Option.isSome tcref.GeneratedHashAndEqualsWithComparerValues &&  tyconRefEq cenv.g cenv.g.system_GenericIEquatable_tcref otcref)
                     
                 let isStructural =
                     (Option.isSome tcref.GeneratedCompareToWithComparerValues && typeEquiv cenv.g oty cenv.g.mk_IStructuralComparable_ty) ||
                     (Option.isSome tcref.GeneratedHashAndEqualsWithComparerValues && typeEquiv cenv.g oty cenv.g.mk_IStructuralEquatable_ty)
                 isInterfaceTy cenv.g oty && not isCompare && not isStructural && not isGenericEquals


             let nameOfOverridingMethod = GenNameOfOverridingMethod cenv (useMethodImpl,slotsig)

             (if useMethodImpl then fixupMethodImplFlags >> renameMethodDef nameOfOverridingMethod
              else fixupVirtualSlotFlags >> renameMethodDef nameOfOverridingMethod))
              
and ComputeMethodImplAttribs cenv (_v:Val) attrs =
    let implflags = 
        match TryFindFSharpAttribute cenv.g cenv.g.attrib_MethodImplAttribute attrs with
        | Some (Attrib(_,_,[ AttribInt32Arg flags ],_,_,_,_))  -> flags
        | _ -> 0x0

    let hasPreserveSigAttr = 
        match TryFindFSharpAttributeOpt cenv.g cenv.g.attrib_PreserveSigAttribute attrs with
        | Some _ -> true
        | _ -> false
    
    // strip the MethodImpl pseudo-custom attribute    
    // The following method implementation flags are used here
    // 0x80 - hasPreserveSigImplFlag
    // 0x20 - synchronize
    // (See ECMA 335, Partition II, section 23.1.11 - Flags for methods [MethodImplAttributes]) 
    let attrs = 
        attrs 
        |> List.filter (IsMatchingFSharpAttribute cenv.g cenv.g.attrib_MethodImplAttribute >> not) 
        |> List.filter (IsMatchingFSharpAttributeOpt cenv.g cenv.g.attrib_PreserveSigAttribute >> not)

    let hasPreserveSigImplFlag = ((implflags &&& 0x80) <> 0x0) || hasPreserveSigAttr
    let hasSynchronizedImplFlag = (implflags &&& 0x20) <> 0x0
    let hasNoInliningImplFlag = (implflags &&& 0x08) <> 0x0
    let hasAggressiveInliningImplFlag = (implflags &&& 0x0100) <> 0x0
    hasPreserveSigImplFlag, hasSynchronizedImplFlag, hasNoInliningImplFlag, hasAggressiveInliningImplFlag, attrs
    
and GenMethodForBinding 
        cenv mgbuf eenv 
        (v:Val,mspec,access,paramInfos,retInfo) 
        (topValInfo,ctorThisValOpt,baseValOpt,tps,methodVars, body, returnTy) =
  
    let m = v.Range
    let selfMethodVars,nonSelfMethodVars,compileAsInstance =
        match v.MemberInfo with 
        | Some _ when ValSpecIsCompiledAsInstance cenv.g v -> 
            match methodVars with 
            | [] -> error(InternalError("Internal error: empty argument list for instance method",v.Range))
            | h::t -> [h],t,true
        |  _ -> [],methodVars,false

    let nonUnitNonSelfMethodVars,body = BindUnitVars cenv.g (nonSelfMethodVars,paramInfos,body)
    let nonUnitMethodVars = selfMethodVars@nonUnitNonSelfMethodVars
    let cmtps,curriedArgInfos,_,_ = GetTopValTypeInCompiledForm cenv.g topValInfo v.Type v.Range
    let eenv = bindBaseOrThisVarOpt cenv eenv ctorThisValOpt
    let eenv = bindBaseOrThisVarOpt cenv eenv baseValOpt

    // The type parameters of the method's type are different to the type parameters 
    // for the big lambda ("tlambda") of the implementation of the method. 
    let eenvUnderMethLambdaTypars = EnvForTypars tps eenv
    let eenvUnderMethTypeTypars = EnvForTypars cmtps eenv

    // Add the arguments to the environment.  We add an implicit 'this' argument to constructors 
    let isCtor = v.IsConstructor 
    let eenvForMeth = 
        let eenvForMeth = eenvUnderMethLambdaTypars
        let numImplicitArgs = if isCtor then 1 else 0
        let eenvForMeth = AddStorageForLocalVals cenv.g (List.mapi (fun i v -> (v,Arg (numImplicitArgs+i))) nonUnitMethodVars) eenvForMeth
        eenvForMeth

    let tailCallInfo = [(mkLocalValRef v,BranchCallMethod (topValInfo.AritiesOfArgs,curriedArgInfos,tps,nonUnitMethodVars.Length,v.NumObjArgs))]

    // Discard the result on a 'void' return type. For a constructor just return 'void'  
    let sequel = 
        if isUnitTy cenv.g returnTy then discardAndReturnVoid 
        elif isCtor then ReturnVoid 
        else Return

    // Now generate the code.

    let hasPreserveSigNamedArg,ilMethodBody,_hasDllImport = 
        match TryFindFSharpAttributeOpt cenv.g cenv.g.attrib_DllImportAttribute v.Attribs with
        | Some (Attrib(_,_,[ AttribStringArg(dll) ],namedArgs,_,_,m))  -> 
            if not (isNil tps) then error(Error(FSComp.SR.ilSignatureForExternalFunctionContainsTypeParameters(),m)) 
            let hasPreserveSigNamedArg, mbody = GenPInvokeMethod (v.CompiledName,dll,namedArgs)
            hasPreserveSigNamedArg, mbody, true

        | Some (Attrib(_,_,_,_,_,_,m))  -> 
            error(Error(FSComp.SR.ilDllImportAttributeCouldNotBeDecoded(),m))
        | _ -> 
            // Replace the body of ValInline.PseudoVal "must inline" methods with a 'throw'
            // However still generate the code for reflection etc.
            let bodyExpr =
                if HasFSharpAttribute cenv.g cenv.g.attrib_NoDynamicInvocationAttribute v.Attribs then
                    mkThrow m returnTy
                         (mkExnExpr(cenv.g.FindSysTyconRef ["System"] "NotSupportedException", 
                                       [ mkString cenv.g m (FSComp.SR.ilDynamicInvocationNotSupported(v.CompiledName))],m)) 
                else 
                    body 

            // This is the main code generation for most methods 
            false,
            MethodBody.IL(CodeGenMethodForExpr cenv mgbuf (SPAlways,tailCallInfo, mspec.Name, eenvForMeth, 0, 0, bodyExpr, sequel)),
            false

    // Do not generate DllImport attributes into the code - they are implicit from the P/Invoke
    let attrs = 
        v.Attribs 
            |> List.filter (IsMatchingFSharpAttributeOpt cenv.g cenv.g.attrib_DllImportAttribute >> not)
            |> List.filter (IsMatchingFSharpAttribute cenv.g cenv.g.attrib_CompiledNameAttribute >> not)
            
    let attrsAppliedToGetterOrSetter, attrs = 
        List.partition (fun (Attrib(_,_,_,_,isAppliedToGetterOrSetter,_,_)) -> isAppliedToGetterOrSetter) attrs
            
    let sourceNameAttribs,compiledName = 
        match v.Attribs |> List.tryFind (IsMatchingFSharpAttribute cenv.g cenv.g.attrib_CompiledNameAttribute) with 
        | Some (Attrib(_,_,[ AttribStringArg(b) ],_,_,_,_))  -> [ mkCompilationSourceNameAttr cenv.g v.LogicalName ], Some b
        | _ -> [],None
    
    // check if the hasPreserveSigNamedArg and hasSynchronizedImplFlag implementation flags have been specified
    let hasPreserveSigImplFlag, hasSynchronizedImplFlag, hasNoInliningFlag, hasAggressiveInliningImplFlag, attrs = ComputeMethodImplAttribs cenv v attrs
        
    let securityAttributes,attrs = attrs |> List.partition (fun a -> IsSecurityAttribute cenv.g cenv.amap cenv.casApplied a m)
    
    let permissionSets = CreatePermissionSets cenv mgbuf eenv securityAttributes
    
    let secDecls = if securityAttributes.Length > 0 then (mkILSecurityDecls permissionSets) else (emptyILSecurityDecls)
    
    // Do not push the attributes to the method for events and properties    
    let ilAttrsCompilerGenerated = if v.IsCompilerGenerated then [  cenv.g.CompilerGeneratedAttribute ] else []

    let ilAttrsThatGoOnPrimaryItem = 
        [ yield! GenAttrs cenv mgbuf eenv attrs
          yield! GenCompilationArgumentCountsAttr cenv v ]

    let ilTypars = GenGenericParams cenv mgbuf eenvUnderMethLambdaTypars tps
    let ilParams = GenParams cenv mgbuf eenv mspec paramInfos (Some(nonUnitNonSelfMethodVars))
    let ilReturn = GenReturnInfo cenv mgbuf eenv mspec.FormalReturnType retInfo
    let methName = mspec.Name
    let tref = mspec.MethodRef.EnclosingTypeRef

    let EmitTheMethodDef mdef = 
        // Does the function have an explicit [<EntryPoint>] attribute? 
        let isExplicitEntryPoint = HasFSharpAttribute cenv.g cenv.g.attrib_EntryPointAttribute attrs
        
        let mdef = 
            {mdef with 
                IsPreserveSig = hasPreserveSigImplFlag || hasPreserveSigNamedArg
                IsSynchronized = hasSynchronizedImplFlag
                IsEntryPoint = isExplicitEntryPoint
                IsNoInline = hasNoInliningFlag
                IsAggressiveInline = hasAggressiveInliningImplFlag
                HasSecurity = mdef.HasSecurity || (securityAttributes.Length > 0)
                SecurityDecls = secDecls }

        let mdef = 
            if // operator names
               mdef.Name.StartsWith("op_",System.StringComparison.Ordinal) || 
               // active pattern names
               mdef.Name.StartsWith("|",System.StringComparison.Ordinal) ||
               // event add/remove method
               v.val_flags.IsGeneratedEventVal then
                {mdef with IsSpecialName=true} 
            else 
                mdef
        CountMethodDef()
        mgbuf.AddMethodDef(tref,mdef)
                

    match v.MemberInfo with 
    // don't generate unimplemented abstracts 
    | Some(memberInfo) when memberInfo.MemberFlags.IsDispatchSlot && not memberInfo.IsImplemented -> 
         // skipping unimplemented abstract method
         ()    
    | Some(memberInfo) when not v.IsExtensionMember -> 

       let ilMethTypars = ilTypars |> List.drop mspec.EnclosingType.GenericArgs.Length
       if memberInfo.MemberFlags.MemberKind = MemberKind.Constructor then 
           assert (isNil ilMethTypars)
           let mdef = mkILCtor (access,ilParams,ilMethodBody) 
           let mdef = { mdef with CustomAttrs= mkILCustomAttrs (ilAttrsThatGoOnPrimaryItem @ sourceNameAttribs @ ilAttrsCompilerGenerated) } 
           EmitTheMethodDef mdef

       elif memberInfo.MemberFlags.MemberKind = MemberKind.ClassConstructor then 
           assert (isNil ilMethTypars)
           let mdef = mkILClassCtor ilMethodBody 
           let mdef = { mdef with CustomAttrs= mkILCustomAttrs (ilAttrsThatGoOnPrimaryItem @ sourceNameAttribs @ ilAttrsCompilerGenerated) } 
           EmitTheMethodDef mdef

       // Generate virtual/override methods + method-impl information if needed
       else
           let mdef = 
               if not compileAsInstance then 
                   mkILStaticMethod (ilMethTypars,v.CompiledName,access,ilParams,ilReturn,ilMethodBody) 

               elif (memberInfo.MemberFlags.IsDispatchSlot && memberInfo.IsImplemented) || 
                    memberInfo.MemberFlags.IsOverrideOrExplicitImpl then 

                   let flagFixups = ComputeFlagFixupsForMemberBinding cenv (v,memberInfo)
                   let mdef = mkILGenericVirtualMethod (v.CompiledName,ILMemberAccess.Public,ilMethTypars,ilParams,ilReturn,ilMethodBody)
                   let mdef = List.fold (fun mdef f -> f mdef) mdef flagFixups

                   // fixup can potentially change name of reflected definition that was already recorded - patch it if necessary
                   mgbuf.ReplaceNameOfReflectedDefinition(v, mdef.Name)
                   mdef
               else 
                   mkILGenericNonVirtualMethod (v.CompiledName,access,ilMethTypars,ilParams,ilReturn,ilMethodBody) 

           let isAbstract = 
               memberInfo.MemberFlags.IsDispatchSlot && 
               let tcref =  v.MemberApparentParent
               not tcref.Deref.IsFSharpDelegateTycon

           let mdef = 
               {mdef with 
                    mdKind=match mdef.mdKind with 
                           | MethodKind.Virtual vinfo -> 
                               MethodKind.Virtual {vinfo with IsFinal=memberInfo.MemberFlags.IsFinal
                                                              IsAbstract=isAbstract } 
                           | k -> k }

           match memberInfo.MemberFlags.MemberKind with 
               
           | (MemberKind.PropertySet | MemberKind.PropertyGet)  ->
               if not (isNil ilMethTypars) then 
                   error(InternalError("A property may not be more generic than the enclosing type - constrain the polymorphism in the expression",v.Range))
                   
               // Check if we're compiling the property as a .NET event
               if CompileAsEvent cenv.g v.Attribs  then 

                   // Emit the pseudo-property as an event, but not if its a private method impl
                   if mdef.Access <> ILMemberAccess.Private then 
                       let edef = GenEventForProperty cenv mgbuf eenvForMeth mspec v ilAttrsThatGoOnPrimaryItem m returnTy 
                       mgbuf.AddEventDef(tref,edef)
                   // The method def is dropped on the floor here
                   
               else
                   // Emit the property, but not if its a private method impl
                   if mdef.Access <> ILMemberAccess.Private then 
                       let vtyp = ReturnTypeOfPropertyVal cenv.g v
                       let ilPropTy = GenType cenv mgbuf m eenvUnderMethTypeTypars.tyenv vtyp
                       let ilArgTys = v |> ArgInfosOfPropertyVal cenv.g |> List.map fst |> GenTypes cenv mgbuf m eenvUnderMethTypeTypars.tyenv 
                       let ilPropDef = GenPropertyForMethodDef compileAsInstance tref mdef v memberInfo ilArgTys ilPropTy (mkILCustomAttrs ilAttrsThatGoOnPrimaryItem) compiledName
                       mgbuf.AddOrMergePropertyDef(tref,ilPropDef,m)

                   // Add the special name flag for all properties                   
                   let mdef = mdef |> AddSpecialNameFlag
                   let mdef = { mdef with CustomAttrs= mkILCustomAttrs ((GenAttrs cenv mgbuf eenv attrsAppliedToGetterOrSetter) @ sourceNameAttribs @ ilAttrsCompilerGenerated) } 
                   EmitTheMethodDef mdef
           | _ -> 
               let mdef = { mdef with CustomAttrs= mkILCustomAttrs (ilAttrsThatGoOnPrimaryItem @ sourceNameAttribs @ ilAttrsCompilerGenerated) } 
               EmitTheMethodDef mdef

    | _ -> 
        let mdef = mkILStaticMethod (ilTypars, methName, access,ilParams,ilReturn,ilMethodBody)

        // For extension properties, also emit attrsAppliedToGetterOrSetter on the getter or setter method
        let ilAttrs = 
            match v.MemberInfo with 
            | Some memberInfo when v.IsExtensionMember -> 
                 match memberInfo.MemberFlags.MemberKind with 
                 | (MemberKind.PropertySet | MemberKind.PropertyGet)  -> ilAttrsThatGoOnPrimaryItem @ GenAttrs cenv mgbuf eenv attrsAppliedToGetterOrSetter
                 | _ -> ilAttrsThatGoOnPrimaryItem 
            | _ -> ilAttrsThatGoOnPrimaryItem 

        let ilCustomAttrs = mkILCustomAttrs (ilAttrs @ sourceNameAttribs @ ilAttrsCompilerGenerated)
        let mdef = { mdef with CustomAttrs= ilCustomAttrs } 
        EmitTheMethodDef mdef
        


and GenPInvokeMethod (nm,dll,namedArgs) =
    let decoder = AttributeDecoder namedArgs
    
    let hasPreserveSigNamedArg = decoder.FindBool "PreserveSig" true
    hasPreserveSigNamedArg,
    MethodBody.PInvoke 
      { Where=mkSimpleModRef dll
        Name=decoder.FindString "EntryPoint" nm
        CallingConv=
            match decoder.FindInt32 "CallingConvention" 0 with 
            | 1 -> PInvokeCallingConvention.WinApi
            | 2 -> PInvokeCallingConvention.Cdecl
            | 3 -> PInvokeCallingConvention.Stdcall
            | 4 -> PInvokeCallingConvention.Thiscall
            | 5 -> PInvokeCallingConvention.Fastcall
            | _ -> PInvokeCallingConvention.WinApi
        CharEncoding=
            match decoder.FindInt32 "CharSet" 0 with 
            | 1 -> PInvokeCharEncoding.None
            | 2 -> PInvokeCharEncoding.Ansi
            | 3 -> PInvokeCharEncoding.Unicode
            | 4 -> PInvokeCharEncoding.Auto
            | _  -> PInvokeCharEncoding.None
        NoMangle= decoder.FindBool "ExactSpelling" false
        LastError= decoder.FindBool "SetLastError" false
        ThrowOnUnmappableChar= if (decoder.FindBool "ThrowOnUnmappableChar" false) then PInvokeThrowOnUnmappableChar.Enabled else PInvokeThrowOnUnmappableChar.UseAssembly
        CharBestFit=if (decoder.FindBool "BestFitMapping" false) then PInvokeCharBestFit.Enabled else PInvokeCharBestFit.UseAssembly }
      

and GenBindings cenv cgbuf eenv binds = List.iter (GenBind cenv cgbuf eenv) binds

//-------------------------------------------------------------------------
// Generate locals and other storage of values
//------------------------------------------------------------------------- 

and GenSetVal cenv cgbuf eenv (vref,e,m) sequel =
    let storage = StorageForValRef m vref eenv
    match storage with
    | Env (ilCloTy,_,_,_) -> 
        CG.EmitInstr cgbuf (pop 0) (Push [ilCloTy]) mkLdarg0 
    | _ -> 
        ()
    GenExpr cenv cgbuf eenv SPSuppress e Continue
    GenSetStorage vref.Range cgbuf storage
    GenUnitThenSequel cenv eenv m eenv.cloc cgbuf sequel
      
and GenGetValRefAndSequel cenv cgbuf eenv m (v:ValRef) fetchSequel =
    let ty = v.Type
    GenGetStorageAndSequel cenv cgbuf eenv m (ty, GenType cenv cgbuf.mgbuf m eenv.tyenv ty) (StorageForValRef m v eenv)  fetchSequel

and GenGetVal cenv cgbuf eenv (v:ValRef,m) sequel =
    GenGetValRefAndSequel cenv cgbuf eenv m v None
    GenSequel cenv eenv.cloc cgbuf sequel
      
and GenBindRhs cenv cgbuf eenv sp (vspec:Val) e =   
    match e with 
    | Expr.TyLambda _ | Expr.Lambda _ -> 
        let isLocalTypeFunc = IsNamedLocalTypeFuncVal cenv.g vspec e
         
        match e with
        | Expr.TyLambda(_, tyargs, body, _, ttype) when 
            (
                tyargs |> List.forall (fun tp -> tp.IsErased) &&
                (match StorageForVal vspec.Range vspec eenv with Local _ -> true | _ -> false) && 
                (isLocalTypeFunc || 
                    (match ttype with 
                     TType_var(typar) -> match typar.Solution with Some(TType_app(t,_))-> t.IsStructOrEnumTycon | _ -> false
                     | _ -> false))
            ) ->
            // type lambda with erased type arguments that is stored as local variable (not method or property)- inline body
            GenExpr cenv cgbuf eenv sp body Continue
        | _ ->
            let selfv = if isLocalTypeFunc then None else Some (mkLocalValRef vspec)
            GenLambda cenv cgbuf eenv isLocalTypeFunc selfv e Continue 
    | _ -> 
        GenExpr cenv cgbuf eenv sp e Continue

and GenSetBindValue cenv cgbuf eenv eenv2 (vspec:Val) e =   
    GenBindRhs cenv cgbuf eenv2 SPSuppress vspec e
    GenStoreVal cgbuf eenv vspec.Range vspec
        
and EmitInitLocal cgbuf typ idx = CG.EmitInstrs cgbuf (pop 0) Push0  [I_ldloca (uint16 idx);  (I_initobj typ) ]
and EmitSetLocal cgbuf idx = CG.EmitInstr cgbuf (pop 1) Push0 (mkStloc (uint16 idx))
and EmitGetLocal cgbuf typ idx = CG.EmitInstr cgbuf (pop 0) (Push [typ]) (mkLdloc (uint16 idx))
and EmitSetStaticField cgbuf fspec = CG.EmitInstr cgbuf (pop 1) Push0 (mkNormalStsfld fspec)
and EmitGetStaticFieldAddr cgbuf typ fspec = CG.EmitInstr cgbuf (pop 0) (Push [typ]) (I_ldsflda fspec)
and EmitGetStaticField cgbuf typ fspec = CG.EmitInstr cgbuf (pop 0) (Push [typ]) (mkNormalLdsfld fspec)

and GenSetStorage m cgbuf storage = 
    match storage with  
    | Local (idx,_)  ->   EmitSetLocal cgbuf idx
    | StaticField (_, _, hasLiteralAttr, ilContainerTy, _, _, _, ilSetterMethRef, _) ->  
        if hasLiteralAttr then errorR(Error(FSComp.SR.ilLiteralFieldsCannotBeSet(),m))
        CG.EmitInstr cgbuf (pop 1) Push0  (I_call(Normalcall,mkILMethSpecForMethRefInTy(ilSetterMethRef,ilContainerTy,[]),None))
    | StaticProperty (ilGetterMethSpec,_) -> 
        error(Error(FSComp.SR.ilStaticMethodIsNotLambda(ilGetterMethSpec.Name),m))
    | Method (_,_,mspec,m,_,_) -> 
        error(Error(FSComp.SR.ilStaticMethodIsNotLambda(mspec.Name),m))
    | Null ->  CG.EmitInstr cgbuf (pop 1) Push0 AI_pop
    | Arg _ -> error(Error(FSComp.SR.ilMutableVariablesCannotEscapeMethod(),m))

    | Env (_,_,ilField,_) -> 
        // Note: ldarg0 has already been emitted in GenSetVal
        CG.EmitInstr cgbuf (pop 2) Push0  (mkNormalStfld ilField)

and CommitGetStorageSequel cenv cgbuf eenv m typ localCloInfo storeSequel = 
    match localCloInfo,storeSequel with 
    | Some {contents =NamedLocalIlxClosureInfoGenerator _cloinfo},_ -> error(InternalError("Unexpected generator",m))
    | Some {contents =NamedLocalIlxClosureInfoGenerated cloinfo},Some (tyargs,args,m,sequel) when not (isNil tyargs) ->
        let actualRetTy = GenNamedLocalTyFuncCall cenv cgbuf eenv typ cloinfo tyargs m
        CommitGetStorageSequel cenv cgbuf eenv m actualRetTy None (Some ([],args,m,sequel))
    | _, None -> ()
    | _,Some ([],[],_,sequel) ->
        GenSequel cenv eenv.cloc cgbuf sequel 
    | _,Some (tyargs,args,m,sequel) ->
        GenArgsAndIndirectCall cenv cgbuf eenv (typ,tyargs,args,m) sequel 

and GenGetStorageAndSequel cenv cgbuf eenv m (typ,ilTy) storage storeSequel =
    match storage with  
    | Local (idx,localCloInfo) ->
        EmitGetLocal cgbuf ilTy idx
        CommitGetStorageSequel cenv cgbuf eenv m typ localCloInfo storeSequel

    | StaticField (fspec, _, hasLiteralAttr, ilContainerTy, _, _, ilGetterMethRef, _, _) ->  
        // References to literals go directly to the field - no property is used
        if hasLiteralAttr then 
            EmitGetStaticField cgbuf ilTy fspec
        else
            CG.EmitInstr cgbuf (pop 0) (Push [ilTy])  (I_call(Normalcall, mkILMethSpecForMethRefInTy (ilGetterMethRef, ilContainerTy, []), None))
        CommitGetStorageSequel cenv cgbuf eenv m typ None storeSequel

    | StaticProperty (ilGetterMethSpec, _) -> 
        CG.EmitInstr cgbuf (pop 0) (Push [ilTy])  (I_call (Normalcall, ilGetterMethSpec, None))
        CommitGetStorageSequel cenv cgbuf eenv m typ None storeSequel

    | Method (topValInfo,vref,mspec,_,_,_) -> 
        // Get a toplevel value as a first-class value. 
        // We generate a lambda expression and that simply calls 
        // the toplevel method. However we optimize the case where we are 
        // immediately applying the value anyway (to insufficient arguments). 

        // First build a lambda expression for the saturated use of the toplevel value... 
        // REVIEW: we should NOT be doing this in the backend... 
        let expr,exprty = AdjustValForExpectedArity cenv.g m vref NormalValUse topValInfo

        // Then reduce out any arguments (i.e. apply the sequel immediately if we can...) 
        match storeSequel with 
        | None -> 
            GenLambda cenv cgbuf eenv false None expr Continue
        | Some (tyargs',args,m,sequel) -> 
            let specializedExpr = 
                if isNil args && isNil tyargs' then failwith ("non-lambda at use of method " + mspec.Name)
                MakeApplicationAndBetaReduce cenv.g (expr,exprty,[tyargs'],args,m)
            GenExpr cenv cgbuf eenv SPSuppress specializedExpr sequel

    | Null  ->   
        CG.EmitInstr cgbuf (pop 0) (Push [ilTy]) (AI_ldnull) 
        CommitGetStorageSequel cenv cgbuf eenv m typ None storeSequel

    | Arg i -> 
        CG.EmitInstr cgbuf (pop 0) (Push [ilTy]) (mkLdarg (uint16 i)) 
        CommitGetStorageSequel cenv cgbuf eenv m typ None storeSequel

    | Env (_,_,ilField,localCloInfo) -> 
        // Note: ldarg 0 is emitted in 'cu_erase' erasure of the ldenv instruction
        CG.EmitInstrs cgbuf (pop 0) (Push [ilTy]) [ mkLdarg0; mkNormalLdfld ilField ]
        CommitGetStorageSequel cenv cgbuf eenv m typ localCloInfo storeSequel

and GenGetLocalVals cenv cgbuf eenvouter m fvs = 
    List.iter (fun v -> GenGetLocalVal cenv cgbuf eenvouter m v None) fvs

and GenGetLocalVal cenv cgbuf eenv m (vspec:Val) fetchSequel =
    GenGetStorageAndSequel cenv cgbuf eenv m (vspec.Type, GenTypeOfVal cenv cgbuf.mgbuf eenv vspec) (StorageForVal m vspec eenv) fetchSequel

and GenGetLocalVRef cenv cgbuf eenv m (vref:ValRef) fetchSequel =
    GenGetStorageAndSequel cenv cgbuf eenv m (vref.Type, GenTypeOfVal cenv cgbuf.mgbuf eenv vref.Deref) (StorageForValRef m vref eenv) fetchSequel

and GenStoreVal cgbuf eenv m (vspec:Val) =
    GenSetStorage vspec.Range cgbuf (StorageForVal m vspec eenv)

//--------------------------------------------------------------------------
// Allocate locals for values
//-------------------------------------------------------------------------- 
 
and AllocLocal cenv cgbuf eenv compgen (v,ty,isFixed) (scopeMarks: Mark * Mark) = 
     // The debug range for the local
     let ranges = if compgen then [] else [(v,scopeMarks)]
     // Get an index for the local
     let j = 
        if cenv.opts.localOptimizationsAreOn 
        then cgbuf.ReallocLocal((fun i (_,ty',isFixed') -> not isFixed' && not isFixed && not (IntMap.mem i eenv.liveLocals) && (ty = ty')),ranges,ty,isFixed)
        else cgbuf.AllocLocal(ranges,ty,isFixed)
     j, { eenv with liveLocals =  IntMap.add j () eenv.liveLocals  }

and AllocLocalVal cenv cgbuf v eenv repr scopeMarks = 
    let repr,eenv = 
        let ty = v.Type
        if isUnitTy cenv.g ty && not v.IsMutable then  Null,eenv
        elif Option.isSome repr && IsNamedLocalTypeFuncVal cenv.g v (Option.get repr) then 
            (* known, named, non-escaping type functions *)
            let cloinfoGenerate eenv = 
                let eenvinner = 
                    {eenv with 
                         letBoundVars=(mkLocalValRef v)::eenv.letBoundVars}
                let cloinfo,_,_ = GetIlxClosureInfo cenv cgbuf.mgbuf v.Range true None eenvinner (Option.get repr)
                cloinfo
            
            let idx,eenv = AllocLocal cenv cgbuf eenv v.IsCompilerGenerated (v.CompiledName, cenv.g.ilg.typ_Object, false) scopeMarks
            Local (idx,Some(ref (NamedLocalIlxClosureInfoGenerator cloinfoGenerate))),eenv
        else
            (* normal local *)
            let idx,eenv = AllocLocal cenv cgbuf eenv v.IsCompilerGenerated (v.CompiledName, GenTypeOfVal cenv cgbuf.mgbuf eenv v, v.IsFixed) scopeMarks
            Local (idx,None),eenv
    let eenv = AddStorageForVal cenv.g (v,notlazy repr) eenv
    Some repr, eenv

and AllocStorageForBind cenv cgbuf scopeMarks eenv bind = 
    AllocStorageForBinds cenv cgbuf scopeMarks eenv [bind]

and AllocStorageForBinds cenv cgbuf scopeMarks eenv binds = 
    // phase 1 - decide representations - most are very simple. 
    let reps, eenv = List.mapFold (AllocValForBind cenv cgbuf scopeMarks) eenv binds 

    // Phase 2 - run the cloinfo generators for NamedLocalClosure values against the environment recording the 
    // representation choices. 
    reps |> List.iter (fun reprOpt -> 
       match reprOpt with 
       | Some repr -> 
           match repr with 
           | Local(_,Some g) 
           | Env(_,_,_,Some g) -> 
               match !g with 
               | NamedLocalIlxClosureInfoGenerator f -> g := NamedLocalIlxClosureInfoGenerated (f eenv) 
               | NamedLocalIlxClosureInfoGenerated _ -> ()
           | _ -> ()
       | _ -> ())

    eenv
   
and AllocValForBind cenv cgbuf (scopeMarks: Mark * Mark) eenv (TBind(v,repr,_)) =
    match v.ValReprInfo with 
    | None -> 
        AllocLocalVal cenv cgbuf v eenv (Some repr) scopeMarks
    | Some _ -> 
        None,AllocTopValWithinExpr cenv cgbuf eenv.cloc scopeMarks v eenv


and AllocTopValWithinExpr cenv cgbuf cloc scopeMarks v eenv =
    // decide whether to use a shadow local or not
    let useShadowLocal = 
        cenv.opts.generateDebugSymbols && 
        not cenv.opts.localOptimizationsAreOn &&
        not v.IsCompilerGenerated &&
        not v.IsMutable &&
        // Don't use shadow locals for things like functions which are not compiled as static values/properties
        IsCompiledAsStaticProperty cenv.g v

    let optShadowLocal,eenv = 
        if useShadowLocal then 
            let storageOpt, eenv = AllocLocalVal cenv cgbuf v eenv None scopeMarks 
            match storageOpt with 
            | None -> NoShadowLocal,eenv
            | Some storage -> ShadowLocal storage,eenv
            
        else 
            NoShadowLocal,eenv

    ComputeAndAddStorageForLocalTopVal (cenv.amap, cenv.g, cenv.intraAssemblyInfo, cenv.opts.isInteractive, optShadowLocal) cloc v eenv



//--------------------------------------------------------------------------
// Generate stack save/restore and assertions - pulled into letrec by alloc*
//-------------------------------------------------------------------------- 

/// Save the stack
/// - [gross] because IL flushes the stack at the exn. handler
/// - and     because IL requires empty stack following a forward br (jump).
and EmitSaveStack cenv cgbuf eenv m scopeMarks =
    let savedStack = (cgbuf.GetCurrentStack())
    let savedStackLocals,eenvinner = List.mapFold (fun eenv ty -> AllocLocal cenv cgbuf eenv true (ilxgenGlobalNng.FreshCompilerGeneratedName ("spill",m), ty, false) scopeMarks) eenv savedStack
    List.iter (EmitSetLocal cgbuf) savedStackLocals
    cgbuf.AssertEmptyStack()
    (savedStack,savedStackLocals),eenvinner (* need to return, it marks locals "live" *)

/// Restore the stack and load the result 
and EmitRestoreStack cgbuf (savedStack,savedStackLocals) =
    cgbuf.AssertEmptyStack()
    List.iter2 (EmitGetLocal cgbuf) (List.rev savedStack) (List.rev savedStackLocals)

//-------------------------------------------------------------------------
//GenAttr: custom attribute generation
//------------------------------------------------------------------------- 

and GenAttribArg cenv mgbuf eenv x (ilArgTy:ILType) = 
    let g = cenv.g

    match x,ilArgTy with 

    // Detect 'null' used for an array argument
    | Expr.Const(Const.Zero,_,_),ILType.Array  _ -> 
        ILAttribElem.Null

    // Detect standard constants 
    | Expr.Const(c,m,_),_ -> 
        let tynm = ilArgTy.TypeSpec.Name
        let isobj = (tynm = "System.Object")

        match c with 
        | Const.Bool b -> ILAttribElem.Bool b
        | Const.Int32 i when isobj || tynm = "System.Int32" ->  ILAttribElem.Int32 ( i)
        | Const.Int32 i when tynm = "System.SByte" ->  ILAttribElem.SByte (sbyte i)
        | Const.Int32 i when tynm = "System.Int16"  -> ILAttribElem.Int16 (int16 i)
        | Const.Int32 i when tynm = "System.Byte"  -> ILAttribElem.Byte (byte i)
        | Const.Int32 i when tynm = "System.UInt16" ->ILAttribElem.UInt16 (uint16 i)
        | Const.Int32 i when tynm = "System.UInt32" ->ILAttribElem.UInt32 (uint32 i)
        | Const.Int32 i when tynm = "System.UInt64" ->ILAttribElem.UInt64 (uint64 (int64 i)) 
        | Const.SByte  i  -> ILAttribElem.SByte i
        | Const.Int16  i  -> ILAttribElem.Int16 i
        | Const.Int32 i   -> ILAttribElem.Int32 i
        | Const.Int64 i   -> ILAttribElem.Int64 i  
        | Const.Byte i    -> ILAttribElem.Byte i
        | Const.UInt16 i  -> ILAttribElem.UInt16 i
        | Const.UInt32 i  -> ILAttribElem.UInt32 i
        | Const.UInt64 i  -> ILAttribElem.UInt64 i
        | Const.Double i   -> ILAttribElem.Double i
        | Const.Single i -> ILAttribElem.Single i
        | Const.Char i    -> ILAttribElem.Char i
        | Const.Zero when   isobj    -> ILAttribElem.Null
        | Const.Zero when   tynm = "System.String"   -> ILAttribElem.String None
        | Const.Zero when   tynm = "System.Type"   -> ILAttribElem.Type None
        | Const.String i  when isobj || tynm = "System.String" ->  ILAttribElem.String (Some i)
        | _ -> error (InternalError ( "The type '" + tynm + "' may not be used as a custom attribute value",m))

    // Detect '[| ... |]' nodes 
    | Expr.Op(TOp.Array,[elemTy],args,m),_ ->
        let ilElemTy = GenType cenv mgbuf m eenv.tyenv elemTy
        ILAttribElem.Array (ilElemTy, List.map (fun arg -> GenAttribArg cenv mgbuf eenv arg ilElemTy) args)

    // Detect 'typeof<ty>' calls  
    | TypeOfExpr g ty, _    ->
        ILAttribElem.Type (Some (GenType cenv mgbuf x.Range eenv.tyenv ty))

    // Detect 'typedefof<ty>' calls 
    | TypeDefOfExpr g ty, _    ->
        ILAttribElem.TypeRef (Some (GenType cenv mgbuf x.Range eenv.tyenv ty).TypeRef)    
    
    // Ignore upcasts 
    | Expr.Op(TOp.Coerce,_,[arg2],_),_ ->
        GenAttribArg cenv mgbuf eenv arg2 ilArgTy

    // Detect explicit enum values 
    | EnumExpr g arg1, _ ->
        GenAttribArg cenv mgbuf eenv arg1 ilArgTy
    

    // Detect bitwise or of attribute flags: one case of constant folding (a more general treatment is needed)
    
    | AttribBitwiseOrExpr g (arg1,arg2),_ ->
        let v1 = GenAttribArg cenv mgbuf eenv arg1 ilArgTy 
        let v2 = GenAttribArg cenv mgbuf eenv arg2 ilArgTy 
        match v1,v2 with 
        | ILAttribElem.SByte i1, ILAttribElem.SByte i2 -> ILAttribElem.SByte (i1 ||| i2) 
        | ILAttribElem.Int16 i1, ILAttribElem.Int16 i2-> ILAttribElem.Int16 (i1 ||| i2)
        | ILAttribElem.Int32 i1, ILAttribElem.Int32 i2-> ILAttribElem.Int32 (i1 ||| i2)
        | ILAttribElem.Int64 i1, ILAttribElem.Int64 i2-> ILAttribElem.Int64 (i1 ||| i2)
        | ILAttribElem.Byte i1, ILAttribElem.Byte i2-> ILAttribElem.Byte (i1 ||| i2)
        | ILAttribElem.UInt16 i1, ILAttribElem.UInt16 i2-> ILAttribElem.UInt16 (i1 ||| i2) 
        | ILAttribElem.UInt32 i1, ILAttribElem.UInt32 i2-> ILAttribElem.UInt32 (i1 ||| i2) 
        | ILAttribElem.UInt64 i1, ILAttribElem.UInt64 i2-> ILAttribElem.UInt64 (i1 ||| i2)
        |  _ -> error (InternalError ("invalid custom attribute value (not a valid constant): " + showL (exprL x),x.Range))

    // Other expressions are not valid custom attribute values
    | _ -> 
        error (InternalError ("invalid custom attribute value (not a constant): " + showL (exprL x),x.Range))


and GenAttr cenv mgbuf eenv (Attrib(_,k,args,props,_,_,_)) = 
    let g = cenv.g
    let props = 
        props |> List.map (fun (AttribNamedArg(s,ty,fld,AttribExpr(_,expr))) ->
            let m = expr.Range
            let ilTy = GenType cenv mgbuf m eenv.tyenv ty
            let cval = GenAttribArg cenv mgbuf eenv expr ilTy
            (s,ilTy,fld,cval))
    let mspec = 
        match k with 
        | ILAttrib(mref) -> mkILMethSpec(mref,AsObject,[],[]) 
        | FSAttrib(vref) -> 
             assert(vref.IsMember) 
             let mspec,_,_,_,_ = GetMethodSpecForMemberVal cenv.amap g (Option.get vref.MemberInfo) vref
             mspec
    let ilArgs = List.map2 (fun (AttribExpr(_,vexpr)) ty -> GenAttribArg cenv mgbuf eenv vexpr ty) args mspec.FormalArgTypes
    mkILCustomAttribMethRef g.ilg (mspec,ilArgs, props)
    
and GenAttrs cenv mgbuf eenv attrs = List.map (GenAttr cenv mgbuf eenv) attrs

and GenCompilationArgumentCountsAttr cenv (v:Val) =
    [ match v.ValReprInfo with 
      | Some(tvi) when v.IsMemberOrModuleBinding -> 
          let arities = if ValSpecIsCompiledAsInstance cenv.g v then List.tail tvi.AritiesOfArgs else tvi.AritiesOfArgs 
          if arities.Length > 1 then 
              yield mkCompilationArgumentCountsAttr cenv.g arities
      |  _ -> 
          () ]          

// Create a permission set for a list of security attributes   
and CreatePermissionSets cenv mgbuf eenv (securityAttributes : Attrib list) = 
    [for ((Attrib(tcref,_,actions,_,_,_,_)) as attr) in securityAttributes do
        let action = match actions with | [AttribInt32Arg act] -> act | _ -> failwith "internal error: unrecognized security action"
        let secaction = (List.assoc action (Lazy.force ILSecurityActionRevMap))
        let tref = tcref.CompiledRepresentationForNamedType
        let ilattr = GenAttr cenv mgbuf eenv attr
        let _, ilNamedArgs = 
            match TryDecodeILAttribute cenv.g tref (mkILCustomAttrs [ilattr]) with
            | Some(ae,na) -> ae, na
            | _ -> [],[]
        let setArgs = ilNamedArgs |> List.map (fun (n,ilt,_,ilae) -> (n,ilt,ilae))
        yield IL.mkPermissionSet cenv.g.ilg (secaction, [(tref, setArgs)])]

//--------------------------------------------------------------------------
// Generate the set of modules for an assembly, and the declarations in each module
//-------------------------------------------------------------------------- 

/// Generate a static class at the given cloc
and GenTypeDefForCompLoc (cenv, eenv, mgbuf: AssemblyBuilder, cloc, hidden, attribs, initTrigger, eliminateIfEmpty, addAtEnd)  = 
    let tref = TypeRefForCompLoc cloc
    let tdef = 
      mkILSimpleClass cenv.g.ilg
        (tref.Name, 
         ComputeTypeAccess tref hidden,
         emptyILMethods, 
         emptyILFields,
         emptyILTypeDefs,
         emptyILProperties,
         emptyILEvents,
         mkILCustomAttrs 
           (GenAttrs cenv mgbuf eenv attribs @
            (if List.contains tref.Name [TypeNameForImplicitMainMethod cloc; TypeNameForInitClass cloc; TypeNameForPrivateImplementationDetails cloc]  
             then [ ] 
             else [mkCompilationMappingAttr cenv.g (int SourceConstructFlags.Module)])),
         initTrigger)
    let tdef = { tdef with IsSealed=true; IsAbstract=true }
    mgbuf.AddTypeDef(tref, tdef, eliminateIfEmpty, addAtEnd, None)


and GenModuleExpr cenv cgbuf qname lazyInitInfo eenv x   = 
    let (ModuleOrNamespaceExprWithSig(mty,def,_)) = x 
    // REVIEW: the scopeMarks are used for any shadow locals we create for the module bindings 
    // We use one scope for all the bindings in the module, which makes them all appear with their "default" values
    // rather than incrementally as we step through the  initializations in the module. This is a little unfortunate 
    // but stems from the way we add module values all at once before we generate the module itself.
    LocalScope "module" cgbuf (fun scopeMarks ->
        let sigToImplRemapInfo = ComputeRemappingFromImplementationToSignature cenv.g def mty
        let eenv = AddSignatureRemapInfo "defs" sigToImplRemapInfo eenv
        let eenv = 
            // Allocate all the values, including any shadow locals for static fields
            let allocVal cloc v = AllocTopValWithinExpr cenv cgbuf cloc scopeMarks v
            AddBindingsForModuleDef allocVal eenv.cloc eenv def
        GenModuleDef cenv cgbuf qname lazyInitInfo eenv def)

and GenModuleDefs cenv cgbuf qname lazyInitInfo eenv  mdefs = 
    mdefs |> List.iter (GenModuleDef cenv cgbuf qname lazyInitInfo eenv) 
    
and GenModuleDef cenv (cgbuf:CodeGenBuffer) qname lazyInitInfo eenv  x = 
    match x with 
    | TMDefRec(_isRec,tycons,mbinds,m) -> 
        tycons |> List.iter (fun tc -> 
            if tc.IsExceptionDecl 
            then GenExnDef cenv cgbuf.mgbuf eenv m tc 
            else GenTypeDef cenv cgbuf.mgbuf lazyInitInfo eenv m tc)
        mbinds |> List.iter (GenModuleBinding cenv cgbuf qname lazyInitInfo eenv m) 

    | TMDefLet(bind,_) -> 
        GenBindings cenv cgbuf eenv [bind]

    | TMDefDo(e,_) -> 
        GenExpr cenv cgbuf eenv SPAlways e discard

    | TMAbstract(mexpr) -> 
        GenModuleExpr cenv cgbuf qname lazyInitInfo eenv mexpr

    | TMDefs(mdefs) -> 
        GenModuleDefs cenv cgbuf qname lazyInitInfo eenv  mdefs


// Generate a module binding
and GenModuleBinding cenv (cgbuf:CodeGenBuffer) (qname:QualifiedNameOfFile) lazyInitInfo eenv m x = 
  match x with 
  | ModuleOrNamespaceBinding.Binding bind -> 
    GenLetRecBinds cenv cgbuf eenv ([bind],m)
  | ModuleOrNamespaceBinding.Module (mspec, mdef) ->
    let hidden = IsHiddenTycon eenv.sigToImplRemapInfo mspec

    let eenvinner = 
        if mspec.IsNamespace then eenv else 
        {eenv with cloc = CompLocForFixedModule cenv.opts.fragName qname.Text mspec }

    // Create the class to hold the contents of this module.  No class needed if 
    // we're compiling it as a namespace. 
    //
    // Most module static fields go into the "InitClass" static class. 
    // However mutable static fields go into the class for the module itself. 
    // So this static class ends up with a .cctor if it has mutable fields. 
    //
    if not mspec.IsNamespace then 
        // The use of ILTypeInit.OnAny prevents the execution of the cctor before the 
        // "main" method in the case where the "main" method is implicit.
        let staticClassTrigger = (* if eenv.isFinalFile then *) ILTypeInit.OnAny (* else ILTypeInit.BeforeField *)

        GenTypeDefForCompLoc (cenv, eenvinner, cgbuf.mgbuf, eenvinner.cloc, hidden, mspec.Attribs, staticClassTrigger, false, (* atEnd= *) true)

    // Generate the declarations in the module and its initialization code 
    GenModuleDef cenv cgbuf qname lazyInitInfo eenvinner mdef
    
    // If the module has a .cctor for some mutable fields, we need to ensure that when 
    // those fields are "touched" the InitClass .cctor is forced. The InitClass .cctor will 
    // then fill in the value of the mutable fields.
    if not mspec.IsNamespace && (cgbuf.mgbuf.GetCurrentFields(TypeRefForCompLoc eenvinner.cloc) |> Seq.isEmpty |> not) then 
        GenForceWholeFileInitializationAsPartOfCCtor cenv cgbuf.mgbuf lazyInitInfo (TypeRefForCompLoc eenvinner.cloc) mspec.Range


/// Generate the namespace fragments in a single file
and GenTopImpl cenv mgbuf mainInfoOpt eenv (TImplFile(qname, _, mexpr, hasExplicitEntryPoint, isScript), optimizeDuringCodeGen)  =
    let eenv = {eenv with cloc = { eenv.cloc with clocTopImplQualifiedName = qname.Text } }

    cenv.optimizeDuringCodeGen <- optimizeDuringCodeGen

    // This is used to point the inner classes back to the startup module for initialization purposes 
    let isFinalFile = Option.isSome mainInfoOpt

    let initClassCompLoc = CompLocForInitClass eenv.cloc 
    let initClassTy = mkILTyForCompLoc initClassCompLoc 

    let initClassTrigger = (* if isFinalFile then *) ILTypeInit.OnAny (* else ILTypeInit.BeforeField *)
    
    let eenv = {eenv with cloc = initClassCompLoc
                          isFinalFile = isFinalFile
                          someTypeInThisAssembly = initClassTy } 
  
    // Create the class to hold the initialization code and static fields for this file.  
    //     internal static class $<StartupCode...> {}
    // Put it at the end since that gives an approximation of dependency order (to aid FSI.EXE's code generator - see FSharp 1.0 5548)
    GenTypeDefForCompLoc (cenv, eenv, mgbuf, initClassCompLoc, useHiddenInitCode, [], initClassTrigger, false, (*atEnd=*)true) 
    
    // lazyInitInfo is an accumulator of functions which add the forced initialization of the storage module to
    //    - mutable fields in public modules
    //    - static "let" bindings in types 
    // These functions only get executed/committed if we actually end up producing some code for the .cctor for the storage module.
    // The existence of .cctors adds costs to execution, so this is a half-sensible attempt to avoid adding them when possible. 
    let lazyInitInfo = new ResizeArray<ILFieldSpec -> ILInstr list -> ILInstr list -> unit>()

    // codegen .cctor/main for outer module
    let m = qname.Range
    let clocCcu = CompLocForCcu cenv.viewCcu
    
    // This method name is only used internally in ilxgen.fs to aid debugging
    let methodName = 
        match mainInfoOpt with 
        //   Library file 
        | None -> ".cctor" 
        //   Final file, explicit entry point 
        | Some _ when hasExplicitEntryPoint -> ".cctor"
        //   Final file, implicit entry point 
        | Some _ -> mainMethName 
        
    // topInstrs is ILInstr[] and contains the abstract IL for this file's top-level actions. topCode is the ILMethodBody for that same code.
    let topInstrs,topCode = 
        CodeGenMethod cenv mgbuf 
            (true,[],methodName,eenv,0,0,
             (fun cgbuf eenv -> 
                  GenModuleExpr cenv cgbuf qname lazyInitInfo eenv mexpr
                  CG.EmitInstr cgbuf (pop 0) Push0 I_ret),m)

    // The code generation for the initialization is now complete and the IL code is in topCode.
    // Make a .cctor and/or main method to contain the code.  This initializes all modules. 
    //   Library file (mainInfoOpt = None) : optional .cctor if topCode has initialization effect
    //   Final file, explicit entry point (mainInfoOpt = Some _, GetExplicitEntryPointInfo() = Some) : main + optional .cctor if topCode has initialization effect
    //   Final file, implicit entry point (mainInfoOpt = Some _, GetExplicitEntryPointInfo() = None) : main + initialize + optional .cctor calling initialize
    

    let doesSomething = CheckCodeDoesSomething topCode.Code

    // Make a FEEFEE instruction to mark hidden code regions
    // We expect the first instruction to be a sequence point when generating debug symbols
    let feefee, seqpt = 
        if topInstrs.Length > 1 then 
            match topInstrs.[0] with 
            | I_seqpoint sp as i -> [ FeeFeeInstr cenv sp.Document ], [ i ]
            | _ -> [], [] 
        else 
            [], []

    begin

        match mainInfoOpt with 

        // Final file in .EXE
        | Some mainInfo -> 

            // Generate an explicit main method. If necessary, make a class constructor as 
            // well for the bindings earlier in the file containing the entrypoint.  
            match mgbuf.GetExplicitEntryPointInfo() with

            // Final file, explicit entry point : place the code in a .cctor, and add code to main that forces the .cctor (if topCode has initialization effect).
            | Some tref ->           
                if doesSomething then
                    lazyInitInfo.Add (fun fspec feefee seqpt -> 
                        // This adds the explicit init of the .cctor to the explicit entrypoint main method
                        mgbuf.AddExplicitInitToSpecificMethodDef((fun md -> md.IsEntryPoint), tref, fspec, GenPossibleILSourceMarker cenv m, feefee, seqpt))

                    let cctorMethDef = mkILClassCtor (MethodBody.IL topCode) 
                    mgbuf.AddMethodDef(initClassTy.TypeRef,cctorMethDef)

            // Final file, implicit entry point. We generate no .cctor.
            //       void main@() { 
            //             <topCode> 
            //    }
            | None ->

                let ilAttrs = mkILCustomAttrs (GenAttrs cenv mgbuf eenv mainInfo)
                if not cenv.opts.isInteractive && not doesSomething then 
                    let errorM = m.EndRange
                    warning (Error(FSComp.SR.ilMainModuleEmpty(), errorM))

                // generate main@ 
                let ilMainMethodDef = 
                    let mdef = mkILNonGenericStaticMethod(mainMethName,ILMemberAccess.Public,[],mkILReturn ILType.Void, MethodBody.IL topCode) 
                    {mdef with IsEntryPoint= true; CustomAttrs = ilAttrs } 

                mgbuf.AddMethodDef(initClassTy.TypeRef,ilMainMethodDef)


        //   Library file : generate an optional .cctor if topCode has initialization effect
        | None -> 
            if doesSomething then 

                // Add the cctor 
                let cctorMethDef =  mkILClassCtor (MethodBody.IL topCode) 
                mgbuf.AddMethodDef(initClassTy.TypeRef,cctorMethDef)

    
    end
    
    // Commit the directed initializations
    if doesSomething then 
        // Create the field to act as the target for the forced initialization. 
        // Why do this for the final file?
        // There is no need to do this for a final file with an implicit entry point. For an explicit entry point in lazyInitInfo.
        let initFieldName = CompilerGeneratedName "init"
        let ilFieldDef = 
            mkILStaticField (initFieldName,cenv.g.ilg.typ_Int32, None, None, ComputeMemberAccess true)
            |> cenv.g.AddFieldNeverAttrs 
            |> cenv.g.AddFieldGeneratedAttrs 

        let fspec = mkILFieldSpecInTy (initClassTy, initFieldName, cenv. g.ilg.typ_Int32)
        CountStaticFieldDef()
        mgbuf.AddFieldDef(initClassTy.TypeRef,ilFieldDef) 

        // Run the imperative (yuck!) actions that force the generation 
        // of references to the cctor for nested modules etc. 
        lazyInitInfo |> Seq.iter (fun f -> f fspec feefee seqpt)

        if isScript && not(isFinalFile) then 
            mgbuf.AddScriptInitFieldSpec(fspec,m)    

    // Compute the ilxgenEnv after the generation of the module, i.e. the residue need to generate anything that
    // uses the constructs exported from this module.
    // We add the module type all over again. Note no shadow locals for static fields needed here since they are only relevant to the main/.cctor
    let eenvafter = 
        let allocVal = ComputeAndAddStorageForLocalTopVal (cenv.amap, cenv.g, cenv.intraAssemblyInfo, cenv.opts.isInteractive, NoShadowLocal) 
        AddBindingsForLocalModuleType allocVal  clocCcu eenv mexpr.Type

    eenvafter

and GenForceWholeFileInitializationAsPartOfCCtor cenv (mgbuf:AssemblyBuilder) (lazyInitInfo: ResizeArray<_>) tref m =
    // Authoring a .cctor with effects forces the cctor for the 'initialization' module by doing a dummy store & load of a field 
    // Doing both a store and load keeps FxCop happier because it thinks the field is useful 
    lazyInitInfo.Add (fun fspec feefee seqpt -> mgbuf.AddExplicitInitToSpecificMethodDef((fun md -> md.Name = ".cctor"), tref, fspec, GenPossibleILSourceMarker cenv m, feefee, seqpt)) 


/// Generate an Equals method.  
and GenEqualsOverrideCallingIComparable cenv (tcref:TyconRef, ilThisTy, _ilThatTy) =
    let mspec = mkILNonGenericInstanceMethSpecInTy (cenv.g.iltyp_IComparable, "CompareTo", [cenv.g.ilg.typ_Object], cenv.g.ilg.typ_Int32)
    
    mkILNonGenericVirtualMethod
        ("Equals",ILMemberAccess.Public,
         [mkILParamNamed ("obj",cenv.g.ilg.typ_Object)], 
         mkILReturn cenv.g.ilg.typ_Bool,
         mkMethodBody(true,[],2,
                         nonBranchingInstrsToCode
                            [ yield mkLdarg0
                              yield mkLdarg 1us 
                              if tcref.IsStructOrEnumTycon then 
                                  yield I_callconstraint ( Normalcall, ilThisTy,mspec,None)
                              else 
                                  yield I_callvirt ( Normalcall, mspec,None) 
                              yield mkLdcInt32 (0)
                              yield AI_ceq ], 
                         None))
    |> AddNonUserCompilerGeneratedAttribs cenv.g

and GenFieldInit m c =
    match c with 
    | ConstToILFieldInit fieldInit -> fieldInit
    | _ -> error(Error(FSComp.SR.ilTypeCannotBeUsedForLiteralField(),m))

and GenAbstractBinding cenv mgbuf eenv tref (vref:ValRef) =
    assert(vref.IsMember)
    let m = vref.Range
    let memberInfo = Option.get vref.MemberInfo
    let attribs = vref.Attribs
    let hasPreserveSigImplFlag,hasSynchronizedImplFlag,hasNoInliningFlag,hasAggressiveInliningImplFlag,attribs = ComputeMethodImplAttribs cenv vref.Deref attribs
    if memberInfo.MemberFlags.IsDispatchSlot && not memberInfo.IsImplemented then 
        let ilAttrs = 
            [ yield! GenAttrs cenv mgbuf eenv attribs 
              yield! GenCompilationArgumentCountsAttr cenv vref.Deref ]
        
        let mspec,ctps,mtps,argInfos,retInfo = GetMethodSpecForMemberVal cenv.amap cenv.g memberInfo vref 
        let eenvForMeth = EnvForTypars (ctps@mtps) eenv
        let ilMethTypars = GenGenericParams cenv mgbuf eenvForMeth mtps
        let ilReturn = GenReturnInfo cenv mgbuf eenvForMeth mspec.FormalReturnType retInfo
        let ilParams = GenParams cenv mgbuf eenvForMeth mspec argInfos None
        
        let compileAsInstance = ValRefIsCompiledAsInstanceMember cenv.g vref
        let mdef = mkILGenericVirtualMethod (vref.CompiledName,ILMemberAccess.Public,ilMethTypars,ilParams,ilReturn,MethodBody.Abstract)

        let mdef = fixupVirtualSlotFlags mdef
        let mdef = 
          {mdef with 
            IsPreserveSig=hasPreserveSigImplFlag
            IsSynchronized=hasSynchronizedImplFlag
            IsNoInline=hasNoInliningFlag
            IsAggressiveInline=hasAggressiveInliningImplFlag
            mdKind=match mdef.mdKind with 
                    | MethodKind.Virtual vinfo -> 
                        MethodKind.Virtual {vinfo with IsFinal=memberInfo.MemberFlags.IsFinal
                                                       IsAbstract=memberInfo.MemberFlags.IsDispatchSlot } 
                    | k -> k }
        
        match memberInfo.MemberFlags.MemberKind with 
        | MemberKind.ClassConstructor 
        | MemberKind.Constructor 
        | MemberKind.Member -> 
             let mdef = {mdef with CustomAttrs= mkILCustomAttrs ilAttrs }
             [mdef], [], []
        | MemberKind.PropertyGetSet -> error(Error(FSComp.SR.ilUnexpectedGetSetAnnotation(),m))
        | MemberKind.PropertySet | MemberKind.PropertyGet ->
             let v = vref.Deref
             let vtyp = ReturnTypeOfPropertyVal cenv.g v
             if CompileAsEvent cenv.g attribs then 
                   
                 let edef = GenEventForProperty cenv mgbuf eenvForMeth mspec v ilAttrs m vtyp 
                 [],[],[edef]
             else
                 let ilPropDef = 
                     let ilPropTy = GenType cenv mgbuf m eenvForMeth.tyenv vtyp
                     let ilArgTys = v |> ArgInfosOfPropertyVal cenv.g |> List.map fst |> GenTypes cenv mgbuf m eenvForMeth.tyenv
                     GenPropertyForMethodDef compileAsInstance tref mdef v memberInfo ilArgTys ilPropTy (mkILCustomAttrs ilAttrs) None
                 let mdef = mdef |> AddSpecialNameFlag
                 [mdef], [ilPropDef],[]

    else 
        [],[],[]

and GenTypeDef cenv mgbuf lazyInitInfo eenv m (tycon:Tycon) =
    let genToString ilThisTy = 
        [
        match (eenv.valsInScope.TryFind cenv.g.sprintf_vref.Deref,
               eenv.valsInScope.TryFind cenv.g.new_format_vref.Deref) with
        | Some(Lazy(Method(_,_,sprintfMethSpec,_,_,_))), Some(Lazy(Method(_,_,newFormatMethSpec,_,_,_))) ->
               // The type returned by the 'sprintf' call
               let funcTy = EraseClosures.mkILFuncTy cenv.g.ilxPubCloEnv ilThisTy cenv.g.ilg.typ_String
               // Give the instantiation of the printf format object, i.e. a Format`5 object compatible with StringFormat<ilThisTy>
               let newFormatMethSpec = mkILMethSpec(newFormatMethSpec.MethodRef,AsObject,
                                               [// 'T -> string'
                                               funcTy 
                                               // rest follow from 'StringFormat<T>'
                                               GenUnitTy cenv mgbuf eenv m  
                                               cenv.g.ilg.typ_String 
                                               cenv.g.ilg.typ_String 
                                               ilThisTy],[])
               // Instantiate with our own type
               let sprintfMethSpec = mkILMethSpec(sprintfMethSpec.MethodRef,AsObject,[],[funcTy])
               // Here's the body of the method. Call printf, then invoke the function it returns
               let callInstrs = EraseClosures.mkCallFunc cenv.g.ilxPubCloEnv (fun _ -> 0us) eenv.tyenv.Count Normalcall (Apps_app(ilThisTy, Apps_done cenv.g.ilg.typ_String))
               let ilMethodDef = mkILNonGenericVirtualMethod ("ToString",ILMemberAccess.Public,[],
                                           mkILReturn cenv.g.ilg.typ_String,
                                           mkMethodBody (true,[],2,nonBranchingInstrsToCode 
                                                   ([ // load the hardwired format string
                                                       yield I_ldstr "%+A"  
                                                       // make the printf format object
                                                       yield mkNormalNewobj newFormatMethSpec
                                                       // call sprintf
                                                       yield mkNormalCall sprintfMethSpec 
                                                       // call the function returned by sprintf
                                                       yield mkLdarg0 
                                                       if ilThisTy.Boxity = ILBoxity.AsValue then
                                                           yield mkNormalLdobj ilThisTy  ] @
                                                       callInstrs),
                                                   None))
               let mdef = { ilMethodDef with CustomAttrs = mkILCustomAttrs [ cenv.g.CompilerGeneratedAttribute ] }
               yield mdef
        | None,_ -> ()
        | _,None -> ()
        | _ -> ()]
    let tcref = mkLocalTyconRef tycon
    if tycon.IsTypeAbbrev then () else
    match tycon.TypeReprInfo with 
#if EXTENSIONTYPING
    | TProvidedNamespaceExtensionPoint _ -> ()
    | TProvidedTypeExtensionPoint _ -> ()
#endif
    | TNoRepr -> ()
    | TAsmRepr _ | TILObjectRepr _ | TMeasureableRepr _ -> () 
    | TFSharpObjectRepr _ | TRecdRepr _ | TUnionRepr _ -> 
        let eenvinner = ReplaceTyenv (TypeReprEnv.ForTycon tycon) eenv
        let thisTy = generalizedTyconRef tcref

        let ilThisTy      = GenType cenv mgbuf m eenvinner.tyenv thisTy
        let tref = ilThisTy.TypeRef
        let ilGenParams   = GenGenericParams cenv mgbuf eenvinner tycon.TyparsNoRange
        let ilIntfTys     = tycon.ImmediateInterfaceTypesOfFSharpTycon |> List.map (GenType cenv mgbuf m eenvinner.tyenv) 
        let ilTypeName    = tref.Name

        let hidden     = IsHiddenTycon eenv.sigToImplRemapInfo tycon
        let hiddenRepr = hidden || IsHiddenTyconRepr eenv.sigToImplRemapInfo tycon
        let access     = ComputeTypeAccess tref hidden

        // The implicit augmentation doesn't actually create CompareTo(object) or Object.Equals 
        // So we do it here. 
        //
        // Note you only have to implement 'System.IComparable' to customize structural comparison AND equality on F# types 
        // See also FinalTypeDefinitionChecksAtEndOfInferenceScope in tc.fs
        //      
        // Generate an Equals method implemented via IComparable if the type EXPLICITLY implements IComparable.
        // HOWEVER, if the type doesn't override Object.Equals already.  
        let augmentOverrideMethodDefs = 

              (if Option.isNone tycon.GeneratedCompareToValues &&
                  Option.isNone tycon.GeneratedHashAndEqualsValues &&
                  tycon.HasInterface cenv.g cenv.g.mk_IComparable_ty && 
                  not (tycon.HasOverride cenv.g "Equals" [cenv.g.obj_ty]) &&
                  not tycon.IsFSharpInterfaceTycon
               then 
                  [ GenEqualsOverrideCallingIComparable cenv (tcref,ilThisTy,ilThisTy) ] 
               else [])

        // Generate the interface slots and abstract slots.  
        let abstractMethodDefs,abstractPropDefs, abstractEventDefs = 
            if tycon.IsFSharpDelegateTycon then 
                [],[],[]
            else
                // sort by order of declaration
                // REVIEW: this should be based off tcaug_adhoc_list, which is in declaration order
                tycon.MembersOfFSharpTyconSorted
                |> List.sortWith (fun v1 v2 -> rangeOrder.Compare(v1.DefinitionRange,v2.DefinitionRange))
                |> List.map (GenAbstractBinding cenv mgbuf eenv tref)
                |> List.unzip3 
                |> mapTriple (List.concat, List.concat, List.concat)


        let abstractPropDefs = abstractPropDefs |> MergePropertyDefs m
        let isAbstract =  isAbstractTycon tycon

        // Generate all the method impls showing how various abstract slots and interface slots get implemented
        // REVIEW: no method impl generated for IStructuralHash or ICompare 
        let methodImpls = 
            [ for vref in tycon.MembersOfFSharpTyconByName |> NameMultiMap.range  do
                 assert(vref.IsMember)
                 let memberInfo = vref.MemberInfo.Value
                 if memberInfo.MemberFlags.IsOverrideOrExplicitImpl && not (CompileAsEvent cenv.g vref.Attribs) then 

                     for slotsig in memberInfo.ImplementedSlotSigs do

                         if isInterfaceTy cenv.g slotsig.ImplementedType then

                             match vref.ValReprInfo with 
                             | Some _ -> 

                                 let memberParentTypars,memberMethodTypars = 
                                     match PartitionValRefTypars cenv.g vref with
                                     | Some(_,memberParentTypars,memberMethodTypars,_,_) -> memberParentTypars,memberMethodTypars
                                     | None -> [],[]

                                 let useMethodImpl = true
                                 let eenvUnderTypars = EnvForTypars memberParentTypars eenv
                                 let _,methodImplGenerator = GenMethodImpl cenv mgbuf eenvUnderTypars (useMethodImpl,slotsig) m
                                 if useMethodImpl then
                                     yield methodImplGenerator (ilThisTy,memberMethodTypars)

                             | _ -> () ]
        
        // Try to add a DefaultMemberAttribute for the 'Item' property
        let defaultMemberAttrs = 
            // REVIEW: this should be based off tcaug_adhoc_list, which is in declaration order
            tycon.MembersOfFSharpTyconSorted
            |> List.tryPick (fun vref -> 
                let name = vref.DisplayName
                match vref.MemberInfo with 
                | None -> None
                | Some memberInfo -> 
                    match name, memberInfo.MemberFlags.MemberKind with 
                    | ("Item" | "op_IndexedLookup"), (MemberKind.PropertyGet  | MemberKind.PropertySet) when not (isNil (ArgInfosOfPropertyVal cenv.g vref.Deref)) ->
                        Some( mkILCustomAttribute cenv.g.ilg (cenv.g.FindSysILTypeRef "System.Reflection.DefaultMemberAttribute",[cenv.g.ilg.typ_String],[ILAttribElem.String(Some(name))],[]) ) 
                    | _ -> None)
            |> Option.toList

        let tyconRepr = tycon.TypeReprInfo

        // DebugDisplayAttribute gets copied to the subtypes generated as part of DU compilation
        let debugDisplayAttrs,normalAttrs = tycon.Attribs |> List.partition (IsMatchingFSharpAttribute cenv.g cenv.g.attrib_DebuggerDisplayAttribute)
        let securityAttrs,normalAttrs = normalAttrs |> List.partition (fun a -> IsSecurityAttribute cenv.g cenv.amap cenv.casApplied a m)
        let generateDebugDisplayAttribute = not cenv.g.compilingFslib && tycon.IsUnionTycon && isNil debugDisplayAttrs
        let generateDebugProxies = (not (tyconRefEq cenv.g tcref cenv.g.unit_tcr_canon) &&
                                    not (HasFSharpAttribute cenv.g cenv.g.attrib_DebuggerTypeProxyAttribute tycon.Attribs))

        let permissionSets = CreatePermissionSets cenv mgbuf eenv securityAttrs
        let secDecls = if securityAttrs.Length > 0 then (mkILSecurityDecls permissionSets) else (emptyILSecurityDecls)
        
        let ilDebugDisplayAttributes = 
            [ yield! GenAttrs cenv mgbuf eenv debugDisplayAttrs
              if generateDebugDisplayAttribute then 
                  yield cenv.g.mkDebuggerDisplayAttribute ("{" + debugDisplayMethodName + "(),nq}")  ]


        let ilCustomAttrs = 
          [ yield! defaultMemberAttrs 
            yield! normalAttrs 
                      |> List.filter (IsMatchingFSharpAttribute cenv.g cenv.g.attrib_StructLayoutAttribute >> not) 
                      |> GenAttrs cenv mgbuf eenv
            yield! ilDebugDisplayAttributes  ]

        let reprAccess = ComputeMemberAccess hiddenRepr


        let ilTypeDefKind = 
           match  tyconRepr with 
           | TFSharpObjectRepr o -> 
               match o.fsobjmodel_kind with 
               | TTyconClass      -> ILTypeDefKind.Class
               | TTyconStruct     -> ILTypeDefKind.ValueType
               | TTyconInterface  -> ILTypeDefKind.Interface
               | TTyconEnum       -> ILTypeDefKind.Enum 
               | TTyconDelegate _ -> ILTypeDefKind.Delegate 
           | TRecdRepr _ | TUnionRepr _ when tycon.IsStructOrEnumTycon -> ILTypeDefKind.ValueType
           | _ -> ILTypeDefKind.Class

        let requiresExtraField = 
            let isEmptyStruct = 
                (match ilTypeDefKind with ILTypeDefKind.ValueType -> true | _ -> false) &&
                // All structs are sequential by default 
                // Structs with no instance fields get size 1, pack 0
                tycon.AllFieldsAsList |> List.forall (fun f -> f.IsStatic)

            isEmptyStruct && cenv.opts.workAroundReflectionEmitBugs && not tycon.TyparsNoRange.IsEmpty
        
        // Compute a bunch of useful things for each field 
        let isCLIMutable = (TryFindFSharpBoolAttribute  cenv.g cenv.g.attrib_CLIMutableAttribute tycon.Attribs = Some true) 
        let fieldSummaries = 

             [ for fspec in tycon.AllFieldsAsList do

                   let useGenuineField = useGenuineField tycon fspec
                   
                   // The property (or genuine IL field) is hidden in these circumstances:  
                   //     - secret fields apart from "__value" fields for enums 
                   //     - the representation of the type is hidden 
                   //     - the F# field is hidden by a signature or private declaration 
                   let isPropHidden = 
                       ((fspec.IsCompilerGenerated && not tycon.IsEnumTycon) ||
                        hiddenRepr ||
                        IsHiddenRecdField eenv.sigToImplRemapInfo (tcref.MakeNestedRecdFieldRef fspec))
                   let ilType = GenType cenv mgbuf m eenvinner.tyenv fspec.FormalType
                   let ilFieldName = ComputeFieldName tycon fspec
                        
                   yield (useGenuineField, ilFieldName, fspec.IsMutable, fspec.IsStatic, fspec.PropertyAttribs, ilType, isPropHidden, fspec) ]
                    
        // Generate the IL fields 
        let ilFieldDefs = 
             [ for (useGenuineField,ilFieldName,isFSharpMutable,isStatic,_,ilPropType,isPropHidden,fspec) in fieldSummaries do

                  let ilFieldOffset = 
                     match TryFindFSharpAttribute cenv.g cenv.g.attrib_FieldOffsetAttribute fspec.FieldAttribs with
                     | Some (Attrib(_,_,[ AttribInt32Arg(fieldOffset) ],_,_,_,_))  -> 
                         Some fieldOffset
                     | Some (Attrib(_,_,_,_,_,_,m))  -> 
                         errorR(Error(FSComp.SR.ilFieldOffsetAttributeCouldNotBeDecoded(),m))
                         None
                     | _ -> 
                         None

                  let attribs = 
                      [ // If using a field then all the attributes go on the field
                        // See also FSharp 1.0 Bug 4727: once we start compiling them as real mutable fields, you should not be able to target both "property" for "val mutable" fields in classes

                        if useGenuineField then yield! fspec.PropertyAttribs 
                        yield! fspec.FieldAttribs ]

                            
                  let ilNotSerialized = HasFSharpAttributeOpt cenv.g cenv.g.attrib_NonSerializedAttribute attribs
                  
                  let fattribs = 
                      attribs
                      // Do not generate FieldOffset as a true CLI custom attribute, since it is implied by other corresponding CLI metadata 
                      |> List.filter (IsMatchingFSharpAttribute cenv.g cenv.g.attrib_FieldOffsetAttribute >> not) 
                      // Do not generate NonSerialized as a true CLI custom attribute, since it is implied by other corresponding CLI metadata 
                      |> List.filter (IsMatchingFSharpAttributeOpt cenv.g cenv.g.attrib_NonSerializedAttribute >> not) 

                  let ilFieldMarshal, fattribs = GenMarshal cenv fattribs

                  // The IL field is hidden if the property/field is hidden OR we're using a property AND the field is not mutable (because we can take the address of a mutable field). 
                  // Otherwise fields are always accessed via their property getters/setters 
                  let isFieldHidden = isPropHidden || (not useGenuineField && not isFSharpMutable)
                  
                  let extraAttribs = 
                     match tyconRepr with 
                     | TRecdRepr _ when not useGenuineField -> [ cenv.g.DebuggerBrowsableNeverAttribute ] // hide fields in records in debug display
                     | _ -> [] // don't hide fields in classes in debug display

                  yield
                      { Name          = ilFieldName
                        Type          = ilPropType
                        IsStatic      = isStatic
                        Access        = ComputeMemberAccess isFieldHidden
                        Data          = None 
                        LiteralValue  = Option.map (GenFieldInit m) fspec.LiteralValue
                        Offset        = ilFieldOffset
                        IsSpecialName = (ilFieldName="value__" && tycon.IsEnumTycon)
                        Marshal       = ilFieldMarshal
                        NotSerialized = ilNotSerialized 
                        IsInitOnly    = false  
                        IsLiteral     = fspec.LiteralValue.IsSome 
                        CustomAttrs   = mkILCustomAttrs (GenAttrs cenv mgbuf eenv fattribs @ extraAttribs) } 

               if requiresExtraField then 
                   yield mkILInstanceField("__dummy",cenv.g.ilg.typ_Int32,None,ILMemberAccess.Assembly) ]
         
        // Generate property definitions for the fields compiled as properties 
        let ilPropertyDefsForFields = 
             [ for (i, (useGenuineField,_,isFSharpMutable,isStatic,propAttribs,ilPropType,_,fspec)) in markup fieldSummaries do
                 if not useGenuineField then 
                     let ilCallingConv = if isStatic then ILCallingConv.Static else ILCallingConv.Instance
                     let ilPropName = fspec.Name
                     let ilHasSetter = isCLIMutable || isFSharpMutable
                     let ilFieldAttrs = GenAttrs cenv mgbuf eenv propAttribs @ [mkCompilationMappingAttrWithSeqNum cenv.g (int SourceConstructFlags.Field) i]
                     yield
                       { Name            = ilPropName
                         IsRTSpecialName = false
                         IsSpecialName   = false
                         SetMethod       = (if ilHasSetter then Some(mkILMethRef(tref,ilCallingConv,"set_" + ilPropName,0,[ilPropType],ILType.Void)) else None)
                         GetMethod       = Some(mkILMethRef(tref,ilCallingConv,"get_" + ilPropName,0,[],ilPropType))
                         CallingConv     = ilCallingConv.ThisConv
                         Type            = ilPropType          
                         Init            = None
                         Args            = []
                         CustomAttrs     = mkILCustomAttrs ilFieldAttrs } ] 
         
        let methodDefs = 
            [ // Generate property getter methods for those fields that have properties 
              for (useGenuineField,ilFieldName,_,isStatic,_,ilPropType,isPropHidden,fspec) in fieldSummaries do
                if not useGenuineField then 
                    let ilPropName = fspec.Name
                    let ilMethName = "get_" + ilPropName
                    let access = ComputeMemberAccess isPropHidden
                    yield mkLdfldMethodDef (ilMethName,access,isStatic,ilThisTy,ilFieldName,ilPropType) 

              // Generate property setter methods for the mutable fields 
              for (useGenuineField,ilFieldName,isFSharpMutable,isStatic,_,ilPropType,isPropHidden,fspec) in fieldSummaries do
                let ilHasSetter = (isCLIMutable || isFSharpMutable) && not useGenuineField 
                if ilHasSetter then 
                    let ilPropName = fspec.Name
                    let ilFieldSpec = mkILFieldSpecInTy(ilThisTy,ilFieldName,ilPropType)
                    let ilMethName = "set_" + ilPropName
                    let ilParams = [mkILParamNamed("value",ilPropType)]
                    let ilReturn = mkILReturn ILType.Void
                    let iLAccess = ComputeMemberAccess isPropHidden
                    let ilMethodDef = 
                         if isStatic then 
                             mkILNonGenericStaticMethod
                               (ilMethName,iLAccess,ilParams,ilReturn,
                                  mkMethodBody(true,[],2,nonBranchingInstrsToCode ([ mkLdarg0;mkNormalStsfld ilFieldSpec]),None))
                         else 
                             mkILNonGenericInstanceMethod
                               (ilMethName,iLAccess,ilParams,ilReturn,
                                  mkMethodBody(true,[],2,nonBranchingInstrsToCode ([ mkLdarg0;mkLdarg 1us;mkNormalStfld ilFieldSpec]),None))
                    yield ilMethodDef |> AddSpecialNameFlag 

              if generateDebugDisplayAttribute then 
                  let (|Lazy|) (x:Lazy<_>) = x.Force()
                  match (eenv.valsInScope.TryFind cenv.g.sprintf_vref.Deref,
                         eenv.valsInScope.TryFind cenv.g.new_format_vref.Deref) with
                  | Some(Lazy(Method(_,_,sprintfMethSpec,_,_,_))), Some(Lazy(Method(_,_,newFormatMethSpec,_,_,_))) ->
                      // The type returned by the 'sprintf' call
                      let funcTy = EraseClosures.mkILFuncTy cenv.g.ilxPubCloEnv ilThisTy cenv.g.ilg.typ_String
                      // Give the instantiation of the printf format object, i.e. a Format`5 object compatible with StringFormat<ilThisTy>
                      let newFormatMethSpec = mkILMethSpec(newFormatMethSpec.MethodRef,AsObject,
                                                      [// 'T -> string'
                                                       funcTy 
                                                       // rest follow from 'StringFormat<T>'
                                                       GenUnitTy cenv mgbuf eenv m  
                                                       cenv.g.ilg.typ_String 
                                                       cenv.g.ilg.typ_String 
                                                       cenv.g.ilg.typ_String],[])
                      // Instantiate with our own type
                      let sprintfMethSpec = mkILMethSpec(sprintfMethSpec.MethodRef,AsObject,[],[funcTy])
                      // Here's the body of the method. Call printf, then invoke the function it returns
                      let callInstrs = EraseClosures.mkCallFunc cenv.g.ilxPubCloEnv (fun _ -> 0us) eenv.tyenv.Count Normalcall (Apps_app(ilThisTy, Apps_done cenv.g.ilg.typ_String))
                      let ilMethodDef = mkILNonGenericInstanceMethod (debugDisplayMethodName,ILMemberAccess.Assembly,[],
                                                   mkILReturn cenv.g.ilg.typ_Object,
                                                   mkMethodBody 
                                                         (true,[],2,
                                                          nonBranchingInstrsToCode 
                                                            ([ // load the hardwired format string
                                                               yield I_ldstr "%+0.8A"  
                                                               // make the printf format object
                                                               yield mkNormalNewobj newFormatMethSpec
                                                               // call sprintf
                                                               yield mkNormalCall sprintfMethSpec 
                                                               // call the function returned by sprintf
                                                               yield mkLdarg0 
                                                               if ilThisTy.Boxity = ILBoxity.AsValue then
                                                                  yield mkNormalLdobj ilThisTy  ] @
                                                             callInstrs),
                                                          None))
                      yield ilMethodDef |> AddSpecialNameFlag |> AddNonUserCompilerGeneratedAttribs cenv.g
                  | None,_ ->
                      //printfn "sprintf not found"
                      ()
                  | _,None ->
                      //printfn "new formatnot found"
                      ()
                  | _ ->
                      //printfn "neither found, or non-method"
                      ()

              // Build record constructors and the funky methods that go with records and delegate types. 
              // Constructors and delegate methods have the same access as the representation 
              match tyconRepr with 
              | TRecdRepr _ when not (tycon.IsEnumTycon) ->
                 // No constructor for enum types 
                 // Otherwise find all the non-static, non zero-init fields and build a constructor 
                 let relevantFields = 
                     fieldSummaries 
                     |> List.filter (fun (_,_,_,isStatic,_,_,_,fspec) -> not isStatic && not fspec.IsZeroInit)

                 let fieldNamesAndTypes = 
                     relevantFields
                     |> List.map (fun (_,ilFieldName,_,_,_,ilPropType,_,fspec) -> (fspec.Name,ilFieldName,ilPropType))

                 let isStructRecord = tycon.IsStructRecordOrUnionTycon

                 // No type spec if the record is a value type
                 let spec = if isStructRecord then None else Some(cenv.g.ilg.typ_Object.TypeSpec)
                 let ilMethodDef = mkILSimpleStorageCtorWithParamNames(None, spec, ilThisTy, [], ChooseParamNames fieldNamesAndTypes, reprAccess)

                 yield ilMethodDef 
                 // FSharp 1.0 bug 1988: Explicitly setting the ComVisible(true)  attribute on an F# type causes an F# record to be emitted in a way that enables mutation for COM interop scenarios
                 // FSharp 3.0 feature: adding CLIMutable to a record type causes emit of default constructor, and all fields get property setters
                 // Records that are value types do not create a default constructor with CLIMutable or ComVisible
                 if not isStructRecord && (isCLIMutable || (TryFindFSharpBoolAttribute cenv.g cenv.g.attrib_ComVisibleAttribute tycon.Attribs = Some true)) then
                     yield mkILSimpleStorageCtor(None, Some cenv.g.ilg.typ_Object.TypeSpec, ilThisTy, [], [], reprAccess) 
                 
                 if not (tycon.HasMember cenv.g "ToString" []) then
                    yield! genToString ilThisTy
              | TFSharpObjectRepr r when tycon.IsFSharpDelegateTycon ->

                 // Build all the methods that go with a delegate type 
                 match r.fsobjmodel_kind with 
                 | TTyconDelegate ss ->
                     let p,r = 
                         // When "type delegateTy = delegate of unit -> returnTy",
                         // suppress the unit arg from delegate .Invoke vslot. 
                         let (TSlotSig(nm,typ,ctps,mtps,paraml,returnTy)) = ss
                         let paraml = 
                             match paraml with
                             | [[tsp]] when isUnitTy cenv.g tsp.Type -> [] (* suppress unit arg *)
                             | paraml -> paraml
<<<<<<< HEAD
                         GenActualSlotsig m cenv mgbuf eenvinner (TSlotSig(nm,typ,ctps,mtps,paraml,returnTy)) [] []
=======
                         GenActualSlotsig m cenv mgbuf eenvinner (TSlotSig(nm,typ,ctps,mtps,paraml,returnTy)) []
>>>>>>> a5904a3f
                     for ilMethodDef in mkILDelegateMethods cenv.g.ilg (cenv.g.iltyp_AsyncCallback, cenv.g.iltyp_IAsyncResult) (p,r) do
                        yield { ilMethodDef with Access=reprAccess }
                 | _ -> 
                     ()
              | TUnionRepr _ when not (tycon.HasMember cenv.g "ToString" []) -> 
                  yield! genToString ilThisTy
              | _ -> () ]
              
        let ilMethods = methodDefs @ augmentOverrideMethodDefs @ abstractMethodDefs
        let ilProperties = mkILProperties (ilPropertyDefsForFields @ abstractPropDefs)
        let ilEvents = mkILEvents abstractEventDefs
        let ilFields = mkILFields ilFieldDefs
        
        let tdef, tdefDiscards = 
           let isSerializable = (TryFindFSharpBoolAttribute cenv.g cenv.g.attrib_AutoSerializableAttribute tycon.Attribs <> Some(false)) 
                             && cenv.g.attrib_SerializableAttribute.IsSome
                                       
           match tycon.TypeReprInfo with 
           | TILObjectRepr _ ->
               let td = tycon.ILTyconRawMetadata
               {td with Access = access
                        CustomAttrs = mkILCustomAttrs ilCustomAttrs
                        GenericParams = ilGenParams }, None

           | TRecdRepr _ | TFSharpObjectRepr _ as tyconRepr  ->
               let super = superOfTycon cenv.g tycon
               let ilBaseTy = GenType cenv mgbuf m eenvinner.tyenv super
               
               // Build a basic type definition 
               let isObjectType = (match tyconRepr with TFSharpObjectRepr _ -> true | _ -> false)
               let ilAttrs = 
                   ilCustomAttrs @ 
                   [mkCompilationMappingAttr cenv.g
                       (int (if isObjectType
                             then SourceConstructFlags.ObjectType
                             elif hiddenRepr then SourceConstructFlags.RecordType ||| SourceConstructFlags.NonPublicRepresentation
                             else SourceConstructFlags.RecordType)) ]
                                
               // For now, generic types always use ILTypeInit.BeforeField. This is because 
               // there appear to be some cases where ILTypeInit.OnAny causes problems for 
               // the .NET CLR when used in conjunction with generic classes in cross-DLL
               // and NGEN scenarios. 
               //
               // We don't apply this rule to the final file. This is because ALL classes with .cctors in
               // the final file (which may in turn trigger the .cctor for the .EXE itself, which 
               // in turn calls the main() method) must have deterministic initialization 
               // that is not triggered prior to execution of the main() method.
               // If this property doesn't hold then the .cctor can end up running 
               // before the main method even starts.
               let typeDefTrigger = 
                   if eenv.isFinalFile || tycon.TyparsNoRange.IsEmpty then 
                       ILTypeInit.OnAny 
                   else 
                       ILTypeInit.BeforeField

               let tdef = mkILGenericClass (ilTypeName, access, ilGenParams, ilBaseTy, ilIntfTys, 
                                            mkILMethods ilMethods, ilFields, emptyILTypeDefs, ilProperties, ilEvents, mkILCustomAttrs ilAttrs, 
                                            typeDefTrigger)

               // Set some the extra entries in the definition 
               let isTheSealedAttribute = tyconRefEq cenv.g tcref cenv.g.attrib_SealedAttribute.TyconRef

               let tdef = { tdef with  IsSealed = isSealedTy cenv.g thisTy || isTheSealedAttribute
                                       IsSerializable = isSerializable
                                       MethodImpls=mkILMethodImpls methodImpls 
                                       IsAbstract=isAbstract
                                       IsComInterop=isComInteropTy cenv.g thisTy }

               let tdLayout,tdEncoding = 
                    match TryFindFSharpAttribute cenv.g cenv.g.attrib_StructLayoutAttribute tycon.Attribs with
                    | Some (Attrib(_,_,[ AttribInt32Arg(layoutKind) ],namedArgs,_,_,_))  -> 
                        let decoder = AttributeDecoder namedArgs
                        let ilPack = decoder.FindInt32 "Pack" 0x0
                        let ilSize = decoder.FindInt32 "Size" 0x0
                        let tdEncoding = 
                            match (decoder.FindInt32 "CharSet" 0x0) with
                            (* enumeration values for System.Runtime.InteropServices.CharSet taken from mscorlib.il *)
                            | 0x03 -> ILDefaultPInvokeEncoding.Unicode
                            | 0x04 -> ILDefaultPInvokeEncoding.Auto
                            | _ -> ILDefaultPInvokeEncoding.Ansi
                        let layoutInfo = 
                            if ilPack = 0x0 && ilSize = 0x0 
                            then { Size=None; Pack=None } 
                            else { Size = Some ilSize; Pack = Some (uint16 ilPack) }
                        let tdLayout = 
                          match layoutKind with
                          (* enumeration values for System.Runtime.InteropServices.LayoutKind taken from mscorlib.il *)
                          | 0x0 -> ILTypeDefLayout.Sequential layoutInfo
                          | 0x2 -> ILTypeDefLayout.Explicit layoutInfo
                          | _ -> ILTypeDefLayout.Auto
                        tdLayout,tdEncoding
                    | Some (Attrib(_,_,_,_,_,_,m))  -> 
                        errorR(Error(FSComp.SR.ilStructLayoutAttributeCouldNotBeDecoded(),m))
                        ILTypeDefLayout.Auto, ILDefaultPInvokeEncoding.Ansi

                    | _ when (match ilTypeDefKind with ILTypeDefKind.ValueType -> true | _ -> false) ->
                        
                        // All structs are sequential by default 
                        // Structs with no instance fields get size 1, pack 0
                        if tycon.AllFieldsAsList |> List.exists (fun f -> not f.IsStatic) ||
                            // Reflection emit doesn't let us emit 'pack' and 'size' for generic structs.
                            // In that case we generate a dummy field instead
                           (cenv.opts.workAroundReflectionEmitBugs && not tycon.TyparsNoRange.IsEmpty) 
                           then 
                            ILTypeDefLayout.Sequential { Size=None; Pack=None }, ILDefaultPInvokeEncoding.Ansi 
                        else
                            ILTypeDefLayout.Sequential { Size=Some 1; Pack=Some 0us }, ILDefaultPInvokeEncoding.Ansi 
                        
                    | _ -> 
                        ILTypeDefLayout.Auto, ILDefaultPInvokeEncoding.Ansi
               
               // if the type's layout is Explicit, ensure that each field has a valid offset
               let validateExplicit fdef =
                    match fdef.Offset with
                    // Remove field suffix "@" for pretty printing
                    | None -> errorR(Error(FSComp.SR.ilFieldDoesNotHaveValidOffsetForStructureLayout(tdef.Name, fdef.Name.Replace("@","")), (trimRangeToLine m)))
                    | _ -> ()
               
               // if the type's layout is Sequential, no offsets should be applied
               let validateSequential fdef =
                    match fdef.Offset with
                    | Some _ -> errorR(Error(FSComp.SR.ilFieldHasOffsetForSequentialLayout(), (trimRangeToLine m)))
                    | _ -> ()
                    
               match tdLayout with
               | ILTypeDefLayout.Explicit(_) -> List.iter validateExplicit ilFieldDefs
               | ILTypeDefLayout.Sequential(_) -> List.iter validateSequential ilFieldDefs                     
               | _ -> ()
               
               let tdef = { tdef with tdKind =  ilTypeDefKind; Layout=tdLayout; Encoding=tdEncoding }
               let tdef = match ilTypeDefKind with ILTypeDefKind.Interface -> { tdef with Extends = None; IsAbstract=true } | _ -> tdef
               tdef, None

           | TUnionRepr _ -> 
               let alternatives = 
                   tycon.UnionCasesArray |> Array.mapi (fun i ucspec -> 
                       { altName=ucspec.CompiledName
                         altFields=GenUnionCaseRef cenv.amap m eenvinner.tyenv i ucspec.RecdFieldsArray
                         altCustomAttrs= mkILCustomAttrs (GenAttrs cenv mgbuf eenv ucspec.Attribs @ [mkCompilationMappingAttrWithSeqNum cenv.g (int SourceConstructFlags.UnionCase) i]) })
               let cuinfo =
                  { cudReprAccess=reprAccess
                    cudNullPermitted=IsUnionTypeWithNullAsTrueValue cenv.g tycon
                    cudHelpersAccess=reprAccess
                    cudHasHelpers=ComputeUnionHasHelpers cenv.g tcref
                    cudDebugProxies= generateDebugProxies
                    cudDebugDisplayAttributes= ilDebugDisplayAttributes
                    cudAlternatives= alternatives
                    cudWhere = None}

               let layout = 
                   if isStructTy cenv.g thisTy then 
                       if (match ilTypeDefKind with ILTypeDefKind.ValueType -> true | _ -> false) then
                           // Structs with no instance fields get size 1, pack 0
                           ILTypeDefLayout.Sequential { Size=Some 1; Pack=Some 0us }
                       else
                           ILTypeDefLayout.Sequential { Size=None; Pack=None } 
                   else 
                       ILTypeDefLayout.Auto

               let tdef = 
                   { Name = ilTypeName
                     Layout =  layout
                     Access = access
                     GenericParams = ilGenParams
                     CustomAttrs = 
                         mkILCustomAttrs (ilCustomAttrs @ 
                                          [mkCompilationMappingAttr cenv.g
                                              (int (if hiddenRepr
                                                    then SourceConstructFlags.SumType ||| SourceConstructFlags.NonPublicRepresentation 
                                                    else SourceConstructFlags.SumType)) ])
                     InitSemantics=ILTypeInit.BeforeField      
                     IsSealed=true
                     IsAbstract=false
                     tdKind= (if tycon.IsStructOrEnumTycon then ILTypeDefKind.ValueType else ILTypeDefKind.Class)
                     Fields = ilFields
                     Events= ilEvents
                     Properties = ilProperties
                     Methods= mkILMethods ilMethods 
                     MethodImpls= mkILMethodImpls methodImpls 
                     IsComInterop=false    
                     IsSerializable= isSerializable 
                     IsSpecialName= false
                     NestedTypes=emptyILTypeDefs
                     Encoding= ILDefaultPInvokeEncoding.Auto
                     Implements = ilIntfTys
                     Extends= Some (if tycon.IsStructOrEnumTycon then cenv.g.iltyp_ValueType else cenv.g.ilg.typ_Object)
                     SecurityDecls= emptyILSecurityDecls
                     HasSecurity=false }
               let tdef2 = cenv.g.eraseClassUnionDef tref tdef cuinfo
   
               // Discard the user-supplied (i.e. prim-type.fs) implementations of the get_Empty, get_IsEmpty, get_Value and get_None and Some methods. 
               // This is because we will replace their implementations by ones that load the unique 
               // private static field for lists etc.
               // 
               // Also discard the F#-compiler supplied implementation of the Empty, IsEmpty, Value and None properties.
               let tdefDiscards = 
                  Some ((fun (md: ILMethodDef) ->
                            (cuinfo.cudHasHelpers = SpecialFSharpListHelpers && (md.Name = "get_Empty" || md.Name = "Cons" || md.Name = "get_IsEmpty")) ||
                            (cuinfo.cudHasHelpers = SpecialFSharpOptionHelpers && (md.Name = "get_Value" || md.Name = "get_None" || md.Name = "Some"))),
    
                        (fun (pd: ILPropertyDef) ->
                            (cuinfo.cudHasHelpers = SpecialFSharpListHelpers && (pd.Name = "Empty"  || pd.Name = "IsEmpty"  )) ||
                            (cuinfo.cudHasHelpers = SpecialFSharpOptionHelpers && (pd.Name = "Value" || pd.Name = "None"))))

               tdef2, tdefDiscards

           | _ -> failwith "??"

        let tdef = {tdef with SecurityDecls= secDecls; HasSecurity=securityAttrs.Length > 0}
        mgbuf.AddTypeDef(tref, tdef, false, false, tdefDiscards)

        // If a non-generic type is written with "static let" and "static do" (i.e. it has a ".cctor")
        // then the code for the .cctor is placed into .cctor for the backing static class for the file.
        // It is not placed in its own .cctor as there is no feasible way for this to be given a coherent 
        // order in the sequential initialization of the file.
        //
        // In this case, the .cctor for this type must force the .cctor of the backing static class for the file.
        if tycon.TyparsNoRange.IsEmpty && tycon.MembersOfFSharpTyconSorted |> List.exists (fun vref -> vref.Deref.IsClassConstructor) then
          GenForceWholeFileInitializationAsPartOfCCtor cenv mgbuf lazyInitInfo tref m


        
/// Generate the type for an F# exception declaration. 
and GenExnDef cenv mgbuf eenv m (exnc:Tycon) =
    let exncref  = mkLocalEntityRef exnc
    match exnc.ExceptionInfo with 
    | TExnAbbrevRepr _ | TExnAsmRepr _ | TExnNone -> ()
    | TExnFresh _ ->
        let ilThisTy = GenExnType cenv.amap m eenv.tyenv exncref
        let tref = ilThisTy.TypeRef
        let isHidden = IsHiddenTycon eenv.sigToImplRemapInfo exnc
        let access = ComputeTypeAccess tref isHidden
        let reprAccess = ComputeMemberAccess isHidden
        let fspecs = exnc.TrueInstanceFieldsAsList 

        let ilMethodDefsForProperties,ilFieldDefs,ilPropertyDefs,fieldNamesAndTypes = 
            [ for i,fld in markup fspecs do 
               let ilPropName = fld.Name
               let ilPropType = GenType cenv mgbuf m eenv.tyenv fld.FormalType
               let ilMethName = "get_" + fld.Name
               let ilFieldName = ComputeFieldName exnc fld 
               let ilMethodDef = mkLdfldMethodDef (ilMethName,reprAccess,false,ilThisTy,ilFieldName,ilPropType)
               let ilFieldDef = IL.mkILInstanceField(ilFieldName,ilPropType, None, ILMemberAccess.Assembly)
               let ilPropDef = 
                     { Name=ilPropName
                       IsRTSpecialName=false
                       IsSpecialName=false
                       SetMethod=None
                       GetMethod=Some(mkILMethRef(tref,ILCallingConv.Instance,ilMethName,0,[],ilPropType))
                       CallingConv=ILThisConvention.Instance
                       Type=ilPropType          
                       Init=None
                       Args = []
                       CustomAttrs=mkILCustomAttrs (GenAttrs cenv mgbuf eenv fld.PropertyAttribs @ [mkCompilationMappingAttrWithSeqNum cenv.g (int SourceConstructFlags.Field) i]) }
               yield (ilMethodDef,ilFieldDef,ilPropDef,(ilPropName,ilFieldName,ilPropType)) ] 
             |> List.unzip4

        let ilCtorDef = 
            mkILSimpleStorageCtorWithParamNames(None, Some cenv.g.iltyp_Exception.TypeSpec, ilThisTy, [], ChooseParamNames fieldNamesAndTypes, reprAccess) 

        // In compiled code, all exception types get a parameterless constructor for use with XML serialization
        // This does default-initialization of all fields
        let ilCtorDefNoArgs = 
            if not (isNil fieldNamesAndTypes) then 
                [ mkILSimpleStorageCtor(None, Some cenv.g.iltyp_Exception.TypeSpec, ilThisTy, [], [], reprAccess) ]
            else
                []

        
        let serializationRelatedMembers =
            // do not emit serialization related members if target framework lacks SerializableAttribute or SerializationInfo
          match cenv.g.attrib_SerializableAttribute, cenv.g.iltyp_SerializationInfo, cenv.g.iltyp_StreamingContext with 
          | Some _,  Some serializationInfoType, Some streamingContextType -> 
            let ilCtorDefForSerialziation = 
                mkILCtor(ILMemberAccess.Family,
                        [mkILParamNamed("info", serializationInfoType);mkILParamNamed("context",streamingContextType)],
                        mkMethodBody
                          (false,[],8,
                           nonBranchingInstrsToCode
                              [ mkLdarg0 
                                mkLdarg 1us
                                mkLdarg 2us
                                mkNormalCall (mkILCtorMethSpecForTy (cenv.g.iltyp_Exception,[serializationInfoType; streamingContextType])) ]
                           ,None))
                
//#if BE_SECURITY_TRANSPARENT
            [ilCtorDefForSerialziation]
//#else
(*
            let getObjectDataMethodForSerialization = 
            
                let ilMethodDef = 
                    mkILNonGenericVirtualMethod
                        ("GetObjectData",ILMemberAccess.Public,
                         [mkILParamNamed ("info", serializationInfoType);mkILParamNamed("context",cenv.g.iltyp_StreamingContext)], 
                         mkILReturn ILType.Void,
                         (let code = 
                            nonBranchingInstrsToCode
                              [ mkLdarg0 
                                mkLdarg 1us
                                mkLdarg 2us
                                mkNormalCall (mkILNonGenericInstanceMethSpecInTy (cenv.g.iltyp_Exception, "GetObjectData", [serializationInfoType; cenv.g.iltyp_StreamingContext], ILType.Void))
                              ]
                          mkMethodBody(true,[],8,code,None)))
                // Here we must encode: [SecurityPermission(SecurityAction.Demand, SerializationFormatter = true)]
                // In ILDASM this is: .permissionset demand = {[mscorlib]System.Security.Permissions.SecurityPermissionAttribute = {property bool 'SerializationFormatter' = bool(true)}}
                match cenv.g.tref_SecurityPermissionAttribute with
                | None -> ilMethodDef
                | Some securityPermissionAttributeType ->
                    { ilMethodDef with 
                           SecurityDecls=mkILSecurityDecls [ IL.mkPermissionSet cenv.g.ilg (ILSecurityAction.Demand,[(securityPermissionAttributeType, [("SerializationFormatter",cenv.g.ilg.typ_Bool, ILAttribElem.Bool(true))])])]
                           HasSecurity=true }
            [ilCtorDefForSerialziation; getObjectDataMethodForSerialization]
*)
//#endif                
          | _ -> []

        let ilTypeName = tref.Name
        
        let interfaces =  exnc.ImmediateInterfaceTypesOfFSharpTycon |> List.map (GenType cenv mgbuf m eenv.tyenv) 
        let tdef = 
          mkILGenericClass
            (ilTypeName,access,[],cenv.g.iltyp_Exception, 
             interfaces,  
             mkILMethods ([ilCtorDef] @ ilCtorDefNoArgs @ serializationRelatedMembers @ ilMethodDefsForProperties),
             mkILFields ilFieldDefs,
             emptyILTypeDefs, 
             mkILProperties ilPropertyDefs,
             emptyILEvents,
             mkILCustomAttrs [mkCompilationMappingAttr cenv.g (int SourceConstructFlags.Exception)],
             ILTypeInit.BeforeField)
        let tdef = { tdef with IsSerializable = cenv.g.attrib_SerializableAttribute.IsSome }
        mgbuf.AddTypeDef(tref, tdef, false, false, None)


let CodegenAssembly cenv eenv mgbuf fileImpls = 
    if not (isNil fileImpls) then 
      let a,b = List.frontAndBack fileImpls
      let eenv = List.fold (GenTopImpl cenv mgbuf None) eenv a
      let eenv = GenTopImpl cenv mgbuf cenv.opts.mainMethodInfo eenv b

      // Some constructs generate residue types and bindings.  Generate these now.  They don't result in any
      // top-level initialization code.
      begin 
          let extraBindings = mgbuf.GrabExtraBindingsToGenerate()
          //printfn "#extraBindings = %d" extraBindings.Length
          if extraBindings.Length > 0 then 
              let mexpr = TMDefs [ for b in extraBindings -> TMDefLet(b,range0) ]
              let _emptyTopInstrs,_emptyTopCode = 
                 CodeGenMethod cenv mgbuf (true,[],"unused",eenv,0,0, (fun cgbuf eenv -> 
                     let lazyInitInfo = ResizeArray()
                     let qname = QualifiedNameOfFile(mkSynId range0 "unused")
                     LocalScope "module" cgbuf (fun scopeMarks ->
                        let eenv = AddBindingsForModuleDef (fun cloc v -> AllocTopValWithinExpr cenv cgbuf cloc scopeMarks v) eenv.cloc eenv mexpr
                        GenModuleDef cenv cgbuf qname lazyInitInfo eenv mexpr)),range0)
              //printfn "#_emptyTopInstrs = %d" _emptyTopInstrs.Length
              ()
      end

      mgbuf.AddInitializeScriptsInOrderToEntryPoint()

//-------------------------------------------------------------------------
// When generating a module we just write into mutable 
// structures representing the contents of the module. 
//------------------------------------------------------------------------- 

let GetEmptyIlxGenEnv (ilg : ILGlobals) ccu = 
    let thisCompLoc = CompLocForCcu ccu
    { tyenv=TypeReprEnv.Empty
      cloc = thisCompLoc
      valsInScope=ValMap<_>.Empty 
      someTypeInThisAssembly=ilg.typ_Object (* dummy value *)
      isFinalFile = false
      letBoundVars=[]
      liveLocals=IntMap.empty()
      innerVals = []
      sigToImplRemapInfo = [] (* "module remap info" *)
      withinSEH = false }

type IlxGenResults = 
    { ilTypeDefs: ILTypeDef list
      ilAssemAttrs : ILAttribute list
      ilNetModuleAttrs: ILAttribute list
      topAssemblyAttrs : Attribs
      permissionSets : ILPermission list
      quotationResourceInfo: (ILTypeRef list * byte[]) list }


let GenerateCode (cenv, eenv, TypedAssemblyAfterOptimization fileImpls, assemAttribs, moduleAttribs) =

    use unwindBuildPhase = PushThreadBuildPhaseUntilUnwind BuildPhase.IlxGen

    // Generate the implementations into the mgbuf 
    let mgbuf = new AssemblyBuilder(cenv)
    let eenv = { eenv with cloc = CompLocForFragment cenv.opts.fragName cenv.viewCcu }
    
    // Generate the PrivateImplementationDetails type
    GenTypeDefForCompLoc (cenv, eenv, mgbuf, CompLocForPrivateImplementationDetails eenv.cloc, useHiddenInitCode, [], ILTypeInit.BeforeField, true, (* atEnd= *) true)

    // Generate the whole assembly
    CodegenAssembly cenv eenv mgbuf fileImpls

    let ilAssemAttrs = GenAttrs cenv mgbuf eenv assemAttribs
    
    let tdefs,reflectedDefinitions = mgbuf.Close()


    // Generate the quotations
    let quotationResourceInfo = 
        match reflectedDefinitions with 
        | [] -> []
        | _ -> 
            let qscope = QuotationTranslator.QuotationGenerationScope.Create (cenv.g, cenv.amap, cenv.viewCcu, QuotationTranslator.IsReflectedDefinition.Yes)
            let defns = 
              reflectedDefinitions |> List.choose (fun ((methName, v),e) -> 
                    try 
                      let ety = tyOfExpr cenv.g e
                      let tps,taue,_ = 
                        match e with 
                        | Expr.TyLambda (_,tps,b,_,_) -> tps,b,applyForallTy cenv.g ety (List.map mkTyparTy tps)
                        | _ -> [],e,ety
                      let env = QuotationTranslator.QuotationTranslationEnv.Empty.BindTypars tps
                      let astExpr = QuotationTranslator.ConvExprPublic qscope env taue
                      let mbaseR = QuotationTranslator.ConvMethodBase qscope env (methName, v)
                      
                      Some(mbaseR,astExpr) 
                    with 
                    | QuotationTranslator.InvalidQuotedTerm e -> warning(e); None)

            let referencedTypeDefs, freeTypes, spliceArgExprs = qscope.Close()

            for (_freeType, m) in freeTypes do 
                error(InternalError("A free type variable was detected in a reflected definition",m))

            for (_spliceArgExpr, m) in spliceArgExprs do 
                error(Error(FSComp.SR.ilReflectedDefinitionsCannotUseSliceOperator(),m))

            let defnsResourceBytes = defns |> QuotationPickler.PickleDefns

            [ (referencedTypeDefs, defnsResourceBytes) ]

    let ilNetModuleAttrs = GenAttrs cenv mgbuf eenv moduleAttribs

    let casApplied = new Dictionary<Stamp, bool>()
    let securityAttrs, topAssemblyAttrs = assemAttribs |> List.partition (fun a -> TypeChecker.IsSecurityAttribute cenv.g cenv.amap casApplied a rangeStartup)
    // remove any security attributes from the top-level assembly attribute list
    let permissionSets = CreatePermissionSets cenv mgbuf eenv securityAttrs

    { ilTypeDefs= tdefs
      ilAssemAttrs = ilAssemAttrs
      ilNetModuleAttrs = ilNetModuleAttrs
      topAssemblyAttrs = topAssemblyAttrs
      permissionSets = permissionSets
      quotationResourceInfo = quotationResourceInfo }
    

//-------------------------------------------------------------------------
// For printing values in fsi we want to lookup the value of given vrefs.
// The storage in the eenv says if the vref is stored in a static field.
// If we know how/where the field was generated, then we can lookup via reflection.
//------------------------------------------------------------------------- 

open System
open System.Reflection

/// The lookup* functions are the conversions available from ilreflect.
type ExecutionContext =
    { LookupFieldRef : (ILFieldRef -> FieldInfo)
      LookupMethodRef : (ILMethodRef -> MethodInfo)
      LookupTypeRef : (ILTypeRef -> Type)
      LookupType : (ILType -> Type) } 

// A helper to generate a default value for any System.Type. I couldn't find a System.Reflection
// method to do this.
let defaultOf = 
    let gminfo = 
       lazy 
          (match <@@ Unchecked.defaultof<int> @@> with 
           | Quotations.Patterns.Call(_,minfo,_) -> minfo.GetGenericMethodDefinition()
           | _ -> failwith "unexpected failure decoding quotation at ilxgen startup")
    fun ty -> gminfo.Value.MakeGenericMethod([| ty |]).Invoke(null,[| |])
    
/// Top-level val bindings are stored (for example) in static fields.
/// In the FSI case, these fields are be created and initialised, so we can recover the object.
/// IlxGen knows how v was stored, and then ilreflect knows how this storage was generated.
/// IlxGen converts (v:Tast.Val) to AbsIL datastructures.
/// Ilreflect converts from AbsIL datastructures to emitted Type, FieldInfo, MethodInfo etc.
let LookupGeneratedValue (amap:ImportMap) (ctxt: ExecutionContext) eenv (v:Val) =
  try
    // Convert the v.Type into a System.Type according to ilxgen and ilreflect.
    let objTyp =
        let ilTy = GenTypeAux amap v.Range TypeReprEnv.Empty v.Type (* TypeReprEnv.Empty ok, not expecting typars *)
        ctxt.LookupType ilTy
    // Lookup the compiled v value (as an object).
    match StorageForVal v.Range v eenv with
      | StaticField (fspec, _, hasLiteralAttr, ilContainerTy, _, _, ilGetterMethRef, _, _) ->
          let obj =
              if hasLiteralAttr then
                  let staticTyp = ctxt.LookupTypeRef fspec.EnclosingTypeRef
                  // Checked: This FieldInfo (FieldBuilder) supports GetValue().
                  staticTyp.GetField(fspec.Name).GetValue(null:obj)
              else
                  let staticTyp = ctxt.LookupTypeRef ilContainerTy.TypeRef
                  // We can't call .Invoke on the ILMethodRef's MethodInfo,
                  // because it is the MethodBuilder and that does not support Invoke.
                  // Rather, we look for the getter MethodInfo from the built type and .Invoke on that.
                  let methInfo = staticTyp.GetMethod(ilGetterMethRef.Name, BindingFlags.Static ||| BindingFlags.Public ||| BindingFlags.NonPublic)
                  methInfo.Invoke((null:obj),(null:obj[]))
          Some (obj,objTyp)

      | StaticProperty (ilGetterMethSpec, _) ->
          let obj =
              let staticTyp = ctxt.LookupTypeRef ilGetterMethSpec.MethodRef.EnclosingTypeRef
              // We can't call .Invoke on the ILMethodRef's MethodInfo,
              // because it is the MethodBuilder and that does not support Invoke.
              // Rather, we look for the getter MethodInfo from the built type and .Invoke on that.
              let methInfo = staticTyp.GetMethod(ilGetterMethSpec.Name, BindingFlags.Static ||| BindingFlags.Public ||| BindingFlags.NonPublic)
              methInfo.Invoke((null:obj),(null:obj[]))
          Some (obj,objTyp)

      | Null ->
          Some (null,objTyp)
      | Local _ -> None     
      | Method _ -> None
      | Arg _ -> None
      | Env _ -> None
  with
    e ->
#if DEBUG      
      printf "ilxGen.LookupGeneratedValue for v=%s caught exception:\n%A\n\n" v.LogicalName e
#endif  
      None
    
// Invoke the set_Foo method for a declaration with a default/null value. Used to release storage in fsi.exe
let ClearGeneratedValue (ctxt: ExecutionContext) (_g:TcGlobals) eenv (v:Val) =
  try
    match StorageForVal v.Range v eenv with
      | StaticField (fspec, _, hasLiteralAttr, _, _, _, _ilGetterMethRef, ilSetterMethRef, _) ->
          if not hasLiteralAttr && v.IsMutable then 
              let staticTyp = ctxt.LookupTypeRef ilSetterMethRef.EnclosingTypeRef
              let typ = ctxt.LookupType fspec.ActualType

              let methInfo = staticTyp.GetMethod(ilSetterMethRef.Name, BindingFlags.Static ||| BindingFlags.Public ||| BindingFlags.NonPublic)
              methInfo.Invoke (null, [| defaultOf typ |]) |> ignore
      | _ -> ()
  with
    e ->
#if DEBUG      
      printf "ilxGen.ClearGeneratedValue for v=%s caught exception:\n%A\n\n" v.LogicalName e
#endif  
      ()

(*
let LookupGeneratedInfo (ctxt: ExecutionContext) (g:TcGlobals) eenv (v:Val) =
  try
    match StorageForVal v.Range v eenv with
      | StaticField (fspec, _, hasLiteralAttr, ilContainerTy, _, _, ilGetterMethRef, _, _) ->
          let staticTyp = ctxt.LookupTypeRef ilContainerTy.TypeRef
          if hasLiteralAttr then
              Some (staticTyp.GetField(fspec.Name) :> MemberInfo)
          else
              Some (staticTyp.GetMethod(ilGetterMethRef.Name,[||]) :> MemberInfo)
      | Null -> None
      | Local _ -> None     
      | Method _ -> None
      | Arg _ -> None
      | Env _ -> None
  with
    e ->
#if DEBUG      
      printf "ilxGen.lookupGenertedInfo for v=%s caught exception:\n%A\n\n" v.LogicalName e
#endif  
      None
    
    
*)
    

/// The published API from the ILX code generator
type IlxAssemblyGenerator(amap: ImportMap, tcGlobals: TcGlobals, tcVal : ConstraintSolver.TcValF, ccu: Tast.CcuThunk) = 
    
    // The incremental state held by the ILX code generator
    let mutable ilxGenEnv = GetEmptyIlxGenEnv tcGlobals.ilg ccu
    let intraAssemblyInfo = { StaticFieldInfo = new Dictionary<_,_>(HashIdentity.Structural) }
    let casApplied = new Dictionary<Stamp,bool>()

    /// Register a set of referenced assemblies with the ILX code generator
    member __.AddExternalCcus ccus = 
        ilxGenEnv <- AddExternalCcusToIlxGenEnv amap tcGlobals ilxGenEnv ccus

    /// Register a fragment of the current assembly with the ILX code generator. If 'isIncrementalFragment' is true then the input
    /// is assumed to be a fragment 'typed' into FSI.EXE, otherwise the input is assumed to be the result of a '#load'
    member __.AddIncrementalLocalAssemblyFragment  (isIncrementalFragment, fragName, typedImplFiles) = 
        ilxGenEnv <- AddIncrementalLocalAssemblyFragmentToIlxGenEnv (amap, isIncrementalFragment, tcGlobals, ccu, fragName, intraAssemblyInfo, ilxGenEnv, typedImplFiles)

    /// Generate ILX code for an assembly fragment
    member __.GenerateCode (codeGenOpts, typedAssembly, assemAttribs, moduleAttribs) = 
        let cenv : cenv = 
            { g=tcGlobals
              TcVal = tcVal
              viewCcu = ccu
              ilUnitTy = None
              amap = amap
              casApplied = casApplied
              intraAssemblyInfo = intraAssemblyInfo
              opts = codeGenOpts 
              optimizeDuringCodeGen = (fun x -> x) }
        GenerateCode (cenv, ilxGenEnv, typedAssembly, assemAttribs, moduleAttribs)

    /// Invert the compilation of the given value and clear the storage of the value
    member __.ClearGeneratedValue (ctxt, v) = ClearGeneratedValue ctxt tcGlobals ilxGenEnv v

    /// Invert the compilation of the given value and return its current dynamic value and its compiled System.Type
    member __.LookupGeneratedValue (ctxt, v) = LookupGeneratedValue amap ctxt ilxGenEnv v

<|MERGE_RESOLUTION|>--- conflicted
+++ resolved
@@ -1207,11 +1207,7 @@
 
                 let ilBaseTy = (if isStruct then cenv.g.iltyp_ValueType else cenv.g.ilg.typ_Object)
                
-<<<<<<< HEAD
-                let ilCtorDef = mkILSimpleStorageCtorWithParamNames(None, (if isStruct then None else Some ilBaseTy.TypeSpec), ilTy, flds, ILMemberAccess.Public)
-=======
                 let ilCtorDef = mkILSimpleStorageCtorWithParamNames(None, (if isStruct then None else Some ilBaseTy.TypeSpec), ilTy, [], flds, ILMemberAccess.Public)
->>>>>>> a5904a3f
                 let ilCtorRef = mkRefToILMethod(ilTypeRef, ilCtorDef)
                 let ilMethodRefs = [| for mdef in ilMethods -> mkRefToILMethod(ilTypeRef, mdef) |]
 
@@ -3616,7 +3612,6 @@
     let eenvForSlotSig = EnvForTypars (ctps @ mtps) eenv
     let ilParams = paraml |> List.map (GenSlotParam m cenv mgbuf eenvForSlotSig) 
     let ilRetTy = GenReturnType cenv mgbuf m eenvForSlotSig.tyenv returnTy
-<<<<<<< HEAD
     let ilRet = mkILReturn  ilRetTy
     ilTy, ilParams, ilRet
 
@@ -3631,20 +3626,6 @@
     let ilRetTy = GenReturnType cenv mgbuf m eenv.tyenv (Option.map (instType instForSlotSig) ilSlotRetTy)
     let iLRet = mkILReturn ilRetTy
     ilParams,iLRet
-=======
-    let ilReturn = mkILReturn  ilRetTy
-    ilTy, ilParams,ilReturn
-
-and instSlotParam inst (TSlotParam(nm,ty,inFlag,fl2,fl3,attrs)) = TSlotParam(nm,instType inst ty,inFlag,fl2,fl3,attrs) 
-
-and GenActualSlotsig m cenv mgbuf eenv (TSlotSig(_,typ,ctps,mtps,paraml,returnTy)) methTyparsOfOverridingMethod = 
-    let paraml = List.concat paraml
-    let instForSlotSig = mkTyparInst (ctps@mtps) (argsOfAppTy cenv.g typ @ generalizeTypars methTyparsOfOverridingMethod)
-    let ilParams = paraml |> List.map (instSlotParam instForSlotSig >> GenSlotParam m cenv mgbuf eenv) 
-    let ilRetTy = GenReturnType cenv mgbuf m eenv.tyenv (Option.map (instType instForSlotSig) returnTy)
-    let ilReturn = mkILReturn ilRetTy
-    ilParams,ilReturn
->>>>>>> a5904a3f
 
 and GenNameOfOverridingMethod cenv (useMethodImpl,(TSlotSig(nameOfOverridenMethod,enclTypOfOverridenMethod,_,_,_,_))) =
     if useMethodImpl then qualifiedMangledNameOfTyconRef (tcrefOfAppTy cenv.g enclTypOfOverridenMethod) nameOfOverridenMethod else nameOfOverridenMethod
@@ -3658,11 +3639,7 @@
         let ilOverrideTyRef = ilOverrideTy.TypeRef
         let ilOverrideMethRef = mkILMethRef(ilOverrideTyRef, ILCallingConv.Instance, nameOfOverridenMethod, List.length (DropErasedTypars methTyparsOfOverridingMethod), (typesOfILParams ilOverrideParams), ilOverrideRet.Type)
         let eenvForOverrideBy = AddTyparsToEnv methTyparsOfOverridingMethod eenv 
-<<<<<<< HEAD
         let ilParamsOfOverridingMethod,ilReturnOfOverridingMethod = GenActualSlotsig m cenv mgbuf eenvForOverrideBy slotsig methTyparsOfOverridingMethod []
-=======
-        let ilParamsOfOverridingMethod,ilReturnOfOverridingMethod = GenActualSlotsig m cenv mgbuf eenvForOverrideBy slotsig methTyparsOfOverridingMethod
->>>>>>> a5904a3f
         let ilOverrideMethGenericParams = GenGenericParams cenv mgbuf eenvForOverrideBy methTyparsOfOverridingMethod 
         let ilOverrideMethGenericArgs = mkILFormalGenericArgs 0 ilOverrideMethGenericParams
         let ilOverrideBy = mkILInstanceMethSpecInTy(ilTyForOverriding, nameOfOverridingMethod, typesOfILParams ilParamsOfOverridingMethod, ilReturnOfOverridingMethod.Type, ilOverrideMethGenericArgs)
@@ -3709,15 +3686,10 @@
         []
     else
         let eenvUnderTypars = AddTyparsToEnv methTyparsOfOverridingMethod eenvinner
-<<<<<<< HEAD
         let methodParams = List.concat methodParams
         let methodParamsNonSelf = match methodParams with [] -> [] | _::t -> t // drop the 'this' arg when computing better argument names for IL parameters
         let ilParamsOfOverridingMethod,ilReturnOfOverridingMethod = GenActualSlotsig m cenv cgbuf.mgbuf eenvUnderTypars slotsig methTyparsOfOverridingMethod methodParamsNonSelf 
         let ilAttribs = GenAttrs cenvcgbuf.mgbuf eenvinner attribs
-=======
-        let ilParamsOfOverridingMethod,ilReturnOfOverridingMethod = GenActualSlotsig m cenv cgbuf.mgbuf eenvUnderTypars slotsig methTyparsOfOverridingMethod
-        let ilAttribs = GenAttrs cenv cgbuf.mgbuf eenvinner attribs
->>>>>>> a5904a3f
 
         // Args are stored starting at #1
         let eenvForMeth = AddStorageForLocalVals cenv.g (methodParams  |> List.mapi (fun i v -> (v,Arg i)))  eenvUnderTypars
@@ -4301,11 +4273,7 @@
 
     // The slot sig contains a formal instantiation.  When creating delegates we're only 
     // interested in the actual instantiation since we don't have to emit a method impl. 
-<<<<<<< HEAD
     let ilDelegeeParams,ilDelegeeRet = GenActualSlotsig m cenv cgbuf.mgbuf envForDelegeeUnderTypars slotsig methTyparsOfOverridingMethod tmvs
-=======
-    let ilDelegeeParams,ilDelegeeRet = GenActualSlotsig m cenv cgbuf.mgbuf envForDelegeeUnderTypars slotsig methTyparsOfOverridingMethod
->>>>>>> a5904a3f
 
     let envForDelegeeMeth = AddStorageForLocalVals cenv.g (List.mapi (fun i v -> (v,Arg (i+numthis))) tmvs)  envForDelegeeUnderTypars
     let ilMethodBody = CodeGenMethodForExpr cenv cgbuf.mgbuf (SPAlways,[],delegeeMethName,envForDelegeeMeth,1,0,body,(if slotSigHasVoidReturnTy slotsig then discardAndReturnVoid else Return))
@@ -6704,11 +6672,7 @@
                              match paraml with
                              | [[tsp]] when isUnitTy cenv.g tsp.Type -> [] (* suppress unit arg *)
                              | paraml -> paraml
-<<<<<<< HEAD
                          GenActualSlotsig m cenv mgbuf eenvinner (TSlotSig(nm,typ,ctps,mtps,paraml,returnTy)) [] []
-=======
-                         GenActualSlotsig m cenv mgbuf eenvinner (TSlotSig(nm,typ,ctps,mtps,paraml,returnTy)) []
->>>>>>> a5904a3f
                      for ilMethodDef in mkILDelegateMethods cenv.g.ilg (cenv.g.iltyp_AsyncCallback, cenv.g.iltyp_IAsyncResult) (p,r) do
                         yield { ilMethodDef with Access=reprAccess }
                  | _ -> 
