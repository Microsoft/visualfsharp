--- conflicted
+++ resolved
@@ -521,16 +521,11 @@
     ignore voidOK
 #endif
     match stripTyEqnsAndMeasureEqns g ty with
-<<<<<<< HEAD
     | TType_app (tcref, tinst, _nullness) ->
         GenNamedTyAppAux amap m tyenv ptrsOK tcref tinst
-    
+
     | TType_tuple (tupInfo, args) ->
         GenTypeAux amap m tyenv VoidNotOK ptrsOK (mkCompiledTupleTy g (evalTupInfoIsStruct tupInfo) args)
-=======
-    | TType_app (tcref, tinst) -> GenNamedTyAppAux amap m tyenv ptrsOK tcref tinst
-
->>>>>>> a70f3bea
 
     | TType_fun (dty, returnTy, _nullness) ->
         EraseClosures.mkILFuncTy g.ilxPubCloEnv  (GenTypeArgAux amap m tyenv dty) (GenTypeArgAux amap m tyenv returnTy)
@@ -6498,14 +6493,7 @@
             (
                 tyargs |> List.forall (fun tp -> tp.IsErased) &&
                 (match StorageForVal g vspec.Range vspec eenv with Local _ -> true | _ -> false) &&
-<<<<<<< HEAD
-                (isLocalTypeFunc ||
-                    (match ttype with
-                     TType_var (typar, _) -> match typar.Solution with Some (TType_app (t, _, _))-> t.IsStructOrEnumTycon | _ -> false
-                     | _ -> false))
-=======
                 (isLocalTypeFunc || isStructOrEnumTyconTy g ttype)
->>>>>>> a70f3bea
             ) ->
             // type lambda with erased type arguments that is stored as local variable (not method or property)- inline body
             GenExpr cenv cgbuf eenv sp body Continue
