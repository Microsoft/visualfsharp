--- conflicted
+++ resolved
@@ -232,11 +232,7 @@
       
       /// A callback for tcVal in the typechecker.  Used to generalize values when finding witnesses. 
       /// It is unfortunate this is needed but it is until we supply witnesses through the compiation.
-<<<<<<< HEAD
-      tcVal : ConstraintSolver.TcValF
-=======
-      TcVal: ConstraintSolver.TcValF
->>>>>>> d5f5bd00
+      tcVal: ConstraintSolver.TcValF
       
       /// The TAST for the assembly being emitted
       viewCcu: CcuThunk
@@ -254,12 +250,8 @@
       casApplied: Dictionary<Stamp, bool>
       
       /// Used to apply forced inlining optimizations to witnesses generated late during codegen
-<<<<<<< HEAD
-      mutable optimizeDuringCodeGen : (Expr -> Expr)
-
-=======
       mutable optimizeDuringCodeGen: (Expr -> Expr)
->>>>>>> d5f5bd00
+
     }
 
 
@@ -1024,15 +1016,9 @@
     StaticField (ilFieldSpec, vref, hasLiteralAttr, ilTyForProperty, nm, ilTy, ilGetterMethRef, ilSetterMethRef, optShadowLocal)
 
 /// Compute the representation information for an F#-declared member
-<<<<<<< HEAD
-let ComputeStorageForFSharpMember amap g topValInfo memberInfo (vref:ValRef) m =
+let ComputeStorageForFSharpMember amap g topValInfo memberInfo (vref: ValRef) m =
     let mspec, mspecW, ctps, mtps, curriedArgInfos, paramInfos, retInfo, witnessInfos, methodArgTys = GetMethodSpecForMemberVal amap g memberInfo vref
     Method (topValInfo, vref, mspec, mspecW, m, ctps, mtps, curriedArgInfos, paramInfos, witnessInfos, methodArgTys, retInfo)
-=======
-let ComputeStorageForFSharpMember amap g topValInfo memberInfo (vref: ValRef) m =
-    let mspec, _, _, paramInfos, retInfo, methodArgTys = GetMethodSpecForMemberVal amap g memberInfo vref
-    Method (topValInfo, vref, mspec, m, paramInfos, methodArgTys, retInfo)
->>>>>>> d5f5bd00
 
 /// Compute the representation information for an F#-declared function in a module or an F#-decalared extension member.
 /// Note, there is considerable overlap with ComputeStorageForFSharpMember/GetMethodSpecForMemberVal and these could be
@@ -2227,19 +2213,12 @@
         )   ->
       // application of local type functions with type parameters = measure types and body = local value - inine the body
       GenExpr cenv cgbuf eenv sp v sequel
-<<<<<<< HEAD
 
   | Expr.App(f, fty, tyargs, curriedArgs, m) -> 
       GenApp cenv cgbuf eenv (f, fty, tyargs, curriedArgs, m) sequel
 
   | Expr.Val(v,_,m) -> 
       GenGetVal cenv cgbuf eenv (v,m) sequel
-=======
-  | Expr.App(f ,fty, tyargs, args, m) -> 
-      GenApp cenv cgbuf eenv (f, fty, tyargs, args, m) sequel
-  | Expr.Val(v, _, m) -> 
-      GenGetVal cenv cgbuf eenv (v, m) sequel
->>>>>>> d5f5bd00
 
   // Most generation of linear expressions is implemented routinely using tailcalls and the correct sequels.
   // This is because the element of expansion happens to be the final thing generated in most cases. However
@@ -5556,17 +5535,9 @@
     inFlag, outFlag, optionalFlag, defaultValue, Marshal, attribs
 
 /// Generate IL parameters
-<<<<<<< HEAD
-and GenParams cenv eenv m (mspec:ILMethodSpec) witnessInfos (argInfos:ArgReprInfo list) methArgTys (implValsOpt: Val list option) =
+and GenParams cenv eenv m (mspec: ILMethodSpec) witnessInfos (argInfos: ArgReprInfo list) methArgTys (implValsOpt: Val list option) =
     let ilWitnessParams = GenWitnessParams cenv eenv m witnessInfos
     let ilArgTys = mspec.FormalArgTypes |> List.skip witnessInfos.Length
-=======
-and GenParams cenv eenv (mspec: ILMethodSpec) (attribs: ArgReprInfo list) methodArgTys (implValsOpt: Val list option) =
-    let ilArgTys = mspec.FormalArgTypes
-    let argInfosAndTypes =
-        if List.length attribs = List.length ilArgTys then List.zip ilArgTys attribs
-        else ilArgTys |> List.map (fun ilArgTy -> ilArgTy, ValReprInfo.unnamedTopArg1)
->>>>>>> d5f5bd00
 
     let ilArgTysAndInfos =
         if argInfos.Length = ilArgTys.Length then
@@ -5604,7 +5575,6 @@
 
             let ilAttribs = GenAttrs cenv eenv attribs
     
-<<<<<<< HEAD
             let ilAttribs =
                 match GenReadOnlyAttributeIfNecessary cenv.g methodArgTy with
                 | Some attr -> ilAttribs @ [attr]
@@ -5624,26 +5594,6 @@
             param, takenNames)
 
     ilWitnessParams @ ilParams
-=======
-        let ilAttribs =
-            match GenReadOnlyAttributeIfNecessary cenv.g methodArgTy with
-            | Some attr -> ilAttribs @ [attr]
-            | None -> ilAttribs
-
-        let param: ILParameter =
-            { Name=nmOpt
-              Type= ilArgTy
-              Default=defaultParamValue
-              Marshal=Marshal
-              IsIn=inFlag
-              IsOut=outFlag
-              IsOptional=optionalFlag
-              CustomAttrsStored = storeILCustomAttrs (mkILCustomAttrs ilAttribs)
-              MetadataIndex = NoMetadataIdx }
-
-        param, takenNames)
-    |> fst
->>>>>>> d5f5bd00
 
 /// Generate IL method return information
 and GenReturnInfo cenv eenv ilRetTy (retInfo: ArgReprInfo) : ILReturn =
@@ -5749,13 +5699,8 @@
 
 and GenMethodForBinding
         cenv cgbuf eenv
-<<<<<<< HEAD
-        (v:Val, mspec, hasWitnessArgs, access, ctps, mtps, witnessInfos, curriedArgInfos, paramInfos, argTys, retInfo, topValInfo,
+        (v: Val, mspec, hasWitnessArgs, access, ctps, mtps, witnessInfos, curriedArgInfos, paramInfos, argTys, retInfo, topValInfo,
          ctorThisValOpt, baseValOpt, methLambdaTypars, methLambdaVars, methLambdaBody, returnTy) =
-=======
-        (v: Val, mspec, access, paramInfos, retInfo)
-        (topValInfo, ctorThisValOpt, baseValOpt, tps, methodVars, methodArgTys, body, returnTy) =
->>>>>>> d5f5bd00
 
     let m = v.Range
 
@@ -5879,37 +5824,6 @@
     let methName = mspec.Name
     let tref = mspec.MethodRef.DeclaringTypeRef
 
-<<<<<<< HEAD
-=======
-    let EmitTheMethodDef (mdef: ILMethodDef) =
-        // Does the function have an explicit [<EntryPoint>] attribute?
-        let isExplicitEntryPoint = HasFSharpAttribute cenv.g cenv.g.attrib_EntryPointAttribute attrs
-
-        let mdef =
-            mdef
-              .WithSecurity(not (List.isEmpty securityAttributes))
-              .WithPInvoke(hasDllImport)
-              .WithPreserveSig(hasPreserveSigImplFlag || hasPreserveSigNamedArg)
-              .WithSynchronized(hasSynchronizedImplFlag)
-              .WithNoInlining(hasNoInliningFlag)
-              .WithAggressiveInlining(hasAggressiveInliningImplFlag)
-              .With(isEntryPoint=isExplicitEntryPoint, securityDecls=secDecls)
-
-        let mdef =
-            if // operator names
-               mdef.Name.StartsWithOrdinal("op_") ||
-               // active pattern names
-               mdef.Name.StartsWithOrdinal("|") ||
-               // event add/remove method
-               v.val_flags.IsGeneratedEventVal then
-                mdef.WithSpecialName
-            else
-                mdef
-        CountMethodDef()
-        cgbuf.mgbuf.AddMethodDef(tref, mdef)
-            
-
->>>>>>> d5f5bd00
     match v.MemberInfo with
     // don't generate unimplemented abstracts
     | Some(memberInfo) when memberInfo.MemberFlags.IsDispatchSlot && not memberInfo.IsImplemented ->
@@ -6771,7 +6685,6 @@
     | ConstToILFieldInit fieldInit -> fieldInit
     | _ -> error(Error(FSComp.SR.ilTypeCannotBeUsedForLiteralField(), m))
 
-<<<<<<< HEAD
 and GenWitnessParams cenv eenv m (witnessInfos: TraitWitnessInfos) = 
     ((Set.empty, 0), witnessInfos) ||> List.mapFold (fun (used,i) witnessInfo -> 
         let ty = GenWitnessTy cenv.g witnessInfo
@@ -6790,10 +6703,7 @@
         ilParam, (used.Add nm, i + 1))
     |> fst
 
-and GenAbstractBinding cenv eenv tref (vref:ValRef) =
-=======
 and GenAbstractBinding cenv eenv tref (vref: ValRef) =
->>>>>>> d5f5bd00
     assert(vref.IsMember)
     let m = vref.Range
     let memberInfo = Option.get vref.MemberInfo
@@ -7626,11 +7536,7 @@
 // structures representing the contents of the module.
 //-------------------------------------------------------------------------
 
-<<<<<<< HEAD
-let GetEmptyIlxGenEnv (g : TcGlobals) ccu =
-=======
-let GetEmptyIlxGenEnv (ilg: ILGlobals) ccu =
->>>>>>> d5f5bd00
+let GetEmptyIlxGenEnv (g: TcGlobals) ccu =
     let thisCompLoc = CompLocForCcu ccu
     { tyenv=TypeReprEnv.Empty
       cloc = thisCompLoc
