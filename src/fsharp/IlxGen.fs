// Copyright (c) Microsoft Corporation.  All Rights Reserved.  See License.txt in the project root for license information.

//--------------------------------------------------------------------------
// The ILX generator. 
//-------------------------------------------------------------------------- 

module internal Microsoft.FSharp.Compiler.IlxGen

open System.IO
open System.Reflection
open System.Collections.Generic
open Internal.Utilities
open Internal.Utilities.Collections
open Microsoft.FSharp.Compiler.AbstractIL 
open Microsoft.FSharp.Compiler.AbstractIL.IL 
open Microsoft.FSharp.Compiler.AbstractIL.Internal 
open Microsoft.FSharp.Compiler.AbstractIL.Internal.Library
open Microsoft.FSharp.Compiler.AbstractIL.Extensions.ILX
open Microsoft.FSharp.Compiler.AbstractIL.Extensions.ILX.Types
open Microsoft.FSharp.Compiler.AbstractIL.Diagnostics 
open Microsoft.FSharp.Compiler.AbstractIL.Internal.BinaryConstants 

open Microsoft.FSharp.Compiler 
open Microsoft.FSharp.Compiler.Import
open Microsoft.FSharp.Compiler.Tast
open Microsoft.FSharp.Compiler.Tastops
open Microsoft.FSharp.Compiler.Tastops.DebugPrint
open Microsoft.FSharp.Compiler.Range
open Microsoft.FSharp.Compiler.Ast
open Microsoft.FSharp.Compiler.ErrorLogger
open Microsoft.FSharp.Compiler.PrettyNaming
open Microsoft.FSharp.Compiler.TcGlobals
open Microsoft.FSharp.Compiler.Layout
open Microsoft.FSharp.Compiler.Lib
open Microsoft.FSharp.Compiler.TypeRelations
open Microsoft.FSharp.Compiler.TypeChecker
open Microsoft.FSharp.Compiler.Infos
open Microsoft.FSharp.Compiler.AbstractIL.Extensions.ILX.Types 

  
let IsNonErasedTypar (tp:Typar) = not tp.IsErased
let DropErasedTypars (tps:Typar list) = tps |> List.filter IsNonErasedTypar
let DropErasedTyargs tys = tys |> List.filter (fun ty -> match ty with TType_measure _ -> false | _ -> true) 
let AddSpecialNameFlag (mdef:ILMethodDef) = { mdef with Attributes=mdef.Attributes ||| MethodAttributes.SpecialName }

let AddNonUserCompilerGeneratedAttribs (g: TcGlobals) (mdef:ILMethodDef) = g.AddMethodGeneratedAttributes  mdef

let debugDisplayMethodName = "__DebugDisplay"

let useHiddenInitCode = true

//--------------------------------------------------------------------------
// misc
//-------------------------------------------------------------------------- 

let iLdcZero = AI_ldc (DT_I4,ILConst.I4 0)
let iLdcInt64 i = AI_ldc (DT_I8,ILConst.I8 i)
let iLdcDouble i = AI_ldc (DT_R8,ILConst.R8 i)
let iLdcSingle i = AI_ldc (DT_R4,ILConst.R4 i)

/// Make a method that simply loads a field
let mkLdfldMethodDef (ilMethName,reprAccess,isStatic,ilTy,ilFieldName,ilPropType) =
   let ilFieldSpec = mkILFieldSpecInTy(ilTy,ilFieldName,ilPropType)
   let ilReturn = mkILReturn ilPropType
   let ilMethodDef = 
       if isStatic then 
           mkILNonGenericStaticMethod (ilMethName,reprAccess,[],ilReturn,mkMethodBody(true,[],2,nonBranchingInstrsToCode [mkNormalLdsfld ilFieldSpec],None))
       else 
           mkILNonGenericInstanceMethod (ilMethName,reprAccess,[],ilReturn,mkMethodBody (true,[],2,nonBranchingInstrsToCode [ mkLdarg0; mkNormalLdfld ilFieldSpec],None))
   ilMethodDef |> AddSpecialNameFlag

let ChooseParamNames fieldNamesAndTypes = 
    let takenFieldNames = fieldNamesAndTypes |> List.map p23 |> Set.ofList

    fieldNamesAndTypes
    |> List.map (fun (ilPropName,ilFieldName,ilPropType) -> 
        let lowerPropName = String.uncapitalize ilPropName 
        let ilParamName = if takenFieldNames.Contains(lowerPropName) then ilPropName else lowerPropName 
        ilParamName,ilFieldName,ilPropType)

let markup s = Seq.indexed s

// Approximation for purposes of optimization and giving a warning when compiling definition-only files as EXEs 
let rec CheckCodeDoesSomething (code: ILCode) = 
    code.Instrs |> Array.exists (function AI_ldnull | AI_nop | AI_pop | I_ret |  I_seqpoint _ -> false | _ -> true) 

let ChooseFreeVarNames takenNames ts =
    let tns = List.map (fun t -> (t,None)) ts
    let rec chooseName names (t,nOpt) = 
        let tn = match nOpt with None -> t | Some n -> t + string n
        if Zset.contains tn names then
          chooseName names (t,Some(match nOpt with None ->  0 | Some n -> (n+1)))
        else
          let names = Zset.add tn names
          tn,names

    let names    = Zset.empty String.order |> Zset.addList takenNames
    let ts,_names = List.mapFold chooseName names tns
    ts

let ilxgenGlobalNng = NiceNameGenerator ()

// We can't tailcall to methods taking byrefs. This helper helps search for them
let IsILTypeByref  = function ILType.Byref _ -> true | _ -> false

let mainMethName = CompilerGeneratedName "main"

type AttributeDecoder(namedArgs) = 
    let nameMap = namedArgs |> List.map (fun (AttribNamedArg(s,_,_,c)) -> s,c) |> NameMap.ofList
    let findConst x = match NameMap.tryFind x nameMap with | Some(AttribExpr(_,Expr.Const(c,_,_))) -> Some c | _ -> None
    let findAppTr x = match NameMap.tryFind x nameMap with | Some(AttribExpr(_,Expr.App(_,_,[TType_app(tr,_)],_,_))) -> Some tr | _ -> None

    member self.FindInt16  x dflt = match findConst x with | Some(Const.Int16 x) -> x | _ -> dflt
    member self.FindInt32  x dflt = match findConst x with | Some(Const.Int32 x) -> x | _ -> dflt
    member self.FindBool   x dflt = match findConst x with | Some(Const.Bool x) -> x | _ -> dflt
    member self.FindString x dflt = match findConst x with | Some(Const.String x) -> x | _ -> dflt
    member self.FindTypeName   x dflt = match findAppTr x with | Some(tr) -> tr.DisplayName | _ -> dflt             
    
//--------------------------------------------------------------------------
// Statistics
//-------------------------------------------------------------------------- 

let mutable reports = (fun _ -> ()) 
let AddReport f = let old = reports in reports <- (fun oc -> old oc; f oc) 
let ReportStatistics (oc:TextWriter) = reports oc

let NewCounter nm = 
    let count = ref 0
    AddReport (fun oc -> if !count <> 0 then oc.WriteLine (string !count + " " + nm))
    (fun () -> incr count)

let CountClosure = NewCounter "closures"
let CountMethodDef = NewCounter "IL method defintitions corresponding to values"
let CountStaticFieldDef = NewCounter "IL field defintitions corresponding to values"
let CountCallFuncInstructions = NewCounter "callfunc instructions (indirect calls)"

/// Non-local information related to internals of code generation within an assembly
type IlxGenIntraAssemblyInfo = 
    { /// A table recording the generated name of the static backing fields for each mutable top level value where 
      /// we may need to take the address of that value, e.g. static mutable module-bound values which are structs. These are 
      /// only accessible intra-assembly. Across assemblies, taking the address of static mutable module-bound values is not permitted.
      /// The key to the table is the method ref for the property getter for the value, which is a stable name for the Val's
      /// that come from both the signature and the implementation.
      StaticFieldInfo : Dictionary<ILMethodRef, ILFieldSpec> }

//-------------------------------------------------------------------------- 

/// Indicates how the generated IL code is ultimately emitted 
type IlxGenBackend =
|   IlWriteBackend
|   IlReflectBackend

[<NoEquality; NoComparison>]
type IlxGenOptions = 
    { fragName: string
      generateFilterBlocks: bool
      workAroundReflectionEmitBugs: bool
      emitConstantArraysUsingStaticDataBlobs: bool
      /// If this is set, then the last module becomes the "main" module and its toplevel bindings are executed at startup 
      mainMethodInfo: Tast.Attribs option
      localOptimizationsAreOn: bool
      generateDebugSymbols: bool
      testFlagEmitFeeFeeAs100001: bool
      ilxBackend: IlxGenBackend

      /// Indicates the code is being generated in FSI.EXE and is executed immediately after code generation
      /// This includes all interactively compiled code, including #load, definitions, and expressions
      isInteractive: bool 

      /// Indicates the code generated is an interactive 'it' expression. We generate a setter to allow clearing of the underlying
      /// storage, even though 'it' is not logically mutable
      isInteractiveItExpr: bool

      /// Whenever possible, use callvirt instead of call
      alwaysCallVirt: bool  }


/// Compilation environment for compiling a fragment of an assembly
[<NoEquality; NoComparison>]
type cenv = 
    { g: TcGlobals
      TcVal : ConstraintSolver.TcValF
      viewCcu: CcuThunk
      opts: IlxGenOptions
      /// Cache the generation of the "unit" type
      mutable ilUnitTy: ILType option
      amap: ImportMap
      intraAssemblyInfo : IlxGenIntraAssemblyInfo
      /// Cache methods with SecurityAttribute applied to them, to prevent unnecessary calls to ExistsInEntireHierarchyOfType
      casApplied : Dictionary<Stamp,bool> 
      /// Used to apply forced inlining optimizations to witnesses generated late during codegen
      mutable optimizeDuringCodeGen : (Expr -> Expr) }



let mkTypeOfExpr cenv m ilty =  
    mkAsmExpr ([  mkNormalCall (mspec_Type_GetTypeFromHandle cenv.g) ], [],
                   [mkAsmExpr ([ I_ldtoken (ILToken.ILType ilty) ], [],[],[cenv.g.system_RuntimeTypeHandle_typ],m)],
                   [cenv.g.system_Type_typ],m)    
                   
let mkGetNameExpr cenv (ilt : ILType) m =
    mkAsmExpr ([I_ldstr ilt.BasicQualifiedName],[],[],[cenv.g.string_ty],m)  

let useCallVirt cenv boxity (mspec : ILMethodSpec) isBaseCall = 
    cenv.opts.alwaysCallVirt && 
    (boxity = AsObject) && 
    not mspec.CallingConv.IsStatic && 
    not isBaseCall    

//--------------------------------------------------------------------------
// CompileLocation
//--------------------------------------------------------------------------
 
/// compilation location = path to a ccu, namespace or class 
/// Referencing other stuff, and descriptions of where items are to be placed
/// within the generated IL namespace/typespace.  This should be cleaned up.
type CompileLocation = 
    { clocScope: IL.ILScopeRef 
      clocTopImplQualifiedName: string
      clocNamespace: string option  
      clocEncl: string list
      clocQualifiedNameOfFile : string }

//--------------------------------------------------------------------------
// Access this and other assemblies
//-------------------------------------------------------------------------- 

let mkTopName ns n = String.concat "." (match ns with Some x -> [x;n] | None -> [n])

let CompLocForFragment fragName (ccu:CcuThunk) = 
   { clocQualifiedNameOfFile =fragName
     clocTopImplQualifiedName= fragName 
     clocScope=ccu.ILScopeRef 
     clocNamespace=None 
     clocEncl=[]} 

let CompLocForCcu (ccu:CcuThunk) =  CompLocForFragment ccu.AssemblyName ccu

let CompLocForSubModuleOrNamespace cloc (submod:ModuleOrNamespace) =
    let n = submod.CompiledName
    match submod.ModuleOrNamespaceType.ModuleOrNamespaceKind with 
    | FSharpModuleWithSuffix | ModuleOrType -> { cloc with clocEncl= cloc.clocEncl @ [n]}
    | Namespace -> {cloc with clocNamespace=Some (mkTopName cloc.clocNamespace n)}

let CompLocForFixedPath fragName qname (CompPath(sref,cpath)) = 
    let ns,t = List.takeUntil (fun (_,mkind) -> mkind <> Namespace) cpath
    let ns = List.map fst ns
    let ns = textOfPath ns
    let encl = t |> List.map (fun (s ,_)-> s)
    let ns = if ns = "" then None else Some ns
    { clocQualifiedNameOfFile =fragName
      clocTopImplQualifiedName=qname
      clocScope=sref
      clocNamespace=ns 
      clocEncl=encl }

let CompLocForFixedModule fragName qname (mspec:ModuleOrNamespace) = 
   let cloc = CompLocForFixedPath fragName qname mspec.CompilationPath
   let cloc = CompLocForSubModuleOrNamespace cloc mspec
   cloc 

let NestedTypeRefForCompLoc cloc n = 
    match cloc.clocEncl with 
    | [] ->
        let tyname = mkTopName cloc.clocNamespace n
        mkILTyRef(cloc.clocScope,tyname)
    | h::t -> mkILNestedTyRef(cloc.clocScope,mkTopName cloc.clocNamespace h :: t,n)
        
let CleanUpGeneratedTypeName (nm:string) = 
    if nm.IndexOfAny IllegalCharactersInTypeAndNamespaceNames = -1 then 
        nm
    else
        (nm,IllegalCharactersInTypeAndNamespaceNames) ||> Array.fold (fun nm c -> nm.Replace(string c, "-"))
  

let TypeNameForInitClass cloc = "<StartupCode$" + (CleanUpGeneratedTypeName cloc.clocQualifiedNameOfFile) + ">.$" + cloc.clocTopImplQualifiedName 
let TypeNameForImplicitMainMethod cloc = TypeNameForInitClass cloc + "$Main"
let TypeNameForPrivateImplementationDetails cloc = "<PrivateImplementationDetails$" + (CleanUpGeneratedTypeName cloc.clocQualifiedNameOfFile) + ">"

let CompLocForInitClass cloc = 
    {cloc with clocEncl=[TypeNameForInitClass cloc]; clocNamespace=None}

let CompLocForImplicitMainMethod cloc = 
    {cloc with clocEncl=[TypeNameForImplicitMainMethod cloc]; clocNamespace=None}

let CompLocForPrivateImplementationDetails cloc = 
    {cloc with 
        clocEncl=[TypeNameForPrivateImplementationDetails cloc]; clocNamespace=None}

let rec TypeRefForCompLoc cloc  =
    match cloc.clocEncl with
    | [] ->  
      mkILTyRef(cloc.clocScope,TypeNameForPrivateImplementationDetails cloc)
    | [h] -> 
      let tyname = mkTopName cloc.clocNamespace h
      mkILTyRef(cloc.clocScope,tyname)
    | _ ->  
      let encl,n = List.frontAndBack cloc.clocEncl
      NestedTypeRefForCompLoc {cloc with clocEncl=encl} n 

let mkILTyForCompLoc cloc = mkILNonGenericBoxedTy (TypeRefForCompLoc cloc)

let ComputeMemberAccess hidden = if hidden then ILMemberAccess.Assembly else ILMemberAccess.Public
let ComputeMethodAccess hidden = if hidden then MethodAttributes.Assembly else MethodAttributes.Public
let ComputeFieldAccess hidden = if hidden then FieldAttributes.Assembly else FieldAttributes.Public


// Under --publicasinternal change types from Public to Private (internal for types)
let ComputePublicTypeAccess() = ILTypeDefAccess.Public

let ComputeTypeAccess (tref:ILTypeRef) hidden = 
    match tref.Enclosing with 
    | [] -> if hidden then ILTypeDefAccess.Private else ComputePublicTypeAccess() 
    | _ -> ILTypeDefAccess.Nested (ComputeMemberAccess hidden)
            
//--------------------------------------------------------------------------
// TypeReprEnv
//-------------------------------------------------------------------------- 

/// Indicates how type parameters are mapped to IL type variables 
[<NoEquality; NoComparison>]
type TypeReprEnv(reprs : Map<Stamp, uint16>, count: int) = 

    member tyenv.Item (tp:Typar, m:range) = 
        try reprs.[tp.Stamp] 
        with :? KeyNotFoundException -> 
          errorR(InternalError("Undefined or unsolved type variable: " + showL(typarL tp),m)) 
          // Random value for post-hoc diagnostic analysis on generated tree *
          uint16 666 

    member tyenv.AddOne (tp: Typar) =
        if IsNonErasedTypar tp then 
            TypeReprEnv(reprs.Add (tp.Stamp, uint16 count), count + 1)
        else
            tyenv

    member tyenv.Add tps =
        (tyenv,tps) ||> List.fold (fun tyenv tp -> tyenv.AddOne tp)

    member tyenv.Count = count

    static member Empty = 
        TypeReprEnv(count = 0, reprs = Map.empty)

    static member ForTypars tps = 
        TypeReprEnv.Empty.Add tps
         
    static member ForTycon (tycon:Tycon) = 
        TypeReprEnv.ForTypars (tycon.TyparsNoRange)
        
    static member ForTyconRef (tycon:TyconRef) = 
        TypeReprEnv.ForTycon tycon.Deref
        

//--------------------------------------------------------------------------
// Generate type references
//-------------------------------------------------------------------------- 

let GenTyconRef (tcref:TyconRef) = 
    assert(not tcref.IsTypeAbbrev)
    tcref.CompiledRepresentation

type VoidNotOK = VoidNotOK | VoidOK
#if DEBUG 
let voidCheck m g permits ty = 
   if permits=VoidNotOK && isVoidTy g ty then 
       error(InternalError("System.Void unexpectedly detected in IL code generation. This should not occur.",m))
#endif

// When generating parameter and return types generate precise .NET IL pointer types 
// These can't be generated for generic instantiations, since .NET generics doesn't 
// permit this. But for 'naked' values (locals, parameters, return values etc.) machine 
// integer values and native pointer values are compatible (though the code is unverifiable). 
type PtrsOK = 
    | PtrTypesOK 
    | PtrTypesNotOK

let rec GenTypeArgAux amap m tyenv tyarg =  
    GenTypeAux amap m tyenv VoidNotOK PtrTypesNotOK tyarg

and GenTypeArgsAux amap m tyenv  tyargs = 
    List.map (GenTypeArgAux amap m tyenv) (DropErasedTyargs tyargs)

and GenTyAppAux amap m tyenv repr tinst =
    match repr with  
    | CompiledTypeRepr.ILAsmOpen ty -> 
        let ilTypeInst = GenTypeArgsAux amap m tyenv tinst
        let ty = IL.instILType ilTypeInst ty
        ty
    | CompiledTypeRepr.ILAsmNamed (tref, boxity, ilTypeOpt) -> 
        match ilTypeOpt with 
        | None -> 
            let ilTypeInst = GenTypeArgsAux amap m tyenv tinst
            mkILTy boxity (mkILTySpec (tref,ilTypeInst))
        | Some ilType -> 
            ilType // monomorphic types include a cached ilType to avoid reallocation of an ILType node


and GenNamedTyAppAux (amap:ImportMap) m tyenv ptrsOK tcref tinst = 
    let g = amap.g
    let tinst = DropErasedTyargs tinst 
    // See above note on ptrsOK 
    if ptrsOK = PtrTypesOK && tyconRefEq g tcref g.nativeptr_tcr && (freeInTypes CollectTypars tinst).FreeTypars.IsEmpty then 
        GenNamedTyAppAux amap m tyenv ptrsOK g.ilsigptr_tcr tinst
    else
#if !NO_EXTENSIONTYPING
        match tcref.TypeReprInfo with 
        // Generate the base type, because that is always the representation of the erased type, unless the assembly is being injected
        | TProvidedTypeExtensionPoint info when info.IsErased -> 
            GenTypeAux amap m tyenv VoidNotOK ptrsOK (info.BaseTypeForErased (m,g.obj_ty))
        | _ -> 
#endif
            GenTyAppAux amap m tyenv (GenTyconRef tcref) tinst

and GenTypeAux amap m (tyenv: TypeReprEnv) voidOK ptrsOK ty =
    let g = amap.g
#if DEBUG 
    voidCheck m g voidOK ty
#else
    ignore voidOK    
#endif
    match stripTyEqnsAndMeasureEqns g ty with 
    | TType_app (tcref, tinst) -> GenNamedTyAppAux amap m tyenv ptrsOK tcref tinst
    | TType_tuple (tupInfo, args) -> GenTypeAux amap m tyenv VoidNotOK ptrsOK (mkCompiledTupleTy g (evalTupInfoIsStruct tupInfo) args)
    | TType_fun (dty, returnTy) -> EraseClosures.mkILFuncTy g.ilxPubCloEnv  (GenTypeArgAux amap m tyenv dty) (GenTypeArgAux amap m tyenv returnTy)

    | TType_ucase (ucref, args) -> 
        let cuspec,idx = GenUnionCaseSpec amap m tyenv ucref args 
        EraseUnions.GetILTypeForAlternative cuspec idx

    | TType_forall (tps, tau) -> 
        let tps = DropErasedTypars tps 
        if tps.IsEmpty then GenTypeAux amap m tyenv VoidNotOK ptrsOK tau
        else EraseClosures.mkILTyFuncTy g.ilxPubCloEnv 
    | TType_var tp -> mkILTyvarTy tyenv.[tp,m]
    | TType_measure _ -> g.ilg.typ_Int32 

//--------------------------------------------------------------------------
// Generate ILX references to closures, classunions etc. given a tyenv
//-------------------------------------------------------------------------- 

and GenUnionCaseRef (amap: ImportMap) m tyenv i (fspecs:RecdField array) = 
    let g = amap.g
    fspecs |> Array.mapi (fun j fspec -> 
        let ilFieldDef = IL.mkILInstanceField(fspec.Name,GenType amap m tyenv fspec.FormalType, None, FieldAttributes.Public)
        IlxUnionField
          { ilFieldDef with 
              // These properties on the "field" of an alternative end up going on a property generated by cu_erase.fs
              CustomAttrs = mkILCustomAttrs [(mkCompilationMappingAttrWithVariantNumAndSeqNum g (int SourceConstructFlags.Field) i j )] } )
   

and GenUnionRef (amap: ImportMap) m (tcref: TyconRef) = 
    let g = amap.g
    let tycon = tcref.Deref
    assert(not tycon.IsTypeAbbrev)
    match tycon.UnionTypeInfo with 
    | None -> failwith "GenUnionRef m"
    | Some funion -> 
      cached funion.CompiledRepresentation (fun () -> 
          let tyenvinner = TypeReprEnv.ForTycon tycon
          match tcref.CompiledRepresentation with
          | CompiledTypeRepr.ILAsmOpen _ -> failwith "GenUnionRef m: unexpected ASM tyrep"
          | CompiledTypeRepr.ILAsmNamed (tref,_,_) -> 
              let alternatives = 
                  tycon.UnionCasesArray |> Array.mapi (fun i cspec -> 
                      { altName=cspec.CompiledName
                        altCustomAttrs=emptyILCustomAttrs
                        altFields=GenUnionCaseRef amap m tyenvinner i cspec.RecdFieldsArray })
              let nullPermitted = IsUnionTypeWithNullAsTrueValue g tycon
              let hasHelpers = ComputeUnionHasHelpers g tcref
              let boxity = (if tcref.IsStructOrEnumTycon then ILBoxity.AsValue else ILBoxity.AsObject)
              IlxUnionRef(boxity, tref,alternatives,nullPermitted,hasHelpers))

and ComputeUnionHasHelpers g (tcref : TyconRef) = 
    if tyconRefEq g tcref g.unit_tcr_canon then NoHelpers
    elif tyconRefEq g tcref g.list_tcr_canon then SpecialFSharpListHelpers
    elif tyconRefEq g tcref g.option_tcr_canon then SpecialFSharpOptionHelpers
    else
     match TryFindFSharpAttribute g g.attrib_DefaultAugmentationAttribute tcref.Attribs with
     | Some(Attrib(_,_,[ AttribBoolArg (b) ],_,_,_,_)) -> 
         if b then AllHelpers else NoHelpers
     | Some (Attrib(_,_,_,_,_,_,m))  -> 
         errorR(Error(FSComp.SR.ilDefaultAugmentationAttributeCouldNotBeDecoded(),m))
         AllHelpers
     | _ -> 
         AllHelpers (* not hiddenRepr *)

and GenUnionSpec amap m tyenv tcref tyargs = 
    let curef = GenUnionRef amap m tcref
    let tinst = GenTypeArgs amap m tyenv tyargs
    IlxUnionSpec(curef,tinst) 

and GenUnionCaseSpec amap m tyenv (ucref:UnionCaseRef) tyargs = 
    let cuspec = GenUnionSpec amap m tyenv ucref.TyconRef tyargs
    cuspec, ucref.Index

and GenType amap m tyenv ty = 
    GenTypeAux amap m tyenv VoidNotOK PtrTypesNotOK ty


and GenTypes amap m tyenv tys = List.map (GenType amap m tyenv) tys
and GenTypePermitVoid amap m tyenv ty = (GenTypeAux amap m tyenv VoidOK PtrTypesNotOK ty)
and GenTypesPermitVoid amap m tyenv tys = List.map (GenTypePermitVoid amap m tyenv) tys

and GenTyApp amap m tyenv repr tyargs = GenTyAppAux amap m tyenv repr tyargs
and GenNamedTyApp amap m tyenv tcref tinst = GenNamedTyAppAux amap m tyenv PtrTypesNotOK tcref tinst 

/// IL void types are only generated for return types 
and GenReturnType amap m tyenv returnTyOpt = 
    match returnTyOpt with 
    | None -> ILType.Void
    | Some returnTy -> GenTypeAux amap m tyenv VoidNotOK(*1*) PtrTypesOK returnTy (*1: generate void from unit, but not accept void *)

and GenParamType amap m tyenv ty = 
    ty |> GenTypeAux amap m tyenv VoidNotOK PtrTypesOK 

and GenParamTypes amap m tyenv tys = 
    tys |> List.map (GenTypeAux amap m tyenv VoidNotOK PtrTypesOK) 

and GenTypeArgs amap m tyenv tyargs = GenTypeArgsAux amap m tyenv tyargs

let GenericParamHasConstraint (gp: ILGenericParameterDef) = 
     gp.Constraints.Length <> 0 ||
     gp.Variance <> NonVariant ||
     gp.HasReferenceTypeConstraint ||
     gp.HasNotNullableValueTypeConstraint ||
     gp.HasDefaultConstructorConstraint


// Static fields generally go in a private InitializationCodeAndBackingFields section. This is to ensure all static 
// fields are initialized only in their class constructors (we generate one primary 
// cctor for each file to ensure initialization coherence across the file, regardless 
// of how many modules are in the file). This means F# passes an extra check applied by SQL Server when it
// verifies stored procedures: SQL Server checks that all 'initionly' static fields are only initialized from
// their own class constructor. 
//   
// However, mutable static fields must be accessible across compilation units. This means we place them in their "natural" location
// which may be in a nested module etc. This means mutable static fields can't be used in code to be loaded by SQL Server. 
//   
// Computes the location where the static field for a value lives. 
//     - Literals go in their type/module. 
//     - For interactive code, we always place fields in their type/module with an accurate name
let GenFieldSpecForStaticField (isInteractive, g, ilContainerTy, vspec:Val, nm, m, cloc, ilTy) =
    if isInteractive || HasFSharpAttribute g g.attrib_LiteralAttribute vspec.Attribs then 
        let fieldName = vspec.CompiledName 
        let fieldName = if isInteractive then CompilerGeneratedName fieldName else fieldName
        mkILFieldSpecInTy (ilContainerTy, fieldName, ilTy) 
    else
        let fieldName = ilxgenGlobalNng.FreshCompilerGeneratedName (nm,m)
        let ilFieldContainerTy = mkILTyForCompLoc (CompLocForInitClass cloc)
        mkILFieldSpecInTy (ilFieldContainerTy, fieldName, ilTy) 

let GenRecdFieldRef m cenv tyenv (rfref:RecdFieldRef) tyargs = 
    let tyenvinner = TypeReprEnv.ForTycon rfref.Tycon
    mkILFieldSpecInTy(GenTyApp cenv.amap m tyenv rfref.TyconRef.CompiledRepresentation tyargs,
                      ComputeFieldName rfref.Tycon rfref.RecdField,
                      GenType cenv.amap m tyenvinner rfref.RecdField.FormalType)

let GenExnType amap m tyenv (ecref:TyconRef) = GenTyApp amap m tyenv ecref.CompiledRepresentation []


//--------------------------------------------------------------------------
// Closure summaries
//-------------------------------------------------------------------------- 

type ArityInfo = int list
      

[<NoEquality; NoComparison>]
type IlxClosureInfo = 
    { cloExpr: Expr
      cloName: string
      cloArityInfo: ArityInfo
      cloILFormalRetTy: ILType
      /// An immutable array of free variable descriptions for the closure
      cloILFreeVars: IlxClosureFreeVar[] 
      cloSpec: IlxClosureSpec
      cloAttribs: Attribs
      cloILGenericParams: IL.ILGenericParameterDefs
      cloFreeVars: Val list (* nb. the freevars we actually close over *)
      ilCloLambdas: IlxClosureLambdas

      (* local type func support *)
      /// The free type parameters occuring in the type of the closure (and not just its body)
      /// This is used for local type functions, whose contract class must use these types
      ///    type Contract<'fv> =
      ///        abstract DirectInvoke : ty['fv]
      ///    type Implementation<'fv,'fv2> : Contract<'fv> =
      ///        override DirectInvoke : ty['fv] = expr['fv,'fv2]
      ///
      ///   At the callsite we generate
      ///      unbox ty['fv]
      ///      callvirt clo.DirectInvoke
      localTypeFuncILGenericArgs: ILType list
      localTypeFuncContractFreeTypars: Typar list
      localTypeFuncDirectILGenericParams: IL.ILGenericParameterDefs 
      localTypeFuncInternalFreeTypars: Typar list}


//--------------------------------------------------------------------------
// Representation of term declarations = Environments for compiling expressions.
//-------------------------------------------------------------------------- 

      
[<NoEquality; NoComparison>]
type ValStorage = 
    /// Indicates the value is always null
    | Null 
    /// Indicates the value is stored in a static field. 
    | StaticField of ILFieldSpec * ValRef * (*hasLiteralAttr:*)bool * ILType * string * ILType * ILMethodRef  * ILMethodRef  * OptionalShadowLocal
    /// Indicates the value is "stored" as a property that recomputes it each time it is referenced. Used for simple constants that do not cause initialization triggers
    | StaticProperty of ILMethodSpec  * OptionalShadowLocal
    /// Indicates the value is "stored" as a IL static method (in a "main" class for a F# 
    /// compilation unit, or as a member) according to its inferred or specified arity.  
    | Method of  ValReprInfo * ValRef * ILMethodSpec * Range.range * ArgReprInfo list * ArgReprInfo
    /// Indicates the value is stored at the given position in the closure environment accessed via "ldarg 0"
    | Env of ILType * int * ILFieldSpec * NamedLocalIlxClosureInfo ref option  
    /// Indicates that the value is an argument of a method being generated
    | Arg of int 
    /// Indicates that the value is stored in local of the method being generated. NamedLocalIlxClosureInfo is normally empty.
    /// It is non-empty for 'local type functions', see comments on definition of NamedLocalIlxClosureInfo.
    | Local of int * NamedLocalIlxClosureInfo ref option 

and OptionalShadowLocal = 
    | NoShadowLocal
    | ShadowLocal of ValStorage

/// The representation of a NamedLocalClosure is based on a cloinfo.  However we can't generate a cloinfo until we've 
/// decided the representations of other items in the recursive set. Hence we use two phases to decide representations in 
/// a recursive set. Yuck. 
and NamedLocalIlxClosureInfo = 
    | NamedLocalIlxClosureInfoGenerator of (IlxGenEnv -> IlxClosureInfo)
    | NamedLocalIlxClosureInfoGenerated of IlxClosureInfo
  
and ModuleStorage = 
    { Vals: Lazy<NameMap<ValStorage>> 
      SubModules: Lazy<NameMap<ModuleStorage>> }

/// BranchCallItems are those where a call to the value can be implemented as 
/// a branch. At the moment these are only used for generating branch calls back to 
/// the entry label of the method currently being generated. 
and BranchCallItem = 
    | BranchCallClosure of ArityInfo
    | BranchCallMethod of 
        // Argument counts for compiled form  of F# method or value
        ArityInfo * 
        // Arg infos for compiled form of F# method or value
        (TType * ArgReprInfo) list list * 
        // Typars for F# method or value
        Tast.Typars * 
        // Typars for F# method or value
        int *
        // num obj args 
        int 
      
and Mark = 
    | Mark of ILCodeLabel (* places we can branch to  *)
    member x.CodeLabel = (let (Mark(lab)) = x in lab)

and IlxGenEnv =
    { tyenv: TypeReprEnv 
      someTypeInThisAssembly: ILType
      isFinalFile: bool
      /// Where to place the stuff we're currently generating
      cloc: CompileLocation 
      /// Hiding information down the signature chain, used to compute what's public to the assembly 
      sigToImplRemapInfo: (Remap * SignatureHidingInfo) list 
      /// All values in scope 
      valsInScope: ValMap<Lazy<ValStorage>> 
      /// For optimizing direct tail recursion to a loop - mark says where to branch to.  Length is 0 or 1. 
      /// REVIEW: generalize to arbitrary nested local loops?? 
      innerVals: (ValRef * (BranchCallItem * Mark)) list 
      /// Full list of enclosing bound values.  First non-compiler-generated element is used to help give nice names for closures and other expressions.  
      letBoundVars: ValRef list 
      /// The set of IL local variable indexes currently in use by lexically scoped variables, to allow reuse on different branches. 
      /// Really an integer set. 
      liveLocals: IntMap<unit> 
      /// Are we under the scope of a try, catch or finally? If so we can't tailcall. SEH = structured exception handling
      withinSEH: bool }

let ReplaceTyenv tyenv (eenv: IlxGenEnv) = {eenv with tyenv = tyenv } 
let EnvForTypars tps eenv =  {eenv with tyenv = TypeReprEnv.ForTypars tps } 
let AddTyparsToEnv typars (eenv: IlxGenEnv) = {eenv with tyenv = eenv.tyenv.Add typars}

let AddSignatureRemapInfo _msg (rpi, mhi) eenv = 
    { eenv with sigToImplRemapInfo = (mkRepackageRemapping rpi,mhi) :: eenv.sigToImplRemapInfo }
     
//--------------------------------------------------------------------------
// Print eenv
//-------------------------------------------------------------------------- 

let OutputStorage (pps: TextWriter) s = 
    match s with 
    | StaticField _ ->  pps.Write "(top)" 
    | StaticProperty _ -> pps.Write "(top)" 
    | Method _ -> pps.Write "(top)" 
    | Local _ -> pps.Write "(local)" 
    | Arg _ -> pps.Write "(arg)" 
    | Env _ -> pps.Write "(env)" 
    | Null -> pps.Write "(null)"

//--------------------------------------------------------------------------
// Augment eenv with values
//-------------------------------------------------------------------------- 

let AddStorageForVal (g: TcGlobals) (v,s) eenv = 
    let eenv = { eenv with valsInScope = eenv.valsInScope.Add v s }
    // If we're compiling fslib then also bind the value as a non-local path to 
    // allow us to resolve the compiler-non-local-references that arise from env.fs
    //
    // Do this by generating a fake "looking from the outside in" non-local value reference for
    // v, dereferencing it to find the corresponding signature Val, and adding an entry for the signature val.
    //
    // A similar code path exists in ilxgen.fs for the tables of "optimization data" for values
    if g.compilingFslib then 
        // Passing an empty remap is sufficient for FSharp.Core.dll because it turns out the remapped type signature can
        // still be resolved.
        match tryRescopeVal g.fslibCcu Remap.Empty  v with 
        | None -> eenv
        | Some vref -> 
            match vref.TryDeref with
            | VNone -> 
                //let msg = sprintf "could not dereference external value reference to something in FSharp.Core.dll during code generation, v.MangledName = '%s', v.Range = %s" v.MangledName (stringOfRange v.Range)
                //System.Diagnostics.Debug.Assert(false, msg)
                eenv
            | VSome gv -> 
                { eenv with valsInScope = eenv.valsInScope.Add gv s }
    else 
        eenv

let AddStorageForLocalVals g vals eenv = List.foldBack (fun (v,s) acc -> AddStorageForVal g (v,notlazy s) acc) vals eenv

//--------------------------------------------------------------------------
// Lookup eenv 
//-------------------------------------------------------------------------- 
  
open Microsoft.FSharp.Compiler.AbstractIL
open Microsoft.FSharp.Compiler.AbstractIL.Internal 
open Microsoft.FSharp.Compiler.AbstractIL.Internal.Library 

let StorageForVal m v eenv = 
    let v = 
        try eenv.valsInScope.[v]
        with :? KeyNotFoundException ->
          assert false
          errorR(Error(FSComp.SR.ilUndefinedValue(showL(vspecAtBindL v)),m)) 
          notlazy (Arg 668(* random value for post-hoc diagnostic analysis on generated tree *) )
    v.Force()

let StorageForValRef m (v: ValRef) eenv = StorageForVal m v.Deref eenv

//--------------------------------------------------------------------------
// Imported modules and the environment
//
// How a top level value is represented depends on its type.  If it's a 
// function or is polymorphic, then it gets represented as a 
// method (possibly and instance method).  Otherwise it gets represented as a 
// static field.
//-------------------------------------------------------------------------- 

let IsValRefIsDllImport g (vref:ValRef) = 
    vref.Attribs |> HasFSharpAttributeOpt g g.attrib_DllImportAttribute 

let GetMethodSpecForMemberVal amap g (memberInfo:ValMemberInfo) (vref:ValRef) = 
    let m = vref.Range
    let tps,curriedArgInfos,returnTy,retInfo = 
         assert(vref.ValReprInfo.IsSome)
         GetTopValTypeInCompiledForm g (Option.get vref.ValReprInfo) vref.Type m
    let tyenvUnderTypars = TypeReprEnv.ForTypars tps
    let flatArgInfos = List.concat curriedArgInfos
    let isCtor = (memberInfo.MemberFlags.MemberKind = MemberKind.Constructor)
    let cctor = (memberInfo.MemberFlags.MemberKind = MemberKind.ClassConstructor)
    let parentTcref = vref.TopValDeclaringEntity
    let parentTypars = parentTcref.TyparsNoRange
    let numParentTypars = parentTypars.Length
    if tps.Length < numParentTypars then error(InternalError("CodeGen check: type checking did not ensure that this method is sufficiently generic", m))
    let ctps,mtps = List.chop numParentTypars tps
    let isCompiledAsInstance = ValRefIsCompiledAsInstanceMember g vref

    let ilActualRetTy = 
        let ilRetTy = GenReturnType amap m tyenvUnderTypars returnTy
        if isCtor || cctor then ILType.Void else ilRetTy
    let ilTy = GenType amap m tyenvUnderTypars (mkAppTy parentTcref (List.map mkTyparTy ctps))
    if isCompiledAsInstance || isCtor then 
        // Find the 'this' argument type if any 
        let thisTy,flatArgInfos = 
            if isCtor then (GetFSharpViewOfReturnType g returnTy),flatArgInfos 
            else 
               match flatArgInfos with 
               | [] -> error(InternalError("This instance method '" + vref.LogicalName + "' has no arguments", m))
               | (h,_):: t -> h,t

        let thisTy = if isByrefTy g thisTy then destByrefTy g thisTy else thisTy
        let thisArgTys = argsOfAppTy g thisTy
        if ctps.Length <> thisArgTys.Length then
           warning(InternalError(sprintf "CodeGen check: type checking did not quantify the correct number of type variables for this method, #parentTypars = %d, #ctps = %d, #mtps = %d, #thisArgTys = %d" numParentTypars ctps.Length mtps.Length thisArgTys.Length,m))
        else 
           List.iter2
              (fun gtp ty2 -> 
                if not (typeEquiv g (mkTyparTy gtp) ty2) then 
                  warning(InternalError("CodeGen check: type checking did not quantify the correct type variables for this method: generalization list contained " + gtp.Name + "#" + string gtp.Stamp + " and list from 'this' pointer contained " +  (showL(typeL ty2)), m)))
              ctps 
              thisArgTys
        let methodArgTys,paramInfos = List.unzip flatArgInfos
        let ilMethodArgTys = GenParamTypes amap m tyenvUnderTypars methodArgTys
        let ilMethodInst = GenTypeArgs amap m tyenvUnderTypars (List.map mkTyparTy mtps)
        let mspec = mkILInstanceMethSpecInTy (ilTy,vref.CompiledName,ilMethodArgTys,ilActualRetTy,ilMethodInst)
        
        mspec,ctps,mtps,paramInfos,retInfo
    else 
        let methodArgTys,paramInfos = List.unzip flatArgInfos
        let ilMethodArgTys = GenParamTypes amap m tyenvUnderTypars methodArgTys
        let ilMethodInst = GenTypeArgs amap m tyenvUnderTypars (List.map mkTyparTy mtps)
        let mspec = mkILStaticMethSpecInTy (ilTy,vref.CompiledName,ilMethodArgTys,ilActualRetTy,ilMethodInst)
        
        mspec,ctps,mtps,paramInfos,retInfo

// Generate the ILFieldSpec for a top-level value

let ComputeFieldSpecForVal(optIntraAssemblyInfo:IlxGenIntraAssemblyInfo option, isInteractive, g, ilTyForProperty, vspec:Val, nm, m, cloc, ilTy, ilGetterMethRef) = 
    assert vspec.IsCompiledAsTopLevel
    let generate() = GenFieldSpecForStaticField (isInteractive, g, ilTyForProperty, vspec, nm, m, cloc, ilTy)
    match optIntraAssemblyInfo with 
    | None -> generate()
    | Some intraAssemblyInfo -> 
        if vspec.IsMutable && vspec.IsCompiledAsTopLevel && isStructTy g vspec.Type then
            let ok, res = intraAssemblyInfo.StaticFieldInfo.TryGetValue ilGetterMethRef
            if ok then 
                res 
            else 
                let res = generate()
                intraAssemblyInfo.StaticFieldInfo.[ilGetterMethRef] <- res
                res
        else 
            generate()


let IsValCompiledAsMethod g (v:Val) =
    match v.ValReprInfo with 
    | None -> false
    | Some topValInfo -> 
        not (isUnitTy g v.Type && not v.IsMemberOrModuleBinding && not v.IsMutable) &&
        not v.IsCompiledAsStaticPropertyWithoutField  &&
        match GetTopValTypeInFSharpForm g topValInfo v.Type v.Range with 
        | [],[],_,_ when not v.IsMember -> false 
        | _ -> true

// This called via 2 routes.
// (a) ComputeAndAddStorageForLocalTopVal
// (b) ComputeStorageForNonLocalTopVal
//
/// This function decides the storage for the val.
/// The decision is based on arityInfo.
let ComputeStorageForTopVal (amap, g, optIntraAssemblyInfo:IlxGenIntraAssemblyInfo option, isInteractive, optShadowLocal, vref:ValRef, cloc) =

  if isUnitTy g vref.Type  && not vref.IsMemberOrModuleBinding && not vref.IsMutable then  
    Null   
  else
    let topValInfo = 
        match vref.ValReprInfo with 
        | None -> error(InternalError("ComputeStorageForTopVal: no arity found for " + showL(valRefL vref),vref.Range))
        | Some a -> a
        
    let m = vref.Range
    let nm = vref.CompiledName 

    if vref.Deref.IsCompiledAsStaticPropertyWithoutField then 
        let nm = "get_"+nm 
        let tyenvUnderTypars = TypeReprEnv.ForTypars []
        let ilRetTy = GenType amap m tyenvUnderTypars vref.Type
        let typ = mkILTyForCompLoc cloc
        let mspec = mkILStaticMethSpecInTy (typ, nm, [], ilRetTy, [])
    
        StaticProperty (mspec, optShadowLocal)
    else 

        // Determine when a static field is required.
        //
        // REVIEW: This call to GetTopValTypeInFSharpForm is only needed to determine if this is a (type) function or a value
        // We should just look at the arity
        match GetTopValTypeInFSharpForm g topValInfo vref.Type vref.Range with 
        | [],[], returnTy,_ when not vref.IsMember ->
            // Mutable and literal static fields must have stable names and live in the "public" location 
            // See notes on GenFieldSpecForStaticField above. 
            let vspec = vref.Deref
            let ilTy = GenType amap m TypeReprEnv.Empty returnTy (* TypeReprEnv.Empty ok: not a field in a generic class *)
            let ilTyForProperty = mkILTyForCompLoc cloc
            let attribs = vspec.Attribs
            let hasLiteralAttr = HasFSharpAttribute g g.attrib_LiteralAttribute attribs

            let ilTypeRefForProperty = ilTyForProperty.TypeRef
            let ilGetterMethRef = mkILMethRef (ilTypeRefForProperty, ILCallingConv.Static, "get_"+nm, 0, [], ilTy)
            let ilSetterMethRef = mkILMethRef (ilTypeRefForProperty, ILCallingConv.Static, "set_"+nm, 0, [ilTy], ILType.Void)

            let fspec = ComputeFieldSpecForVal(optIntraAssemblyInfo, isInteractive, g, ilTyForProperty, vspec, nm, m, cloc, ilTy, ilGetterMethRef) 

            StaticField (fspec, vref, hasLiteralAttr, ilTyForProperty, nm, ilTy, ilGetterMethRef, ilSetterMethRef, optShadowLocal)
              
        | _ -> 
            match vref.MemberInfo with 
            | Some memberInfo when not vref.IsExtensionMember -> 
                let mspec,_,_,paramInfos,retInfo = GetMethodSpecForMemberVal amap g memberInfo vref
                Method (topValInfo, vref, mspec, m, paramInfos, retInfo) 
            | _ -> 
                let (tps, curriedArgInfos, returnTy, retInfo) = GetTopValTypeInCompiledForm g topValInfo vref.Type m 
                let tyenvUnderTypars = TypeReprEnv.ForTypars tps
                let (methodArgTys,paramInfos) = curriedArgInfos |> List.concat |> List.unzip 
                let ilMethodArgTys = GenParamTypes amap m tyenvUnderTypars methodArgTys
                let ilRetTy = GenReturnType amap m tyenvUnderTypars returnTy
                let ilLocTy = mkILTyForCompLoc cloc
                let ilMethodInst = GenTypeArgs amap m tyenvUnderTypars (List.map mkTyparTy tps)
                let mspec = mkILStaticMethSpecInTy (ilLocTy, nm, ilMethodArgTys, ilRetTy, ilMethodInst)
                Method (topValInfo, vref, mspec, m, paramInfos, retInfo)

let ComputeAndAddStorageForLocalTopVal (amap, g, intraAssemblyFieldTable, isInteractive, optShadowLocal)  cloc (v:Val) eenv =
    let storage = ComputeStorageForTopVal (amap, g, Some intraAssemblyFieldTable, isInteractive, optShadowLocal, mkLocalValRef v, cloc)
    AddStorageForVal g (v,notlazy storage) eenv

let ComputeStorageForNonLocalTopVal amap g cloc modref (v:Val) =
    match v.ValReprInfo with 
    | None -> error(InternalError("ComputeStorageForNonLocalTopVal, expected an arity for " + v.LogicalName,v.Range))
    | Some _ -> ComputeStorageForTopVal (amap, g, None, false, NoShadowLocal, mkNestedValRef modref v, cloc)

let rec ComputeStorageForNonLocalModuleOrNamespaceRef amap g cloc acc (modref:ModuleOrNamespaceRef) (modul:ModuleOrNamespace)  = 
    let acc = 
        (acc, modul.ModuleOrNamespaceType.ModuleAndNamespaceDefinitions) ||> List.fold (fun acc smodul -> 
            ComputeStorageForNonLocalModuleOrNamespaceRef amap g (CompLocForSubModuleOrNamespace cloc smodul) acc (modref.NestedTyconRef smodul) smodul) 

    let acc = 
        (acc, modul.ModuleOrNamespaceType.AllValsAndMembers) ||> Seq.fold (fun acc v -> 
            AddStorageForVal g (v, lazy (ComputeStorageForNonLocalTopVal amap g cloc modref v)) acc) 
    acc

let ComputeStorageForExternalCcu amap g  eenv (ccu:CcuThunk) = 
    if not ccu.IsFSharp then eenv else
    let cloc = CompLocForCcu ccu
    let eenv = 
       List.foldBack
           (fun smodul acc -> 
               let cloc = CompLocForSubModuleOrNamespace cloc smodul
               let modref =  mkNonLocalCcuRootEntityRef ccu smodul
               ComputeStorageForNonLocalModuleOrNamespaceRef amap g cloc acc modref smodul)
           ccu.RootModulesAndNamespaces
           eenv
    let eenv = 
        let eref = ERefNonLocalPreResolved ccu.Contents (mkNonLocalEntityRef ccu [| |])
        (eenv, ccu.Contents.ModuleOrNamespaceType.AllValsAndMembers) ||> Seq.fold (fun acc v -> 
            AddStorageForVal g (v, lazy (ComputeStorageForNonLocalTopVal amap g cloc eref v)) acc) 
    eenv
    
let rec AddBindingsForLocalModuleType allocVal cloc eenv (mty:ModuleOrNamespaceType) = 
    let eenv = List.fold (fun eenv submodul -> AddBindingsForLocalModuleType allocVal (CompLocForSubModuleOrNamespace cloc submodul) eenv submodul.ModuleOrNamespaceType) eenv mty.ModuleAndNamespaceDefinitions 
    let eenv = Seq.fold (fun eenv v -> allocVal cloc v eenv) eenv mty.AllValsAndMembers 
    eenv 

let AddExternalCcusToIlxGenEnv amap g eenv ccus = List.fold (ComputeStorageForExternalCcu amap g) eenv ccus

let AddBindingsForTycon allocVal (cloc:CompileLocation) (tycon:Tycon) eenv  =
    let unrealizedSlots = 
        if tycon.IsFSharpObjectModelTycon
        then tycon.FSharpObjectModelTypeInfo.fsobjmodel_vslots 
        else []
    (eenv,unrealizedSlots) ||> List.fold (fun eenv vref -> allocVal cloc vref.Deref eenv) 

let rec AddBindingsForModuleDefs allocVal (cloc:CompileLocation) eenv  mdefs = 
    List.fold (AddBindingsForModuleDef allocVal cloc) eenv mdefs

and AddBindingsForModuleDef allocVal cloc eenv x = 
    match x with 
    | TMDefRec(_isRec,tycons,mbinds,_) -> 
        (* Virtual don't have 'let' bindings and must be added to the environment *)
        let eenv = List.foldBack (AddBindingsForTycon allocVal cloc) tycons eenv
        let eenv = List.foldBack (AddBindingsForModule allocVal cloc) mbinds eenv
        eenv
    | TMDefLet(bind,_) -> 
        allocVal cloc bind.Var eenv
    | TMDefDo _ -> 
        eenv
    | TMAbstract(ModuleOrNamespaceExprWithSig(mtyp,_,_)) -> 
        AddBindingsForLocalModuleType allocVal cloc eenv  mtyp
    | TMDefs(mdefs) -> 
        AddBindingsForModuleDefs allocVal cloc eenv  mdefs 

and AddBindingsForModule allocVal cloc x eenv = 
    match x with 
    | ModuleOrNamespaceBinding.Binding bind -> 
        allocVal cloc bind.Var eenv
    | ModuleOrNamespaceBinding.Module (mspec, mdef) -> 
        let cloc = 
            if mspec.IsNamespace then cloc 
            else CompLocForFixedModule cloc.clocQualifiedNameOfFile cloc.clocTopImplQualifiedName mspec
        
        AddBindingsForModuleDef allocVal cloc eenv mdef

and AddBindingsForModuleTopVals _g allocVal _cloc eenv vs = 
    List.foldBack allocVal vs eenv


// Put the partial results for a generated fragment (i.e. a part of a CCU generated by FSI) 
// into the stored results for the whole CCU.  
// isIncrementalFragment = true -->  "typed input" 
// isIncrementalFragment = false -->  "#load" 
let AddIncrementalLocalAssemblyFragmentToIlxGenEnv (amap:ImportMap, isIncrementalFragment, g, ccu, fragName, intraAssemblyInfo, eenv, typedImplFiles) = 
    let cloc = CompLocForFragment fragName ccu
    let allocVal = ComputeAndAddStorageForLocalTopVal (amap, g, intraAssemblyInfo, true, NoShadowLocal)
    (eenv, typedImplFiles) ||> List.fold (fun eenv (TImplFile(qname,_,mexpr,_,_)) -> 
        let cloc = { cloc with clocTopImplQualifiedName = qname.Text }
        if isIncrementalFragment then 
            match mexpr with
            | ModuleOrNamespaceExprWithSig(_,mdef,_) -> AddBindingsForModuleDef allocVal cloc eenv mdef
            (* | ModuleOrNamespaceExprWithSig(mtyp,_,m) -> error(Error("don't expect inner defs to have a constraint",m)) *)
        else
            AddBindingsForLocalModuleType allocVal cloc eenv mexpr.Type) 

//--------------------------------------------------------------------------
// Generate debugging marks 
//-------------------------------------------------------------------------- 

let GenILSourceMarker (g: TcGlobals) (m:range) = 
    ILSourceMarker.Create(document=g.memoize_file m.FileIndex,
                          line=m.StartLine,
                          /// NOTE: .NET && VS  measure first column as column 1
                          column= m.StartColumn+1, 
                          endLine= m.EndLine,
                          endColumn=m.EndColumn+1)

let GenPossibleILSourceMarker cenv m = 
    if cenv.opts.generateDebugSymbols then 
        Some (GenILSourceMarker cenv.g m )
    else 
        None

//--------------------------------------------------------------------------
// Helpers for merging property definitions
//--------------------------------------------------------------------------

let HashRangeSorted (ht: IDictionary<_, (int * _)>) = 
    [ for KeyValue(_k,v) in ht -> v ] |> List.sortBy fst |> List.map snd 

let MergeOptions m o1 o2 = 
    match o1,o2 with
    | Some x, None | None, Some x -> Some x
    | None, None -> None
    | Some x, Some _ -> 
#if DEBUG
       // This warning fires on some code that also triggers this warning:
       //          warning(Error("The implementation of a specified generic interface required a method implementation not fully supported by F# Interactive. In the unlikely event that the resulting class fails to load then compile the interface type into a statically-compiled DLL and reference it using '#r'",m))
       // The code is OK so we don't print this.
       errorR(InternalError("MergeOptions: two values given",m)) 
#else
       ignore m
#endif
       Some x 

let MergePropertyPair m (pd: ILPropertyDef) pdef = 
    {pd with GetMethod=MergeOptions m pd.GetMethod pdef.GetMethod
             SetMethod=MergeOptions m pd.SetMethod pdef.SetMethod} 

type PropKey = PropKey of string * ILTypes * ILThisConvention

let AddPropertyDefToHash (m:range) (ht:Dictionary<PropKey,(int * ILPropertyDef)>) (pdef: ILPropertyDef) =
    let nm = PropKey(pdef.Name, pdef.Args, pdef.CallingConv)
    if ht.ContainsKey nm then
        let idx,pd = ht.[nm]
        ht.[nm] <- (idx, MergePropertyPair m pd pdef)
    else 
        ht.[nm] <- (ht.Count, pdef)
    

/// Merge a whole group of properties all at once 
let MergePropertyDefs m ilPropertyDefs = 
    let ht = new Dictionary<_,_>(3,HashIdentity.Structural)
    ilPropertyDefs |> List.iter (AddPropertyDefToHash m ht)  
    HashRangeSorted ht

//--------------------------------------------------------------------------
// Buffers for compiling modules. The entire assembly gets compiled via an AssemblyBuilder
//-------------------------------------------------------------------------- 

/// Information collected imperatively for each type definition 
type TypeDefBuilder(tdef, tdefDiscards) = 
    let gmethods   = new ResizeArray<ILMethodDef>(0)
    let gfields    = new ResizeArray<ILFieldDef>(0)
    let gproperties : Dictionary<PropKey,(int * ILPropertyDef)> = new Dictionary<_,_>(3,HashIdentity.Structural)
    let gevents    = new ResizeArray<ILEventDef>(0)
    let gnested    = new TypeDefsBuilder()
    
    member b.Close() = 
        { tdef with 
            Methods = mkILMethods      (tdef.Methods.AsList @ ResizeArray.toList gmethods)
            Fields  = mkILFields      (tdef.Fields.AsList  @ ResizeArray.toList gfields)
            Properties = mkILProperties (tdef.Properties.AsList @ HashRangeSorted gproperties )
            Events     = mkILEvents     (tdef.Events.AsList     @ ResizeArray.toList gevents)
            NestedTypes     = mkILTypeDefs      (tdef.NestedTypes.AsList @ gnested.Close()) }


    member b.AddEventDef(edef) = gevents.Add edef
    member b.AddFieldDef(ilFieldDef) = gfields.Add ilFieldDef
    member b.AddMethodDef(ilMethodDef) = 
        let discard = 
            match tdefDiscards with 
            | Some (mdefDiscard, _) -> mdefDiscard ilMethodDef
            | None -> false
        if not discard then 
            gmethods.Add ilMethodDef
    member b.NestedTypeDefs = gnested
    member b.GetCurrentFields() = gfields |> Seq.readonly

    /// Merge Get and Set property nodes, which we generate independently for F# code 
    /// when we come across their corresponding methods. 
    member b.AddOrMergePropertyDef(pdef,m) = 
        let discard = 
            match tdefDiscards with 
            | Some (_, pdefDiscard) -> pdefDiscard pdef
            | None -> false
        if not discard then 
            AddPropertyDefToHash m gproperties pdef

    member b.PrependInstructionsToSpecificMethodDef(cond,instrs,tag) = 
        match ResizeArray.tryFindIndex cond gmethods with
        | Some idx -> gmethods.[idx] <-  prependInstrsToMethod instrs gmethods.[idx]
        | None -> gmethods.Add(mkILClassCtor (mkMethodBody (false,[],1,nonBranchingInstrsToCode instrs,tag)))


and TypeDefsBuilder() = 
    let tdefs : Internal.Utilities.Collections.HashMultiMap<string, (int * (TypeDefBuilder * bool))> = HashMultiMap(0, HashIdentity.Structural)
    let mutable countDown = System.Int32.MaxValue 

    member b.Close() = 
        //The order we emit type definitions is not deterministic since it is using the reverse of a range from a hash table. We should use an approximation of source order. 
        // Ideally it shouldn't matter which order we use. 
        // However, for some tests FSI generated code appears sensitive to the order, especially for nested types.
        
        [ for (b, eliminateIfEmpty) in HashRangeSorted tdefs do 
              let tdef = b.Close() 
              // Skip the <PrivateImplementationDetails$> type if it is empty
              if not eliminateIfEmpty 
                 || not tdef.NestedTypes.AsList.IsEmpty 
                 || not tdef.Fields.AsList.IsEmpty 
                 || not tdef.Events.AsList.IsEmpty 
                 || not tdef.Properties.AsList.IsEmpty 
                 || not tdef.Methods.AsList.IsEmpty then 
                  yield tdef  ]

    member b.FindTypeDefBuilder(nm) = 
        try tdefs.[nm]  |> snd |> fst
        with :? KeyNotFoundException -> failwith ("FindTypeDefBuilder: " + nm + " not found")

    member b.FindNestedTypeDefsBuilder(path) = 
        List.fold (fun (acc:TypeDefsBuilder) x -> acc.FindTypeDefBuilder(x).NestedTypeDefs) b path

    member b.FindNestedTypeDefBuilder(tref:ILTypeRef) = 
        b.FindNestedTypeDefsBuilder(tref.Enclosing).FindTypeDefBuilder(tref.Name)

    member b.AddTypeDef(tdef:ILTypeDef, eliminateIfEmpty, addAtEnd, tdefDiscards) = 
        let idx = if addAtEnd then (countDown <- countDown - 1; countDown) else tdefs.Count
        tdefs.Add (tdef.Name, (idx, (new TypeDefBuilder(tdef, tdefDiscards), eliminateIfEmpty)))

/// Assembly generation buffers 
type AssemblyBuilder(cenv:cenv) as mgbuf = 
    // The Abstract IL table of types 
    let gtdefs= new TypeDefsBuilder() 
    // The definitions of top level values, as quotations. 
    let mutable reflectedDefinitions : System.Collections.Generic.Dictionary<Tast.Val,(string * int * Expr)> = System.Collections.Generic.Dictionary(HashIdentity.Reference)
    // A memoization table for generating value types for big constant arrays  
    let vtgenerator=
         new MemoizationTable<(CompileLocation * int) , ILTypeSpec>
              ((fun (cloc,size) -> 
                 let name   = CompilerGeneratedName ("T" + string(newUnique()) + "_" + string size + "Bytes") // Type names ending ...$T<unique>_37Bytes
                 let vtdef  = mkRawDataValueTypeDef cenv.g.iltyp_ValueType (name,size,0us)
                 let vtref = NestedTypeRefForCompLoc cloc vtdef.Name 
                 let vtspec = mkILTySpec(vtref,[])
                 let vtdef = {vtdef with Access= ComputeTypeAccess vtref true}
                 mgbuf.AddTypeDef(vtref, vtdef, false, true, None)
                 vtspec), 
               keyComparer=HashIdentity.Structural)

    let mutable explicitEntryPointInfo : ILTypeRef option  = None

    /// static init fields on script modules.
    let mutable scriptInitFspecs : (ILFieldSpec * range) list = []    
    
    member mgbuf.AddScriptInitFieldSpec(fieldSpec,range) =
        scriptInitFspecs <- (fieldSpec,range) :: scriptInitFspecs
        
    /// This initializes the script in #load and fsc command-line order causing their
    /// sideeffects to be executed.
    member mgbuf.AddInitializeScriptsInOrderToEntryPoint() = 
        // Get the entry point and initialized any scripts in order.
        match explicitEntryPointInfo with
        | Some tref ->
            let IntializeCompiledScript(fspec,m) =
                mgbuf.AddExplicitInitToSpecificMethodDef((fun md -> md.IsEntryPoint), tref, fspec, GenPossibleILSourceMarker cenv m, [], [])              
            scriptInitFspecs |> List.iter IntializeCompiledScript
        | None -> ()

     

    member mgbuf.GenerateRawDataValueType(cloc,size) = 
        // Byte array literals require a ValueType of size the required number of bytes.
        // With fsi.exe, S.R.Emit TypeBuilder CreateType has restrictions when a ValueType VT is nested inside a type T, and T has a field of type VT.
        // To avoid this situation, these ValueTypes are generated under the private implementation rather than in the current cloc. [was bug 1532].
        let cloc = CompLocForPrivateImplementationDetails cloc
        vtgenerator.Apply((cloc,size))

    member mgbuf.AddTypeDef(tref:ILTypeRef, tdef, eliminateIfEmpty, addAtEnd, tdefDiscards) = 
        gtdefs.FindNestedTypeDefsBuilder(tref.Enclosing).AddTypeDef(tdef, eliminateIfEmpty, addAtEnd, tdefDiscards)

    member mgbuf.GetCurrentFields(tref:ILTypeRef) =
        gtdefs.FindNestedTypeDefBuilder(tref).GetCurrentFields()

    member mgbuf.AddReflectedDefinition(vspec : Tast.Val,expr) = 
        // preserve order by storing index of item
        let n = reflectedDefinitions.Count
        reflectedDefinitions.Add(vspec, (vspec.CompiledName, n, expr))
   
    member mgbuf.ReplaceNameOfReflectedDefinition(vspec, newName) = 
        match reflectedDefinitions.TryGetValue vspec with
        | true, (name, n, expr) when name <> newName -> reflectedDefinitions.[vspec] <- (newName, n, expr)
        | _ -> ()

    member mgbuf.AddMethodDef(tref:ILTypeRef,ilMethodDef) = 
        gtdefs.FindNestedTypeDefBuilder(tref).AddMethodDef(ilMethodDef)
        if ilMethodDef.IsEntryPoint then 
            explicitEntryPointInfo <- Some(tref)

    member mgbuf.AddExplicitInitToSpecificMethodDef(cond,tref,fspec,sourceOpt,feefee,seqpt) = 
    // Authoring a .cctor with effects forces the cctor for the 'initialization' module by doing a dummy store & load of a field 
    // Doing both a store and load keeps FxCop happier because it thinks the field is useful 
        let instrs = 
            [ yield! (if condition "NO_ADD_FEEFEE_TO_CCTORS" then [] elif condition "ADD_SEQPT_TO_CCTORS"  then seqpt else feefee) // mark start of hidden code
              yield mkLdcInt32 0 
              yield mkNormalStsfld fspec 
              yield mkNormalLdsfld fspec 
              yield AI_pop]   
        gtdefs.FindNestedTypeDefBuilder(tref).PrependInstructionsToSpecificMethodDef(cond,instrs,sourceOpt) 

    member mgbuf.AddEventDef(tref,edef) = 
        gtdefs.FindNestedTypeDefBuilder(tref).AddEventDef(edef)

    member mgbuf.AddFieldDef(tref,ilFieldDef) = 
        gtdefs.FindNestedTypeDefBuilder(tref).AddFieldDef(ilFieldDef)

    member mgbuf.AddOrMergePropertyDef(tref,pdef,m) = 
        gtdefs.FindNestedTypeDefBuilder(tref).AddOrMergePropertyDef(pdef,m)

    member mgbuf.Close() = 
        // old implementation adds new element to the head of list so result was accumulated in reversed order
        let orderedReflectedDefinitions = 
            [for (KeyValue(vspec, (name, n, expr))) in reflectedDefinitions -> n, ((name,vspec), expr)]
            |> List.sortBy (fst >> (~-)) // invert the result to get 'order-by-descending' behavior (items in list are 0..* so we don't need to worry about int.MinValue)
            |> List.map snd
        gtdefs.Close(), orderedReflectedDefinitions
    member mgbuf.cenv = cenv
    member mgbuf.GetExplicitEntryPointInfo() = explicitEntryPointInfo

     

/// Record the types of the things on the evaluation stack. 
/// Used for the few times we have to flush the IL evaluation stack and to compute maxStack. 
type Pushes = ILType list
type Pops = int
let pop (i:int) : Pops = i
let Push tys : Pushes = tys
let Push0 = Push []

let FeeFee (cenv:cenv) = (if cenv.opts.testFlagEmitFeeFeeAs100001 then 100001 else 0x00feefee)
let FeeFeeInstr (cenv:cenv) doc = 
      I_seqpoint (ILSourceMarker.Create(document = doc,
                                        line = FeeFee cenv,
                                        column = 0,
                                        endLine = FeeFee cenv,
                                        endColumn = 0))

/// Buffers for IL code generation
type CodeGenBuffer(m:range,
                   mgbuf: AssemblyBuilder,
                   methodName,
                   alreadyUsedArgs:int,
                   alreadyUsedLocals:int) = 

    let locals = new ResizeArray<((string * (Mark * Mark)) list * ILType * bool)>(10)
    let codebuf = new ResizeArray<ILInstr>(200)
    let exnSpecs = new ResizeArray<ILExceptionSpec>(10)

    // Keep track of the current stack so we can spill stuff when we hit a "try" when some stuff
    // is on the stack.        
    let mutable stack: ILType list = []
    let mutable nstack = 0
    let mutable maxStack = 0
    let mutable hasSequencePoints = false
    let mutable anyDocument = None // we collect an arbitrary document in order to emit the header FeeFee if needed
    
    let codeLabelToPC : Dictionary<ILCodeLabel,int> = new Dictionary<_,_>(10)
    let codeLabelToCodeLabel : Dictionary<ILCodeLabel,ILCodeLabel> = new Dictionary<_,_>(10)
    
    let rec lab2pc n lbl = 
        if n = System.Int32.MaxValue then error(InternalError("recursive label graph",m))
        if codeLabelToCodeLabel.ContainsKey lbl then 
            lab2pc (n+1) codeLabelToCodeLabel.[lbl]
        else
           codeLabelToPC.[lbl] 
    
    let mutable lastSeqPoint = None

    // Add a nop to make way for the first sequence point. 
    do if mgbuf.cenv.opts.generateDebugSymbols  then 
          let doc = mgbuf.cenv.g.memoize_file m.FileIndex
          let i = FeeFeeInstr mgbuf.cenv doc
          codebuf.Add(i) // for the FeeFee or a better sequence point

    member cgbuf.DoPushes (pushes: Pushes) = 
        for ty in pushes do 
           stack <- ty :: stack 
           nstack <- nstack + 1
           maxStack <- Operators.max maxStack nstack

    member cgbuf.DoPops (n:Pops) = 
        for i = 0 to n - 1 do
           match stack with
           | [] -> 
               let msg = sprintf "pop on empty stack during code generation, methodName = %s, m = %s" methodName (stringOfRange m)
               System.Diagnostics.Debug.Assert(false, msg)
               warning(InternalError(msg,m))
           | _ :: t -> 
               stack <- t 
               nstack <- nstack - 1

    member cgbuf.GetCurrentStack() = stack
    member cgbuf.AssertEmptyStack() = 
        if not (isNil stack) then 
            let msg = sprintf "stack flush didn't work, or extraneous expressions left on stack before stack restore, methodName = %s, stack = %+A, m = %s" methodName stack (stringOfRange m)
            System.Diagnostics.Debug.Assert(false, msg)
            warning(InternalError(msg,m))
        ()

    member cgbuf.EmitInstr(pops,pushes,i) = 
        cgbuf.DoPops pops
        cgbuf.DoPushes pushes
        codebuf.Add i

    member cgbuf.EmitInstrs (pops,pushes,is) = 
        cgbuf.DoPops pops
        cgbuf.DoPushes pushes
        is |> List.iter codebuf.Add 

    member cgbuf.GetLastSequencePoint() = 
        lastSeqPoint
       
    member private cgbuf.EnsureNopBetweenDebugPoints() = 
        // Always add a nop between sequence points to help .NET get the stepping right
        // Don't do this after a FeeFee marker for hidden code
        if (codebuf.Count > 0 && 
             (match codebuf.[codebuf.Count-1] with 
              | I_seqpoint sm when sm.Line <> FeeFee mgbuf.cenv -> true 
              | _ -> false)) then 
        
            codebuf.Add(AI_nop)

    member cgbuf.EmitSeqPoint(src) = 
        if mgbuf.cenv.opts.generateDebugSymbols then 
            let attr = GenILSourceMarker mgbuf.cenv.g src
            let i = I_seqpoint attr
            hasSequencePoints <- true

            // Replace the FeeFee seqpoint at the entry with a better sequence point
            if codebuf.Count = 1 then 
                assert (match codebuf.[0] with I_seqpoint _ -> true | _ -> false)
                codebuf.[0] <- i

            else
                cgbuf.EnsureNopBetweenDebugPoints()
                codebuf.Add(i)

            // Save the last sequence point away so we can make a decision graph look consistent (i.e. reassert the sequence point at each target)
            lastSeqPoint <- Some src
            anyDocument <- Some attr.Document
            
    // Emit FeeFee breakpoints for hidden code, see https://blogs.msdn.microsoft.com/jmstall/2005/06/19/line-hidden-and-0xfeefee-sequence-points/
    member cgbuf.EmitStartOfHiddenCode() = 
        if mgbuf.cenv.opts.generateDebugSymbols then 
            let doc = mgbuf.cenv.g.memoize_file m.FileIndex
            let i = FeeFeeInstr mgbuf.cenv doc
            hasSequencePoints <- true

            // don't emit just after another FeeFee
            match codebuf.[codebuf.Count-1] with
            | I_seqpoint sm when sm.Line = FeeFee mgbuf.cenv -> ()
            | _ -> 
                cgbuf.EnsureNopBetweenDebugPoints()
                codebuf.Add(i)

    member cgbuf.EmitExceptionClause(clause) = 
         exnSpecs.Add clause

    member cgbuf.GenerateDelayMark(_nm) = 
         let lab = IL.generateCodeLabel()
         Mark lab

    member cgbuf.SetCodeLabelToCodeLabel(lab1,lab2) = 
#if DEBUG
        if codeLabelToCodeLabel.ContainsKey(lab1) then 
            let msg = sprintf "two values given for label %s, methodName = %s, m = %s" (formatCodeLabel lab1) methodName (stringOfRange m)
            System.Diagnostics.Debug.Assert(false, msg)
            warning(InternalError(msg,m))
#endif
        codeLabelToCodeLabel.[lab1] <- lab2

    member cgbuf.SetCodeLabelToPC(lab,pc) = 
#if DEBUG
        if codeLabelToPC.ContainsKey(lab) then 
            let msg = sprintf "two values given for label %s, methodName = %s, m = %s" (formatCodeLabel lab) methodName (stringOfRange m)
            System.Diagnostics.Debug.Assert(false, msg)
            warning(InternalError(msg,m))
#endif
        codeLabelToPC.[lab] <- pc 

    member cgbuf.SetMark (mark1: Mark, mark2: Mark) = 
        cgbuf.SetCodeLabelToCodeLabel(mark1.CodeLabel, mark2.CodeLabel)
        
    member cgbuf.SetMarkToHere (Mark lab) =  
        cgbuf.SetCodeLabelToPC(lab,codebuf.Count)

    member cgbuf.SetStack(s) = 
        stack <- s 
        nstack <- s.Length

    member cgbuf.Mark(s) = 
        let res = cgbuf.GenerateDelayMark(s)
        cgbuf.SetMarkToHere(res)
        res 

    member cgbuf.mgbuf = mgbuf
    member cgbuf.MethodName = methodName
    member cgbuf.PreallocatedArgCount = alreadyUsedArgs

    member cgbuf.AllocLocal(ranges,ty,isFixed) = 
        let j = locals.Count
        locals.Add((ranges,ty,isFixed))
        j 

    member cgbuf.ReallocLocal(cond,ranges,ty,isFixed) = 
        let j = 
            match ResizeArray.tryFindIndexi cond locals with 
            | Some j -> 
                let (prevRanges,_,isFixed) = locals.[j]
                locals.[j] <- ((ranges@prevRanges),ty,isFixed)
                j             
            | None -> 
                cgbuf.AllocLocal(ranges,ty,isFixed)
        let j = j + alreadyUsedLocals
        j

    member cgbuf.Close() = 

        let instrs = codebuf.ToArray() 

        // Fixup the first instruction to be a FeeFee sequence point if needed
        let instrs = 
            instrs |> Array.mapi (fun idx i2 -> 
                if idx = 0 && (match i2 with AI_nop -> true | _ -> false) && anyDocument.IsSome then 
                    // This special dummy sequence point says skip the start of the method
                    hasSequencePoints <- true
                    FeeFeeInstr mgbuf.cenv anyDocument.Value
                else 
                    i2)

        let codeLabels =
            let dict = Dictionary.newWithSize (codeLabelToPC.Count + codeLabelToCodeLabel.Count)
            for kvp in codeLabelToPC        do dict.Add(kvp.Key, lab2pc 0 kvp.Key)
            for kvp in codeLabelToCodeLabel do dict.Add(kvp.Key, lab2pc 0 kvp.Key)
            dict

        (ResizeArray.toList locals, maxStack, codeLabels, instrs, ResizeArray.toList exnSpecs, hasSequencePoints)

module CG = 
    let EmitInstr (cgbuf:CodeGenBuffer) pops pushes i = cgbuf.EmitInstr(pops,pushes,i)
    let EmitInstrs (cgbuf:CodeGenBuffer) pops pushes is = cgbuf.EmitInstrs(pops,pushes,is)
    let EmitSeqPoint (cgbuf:CodeGenBuffer) src = cgbuf.EmitSeqPoint(src)
    let GenerateDelayMark (cgbuf:CodeGenBuffer) nm = cgbuf.GenerateDelayMark(nm)
    let SetMark (cgbuf:CodeGenBuffer) m1 m2 = cgbuf.SetMark(m1,m2)
    let SetMarkToHere (cgbuf:CodeGenBuffer) m1 =  cgbuf.SetMarkToHere(m1)
    let SetStack (cgbuf:CodeGenBuffer) s = cgbuf.SetStack(s)
    let GenerateMark (cgbuf:CodeGenBuffer) s = cgbuf.Mark(s)

open CG


//--------------------------------------------------------------------------
// Compile constants 
//-------------------------------------------------------------------------- 

let GenString cenv cgbuf s = 
    CG.EmitInstrs cgbuf (pop 0) (Push [cenv.g.ilg.typ_String]) [ I_ldstr s ]

let GenConstArray cenv (cgbuf:CodeGenBuffer) eenv ilElementType (data:'a[]) (write : ByteBuffer -> 'a -> unit) = 
    let buf = ByteBuffer.Create data.Length
    data |> Array.iter (write buf)
    let bytes = buf.Close()
    let ilArrayType = mkILArr1DTy ilElementType
    if data.Length = 0 then 
        CG.EmitInstrs cgbuf (pop 0) (Push [ilArrayType]) [ mkLdcInt32 (0);  I_newarr (ILArrayShape.SingleDimensional,ilElementType); ]
    else        
        let vtspec = cgbuf.mgbuf.GenerateRawDataValueType(eenv.cloc,bytes.Length)
        let ilFieldName = CompilerGeneratedName ("field" + string(newUnique()))
        let fty = ILType.Value vtspec
        let ilFieldDef = mkILStaticField (ilFieldName,fty, None, Some bytes, FieldAttributes.Assembly)
        let ilFieldDef = { ilFieldDef with CustomAttrs = mkILCustomAttrs [ cenv.g.DebuggerBrowsableNeverAttribute ] }
        let fspec = mkILFieldSpecInTy (mkILTyForCompLoc eenv.cloc,ilFieldName, fty)
        CountStaticFieldDef()
        cgbuf.mgbuf.AddFieldDef(fspec.DeclaringTypeRef,ilFieldDef) 
        CG.EmitInstrs cgbuf 
          (pop 0)
          (Push [ ilArrayType; ilArrayType; cenv.g.iltyp_RuntimeFieldHandle ])
          [ mkLdcInt32 data.Length
            I_newarr (ILArrayShape.SingleDimensional,ilElementType) 
            AI_dup 
            I_ldtoken (ILToken.ILField fspec) ]            
        CG.EmitInstrs cgbuf 
          (pop 2)
          Push0
          [ mkNormalCall (mkInitializeArrayMethSpec cenv.g) ]


//--------------------------------------------------------------------------
// We normally generate in the context of a "what to do next" continuation
//-------------------------------------------------------------------------- 

type sequel = 
  | EndFilter 
  /// Exit a 'handler' block
  /// The integer says which local to save result in 
  | LeaveHandler of (bool (* finally? *) * int * Mark)  
  /// Branch to the given mark
  | Br of Mark
  | CmpThenBrOrContinue of Pops * ILInstr list
  /// Continue and leave the value on the IL computation stack
  | Continue
  /// The value then do something else
  | DiscardThen of sequel
  /// Return from the method
  | Return
  /// End a scope of local variables. Used at end of 'let' and 'let rec' blocks to get tail recursive setting 
  /// of end-of-scope marks 
  | EndLocalScope of sequel * Mark 
  /// Return from a method whose return type is void
  | ReturnVoid

let discard = DiscardThen Continue
let discardAndReturnVoid = DiscardThen ReturnVoid


//-------------------------------------------------------------------------
// This is the main code generation routine.  It is used to generate 
// the bodies of methods in a couple of places
//------------------------------------------------------------------------- 
 
let CodeGenThen cenv mgbuf (entryPointInfo,methodName,eenv,alreadyUsedArgs,alreadyUsedLocals,codeGenFunction,m) = 
    let cgbuf = new CodeGenBuffer(m,mgbuf,methodName,alreadyUsedArgs,alreadyUsedLocals)
    let start = CG.GenerateMark cgbuf "mstart"
    let innerVals = entryPointInfo |> List.map (fun (v,kind) -> (v,(kind,start))) 

    (* Call the given code generator *)
    codeGenFunction cgbuf {eenv with withinSEH=false
                                     liveLocals=IntMap.empty()  
                                     innerVals = innerVals}

    let locals,maxStack,lab2pc,code,exnSpecs,hasSequencePoints = cgbuf.Close()
    
    let localDebugSpecs : ILLocalDebugInfo list = 
        locals
        |> List.mapi (fun i (nms,_,_isFixed) -> List.map (fun nm -> (i,nm)) nms)
        |> List.concat
        |> List.map (fun (i,(nm,(start,finish))) -> 
            { Range=(start.CodeLabel, finish.CodeLabel)
              DebugMappings= [{ LocalIndex=i; LocalName=nm }] })

    let ilLocals =
        locals
        |> List.map (fun (infos, ty, isFixed) ->
          let loc = 
            // in interactive environment, attach name and range info to locals to improve debug experience
            if cenv.opts.isInteractive && cenv.opts.generateDebugSymbols then
                match infos with
                | [(nm, (start, finish))] -> mkILLocal ty (Some(nm, start.CodeLabel, finish.CodeLabel))
                // REVIEW: what do these cases represent?
                | _ :: _
                | [] -> mkILLocal ty None 
            // if not interactive, don't bother adding this info
            else
                mkILLocal ty None
          if isFixed then { loc with IsPinned=true } else loc)

    (ilLocals, 
     maxStack,
     lab2pc,
     code,
     exnSpecs,
     localDebugSpecs,
     hasSequencePoints)

let CodeGenMethod cenv mgbuf (entryPointInfo,methodName,eenv,alreadyUsedArgs,alreadyUsedLocals,codeGenFunction,m) = 

    let locals,maxStack,lab2pc,instrs,exns,localDebugSpecs,hasSequencePoints = 
      CodeGenThen cenv mgbuf (entryPointInfo,methodName,eenv,alreadyUsedArgs,alreadyUsedLocals,codeGenFunction,m)

    let code =  IL.buildILCode methodName lab2pc instrs exns localDebugSpecs
    
    // Attach a source range to the method. Only do this is it has some sequence points, because .NET 2.0/3.5 
    // ILDASM has issues if you emit symbols with a source range but without any sequence points
    let sourceRange = if hasSequencePoints then GenPossibleILSourceMarker cenv m else None

    // The old union erasure phase increased maxstack by 2 since the code pushes some items, we do the same here
    let maxStack = maxStack + 2

    // Build an Abstract IL method     
    instrs, mkILMethodBody (true,locals,maxStack,code, sourceRange)

let StartDelayedLocalScope nm cgbuf =
    let startScope = CG.GenerateDelayMark cgbuf ("start_" + nm) 
    let endScope = CG.GenerateDelayMark cgbuf ("end_" + nm)
    startScope,endScope

let StartLocalScope nm cgbuf =
    let startScope = CG.GenerateMark cgbuf ("start_" + nm) 
    let endScope = CG.GenerateDelayMark cgbuf ("end_" + nm)
    startScope,endScope
  
let LocalScope nm cgbuf (f : (Mark * Mark) -> 'a) : 'a =
    let _,endScope as scopeMarks = StartLocalScope nm cgbuf
    let res = f scopeMarks
    CG.SetMarkToHere cgbuf endScope
    res

let compileSequenceExpressions = true // try (System.Environment.GetEnvironmentVariable("COMPILED_SEQ") <> null) with _ -> false

//-------------------------------------------------------------------------
// Sequence Point Logic
//------------------------------------------------------------------------- 

type EmitSequencePointState = 
    /// Indicates that we need a sequence point at first opportunity. Used on entrance to a method
    /// and whenever we drop into an expression within the stepping control structure.
    | SPAlways 
    | SPSuppress

/// Determines if any code at all will be emitted for a binding
let BindingEmitsNoCode g (TBind(vspec,_,_)) = IsValCompiledAsMethod g vspec 

/// Determines what sequence point should be emitted when generating the r.h.s of a binding.
/// For example, if the r.h.s is a lambda then no sequence point is emitted.
///
/// Returns (isSticky, sequencePointForBind, sequencePointGenerationFlagForRhsOfBind)
let ComputeSequencePointInfoForBinding g (TBind(_,e,spBind) as bind) = 
    if BindingEmitsNoCode g bind then 
        false, None, SPSuppress
    else
        match spBind, stripExpr e with 
        | NoSequencePointAtInvisibleBinding, _ -> false, None, SPSuppress
        | NoSequencePointAtStickyBinding, _ -> true, None, SPSuppress
        | NoSequencePointAtDoBinding, _ -> false, None, SPAlways
        | NoSequencePointAtLetBinding, _ -> false, None, SPSuppress
        // Don't emit sequence points for lambdas.
        // SEQUENCE POINT REVIEW: don't emit for lazy either, nor any builder expressions, nor interface-implementing object expressions
        | _, (Expr.Lambda _ | Expr.TyLambda _) -> false, None, SPSuppress
        | SequencePointAtBinding m,_ -> false, Some m, SPSuppress

 
/// Determines if a sequence will be emitted when we generate the code for a binding.
///
/// False for Lambdas, BindingEmitsNoCode, NoSequencePointAtStickyBinding, NoSequencePointAtInvisibleBinding, and NoSequencePointAtLetBinding.
/// True for SequencePointAtBinding, NoSequencePointAtDoBinding.
let BindingEmitsSequencePoint g bind = 
    match ComputeSequencePointInfoForBinding g bind with
    | _, None, SPSuppress -> false 
    | _ -> true

let BindingIsInvisible (TBind(_,_,spBind))  = 
    match spBind with 
    | NoSequencePointAtInvisibleBinding _ -> true 
    | _ -> false
    
/// Determines if the code generated for a binding is to be marked as hidden, e.g. the 'newobj' for a local function definition.
let BindingEmitsHiddenCode (TBind(_,e,spBind))  = 
    match spBind, stripExpr e with 
    | _, (Expr.Lambda _ | Expr.TyLambda _) -> true
    | _ -> false
    
/// Determines if generating the code for a compound expression will emit a sequence point as the first instruction
/// through the processing of the constituent parts. Used to prevent the generation of sequence points for
/// compound expressions.
let rec FirstEmittedCodeWillBeSequencePoint g sp expr = 
    match sp with 
    | SPAlways -> 
        match stripExpr expr with 
        | Expr.Let (bind,body,_,_) -> 
            BindingEmitsSequencePoint g bind || 
            FirstEmittedCodeWillBeSequencePoint g sp bind.Expr || 
            (BindingEmitsNoCode g bind && FirstEmittedCodeWillBeSequencePoint g sp body)
        | Expr.LetRec(binds,body,_,_) -> 
            binds |> List.exists (BindingEmitsSequencePoint g) || 
            (binds |> List.forall (BindingEmitsNoCode g) && FirstEmittedCodeWillBeSequencePoint g sp body)
        | Expr.Sequential (_, _, NormalSeq,spSeq,_) -> 
            match spSeq with 
            | SequencePointsAtSeq -> true
            | SuppressSequencePointOnExprOfSequential -> true
            | SuppressSequencePointOnStmtOfSequential -> false
        | Expr.Match (SequencePointAtBinding _,_,_,_,_,_)   -> true
        | Expr.Op((  TOp.TryCatch (SequencePointAtTry _,_) 
                    | TOp.TryFinally (SequencePointAtTry _,_) 
                    | TOp.For (SequencePointAtForLoop _,_) 
                    | TOp.While (SequencePointAtWhileLoop _,_)),_,_,_) -> true
        | _ -> false

     | SPSuppress -> 
        false                  

/// Suppress sequence points for some compound expressions - though not all - even if "SPAlways" is set.
///
/// Note this is only used when FirstEmittedCodeWillBeSequencePoint is false.
let EmitSequencePointForWholeExpr g sp expr = 
    assert (not (FirstEmittedCodeWillBeSequencePoint g sp expr))
    match sp with 
    | SPAlways -> 
        match stripExpr expr with 
   
        // In some cases, we emit sequence points for the 'whole' of a 'let' expression.
        // Specifically, when 
        //    + SPAlways (i.e. a sequence point is required as soon as meaningful)
        //    + binding is NoSequencePointAtStickyBinding, or NoSequencePointAtLetBinding.
        //    + not FirstEmittedCodeWillBeSequencePoint
        // For example if we start with 
        //    let someCode () = f x 
        // and by inlining 'f' the expression becomes 
        //    let someCode () = (let sticky = x in y)
        // then we place the sequence point for the whole TAST expression 'let sticky = x in y', i.e. textual range 'f x' in the source code, but
        // _before_ the evaluation of 'x'.  This will only happen for sticky 'let' introduced by inlining and other code generation
        // steps.  We do _not_ do this for 'invisible' let which can be skipped.
        | Expr.Let (bind,_,_,_) when BindingIsInvisible bind -> false
        | Expr.LetRec(binds,_,_,_) when binds |> List.forall BindingIsInvisible -> false

        // If the binding is a lambda then we don't emit a sequence point.
        | Expr.Let (bind,_,_,_) when BindingEmitsHiddenCode bind -> false
        | Expr.LetRec(binds,_,_,_) when binds |> List.forall BindingEmitsHiddenCode  -> false

        // If the binding is represented by a top-level generated constant value then we don't emit a sequence point.
        | Expr.Let (bind,_,_,_) when BindingEmitsNoCode g bind -> false
        | Expr.LetRec(binds,_,_,_) when binds |> List.forall (BindingEmitsNoCode g) -> false

        // Suppress sequence points for the whole 'a;b' and do it at 'a' instead. 
        | Expr.Sequential _ -> false

        // Suppress sequence points at labels and gotos, it makes no sense to emit sequence points at these. We emit FeeFee instead
        | Expr.Op(TOp.Label _,_,_,_) -> false
        | Expr.Op(TOp.Goto _,_,_,_) -> false

        // We always suppress at the whole 'match'/'try'/... expression because we do it at the individual parts.
        //
        // These cases need documenting. For example, a typical 'match' gets compiled to 
        //    let tmp = expr   // generates a sequence point, BEFORE tmp is evaluated
        //    match tmp with  // a match marked with NoSequencePointAtInvisibleLetBinding
        // So since the 'let tmp = expr' has a sequence point, then no sequence point is needed for the 'match'. But the processing
        // of the 'let' requests SPAlways for the body.
        | Expr.Match _ -> false
        | Expr.Op(TOp.TryCatch _,_,_,_) -> false
        | Expr.Op(TOp.TryFinally _,_,_,_) -> false
        | Expr.Op(TOp.For _,_,_,_)  -> false
        | Expr.Op(TOp.While _,_,_,_) -> false
        | _ -> true
    | SPSuppress -> 
        false

/// Emit hidden code markers for some compound expressions. Specifically, emit a hidden code marker for 'let f() = a in body'
/// because the binding for 'f' will emit some code which we don't want to be visible.
///     let someCode x =
///         let f () = a
///         body
let EmitHiddenCodeMarkerForWholeExpr g sp expr = 
    assert (not (FirstEmittedCodeWillBeSequencePoint g sp expr))
    assert (not (EmitSequencePointForWholeExpr g sp expr))
    match sp with 
    | SPAlways -> 
        match stripExpr expr with 
        | Expr.Let (bind,_,_,_) when BindingEmitsHiddenCode bind -> true
        | Expr.LetRec(binds,_,_,_) when binds |> List.exists BindingEmitsHiddenCode  -> true
        | _ -> false
    | SPSuppress -> 
        false

/// Some expressions must emit some preparation code, then emit the actual code.  
let rec RangeOfSequencePointForWholeExpr g expr = 
    match stripExpr expr with 
    | Expr.Let (bind,body,_,_) ->
        match ComputeSequencePointInfoForBinding g bind with
        // For sticky bindings, prefer the range of the overall expression.
        | true, _, _ -> expr.Range  
        | _, None, SPSuppress -> RangeOfSequencePointForWholeExpr g body 
        | _, Some m, _ -> m
        | _, None, SPAlways -> RangeOfSequencePointForWholeExpr g bind.Expr
    | Expr.LetRec(_,body,_,_)  -> RangeOfSequencePointForWholeExpr g body 
    | Expr.Sequential (expr1, _, NormalSeq, _, _) -> RangeOfSequencePointForWholeExpr g expr1
    | _ -> expr.Range

/// Used to avoid emitting multiple sequence points in decision tree generation
let DoesGenExprStartWithSequencePoint g  sp expr = 
    FirstEmittedCodeWillBeSequencePoint g sp expr || 
    EmitSequencePointForWholeExpr g sp expr

//-------------------------------------------------------------------------
// Generate expressions
//------------------------------------------------------------------------- 

let rec GenExpr (cenv:cenv) (cgbuf:CodeGenBuffer) eenv sp expr sequel =

  let expr =  stripExpr expr

  if not (FirstEmittedCodeWillBeSequencePoint cenv.g sp expr) then 
      if EmitSequencePointForWholeExpr cenv.g sp expr then 
          CG.EmitSeqPoint cgbuf (RangeOfSequencePointForWholeExpr cenv.g expr)
      elif EmitHiddenCodeMarkerForWholeExpr cenv.g sp expr then
          cgbuf.EmitStartOfHiddenCode() 

  match (if compileSequenceExpressions then LowerCallsAndSeqs.LowerSeqExpr cenv.g cenv.amap expr else None) with
  | Some info ->
      GenSequenceExpr cenv cgbuf eenv info sequel
  | None ->

  match expr with 
  | Expr.Const(c,m,ty) -> 
      GenConstant cenv cgbuf eenv (c,m,ty) sequel
  | Expr.Match (spBind,exprm,tree,targets,m,ty) -> 
      GenMatch cenv cgbuf eenv (spBind,exprm,tree,targets,m,ty) sequel
  | Expr.Sequential(e1,e2,dir,spSeq,m) ->  
      GenSequential cenv cgbuf eenv sp (e1,e2,dir,spSeq,m) sequel
  | Expr.LetRec (binds,body,m,_)  -> 
      GenLetRec cenv cgbuf eenv (binds,body,m) sequel
  | Expr.Let (bind,body,_,_)  -> 
     // This case implemented here to get a guaranteed tailcall 
     // Make sure we generate the sequence point outside the scope of the variable
     let startScope,endScope as scopeMarks = StartDelayedLocalScope "let" cgbuf
     let eenv = AllocStorageForBind cenv cgbuf scopeMarks eenv bind
     let spBind = GenSequencePointForBind cenv cgbuf bind
     GenBindingAfterSequencePoint cenv cgbuf eenv spBind bind (Some startScope)

     // Work out if we need a sequence point for the body. For any "user" binding then the body gets SPAlways.
     // For invisible compiler-generated bindings we just use "sp", unless its body is another invisible binding
     // For sticky bindings arising from inlining we suppress any immediate sequence point in the body
     let spBody = 
        match bind.SequencePointInfo with 
        | SequencePointAtBinding _ 
        | NoSequencePointAtLetBinding 
        | NoSequencePointAtDoBinding -> SPAlways
        | NoSequencePointAtInvisibleBinding -> sp
        | NoSequencePointAtStickyBinding -> SPSuppress
        
     // Generate the body
     GenExpr cenv cgbuf eenv spBody body (EndLocalScope(sequel,endScope)) 

  | Expr.Lambda _  | Expr.TyLambda _  -> 
      GenLambda cenv cgbuf eenv false None expr sequel
  | Expr.App(Expr.Val(vref, _, m) as v, _, tyargs, [], _) when 
        List.forall (isMeasureTy cenv.g) tyargs &&
        (
            // inline only values that are stored in local variables
            match StorageForValRef m vref eenv with 
            | ValStorage.Local _ -> true 
            | _ -> false
        )   ->
      // application of local type functions with type parameters = measure types and body = local value - inine the body
      GenExpr cenv cgbuf eenv sp v sequel
  | Expr.App(f,fty,tyargs,args,m) -> 
      GenApp cenv cgbuf eenv (f,fty,tyargs,args,m) sequel
  | Expr.Val(v,_,m) -> 
      GenGetVal cenv cgbuf eenv (v,m) sequel
  | Expr.Op(op,tyargs,args,m) -> 
      begin match op,args,tyargs with 
      | TOp.ExnConstr(c),_,_      -> 
          GenAllocExn cenv cgbuf eenv (c,args,m) sequel
      | TOp.UnionCase(c),_,_        -> 
          GenAllocUnionCase cenv cgbuf eenv (c,tyargs,args,m) sequel
      | TOp.Recd(isCtor,tycon),_,_ -> 
          GenAllocRecd cenv cgbuf eenv isCtor (tycon,tyargs,args,m) sequel
      | TOp.TupleFieldGet (tupInfo,n),[e],_ -> 
          GenGetTupleField cenv cgbuf eenv (tupInfo,e,tyargs,n,m) sequel
      | TOp.ExnFieldGet(ecref,n),[e],_ -> 
          GenGetExnField cenv cgbuf eenv (e,ecref,n,m) sequel
      | TOp.UnionCaseFieldGet(ucref,n),[e],_ -> 
          GenGetUnionCaseField cenv cgbuf eenv (e,ucref,tyargs,n,m) sequel
      | TOp.UnionCaseFieldGetAddr(ucref,n),[e],_ -> 
          GenGetUnionCaseFieldAddr cenv cgbuf eenv (e,ucref,tyargs,n,m) sequel
      | TOp.UnionCaseTagGet ucref,[e],_ -> 
          GenGetUnionCaseTag cenv cgbuf eenv (e,ucref,tyargs,m) sequel
      | TOp.UnionCaseProof ucref,[e],_ -> 
          GenUnionCaseProof cenv cgbuf eenv (e,ucref,tyargs,m) sequel
      | TOp.ExnFieldSet(ecref,n),[e;e2],_ -> 
          GenSetExnField cenv cgbuf eenv (e,ecref,n,e2,m) sequel 
      | TOp.UnionCaseFieldSet(ucref,n),[e;e2],_ -> 
          GenSetUnionCaseField cenv cgbuf eenv (e,ucref,tyargs,n,e2,m) sequel
      | TOp.ValFieldGet f,[e],_ -> 
         GenGetRecdField cenv cgbuf eenv (e,f,tyargs,m) sequel
      | TOp.ValFieldGet f,[],_ -> 
         GenGetStaticField cenv cgbuf eenv (f,tyargs,m) sequel
      | TOp.ValFieldGetAddr f,[e],_ -> 
         GenGetRecdFieldAddr cenv cgbuf eenv (e,f,tyargs,m) sequel
      | TOp.ValFieldGetAddr f,[],_ -> 
         GenGetStaticFieldAddr cenv cgbuf eenv (f,tyargs,m) sequel
      | TOp.ValFieldSet f,[e1;e2],_ -> 
         GenSetRecdField cenv cgbuf eenv (e1,f,tyargs,e2,m) sequel
      | TOp.ValFieldSet f,[e2],_ -> 
         GenSetStaticField cenv cgbuf eenv (f,tyargs,e2,m) sequel
      | TOp.Tuple tupInfo,_,_ -> 
         GenAllocTuple cenv cgbuf eenv (tupInfo,args,tyargs,m) sequel
      | TOp.ILAsm(code,returnTys),_,_ ->  
         GenAsmCode cenv cgbuf eenv (code,tyargs,args,returnTys,m) sequel 
      | TOp.While (sp,_),[Expr.Lambda(_,_,_,[_],e1,_,_);Expr.Lambda(_,_,_,[_],e2,_,_)],[]  -> 
         GenWhileLoop cenv cgbuf eenv (sp,e1,e2,m) sequel 
      | TOp.For(spStart,dir),[Expr.Lambda(_,_,_,[_],e1,_,_);Expr.Lambda(_,_,_,[_],e2,_,_);Expr.Lambda(_,_,_,[v],e3,_,_)],[]  -> 
         GenForLoop cenv cgbuf eenv (spStart,v,e1,dir,e2,e3,m) sequel
      | TOp.TryFinally(spTry,spFinally),[Expr.Lambda(_,_,_,[_],e1,_,_); Expr.Lambda(_,_,_,[_],e2,_,_)],[resty] -> 
         GenTryFinally cenv cgbuf eenv (e1,e2,m,resty,spTry,spFinally) sequel
      | TOp.TryCatch(spTry,spWith),[Expr.Lambda(_,_,_,[_],e1,_,_); Expr.Lambda(_,_,_,[vf],ef,_,_);Expr.Lambda(_,_,_,[vh],eh,_,_)],[resty] -> 
         GenTryCatch cenv cgbuf eenv (e1,vf,ef,vh,eh,m,resty,spTry,spWith) sequel
      | TOp.ILCall(virt,_,valu,newobj,valUseFlags,_,isDllImport,ilMethRef,enclArgTys,methArgTys,returnTys),args,[] -> 
         GenILCall cenv cgbuf eenv (virt,valu,newobj,valUseFlags,isDllImport,ilMethRef,enclArgTys,methArgTys,args,returnTys,m) sequel
      | TOp.RefAddrGet,[e],[ty]       -> GenGetAddrOfRefCellField cenv cgbuf eenv (e,ty,m) sequel
      | TOp.Coerce,[e],[tgty;srcty]    -> GenCoerce cenv cgbuf eenv (e,tgty,m,srcty) sequel
      | TOp.Reraise,[],[rtnty]         -> GenReraise cenv cgbuf eenv (rtnty,m) sequel
      | TOp.TraitCall(ss),args,[] -> GenTraitCall cenv cgbuf eenv (ss,args, m) expr sequel
      | TOp.LValueOp(LSet,v),[e],[]      -> GenSetVal cenv cgbuf eenv (v,e,m) sequel
      | TOp.LValueOp(LByrefGet,v),[],[]  -> GenGetByref cenv cgbuf eenv (v,m) sequel
      | TOp.LValueOp(LByrefSet,v),[e],[] -> GenSetByref cenv cgbuf eenv (v,e,m) sequel
      | TOp.LValueOp(LGetAddr,v),[],[]   -> GenGetValAddr cenv cgbuf eenv (v,m) sequel
      | TOp.Array,elems,[elemTy] ->  GenNewArray cenv cgbuf eenv (elems,elemTy,m) sequel
      | TOp.Bytes bytes,[],[] -> 
          if cenv.opts.emitConstantArraysUsingStaticDataBlobs then 
              GenConstArray cenv cgbuf eenv cenv.g.ilg.typ_Byte bytes (fun buf b -> buf.EmitByte b)
              GenSequel cenv eenv.cloc cgbuf sequel
          else
              GenNewArraySimple cenv cgbuf eenv (List.ofArray (Array.map (mkByte cenv.g m) bytes),cenv.g.byte_ty,m) sequel
      | TOp.UInt16s arr,[],[] -> 
          if cenv.opts.emitConstantArraysUsingStaticDataBlobs then 
              GenConstArray cenv cgbuf eenv cenv.g.ilg.typ_UInt16 arr (fun buf b -> buf.EmitUInt16 b)
              GenSequel cenv eenv.cloc cgbuf sequel
          else
              GenNewArraySimple cenv cgbuf eenv (List.ofArray (Array.map (mkUInt16 cenv.g m) arr),cenv.g.uint16_ty,m) sequel
      | TOp.Goto(label),_,_ ->  
          if cgbuf.mgbuf.cenv.opts.generateDebugSymbols then 
             cgbuf.EmitStartOfHiddenCode()
             CG.EmitInstr cgbuf (pop 0) Push0 AI_nop
          CG.EmitInstr cgbuf (pop 0) Push0 (I_br label)
          // NOTE: discard sequel
      | TOp.Return,[e],_ ->  
         GenExpr cenv cgbuf eenv SPSuppress e Return
         // NOTE: discard sequel
      | TOp.Return,[],_ ->  
         GenSequel cenv eenv.cloc cgbuf ReturnVoid
         // NOTE: discard sequel
      | TOp.Label(label),_,_ ->  
         cgbuf.SetMarkToHere (Mark label) 
         GenUnitThenSequel cenv eenv m eenv.cloc cgbuf sequel
      | _ -> error(InternalError("Unexpected operator node expression",expr.Range))
     end 
  | Expr.StaticOptimization(constraints,e2,e3,m) -> 
      GenStaticOptimization cenv cgbuf eenv (constraints,e2,e3,m) sequel
  | Expr.Obj(_,typ,_,_,[meth],[],m) when isDelegateTy cenv.g typ -> 
      GenDelegateExpr cenv cgbuf eenv expr (meth,m) sequel
  | Expr.Obj(_,typ,basev,basecall,overrides,interfaceImpls,m) -> 
      GenObjectExpr cenv cgbuf eenv expr (typ,basev,basecall,overrides,interfaceImpls,m)  sequel

  | Expr.Quote(ast,conv,_,m,ty) -> GenQuotation cenv cgbuf eenv (ast,conv,m,ty) sequel
  | Expr.Link _ -> failwith "Unexpected reclink"
  | Expr.TyChoose (_,_,m) -> error(InternalError("Unexpected Expr.TyChoose",m))

and GenExprs cenv cgbuf eenv es = 
    List.iter (fun e -> GenExpr cenv cgbuf eenv SPSuppress e Continue) es

and CodeGenMethodForExpr cenv mgbuf (spReq,entryPointInfo,methodName,eenv,alreadyUsedArgs,alreadyUsedLocals,expr0,sequel0) = 
    let _,code = 
        CodeGenMethod cenv mgbuf (entryPointInfo,methodName,eenv,alreadyUsedArgs,alreadyUsedLocals,
                                   (fun cgbuf eenv -> GenExpr cenv cgbuf eenv spReq expr0 sequel0),
                                   expr0.Range)
    code                                   



//--------------------------------------------------------------------------
// Generate sequels
//-------------------------------------------------------------------------- 

(* does the sequel discard its result, and if so what does it do next? *)
and sequelAfterDiscard sequel = 
  match sequel with 
   | DiscardThen sequel -> Some(sequel)
   | EndLocalScope(sq,mark) -> sequelAfterDiscard sq |> Option.map (fun sq -> EndLocalScope(sq,mark))
   | _ -> None

and sequelIgnoringEndScopesAndDiscard sequel =
    let sequel = sequelIgnoreEndScopes sequel
    match sequelAfterDiscard sequel with 
    | Some sq -> sq
    | None ->  sequel 

and sequelIgnoreEndScopes  sequel = 
    match sequel with 
    | EndLocalScope(sq,_) -> sequelIgnoreEndScopes sq
    | sq -> sq

(* commit any 'EndLocalScope' nodes in the sequel and return the residue *)
and GenSequelEndScopes cgbuf sequel =
    match sequel with 
    | EndLocalScope(sq,m) -> CG.SetMarkToHere cgbuf m; GenSequelEndScopes cgbuf sq
    | _ -> ()

and StringOfSequel sequel =
    match sequel with
    | Continue -> "continue"
    | DiscardThen sequel -> "discard; " + StringOfSequel sequel
    | ReturnVoid -> "ReturnVoid"
    | CmpThenBrOrContinue _ -> "CmpThenBrOrContinue"
    | Return -> "Return"
    | EndLocalScope (sq,Mark k) -> "EndLocalScope(" + StringOfSequel sq + "," + formatCodeLabel k + ")"
    | Br (Mark x) -> sprintf "Br L%s" (formatCodeLabel x)
    | LeaveHandler _ -> "LeaveHandler"
    | EndFilter -> "EndFilter"

and GenSequel cenv cloc cgbuf sequel =
  let sq = sequelIgnoreEndScopes sequel
  (match sq with 
  | Continue -> ()
  | DiscardThen sq -> 
      CG.EmitInstr cgbuf (pop 1) Push0 AI_pop
      GenSequel cenv cloc cgbuf sq 
  | ReturnVoid ->
      CG.EmitInstr cgbuf (pop 0) Push0 I_ret 
  | CmpThenBrOrContinue(pops,bri) ->
      CG.EmitInstrs cgbuf pops Push0 bri
  | Return -> 
      CG.EmitInstr cgbuf (pop 1) Push0 I_ret 
  | EndLocalScope _ -> failwith "EndLocalScope unexpected"
  | Br x -> 
      // Emit a NOP in debug code in case the branch instruction gets eliminated 
      // because it is a "branch to next instruction". This prevents two unrelated sequence points
      // (the one before the branch and the one after) being coalesced together
      if cgbuf.mgbuf.cenv.opts.generateDebugSymbols then 
         cgbuf.EmitStartOfHiddenCode()
         CG.EmitInstr cgbuf (pop 0) Push0 AI_nop
      CG.EmitInstr cgbuf (pop 0) Push0 (I_br x.CodeLabel)  
  | LeaveHandler (isFinally, whereToSaveResult,x) ->
      if isFinally then 
        CG.EmitInstr cgbuf (pop 1) Push0 AI_pop
      else
        EmitSetLocal cgbuf whereToSaveResult
      CG.EmitInstr cgbuf (pop 0) Push0 (if isFinally then I_endfinally else I_leave(x.CodeLabel))
  | EndFilter ->
      CG.EmitInstr cgbuf (pop 1) Push0 I_endfilter
  )
  GenSequelEndScopes cgbuf sequel


//--------------------------------------------------------------------------
// Generate constants
//-------------------------------------------------------------------------- 

and GenConstant cenv cgbuf eenv (c,m,ty) sequel =
  let ilTy = GenType cenv.amap m eenv.tyenv ty
  // Check if we need to generate the value at all
  match sequelAfterDiscard sequel with 
  | None -> 
      match TryEliminateDesugaredConstants cenv.g m c with 
      | Some e -> 
          GenExpr cenv cgbuf eenv SPSuppress e Continue
      | None ->
          match c with 
          | Const.Bool b -> CG.EmitInstr cgbuf (pop 0) (Push [cenv.g.ilg.typ_Bool]) (mkLdcInt32 (if b then 1 else 0))
          | Const.SByte i -> CG.EmitInstr cgbuf (pop 0) (Push [ilTy]) (mkLdcInt32 (int32 i))
          | Const.Int16 i -> CG.EmitInstr cgbuf (pop 0) (Push [ilTy]) (mkLdcInt32 (int32 i))
          | Const.Int32 i -> CG.EmitInstr cgbuf (pop 0) (Push [ilTy]) (mkLdcInt32 i)
          | Const.Int64 i -> 
            // see https://github.com/Microsoft/visualfsharp/pull/3620 
            if i >= int64 System.Int32.MinValue && i <= int64 System.Int32.MaxValue then
                CG.EmitInstrs cgbuf (pop 0) (Push [ilTy]) [ mkLdcInt32 (int32 i); AI_conv DT_I8 ]
            elif i >= int64 System.UInt32.MinValue && i <= int64 System.UInt32.MaxValue then
                CG.EmitInstrs cgbuf (pop 0) (Push [ilTy]) [ mkLdcInt32 (int32 i); AI_conv DT_U8 ]
            else
                CG.EmitInstr cgbuf (pop 0) (Push [ilTy]) (iLdcInt64 i)
          | Const.IntPtr i -> CG.EmitInstrs cgbuf (pop 0) (Push [ilTy]) [iLdcInt64 i; AI_conv DT_I ]
          | Const.Byte i -> CG.EmitInstr cgbuf (pop 0) (Push [ilTy]) (mkLdcInt32 (int32 i))
          | Const.UInt16 i -> CG.EmitInstr cgbuf (pop 0) (Push [ilTy]) (mkLdcInt32 (int32 i))
          | Const.UInt32 i -> CG.EmitInstr cgbuf (pop 0) (Push [ilTy]) (mkLdcInt32 (int32 i))
          | Const.UInt64 i -> CG.EmitInstr cgbuf (pop 0) (Push [ilTy]) (iLdcInt64 (int64 i))
          | Const.UIntPtr i -> CG.EmitInstrs cgbuf (pop 0) (Push [ilTy]) [iLdcInt64 (int64 i); AI_conv DT_U ]
          | Const.Double f -> CG.EmitInstr cgbuf (pop 0) (Push [ilTy]) (AI_ldc (DT_R8,ILConst.R8 f))
          | Const.Single f -> CG.EmitInstr cgbuf (pop 0) (Push [ilTy]) (AI_ldc (DT_R4,ILConst.R4 f))
          | Const.Char(c) -> CG.EmitInstr cgbuf (pop 0) (Push [ilTy]) ( mkLdcInt32 (int c))
          | Const.String(s) -> GenString cenv cgbuf s
          | Const.Unit -> GenUnit cenv eenv m cgbuf
          | Const.Zero -> GenDefaultValue cenv cgbuf eenv (ty,m) 
          | Const.Decimal _ -> failwith "unreachable"
      GenSequel cenv eenv.cloc cgbuf sequel
  | Some sq -> 
      // Even if we didn't need to generate the value then maybe we still have to branch or return 
      GenSequel cenv eenv.cloc cgbuf sq

and GenUnitTy cenv eenv m = 
    match cenv.ilUnitTy with 
    | None -> 
        let res = GenType cenv.amap m eenv.tyenv cenv.g.unit_ty 
        cenv.ilUnitTy <- Some res
        res
    | Some res ->  res

and GenUnit cenv eenv m cgbuf  = 
    CG.EmitInstr cgbuf (pop 0) (Push [GenUnitTy cenv eenv m]) AI_ldnull

and GenUnitThenSequel cenv eenv m cloc cgbuf sequel =
    match sequelAfterDiscard sequel with 
    | Some(sq) -> GenSequel cenv cloc cgbuf sq
    | None -> GenUnit cenv eenv m cgbuf; GenSequel cenv cloc cgbuf sequel


//--------------------------------------------------------------------------
// Generate simple data-related constructs
//-------------------------------------------------------------------------- 

and GenAllocTuple cenv cgbuf eenv (tupInfo, args,argtys,m) sequel =

    let tupInfo = evalTupInfoIsStruct tupInfo
    let tcref, tys, args, newm = mkCompiledTuple cenv.g tupInfo (argtys,args,m)
    let typ = GenNamedTyApp cenv.amap newm eenv.tyenv tcref tys
    let ntyvars = if (tys.Length - 1) < goodTupleFields then (tys.Length - 1) else goodTupleFields
    let formalTyvars = [ for n in 0 .. ntyvars do yield mkILTyvarTy (uint16 n) ]

    GenExprs cenv cgbuf eenv args
    // Generate a reference to the constructor 
    CG.EmitInstr cgbuf (pop args.Length) (Push [typ])
      (mkNormalNewobj 
          (mkILCtorMethSpecForTy (typ,formalTyvars)))
    GenSequel cenv eenv.cloc cgbuf sequel

and GenGetTupleField cenv cgbuf eenv (tupInfo,e,tys,n,m) sequel =
    let tupInfo = evalTupInfoIsStruct tupInfo
    let rec getCompiledTupleItem g (e,tys:TTypes,n,m) =
        let ar = tys.Length
        if ar <= 0 then failwith "getCompiledTupleItem"
        elif ar < maxTuple then
            let tcr' = mkCompiledTupleTyconRef g tupInfo ar
            let typ = GenNamedTyApp cenv.amap m eenv.tyenv tcr' tys
            mkGetTupleItemN g m n typ tupInfo e tys.[n]
        else
            let tysA,tysB = List.splitAfter (goodTupleFields) tys
            let tyB = mkCompiledTupleTy g tupInfo tysB
            let tys' = tysA@[tyB]
            let tcr' = mkCompiledTupleTyconRef g tupInfo (List.length tys')
            let typ' = GenNamedTyApp cenv.amap m eenv.tyenv tcr' tys'
            let n' = (min n goodTupleFields)
            let elast = mkGetTupleItemN g m n' typ' tupInfo e tys'.[n']
            if n < goodTupleFields then
                elast
            else
                getCompiledTupleItem g (elast,tysB,n-goodTupleFields,m)
    GenExpr cenv cgbuf eenv SPSuppress (getCompiledTupleItem cenv.g (e,tys,n,m)) sequel

and GenAllocExn cenv cgbuf eenv (c,args,m) sequel =
    GenExprs cenv cgbuf eenv args
    let typ = GenExnType cenv.amap m eenv.tyenv c
    let flds = recdFieldsOfExnDefRef c
    let argtys = flds |> List.map (fun rfld -> GenType cenv.amap m eenv.tyenv rfld.FormalType) 
    let mspec = mkILCtorMethSpecForTy (typ, argtys)
    CG.EmitInstr cgbuf
      (pop args.Length) (Push [typ])
      (mkNormalNewobj mspec) 
    GenSequel cenv eenv.cloc cgbuf sequel

and GenAllocUnionCase cenv cgbuf eenv  (c,tyargs,args,m) sequel =
    GenExprs cenv cgbuf eenv args
    let cuspec,idx = GenUnionCaseSpec cenv.amap m eenv.tyenv c tyargs
    CG.EmitInstrs cgbuf (pop args.Length) (Push [cuspec.DeclaringType]) (EraseUnions.mkNewData cenv.g.ilg (cuspec, idx))
    GenSequel cenv eenv.cloc cgbuf sequel

and GenAllocRecd cenv cgbuf eenv ctorInfo (tcref,argtys,args,m) sequel =
    let typ = GenNamedTyApp cenv.amap m eenv.tyenv tcref argtys

    // Filter out fields with default initialization 
    let relevantFields = 
        tcref.AllInstanceFieldsAsList
        |> List.filter (fun f -> not f.IsZeroInit)
        |> List.filter (fun f -> not f.IsCompilerGenerated)

    match ctorInfo with 
    | RecdExprIsObjInit  -> 
        (args,relevantFields) ||> List.iter2 (fun e f -> 
                CG.EmitInstr cgbuf (pop 0) (Push (if tcref.IsStructOrEnumTycon then [ILType.Byref typ] else [typ])) mkLdarg0 
                GenExpr cenv cgbuf eenv SPSuppress e Continue
                GenFieldStore false cenv cgbuf eenv (tcref.MakeNestedRecdFieldRef f,argtys,m) discard) 
        // Object construction doesn't generate a true value. 
        // Object constructions will always just get thrown away so this is safe 
        GenSequel cenv eenv.cloc cgbuf sequel
    | RecdExpr -> 
        GenExprs cenv cgbuf eenv args
        // generate a reference to the record constructor 
        let tyenvinner = TypeReprEnv.ForTyconRef tcref
        CG.EmitInstr cgbuf (pop args.Length) (Push [typ])
          (mkNormalNewobj 
             (mkILCtorMethSpecForTy (typ,relevantFields |> List.map (fun f -> GenType cenv.amap m tyenvinner f.FormalType) )))
        GenSequel cenv eenv.cloc cgbuf sequel


and GenNewArraySimple cenv cgbuf eenv (elems,elemTy,m) sequel =
    let ilElemTy = GenType cenv.amap m eenv.tyenv elemTy
    let ilArrTy = mkILArr1DTy ilElemTy
    
    CG.EmitInstrs cgbuf (pop 0) (Push [ilArrTy]) [ (AI_ldc (DT_I4,ILConst.I4 (elems.Length))); I_newarr (ILArrayShape.SingleDimensional,ilElemTy) ]
    elems |> List.iteri (fun i e ->             
        CG.EmitInstrs cgbuf (pop 0) (Push [ilArrTy; cenv.g.ilg.typ_Int32]) [ AI_dup; (AI_ldc (DT_I4,ILConst.I4  i)) ]
        GenExpr cenv cgbuf eenv SPSuppress e Continue          
        CG.EmitInstr cgbuf (pop 3) Push0  (I_stelem_any (ILArrayShape.SingleDimensional,ilElemTy))) 
      
    GenSequel cenv eenv.cloc cgbuf sequel

and GenNewArray cenv cgbuf eenv (elems: Expr list,elemTy,m) sequel =
  // REVIEW: The restriction against enum types here has to do with Dev10/Dev11 bug 872799
  // GenConstArray generates a call to RuntimeHelpers.InitializeArray.  On CLR 2.0/x64 and CLR 4.0/x64/x86,
  // InitializeArray is a JIT intrinsic that will result in invalid runtime CodeGen when initializing an array
  // of enum types. Until bug 872799 is fixed, we'll need to generate arrays the "simple" way for enum types
  // Also note - C# never uses InitializeArray for enum types, so this change puts us on equal footing with them.
  if elems.Length <= 5 || not cenv.opts.emitConstantArraysUsingStaticDataBlobs || (isEnumTy cenv.g elemTy) then 
      GenNewArraySimple cenv cgbuf eenv (elems,elemTy,m) sequel 
  else
      // Try to emit a constant byte-blob array 
      let elems' = Array.ofList elems
      let test,write =  
          match elems'.[0] with 
          | Expr.Const(Const.Bool   _,_,_) -> (function Const.Bool   _ -> true | _ -> false), (fun (buf: ByteBuffer) -> function Const.Bool  b -> buf.EmitBoolAsByte b | _ -> failwith "unreachable")
          | Expr.Const(Const.Char   _,_,_) -> (function Const.Char   _ -> true | _ -> false), (fun buf -> function Const.Char  b -> buf.EmitInt32AsUInt16 (int b) | _ -> failwith "unreachable")
          | Expr.Const(Const.Byte   _,_,_) -> (function Const.Byte   _ -> true | _ -> false), (fun buf -> function Const.Byte b -> buf.EmitByte b | _ -> failwith "unreachable")
          | Expr.Const(Const.UInt16 _,_,_) -> (function Const.UInt16 _ -> true | _ -> false), (fun buf -> function Const.UInt16 b -> buf.EmitUInt16 b | _ -> failwith "unreachable")
          | Expr.Const(Const.UInt32 _,_,_) -> (function Const.UInt32 _ -> true | _ -> false), (fun buf -> function Const.UInt32 b -> buf.EmitInt32 (int32 b) | _ -> failwith "unreachable")
          | Expr.Const(Const.UInt64 _,_,_) -> (function Const.UInt64 _ -> true | _ -> false), (fun buf -> function Const.UInt64 b -> buf.EmitInt64 (int64 b) | _ -> failwith "unreachable")
          | Expr.Const(Const.SByte  _,_,_) -> (function Const.SByte  _ -> true | _ -> false), (fun buf -> function Const.SByte b -> buf.EmitByte (byte b) | _ -> failwith "unreachable")
          | Expr.Const(Const.Int16  _,_,_) -> (function Const.Int16  _ -> true | _ -> false), (fun buf -> function Const.Int16 b -> buf.EmitUInt16 (uint16 b) | _ -> failwith "unreachable")
          | Expr.Const(Const.Int32  _,_,_) -> (function Const.Int32  _ -> true | _ -> false), (fun buf -> function Const.Int32 b -> buf.EmitInt32 b | _ -> failwith "unreachable")
          | Expr.Const(Const.Int64  _,_,_) -> (function Const.Int64  _ -> true | _ -> false), (fun buf -> function Const.Int64 b -> buf.EmitInt64 b | _ -> failwith "unreachable")          
          | _ -> (function _ -> false), (fun _ _ -> failwith "unreachable")

      if elems' |> Array.forall (function Expr.Const(c,_,_) -> test c | _ -> false) then
           let ilElemTy = GenType cenv.amap m eenv.tyenv elemTy
           GenConstArray cenv cgbuf eenv ilElemTy elems' (fun buf -> function Expr.Const(c,_,_) -> write buf c | _ -> failwith "unreachable")
           GenSequel cenv eenv.cloc cgbuf sequel

      else
           GenNewArraySimple cenv cgbuf eenv (elems,elemTy,m) sequel 

and GenCoerce cenv cgbuf eenv (e,tgty,m,srcty) sequel = 
  // Is this an upcast? 
  if TypeRelations.TypeDefinitelySubsumesTypeNoCoercion 0 cenv.g cenv.amap m tgty srcty &&
     // Do an extra check - should not be needed 
     TypeRelations.TypeFeasiblySubsumesType 0 cenv.g cenv.amap m tgty TypeRelations.NoCoerce srcty then
     begin 
       if (isInterfaceTy cenv.g tgty) then (
           GenExpr cenv cgbuf eenv SPSuppress e Continue
           let ilToTy = GenType cenv.amap m eenv.tyenv tgty
           // Section "III.1.8.1.3 Merging stack states" of ECMA-335 implies that no unboxing
           // is required, but we still push the coerce'd type on to the code gen buffer.
           CG.EmitInstrs cgbuf (pop 1) (Push [ilToTy]) []
           GenSequel cenv eenv.cloc cgbuf sequel
       ) else (
           GenExpr cenv cgbuf eenv SPSuppress e sequel
       )
     end       
  else  
    GenExpr cenv cgbuf eenv SPSuppress e Continue          
    if not (isObjTy cenv.g srcty) then 
       let ilFromTy = GenType cenv.amap m eenv.tyenv srcty
       CG.EmitInstrs cgbuf (pop 1) (Push [cenv.g.ilg.typ_Object]) [ I_box ilFromTy  ]
    if not (isObjTy cenv.g tgty) then 
        let ilToTy = GenType cenv.amap m eenv.tyenv tgty
        CG.EmitInstrs cgbuf (pop 1) (Push [ilToTy]) [ I_unbox_any ilToTy  ]
    GenSequel cenv eenv.cloc cgbuf sequel

and GenReraise cenv cgbuf eenv (rtnty,m) sequel =     
    let ilReturnTy = GenType cenv.amap m eenv.tyenv rtnty
    CG.EmitInstrs cgbuf (pop 0) Push0 [I_rethrow]
    // [See comment related to I_throw].
    // Rethrow does not return. Required to push dummy value on the stack.
    // This follows prior behaviour by prim-types reraise<_>.
    CG.EmitInstrs cgbuf (pop 0) (Push [ilReturnTy])  [AI_ldnull;  I_unbox_any ilReturnTy ]
    GenSequel cenv eenv.cloc cgbuf sequel

and GenGetExnField cenv cgbuf eenv (e,ecref,fieldNum,m) sequel =
    GenExpr cenv cgbuf eenv SPSuppress e Continue
    let exnc = stripExnEqns ecref
    let typ = GenExnType cenv.amap m eenv.tyenv ecref
    CG.EmitInstrs cgbuf (pop 0) Push0 [ I_castclass typ]

    let fld = List.item fieldNum exnc.TrueInstanceFieldsAsList
    let ftyp = GenType cenv.amap m eenv.tyenv fld.FormalType

    let mspec = mkILNonGenericInstanceMethSpecInTy (typ,"get_" + fld.Name, [], ftyp)
    CG.EmitInstr cgbuf (pop 1) (Push [ftyp]) (mkNormalCall mspec)

    GenSequel cenv eenv.cloc cgbuf sequel

and GenSetExnField cenv cgbuf eenv (e,ecref,fieldNum,e2,m) sequel = 
    GenExpr cenv cgbuf eenv SPSuppress e Continue
    let exnc = stripExnEqns ecref
    let typ = GenExnType cenv.amap m eenv.tyenv ecref
    CG.EmitInstrs cgbuf (pop 0) Push0 [ I_castclass typ ]
    let fld = List.item fieldNum exnc.TrueInstanceFieldsAsList
    let ftyp = GenType cenv.amap m eenv.tyenv fld.FormalType
    let ilFieldName = ComputeFieldName exnc fld
    GenExpr cenv cgbuf eenv SPSuppress e2 Continue
    CG.EmitInstr cgbuf (pop 2) Push0 (mkNormalStfld(mkILFieldSpecInTy (typ,ilFieldName,ftyp)))
    GenUnitThenSequel cenv eenv m eenv.cloc cgbuf sequel

and UnionCodeGen (cgbuf: CodeGenBuffer) = 
    { new EraseUnions.ICodeGen<Mark> with 
        member __.CodeLabel(m) = m.CodeLabel
        member __.GenerateDelayMark() = CG.GenerateDelayMark cgbuf "unionCodeGenMark"
        member __.GenLocal(ilty) = cgbuf.AllocLocal([],ilty,false) |> uint16
        member __.SetMarkToHere(m) = CG.SetMarkToHere cgbuf m
        member __.MkInvalidCastExnNewobj () = mkInvalidCastExnNewobj cgbuf.mgbuf.cenv.g
        member __.EmitInstr x = CG.EmitInstr cgbuf (pop 0) (Push []) x
        member __.EmitInstrs xs = CG.EmitInstrs cgbuf (pop 0) (Push []) xs }

and GenUnionCaseProof cenv cgbuf eenv (e,ucref,tyargs,m) sequel =
    GenExpr cenv cgbuf eenv SPSuppress e Continue
    let cuspec,idx = GenUnionCaseSpec cenv.amap m eenv.tyenv ucref tyargs
    let fty = EraseUnions.GetILTypeForAlternative cuspec idx 
    let avoidHelpers = entityRefInThisAssembly cenv.g.compilingFslib ucref.TyconRef
    EraseUnions.emitCastData cenv.g.ilg (UnionCodeGen cgbuf) (false,avoidHelpers,cuspec,idx)
    CG.EmitInstrs cgbuf (pop 1) (Push [fty]) [ ]  // push/pop to match the line above
    GenSequel cenv eenv.cloc cgbuf sequel

and GenGetUnionCaseField cenv cgbuf eenv (e,ucref,tyargs,n,m) sequel =
    assert (ucref.Tycon.IsStructOrEnumTycon || isProvenUnionCaseTy (tyOfExpr cenv.g e))
    
    GenExpr cenv cgbuf eenv SPSuppress e Continue
    let cuspec,idx = GenUnionCaseSpec cenv.amap m eenv.tyenv ucref tyargs
    let fty = actualTypOfIlxUnionField cuspec idx n
    let avoidHelpers = entityRefInThisAssembly cenv.g.compilingFslib ucref.TyconRef
    CG.EmitInstrs cgbuf (pop 1) (Push [fty]) (EraseUnions.mkLdData (avoidHelpers, cuspec, idx, n))
    GenSequel cenv eenv.cloc cgbuf sequel

and GenGetUnionCaseFieldAddr cenv cgbuf eenv (e,ucref,tyargs,n,m) sequel =
    assert (ucref.Tycon.IsStructOrEnumTycon || isProvenUnionCaseTy (tyOfExpr cenv.g e))
    
    GenExpr cenv cgbuf eenv SPSuppress e Continue
    let cuspec,idx = GenUnionCaseSpec cenv.amap m eenv.tyenv ucref tyargs
    let fty = actualTypOfIlxUnionField cuspec idx n
    let avoidHelpers = entityRefInThisAssembly cenv.g.compilingFslib ucref.TyconRef
    CG.EmitInstrs cgbuf (pop 1) (Push [ILType.Byref fty]) (EraseUnions.mkLdDataAddr (avoidHelpers, cuspec, idx, n))
    GenSequel cenv eenv.cloc cgbuf sequel

and GenGetUnionCaseTag cenv cgbuf eenv (e,tcref,tyargs,m) sequel =
    GenExpr cenv cgbuf eenv SPSuppress e Continue
    let cuspec = GenUnionSpec cenv.amap m eenv.tyenv tcref tyargs
    let avoidHelpers = entityRefInThisAssembly cenv.g.compilingFslib tcref
    EraseUnions.emitLdDataTag cenv.g.ilg (UnionCodeGen cgbuf) (avoidHelpers, cuspec)
    CG.EmitInstrs cgbuf (pop 1) (Push [cenv.g.ilg.typ_Int32]) [  ] // push/pop to match the line above
    GenSequel cenv eenv.cloc cgbuf sequel

and GenSetUnionCaseField cenv cgbuf eenv (e,ucref,tyargs,n,e2,m) sequel = 
    GenExpr cenv cgbuf eenv SPSuppress e Continue
    let cuspec,idx = GenUnionCaseSpec cenv.amap m eenv.tyenv ucref tyargs
    let avoidHelpers = entityRefInThisAssembly cenv.g.compilingFslib ucref.TyconRef
    EraseUnions.emitCastData cenv.g.ilg (UnionCodeGen cgbuf) (false,avoidHelpers,cuspec,idx)
    CG.EmitInstrs cgbuf (pop 1) (Push [cuspec.DeclaringType]) [ ] // push/pop to match the line above
    GenExpr cenv cgbuf eenv SPSuppress e2 Continue
    CG.EmitInstrs cgbuf (pop 2) Push0 (EraseUnions.mkStData (cuspec, idx, n))
    GenUnitThenSequel cenv eenv m eenv.cloc cgbuf sequel

and GenGetRecdFieldAddr cenv cgbuf eenv (e,f,tyargs,m) sequel = 
    GenExpr cenv cgbuf eenv SPSuppress e Continue
    let fref = GenRecdFieldRef m cenv eenv.tyenv f tyargs
    CG.EmitInstrs cgbuf (pop 1) (Push [ILType.Byref fref.ActualType]) [ I_ldflda fref ] 
    GenSequel cenv eenv.cloc cgbuf sequel
         
and GenGetStaticFieldAddr cenv cgbuf eenv (f,tyargs,m) sequel = 
    let fspec = GenRecdFieldRef m cenv eenv.tyenv f tyargs
    CG.EmitInstrs cgbuf (pop 0) (Push [ILType.Byref fspec.ActualType]) [ I_ldsflda fspec ] 
    GenSequel cenv eenv.cloc cgbuf sequel
         
and GenGetRecdField cenv cgbuf eenv (e,f,tyargs,m) sequel =
    GenExpr cenv cgbuf eenv SPSuppress e Continue
    GenFieldGet false cenv cgbuf eenv (f,tyargs,m)
    GenSequel cenv eenv.cloc cgbuf sequel
  
and GenSetRecdField cenv cgbuf eenv (e1,f,tyargs,e2,m) sequel =
    GenExpr cenv cgbuf eenv SPSuppress e1 Continue
    GenExpr cenv cgbuf eenv SPSuppress e2 Continue
    GenFieldStore false cenv cgbuf eenv (f,tyargs,m) sequel
  
and GenGetStaticField cenv cgbuf eenv (f,tyargs,m) sequel =
    GenFieldGet true cenv cgbuf eenv (f,tyargs,m)
    GenSequel cenv eenv.cloc cgbuf sequel
  
and GenSetStaticField cenv cgbuf eenv (f,tyargs,e2,m) sequel =
    GenExpr cenv cgbuf eenv SPSuppress e2 Continue
    GenFieldStore true cenv cgbuf eenv (f,tyargs,m) sequel

and mk_field_pops isStatic n = if isStatic then pop n else pop (n+1)


and GenFieldGet isStatic cenv cgbuf eenv (rfref:RecdFieldRef,tyargs,m) =
    let fspec = GenRecdFieldRef m cenv eenv.tyenv rfref tyargs
    let vol = if rfref.RecdField.IsVolatile then Volatile else Nonvolatile
    if useGenuineField rfref.Tycon rfref.RecdField || entityRefInThisAssembly cenv.g.compilingFslib rfref.TyconRef then 
        let instr = if isStatic then I_ldsfld(vol, fspec) else I_ldfld (ILAlignment.Aligned, vol, fspec)
        CG.EmitInstrs cgbuf (mk_field_pops isStatic 0) (Push [fspec.ActualType]) [ instr ] 
    else
        let cconv = if isStatic then ILCallingConv.Static else ILCallingConv.Instance
        let mspec = mkILMethSpecInTy (fspec.DeclaringType,cconv, "get_" + rfref.RecdField.rfield_id.idText, [], fspec.FormalType, [])
        CG.EmitInstr cgbuf (mk_field_pops isStatic 0) (Push [fspec.ActualType]) (mkNormalCall mspec)

and GenFieldStore isStatic cenv cgbuf eenv (rfref:RecdFieldRef,tyargs,m) sequel =
    let fspec = GenRecdFieldRef m cenv eenv.tyenv rfref tyargs
    let fld = rfref.RecdField
    if fld.IsMutable && not (useGenuineField rfref.Tycon fld) then
        let cconv = if isStatic then ILCallingConv.Static else ILCallingConv.Instance
        let mspec = mkILMethSpecInTy (fspec.DeclaringType, cconv, "set_" + fld.rfield_id.idText, [fspec.FormalType],ILType.Void,[])
        CG.EmitInstr cgbuf (mk_field_pops isStatic 1) Push0 (mkNormalCall mspec)
    else
        let vol = if rfref.RecdField.IsVolatile then Volatile else Nonvolatile
        let instr = if isStatic then I_stsfld (vol, fspec) else I_stfld (ILAlignment.Aligned, vol, fspec)
        CG.EmitInstr cgbuf (mk_field_pops isStatic 1) Push0 instr 
    GenUnitThenSequel cenv eenv m eenv.cloc cgbuf sequel

//--------------------------------------------------------------------------
// Generate arguments to calls
//-------------------------------------------------------------------------- 

/// Generate arguments to a call, unless the argument is the single lone "unit" value
/// to a method or value compiled as a method taking no arguments
and GenUntupledArgsDiscardingLoneUnit cenv cgbuf eenv m numObjArgs curriedArgInfos args  =
    match curriedArgInfos ,args with 
    // Type.M()
    // new C()
    | [[]],[arg] when numObjArgs = 0  -> 
        assert isUnitTy cenv.g (tyOfExpr cenv.g arg)
        GenExpr cenv cgbuf eenv SPSuppress arg discard
    // obj.M()
    | [[_];[]],[arg1;arg2] when numObjArgs = 1 -> 
        assert isUnitTy cenv.g (tyOfExpr cenv.g arg2) 
        GenExpr cenv cgbuf eenv SPSuppress arg1 Continue
        GenExpr cenv cgbuf eenv SPSuppress arg2 discard
    | _ -> 
        (curriedArgInfos,args) ||> List.iter2 (fun argInfos x -> 
            GenUntupledArgExpr cenv cgbuf eenv m argInfos x Continue) 

/// Codegen arguments 
and GenUntupledArgExpr cenv cgbuf eenv m argInfos expr sequel =
    let numRequiredExprs = List.length argInfos
    assert (numRequiredExprs >= 1)
    if numRequiredExprs = 1 then
        GenExpr cenv cgbuf eenv SPSuppress expr sequel
    elif isRefTupleExpr expr then
        let es = tryDestRefTupleExpr expr
        if es.Length <> numRequiredExprs then error(InternalError("GenUntupledArgExpr (2)",m));
        es |> List.iter (fun x -> GenExpr cenv cgbuf eenv SPSuppress x Continue);
        GenSequel cenv eenv.cloc cgbuf sequel
    else
        let ty = tyOfExpr cenv.g expr
        let locv,loce = mkCompGenLocal m "arg" ty
        let bind = mkCompGenBind locv expr
        LocalScope "untuple" cgbuf (fun scopeMarks ->
            let eenvinner = AllocStorageForBind cenv cgbuf scopeMarks eenv bind
            GenBinding cenv cgbuf eenvinner bind;
            let tys = destRefTupleTy cenv.g ty
            assert (tys.Length = numRequiredExprs)
            // TODO - tupInfoRef
            argInfos |> List.iteri (fun i _ -> GenGetTupleField cenv cgbuf eenvinner (tupInfoRef (* TODO *),loce,tys,i,m) Continue);
            GenSequel cenv eenv.cloc cgbuf sequel
        )


//--------------------------------------------------------------------------
// Generate calls (try to detect direct calls)
//-------------------------------------------------------------------------- 
 
and GenApp cenv cgbuf eenv (f,fty,tyargs,args,m) sequel =
  match (f,tyargs,args) with 
   (* Look for tailcall to turn into branch *)
  | (Expr.Val(v,_,_),_,_) when  
       ((ListAssoc.containsKey cenv.g.valRefEq v eenv.innerVals) && 
        not v.IsConstructor &&
        let (kind,_) = ListAssoc.find cenv.g.valRefEq v eenv.innerVals
        (* when branch-calling methods we must have the right type parameters *)
        begin match kind with
          | BranchCallClosure _ -> true
          | BranchCallMethod (_,_,tps,_,_)  ->  
              (List.lengthsEqAndForall2 (fun ty tp -> typeEquiv cenv.g ty (mkTyparTy tp)) tyargs tps)
        end &&
        (* must be exact #args, ignoring tupling - we untuple if needed below *)
        (let arityInfo = 
           match kind with
           | BranchCallClosure arityInfo
           | BranchCallMethod (arityInfo,_,_,_,_)  ->  arityInfo
         arityInfo.Length = args.Length
        ) &&
        (* no tailcall out of exception handler, etc. *)
        (match sequelIgnoringEndScopesAndDiscard sequel with Return | ReturnVoid -> true | _ -> false))
    -> 
        let (kind,mark) = ListAssoc.find cenv.g.valRefEq v eenv.innerVals
        let ntmargs = 
          match kind with
          | BranchCallClosure arityInfo ->
              let ntmargs = List.foldBack (+) arityInfo 0
              GenExprs cenv cgbuf eenv args
              ntmargs
          | BranchCallMethod (arityInfo,curriedArgInfos,_,ntmargs,numObjArgs)  ->
              assert (curriedArgInfos.Length = arityInfo.Length )
              assert (curriedArgInfos.Length = args.Length)
              //assert (curriedArgInfos.Length = ntmargs )
              GenUntupledArgsDiscardingLoneUnit cenv cgbuf eenv m numObjArgs curriedArgInfos args
              if v.IsExtensionMember then
                match curriedArgInfos, args with
                | [[]],[_] when numObjArgs = 0 -> (ntmargs-1) 
                | [[_];[]],[_;_] when numObjArgs = 1 -> (ntmargs-1) 
                | _ -> ntmargs    
              else ntmargs

        for i = ntmargs - 1 downto 0 do 
            CG.EmitInstrs cgbuf (pop 1) Push0 [ I_starg (uint16 (i+cgbuf.PreallocatedArgCount)) ]

        CG.EmitInstrs cgbuf (pop 0) Push0 [ I_br mark.CodeLabel ]

        GenSequelEndScopes cgbuf sequel
        
  // PhysicalEquality becomes cheap reference equality once
  // a nominal type is known. We can't replace it for variable types since
  // a "ceq" instruction can't be applied to variable type values.
  | (Expr.Val(v,_,_),[ty],[arg1;arg2]) when
    (valRefEq cenv.g v cenv.g.reference_equality_inner_vref)  
    && isAppTy cenv.g ty ->
        
      GenExpr cenv cgbuf eenv SPSuppress arg1 Continue
      GenExpr cenv cgbuf eenv SPSuppress arg2 Continue
      CG.EmitInstr cgbuf (pop 2) (Push [cenv.g.ilg.typ_Bool]) AI_ceq
      GenSequel cenv eenv.cloc cgbuf sequel

  // Emit "methodhandleof" calls as ldtoken instructions
  //
  // The token for the "GenericMethodDefinition" is loaded
  | Expr.Val(v,_,m),_,[arg] when valRefEq cenv.g v cenv.g.methodhandleof_vref ->
        let (|OptionalCoerce|) = function Expr.Op(TOp.Coerce _,_,[arg],_) -> arg | x -> x
        let (|OptionalTyapp|) = function Expr.App(f,_,[_],[],_) -> f | x -> x
        match arg with 
        // Generate ldtoken instruction for "methodhandleof(fun (a,b,c) -> f(a,b,c))"
        // where f is an F# function value or F# method
        | Expr.Lambda(_,_,_,_,Expr.App(OptionalCoerce(OptionalTyapp(Expr.Val(vref,_,_))),_,_,_,_),_,_) ->
            
            let storage = StorageForValRef m vref eenv
            match storage with   
            | Method (_,_,mspec,_,_,_) ->
                CG.EmitInstr cgbuf (pop 0) (Push [cenv.g.iltyp_RuntimeMethodHandle]) (I_ldtoken (ILToken.ILMethod mspec))
            | _ -> 
                errorR(Error(FSComp.SR.ilxgenUnexpectedArgumentToMethodHandleOfDuringCodegen(), m)) 
            
        // Generate ldtoken instruction for "methodhandleof(fun (a,b,c) -> obj.M(a,b,c))"
        // where M is an IL method.
        | Expr.Lambda(_,_,_,_,Expr.Op(TOp.ILCall(_,_,valu,_,_,_,_,ilMethRef,actualTypeInst,actualMethInst,_),_,_,_),_,_) ->
            
            let boxity = (if valu then AsValue else AsObject)
            let mkFormalParams gparams = gparams |> DropErasedTyargs |> List.mapi (fun n _gf -> mkILTyvarTy (uint16 n)) 
            let ilGenericMethodSpec = IL.mkILMethSpec (ilMethRef, boxity, mkFormalParams actualTypeInst, mkFormalParams actualMethInst)
            let i = I_ldtoken (ILToken.ILMethod ilGenericMethodSpec)
            CG.EmitInstr cgbuf (pop 0) (Push [cenv.g.iltyp_RuntimeMethodHandle]) i 

        | _ -> 
            System.Diagnostics.Debug.Assert(false,sprintf "Break for invalid methodhandleof argument expression")
            //System.Diagnostics.Debugger.Break()
            errorR(Error(FSComp.SR.ilxgenUnexpectedArgumentToMethodHandleOfDuringCodegen(), m)) 

        GenSequel cenv eenv.cloc cgbuf sequel

  // Optimize calls to top methods when given "enough" arguments. 
  | Expr.Val(vref,valUseFlags,_),_,_ 
                when
                     (let storage = StorageForValRef m vref eenv
                      match storage with   
                      | Method (topValInfo,vref,_,_,_,_) ->
                          (let tps,argtys,_,_ = GetTopValTypeInFSharpForm cenv.g topValInfo vref.Type m
                           tps.Length = tyargs.Length && 
                           argtys.Length <= args.Length)
                      | _ -> false) ->

      let storage = StorageForValRef m vref eenv
      match storage with   
      | Method (topValInfo,vref,mspec,_,_,_) ->
          let nowArgs,laterArgs = 
              let _,curriedArgInfos,_,_ = GetTopValTypeInFSharpForm cenv.g topValInfo vref.Type m
              List.chop curriedArgInfos.Length args

          let actualRetTy = applyTys cenv.g vref.Type (tyargs,nowArgs)
          let _,curriedArgInfos,returnTy,_ = GetTopValTypeInCompiledForm cenv.g topValInfo vref.Type m

          let ilTyArgs = GenTypeArgs cenv.amap m eenv.tyenv tyargs
          

          // For instance method calls chop off some type arguments, which are already 
          // carried by the class.  Also work out if it's a virtual call. 
          let _,virtualCall,newobj,isSuperInit,isSelfInit,_,_,_ = GetMemberCallInfo cenv.g (vref,valUseFlags) in

          // numEnclILTypeArgs will include unit-of-measure args, unfortunately. For now, just cut-and-paste code from GetMemberCallInfo
          // @REVIEW: refactor this 
          let numEnclILTypeArgs = 
              match vref.MemberInfo with 
              | Some _ when not (vref.IsExtensionMember) -> 
                  List.length(vref.MemberApparentEntity.TyparsNoRange |> DropErasedTypars) 
              | _ -> 0

          let (ilEnclArgTys,ilMethArgTys) = 
              if ilTyArgs.Length  < numEnclILTypeArgs then error(InternalError("length mismatch",m))
              List.chop numEnclILTypeArgs ilTyArgs

          let boxity = mspec.DeclaringType.Boxity
          let mspec = mkILMethSpec (mspec.MethodRef, boxity,ilEnclArgTys,ilMethArgTys)
          
          // "Unit" return types on static methods become "void" 
          let mustGenerateUnitAfterCall = Option.isNone returnTy
          
          let ccallInfo = 
              match valUseFlags with
              | PossibleConstrainedCall ty ->  Some ty
              | _ -> None
              
          let isBaseCall = match valUseFlags with VSlotDirectCall -> true | _ -> false

          let isTailCall = 
              if isNil laterArgs && not isSelfInit then 
                  let isDllImport = IsValRefIsDllImport cenv.g vref
                  let hasByrefArg = mspec.FormalArgTypes |> List.exists (function ILType.Byref _ -> true | _ -> false)
                  let makesNoCriticalTailcalls = vref.MakesNoCriticalTailcalls 
                  CanTailcall((boxity=AsValue),ccallInfo,eenv.withinSEH,hasByrefArg,mustGenerateUnitAfterCall,isDllImport,isSelfInit,makesNoCriticalTailcalls,sequel)
              else Normalcall
              
          let useICallVirt = virtualCall || useCallVirt cenv boxity mspec isBaseCall
          
          let callInstr = 
              match valUseFlags with
              | PossibleConstrainedCall ty -> 
                  let ilThisTy = GenType cenv.amap m eenv.tyenv ty
                  I_callconstraint ( isTailCall, ilThisTy,mspec,None)
              | _ -> 
                  if newobj then I_newobj (mspec, None) 
                  elif useICallVirt then I_callvirt (isTailCall, mspec, None) 
                  else I_call (isTailCall, mspec, None)

          // ok, now we're ready to generate 
          if isSuperInit || isSelfInit then 
              CG.EmitInstrs cgbuf (pop 0) (Push [mspec.DeclaringType ]) [ mkLdarg0 ] 

          GenUntupledArgsDiscardingLoneUnit cenv cgbuf eenv m vref.NumObjArgs curriedArgInfos nowArgs

          // Generate laterArgs (for effects) and save
          LocalScope "callstack" cgbuf (fun scopeMarks ->
                let whereSaved,eenv = 
                    (eenv,laterArgs) ||> List.mapFold (fun eenv laterArg -> 
                        // Only save arguments that have effects
                        if Optimizer.ExprHasEffect cenv.g laterArg then 
                            let ilTy = laterArg |> tyOfExpr cenv.g |> GenType cenv.amap m eenv.tyenv
                            let loc,eenv = AllocLocal cenv cgbuf eenv true (ilxgenGlobalNng.FreshCompilerGeneratedName ("arg",m), ilTy, false) scopeMarks
                            GenExpr cenv cgbuf eenv SPSuppress laterArg Continue
                            EmitSetLocal cgbuf loc
                            Choice1Of2 (ilTy,loc),eenv
                        else
                            Choice2Of2 laterArg, eenv) 

                let nargs = mspec.FormalArgTypes.Length
                CG.EmitInstr cgbuf (pop (nargs + (if mspec.CallingConv.IsStatic || newobj then 0 else 1)))
                                     (if mustGenerateUnitAfterCall || isSuperInit || isSelfInit then Push0 else (Push [(GenType cenv.amap m eenv.tyenv actualRetTy)])) callInstr

                // For isSuperInit, load the 'this' pointer as the pretend 'result' of the operation.  It will be popped again in most cases 
                if isSuperInit then CG.EmitInstrs cgbuf (pop 0) (Push [mspec.DeclaringType]) [ mkLdarg0 ] 

                // When generating debug code, generate a 'nop' after a 'call' that returns 'void'
                // This is what C# does, as it allows the call location to be maintained correctly in the stack frame
                if cenv.opts.generateDebugSymbols && mustGenerateUnitAfterCall && (isTailCall = Normalcall) then 
                    CG.EmitInstrs cgbuf (pop 0) Push0  [ AI_nop ]

                if isNil laterArgs then 
                    assert isNil whereSaved 
                    // Generate the "unit" value if necessary 
                    CommitCallSequel cenv eenv m eenv.cloc cgbuf mustGenerateUnitAfterCall sequel 
                else 
                    //printfn "%d EXTRA ARGS IN TOP APP at %s" laterArgs.Length (stringOfRange m)
                    whereSaved |>  List.iter (function 
                        | Choice1Of2 (ilTy,loc) -> EmitGetLocal cgbuf ilTy loc 
                        | Choice2Of2 expr -> GenExpr cenv cgbuf eenv SPSuppress expr Continue)
                    GenIndirectCall cenv cgbuf eenv (actualRetTy,[],laterArgs,m) sequel)
                  
      | _ -> failwith "??"
        
    // This case is for getting/calling a value, when we can't call it directly. 
    // However, we know the type instantiation for the value.  
    // In this case we can often generate a type-specific local expression for the value. 
    // This reduces the number of dynamic type applications. 
  | (Expr.Val(vref,_,_),_,_)  -> 
     GenGetValRefAndSequel cenv cgbuf eenv m vref (Some (tyargs,args,m,sequel))
        
  | _ ->
    (* worst case: generate a first-class function value and call *)
    GenExpr cenv cgbuf eenv SPSuppress f Continue
    GenArgsAndIndirectCall cenv cgbuf eenv (fty,tyargs,args,m) sequel
        
and CanTailcall (hasStructObjArg, ccallInfo, withinSEH, hasByrefArg, mustGenerateUnitAfterCall, isDllImport, isSelfInit, makesNoCriticalTailcalls, sequel) = 
    // Can't tailcall with a struct object arg since it involves a byref
    // Can't tailcall with a .NET 2.0 generic constrained call since it involves a byref
    if not hasStructObjArg && Option.isNone ccallInfo && not withinSEH && not hasByrefArg && not isDllImport && not isSelfInit && not makesNoCriticalTailcalls &&
        // We can tailcall even if we need to generate "unit", as long as we're about to throw the value away anyway as par of the return. 
        // We can tailcall if we don't need to generate "unit", as long as we're about to return. 
        (match sequelIgnoreEndScopes sequel with 
         | ReturnVoid | Return           -> not mustGenerateUnitAfterCall
         | DiscardThen ReturnVoid ->     mustGenerateUnitAfterCall
         | _                -> false) 
    then Tailcall 
    else Normalcall
        
and GenNamedLocalTyFuncCall cenv (cgbuf: CodeGenBuffer) eenv typ cloinfo tyargs m = 
    
    let ilContractClassTyargs = 
        cloinfo.localTypeFuncContractFreeTypars 
            |> List.map mkTyparTy 
            |> GenTypeArgs cenv.amap m eenv.tyenv

    let ilTyArgs = tyargs |> GenTypeArgs cenv.amap m eenv.tyenv

    let _,(ilContractMethTyargs: ILGenericParameterDefs),(ilContractCloTySpec:ILTypeSpec),ilContractFormalRetTy = 
        GenNamedLocalTypeFuncContractInfo cenv eenv m cloinfo

    let ilContractTy = mkILBoxedTy ilContractCloTySpec.TypeRef ilContractClassTyargs
    
    if not (ilContractMethTyargs.Length = ilTyArgs.Length) then errorR(Error(FSComp.SR.ilIncorrectNumberOfTypeArguments(),m))

    // Local TyFunc are represented as a $contract type. they currently get stored in a value of type object
    // Recover result (value or reference types) via unbox_any.
    CG.EmitInstrs cgbuf (pop 1) (Push [ilContractTy])  [I_unbox_any ilContractTy]
    let actualRetTy = applyTys cenv.g typ (tyargs,[])

    let ilDirectInvokeMethSpec = mkILInstanceMethSpecInTy(ilContractTy, "DirectInvoke", [], ilContractFormalRetTy, ilTyArgs)
    let ilActualRetTy = GenType cenv.amap m eenv.tyenv actualRetTy
    CountCallFuncInstructions()
    CG.EmitInstr cgbuf (pop 1) (Push [ilActualRetTy]) (mkNormalCallvirt ilDirectInvokeMethSpec)
    actualRetTy

        
/// Generate an indirect call, converting to an ILX callfunc instruction
and GenArgsAndIndirectCall cenv cgbuf eenv (functy,tyargs,args,m) sequel =

    // Generate the arguments to the indirect call
    GenExprs cenv cgbuf eenv args
    GenIndirectCall cenv cgbuf eenv (functy,tyargs,args,m) sequel 

/// Generate an indirect call, converting to an ILX callfunc instruction
and GenIndirectCall cenv cgbuf eenv (functy,tyargs,args,m) sequel =
    
    // Fold in the new types into the environment as we generate the formal types. 
    let ilxClosureApps = 
        // keep only non-erased type arguments when computing indirect call
        let tyargs = DropErasedTyargs tyargs 

        let typars,formalFuncTyp = tryDestForallTy cenv.g functy

        let feenv = eenv.tyenv.Add typars

        // This does two phases: REVIEW: the code is too complex for what it's achieving and should be rewritten
        let formalRetTy,appBuilder = 
            List.fold 
              (fun (formalFuncTyp,sofar) _ -> 
                let dty,rty = destFunTy cenv.g formalFuncTyp
                (rty,(fun acc -> sofar (Apps_app(GenType cenv.amap m feenv dty,acc)))))
              (formalFuncTyp,id)
              args

        let ilxRetApps = Apps_done (GenType cenv.amap m feenv formalRetTy)

        List.foldBack (fun tyarg acc -> Apps_tyapp(GenType cenv.amap m eenv.tyenv tyarg,acc)) tyargs (appBuilder ilxRetApps)

    let actualRetTy = applyTys cenv.g functy (tyargs, args)
    let ilActualRetTy = GenType cenv.amap m eenv.tyenv actualRetTy

    // Check if any byrefs are involved to make sure we don't tailcall
    let hasByrefArg = 
        let rec check x = 
          match x with 
          | Apps_tyapp(_,apps) -> check apps
          | Apps_app(arg,apps) -> IsILTypeByref arg || check apps
          | _ -> false
        check ilxClosureApps
        
    let isTailCall = CanTailcall(false,None,eenv.withinSEH,hasByrefArg,false,false,false,false,sequel)
    CountCallFuncInstructions()

    // Generate the code code an ILX callfunc operation
    let instrs = EraseClosures.mkCallFunc cenv.g.ilxPubCloEnv (fun ty -> cgbuf.AllocLocal([], ty,false) |> uint16) eenv.tyenv.Count isTailCall ilxClosureApps
    CG.EmitInstrs cgbuf (pop (1+args.Length)) (Push [ilActualRetTy]) instrs

    // Done compiling indirect call...
    GenSequel cenv eenv.cloc cgbuf sequel

//--------------------------------------------------------------------------
// Generate try expressions
//-------------------------------------------------------------------------- 

and GenTry cenv cgbuf eenv scopeMarks (e1,m,resty,spTry) =
    let sp = 
        match spTry with 
        | SequencePointAtTry m -> CG.EmitSeqPoint cgbuf m; SPAlways
        | SequencePointInBodyOfTry -> SPAlways
        | NoSequencePointAtTry -> SPSuppress
    
    let stack,eenvinner = EmitSaveStack cenv cgbuf eenv m scopeMarks
    let startTryMark = CG.GenerateMark cgbuf "startTryMark"
    let endTryMark = CG.GenerateDelayMark cgbuf "endTryMark"
    let afterHandler = CG.GenerateDelayMark cgbuf "afterHandler"
    let eenvinner = {eenvinner with withinSEH = true}
    let ilResultTy = GenType cenv.amap m eenvinner.tyenv resty
    let whereToSave,eenvinner = AllocLocal cenv cgbuf eenvinner true (ilxgenGlobalNng.FreshCompilerGeneratedName ("tryres",m),ilResultTy, false) (startTryMark,endTryMark)

    // Generate the body of the try. In the normal case (SequencePointAtTry) we generate a sequence point
    // both on the 'try' keyword and on the start of the expression in the 'try'. For inlined code and
    // compiler generated 'try' blocks (i.e. NoSequencePointAtTry, used for the try/finally implicit 
    // in a 'use' or 'foreach'), we suppress the sequence point
    GenExpr cenv cgbuf eenvinner sp e1 (LeaveHandler (false, whereToSave,afterHandler))
    CG.SetMarkToHere cgbuf endTryMark
    let tryMarks = (startTryMark.CodeLabel, endTryMark.CodeLabel)
    whereToSave,eenvinner,stack,tryMarks,afterHandler,ilResultTy

and GenTryCatch cenv cgbuf eenv (e1,vf:Val,ef,vh:Val,eh,m,resty,spTry,spWith) sequel =
    // Save the stack - gross because IL flushes the stack at the exn. handler 
    // note: eenvinner notes spill vars are live 
    LocalScope "trystack" cgbuf (fun scopeMarks -> 
       let whereToSave,eenvinner,stack,tryMarks,afterHandler,ilResultTy = GenTry cenv cgbuf eenv scopeMarks (e1,m,resty,spTry) 

       // Now the filter and catch blocks 

       let seh = 
           if cenv.opts.generateFilterBlocks then 
               let startOfFilter = CG.GenerateMark cgbuf "startOfFilter" 
               let afterFilter = CG.GenerateDelayMark cgbuf "afterFilter"
               let (sequelOnBranches,afterJoin,stackAfterJoin,sequelAfterJoin) = GenJoinPoint cenv cgbuf "filter" eenv cenv.g.int_ty m EndFilter
               begin
                   // We emit the sequence point for the 'with' keyword span on the start of the filter
                   // block. However the targets of the filter block pattern matching should not get any
                   // sequence points (they will be 'true'/'false' values indicating if the exception has been
                   // caught or not).
                   //
                   // The targets of the handler block DO get sequence points. Thus the expected behaviour 
                   // for a try/with with a complex pattern is that we hit the "with" before the filter is run
                   // and then jump to the handler for the successful catch (or continue with exception handling
                   // if the filter fails)
                   match spWith with 
                   | SequencePointAtWith m -> CG.EmitSeqPoint cgbuf m
                   | NoSequencePointAtWith -> () 


                   CG.SetStack cgbuf [cenv.g.ilg.typ_Object]
                   let _,eenvinner = AllocLocalVal cenv cgbuf vf eenvinner None (startOfFilter,afterFilter)
                   CG.EmitInstr cgbuf (pop 1) (Push [cenv.g.iltyp_Exception]) (I_castclass cenv.g.iltyp_Exception)

                   GenStoreVal cgbuf eenvinner vf.Range vf

                   // Why SPSuppress? Because we do not emit a sequence point at the start of the List.filter - we've already put one on
                   // the 'with' keyword above
                   GenExpr cenv cgbuf eenvinner  SPSuppress ef sequelOnBranches
                   CG.SetMarkToHere cgbuf afterJoin
                   CG.SetStack cgbuf stackAfterJoin
                   GenSequel cenv eenv.cloc cgbuf sequelAfterJoin
               end
               let endOfFilter = CG.GenerateMark cgbuf "endOfFilter"
               let filterMarks = (startOfFilter.CodeLabel, endOfFilter.CodeLabel)
               CG.SetMarkToHere cgbuf afterFilter

               let startOfHandler = CG.GenerateMark cgbuf "startOfHandler" 
               begin
                   CG.SetStack cgbuf [cenv.g.ilg.typ_Object]
                   let _,eenvinner = AllocLocalVal cenv cgbuf vh eenvinner None (startOfHandler,afterHandler)
                   CG.EmitInstr cgbuf (pop 1) (Push [cenv.g.iltyp_Exception]) (I_castclass cenv.g.iltyp_Exception)
                   GenStoreVal cgbuf eenvinner vh.Range vh

                   GenExpr cenv cgbuf eenvinner SPAlways eh (LeaveHandler (false, whereToSave,afterHandler))
               end
               let endOfHandler = CG.GenerateMark cgbuf "endOfHandler"
               let handlerMarks = (startOfHandler.CodeLabel, endOfHandler.CodeLabel)
               ILExceptionClause.FilterCatch(filterMarks, handlerMarks)
           else 
               let startOfHandler = CG.GenerateMark cgbuf "startOfHandler" 
               begin
                   match spWith with 
                   | SequencePointAtWith m -> CG.EmitSeqPoint cgbuf m
                   | NoSequencePointAtWith -> () 

                   CG.SetStack cgbuf [cenv.g.ilg.typ_Object]
                   let _,eenvinner = AllocLocalVal cenv cgbuf vh eenvinner None (startOfHandler,afterHandler)
                   CG.EmitInstr cgbuf (pop 1) (Push [cenv.g.iltyp_Exception]) (I_castclass cenv.g.iltyp_Exception)

                   GenStoreVal cgbuf eenvinner m vh

                   GenExpr cenv cgbuf eenvinner SPAlways eh (LeaveHandler (false, whereToSave,afterHandler))
               end
               let endOfHandler = CG.GenerateMark cgbuf "endOfHandler"
               let handlerMarks = (startOfHandler.CodeLabel, endOfHandler.CodeLabel)
               ILExceptionClause.TypeCatch(cenv.g.ilg.typ_Object, handlerMarks)

       cgbuf.EmitExceptionClause
         { Clause = seh
           Range= tryMarks } 

       CG.SetMarkToHere cgbuf afterHandler
       CG.SetStack cgbuf []

       cgbuf.EmitStartOfHiddenCode()

       (* Restore the stack and load the result *)
       EmitRestoreStack cgbuf stack (* RESTORE *)

       EmitGetLocal cgbuf ilResultTy whereToSave
       GenSequel cenv eenv.cloc cgbuf sequel
   ) 


and GenTryFinally cenv cgbuf eenv (bodyExpr,handlerExpr,m,resty,spTry,spFinally) sequel =
    // Save the stack - needed because IL flushes the stack at the exn. handler 
    // note: eenvinner notes spill vars are live 
    LocalScope "trystack" cgbuf (fun scopeMarks -> 

       let whereToSave,eenvinner,stack,tryMarks,afterHandler,ilResultTy = GenTry cenv cgbuf eenv scopeMarks (bodyExpr,m,resty,spTry) 

       // Now the catch/finally block 
       let startOfHandler = CG.GenerateMark cgbuf "startOfHandler" 
       CG.SetStack cgbuf []
       
       let sp = 
           match spFinally with 
           | SequencePointAtFinally m -> CG.EmitSeqPoint cgbuf m; SPAlways
           | NoSequencePointAtFinally -> SPSuppress

       GenExpr cenv cgbuf eenvinner sp handlerExpr (LeaveHandler (true, whereToSave,afterHandler))
       let endOfHandler = CG.GenerateMark cgbuf "endOfHandler"
       let handlerMarks = (startOfHandler.CodeLabel, endOfHandler.CodeLabel)
       cgbuf.EmitExceptionClause
         { Clause = ILExceptionClause.Finally(handlerMarks)
           Range   = tryMarks } 

       CG.SetMarkToHere cgbuf afterHandler
       CG.SetStack cgbuf []

       // Restore the stack and load the result 
       cgbuf.EmitStartOfHiddenCode()
       EmitRestoreStack cgbuf stack 
       EmitGetLocal cgbuf ilResultTy whereToSave
       GenSequel cenv eenv.cloc cgbuf sequel
   ) 

//--------------------------------------------------------------------------
// Generate for-loop
//-------------------------------------------------------------------------- 
    
and GenForLoop cenv cgbuf eenv (spFor,v,e1,dir,e2,loopBody,m) sequel =
    // The JIT/NGen eliminate array-bounds checks for C# loops of form:
    //   for(int i=0; i < (#ldlen arr#); i++) { ... arr[i] ... }
    // Here
    //     dir = BI_blt indicates an optimized for loop that fits C# form that evaluates its 'end' argument each time around
    //     dir = BI_ble indicates a normal F# for loop that evaluates its argument only once
    //
    // It is also important that we follow C# IL-layout exactly "prefix, jmp test, body, test, finish" for JIT/NGEN.
    let start = CG.GenerateMark cgbuf "for_start" 
    let finish = CG.GenerateDelayMark cgbuf "for_finish"
    let inner = CG.GenerateDelayMark cgbuf "for_inner"
    let test = CG.GenerateDelayMark cgbuf "for_test"
    let stack,eenvinner = EmitSaveStack cenv cgbuf eenv m (start,finish)

    let isUp = (match dir with | FSharpForLoopUp | CSharpForLoopUp -> true | FSharpForLoopDown -> false)
    let isFSharpStyle = (match dir with FSharpForLoopUp | FSharpForLoopDown -> true | CSharpForLoopUp  -> false)
    
    let finishIdx,eenvinner = 
        if isFSharpStyle then 
            let v,eenvinner = AllocLocal cenv cgbuf eenvinner true (ilxgenGlobalNng.FreshCompilerGeneratedName ("endLoop",m), cenv.g.ilg.typ_Int32, false) (start,finish)
            v, eenvinner
        else
            -1,eenvinner

    let _, eenvinner = AllocLocalVal cenv cgbuf v eenvinner None (start,finish) (* note: eenvStack noted stack spill vars are live *)
    match spFor with 
    | SequencePointAtForLoop(spStart) -> CG.EmitSeqPoint cgbuf  spStart
    | NoSequencePointAtForLoop -> ()

    GenExpr cenv cgbuf eenv SPSuppress e1 Continue
    GenStoreVal cgbuf eenvinner m v
    if isFSharpStyle then 
        GenExpr cenv cgbuf eenvinner SPSuppress e2 Continue
        EmitSetLocal cgbuf finishIdx
        EmitGetLocal cgbuf cenv.g.ilg.typ_Int32 finishIdx
        GenGetLocalVal cenv cgbuf eenvinner e2.Range v None        
        CG.EmitInstr cgbuf (pop 2) Push0 (I_brcmp ((if isUp then BI_blt else BI_bgt),finish.CodeLabel))
    
    else
        CG.EmitInstr cgbuf (pop 0) Push0 (I_br test.CodeLabel)

    // .inner 
    CG.SetMarkToHere cgbuf inner
    //    <loop body>
    GenExpr cenv cgbuf eenvinner SPAlways loopBody discard
    //    v++ or v--
    GenGetLocalVal cenv cgbuf eenvinner e2.Range v None

    CG.EmitInstr cgbuf (pop 0) (Push [cenv.g.ilg.typ_Int32]) (mkLdcInt32 1)
    CG.EmitInstr cgbuf (pop 1) Push0 (if isUp then AI_add else AI_sub)
    GenStoreVal cgbuf eenvinner m v

    // .text 
    CG.SetMarkToHere cgbuf test

    // FSharpForLoopUp: if v <> e2 + 1 then goto .inner
    // FSharpForLoopDown: if v <> e2 - 1 then goto .inner
    // CSharpStyle: if v < e2 then goto .inner
    match spFor with 
    | SequencePointAtForLoop(spStart) -> CG.EmitSeqPoint cgbuf  spStart
    | NoSequencePointAtForLoop -> () //CG.EmitSeqPoint cgbuf  e2.Range
    
    GenGetLocalVal cenv cgbuf eenvinner e2.Range v None

    let cmp = match dir with FSharpForLoopUp | FSharpForLoopDown -> BI_bne_un | CSharpForLoopUp -> BI_blt
    let e2Sequel =  (CmpThenBrOrContinue (pop 2, [ I_brcmp(cmp,inner.CodeLabel) ]))

    if isFSharpStyle then 
        EmitGetLocal cgbuf cenv.g.ilg.typ_Int32  finishIdx
        CG.EmitInstr cgbuf (pop 0) (Push [cenv.g.ilg.typ_Int32]) (mkLdcInt32 1)
        CG.EmitInstr cgbuf (pop 1) Push0 (if isUp then AI_add else AI_sub)
        GenSequel cenv eenv.cloc cgbuf e2Sequel
    else
        GenExpr cenv cgbuf eenv SPSuppress e2 e2Sequel

    // .finish - loop-exit here 
    CG.SetMarkToHere cgbuf finish

    // Restore the stack and load the result 
    EmitRestoreStack cgbuf stack
    GenUnitThenSequel cenv eenv m eenv.cloc cgbuf sequel

//--------------------------------------------------------------------------
// Generate while-loop 
//-------------------------------------------------------------------------- 
    
and GenWhileLoop cenv cgbuf eenv (spWhile,e1,e2,m) sequel =
    let finish = CG.GenerateDelayMark cgbuf "while_finish" 
    let startTest = CG.GenerateMark cgbuf "startTest"
    
    match spWhile with 
    | SequencePointAtWhileLoop(spStart) -> CG.EmitSeqPoint cgbuf  spStart
    | NoSequencePointAtWhileLoop -> ()

    // SEQUENCE POINTS: Emit a sequence point to cover all of 'while e do' 
    GenExpr cenv cgbuf eenv SPSuppress e1 (CmpThenBrOrContinue (pop 1, [ I_brcmp(BI_brfalse,finish.CodeLabel) ]))
    
    GenExpr cenv cgbuf eenv SPAlways e2 (DiscardThen (Br startTest))
    CG.SetMarkToHere cgbuf finish 

    // SEQUENCE POINTS: Emit a sequence point to cover 'done' if present 
    GenUnitThenSequel cenv eenv m eenv.cloc cgbuf sequel

//--------------------------------------------------------------------------
// Generate seq
//-------------------------------------------------------------------------- 

and GenSequential cenv cgbuf eenv spIn (e1,e2,specialSeqFlag,spSeq,_m) sequel =
    
    // Compiler generated sequential executions result in suppressions of sequence points on both 
    // left and right of the sequence
    let spAction,spExpr = 
        (match spSeq with 
         | SequencePointsAtSeq -> SPAlways,SPAlways
         | SuppressSequencePointOnExprOfSequential -> SPSuppress,spIn
         | SuppressSequencePointOnStmtOfSequential -> spIn,SPSuppress)
    match specialSeqFlag with 
    | NormalSeq -> 
        GenExpr cenv cgbuf eenv spAction e1 discard 
        GenExpr cenv cgbuf eenv spExpr e2 sequel
    | ThenDoSeq ->
        GenExpr cenv cgbuf eenv spExpr e1 Continue
        GenExpr cenv cgbuf eenv spAction e2 discard
        GenSequel cenv eenv.cloc cgbuf sequel

//--------------------------------------------------------------------------
// Generate IL assembly code.
// Polymorphic IL/ILX instructions may be instantiated when polymorphic code is inlined.
// We must implement this for the few uses of polymorphic instructions 
// in the standard libarary. 
//-------------------------------------------------------------------------- 

and GenAsmCode cenv cgbuf eenv (il,tyargs,args,returnTys,m) sequel =
    let ilTyArgs = GenTypesPermitVoid cenv.amap m eenv.tyenv tyargs
    let ilReturnTys   = GenTypesPermitVoid cenv.amap m eenv.tyenv returnTys
    let ilAfterInst = 
      il |> List.filter (function AI_nop -> false | _ -> true)
         |> List.map (fun i -> 
          let err s  = 
              errorR(InternalError(sprintf "%s: bad instruction: %A" s i,m))

          let modFieldSpec fspec = 
              if isNil ilTyArgs then 
                fspec 
              else
                {fspec with DeclaringType= 
                                   let ty = fspec.DeclaringType
                                   let tspec = ty.TypeSpec
                                   mkILTy ty.Boxity (mkILTySpec(tspec.TypeRef, ilTyArgs)) }          
          match i,ilTyArgs with   
            | I_unbox_any (ILType.TypeVar _)           ,[tyarg] -> I_unbox_any (tyarg)
            | I_box (ILType.TypeVar _)                 ,[tyarg] -> I_box (tyarg)
            | I_isinst (ILType.TypeVar _)              ,[tyarg] -> I_isinst (tyarg)
            | I_castclass (ILType.TypeVar _)           ,[tyarg] -> I_castclass (tyarg)
            | I_newarr (shape,ILType.TypeVar _)        ,[tyarg] -> I_newarr (shape,tyarg)
            | I_ldelem_any (shape,ILType.TypeVar _)    ,[tyarg] -> I_ldelem_any (shape,tyarg)
            | I_ldelema (ro,_,shape,ILType.TypeVar _)    ,[tyarg] -> I_ldelema (ro,false,shape,tyarg)
            | I_stelem_any (shape,ILType.TypeVar _)    ,[tyarg] -> I_stelem_any (shape,tyarg)
            | I_ldobj (a,b,ILType.TypeVar _)           ,[tyarg] -> I_ldobj (a,b,tyarg)
            | I_stobj (a,b,ILType.TypeVar _)           ,[tyarg] -> I_stobj (a,b,tyarg)
            | I_ldtoken (ILToken.ILType (ILType.TypeVar _)),[tyarg] -> I_ldtoken (ILToken.ILType (tyarg))
            | I_sizeof (ILType.TypeVar _)              ,[tyarg] -> I_sizeof (tyarg)
            | I_cpobj (ILType.TypeVar _)               ,[tyarg] -> I_cpobj (tyarg)      // currently unused, added for forward compat, see https://visualfsharp.codeplex.com/SourceControl/network/forks/jackpappas/fsharpcontrib/contribution/7134
            | I_initobj (ILType.TypeVar _)             ,[tyarg] -> I_initobj (tyarg)       // currently unused, added for forward compat, see https://visualfsharp.codeplex.com/SourceControl/network/forks/jackpappas/fsharpcontrib/contribution/7134
            | I_ldfld (al,vol,fspec)                 ,_       -> I_ldfld (al,vol,modFieldSpec fspec)
            | I_ldflda (fspec)                       ,_       -> I_ldflda (modFieldSpec fspec)
            | I_stfld (al,vol,fspec)                 ,_       -> I_stfld (al,vol,modFieldSpec fspec)
            | I_stsfld (vol,fspec)                   ,_       -> I_stsfld (vol,modFieldSpec fspec)
            | I_ldsfld (vol,fspec)                   ,_       -> I_ldsfld (vol,modFieldSpec fspec)
            | I_ldsflda (fspec)                      ,_       -> I_ldsflda (modFieldSpec fspec)
            | EI_ilzero(ILType.TypeVar _)              ,[tyarg] -> EI_ilzero(tyarg)
            | AI_nop,_ -> i  
                // These are embedded in the IL for a an initonly ldfld, i.e. 
                // here's the relevant comment from tc.fs 
                //     "Add an I_nop if this is an initonly field to make sure we never recognize it as an lvalue. See mkExprAddrOfExpr." 

            | _ -> 
                if not (isNil tyargs) then err "Bad polymorphic IL instruction" 
                i)
    match ilAfterInst,args,sequel,ilReturnTys with 

    | [ EI_ilzero _ ], _, _, _ -> 
          match tyargs with 
          | [typ] -> 
              GenDefaultValue cenv cgbuf eenv (typ,m)
              GenSequel cenv eenv.cloc cgbuf sequel
          | _ -> failwith "Bad polymorphic IL instruction" 

    // Strip off any ("ceq" x false) when the sequel is a comparison branch and change the BI_brfalse to a BI_brtrue
    // This is the instruction sequence for "not" 
    // For these we can just generate the argument and change the test (from a brfalse to a brtrue and vice versa) 
    | ([ AI_ceq ],
       [arg1; Expr.Const((Const.Bool false | Const.SByte 0y| Const.Int16 0s | Const.Int32 0 | Const.Int64 0L | Const.Byte 0uy| Const.UInt16 0us | Const.UInt32 0u | Const.UInt64 0UL),_,_) ], 
       CmpThenBrOrContinue(1, [I_brcmp (((BI_brfalse | BI_brtrue) as bi),label1) ]),
       _) ->

            let bi = match bi with BI_brtrue -> BI_brfalse | _ -> BI_brtrue
            GenExpr cenv cgbuf eenv SPSuppress arg1 (CmpThenBrOrContinue(pop 1, [ I_brcmp (bi,label1) ]))

    // Query; when do we get a 'ret' in IL assembly code?
    | [ I_ret ], [arg1],sequel,[_ilRetTy] -> 
          GenExpr cenv cgbuf eenv SPSuppress arg1 Continue
          CG.EmitInstr cgbuf (pop 1) Push0 I_ret
          GenSequelEndScopes cgbuf sequel

    // Query; when do we get a 'ret' in IL assembly code?
    | [ I_ret ], [],sequel,[_ilRetTy] -> 
          CG.EmitInstr cgbuf (pop 1) Push0 I_ret
          GenSequelEndScopes cgbuf sequel

    // 'throw' instructions are a bit of a problem - e.g. let x = (throw ...) in ... expects a value *)
    // to be left on the stack.  But dead-code checking by some versions of the .NET verifier *)
    // mean that we can't just have fake code after the throw to generate the fake value *)
    // (nb. a fake value can always be generated by a "ldnull unbox.any ty" sequence *)
    // So in the worst case we generate a fake (never-taken) branch to a piece of code to generate *)
    // the fake value *)
    | [ I_throw ], [arg1],sequel,[ilRetTy] -> 
        match sequelIgnoreEndScopes sequel with 
        | s when IsSequelImmediate  s -> 
            (* In most cases we can avoid doing this... *)
            GenExpr cenv cgbuf eenv SPSuppress arg1 Continue
            CG.EmitInstr cgbuf (pop 1) Push0 I_throw
            GenSequelEndScopes cgbuf sequel
        | _ ->  
            let after1 = CG.GenerateDelayMark cgbuf ("fake_join")
            let after2 = CG.GenerateDelayMark cgbuf ("fake_join")
            let after3 = CG.GenerateDelayMark cgbuf ("fake_join")
            CG.EmitInstrs cgbuf (pop 0) Push0 [mkLdcInt32 0; I_brcmp (BI_brfalse,after2.CodeLabel) ]

            CG.SetMarkToHere cgbuf after1
            CG.EmitInstrs cgbuf (pop 0) (Push [ilRetTy]) [AI_ldnull;  I_unbox_any ilRetTy; I_br after3.CodeLabel ]
            
            CG.SetMarkToHere cgbuf after2
            GenExpr cenv cgbuf eenv SPSuppress arg1 Continue
            CG.EmitInstr cgbuf (pop 1) Push0 I_throw
            CG.SetMarkToHere cgbuf after3
            GenSequel cenv eenv.cloc cgbuf sequel
    | _ -> 
      // float or float32 or float<_> or float32<_>
      let g = cenv.g in 
      let anyfpType ty = typeEquivAux EraseMeasures g g.float_ty ty ||  typeEquivAux EraseMeasures g g.float32_ty ty 

      // Otherwise generate the arguments, and see if we can use a I_brcmp rather than a comparison followed by an I_brfalse/I_brtrue 
      GenExprs cenv cgbuf eenv args
      match ilAfterInst,sequel with

      // NOTE: THESE ARE NOT VALID ON FLOATING POINT DUE TO NaN.  Hence INLINE ASM ON FP. MUST BE CAREFULLY WRITTEN  

      | [ AI_clt ], CmpThenBrOrContinue(1,[ I_brcmp (BI_brfalse, label1) ]) when not (anyfpType (tyOfExpr g args.Head)) ->
        CG.EmitInstr cgbuf (pop 2) Push0 (I_brcmp(BI_bge,label1))
      | [ AI_cgt ], CmpThenBrOrContinue(1,[ I_brcmp (BI_brfalse, label1) ]) when not (anyfpType (tyOfExpr g args.Head)) ->
        CG.EmitInstr cgbuf (pop 2) Push0 (I_brcmp(BI_ble,label1))
      | [ AI_clt_un ], CmpThenBrOrContinue(1,[ I_brcmp (BI_brfalse, label1) ]) when not (anyfpType (tyOfExpr g args.Head)) ->
        CG.EmitInstr cgbuf (pop 2) Push0 (I_brcmp(BI_bge_un,label1))
      | [ AI_cgt_un ], CmpThenBrOrContinue(1, [I_brcmp (BI_brfalse, label1) ]) when not (anyfpType (tyOfExpr g args.Head)) ->
        CG.EmitInstr cgbuf (pop 2) Push0 (I_brcmp(BI_ble_un,label1))
      | [ AI_ceq ], CmpThenBrOrContinue(1,[ I_brcmp (BI_brfalse, label1) ]) when not (anyfpType (tyOfExpr g args.Head)) ->
        CG.EmitInstr cgbuf (pop 2) Push0 (I_brcmp(BI_bne_un,label1))
        
      // THESE ARE VALID ON FP w.r.t. NaN 
        
      | [ AI_clt ], CmpThenBrOrContinue(1,[ I_brcmp (BI_brtrue, label1) ]) ->
        CG.EmitInstr cgbuf (pop 2) Push0 (I_brcmp(BI_blt,label1))
      | [ AI_cgt ], CmpThenBrOrContinue(1,[ I_brcmp (BI_brtrue, label1) ]) ->
        CG.EmitInstr cgbuf (pop 2) Push0 (I_brcmp(BI_bgt,label1))
      | [ AI_clt_un ], CmpThenBrOrContinue(1,[ I_brcmp (BI_brtrue, label1) ]) ->
        CG.EmitInstr cgbuf (pop 2) Push0 (I_brcmp(BI_blt_un,label1))
      | [ AI_cgt_un ], CmpThenBrOrContinue(1,[ I_brcmp (BI_brtrue, label1) ]) ->
        CG.EmitInstr cgbuf (pop 2) Push0 (I_brcmp(BI_bgt_un,label1))
      | [ AI_ceq ], CmpThenBrOrContinue(1, [ I_brcmp (BI_brtrue, label1) ]) ->
        CG.EmitInstr cgbuf (pop 2) Push0 (I_brcmp(BI_beq,label1))
      | _ -> 
        // Failing that, generate the real IL leaving value(s) on the stack 
        CG.EmitInstrs cgbuf (pop args.Length) (Push ilReturnTys) ilAfterInst

        // If no return values were specified generate a "unit" 
        if isNil returnTys then 
          GenUnitThenSequel cenv eenv m eenv.cloc cgbuf sequel
        else 
          GenSequel cenv eenv.cloc cgbuf sequel

//--------------------------------------------------------------------------
// Generate expression quotations
//-------------------------------------------------------------------------- 

and GenQuotation cenv cgbuf eenv (ast,conv,m,ety) sequel =

    let referencedTypeDefs, spliceTypes, spliceArgExprs, astSpec = 
        match !conv with  
        | Some res -> res
        | None -> 
            try 
                let qscope = QuotationTranslator.QuotationGenerationScope.Create (cenv.g, cenv.amap, cenv.viewCcu, QuotationTranslator.IsReflectedDefinition.No)
                let astSpec = QuotationTranslator.ConvExprPublic qscope QuotationTranslator.QuotationTranslationEnv.Empty ast 
                let referencedTypeDefs, spliceTypes, spliceArgExprs = qscope.Close()
                referencedTypeDefs, List.map fst spliceTypes, List.map fst spliceArgExprs, astSpec
            with 
                QuotationTranslator.InvalidQuotedTerm e -> error(e)

    let astSerializedBytes = QuotationPickler.pickle astSpec

    let someTypeInModuleExpr =  mkTypeOfExpr cenv m eenv.someTypeInThisAssembly
    let rawTy = mkRawQuotedExprTy cenv.g                          
    let spliceTypeExprs = List.map (GenType cenv.amap m eenv.tyenv >> (mkTypeOfExpr cenv m)) spliceTypes 

    let bytesExpr = Expr.Op(TOp.Bytes(astSerializedBytes),[],[],m)

    let deserializeExpr = 
        match QuotationTranslator.QuotationGenerationScope.ComputeQuotationFormat cenv.g with
        | QuotationTranslator.QuotationSerializationFormat.FSharp_40_Plus ->
            let referencedTypeDefExprs =  List.map (mkILNonGenericBoxedTy >> mkTypeOfExpr cenv m) referencedTypeDefs
            let referencedTypeDefsExpr = mkArray (cenv.g.system_Type_typ, referencedTypeDefExprs, m) 
            let spliceTypesExpr = mkArray (cenv.g.system_Type_typ, spliceTypeExprs, m)
            let spliceArgsExpr = mkArray (rawTy, spliceArgExprs, m)
            mkCallDeserializeQuotationFSharp40Plus cenv.g m someTypeInModuleExpr referencedTypeDefsExpr spliceTypesExpr spliceArgsExpr bytesExpr

        | QuotationTranslator.QuotationSerializationFormat.FSharp_20_Plus ->
            let mkList ty els = List.foldBack (mkCons cenv.g ty) els (mkNil cenv.g m ty)
            let spliceTypesExpr = mkList cenv.g.system_Type_typ spliceTypeExprs 
            let spliceArgsExpr = mkList rawTy spliceArgExprs 
            mkCallDeserializeQuotationFSharp20Plus cenv.g m someTypeInModuleExpr spliceTypesExpr spliceArgsExpr bytesExpr

    let afterCastExpr = 
        // Detect a typed quotation and insert the cast if needed. The cast should not fail but does
        // unfortunately involve a "typeOf" computation over a quotation tree.
        if tyconRefEq cenv.g (tcrefOfAppTy cenv.g ety) cenv.g.expr_tcr then 
            mkCallCastQuotation cenv.g m (List.head (argsOfAppTy cenv.g ety)) deserializeExpr
        else
            deserializeExpr
    GenExpr cenv cgbuf eenv SPSuppress afterCastExpr sequel

//--------------------------------------------------------------------------
// Generate calls to IL methods
//-------------------------------------------------------------------------- 

and GenILCall cenv cgbuf eenv (virt,valu,newobj,valUseFlags,isDllImport,ilMethRef:ILMethodRef,enclArgTys,methArgTys,argExprs,returnTys,m) sequel =
    let hasByrefArg  =  ilMethRef.ArgTypes |> List.exists IsILTypeByref
    let isSuperInit = match valUseFlags with CtorValUsedAsSuperInit -> true | _ -> false
    let isBaseCall = match valUseFlags with VSlotDirectCall -> true | _ -> false
    let ccallInfo = match valUseFlags with PossibleConstrainedCall ty -> Some ty | _ -> None
    let boxity = (if valu then AsValue else AsObject)
    let mustGenerateUnitAfterCall = isNil returnTys
    let makesNoCriticalTailcalls = (newobj || not virt) // Don't tailcall for 'newobj', or 'call' to IL code
    let tail = CanTailcall(valu,ccallInfo,eenv.withinSEH,hasByrefArg,mustGenerateUnitAfterCall,isDllImport,false,makesNoCriticalTailcalls,sequel)
    
    let ilEnclArgTys = GenTypeArgs cenv.amap m eenv.tyenv enclArgTys
    let ilMethArgTys = GenTypeArgs cenv.amap m eenv.tyenv methArgTys
    let ilReturnTys = GenTypes cenv.amap m eenv.tyenv returnTys
    let ilMethSpec = mkILMethSpec (ilMethRef,boxity,ilEnclArgTys,ilMethArgTys)
    let useICallVirt = virt || useCallVirt cenv boxity ilMethSpec isBaseCall

    // Load the 'this' pointer to pass to the superclass constructor. This argument is not 
    // in the expression tree since it can't be treated like an ordinary value 
    if isSuperInit then CG.EmitInstrs cgbuf (pop 0) (Push [ilMethSpec.DeclaringType]) [ mkLdarg0 ] 
    GenExprs cenv cgbuf eenv argExprs
    let il = 
        if newobj then [ I_newobj(ilMethSpec,None) ] 
        else 
            match ccallInfo with 
            | Some objArgTy -> 
                let ilObjArgTy = GenType cenv.amap m eenv.tyenv objArgTy
                [ I_callconstraint(tail,ilObjArgTy,ilMethSpec,None) ] 
            | None -> 
                if useICallVirt then [ I_callvirt(tail,ilMethSpec,None) ] 
                else  [ I_call(tail,ilMethSpec,None) ]

    CG.EmitInstrs cgbuf (pop (argExprs.Length + (if isSuperInit then 1 else 0))) (if isSuperInit then Push0 else Push ilReturnTys) il

    // Load the 'this' pointer as the pretend 'result' of the isSuperInit operation.  
    // It will be immediately popped in most cases, but may also be used as the target of some "property set" operations. 
    if isSuperInit then CG.EmitInstrs cgbuf (pop 0) (Push [ilMethSpec.DeclaringType]) [ mkLdarg0 ] 
    CommitCallSequel cenv eenv m eenv.cloc cgbuf mustGenerateUnitAfterCall sequel

and CommitCallSequel cenv eenv m cloc cgbuf mustGenerateUnitAfterCall sequel =
    if mustGenerateUnitAfterCall 
    then GenUnitThenSequel cenv eenv m cloc cgbuf sequel
    else GenSequel cenv cloc cgbuf sequel


and GenTraitCall cenv cgbuf eenv (traitInfo, argExprs, m) expr sequel =
    let minfoOpt = CommitOperationResult (ConstraintSolver.CodegenWitnessThatTypSupportsTraitConstraint cenv.TcVal cenv.g cenv.amap m traitInfo argExprs)
    match minfoOpt with 
    | None -> 
        let replacementExpr = 
            mkThrow m (tyOfExpr cenv.g expr)
               (mkExnExpr(cenv.g.FindSysTyconRef ["System"] "NotSupportedException", 
                             [ mkString cenv.g m (FSComp.SR.ilDynamicInvocationNotSupported(traitInfo.MemberName))],m)) 
        GenExpr cenv cgbuf eenv SPSuppress replacementExpr sequel
    | Some expr -> 
        let expr = cenv.optimizeDuringCodeGen expr
        GenExpr cenv cgbuf eenv SPSuppress expr sequel 

//--------------------------------------------------------------------------
// Generate byref-related operations
//-------------------------------------------------------------------------- 

and GenGetAddrOfRefCellField cenv cgbuf eenv (e,ty,m) sequel =
    GenExpr cenv cgbuf eenv SPSuppress e Continue
    let fref = GenRecdFieldRef m cenv eenv.tyenv (mkRefCellContentsRef cenv.g) [ty]
    CG.EmitInstrs cgbuf (pop 1) (Push [ILType.Byref fref.ActualType]) [ I_ldflda fref ] 
    GenSequel cenv eenv.cloc cgbuf sequel

and GenGetValAddr cenv cgbuf eenv (v: ValRef, m) sequel =
    let vspec = v.Deref
    let ilTy = GenTypeOfVal cenv eenv vspec
    match StorageForValRef m v eenv with 
    | Local (idx,None) ->
        CG.EmitInstrs cgbuf (pop 0) (Push [ILType.Byref ilTy]) [ I_ldloca (uint16 idx) ] 
    | Arg idx ->
        CG.EmitInstrs cgbuf (pop 0) (Push [ILType.Byref ilTy]) [ I_ldarga (uint16 idx) ] 
    | StaticField (fspec, _vref, hasLiteralAttr, _ilTyForProperty, _, ilTy, _, _, _) ->  
        if hasLiteralAttr then errorR(Error(FSComp.SR.ilAddressOfLiteralFieldIsInvalid(),m))
        let ilTy = if ilTy.IsNominal && ilTy.Boxity = ILBoxity.AsValue then ILType.Byref ilTy else ilTy
        EmitGetStaticFieldAddr cgbuf ilTy fspec
    | Env (_,_,ilField,_) -> 
        CG.EmitInstrs cgbuf (pop 0) (Push [ILType.Byref ilTy]) [ mkLdarg0; mkNormalLdflda ilField ] 
    | Local (_,Some _) | StaticProperty _ | Method _ | Env _  | Null ->  
        errorR(Error(FSComp.SR.ilAddressOfValueHereIsInvalid(v.DisplayName),m))
        CG.EmitInstrs cgbuf (pop 1) (Push [ILType.Byref ilTy]) [ I_ldarga (uint16 669 (* random value for post-hoc diagnostic analysis on generated tree *) ) ] ;

    GenSequel cenv eenv.cloc cgbuf sequel

and GenGetByref cenv cgbuf eenv (v:ValRef,m) sequel =
    GenGetLocalVRef cenv cgbuf eenv m v None
    let ilty = GenType cenv.amap m eenv.tyenv (destByrefTy cenv.g v.Type)
    CG.EmitInstrs cgbuf (pop 1) (Push [ilty]) [ mkNormalLdobj ilty ]
    GenSequel cenv eenv.cloc cgbuf sequel

and GenSetByref cenv cgbuf eenv (v:ValRef,e,m) sequel =
    GenGetLocalVRef cenv cgbuf eenv m v None
    GenExpr cenv cgbuf eenv SPSuppress e Continue
    let ilty = GenType cenv.amap m eenv.tyenv (destByrefTy cenv.g v.Type)
    CG.EmitInstrs cgbuf (pop 2) Push0 [ mkNormalStobj ilty ]
    GenUnitThenSequel cenv eenv m eenv.cloc cgbuf sequel

and GenDefaultValue cenv cgbuf eenv (ty,m) =
    let ilTy = GenType cenv.amap m eenv.tyenv ty
    if isRefTy cenv.g ty then 
        CG.EmitInstr cgbuf (pop 0) (Push [ilTy]) AI_ldnull
    else
        match tryDestAppTy cenv.g ty with 
        | Some tcref when (tyconRefEq cenv.g cenv.g.system_SByte_tcref tcref || 
                           tyconRefEq cenv.g cenv.g.system_Int16_tcref tcref || 
                           tyconRefEq cenv.g cenv.g.system_Int32_tcref tcref || 
                           tyconRefEq cenv.g cenv.g.system_Bool_tcref tcref || 
                           tyconRefEq cenv.g cenv.g.system_Byte_tcref tcref || 
                           tyconRefEq cenv.g cenv.g.system_Char_tcref tcref || 
                           tyconRefEq cenv.g cenv.g.system_UInt16_tcref tcref || 
                           tyconRefEq cenv.g cenv.g.system_UInt32_tcref tcref) ->
            CG.EmitInstr cgbuf (pop 0) (Push [ilTy]) iLdcZero
        | Some tcref when (tyconRefEq cenv.g cenv.g.system_Int64_tcref tcref || 
                           tyconRefEq cenv.g cenv.g.system_UInt64_tcref tcref) ->
            CG.EmitInstr cgbuf (pop 0) (Push [ilTy]) (iLdcInt64 0L)
        | Some tcref when (tyconRefEq cenv.g cenv.g.system_Single_tcref tcref) ->
            CG.EmitInstr cgbuf (pop 0) (Push [ilTy]) (iLdcSingle 0.0f)
        | Some tcref when (tyconRefEq cenv.g cenv.g.system_Double_tcref tcref) ->
            CG.EmitInstr cgbuf (pop 0) (Push [ilTy]) (iLdcDouble 0.0)
        | _ -> 
            let ilTy = GenType cenv.amap m eenv.tyenv ty
            LocalScope "ilzero" cgbuf (fun scopeMarks ->
                let locIdx, _ = AllocLocal cenv cgbuf eenv true (ilxgenGlobalNng.FreshCompilerGeneratedName ("default",m), ilTy, false) scopeMarks
                // "initobj" (Generated by EmitInitLocal) doesn't work on byref types 
                // But ilzero(&ty) only gets generated in the built-in get-address function so 
                // we can just rely on zeroinit of all IL locals. 
                match ilTy with 
                |  ILType.Byref _ -> ()
                | _ -> EmitInitLocal cgbuf ilTy locIdx
                EmitGetLocal cgbuf ilTy locIdx
            )

//--------------------------------------------------------------------------
// Generate generic parameters
//-------------------------------------------------------------------------- 

and GenGenericParam cenv eenv (tp:Typar) = 
    let subTypeConstraints             = tp.Constraints |> List.choose (function | TyparConstraint.CoercesTo(ty,_) -> Some(ty) | _ -> None) |> List.map (GenTypeAux cenv.amap tp.Range eenv.tyenv VoidNotOK PtrTypesNotOK)
    let refTypeConstraint              = tp.Constraints |> List.exists (function TyparConstraint.IsReferenceType _ -> true | TyparConstraint.SupportsNull _ -> true | _ -> false)
    let notNullableValueTypeConstraint = tp.Constraints |> List.exists (function TyparConstraint.IsNonNullableStruct _ -> true | _ -> false)
    let defaultConstructorConstraint   = tp.Constraints |> List.exists (function TyparConstraint.RequiresDefaultConstructor _ -> true | _ -> false)
    { Name= 

          // use the CompiledName if given
          // Inference variables get given an IL name "TA, TB" etc.
          let nm = 
              match tp.typar_il_name with 
              | None -> tp.Name  
              | Some nm -> nm
          // Some special rules apply when compiling Fsharp.Core.dll to avoid a proliferation of [<CompiledName>] attributes on type parameters
          if cenv.g.compilingFslib then 
              match nm with 
              | "U" -> "TResult"
              | "U1" -> "TResult1"
              | "U2" -> "TResult2"
              | _ -> 
                  if nm.TrimEnd([| '0' .. '9' |]).Length = 1 then nm 
                  elif nm.Length >= 1 && nm.[0] = 'T' && (nm.Length = 1 || not (System.Char.IsLower nm.[1]))  then nm
                  else "T" + (String.capitalize nm)
          else 
               nm 

      Constraints = subTypeConstraints
      Variance=NonVariant
      CustomAttrs = mkILCustomAttrs (GenAttrs cenv eenv tp.Attribs)
      HasReferenceTypeConstraint=refTypeConstraint
      HasNotNullableValueTypeConstraint=notNullableValueTypeConstraint
      HasDefaultConstructorConstraint= defaultConstructorConstraint }

//--------------------------------------------------------------------------
// Generate object expressions as ILX "closures"
//-------------------------------------------------------------------------- 

/// Generates the data used for parameters at definitions of abstract method slots such as interface methods or override methods.
and GenSlotParam m cenv eenv (TSlotParam(nm,ty,inFlag,outFlag,optionalFlag,attribs)) : ILParameter = 
    let inFlag2,outFlag2,optionalFlag2,defaultParamValue,paramMarshal2,attribs = GenParamAttribs cenv attribs
    
    { Name=nm
      Type= GenParamType cenv.amap m eenv.tyenv ty
      Default=defaultParamValue  
      Marshal=paramMarshal2 
      IsIn=inFlag || inFlag2
      IsOut=outFlag || outFlag2
      IsOptional=optionalFlag || optionalFlag2
      CustomAttrs= mkILCustomAttrs (GenAttrs cenv eenv attribs) }
    
and GenFormalSlotsig m cenv eenv (TSlotSig(_,typ,ctps,mtps,paraml,returnTy)) = 
    let paraml = List.concat paraml
    let ilTy = GenType cenv.amap m eenv.tyenv typ
    let eenvForSlotSig = EnvForTypars (ctps @ mtps) eenv
    let ilParams = paraml |> List.map (GenSlotParam m cenv eenvForSlotSig) 
    let ilRetTy = GenReturnType cenv.amap m eenvForSlotSig.tyenv returnTy
    let ilRet = mkILReturn  ilRetTy
    ilTy, ilParams, ilRet

and instSlotParam inst (TSlotParam(nm,ty,inFlag,fl2,fl3,attrs)) = TSlotParam(nm,instType inst ty,inFlag,fl2,fl3,attrs) 

and GenActualSlotsig m cenv eenv (TSlotSig(_,typ,ctps,mtps,ilSlotParams,ilSlotRetTy)) methTyparsOfOverridingMethod (methodParams: Val list) = 
    let ilSlotParams = List.concat ilSlotParams
    let instForSlotSig = mkTyparInst (ctps@mtps) (argsOfAppTy cenv.g typ @ generalizeTypars methTyparsOfOverridingMethod)
    let ilParams = ilSlotParams |> List.map (instSlotParam instForSlotSig >> GenSlotParam m cenv eenv) 
    // Use the better names if available
    let ilParams = if ilParams.Length = methodParams.Length then (ilParams, methodParams) ||> List.map2 (fun p pv -> { p with Name = Some (nameOfVal pv) }) else ilParams
    let ilRetTy = GenReturnType cenv.amap m eenv.tyenv (Option.map (instType instForSlotSig) ilSlotRetTy)
    let iLRet = mkILReturn ilRetTy
    ilParams,iLRet

and GenNameOfOverridingMethod cenv (useMethodImpl,(TSlotSig(nameOfOverridenMethod,enclTypOfOverridenMethod,_,_,_,_))) =
    if useMethodImpl then qualifiedMangledNameOfTyconRef (tcrefOfAppTy cenv.g enclTypOfOverridenMethod) nameOfOverridenMethod else nameOfOverridenMethod

and GenMethodImpl cenv eenv (useMethodImpl,(TSlotSig(nameOfOverridenMethod,_,_,_,_,_) as slotsig)) m =
    let ilOverrideTy,ilOverrideParams,ilOverrideRet = GenFormalSlotsig m cenv eenv slotsig

    let nameOfOverridingMethod = GenNameOfOverridingMethod cenv (useMethodImpl,slotsig)
    nameOfOverridingMethod, 
    (fun (ilTyForOverriding,methTyparsOfOverridingMethod) -> 
        let ilOverrideTyRef = ilOverrideTy.TypeRef
        let ilOverrideMethRef = mkILMethRef(ilOverrideTyRef, ILCallingConv.Instance, nameOfOverridenMethod, List.length (DropErasedTypars methTyparsOfOverridingMethod), (typesOfILParams ilOverrideParams), ilOverrideRet.Type)
        let eenvForOverrideBy = AddTyparsToEnv methTyparsOfOverridingMethod eenv 
        let ilParamsOfOverridingMethod,ilReturnOfOverridingMethod = GenActualSlotsig m cenv eenvForOverrideBy slotsig methTyparsOfOverridingMethod []
        let ilOverrideMethGenericParams = GenGenericParams cenv eenvForOverrideBy methTyparsOfOverridingMethod 
        let ilOverrideMethGenericArgs = mkILFormalGenericArgs 0 ilOverrideMethGenericParams
        let ilOverrideBy = mkILInstanceMethSpecInTy(ilTyForOverriding, nameOfOverridingMethod, typesOfILParams ilParamsOfOverridingMethod, ilReturnOfOverridingMethod.Type, ilOverrideMethGenericArgs)
        { Overrides = OverridesSpec(ilOverrideMethRef,ilOverrideTy)
          OverrideBy = ilOverrideBy })

and bindBaseOrThisVarOpt cenv eenv baseValOpt = 
    match baseValOpt with 
    | None -> eenv
    | Some basev -> AddStorageForVal cenv.g (basev,notlazy (Arg 0))  eenv  

and fixupVirtualSlotFlags (mdef:ILMethodDef) = 
    {mdef with 
        Attributes = (match mdef.Attributes with 
                      | MethodAttributes.Virtual -> 
                         (mdef.Attributes ^^^ MethodAttributes.CheckAccessOnOverride) ||| MethodAttributes.HideBySig
                      | _ -> failwith "fixupVirtualSlotFlags") } 

and renameMethodDef nameOfOverridingMethod (mdef : ILMethodDef) = 
    {mdef with Name=nameOfOverridingMethod }

and fixupMethodImplFlags (mdef:ILMethodDef) = 
    {mdef with
               Attributes = MethodAttributes.Private |||
                            (match mdef.Attributes with 
                             | MethodAttributes.Virtual -> 
                                (mdef.Attributes ^^^ MethodAttributes.CheckAccessOnOverride) ||| 
                                MethodAttributes.Final ||| MethodAttributes.NewSlot ||| MethodAttributes.HideBySig
                             | _ -> failwith "fixupMethodImpl") }

and GenObjectMethod cenv eenvinner (cgbuf:CodeGenBuffer) useMethodImpl tmethod =

    // Check if we're compiling the property as a .NET event
    let (TObjExprMethod(slotsig,attribs,methTyparsOfOverridingMethod,methodParams,methodBodyExpr,m)) = tmethod
    let (TSlotSig(nameOfOverridenMethod,_,_,_,_,_)) = slotsig
    if CompileAsEvent cenv.g attribs  then 
        []
    else
        let eenvUnderTypars = AddTyparsToEnv methTyparsOfOverridingMethod eenvinner
        let methodParams = List.concat methodParams
        let methodParamsNonSelf = match methodParams with [] -> [] | _::t -> t // drop the 'this' arg when computing better argument names for IL parameters
        let ilParamsOfOverridingMethod,ilReturnOfOverridingMethod = GenActualSlotsig m cenv eenvUnderTypars slotsig methTyparsOfOverridingMethod methodParamsNonSelf 
        let ilAttribs = GenAttrs cenv eenvinner attribs

        // Args are stored starting at #1
        let eenvForMeth = AddStorageForLocalVals cenv.g (methodParams  |> List.mapi (fun i v -> (v,Arg i)))  eenvUnderTypars
        let ilMethodBody = CodeGenMethodForExpr cenv cgbuf.mgbuf (SPAlways,[],nameOfOverridenMethod,eenvForMeth,0,0,methodBodyExpr,(if slotSigHasVoidReturnTy slotsig then discardAndReturnVoid else Return))

        let nameOfOverridingMethod,methodImplGenerator = GenMethodImpl cenv eenvinner (useMethodImpl,slotsig) methodBodyExpr.Range

        let mdef = 
            mkILGenericVirtualMethod
              (nameOfOverridingMethod,
               MethodAttributes.Public,
               GenGenericParams cenv eenvUnderTypars methTyparsOfOverridingMethod,
               ilParamsOfOverridingMethod,
               ilReturnOfOverridingMethod,
               MethodBody.IL ilMethodBody)
        // fixup attributes to generate a method impl 
        let mdef = if useMethodImpl then fixupMethodImplFlags mdef else mdef
        let mdef = fixupVirtualSlotFlags mdef
        let mdef = { mdef with CustomAttrs = mkILCustomAttrs ilAttribs }
        [(useMethodImpl,methodImplGenerator,methTyparsOfOverridingMethod),mdef]

and GenObjectExpr cenv cgbuf eenvouter expr (baseType,baseValOpt,basecall,overrides,interfaceImpls,m)  sequel =
    let cloinfo,_,eenvinner  = GetIlxClosureInfo cenv m false None eenvouter expr 

    let cloAttribs = cloinfo.cloAttribs
    let cloFreeVars = cloinfo.cloFreeVars
    let ilCloLambdas = cloinfo.ilCloLambdas
    let cloName = cloinfo.cloName
    
    let ilxCloSpec = cloinfo.cloSpec
    let ilCloFreeVars = cloinfo.cloILFreeVars
    let ilCloGenericFormals = cloinfo.cloILGenericParams
    assert (isNil cloinfo.localTypeFuncDirectILGenericParams)
    let ilCloGenericActuals = cloinfo.cloSpec.GenericArgs
    let ilCloRetTy = cloinfo.cloILFormalRetTy
    let ilCloTypeRef = cloinfo.cloSpec.TypeRef
    let ilTyForOverriding = mkILBoxedTy ilCloTypeRef ilCloGenericActuals

    let eenvinner = bindBaseOrThisVarOpt cenv eenvinner baseValOpt
    let ilCtorBody = CodeGenMethodForExpr cenv cgbuf.mgbuf (SPAlways,[],cloName,eenvinner,1,0,basecall,discardAndReturnVoid)


    let genMethodAndOptionalMethodImpl tmethod useMethodImpl = 
        [ for ((useMethodImpl,methodImplGeneratorFunction,methTyparsOfOverridingMethod),mdef) in GenObjectMethod cenv eenvinner cgbuf useMethodImpl tmethod do
              let mimpl = (if useMethodImpl then Some(methodImplGeneratorFunction (ilTyForOverriding,methTyparsOfOverridingMethod)) else None)
              yield (mimpl,mdef) ]  

    let mimpls,mdefs = 
        [ for ov in overrides do 
              yield! genMethodAndOptionalMethodImpl ov (isInterfaceTy cenv.g baseType)
          for (_,tmethods) in interfaceImpls do 
             for tmethod in tmethods do 
                 yield! genMethodAndOptionalMethodImpl tmethod true ]
        |> List.unzip 

    let mimpls = mimpls |> List.choose id // choose the ones that actually have method impls

    let interfaceTys = interfaceImpls |> List.map (fst >> GenType cenv.amap m eenvinner.tyenv) 

    let attrs = GenAttrs cenv eenvinner cloAttribs
    let super = (if isInterfaceTy cenv.g baseType then cenv.g.ilg.typ_Object else ilCloRetTy)
    let interfaceTys = interfaceTys @ (if isInterfaceTy cenv.g baseType then [ilCloRetTy] else [])
    let cloTypeDefs = GenClosureTypeDefs cenv (ilCloTypeRef,ilCloGenericFormals,attrs,ilCloFreeVars,ilCloLambdas,ilCtorBody,mdefs,mimpls,super,interfaceTys)

    for cloTypeDef in cloTypeDefs do 
        cgbuf.mgbuf.AddTypeDef(ilCloTypeRef, cloTypeDef, false, false, None)
    CountClosure()
    GenGetLocalVals cenv cgbuf eenvouter m cloFreeVars
    CG.EmitInstr cgbuf (pop ilCloFreeVars.Length) (Push [ EraseClosures.mkTyOfLambdas cenv.g.ilxPubCloEnv ilCloLambdas]) (I_newobj (ilxCloSpec.Constructor,None))
    GenSequel cenv eenvouter.cloc cgbuf sequel

and GenSequenceExpr cenv (cgbuf:CodeGenBuffer) eenvouter (nextEnumeratorValRef:ValRef,pcvref:ValRef,currvref:ValRef,stateVars,generateNextExpr,closeExpr,checkCloseExpr:Expr,seqElemTy, m)  sequel =
    let stateVars = [ pcvref; currvref ] @ stateVars
    let stateVarsSet = stateVars |> List.map (fun vref -> vref.Deref) |> Zset.ofList valOrder 

    // pretend that the state variables are bound
    let eenvouter = 
        eenvouter |> AddStorageForLocalVals cenv.g (stateVars |> List.map (fun v -> v.Deref,Local(0,None)))
    
    // Get the free variables. Make a lambda to pretend that the 'nextEnumeratorValRef' is bound (it is an argument to GenerateNext)
    let (cloAttribs,_,_,cloFreeTyvars,cloFreeVars,ilCloTypeRef:ILTypeRef,ilCloFreeVars,eenvinner) = 
         GetIlxClosureFreeVars cenv m None eenvouter [] (mkLambda m nextEnumeratorValRef.Deref (generateNextExpr, cenv.g.int32_ty))

    let ilCloSeqElemTy = GenType cenv.amap m eenvinner.tyenv seqElemTy
    let cloRetTy = mkSeqTy cenv.g seqElemTy
    let ilCloRetTyInner = GenType cenv.amap m eenvinner.tyenv cloRetTy
    let ilCloRetTyOuter = GenType cenv.amap m eenvouter.tyenv cloRetTy
    let ilCloEnumeratorTy = GenType cenv.amap m eenvinner.tyenv (mkIEnumeratorTy cenv.g seqElemTy)
    let ilCloEnumerableTy = GenType cenv.amap m eenvinner.tyenv (mkSeqTy cenv.g seqElemTy)
    let ilCloBaseTy = GenType cenv.amap m eenvinner.tyenv (mkAppTy cenv.g.seq_base_tcr [seqElemTy])  
    let ilCloGenericParams = GenGenericParams cenv eenvinner cloFreeTyvars

    // Create a new closure class with a single "MoveNext" method that implements the iterator. 
    let ilCloTyInner = mkILFormalBoxedTy ilCloTypeRef ilCloGenericParams
    let ilCloLambdas = Lambdas_return ilCloRetTyInner 
    let cloref = IlxClosureRef(ilCloTypeRef, ilCloLambdas, ilCloFreeVars)
    let ilxCloSpec = IlxClosureSpec.Create(cloref, GenGenericArgs m eenvouter.tyenv cloFreeTyvars)
    let formalClospec = IlxClosureSpec.Create(cloref, mkILFormalGenericArgs 0 ilCloGenericParams)

    let getFreshMethod = 
        let _,mbody =
            CodeGenMethod cenv cgbuf.mgbuf ([],"GetFreshEnumerator",eenvinner,1,0,
                                            (fun cgbuf eenv -> 
                                                for fv in cloFreeVars do 
(*  TODO: Emit CompareExchange 
                                                        if (System.Threading.Interlocked.CompareExchange(&__state, 1, 0) = 0) then
                                                            (x :> IEnumerator<'T>)
                                                        else
                                                            ...
*)
                                                   /// State variables always get zero-initialized
                                                   if stateVarsSet.Contains fv then 
                                                       GenDefaultValue cenv cgbuf eenv (fv.Type,m) 
                                                   else
                                                       GenGetLocalVal cenv cgbuf eenv m fv None
                                                CG.EmitInstr cgbuf (pop ilCloFreeVars.Length) (Push [ilCloRetTyInner]) (I_newobj (formalClospec.Constructor,None))
                                                GenSequel cenv eenv.cloc cgbuf Return),
                                            m)
        mkILNonGenericVirtualMethod("GetFreshEnumerator",MethodAttributes.Public, [], mkILReturn ilCloEnumeratorTy, MethodBody.IL mbody)
        |> AddNonUserCompilerGeneratedAttribs cenv.g

    let closeMethod = 
        // Note: We suppress the first sequence point in the body of this method since it is the initial state machine jump
        let spReq = SPSuppress
        mkILNonGenericVirtualMethod("Close",MethodAttributes.Public, [], mkILReturn ILType.Void, MethodBody.IL (CodeGenMethodForExpr cenv cgbuf.mgbuf (spReq,[],"Close",eenvinner,1,0,closeExpr,discardAndReturnVoid)))

    let checkCloseMethod = 
        // Note: We suppress the first sequence point in the body of this method since it is the initial state machine jump
        let spReq = SPSuppress
        mkILNonGenericVirtualMethod("get_CheckClose",MethodAttributes.Public, [], mkILReturn cenv.g.ilg.typ_Bool, MethodBody.IL (CodeGenMethodForExpr cenv cgbuf.mgbuf (spReq,[],"get_CheckClose",eenvinner,1,0,checkCloseExpr,Return)))

    let generateNextMethod = 
        // Note: We suppress the first sequence point in the body of this method since it is the initial state machine jump
        let spReq = SPSuppress
        // the 'next enumerator' byref arg is at arg position 1 
        let eenvinner = eenvinner |> AddStorageForLocalVals cenv.g [ (nextEnumeratorValRef.Deref, Arg 1) ]
        mkILNonGenericVirtualMethod("GenerateNext",MethodAttributes.Public, [mkILParamNamed("next",ILType.Byref ilCloEnumerableTy)], mkILReturn cenv.g.ilg.typ_Int32, MethodBody.IL (CodeGenMethodForExpr cenv cgbuf.mgbuf (spReq,[],"GenerateNext",eenvinner,2,0,generateNextExpr,Return)))

    let lastGeneratedMethod = 
        mkILNonGenericVirtualMethod("get_LastGenerated",MethodAttributes.Public, [], mkILReturn ilCloSeqElemTy, MethodBody.IL (CodeGenMethodForExpr cenv cgbuf.mgbuf (SPSuppress,[],"get_LastGenerated",eenvinner,1,0,exprForValRef m currvref,Return)))
        |> AddNonUserCompilerGeneratedAttribs cenv.g

    let ilCtorBody = 
        mkILSimpleStorageCtor(None, Some ilCloBaseTy.TypeSpec, ilCloTyInner, [], [], MethodAttributes.Assembly).MethodBody

    let attrs = GenAttrs cenv eenvinner cloAttribs
    let cloTypeDefs = GenClosureTypeDefs cenv (ilCloTypeRef,ilCloGenericParams,attrs,ilCloFreeVars,ilCloLambdas,ilCtorBody,[generateNextMethod;closeMethod;checkCloseMethod;lastGeneratedMethod;getFreshMethod],[],ilCloBaseTy,[])
    for cloTypeDef in cloTypeDefs do 
        cgbuf.mgbuf.AddTypeDef(ilCloTypeRef, cloTypeDef, false, false, None)
    CountClosure()

    for fv in cloFreeVars do 
       /// State variables always get zero-initialized
       if stateVarsSet.Contains fv then 
           GenDefaultValue cenv cgbuf eenvouter (fv.Type,m) 
       else
           GenGetLocalVal cenv cgbuf eenvouter m fv None
       
    CG.EmitInstr cgbuf (pop ilCloFreeVars.Length) (Push [ilCloRetTyOuter]) (I_newobj (ilxCloSpec.Constructor,None))
    GenSequel cenv eenvouter.cloc cgbuf sequel



/// Generate the class for a closure type definition
and GenClosureTypeDefs cenv (tref:ILTypeRef, ilGenParams, attrs, ilCloFreeVars, ilCloLambdas, ilCtorBody, mdefs, mimpls,ext, ilIntfTys) =

  let cloInfo = 
      { cloFreeVars=ilCloFreeVars
        cloStructure=ilCloLambdas
        cloCode=notlazy ilCtorBody }

  let td = 
    { Name = tref.Name 
      Layout = ILTypeDefLayout.Auto
      Access =  ComputeTypeAccess tref true
      GenericParams = ilGenParams
      CustomAttrs = mkILCustomAttrs(attrs @ [mkCompilationMappingAttr cenv.g (int SourceConstructFlags.Closure) ])
      Fields = emptyILFields
      InitSemantics=ILTypeInit.BeforeField         
      IsSealed=true
      IsAbstract=false
      tdKind=ILTypeDefKind.Class
      Events= emptyILEvents
      Properties = emptyILProperties
      Methods= mkILMethods mdefs 
      MethodImpls= mkILMethodImpls mimpls 
      IsSerializable=true
      IsComInterop= false
      IsSpecialName= true
      NestedTypes=emptyILTypeDefs
      Encoding= ILDefaultPInvokeEncoding.Auto
      Implements = ilIntfTys  
      Extends= Some ext
      SecurityDecls= emptyILSecurityDecls
      HasSecurity=false } 

  let tdefs = EraseClosures.convIlxClosureDef cenv.g.ilxPubCloEnv tref.Enclosing td cloInfo
  tdefs
          
and GenGenericParams cenv eenv tps =  tps |> DropErasedTypars |> List.map (GenGenericParam cenv eenv)
and GenGenericArgs m (tyenv:TypeReprEnv) tps = tps |> DropErasedTypars |> List.map (fun c -> (mkILTyvarTy tyenv.[c,m])) 

/// Generate the closure class for a function 
and GenLambdaClosure cenv (cgbuf:CodeGenBuffer) eenv isLocalTypeFunc selfv expr =
    match expr with 
    | Expr.Lambda (_,_,_,_,_,m,_) 
    | Expr.TyLambda(_,_,_,m,_) -> 
          
        let cloinfo,body,eenvinner  = GetIlxClosureInfo cenv  m isLocalTypeFunc selfv eenv expr 
          
        let entryPointInfo = 
          match selfv with 
          | Some v -> [(v, BranchCallClosure (cloinfo.cloArityInfo))]
          | _ -> []
        let ilCloBody = CodeGenMethodForExpr cenv cgbuf.mgbuf (SPAlways,entryPointInfo,cloinfo.cloName,eenvinner,1,0,body,Return)
        let ilCloTypeRef = cloinfo.cloSpec.TypeRef
        let cloTypeDefs = 
            if isLocalTypeFunc then 

                // Work out the contract type and generate a class with an abstract method for this type
                let (ilContractGenericParams,ilContractMethTyargs,ilContractTySpec:ILTypeSpec,ilContractFormalRetTy) = GenNamedLocalTypeFuncContractInfo cenv eenv m cloinfo
                let ilContractTypeRef = ilContractTySpec.TypeRef
                let ilContractTy = mkILFormalBoxedTy ilContractTypeRef ilContractGenericParams
                let ilContractCtor =  mkILNonGenericEmptyCtor None cenv.g.ilg.typ_Object

                let ilContractMeths = [ilContractCtor; mkILGenericVirtualMethod("DirectInvoke",MethodAttributes.Assembly,ilContractMethTyargs,[],mkILReturn ilContractFormalRetTy, MethodBody.Abstract) ]

                let ilContractTypeDef = 
                    { Name = ilContractTypeRef.Name 
                      Layout = ILTypeDefLayout.Auto
                      Access =  ComputeTypeAccess ilContractTypeRef true
                      GenericParams = ilContractGenericParams
                      CustomAttrs = mkILCustomAttrs [mkCompilationMappingAttr cenv.g (int SourceConstructFlags.Closure) ]
                      Fields = emptyILFields
                      InitSemantics=ILTypeInit.BeforeField         
                      IsSealed=false  // the contract type is an abstract type and not sealed
                      IsAbstract=true // the contract type is an abstract type
                      tdKind=ILTypeDefKind.Class
                      Events= emptyILEvents
                      Properties = emptyILProperties
                      Methods= mkILMethods ilContractMeths 
                      MethodImpls= emptyILMethodImpls 
                      IsSerializable=true
                      IsComInterop=false
                      IsSpecialName= true
                      NestedTypes=emptyILTypeDefs
                      Encoding= ILDefaultPInvokeEncoding.Auto
                      Implements = []  
                      Extends= Some cenv.g.ilg.typ_Object
                      SecurityDecls= emptyILSecurityDecls
                      HasSecurity=false } 
                cgbuf.mgbuf.AddTypeDef(ilContractTypeRef, ilContractTypeDef, false, false, None)
                
                let ilCtorBody =  mkILMethodBody (true,[],8,nonBranchingInstrsToCode (mkCallBaseConstructor(ilContractTy,[])), None )
                let cloMethods = [ mkILGenericVirtualMethod("DirectInvoke",MethodAttributes.Assembly,cloinfo.localTypeFuncDirectILGenericParams,[],mkILReturn (cloinfo.cloILFormalRetTy), MethodBody.IL ilCloBody) ]
                let cloTypeDefs = GenClosureTypeDefs cenv (ilCloTypeRef,cloinfo.cloILGenericParams,[],cloinfo.cloILFreeVars,cloinfo.ilCloLambdas,ilCtorBody,cloMethods,[],ilContractTy,[])
                cloTypeDefs
                
            else 
                GenClosureTypeDefs cenv (ilCloTypeRef,cloinfo.cloILGenericParams,[],cloinfo.cloILFreeVars,cloinfo.ilCloLambdas,ilCloBody,[],[],cenv.g.ilg.typ_Object,[])
        CountClosure()
        for cloTypeDef in cloTypeDefs do 
            cgbuf.mgbuf.AddTypeDef(ilCloTypeRef, cloTypeDef, false, false, None)
        cloinfo,m
    |     _ -> failwith "GenLambda: not a lambda"
        
and GenLambdaVal cenv (cgbuf:CodeGenBuffer) eenv (cloinfo,m) =
    GenGetLocalVals cenv cgbuf eenv m cloinfo.cloFreeVars
    CG.EmitInstr cgbuf 
        (pop cloinfo.cloILFreeVars.Length) 
        (Push [EraseClosures.mkTyOfLambdas cenv.g.ilxPubCloEnv cloinfo.ilCloLambdas]) 
        (I_newobj (cloinfo.cloSpec.Constructor,None))

and GenLambda cenv cgbuf eenv isLocalTypeFunc selfv expr sequel =
    let cloinfo,m = GenLambdaClosure cenv cgbuf eenv isLocalTypeFunc selfv expr
    GenLambdaVal cenv cgbuf eenv (cloinfo,m)
    GenSequel cenv eenv.cloc cgbuf sequel

and GenTypeOfVal cenv eenv (v:Val) = 
    GenType cenv.amap v.Range eenv.tyenv v.Type

and GenFreevar cenv m eenvouter tyenvinner (fv:Val) = 
    match StorageForVal m fv eenvouter with 
    // Local type functions
    | Local(_,Some _) | Env(_,_,_,Some _) -> cenv.g.ilg.typ_Object
#if DEBUG
    // Check for things that should never make it into the free variable set. Only do this in debug for performance reasons
    | (StaticField _ | StaticProperty _ | Method _ | Null) -> error(InternalError("GenFreevar: compiler error: unexpected unrealized value",fv.Range))
#endif
    | _ -> GenType cenv.amap m tyenvinner fv.Type

and GetIlxClosureFreeVars cenv m selfv eenvouter takenNames expr =

    // Choose a base name for the closure
    let basename = 
        let boundv = eenvouter.letBoundVars |> List.tryFind (fun v -> not v.IsCompilerGenerated) 
        match boundv with
        | Some v -> v.CompiledName
        | None -> "clo"

    // Get a unique stamp for the closure. This must be stable for things that can be part of a let rec.
    let uniq = 
        match expr with 
        | Expr.Obj (uniq,_,_,_,_,_,_) 
        | Expr.Lambda (uniq,_,_,_,_,_,_) 
        | Expr.TyLambda(uniq,_,_,_,_) -> uniq
        | _ -> newUnique()

    // Choose a name for the closure
    let ilCloTypeRef = 
        // FSharp 1.0 bug 3404: System.Reflection doesn't like '.' and '`' in type names
        let basenameSafeForUseAsTypename = CleanUpGeneratedTypeName basename
        let suffixmark = expr.Range
        let cloName = globalStableNameGenerator.GetUniqueCompilerGeneratedName(basenameSafeForUseAsTypename,suffixmark,uniq)
        NestedTypeRefForCompLoc eenvouter.cloc cloName

    // Collect the free variables of the closure
    let cloFreeVarResults =  freeInExpr CollectTyparsAndLocals expr

    // Partition the free variables when some can be accessed from places besides the immediate environment 
    // Also filter out the current value being bound, if any, as it is available from the "this" 
    // pointer which gives the current closure itself. This is in the case e.g. let rec f = ... f ... 
    let cloFreeVars = 
        cloFreeVarResults.FreeLocals
        |> Zset.elements 
        |> List.filter (fun fv -> 
            match StorageForVal m fv eenvouter with 
            | (StaticField _ | StaticProperty _ | Method _ | Null) -> false
            | _ -> 
                match selfv with 
                | Some v -> not (valRefEq cenv.g (mkLocalValRef fv) v) 
                | _ -> true)

    // The general shape is:
    //    {LAM <tyfunc-typars>. expr }[free-typars] : overall-type[contract-typars]
    // Then
    //    internal-typars = free-typars - contract-typars
    //
    // In other words, the free type variables get divided into two sets
    //  -- "contract" ones, which are part of the return type. We separate these to enable use to 
    //     bake our own function base contracts for local type functions
    //
    //  -- "internal" ones, which get used internally in the implementation
    let cloContractFreeTyvarSet = (freeInType CollectTypars (tyOfExpr cenv.g expr)).FreeTypars 
    
    let cloInternalFreeTyvars = Zset.diff  cloFreeVarResults.FreeTyvars.FreeTypars cloContractFreeTyvarSet |> Zset.elements
    let cloContractFreeTyvars = cloContractFreeTyvarSet |> Zset.elements
    
    let cloFreeTyvars = cloContractFreeTyvars @ cloInternalFreeTyvars
    
    let cloAttribs = []

    let eenvinner = eenvouter |> EnvForTypars cloFreeTyvars

    let ilCloTyInner = 
        let ilCloGenericParams = GenGenericParams cenv eenvinner cloFreeTyvars
        mkILFormalBoxedTy ilCloTypeRef ilCloGenericParams

    // If generating a named closure, add the closure itself as a var, available via "arg0" . 
    // The latter doesn't apply for the delegate implementation of closures. 
    // Build the environment that is active inside the closure itself
    let eenvinner = eenvinner |> AddStorageForLocalVals cenv.g (match selfv with | Some v  -> [(v.Deref, Arg 0)] | _ -> [])

    let ilCloFreeVars = 
        let ilCloFreeVarNames = ChooseFreeVarNames takenNames (List.map nameOfVal cloFreeVars)   
        let ilCloFreeVars = (cloFreeVars,ilCloFreeVarNames) ||> List.map2 (fun fv nm -> mkILFreeVar (nm,fv.IsCompilerGenerated, GenFreevar cenv m eenvouter eenvinner.tyenv fv))  
        ilCloFreeVars

    let ilCloFreeVarStorage = 
        (cloFreeVars,ilCloFreeVars) ||> List.mapi2 (fun i v fv -> 
            let localCloInfo = 
                match StorageForVal m v eenvouter with 
                | Local(_,localCloInfo) 
                | Env(_,_,_,localCloInfo) -> localCloInfo
                | _ -> None
            let ilField = mkILFieldSpecInTy (ilCloTyInner,fv.fvName,fv.fvType)

            (v,Env(ilCloTyInner,i,ilField,localCloInfo)))

    let eenvinner = eenvinner |> AddStorageForLocalVals cenv.g ilCloFreeVarStorage

    
    // Return a various results
    (cloAttribs,cloInternalFreeTyvars,cloContractFreeTyvars,cloFreeTyvars,cloFreeVars,ilCloTypeRef,Array.ofList ilCloFreeVars,eenvinner)


and GetIlxClosureInfo cenv m isLocalTypeFunc  selfv eenvouter expr =
    let returnTy = 
      match expr with 
      | Expr.Lambda (_,_,_,_,_,_,returnTy) | Expr.TyLambda(_,_,_,_,returnTy) -> returnTy
      | Expr.Obj(_,typ,_,_,_,_,_) -> typ
      | _ -> failwith "GetIlxClosureInfo: not a lambda expression"

    // Determine the structure of the closure. We do this before analyzing free variables to
    // determine the taken argument names.
    let tvsl, vs, body, returnTy = 
        let rec getCallStructure tvacc vacc (e,ety) = 
            match e with 
            | Expr.TyLambda(_,tvs,body,_m,bty) -> 
                getCallStructure ((DropErasedTypars tvs) :: tvacc) vacc (body,bty)
            | Expr.Lambda (_,_,_,vs,body,_,bty) when not isLocalTypeFunc -> 
                // Transform a lambda taking untupled arguments into one 
                // taking only a single tupled argument if necessary.  REVIEW: do this earlier 
                let tupledv, body =  MultiLambdaToTupledLambda cenv.g vs body 
                getCallStructure tvacc (tupledv :: vacc) (body,bty)
            | _ -> 
                (List.rev tvacc, List.rev vacc, e, ety)
        getCallStructure [] [] (expr,returnTy)

    let takenNames = vs |> List.map (fun v -> v.CompiledName)

    // Get the free variables and the information about the closure, add the free variables to the environment
    let (cloAttribs,cloInternalFreeTyvars,cloContractFreeTyvars,_,cloFreeVars,ilCloTypeRef,ilCloFreeVars,eenvinner) = GetIlxClosureFreeVars cenv m selfv eenvouter takenNames expr

    // Put the type and value arguments into the environment
    let rec getClosureArgs eenv ntmargs tvsl (vs:Val list) = 
        match tvsl, vs with 
        | tvs :: rest, _ -> 
            let eenv = AddTyparsToEnv tvs eenv
            let l,eenv = getClosureArgs eenv ntmargs rest vs
            let lambdas = (tvs, l) ||> List.foldBack (fun tv sofar -> Lambdas_forall(GenGenericParam cenv eenv tv,sofar)) 
            lambdas,eenv
        | [], v :: rest -> 
            let nm = v.CompiledName
            let l,eenv = 
                let eenv = AddStorageForVal cenv.g (v,notlazy (Arg ntmargs)) eenv
                getClosureArgs eenv (ntmargs+1) [] rest
            let lambdas = Lambdas_lambda (mkILParamNamed(nm,GenTypeOfVal cenv eenv v),l)
            lambdas,eenv
        | _ -> 
            let returnTy' = GenType cenv.amap m eenv.tyenv returnTy
            Lambdas_return returnTy', eenv

    // start at arg number 1 as "this" pointer holds the current closure
    let ilCloLambdas,eenvinner = getClosureArgs eenvinner 1 tvsl vs

    // Arity info: one argument at each position
    let narginfo = vs |> List.map (fun _ -> 1)

    // Generate the ILX view of the lambdas
    let ilReturnTy = GenType cenv.amap m eenvinner.tyenv returnTy

    // The general shape is:
    //    {LAM <tyfunc-typars>. expr }[free-typars] : overall-type[contract-typars]
    // Then
    //    internal-typars = free-typars - contract-typars
    //
    // For a local type function closure, this becomes
    //    class Contract<contract-typars> {
    //        abstract DirectInvoke<tyfunc-typars> : overall-type
    //    }
    //
    //    class ContractImplementation<contract-typars, internal-typars> : Contract<contract-typars>  {
    //        override DirectInvoke<tyfunc-typars> : overall-type { expr }
    //    }
    //
    // For a non-local type function closure, this becomes
    //
    //    class FunctionImplementation<contract-typars, internal-typars> : FSharpTypeFunc  {
    //        override Specialize<tyfunc-typars> : overall-type { expr }
    //    }
    //
    // For a normal function closure, <tyfunc-typars> is empty, and this becomes
    //
    //    class FunctionImplementation<contract-typars, internal-typars> : overall-type<contract-typars>  {
    //        override Invoke(..) { expr }
    //    }
    
    // In other words, the free type variables get divided into two sets
    //  -- "contract" ones, which are part of the return type. We separate these to enable use to 
    //     bake our own function base contracts for local type functions
    //
    //  -- "internal" ones, which get used internally in the implementation
    //
    // There are also "direct" and "indirect" type variables, which are part of the lambdas of the type function.
    // Direct type variables are only used for local type functions, and indirect type variables only used for first class
    // function values.

    /// Compute the contract if it is a local type function
    let ilContractGenericParams  = GenGenericParams cenv eenvinner cloContractFreeTyvars
    let ilContractGenericActuals = GenGenericArgs m eenvouter.tyenv cloContractFreeTyvars
    let ilInternalGenericParams  = GenGenericParams cenv eenvinner cloInternalFreeTyvars
    let ilInternalGenericActuals = GenGenericArgs m eenvouter.tyenv cloInternalFreeTyvars

    let ilCloGenericFormals = ilContractGenericParams @ ilInternalGenericParams
    let ilCloGenericActuals = ilContractGenericActuals @ ilInternalGenericActuals

    
    let ilDirectGenericParams,ilReturnTy,ilCloLambdas = 
        if isLocalTypeFunc then 
            let rec strip lambdas acc = 
                match lambdas with 
                | Lambdas_forall(gp,r) -> strip r  (gp::acc)
                | Lambdas_return returnTy -> List.rev acc,returnTy,lambdas
                | _ -> failwith "AdjustNamedLocalTypeFuncIlxClosureInfo: local functions can currently only be type functions"
            strip ilCloLambdas []
        else 
            [],ilReturnTy,ilCloLambdas
        

    let ilxCloSpec = IlxClosureSpec.Create(IlxClosureRef(ilCloTypeRef, ilCloLambdas, ilCloFreeVars), ilCloGenericActuals)
    let cloinfo = 
        { cloExpr=expr
          cloName=ilCloTypeRef.Name
          cloArityInfo =narginfo
          ilCloLambdas=ilCloLambdas
          cloILFreeVars = ilCloFreeVars
          cloILFormalRetTy=ilReturnTy
          cloSpec = ilxCloSpec
          cloILGenericParams = ilCloGenericFormals
          cloFreeVars=cloFreeVars
          cloAttribs=cloAttribs
          localTypeFuncContractFreeTypars = cloContractFreeTyvars
          localTypeFuncInternalFreeTypars = cloInternalFreeTyvars 
          localTypeFuncILGenericArgs = ilContractGenericActuals
          localTypeFuncDirectILGenericParams = ilDirectGenericParams }
    cloinfo,body,eenvinner

//--------------------------------------------------------------------------
// Named local type functions
//-------------------------------------------------------------------------- 

and IsNamedLocalTypeFuncVal g (v:Val) expr =
    not v.IsCompiledAsTopLevel &&
    IsGenericValWithGenericContraints g v && 
    (match stripExpr expr with Expr.TyLambda _ -> true | _ -> false)
 
/// Generate the information relevant to the contract portion of a named local type function
and GenNamedLocalTypeFuncContractInfo cenv eenv m cloinfo = 
    let ilCloTypeRef = cloinfo.cloSpec.TypeRef
    let ilContractTypeRef = ILTypeRef.Create(scope=ilCloTypeRef.Scope,enclosing=ilCloTypeRef.Enclosing,name=ilCloTypeRef.Name + "$contract")
    let eenvForContract  = EnvForTypars cloinfo.localTypeFuncContractFreeTypars eenv
    let ilContractGenericParams = GenGenericParams cenv eenv cloinfo.localTypeFuncContractFreeTypars
    let tvs,contractRetTy  = 
        match cloinfo.cloExpr with 
        | Expr.TyLambda(_,tvs,_,_,bty) -> tvs, bty
        | e -> [], tyOfExpr cenv.g e
    let eenvForContract = AddTyparsToEnv tvs eenvForContract 
    let ilContractMethTyargs = GenGenericParams cenv eenvForContract tvs
    let ilContractFormalRetTy = GenType cenv.amap m eenvForContract.tyenv contractRetTy
    ilContractGenericParams,ilContractMethTyargs,mkILTySpec(ilContractTypeRef,cloinfo.localTypeFuncILGenericArgs),ilContractFormalRetTy

/// Generate a new delegate construction including a closure class if necessary. This is a lot like generating function closures
/// and object expression closures, and most of the code is shared.
and GenDelegateExpr cenv cgbuf eenvouter expr (TObjExprMethod((TSlotSig(_,delegateTy, _,_,_, _) as slotsig),_attribs,methTyparsOfOverridingMethod,tmvs,body,_),m) sequel =
    // Get the instantiation of the delegate type 
    let ilCtxtDelTy = GenType cenv.amap m eenvouter.tyenv delegateTy
    let tmvs = List.concat tmvs

    // Yuck. TLBIMP.EXE generated APIs use UIntPtr for the delegate ctor. 
    let useUIntPtrForDelegateCtor = 
        try 
            if isILAppTy cenv.g delegateTy then 
                let tcref = tcrefOfAppTy cenv.g delegateTy
                let tdef = tcref.ILTyconRawMetadata
                match tdef.Methods.FindByName ".ctor" with 
                | [ctorMDef] -> 
                    match ctorMDef.Parameters with 
                    | [ _;p2 ] -> (p2.Type.TypeSpec.Name = "System.UIntPtr")
                    | _ -> false
                | _ -> false
            else 
                false 
         with _ -> 
            false
        
    // Work out the free type variables for the morphing thunk 
    let takenNames = List.map nameOfVal tmvs
    let (cloAttribs,_,_,cloFreeTyvars,cloFreeVars,ilDelegeeTypeRef,ilCloFreeVars,eenvinner) = GetIlxClosureFreeVars cenv m None eenvouter takenNames expr
    let ilDelegeeGenericParams = GenGenericParams cenv eenvinner cloFreeTyvars
    let ilDelegeeGenericActualsInner = mkILFormalGenericArgs 0 ilDelegeeGenericParams

    // Create a new closure class with a single "delegee" method that implements the delegate. 
    let delegeeMethName = "Invoke"
    let ilDelegeeTyInner = mkILBoxedTy ilDelegeeTypeRef ilDelegeeGenericActualsInner

    let envForDelegeeUnderTypars = AddTyparsToEnv methTyparsOfOverridingMethod eenvinner

    let numthis = 1
    let tmvs, body = BindUnitVars cenv.g (tmvs, List.replicate (List.concat slotsig.FormalParams).Length ValReprInfo.unnamedTopArg1, body)

    // The slot sig contains a formal instantiation.  When creating delegates we're only 
    // interested in the actual instantiation since we don't have to emit a method impl. 
    let ilDelegeeParams,ilDelegeeRet = GenActualSlotsig m cenv envForDelegeeUnderTypars slotsig methTyparsOfOverridingMethod tmvs

    let envForDelegeeMeth = AddStorageForLocalVals cenv.g (List.mapi (fun i v -> (v,Arg (i+numthis))) tmvs)  envForDelegeeUnderTypars
    let ilMethodBody = CodeGenMethodForExpr cenv cgbuf.mgbuf (SPAlways,[],delegeeMethName,envForDelegeeMeth,1,0,body,(if slotSigHasVoidReturnTy slotsig then discardAndReturnVoid else Return))
    let delegeeInvokeMeth =
        mkILNonGenericInstanceMethod
            (delegeeMethName,MethodAttributes.Assembly, 
             ilDelegeeParams, 
             ilDelegeeRet,
             MethodBody.IL ilMethodBody)
    let delegeeCtorMeth = mkILSimpleStorageCtor(None, Some cenv.g.ilg.typ_Object.TypeSpec, ilDelegeeTyInner, [], [], MethodAttributes.Assembly)
    let ilCtorBody = delegeeCtorMeth.MethodBody

    let ilCloLambdas = Lambdas_return ilCtxtDelTy
    let ilAttribs = GenAttrs cenv eenvinner cloAttribs
    let cloTypeDefs = GenClosureTypeDefs cenv (ilDelegeeTypeRef,ilDelegeeGenericParams,ilAttribs,ilCloFreeVars,ilCloLambdas,ilCtorBody,[delegeeInvokeMeth],[],cenv.g.ilg.typ_Object,[])
    for cloTypeDef in cloTypeDefs do 
        cgbuf.mgbuf.AddTypeDef(ilDelegeeTypeRef, cloTypeDef, false, false, None)
    CountClosure()

    let ctxtGenericArgsForDelegee = GenGenericArgs m eenvouter.tyenv cloFreeTyvars
    let ilxCloSpec = IlxClosureSpec.Create(IlxClosureRef(ilDelegeeTypeRef, ilCloLambdas, ilCloFreeVars), ctxtGenericArgsForDelegee)
    GenGetLocalVals cenv cgbuf eenvouter m cloFreeVars
    CG.EmitInstr cgbuf (pop ilCloFreeVars.Length) (Push [EraseClosures.mkTyOfLambdas cenv.g.ilxPubCloEnv ilCloLambdas]) (I_newobj (ilxCloSpec.Constructor,None))

    let ilDelegeeTyOuter = mkILBoxedTy ilDelegeeTypeRef ctxtGenericArgsForDelegee
    let ilDelegeeInvokeMethOuter = mkILNonGenericInstanceMethSpecInTy (ilDelegeeTyOuter,"Invoke",typesOfILParams ilDelegeeParams, ilDelegeeRet.Type)
    let ilDelegeeCtorMethOuter = mkCtorMethSpecForDelegate cenv.g.ilg (ilCtxtDelTy,useUIntPtrForDelegateCtor)
    CG.EmitInstr cgbuf (pop 0) (Push [cenv.g.ilg.typ_IntPtr]) (I_ldftn ilDelegeeInvokeMethOuter)
    CG.EmitInstr cgbuf (pop 2) (Push [ilCtxtDelTy]) (I_newobj(ilDelegeeCtorMethOuter,None))
    GenSequel cenv eenvouter.cloc cgbuf sequel

//-------------------------------------------------------------------------
// Generate statically-resolved conditionals used for type-directed optimizations.
//------------------------------------------------------------------------- 
    
and GenStaticOptimization cenv cgbuf eenv (constraints,e2,e3,_m) sequel = 
    let e = 
      if DecideStaticOptimizations cenv.g constraints = StaticOptimizationAnswer.Yes then e2 
      else e3
    GenExpr cenv cgbuf eenv SPSuppress e sequel


//-------------------------------------------------------------------------
// Generate discrimination trees
//------------------------------------------------------------------------- 

and IsSequelImmediate  sequel = 
    match sequel with 
    (* All of these can be done at the end of each branch - we don't need a real join point *)
    | Return | ReturnVoid | Br _ | LeaveHandler _  -> true
    | DiscardThen sequel -> IsSequelImmediate  sequel
    | _ -> false

/// Generate a point where several branches of control flow can merge back together, e.g. after a conditional
/// or 'match'.
and GenJoinPoint cenv cgbuf pos eenv ty m sequel = 

    // What the join point does depends on the contents of the sequel. For example, if the sequal is "return" then
    // each branch can just return and no true join point is needed.
    match sequel with 
    // All of these can be done at the end of each branch - we don't need a real join point 
    | _ when IsSequelImmediate sequel -> 
        let stackAfterJoin = cgbuf.GetCurrentStack()
        let afterJoin = CG.GenerateDelayMark cgbuf (pos + "_join") 
        sequel,afterJoin,stackAfterJoin,Continue

    // We end scopes at the join point, if any 
    | EndLocalScope(sq,mark) -> 
        let sequelNow,afterJoin,stackAfterJoin,sequelAfterJoin = GenJoinPoint cenv cgbuf pos eenv ty m sq 
        sequelNow,afterJoin,stackAfterJoin,EndLocalScope(sequelAfterJoin,mark)

    // If something non-trivial happens after a discard then generate a join point, but first discard the value (often this means we won't generate it at all) 
    | DiscardThen sequel -> 
        let stackAfterJoin =  cgbuf.GetCurrentStack()
        let afterJoin = CG.GenerateDelayMark cgbuf (pos + "_join") 
        DiscardThen (Br afterJoin),afterJoin,stackAfterJoin,sequel
 
    // The others (e.g. Continue, LeaveFilter and CmpThenBrOrContinue) can't be done at the end of each branch. We must create a join point. 
    | _ -> 
        let pushed = GenType cenv.amap m eenv.tyenv ty
        let stackAfterJoin = (pushed :: (cgbuf.GetCurrentStack()))
        let afterJoin = CG.GenerateDelayMark cgbuf (pos + "_join") 
        // go to the join point 
        Br afterJoin, afterJoin,stackAfterJoin,sequel
        
and GenMatch cenv cgbuf eenv (spBind,_exprm,tree,targets,m,ty) sequel =

    match spBind with 
    | SequencePointAtBinding m -> CG.EmitSeqPoint cgbuf m
    | NoSequencePointAtDoBinding
    | NoSequencePointAtLetBinding
    | NoSequencePointAtInvisibleBinding 
    | NoSequencePointAtStickyBinding -> ()

    // The target of branch needs a sequence point.
    // If we don't give it one it will get entirely the wrong sequence point depending on earlier codegen
    // Note we're not interested in having pattern matching and decision trees reveal their inner working.
    // Hence at each branch target we 'reassert' the overall sequence point that was active as we came into the match.
    //
    // NOTE: sadly this causes multiple sequence points to appear for the "initial" location of an if/then/else or match.
    let activeSP = cgbuf.GetLastSequencePoint()
    let repeatSP() = 
        match activeSP with 
        | None -> () 
        | Some src -> 
            if activeSP <> cgbuf.GetLastSequencePoint() then 
                CG.EmitSeqPoint cgbuf src

    // First try the common cases where we don't need a join point. 
    match tree with 
    | TDSuccess _ -> 
        failwith "internal error: matches that immediately succeed should have been normalized using mkAndSimplifyMatch"

    | _ -> 
        // Create a join point 
        let stackAtTargets = cgbuf.GetCurrentStack() // the stack at the target of each clause 
        let (sequelOnBranches,afterJoin,stackAfterJoin,sequelAfterJoin) = GenJoinPoint cenv cgbuf "match" eenv ty m sequel

        // Stack: "stackAtTargets" is "stack prior to any match-testing" and also "stack at the start of each branch-RHS".
        //        match-testing (dtrees) should not contribute to the stack.
        //        Each branch-RHS (targets) may contribute to the stack, leaving it in the "stackAfterJoin" state, for the join point.
        //        Since code is branching and joining, the cgbuf stack is maintained manually.
        GenDecisionTreeAndTargets cenv cgbuf stackAtTargets eenv tree targets repeatSP sequelOnBranches 
        CG.SetMarkToHere cgbuf afterJoin

        //assert(cgbuf.GetCurrentStack() = stackAfterJoin)  // REVIEW: Since gen_dtree* now sets stack, stack should be stackAfterJoin at this point...
        CG.SetStack cgbuf stackAfterJoin
        // If any values are left on the stack after the join then we're certainly going to do something with them
        // For example, we may be about to execute a 'stloc' for
        //
        //   let y2 = if System.DateTime.Now.Year < 2000 then 1 else 2
        //
        // or a 'stelem' for
        //
        //   arr.[0] <- if System.DateTime.Now.Year > 2000 then 1 else 2
        //
        // In both cases, any instructions that come after this point will be falsely associated with the last branch of the control
        // prior to the join point. This is base, e.g. see FSharp 1.0 bug 5155
        if not (isNil stackAfterJoin) then 
            cgbuf.EmitStartOfHiddenCode()

        GenSequel cenv eenv.cloc cgbuf sequelAfterJoin

// Accumulate the decision graph as we go
and GenDecisionTreeAndTargets cenv cgbuf stackAtTargets eenv tree targets repeatSP sequel = 
    let targetInfos = GenDecisionTreeAndTargetsInner cenv cgbuf None stackAtTargets eenv tree targets repeatSP (IntMap.empty()) sequel
    GenPostponedDecisionTreeTargets cenv cgbuf stackAtTargets targetInfos sequel
    
and TryFindTargetInfo targetInfos n =  
    match IntMap.tryFind n targetInfos  with 
    | Some (targetInfo,_) -> Some targetInfo
    | None -> None

/// When inplabOpt is None, we are assuming a branch or fallthrough to the current code location
///
/// When inplabOpt is "Some inplab", we are assuming an existing branch to "inplab" and can optionally
/// set inplab to point to another location if no codegen is required. 
and GenDecisionTreeAndTargetsInner cenv cgbuf inplabOpt stackAtTargets eenv tree targets repeatSP targetInfos sequel = 
    CG.SetStack cgbuf stackAtTargets              // Set the expected initial stack.
    match tree with 
    | TDBind(bind,rest) -> 
       match inplabOpt with Some inplab -> CG.SetMarkToHere cgbuf inplab | None -> ()
       let startScope,endScope as scopeMarks = StartDelayedLocalScope "dtreeBind" cgbuf
       let eenv = AllocStorageForBind cenv cgbuf scopeMarks eenv bind
       let sp = GenSequencePointForBind cenv cgbuf bind
       GenBindingAfterSequencePoint cenv cgbuf eenv sp bind (Some startScope)
       // We don't get the scope marks quite right for dtree-bound variables.  This is because 
       // we effectively lose an EndLocalScope for all dtrees that go to the same target 
       // So we just pretend that the variable goes out of scope here. 
       CG.SetMarkToHere cgbuf endScope
       GenDecisionTreeAndTargetsInner cenv cgbuf None stackAtTargets eenv rest targets repeatSP targetInfos sequel

    | TDSuccess (es,targetIdx) ->  
       GenDecisionTreeSuccess cenv cgbuf inplabOpt stackAtTargets eenv es targetIdx targets repeatSP targetInfos sequel 

    | TDSwitch(e, cases, dflt,m)  -> 
       GenDecisionTreeSwitch cenv cgbuf inplabOpt stackAtTargets eenv e cases dflt m targets repeatSP targetInfos sequel 

and GetTarget (targets:_[]) n =
    if n >= targets.Length then failwith "GetTarget: target not found in decision tree"
    targets.[n]

and GenDecisionTreeSuccess cenv cgbuf inplabOpt stackAtTargets eenv es targetIdx targets repeatSP targetInfos sequel = 
    let (TTarget(vs,successExpr,spTarget)) = GetTarget targets targetIdx
    match TryFindTargetInfo targetInfos targetIdx with
    | Some (_,targetMarkAfterBinds:Mark,eenvAtTarget,_,_,_,_,_,_,_) ->

        // If not binding anything we can go directly to the targetMarkAfterBinds point 
        // This is useful to avoid lots of branches e.g. in match A | B | C -> e 
        // In this case each case will just go straight to "e" 
        if isNil vs then 
            match inplabOpt with 
            | None -> CG.EmitInstr cgbuf (pop 0) Push0 (I_br targetMarkAfterBinds.CodeLabel) 
            | Some inplab -> CG.SetMark cgbuf inplab targetMarkAfterBinds
        else 
            match inplabOpt with None -> () | Some inplab -> CG.SetMarkToHere cgbuf inplab
            repeatSP()
            // It would be better not to emit any expressions here, and instead push these assignments into the postponed target
            // However not all targets are currently postponed (we only postpone in debug code), pending further testing of the performance
            // impact of postponing.
            (vs,es) ||> List.iter2 (GenBindingRhs cenv cgbuf eenv SPSuppress) 
            vs |> List.rev |> List.iter (fun v -> GenStoreVal cgbuf eenvAtTarget v.Range v) 
            CG.EmitInstr cgbuf (pop 0) Push0 (I_br targetMarkAfterBinds.CodeLabel) 

        targetInfos

    | None -> 

        match inplabOpt with None -> () | Some inplab -> CG.SetMarkToHere cgbuf inplab
        let targetMarkBeforeBinds = CG.GenerateDelayMark cgbuf "targetBeforeBinds"
        let targetMarkAfterBinds = CG.GenerateDelayMark cgbuf "targetAfterBinds"
        let startScope,endScope as scopeMarks = StartDelayedLocalScope "targetBinds" cgbuf
        let binds = mkInvisibleBinds vs es
        let eenvAtTarget = AllocStorageForBinds cenv cgbuf scopeMarks eenv binds
        let targetInfo = (targetMarkBeforeBinds,targetMarkAfterBinds,eenvAtTarget,successExpr,spTarget,repeatSP,vs,binds,startScope,endScope)
        
        // In debug mode push all decision tree targets to after the switching
        let isTargetPostponed = 
            if cenv.opts.localOptimizationsAreOn then 
                GenDecisionTreeTarget cenv cgbuf stackAtTargets targetIdx targetInfo sequel
                false
            else
                CG.EmitInstr cgbuf (pop 0) Push0 (I_br targetMarkBeforeBinds.CodeLabel)
                true 

        let targetInfos = IntMap.add targetIdx (targetInfo,isTargetPostponed) targetInfos
        targetInfos

and GenPostponedDecisionTreeTargets cenv cgbuf stackAtTargets targetInfos sequel = 
    let targetInfos = targetInfos |> Seq.sortBy (fun (KeyValue(targetIdx,_)) -> targetIdx)
    for (KeyValue(targetIdx,(targetInfo,isTargetPostponed))) in targetInfos do        
        if isTargetPostponed then 
            GenDecisionTreeTarget cenv cgbuf stackAtTargets targetIdx targetInfo sequel

and GenDecisionTreeTarget cenv cgbuf stackAtTargets _targetIdx (targetMarkBeforeBinds,targetMarkAfterBinds,eenvAtTarget,successExpr,spTarget,repeatSP,vs,binds,startScope,endScope) sequel = 
    CG.SetMarkToHere cgbuf targetMarkBeforeBinds
    let spExpr = (match spTarget with SequencePointAtTarget -> SPAlways | SuppressSequencePointAtTarget _ -> SPSuppress)

    // Repeat the sequence point to make sure each target branch has some sequence point (instead of inheriting
    // a random sequence point from the previously generated IL code from the previous block. See comment on 
    // repeatSP() above.
    //
    // Only repeat the sequence point if we really have to, i.e. if the target expression doesn't start with a
    // sequence point anyway
    if isNil vs && DoesGenExprStartWithSequencePoint cenv.g spExpr successExpr then 
       () 
    else 
       match spTarget with 
       | SequencePointAtTarget -> repeatSP()
       | SuppressSequencePointAtTarget -> cgbuf.EmitStartOfHiddenCode()

    CG.SetMarkToHere cgbuf startScope
    GenBindings cenv cgbuf eenvAtTarget binds
    CG.SetMarkToHere cgbuf targetMarkAfterBinds
    CG.SetStack cgbuf stackAtTargets
    GenExpr cenv cgbuf eenvAtTarget spExpr successExpr (EndLocalScope(sequel,endScope))


and GenDecisionTreeSwitch cenv cgbuf inplabOpt stackAtTargets eenv e cases defaultTargetOpt switchm targets repeatSP targetInfos sequel = 
    let m = e.Range
    match inplabOpt with None -> () | Some inplab -> CG.SetMarkToHere cgbuf inplab

    repeatSP()
    match cases with 
      // optimize a test against a boolean value, i.e. the all-important if-then-else 
      | TCase(DecisionTreeTest.Const(Const.Bool b), successTree) :: _  ->  
       let failureTree = (match defaultTargetOpt with None -> cases.Tail.Head.CaseTree | Some d -> d)
       GenDecisionTreeTest cenv eenv.cloc cgbuf stackAtTargets e None eenv (if b then successTree else  failureTree) (if b then failureTree else successTree) targets repeatSP targetInfos sequel 

      // // Remove a single test for a union case . Union case tests are always exa
      //| [ TCase(DecisionTreeTest.UnionCase _, successTree) ] when (defaultTargetOpt.IsNone)  ->  
      //  GenDecisionTreeAndTargetsInner cenv cgbuf inplabOpt stackAtTargets eenv successTree targets repeatSP targetInfos sequel
      //   //GenDecisionTree cenv eenv.cloc cgbuf stackAtTargets e (Some (pop 1, Push [cenv.g.ilg.typ_Bool], Choice1Of2 (avoidHelpers, cuspec, idx))) eenv successTree failureTree targets repeatSP targetInfos sequel

      // Optimize a single test for a union case to an "isdata" test - much 
      // more efficient code, and this case occurs in the generated equality testers where perf is important 
      | TCase(DecisionTreeTest.UnionCase(c,tyargs), successTree) :: rest when rest.Length = (match defaultTargetOpt with None -> 1 | Some _ -> 0)  ->  
        let failureTree = 
            match defaultTargetOpt with 
            | None -> rest.Head.CaseTree
            | Some tg -> tg
        let cuspec = GenUnionSpec cenv.amap m eenv.tyenv c.TyconRef tyargs
        let idx = c.Index
        let avoidHelpers = entityRefInThisAssembly cenv.g.compilingFslib c.TyconRef
        GenDecisionTreeTest cenv eenv.cloc cgbuf stackAtTargets e (Some (pop 1, Push [cenv.g.ilg.typ_Bool], Choice1Of2 (avoidHelpers, cuspec, idx))) eenv successTree failureTree targets repeatSP targetInfos sequel

      | _ ->  
        let caseLabels = List.map (fun _ -> CG.GenerateDelayMark cgbuf "switch_case") cases
        let firstDiscrim =  cases.Head.Discriminator
        match firstDiscrim with 
        // Iterated tests, e.g. exception constructors, nulltests, typetests and active patterns.
        // These should always have one positive and one negative branch 
        | DecisionTreeTest.IsInst _  
        | DecisionTreeTest.ArrayLength _
        | DecisionTreeTest.IsNull 
        | DecisionTreeTest.Const(Const.Zero) -> 
            if not (isSingleton cases) || Option.isNone defaultTargetOpt then failwith "internal error: GenDecisionTreeSwitch: DecisionTreeTest.IsInst/isnull/query"
            let bi = 
              match firstDiscrim with 
              | DecisionTreeTest.Const(Const.Zero) ->
                  GenExpr cenv cgbuf eenv SPSuppress e Continue 
                  BI_brfalse
              | DecisionTreeTest.IsNull -> 
                  GenExpr cenv cgbuf eenv SPSuppress e Continue 
                  let srcTy = tyOfExpr cenv.g e
                  if isTyparTy cenv.g srcTy then 
                      let ilFromTy = GenType cenv.amap m eenv.tyenv srcTy
                      CG.EmitInstr cgbuf (pop 1) (Push [cenv.g.ilg.typ_Object]) (I_box ilFromTy)
                  BI_brfalse
              | DecisionTreeTest.IsInst (_srcty,tgty) -> 
                  let e = mkCallTypeTest cenv.g m tgty e
                  GenExpr cenv cgbuf eenv SPSuppress e Continue
                  BI_brtrue
              | _ -> failwith "internal error: GenDecisionTreeSwitch"
            CG.EmitInstr cgbuf (pop 1) Push0 (I_brcmp (bi,(List.head caseLabels).CodeLabel))
            GenDecisionTreeCases cenv cgbuf stackAtTargets eenv targets repeatSP targetInfos defaultTargetOpt caseLabels cases sequel
              
        | DecisionTreeTest.ActivePatternCase _ -> error(InternalError("internal error in codegen: DecisionTreeTest.ActivePatternCase",switchm))
        | DecisionTreeTest.UnionCase (hdc,tyargs) -> 
            GenExpr cenv cgbuf eenv SPSuppress e Continue
            let cuspec = GenUnionSpec cenv.amap m eenv.tyenv hdc.TyconRef tyargs
            let dests = 
              if cases.Length <> caseLabels.Length then failwith "internal error: DecisionTreeTest.UnionCase"
              (cases , caseLabels) ||> List.map2 (fun case label  ->
                  match case with 
                  | TCase(DecisionTreeTest.UnionCase (c,_),_) -> (c.Index, label.CodeLabel) 
                  | _ -> failwith "error: mixed constructor/const test?") 
            
            let avoidHelpers = entityRefInThisAssembly cenv.g.compilingFslib hdc.TyconRef
            EraseUnions.emitDataSwitch cenv.g.ilg (UnionCodeGen cgbuf) (avoidHelpers,cuspec,dests)
            CG.EmitInstrs cgbuf (pop 1) Push0 [ ] // push/pop to match the line above
            GenDecisionTreeCases cenv cgbuf stackAtTargets eenv  targets repeatSP targetInfos defaultTargetOpt caseLabels cases sequel
              
        | DecisionTreeTest.Const c ->
            GenExpr cenv cgbuf eenv SPSuppress e Continue
            match c with 
            | Const.Bool _ -> failwith "should have been done earlier"
            | Const.SByte _            
            | Const.Int16 _           
            | Const.Int32 _           
            | Const.Byte _          
            | Const.UInt16 _          
            | Const.UInt32 _
            | Const.Char _ ->
                if List.length cases <> List.length caseLabels then failwith "internal error: "
                let dests = 
                  (cases,caseLabels) ||> List.map2 (fun case label  ->
                      let i = 
                        match case.Discriminator with 
                          DecisionTreeTest.Const c' ->
                            match c' with 
                            | Const.SByte i -> int32 i
                            | Const.Int16 i -> int32 i
                            | Const.Int32 i -> i
                            | Const.Byte i -> int32 i
                            | Const.UInt16 i -> int32 i
                            | Const.UInt32 i -> int32 i
                            | Const.Char c -> int32 c  
                            | _ -> failwith "internal error: badly formed const test"  

                        | _ -> failwith "internal error: badly formed const test" 
                      (i,label.CodeLabel))
                let mn = List.foldBack (fst >> Operators.min) dests (fst(List.head dests))
                let mx = List.foldBack (fst >> Operators.max) dests (fst(List.head dests))
                // Check if it's worth using a switch 
                // REVIEW: this is using switches even for single integer matches! 
                if mx - mn = (List.length dests - 1) then
                    let destinationLabels = dests |> List.sortBy fst |> List.map snd 
                    if mn <> 0 then 
                      CG.EmitInstrs cgbuf (pop 0) (Push [cenv.g.ilg.typ_Int32]) [ mkLdcInt32 mn]
                      CG.EmitInstrs cgbuf (pop 1) Push0 [ AI_sub ]
                    CG.EmitInstr cgbuf (pop 1) Push0 (I_switch destinationLabels)
                else
                  error(InternalError("non-dense integer matches not implemented in codegen - these should have been removed by the pattern match compiler",switchm))
                GenDecisionTreeCases cenv cgbuf stackAtTargets eenv  targets repeatSP targetInfos defaultTargetOpt caseLabels cases sequel
            | _ -> error(InternalError("these matches should never be needed",switchm))

and GenDecisionTreeCases cenv cgbuf stackAtTargets eenv targets repeatSP targetInfos defaultTargetOpt caseLabels cases sequel =
    assert(cgbuf.GetCurrentStack() = stackAtTargets) // cgbuf stack should be unchanged over tests. [bug://1750].

    let targetInfos = 
        match defaultTargetOpt with 
        | Some defaultTarget -> GenDecisionTreeAndTargetsInner cenv cgbuf None stackAtTargets eenv defaultTarget targets repeatSP targetInfos sequel
        | None -> targetInfos

    let targetInfos = 
        (targetInfos, caseLabels, cases) |||> List.fold2 (fun targetInfos caseLabel (TCase(_,caseTree)) -> 
            GenDecisionTreeAndTargetsInner cenv cgbuf (Some caseLabel) stackAtTargets eenv caseTree targets repeatSP targetInfos sequel)
    targetInfos 

// Used for the peephole optimization below
and (|BoolExpr|_|) = function Expr.Const(Const.Bool b1,_,_) -> Some(b1) | _ -> None

and GenDecisionTreeTest cenv cloc cgbuf stackAtTargets e tester eenv successTree failureTree targets repeatSP targetInfos sequel =

    match successTree,failureTree with 

    // Peephole: if generating a boolean value or its negation then just leave it on the stack 
    // This comes up in the generated equality functions.  REVIEW: do this as a peephole optimization elsewhere 
    | TDSuccess(es1,n1), 
      TDSuccess(es2,n2) when 
         isNil es1 && isNil es2 &&
         (match GetTarget targets n1, GetTarget targets n2 with 
          | TTarget(_,BoolExpr(b1),_),TTarget(_,BoolExpr(b2),_) -> b1 = not b2
          | _ -> false) ->

             match GetTarget targets n1, GetTarget targets n2 with 

             | TTarget(_,BoolExpr(b1),_),_ -> 
                 GenExpr cenv cgbuf eenv SPSuppress e Continue
                 match tester with 
                 | Some (pops,pushes,i) -> 
                    match i with 
                    | Choice1Of2 (avoidHelpers,cuspec,idx) -> CG.EmitInstrs cgbuf pops pushes (EraseUnions.mkIsData cenv.g.ilg (avoidHelpers, cuspec, idx))
                    | Choice2Of2 i -> CG.EmitInstr cgbuf pops pushes i
                 | _ -> ()
                 if not b1 then 
                   CG.EmitInstrs cgbuf (pop 0) (Push [cenv.g.ilg.typ_Bool]) [mkLdcInt32 (0) ]
                   CG.EmitInstrs cgbuf (pop 1) Push0 [AI_ceq]
                 GenSequel cenv cloc cgbuf sequel
                 targetInfos

             | _ -> failwith "internal error: GenDecisionTreeTest during bool elim"

    | _ ->
        let failure = CG.GenerateDelayMark cgbuf "testFailure"
        match tester with 
        | None -> 
            // generate the expression, then test it for "false" 
            GenExpr cenv cgbuf eenv SPSuppress e (CmpThenBrOrContinue(pop 1, [ I_brcmp (BI_brfalse, failure.CodeLabel) ]))

        // Turn 'isdata' tests that branch into EI_brisdata tests 
        | Some (_,_,Choice1Of2 (avoidHelpers,cuspec,idx)) ->
            GenExpr cenv cgbuf eenv SPSuppress e (CmpThenBrOrContinue(pop 1, EraseUnions.mkBrIsData cenv.g.ilg false (avoidHelpers,cuspec, idx, failure.CodeLabel)))

        | Some (pops,pushes,i) ->
            GenExpr cenv cgbuf eenv SPSuppress e Continue
            match i with 
            | Choice1Of2 (avoidHelpers,cuspec,idx) -> CG.EmitInstrs cgbuf pops pushes (EraseUnions.mkIsData cenv.g.ilg (avoidHelpers, cuspec, idx))
            | Choice2Of2 i -> CG.EmitInstr cgbuf pops pushes i
            CG.EmitInstr cgbuf (pop 1) Push0  (I_brcmp (BI_brfalse, failure.CodeLabel))

        let targetInfos = GenDecisionTreeAndTargetsInner cenv cgbuf None stackAtTargets eenv successTree targets repeatSP targetInfos sequel

        GenDecisionTreeAndTargetsInner cenv cgbuf (Some failure) stackAtTargets eenv failureTree targets repeatSP targetInfos sequel 

//-------------------------------------------------------------------------
// Generate letrec bindings
//------------------------------------------------------------------------- 

and GenLetRecFixup cenv cgbuf eenv (ilxCloSpec:IlxClosureSpec,e,ilField:ILFieldSpec,e2,_m) =
    GenExpr cenv cgbuf eenv SPSuppress  e Continue
    CG.EmitInstrs cgbuf (pop 0) Push0 [ I_castclass ilxCloSpec.ILType ]
    GenExpr cenv cgbuf eenv SPSuppress  e2 Continue
    CG.EmitInstrs cgbuf (pop 2) Push0 [ mkNormalStfld (mkILFieldSpec(ilField.FieldRef,ilxCloSpec.ILType)) ]

and GenLetRecBindings cenv cgbuf eenv (allBinds: Bindings,m) =
    // Fix up recursion for non-toplevel recursive bindings
    let bindsPossiblyRequiringFixup = 
        allBinds |> List.filter (fun b -> 
            match (StorageForVal m b.Var eenv) with  
            | StaticProperty _
            | Method _ 
            // Note: Recursive data stored in static fields may require fixups e.g. let x = C(x) 
            // | StaticField _ 
            | Null -> false 
            | _ -> true)

    let computeFixupsForOneRecursiveVar boundv forwardReferenceSet fixups selfv access set e =
        match e with 
        | Expr.Lambda _ | Expr.TyLambda _ | Expr.Obj _ -> 
            let isLocalTypeFunc = Option.isSome selfv && (IsNamedLocalTypeFuncVal cenv.g (Option.get selfv) e)
            let selfv = (match e with Expr.Obj _ -> None | _ when isLocalTypeFunc -> None | _ -> Option.map mkLocalValRef selfv)
            let clo,_,eenvclo =  GetIlxClosureInfo cenv m isLocalTypeFunc selfv {eenv with  letBoundVars=(mkLocalValRef boundv)::eenv.letBoundVars}  e 
            clo.cloFreeVars |> List.iter (fun fv -> 
                if Zset.contains fv forwardReferenceSet then 
                    match StorageForVal m fv eenvclo with
                    | Env (_,_,ilField,_) -> fixups := (boundv, fv, (fun () -> GenLetRecFixup cenv cgbuf eenv (clo.cloSpec,access,ilField,exprForVal m fv,m))) :: !fixups
                    | _ -> error (InternalError("GenLetRec: " + fv.LogicalName + " was not in the environment",m)) )
              
        | Expr.Val  (vref,_,_) -> 
            let fv = vref.Deref
            let needsFixup = Zset.contains fv forwardReferenceSet
            if needsFixup then fixups := (boundv, fv,(fun () -> GenExpr cenv cgbuf eenv SPSuppress  (set e) discard)) :: !fixups
        | _ -> failwith "compute real fixup vars"


    let fixups = ref []
    let recursiveVars = Zset.addList (bindsPossiblyRequiringFixup |> List.map (fun v -> v.Var)) (Zset.empty valOrder)
    let _ = 
        (recursiveVars, bindsPossiblyRequiringFixup) ||> List.fold (fun forwardReferenceSet (bind:Binding) ->
            // Compute fixups 
            bind.Expr |> IterateRecursiveFixups cenv.g (Some bind.Var)  
                               (computeFixupsForOneRecursiveVar bind.Var forwardReferenceSet fixups) 
                               (exprForVal m bind.Var, 
                                  (fun _ -> failwith ("internal error: should never need to set non-delayed recursive val: " + bind.Var.LogicalName)))
            // Record the variable as defined
            let forwardReferenceSet = Zset.remove bind.Var forwardReferenceSet
            forwardReferenceSet)

    // Generate the actual bindings
    let _ = 
        (recursiveVars, allBinds) ||> List.fold (fun forwardReferenceSet (bind:Binding) ->
            GenBinding cenv cgbuf eenv bind
            // Record the variable as defined
            let forwardReferenceSet = Zset.remove bind.Var forwardReferenceSet
            // Execute and discard any fixups that can now be committed 
            fixups := !fixups |> List.filter (fun (boundv, fv, action) -> if (Zset.contains boundv forwardReferenceSet || Zset.contains fv forwardReferenceSet) then  true else (action(); false))
            forwardReferenceSet)
    ()


and GenLetRec cenv cgbuf eenv (binds,body,m) sequel =
    let _,endScope as scopeMarks = StartLocalScope "letrec" cgbuf
    let eenv = AllocStorageForBinds cenv cgbuf scopeMarks eenv binds
    GenLetRecBindings cenv cgbuf eenv (binds, m)
    GenExpr cenv cgbuf eenv SPAlways body (EndLocalScope(sequel,endScope))

//-------------------------------------------------------------------------
// Generate simple bindings
//------------------------------------------------------------------------- 

and GenSequencePointForBind cenv cgbuf bind =
    let _, pt, sp = ComputeSequencePointInfoForBinding cenv.g bind
    pt |> Option.iter (CG.EmitSeqPoint cgbuf)
    sp

and GenBinding cenv cgbuf eenv bind =
    let sp = GenSequencePointForBind cenv cgbuf bind
    GenBindingAfterSequencePoint cenv cgbuf eenv sp bind None
    
and ComputeMemberAccessRestrictedBySig eenv vspec =
    let isHidden =  
        IsHiddenVal eenv.sigToImplRemapInfo vspec ||  // anything hidden by a signature gets assembly visibility 
        not vspec.IsMemberOrModuleBinding ||          // anything that's not a module or member binding gets assembly visibility
        vspec.IsIncrClassGeneratedMember              // compiler generated members for class function 'let' bindings get assembly visibility
    ComputeMemberAccess isHidden
and ComputeMethodAccessRestrictedBySig eenv vspec =
    let isHidden =  
        IsHiddenVal eenv.sigToImplRemapInfo vspec ||  // anything hidden by a signature gets assembly visibility 
        not vspec.IsMemberOrModuleBinding ||          // anything that's not a module or member binding gets assembly visibility
        vspec.IsIncrClassGeneratedMember              // compiler generated members for class function 'let' bindings get assembly visibility
    ComputeMethodAccess isHidden


and GenBindingAfterSequencePoint cenv cgbuf eenv sp (TBind(vspec,rhsExpr,_)) startScopeMarkOpt =

    // Record the closed reflection definition if publishing 
    // There is no real reason we're doing this so late in the day
    match vspec.PublicPath, vspec.ReflectedDefinition with 
    | Some _, Some e -> cgbuf.mgbuf.AddReflectedDefinition(vspec,e)
    | _  -> ()

    let eenv = {eenv with letBoundVars= (mkLocalValRef vspec) :: eenv.letBoundVars}

    let access = ComputeMethodAccessRestrictedBySig eenv vspec

    // Workaround for .NET and Visual Studio restriction w.r.t debugger type proxys
    // Mark internal constructors in internal classes as public. 
    let access = 
        if access = MethodAttributes.Assembly && vspec.IsConstructor && IsHiddenTycon eenv.sigToImplRemapInfo vspec.MemberApparentEntity.Deref then 
            MethodAttributes.Public
        else
            access
    
    let m = vspec.Range

    match StorageForVal m vspec eenv with 

    | Null -> 
        GenExpr cenv cgbuf eenv SPSuppress rhsExpr discard
        CommitStartScope cgbuf startScopeMarkOpt

    // The initialization code for static 'let' and 'do' bindings gets compiled into the initialization .cctor for the whole file
    | _ when vspec.IsClassConstructor && isNil vspec.TopValDeclaringEntity.TyparsNoRange ->
        let tps,_,_,_,cctorBody,_ = IteratedAdjustArityOfLambda cenv.g cenv.amap vspec.ValReprInfo.Value rhsExpr
        let eenv = EnvForTypars tps eenv
        CommitStartScope cgbuf startScopeMarkOpt
        GenExpr cenv cgbuf eenv SPSuppress cctorBody discard
        
    | Method (topValInfo,_,mspec,_,paramInfos,retInfo)  ->
        let tps,ctorThisValOpt,baseValOpt,vsl,body',bodyty = IteratedAdjustArityOfLambda cenv.g cenv.amap topValInfo rhsExpr
        let methodVars = List.concat vsl
        CommitStartScope cgbuf startScopeMarkOpt
        GenMethodForBinding cenv cgbuf eenv (vspec,mspec,access,paramInfos,retInfo) (topValInfo,ctorThisValOpt,baseValOpt,tps,methodVars, body', bodyty)

    | StaticProperty (ilGetterMethSpec, optShadowLocal) ->  

        let ilAttribs = GenAttrs cenv eenv vspec.Attribs
        let ilTy = ilGetterMethSpec.FormalReturnType
        let ilPropDef = 
            { Name = PrettyNaming.ChopPropertyName ilGetterMethSpec.Name
              Attributes = PropertyAttributes.None
              SetMethod = None
              GetMethod = Some ilGetterMethSpec.MethodRef
              CallingConv = ILThisConvention.Static
              Type = ilTy          
              Init = None
              Args = []
              CustomAttrs = mkILCustomAttrs ilAttribs }
        cgbuf.mgbuf.AddOrMergePropertyDef(ilGetterMethSpec.MethodRef.DeclaringTypeRef, ilPropDef,m)

        let ilMethodDef = 
            let ilMethodBody = MethodBody.IL(CodeGenMethodForExpr cenv cgbuf.mgbuf (SPSuppress, [], ilGetterMethSpec.Name, eenv, 0, 0, rhsExpr, Return))
            mkILStaticMethod ([], ilGetterMethSpec.Name, access, [], mkILReturn ilTy, ilMethodBody) 
            |> AddSpecialNameFlag
            |> AddNonUserCompilerGeneratedAttribs cenv.g

        CountMethodDef()
        cgbuf.mgbuf.AddMethodDef(ilGetterMethSpec.MethodRef.DeclaringTypeRef, ilMethodDef)

        CommitStartScope cgbuf startScopeMarkOpt
        match optShadowLocal with
        | NoShadowLocal -> ()
        | ShadowLocal storage ->  
            CG.EmitInstr cgbuf (pop 0) (Push [ilTy])  (I_call (Normalcall, ilGetterMethSpec, None))
            GenSetStorage m cgbuf storage

    | StaticField (fspec, vref, hasLiteralAttr, ilTyForProperty, ilPropName, fty, ilGetterMethRef, ilSetterMethRef, optShadowLocal) ->  
        let mut = vspec.IsMutable
        
        let canTarget(targets, goal : System.AttributeTargets) =
            match targets with
            | None -> true
            | Some tgts -> 0 <> int(tgts &&& goal)

        /// Generate a static field definition...
        let ilFieldDefs = 
            let access = ComputeFieldAccess (not hasLiteralAttr || IsHiddenVal eenv.sigToImplRemapInfo vspec)
            let ilFieldDef = mkILStaticField (fspec.Name, fty, None, None, access)
            let ilFieldDef =
                match vref.LiteralValue with 
                | Some konst -> { ilFieldDef with Attributes = ilFieldDef.Attributes ||| FieldAttributes.Literal; LiteralValue = Some(GenFieldInit m konst) }
                | None  -> ilFieldDef 
              
            let ilFieldDef = 
                let isClassInitializer = (cgbuf.MethodName = ".cctor")
                if mut || cenv.opts.isInteractiveItExpr || not isClassInitializer || hasLiteralAttr then 
                    ilFieldDef 
                else 
                    {ilFieldDef with Attributes = ilFieldDef.Attributes ||| FieldAttributes.InitOnly }

            let ilAttribs = 
                if not hasLiteralAttr then
                    vspec.Attribs 
                    |> List.filter (fun (Attrib(_,_,_,_,_,targets,_)) -> canTarget(targets, System.AttributeTargets.Field))
                    |> GenAttrs cenv eenv // backing field only gets attributes that target fields
                else
                    GenAttrs cenv eenv vspec.Attribs  // literals have no property, so preserve all the attributes on the field itself

            let ilFieldDef = 
                { ilFieldDef with 
                   CustomAttrs = mkILCustomAttrs (ilAttribs @ [ cenv.g.DebuggerBrowsableNeverAttribute ]) }

            [ (fspec.DeclaringTypeRef, ilFieldDef) ]
          
        let ilTypeRefForProperty = ilTyForProperty.TypeRef

        for (tref,ilFieldDef) in ilFieldDefs do
            cgbuf.mgbuf.AddFieldDef(tref,ilFieldDef)
            CountStaticFieldDef()

        // ... and the get/set properties to access it. 
        if not hasLiteralAttr then 
            let ilAttribs = 
                vspec.Attribs 
                |> List.filter (fun (Attrib(_,_,_,_,_,targets,_)) -> canTarget(targets, System.AttributeTargets.Property))
                |> GenAttrs cenv eenv // property only gets attributes that target properties
            let ilPropDef = 
                { Name=ilPropName
                  Attributes = PropertyAttributes.None
                  SetMethod=if mut || cenv.opts.isInteractiveItExpr then Some ilSetterMethRef else None
                  GetMethod=Some ilGetterMethRef
                  CallingConv=ILThisConvention.Static
                  Type=fty          
                  Init=None
                  Args = []
                  CustomAttrs=mkILCustomAttrs (ilAttribs @ [mkCompilationMappingAttr cenv.g (int SourceConstructFlags.Value)]) }
            cgbuf.mgbuf.AddOrMergePropertyDef(ilTypeRefForProperty,ilPropDef,m)

            let getterMethod = 
                mkILStaticMethod([],ilGetterMethRef.Name,access,[],mkILReturn fty,
                               mkMethodBody(true,[],2,nonBranchingInstrsToCode [ mkNormalLdsfld fspec ],None)) 
                |> AddSpecialNameFlag
            cgbuf.mgbuf.AddMethodDef(ilTypeRefForProperty,getterMethod) 
            if mut || cenv.opts.isInteractiveItExpr then 
                let setterMethod = 
                    mkILStaticMethod([],ilSetterMethRef.Name,access,[mkILParamNamed("value",fty)],mkILReturn ILType.Void,
                                   mkMethodBody(true,[],2,nonBranchingInstrsToCode [ mkLdarg0;mkNormalStsfld fspec],None))
                    |> AddSpecialNameFlag
                cgbuf.mgbuf.AddMethodDef(ilTypeRefForProperty,setterMethod)

            GenBindingRhs cenv cgbuf eenv sp vspec rhsExpr
            match optShadowLocal with
            | NoShadowLocal -> 
                CommitStartScope cgbuf startScopeMarkOpt
                EmitSetStaticField cgbuf fspec
            | ShadowLocal storage->  
                CommitStartScope cgbuf startScopeMarkOpt
                CG.EmitInstr cgbuf (pop 0) (Push [fty])  AI_dup
                EmitSetStaticField cgbuf fspec
                GenSetStorage m cgbuf storage

    | _ ->
        GenBindingRhs cenv cgbuf eenv SPSuppress vspec rhsExpr
        CommitStartScope cgbuf startScopeMarkOpt
        GenStoreVal cgbuf eenv vspec.Range vspec

//-------------------------------------------------------------------------
// Generate method bindings
//------------------------------------------------------------------------- 

/// Spectacularly gross table encoding P/Invoke and COM marshalling information 
and GenMarshal cenv attribs = 
    let otherAttribs = 
        // For IlReflect backend, we rely on Reflection.Emit API to emit the pseudo-custom attributes
        // correctly, so we do not filter them out. 
        // For IlWriteBackend, we filter MarshalAs attributes
        match cenv.opts.ilxBackend with
        | IlReflectBackend -> attribs
        | IlWriteBackend ->
            attribs |> List.filter (IsMatchingFSharpAttributeOpt cenv.g cenv.g.attrib_MarshalAsAttribute >> not)

    match TryFindFSharpAttributeOpt cenv.g cenv.g.attrib_MarshalAsAttribute attribs with
    | Some (Attrib(_,_,[ AttribInt32Arg unmanagedType ],namedArgs,_,_,m))  -> 
        let decoder = AttributeDecoder namedArgs
        let rec decodeUnmanagedType unmanagedType = 
           (* enumeration values for System.Runtime.InteropServices.UnmanagedType taken from mscorlib.il *)
            match  unmanagedType with 
            | 0x0 -> ILNativeType.Empty
            | 0x01 -> ILNativeType.Void
            | 0x02 -> ILNativeType.Bool
            | 0x03 -> ILNativeType.Int8
            | 0x04 -> ILNativeType.Byte
            | 0x05 -> ILNativeType.Int16
            | 0x06 -> ILNativeType.UInt16
            | 0x07 -> ILNativeType.Int32
            | 0x08 -> ILNativeType.UInt32
            | 0x09 -> ILNativeType.Int64
            | 0x0A -> ILNativeType.UInt64
            | 0x0B -> ILNativeType.Single
            | 0x0C -> ILNativeType.Double
            | 0x0F -> ILNativeType.Currency
            | 0x13 -> ILNativeType.BSTR
            | 0x14 -> ILNativeType.LPSTR
            | 0x15 -> ILNativeType.LPWSTR
            | 0x16 -> ILNativeType.LPTSTR
            | 0x17 -> ILNativeType.FixedSysString (decoder.FindInt32 "SizeConst" 0x0)
            | 0x19 -> ILNativeType.IUnknown
            | 0x1A -> ILNativeType.IDispatch
            | 0x1B -> ILNativeType.Struct
            | 0x1C -> ILNativeType.Interface
            | 0x1D -> 
                let safeArraySubType = 
                    match decoder.FindInt32 "SafeArraySubType" 0x0 with 
                    (* enumeration values for System.Runtime.InteropServices.VarType taken from mscorlib.il *)
                    | 0x0 -> ILNativeVariant.Empty
                    | 0x1 -> ILNativeVariant.Null                  
                    | 0x02 -> ILNativeVariant.Int16                
                    | 0x03 -> ILNativeVariant.Int32                
                    | 0x0C -> ILNativeVariant.Variant              
                    | 0x04 -> ILNativeVariant.Single              
                    | 0x05 -> ILNativeVariant.Double              
                    | 0x06 -> ILNativeVariant.Currency             
                    | 0x07 -> ILNativeVariant.Date                 
                    | 0x08 -> ILNativeVariant.BSTR                 
                    | 0x09 -> ILNativeVariant.IDispatch            
                    | 0x0a -> ILNativeVariant.Error                
                    | 0x0b -> ILNativeVariant.Bool                 
                    | 0x0d -> ILNativeVariant.IUnknown             
                    | 0x0e -> ILNativeVariant.Decimal              
                    | 0x10 -> ILNativeVariant.Int8                 
                    | 0x11 -> ILNativeVariant.UInt8        
                    | 0x12 -> ILNativeVariant.UInt16       
                    | 0x13 -> ILNativeVariant.UInt32       
                    | 0x15 -> ILNativeVariant.UInt64       
                    | 0x16 -> ILNativeVariant.Int                  
                    | 0x17 -> ILNativeVariant.UInt         
                    | 0x18 -> ILNativeVariant.Void                 
                    | 0x19 -> ILNativeVariant.HRESULT              
                    | 0x1a -> ILNativeVariant.PTR                  
                    | 0x1c -> ILNativeVariant.CArray               
                    | 0x1d -> ILNativeVariant.UserDefined          
                    | 0x1e -> ILNativeVariant.LPSTR                
                    | 0x1B -> ILNativeVariant.SafeArray            
                    | 0x1f -> ILNativeVariant.LPWSTR               
                    | 0x24 -> ILNativeVariant.Record               
                    | 0x40 -> ILNativeVariant.FileTime             
                    | 0x41 -> ILNativeVariant.Blob                 
                    | 0x42 -> ILNativeVariant.Stream               
                    | 0x43 -> ILNativeVariant.Storage              
                    | 0x44 -> ILNativeVariant.StreamedObject      
                    | 0x45 -> ILNativeVariant.StoredObject        
                    | 0x46 -> ILNativeVariant.BlobObject          
                    | 0x47 -> ILNativeVariant.CF                   
                    | 0x48 -> ILNativeVariant.CLSID                
                    | 0x14 -> ILNativeVariant.Int64                
                    | _ -> ILNativeVariant.Empty
                let safeArrayUserDefinedSubType =
                    // the argument is a System.Type obj, but it's written to MD as a UTF8 string
                    match decoder.FindTypeName "SafeArrayUserDefinedSubType" "" with 
                    | "" -> None
                    | res -> if (safeArraySubType = ILNativeVariant.IDispatch) || (safeArraySubType = ILNativeVariant.IUnknown) then Some(res) else None
                ILNativeType.SafeArray(safeArraySubType,safeArrayUserDefinedSubType)
            | 0x1E -> ILNativeType.FixedArray  (decoder.FindInt32 "SizeConst" 0x0)
            | 0x1F -> ILNativeType.Int
            | 0x20 -> ILNativeType.UInt
            | 0x22 -> ILNativeType.ByValStr
            | 0x23 -> ILNativeType.ANSIBSTR
            | 0x24 -> ILNativeType.TBSTR
            | 0x25 -> ILNativeType.VariantBool
            | 0x26 -> ILNativeType.Method
            | 0x28 -> ILNativeType.AsAny
            | 0x2A -> 
               let sizeParamIndex = 
                    match decoder.FindInt16 "SizeParamIndex" -1s with 
                    | -1s -> None
                    | res -> Some ((int)res,None)
               let arraySubType = 
                    match decoder.FindInt32 "ArraySubType" -1 with 
                    | -1 -> None
                    | res -> Some (decodeUnmanagedType res)
               ILNativeType.Array(arraySubType,sizeParamIndex) 
            | 0x2B -> ILNativeType.LPSTRUCT
            | 0x2C -> 
               error(Error(FSComp.SR.ilCustomMarshallersCannotBeUsedInFSharp(),m))
               (* ILNativeType.Custom of bytes * string * string * bytes (* GUID,nativeTypeName,custMarshallerName,cookieString *) *)
               //ILNativeType.Error  
            | 0x2D -> ILNativeType.Error  
            | _ -> ILNativeType.Empty
        Some(decodeUnmanagedType unmanagedType), otherAttribs
    | Some (Attrib(_,_,_,_,_,_,m))  -> 
        errorR(Error(FSComp.SR.ilMarshalAsAttributeCannotBeDecoded(),m))
        None, attribs 
    | _ -> 
        // No MarshalAs detected
        None, attribs 

and GenParamAttribs cenv attribs =
    let inFlag = HasFSharpAttributeOpt cenv.g cenv.g.attrib_InAttribute attribs
    let outFlag = HasFSharpAttribute cenv.g cenv.g.attrib_OutAttribute attribs
    let optionalFlag = HasFSharpAttributeOpt cenv.g cenv.g.attrib_OptionalAttribute attribs
    
    let defaultValue = TryFindFSharpAttributeOpt cenv.g cenv.g.attrib_DefaultParameterValueAttribute attribs 
                       |> Option.bind OptionalArgInfo.FieldInitForDefaultParameterValueAttrib
    // Return the filtered attributes. Do not generate In, Out, Optional or DefaultParameterValue attributes 
    // as custom attributes in the code - they are implicit from the IL bits for these
    let attribs = 
        attribs 
        |> List.filter (IsMatchingFSharpAttributeOpt cenv.g cenv.g.attrib_InAttribute >> not)
        |> List.filter (IsMatchingFSharpAttribute cenv.g cenv.g.attrib_OutAttribute >> not)
        |> List.filter (IsMatchingFSharpAttributeOpt cenv.g cenv.g.attrib_OptionalAttribute >> not)
        |> List.filter (IsMatchingFSharpAttributeOpt cenv.g cenv.g.attrib_DefaultParameterValueAttribute >> not)

    let Marshal,attribs =  GenMarshal cenv attribs
    inFlag,outFlag,optionalFlag,defaultValue,Marshal,attribs

and GenParams cenv eenv (mspec:ILMethodSpec) (attribs:ArgReprInfo list) (implValsOpt: Val list option) =
    let ilArgTys = mspec.FormalArgTypes
    let argInfosAndTypes = 
        if List.length attribs = List.length ilArgTys then List.zip ilArgTys attribs
        else ilArgTys |> List.map (fun ilArgTy -> ilArgTy,ValReprInfo.unnamedTopArg1) 

    let argInfosAndTypes = 
        match implValsOpt with 
        | Some(implVals) when (implVals.Length = ilArgTys.Length) ->
            List.map2 (fun x y -> x,Some y) argInfosAndTypes implVals
        | _ -> 
            List.map (fun x -> x,None) argInfosAndTypes

    (Set.empty,argInfosAndTypes)
    ||> List.mapFold (fun takenNames ((ilArgTy,topArgInfo),implValOpt) -> 
        let inFlag,outFlag,optionalFlag,defaultParamValue,Marshal,attribs = GenParamAttribs cenv topArgInfo.Attribs
        
        let idOpt = (match topArgInfo.Name with 
                     | Some v -> Some v 
                     | None -> match implValOpt with 
                               | Some v -> Some v.Id
                               | None -> None)

        let nmOpt,takenNames = 
            match idOpt with 
            | Some id -> 
                let nm = if takenNames.Contains(id.idText) then globalNng.FreshCompilerGeneratedName (id.idText, id.idRange) else id.idText
                Some nm, takenNames.Add(nm)
            | None -> 
                None, takenNames
            
        let param : ILParameter = 
            { Name=nmOpt
              Type= ilArgTy  
              Default=defaultParamValue
              Marshal=Marshal 
              IsIn=inFlag    
              IsOut=outFlag  
              IsOptional=optionalFlag 
              CustomAttrs= mkILCustomAttrs (GenAttrs cenv eenv attribs) }

        param, takenNames)
    |> fst
    
and GenReturnInfo cenv eenv ilRetTy (retInfo : ArgReprInfo) : ILReturn =
    let marshal,attrs = GenMarshal cenv retInfo.Attribs
    { Type=ilRetTy
      Marshal=marshal
      CustomAttrs= mkILCustomAttrs (GenAttrs cenv eenv attrs) }
       
and GenPropertyForMethodDef compileAsInstance tref mdef (v:Val) (memberInfo:ValMemberInfo) ilArgTys ilPropTy ilAttrs compiledName =
    let name = match compiledName with | Some n -> n | _ -> v.PropertyName in  (* chop "get_" *)
    
    { Name = name 
      Attributes = PropertyAttributes.None
      SetMethod = (if memberInfo.MemberFlags.MemberKind= MemberKind.PropertySet then Some(mkRefToILMethod(tref,mdef)) else None)
      GetMethod = (if memberInfo.MemberFlags.MemberKind= MemberKind.PropertyGet then Some(mkRefToILMethod(tref,mdef)) else None)
      CallingConv = (if compileAsInstance then ILThisConvention.Instance else ILThisConvention.Static)
      Type = ilPropTy          
      Init = None
      Args = ilArgTys
      CustomAttrs = ilAttrs }  

and GenEventForProperty cenv eenvForMeth (mspec:ILMethodSpec) (v:Val) ilAttrsThatGoOnPrimaryItem m returnTy =
    let evname = v.PropertyName
    let delegateTy = Infos.FindDelegateTypeOfPropertyEvent cenv.g cenv.amap evname m returnTy
    let ilDelegateTy = GenType cenv.amap m eenvForMeth.tyenv delegateTy
    let ilThisTy = mspec.DeclaringType
    let addMethRef    = mkILMethRef (ilThisTy.TypeRef,mspec.CallingConv,"add_"    + evname,0,[ilDelegateTy],ILType.Void)
    let removeMethRef = mkILMethRef (ilThisTy.TypeRef,mspec.CallingConv,"remove_" + evname,0,[ilDelegateTy],ILType.Void)
    { Type = Some(ilDelegateTy) 
      Name= evname
      Attributes = EventAttributes.None
      AddMethod = addMethRef 
      RemoveMethod = removeMethRef
      FireMethod= None
      OtherMethods= []
      CustomAttrs = mkILCustomAttrs ilAttrsThatGoOnPrimaryItem }


and ComputeFlagFixupsForMemberBinding cenv (v:Val,memberInfo:ValMemberInfo) =
     if isNil memberInfo.ImplementedSlotSigs then 
         [fixupVirtualSlotFlags]
     else 
         memberInfo.ImplementedSlotSigs |> List.map (fun slotsig -> 
             let oty = slotsig.ImplementedType
             let otcref,_ = destAppTy cenv.g oty
             let tcref = v.MemberApparentEntity
             
             let useMethodImpl = 
                 // REVIEW: it would be good to get rid of this special casing of Compare and GetHashCode during code generation
                 let isCompare = 
                     (Option.isSome tcref.GeneratedCompareToValues && typeEquiv cenv.g oty cenv.g.mk_IComparable_ty) ||
                     (Option.isSome tcref.GeneratedCompareToValues && tyconRefEq cenv.g cenv.g.system_GenericIComparable_tcref otcref)
                     
                 let isGenericEquals =
                     (Option.isSome tcref.GeneratedHashAndEqualsWithComparerValues &&  tyconRefEq cenv.g cenv.g.system_GenericIEquatable_tcref otcref)
                     
                 let isStructural =
                     (Option.isSome tcref.GeneratedCompareToWithComparerValues && typeEquiv cenv.g oty cenv.g.mk_IStructuralComparable_ty) ||
                     (Option.isSome tcref.GeneratedHashAndEqualsWithComparerValues && typeEquiv cenv.g oty cenv.g.mk_IStructuralEquatable_ty)
                 isInterfaceTy cenv.g oty && not isCompare && not isStructural && not isGenericEquals


             let nameOfOverridingMethod = GenNameOfOverridingMethod cenv (useMethodImpl,slotsig)

             (if useMethodImpl then fixupMethodImplFlags >> renameMethodDef nameOfOverridingMethod
              else fixupVirtualSlotFlags >> renameMethodDef nameOfOverridingMethod))
              
and ComputeMethodImplAttribs cenv (_v:Val) attrs =
    let implflags = 
        match TryFindFSharpAttribute cenv.g cenv.g.attrib_MethodImplAttribute attrs with
        | Some (Attrib(_,_,[ AttribInt32Arg flags ],_,_,_,_))  -> flags
        | _ -> 0x0

    let hasPreserveSigAttr = 
        match TryFindFSharpAttributeOpt cenv.g cenv.g.attrib_PreserveSigAttribute attrs with
        | Some _ -> true
        | _ -> false
    
    // strip the MethodImpl pseudo-custom attribute    
    // The following method implementation flags are used here
    // 0x80 - hasPreserveSigImplFlag
    // 0x20 - synchronize
    // (See ECMA 335, Partition II, section 23.1.11 - Flags for methods [MethodImplAttributes]) 
    let attrs = 
        attrs 
        |> List.filter (IsMatchingFSharpAttribute cenv.g cenv.g.attrib_MethodImplAttribute >> not) 
        |> List.filter (IsMatchingFSharpAttributeOpt cenv.g cenv.g.attrib_PreserveSigAttribute >> not)

    let hasPreserveSigImplFlag = ((implflags &&& 0x80) <> 0x0) || hasPreserveSigAttr
    let hasSynchronizedImplFlag = (implflags &&& 0x20) <> 0x0
    let hasNoInliningImplFlag = (implflags &&& 0x08) <> 0x0
    let hasAggressiveInliningImplFlag = (implflags &&& 0x0100) <> 0x0
    hasPreserveSigImplFlag, hasSynchronizedImplFlag, hasNoInliningImplFlag, hasAggressiveInliningImplFlag, attrs
    
and GenMethodForBinding 
        cenv cgbuf eenv 
        (v:Val,mspec,access,paramInfos,retInfo) 
        (topValInfo,ctorThisValOpt,baseValOpt,tps,methodVars, body, returnTy) =
  
    let m = v.Range
    let selfMethodVars,nonSelfMethodVars,compileAsInstance =
        match v.MemberInfo with 
        | Some _ when ValSpecIsCompiledAsInstance cenv.g v -> 
            match methodVars with 
            | [] -> error(InternalError("Internal error: empty argument list for instance method",v.Range))
            | h::t -> [h],t,true
        |  _ -> [],methodVars,false

    let nonUnitNonSelfMethodVars,body = BindUnitVars cenv.g (nonSelfMethodVars,paramInfos,body)
    let nonUnitMethodVars = selfMethodVars@nonUnitNonSelfMethodVars
    let cmtps,curriedArgInfos,_,_ = GetTopValTypeInCompiledForm cenv.g topValInfo v.Type v.Range
    let eenv = bindBaseOrThisVarOpt cenv eenv ctorThisValOpt
    let eenv = bindBaseOrThisVarOpt cenv eenv baseValOpt

    // The type parameters of the method's type are different to the type parameters 
    // for the big lambda ("tlambda") of the implementation of the method. 
    let eenvUnderMethLambdaTypars = EnvForTypars tps eenv
    let eenvUnderMethTypeTypars = EnvForTypars cmtps eenv

    // Add the arguments to the environment.  We add an implicit 'this' argument to constructors 
    let isCtor = v.IsConstructor 
    let eenvForMeth = 
        let eenvForMeth = eenvUnderMethLambdaTypars
        let numImplicitArgs = if isCtor then 1 else 0
        let eenvForMeth = AddStorageForLocalVals cenv.g (List.mapi (fun i v -> (v,Arg (numImplicitArgs+i))) nonUnitMethodVars) eenvForMeth
        eenvForMeth

    let tailCallInfo = [(mkLocalValRef v,BranchCallMethod (topValInfo.AritiesOfArgs,curriedArgInfos,tps,nonUnitMethodVars.Length,v.NumObjArgs))]

    // Discard the result on a 'void' return type. For a constructor just return 'void'  
    let sequel = 
        if isUnitTy cenv.g returnTy then discardAndReturnVoid 
        elif isCtor then ReturnVoid 
        else Return

    // Now generate the code.

    let hasPreserveSigNamedArg,ilMethodBody,_hasDllImport = 
        match TryFindFSharpAttributeOpt cenv.g cenv.g.attrib_DllImportAttribute v.Attribs with
        | Some (Attrib(_,_,[ AttribStringArg(dll) ],namedArgs,_,_,m))  -> 
            if not (isNil tps) then error(Error(FSComp.SR.ilSignatureForExternalFunctionContainsTypeParameters(),m)) 
            let hasPreserveSigNamedArg, mbody = GenPInvokeMethod (v.CompiledName,dll,namedArgs)
            hasPreserveSigNamedArg, mbody, true

        | Some (Attrib(_,_,_,_,_,_,m))  -> 
            error(Error(FSComp.SR.ilDllImportAttributeCouldNotBeDecoded(),m))
        | _ -> 
            // Replace the body of ValInline.PseudoVal "must inline" methods with a 'throw'
            // However still generate the code for reflection etc.
            let bodyExpr =
                if HasFSharpAttribute cenv.g cenv.g.attrib_NoDynamicInvocationAttribute v.Attribs then
                    mkThrow m returnTy
                         (mkExnExpr(cenv.g.FindSysTyconRef ["System"] "NotSupportedException", 
                                       [ mkString cenv.g m (FSComp.SR.ilDynamicInvocationNotSupported(v.CompiledName))],m)) 
                else 
                    body 

            // This is the main code generation for most methods 
            false,
            MethodBody.IL(CodeGenMethodForExpr cenv cgbuf.mgbuf (SPAlways,tailCallInfo, mspec.Name, eenvForMeth, 0, 0, bodyExpr, sequel)),
            false

    // Do not generate DllImport attributes into the code - they are implicit from the P/Invoke
    let attrs = 
        v.Attribs 
            |> List.filter (IsMatchingFSharpAttributeOpt cenv.g cenv.g.attrib_DllImportAttribute >> not)
            |> List.filter (IsMatchingFSharpAttribute cenv.g cenv.g.attrib_CompiledNameAttribute >> not)
            
    let attrsAppliedToGetterOrSetter, attrs = 
        List.partition (fun (Attrib(_,_,_,_,isAppliedToGetterOrSetter,_,_)) -> isAppliedToGetterOrSetter) attrs
            
    let sourceNameAttribs,compiledName = 
        match v.Attribs |> List.tryFind (IsMatchingFSharpAttribute cenv.g cenv.g.attrib_CompiledNameAttribute) with 
        | Some (Attrib(_,_,[ AttribStringArg(b) ],_,_,_,_))  -> [ mkCompilationSourceNameAttr cenv.g v.LogicalName ], Some b
        | _ -> [],None
    
    // check if the hasPreserveSigNamedArg and hasSynchronizedImplFlag implementation flags have been specified
    let hasPreserveSigImplFlag, hasSynchronizedImplFlag, hasNoInliningFlag, hasAggressiveInliningImplFlag, attrs = ComputeMethodImplAttribs cenv v attrs
        
    let securityAttributes,attrs = attrs |> List.partition (fun a -> IsSecurityAttribute cenv.g cenv.amap cenv.casApplied a m)
    
    let permissionSets = CreatePermissionSets cenv.g cenv.amap eenv securityAttributes
    
    let secDecls = if securityAttributes.Length > 0 then (mkILSecurityDecls permissionSets) else (emptyILSecurityDecls)
    
    // Do not push the attributes to the method for events and properties    
    let ilAttrsCompilerGenerated = if v.IsCompilerGenerated then [  cenv.g.CompilerGeneratedAttribute ] else []

    let ilAttrsThatGoOnPrimaryItem = 
        [ yield! GenAttrs cenv eenv attrs
          yield! GenCompilationArgumentCountsAttr cenv v ]

    let ilTypars = GenGenericParams cenv eenvUnderMethLambdaTypars tps
    let ilParams = GenParams cenv eenv mspec paramInfos (Some(nonUnitNonSelfMethodVars))
    let ilReturn = GenReturnInfo cenv eenv mspec.FormalReturnType retInfo
    let methName = mspec.Name
    let tref = mspec.MethodRef.DeclaringTypeRef

    let EmitTheMethodDef mdef = 
        // Does the function have an explicit [<EntryPoint>] attribute? 
        let isExplicitEntryPoint = HasFSharpAttribute cenv.g cenv.g.attrib_EntryPointAttribute attrs
        
        let mdef = 
            {mdef with 
                ImplAttributes = mdef.ImplAttributes |||
                                 (if hasPreserveSigImplFlag || hasPreserveSigNamedArg then MethodImplAttributes.PreserveSig else mdef.ImplAttributes) |||
                                 (if hasSynchronizedImplFlag then MethodImplAttributes.Synchronized else mdef.ImplAttributes) |||
                                 (if hasNoInliningFlag then MethodImplAttributes.NoInlining else mdef.ImplAttributes) |||
                                 (if hasAggressiveInliningImplFlag then MethodImplAttributes.AggressiveInlining else mdef.ImplAttributes)
                IsEntryPoint = isExplicitEntryPoint
                Attributes = if securityAttributes.Length > 0 then mdef.Attributes ||| MethodAttributes.HasSecurity else mdef.Attributes
                SecurityDecls = secDecls }

        let mdef = 
            if // operator names
               mdef.Name.StartsWith("op_",System.StringComparison.Ordinal) || 
               // active pattern names
               mdef.Name.StartsWith("|",System.StringComparison.Ordinal) ||
               // event add/remove method
               v.val_flags.IsGeneratedEventVal then
                {mdef with Attributes=mdef.Attributes ||| MethodAttributes.SpecialName } 
            else 
                mdef
        CountMethodDef()
        cgbuf.mgbuf.AddMethodDef(tref,mdef)
                

    match v.MemberInfo with 
    // don't generate unimplemented abstracts 
    | Some(memberInfo) when memberInfo.MemberFlags.IsDispatchSlot && not memberInfo.IsImplemented -> 
         // skipping unimplemented abstract method
         ()    
    | Some(memberInfo) when not v.IsExtensionMember -> 

       let ilMethTypars = ilTypars |> List.drop mspec.DeclaringType.GenericArgs.Length
       if memberInfo.MemberFlags.MemberKind = MemberKind.Constructor then 
           assert (isNil ilMethTypars)
           let mdef = mkILCtor (access,ilParams,ilMethodBody) 
           let mdef = { mdef with CustomAttrs= mkILCustomAttrs (ilAttrsThatGoOnPrimaryItem @ sourceNameAttribs @ ilAttrsCompilerGenerated) } 
           EmitTheMethodDef mdef

       elif memberInfo.MemberFlags.MemberKind = MemberKind.ClassConstructor then 
           assert (isNil ilMethTypars)
           let mdef = mkILClassCtor ilMethodBody 
           let mdef = { mdef with CustomAttrs= mkILCustomAttrs (ilAttrsThatGoOnPrimaryItem @ sourceNameAttribs @ ilAttrsCompilerGenerated) } 
           EmitTheMethodDef mdef

       // Generate virtual/override methods + method-impl information if needed
       else
           let mdef = 
               if not compileAsInstance then 
                   mkILStaticMethod (ilMethTypars,v.CompiledName,access,ilParams,ilReturn,ilMethodBody) 

               elif (memberInfo.MemberFlags.IsDispatchSlot && memberInfo.IsImplemented) || 
                    memberInfo.MemberFlags.IsOverrideOrExplicitImpl then 

                   let flagFixups = ComputeFlagFixupsForMemberBinding cenv (v,memberInfo)
                   let mdef = mkILGenericVirtualMethod (v.CompiledName,MethodAttributes.Public,ilMethTypars,ilParams,ilReturn,ilMethodBody)
                   let mdef = List.fold (fun mdef f -> f mdef) mdef flagFixups

                   // fixup can potentially change name of reflected definition that was already recorded - patch it if necessary
                   cgbuf.mgbuf.ReplaceNameOfReflectedDefinition(v, mdef.Name)
                   mdef
               else 
                   mkILGenericNonVirtualMethod (v.CompiledName,access,ilMethTypars,ilParams,ilReturn,ilMethodBody) 

           let isAbstract = 
               memberInfo.MemberFlags.IsDispatchSlot && 
               let tcref =  v.MemberApparentEntity
               not tcref.Deref.IsFSharpDelegateTycon

           let mdef = 
               {mdef with 
                    Attributes=match mdef.Attributes with 
                               | MethodAttributes.Virtual -> 
                                   let finalOp = if memberInfo.MemberFlags.IsFinal then (|||) else (^^^)
                                   let abstractOp = if isAbstract then (|||) else (^^^)
                                   abstractOp (finalOp mdef.Attributes MethodAttributes.Final) MethodAttributes.Abstract
                               | k -> k }

           match memberInfo.MemberFlags.MemberKind with 
               
           | (MemberKind.PropertySet | MemberKind.PropertyGet)  ->
               if not (isNil ilMethTypars) then 
                   error(InternalError("A property may not be more generic than the enclosing type - constrain the polymorphism in the expression",v.Range))
                   
               // Check if we're compiling the property as a .NET event
               if CompileAsEvent cenv.g v.Attribs  then 

                   // Emit the pseudo-property as an event, but not if its a private method impl
                   if mdef.Access <> ILMemberAccess.Private then 
                       let edef = GenEventForProperty cenv eenvForMeth mspec v ilAttrsThatGoOnPrimaryItem m returnTy 
                       cgbuf.mgbuf.AddEventDef(tref,edef)
                   // The method def is dropped on the floor here
                   
               else
                   // Emit the property, but not if its a private method impl
                   if mdef.Access <> ILMemberAccess.Private then 
                       let vtyp = ReturnTypeOfPropertyVal cenv.g v
                       let ilPropTy = GenType cenv.amap m eenvUnderMethTypeTypars.tyenv vtyp
                       let ilArgTys = v |> ArgInfosOfPropertyVal cenv.g |> List.map fst |> GenTypes cenv.amap m eenvUnderMethTypeTypars.tyenv 
                       let ilPropDef = GenPropertyForMethodDef compileAsInstance tref mdef v memberInfo ilArgTys ilPropTy (mkILCustomAttrs ilAttrsThatGoOnPrimaryItem) compiledName
                       cgbuf.mgbuf.AddOrMergePropertyDef(tref,ilPropDef,m)

                   // Add the special name flag for all properties                   
                   let mdef = mdef |> AddSpecialNameFlag
                   let mdef = { mdef with CustomAttrs= mkILCustomAttrs ((GenAttrs cenv eenv attrsAppliedToGetterOrSetter) @ sourceNameAttribs @ ilAttrsCompilerGenerated) } 
                   EmitTheMethodDef mdef
           | _ -> 
               let mdef = { mdef with CustomAttrs= mkILCustomAttrs (ilAttrsThatGoOnPrimaryItem @ sourceNameAttribs @ ilAttrsCompilerGenerated) } 
               EmitTheMethodDef mdef

    | _ -> 
        let mdef = mkILStaticMethod (ilTypars, methName, access,ilParams,ilReturn,ilMethodBody)

        // For extension properties, also emit attrsAppliedToGetterOrSetter on the getter or setter method
        let ilAttrs = 
            match v.MemberInfo with 
            | Some memberInfo when v.IsExtensionMember -> 
                 match memberInfo.MemberFlags.MemberKind with 
                 | (MemberKind.PropertySet | MemberKind.PropertyGet)  -> ilAttrsThatGoOnPrimaryItem @ GenAttrs cenv eenv attrsAppliedToGetterOrSetter
                 | _ -> ilAttrsThatGoOnPrimaryItem 
            | _ -> ilAttrsThatGoOnPrimaryItem 

        let ilCustomAttrs = mkILCustomAttrs (ilAttrs @ sourceNameAttribs @ ilAttrsCompilerGenerated)
        let mdef = { mdef with CustomAttrs= ilCustomAttrs } 
        EmitTheMethodDef mdef
        


and GenPInvokeMethod (nm,dll,namedArgs) =
    let decoder = AttributeDecoder namedArgs
    
    let hasPreserveSigNamedArg = decoder.FindBool "PreserveSig" true
    hasPreserveSigNamedArg,
    MethodBody.PInvoke 
      { Where=mkSimpleModRef dll
        Name=decoder.FindString "EntryPoint" nm
        CallingConv=
            match decoder.FindInt32 "CallingConvention" 0 with 
            | 1 -> PInvokeCallingConvention.WinApi
            | 2 -> PInvokeCallingConvention.Cdecl
            | 3 -> PInvokeCallingConvention.Stdcall
            | 4 -> PInvokeCallingConvention.Thiscall
            | 5 -> PInvokeCallingConvention.Fastcall
            | _ -> PInvokeCallingConvention.WinApi
        CharEncoding=
            match decoder.FindInt32 "CharSet" 0 with 
            | 1 -> PInvokeCharEncoding.None
            | 2 -> PInvokeCharEncoding.Ansi
            | 3 -> PInvokeCharEncoding.Unicode
            | 4 -> PInvokeCharEncoding.Auto
            | _  -> PInvokeCharEncoding.None
        NoMangle= decoder.FindBool "ExactSpelling" false
        LastError= decoder.FindBool "SetLastError" false
        ThrowOnUnmappableChar= if (decoder.FindBool "ThrowOnUnmappableChar" false) then PInvokeThrowOnUnmappableChar.Enabled else PInvokeThrowOnUnmappableChar.UseAssembly
        CharBestFit=if (decoder.FindBool "BestFitMapping" false) then PInvokeCharBestFit.Enabled else PInvokeCharBestFit.UseAssembly }
      

and GenBindings cenv cgbuf eenv binds = List.iter (GenBinding cenv cgbuf eenv) binds

//-------------------------------------------------------------------------
// Generate locals and other storage of values
//------------------------------------------------------------------------- 

and GenSetVal cenv cgbuf eenv (vref,e,m) sequel =
    let storage = StorageForValRef m vref eenv
    match storage with
    | Env (ilCloTy,_,_,_) -> 
        CG.EmitInstr cgbuf (pop 0) (Push [ilCloTy]) mkLdarg0 
    | _ -> 
        ()
    GenExpr cenv cgbuf eenv SPSuppress e Continue
    GenSetStorage vref.Range cgbuf storage
    GenUnitThenSequel cenv eenv m eenv.cloc cgbuf sequel
      
and GenGetValRefAndSequel cenv cgbuf eenv m (v:ValRef) fetchSequel =
    let ty = v.Type
    GenGetStorageAndSequel cenv cgbuf eenv m (ty, GenType cenv.amap m eenv.tyenv ty) (StorageForValRef m v eenv)  fetchSequel

and GenGetVal cenv cgbuf eenv (v:ValRef,m) sequel =
    GenGetValRefAndSequel cenv cgbuf eenv m v None
    GenSequel cenv eenv.cloc cgbuf sequel
      
and GenBindingRhs cenv cgbuf eenv sp (vspec:Val) e =   
    match e with 
    | Expr.TyLambda _ | Expr.Lambda _ -> 
        let isLocalTypeFunc = IsNamedLocalTypeFuncVal cenv.g vspec e
         
        match e with
        | Expr.TyLambda(_, tyargs, body, _, ttype) when 
            (
                tyargs |> List.forall (fun tp -> tp.IsErased) &&
                (match StorageForVal vspec.Range vspec eenv with Local _ -> true | _ -> false) && 
                (isLocalTypeFunc || 
                    (match ttype with 
                     TType_var(typar) -> match typar.Solution with Some(TType_app(t,_))-> t.IsStructOrEnumTycon | _ -> false
                     | _ -> false))
            ) ->
            // type lambda with erased type arguments that is stored as local variable (not method or property)- inline body
            GenExpr cenv cgbuf eenv sp body Continue
        | _ ->
            let selfv = if isLocalTypeFunc then None else Some (mkLocalValRef vspec)
            GenLambda cenv cgbuf eenv isLocalTypeFunc selfv e Continue 
    | _ -> 
        GenExpr cenv cgbuf eenv sp e Continue

and CommitStartScope cgbuf startScopeMarkOpt =   
    match startScopeMarkOpt with 
    | None -> ()
    | Some ss -> cgbuf.SetMarkToHere(ss)
        
and EmitInitLocal cgbuf typ idx = CG.EmitInstrs cgbuf (pop 0) Push0  [I_ldloca (uint16 idx);  (I_initobj typ) ]
and EmitSetLocal cgbuf idx = CG.EmitInstr cgbuf (pop 1) Push0 (mkStloc (uint16 idx))
and EmitGetLocal cgbuf typ idx = CG.EmitInstr cgbuf (pop 0) (Push [typ]) (mkLdloc (uint16 idx))
and EmitSetStaticField cgbuf fspec = CG.EmitInstr cgbuf (pop 1) Push0 (mkNormalStsfld fspec)
and EmitGetStaticFieldAddr cgbuf typ fspec = CG.EmitInstr cgbuf (pop 0) (Push [typ]) (I_ldsflda fspec)
and EmitGetStaticField cgbuf typ fspec = CG.EmitInstr cgbuf (pop 0) (Push [typ]) (mkNormalLdsfld fspec)

and GenSetStorage m cgbuf storage = 
    match storage with  
    | Local (idx,_)  ->   EmitSetLocal cgbuf idx
    | StaticField (_, _, hasLiteralAttr, ilContainerTy, _, _, _, ilSetterMethRef, _) ->  
        if hasLiteralAttr then errorR(Error(FSComp.SR.ilLiteralFieldsCannotBeSet(),m))
        CG.EmitInstr cgbuf (pop 1) Push0  (I_call(Normalcall,mkILMethSpecForMethRefInTy(ilSetterMethRef,ilContainerTy,[]),None))
    | StaticProperty (ilGetterMethSpec,_) -> 
        error(Error(FSComp.SR.ilStaticMethodIsNotLambda(ilGetterMethSpec.Name),m))
    | Method (_,_,mspec,m,_,_) -> 
        error(Error(FSComp.SR.ilStaticMethodIsNotLambda(mspec.Name),m))
    | Null ->  CG.EmitInstr cgbuf (pop 1) Push0 AI_pop
    | Arg _ -> error(Error(FSComp.SR.ilMutableVariablesCannotEscapeMethod(),m))

    | Env (_,_,ilField,_) -> 
        // Note: ldarg0 has already been emitted in GenSetVal
        CG.EmitInstr cgbuf (pop 2) Push0  (mkNormalStfld ilField)

and CommitGetStorageSequel cenv cgbuf eenv m typ localCloInfo storeSequel = 
    match localCloInfo,storeSequel with 
    | Some {contents =NamedLocalIlxClosureInfoGenerator _cloinfo},_ -> error(InternalError("Unexpected generator",m))
    | Some {contents =NamedLocalIlxClosureInfoGenerated cloinfo},Some (tyargs,args,m,sequel) when not (isNil tyargs) ->
        let actualRetTy = GenNamedLocalTyFuncCall cenv cgbuf eenv typ cloinfo tyargs m
        CommitGetStorageSequel cenv cgbuf eenv m actualRetTy None (Some ([],args,m,sequel))
    | _, None -> ()
    | _,Some ([],[],_,sequel) ->
        GenSequel cenv eenv.cloc cgbuf sequel 
    | _,Some (tyargs,args,m,sequel) ->
        GenArgsAndIndirectCall cenv cgbuf eenv (typ,tyargs,args,m) sequel 

and GenGetStorageAndSequel cenv cgbuf eenv m (typ,ilTy) storage storeSequel =
    match storage with  
    | Local (idx,localCloInfo) ->
        EmitGetLocal cgbuf ilTy idx
        CommitGetStorageSequel cenv cgbuf eenv m typ localCloInfo storeSequel

    | StaticField (fspec, _, hasLiteralAttr, ilContainerTy, _, _, ilGetterMethRef, _, _) ->  
        // References to literals go directly to the field - no property is used
        if hasLiteralAttr then 
            EmitGetStaticField cgbuf ilTy fspec
        else
            CG.EmitInstr cgbuf (pop 0) (Push [ilTy])  (I_call(Normalcall, mkILMethSpecForMethRefInTy (ilGetterMethRef, ilContainerTy, []), None))
        CommitGetStorageSequel cenv cgbuf eenv m typ None storeSequel

    | StaticProperty (ilGetterMethSpec, _) -> 
        CG.EmitInstr cgbuf (pop 0) (Push [ilTy])  (I_call (Normalcall, ilGetterMethSpec, None))
        CommitGetStorageSequel cenv cgbuf eenv m typ None storeSequel

    | Method (topValInfo,vref,mspec,_,_,_) -> 
        // Get a toplevel value as a first-class value. 
        // We generate a lambda expression and that simply calls 
        // the toplevel method. However we optimize the case where we are 
        // immediately applying the value anyway (to insufficient arguments). 

        // First build a lambda expression for the saturated use of the toplevel value... 
        // REVIEW: we should NOT be doing this in the backend... 
        let expr,exprty = AdjustValForExpectedArity cenv.g m vref NormalValUse topValInfo

        // Then reduce out any arguments (i.e. apply the sequel immediately if we can...) 
        match storeSequel with 
        | None -> 
            GenLambda cenv cgbuf eenv false None expr Continue
        | Some (tyargs',args,m,sequel) -> 
            let specializedExpr = 
                if isNil args && isNil tyargs' then failwith ("non-lambda at use of method " + mspec.Name)
                MakeApplicationAndBetaReduce cenv.g (expr,exprty,[tyargs'],args,m)
            GenExpr cenv cgbuf eenv SPSuppress specializedExpr sequel

    | Null  ->   
        CG.EmitInstr cgbuf (pop 0) (Push [ilTy]) (AI_ldnull) 
        CommitGetStorageSequel cenv cgbuf eenv m typ None storeSequel

    | Arg i -> 
        CG.EmitInstr cgbuf (pop 0) (Push [ilTy]) (mkLdarg (uint16 i)) 
        CommitGetStorageSequel cenv cgbuf eenv m typ None storeSequel

    | Env (_,_,ilField,localCloInfo) -> 
        // Note: ldarg 0 is emitted in 'cu_erase' erasure of the ldenv instruction
        CG.EmitInstrs cgbuf (pop 0) (Push [ilTy]) [ mkLdarg0; mkNormalLdfld ilField ]
        CommitGetStorageSequel cenv cgbuf eenv m typ localCloInfo storeSequel

and GenGetLocalVals cenv cgbuf eenvouter m fvs = 
    List.iter (fun v -> GenGetLocalVal cenv cgbuf eenvouter m v None) fvs

and GenGetLocalVal cenv cgbuf eenv m (vspec:Val) fetchSequel =
    GenGetStorageAndSequel cenv cgbuf eenv m (vspec.Type, GenTypeOfVal cenv eenv vspec) (StorageForVal m vspec eenv) fetchSequel

and GenGetLocalVRef cenv cgbuf eenv m (vref:ValRef) fetchSequel =
    GenGetStorageAndSequel cenv cgbuf eenv m (vref.Type, GenTypeOfVal cenv eenv vref.Deref) (StorageForValRef m vref eenv) fetchSequel

and GenStoreVal cgbuf eenv m (vspec:Val) =
    GenSetStorage vspec.Range cgbuf (StorageForVal m vspec eenv)

//--------------------------------------------------------------------------
// Allocate locals for values
//-------------------------------------------------------------------------- 
 
and AllocLocal cenv cgbuf eenv compgen (v,ty,isFixed) (scopeMarks: Mark * Mark) = 
     // The debug range for the local
     let ranges = if compgen then [] else [(v,scopeMarks)]
     // Get an index for the local
     let j = 
        if cenv.opts.localOptimizationsAreOn 
        then cgbuf.ReallocLocal((fun i (_,ty',isFixed') -> not isFixed' && not isFixed && not (IntMap.mem i eenv.liveLocals) && (ty = ty')),ranges,ty,isFixed)
        else cgbuf.AllocLocal(ranges,ty,isFixed)
     j, { eenv with liveLocals =  IntMap.add j () eenv.liveLocals  }

and AllocLocalVal cenv cgbuf v eenv repr scopeMarks = 
    let repr,eenv = 
        let ty = v.Type
        if isUnitTy cenv.g ty && not v.IsMutable then  Null,eenv
        elif Option.isSome repr && IsNamedLocalTypeFuncVal cenv.g v (Option.get repr) then 
            (* known, named, non-escaping type functions *)
            let cloinfoGenerate eenv = 
                let eenvinner = 
                    {eenv with 
                         letBoundVars=(mkLocalValRef v)::eenv.letBoundVars}
                let cloinfo,_,_ = GetIlxClosureInfo cenv v.Range true None eenvinner (Option.get repr)
                cloinfo
            
            let idx,eenv = AllocLocal cenv cgbuf eenv v.IsCompilerGenerated (v.CompiledName, cenv.g.ilg.typ_Object, false) scopeMarks
            Local (idx,Some(ref (NamedLocalIlxClosureInfoGenerator cloinfoGenerate))),eenv
        else
            (* normal local *)
            let idx,eenv = AllocLocal cenv cgbuf eenv v.IsCompilerGenerated (v.CompiledName, GenTypeOfVal cenv eenv v, v.IsFixed) scopeMarks
            Local (idx,None),eenv
    let eenv = AddStorageForVal cenv.g (v,notlazy repr) eenv
    Some repr, eenv

and AllocStorageForBind cenv cgbuf scopeMarks eenv bind = 
    AllocStorageForBinds cenv cgbuf scopeMarks eenv [bind]

and AllocStorageForBinds cenv cgbuf scopeMarks eenv binds = 
    // phase 1 - decide representations - most are very simple. 
    let reps, eenv = List.mapFold (AllocValForBind cenv cgbuf scopeMarks) eenv binds 

    // Phase 2 - run the cloinfo generators for NamedLocalClosure values against the environment recording the 
    // representation choices. 
    reps |> List.iter (fun reprOpt -> 
       match reprOpt with 
       | Some repr -> 
           match repr with 
           | Local(_,Some g) 
           | Env(_,_,_,Some g) -> 
               match !g with 
               | NamedLocalIlxClosureInfoGenerator f -> g := NamedLocalIlxClosureInfoGenerated (f eenv) 
               | NamedLocalIlxClosureInfoGenerated _ -> ()
           | _ -> ()
       | _ -> ())

    eenv
   
and AllocValForBind cenv cgbuf (scopeMarks: Mark * Mark) eenv (TBind(v,repr,_)) =
    match v.ValReprInfo with 
    | None -> 
        AllocLocalVal cenv cgbuf v eenv (Some repr) scopeMarks
    | Some _ -> 
        None,AllocTopValWithinExpr cenv cgbuf eenv.cloc scopeMarks v eenv


and AllocTopValWithinExpr cenv cgbuf cloc scopeMarks v eenv =
    // decide whether to use a shadow local or not
    let useShadowLocal = 
        cenv.opts.generateDebugSymbols && 
        not cenv.opts.localOptimizationsAreOn &&
        not v.IsCompilerGenerated &&
        not v.IsMutable &&
        // Don't use shadow locals for things like functions which are not compiled as static values/properties
        IsCompiledAsStaticProperty cenv.g v

    let optShadowLocal,eenv = 
        if useShadowLocal then 
            let storageOpt, eenv = AllocLocalVal cenv cgbuf v eenv None scopeMarks 
            match storageOpt with 
            | None -> NoShadowLocal,eenv
            | Some storage -> ShadowLocal storage,eenv
            
        else 
            NoShadowLocal,eenv

    ComputeAndAddStorageForLocalTopVal (cenv.amap, cenv.g, cenv.intraAssemblyInfo, cenv.opts.isInteractive, optShadowLocal) cloc v eenv



//--------------------------------------------------------------------------
// Generate stack save/restore and assertions - pulled into letrec by alloc*
//-------------------------------------------------------------------------- 

/// Save the stack
/// - [gross] because IL flushes the stack at the exn. handler
/// - and     because IL requires empty stack following a forward br (jump).
and EmitSaveStack cenv cgbuf eenv m scopeMarks =
    let savedStack = (cgbuf.GetCurrentStack())
    let savedStackLocals,eenvinner = List.mapFold (fun eenv ty -> AllocLocal cenv cgbuf eenv true (ilxgenGlobalNng.FreshCompilerGeneratedName ("spill",m), ty, false) scopeMarks) eenv savedStack
    List.iter (EmitSetLocal cgbuf) savedStackLocals
    cgbuf.AssertEmptyStack()
    (savedStack,savedStackLocals),eenvinner (* need to return, it marks locals "live" *)

/// Restore the stack and load the result 
and EmitRestoreStack cgbuf (savedStack,savedStackLocals) =
    cgbuf.AssertEmptyStack()
    List.iter2 (EmitGetLocal cgbuf) (List.rev savedStack) (List.rev savedStackLocals)

//-------------------------------------------------------------------------
//GenAttr: custom attribute generation
//------------------------------------------------------------------------- 

and GenAttribArg amap g eenv x (ilArgTy:ILType) = 

    match x,ilArgTy with 

    // Detect 'null' used for an array argument
    | Expr.Const(Const.Zero,_,_),ILType.Array  _ -> 
        ILAttribElem.Null

    // Detect standard constants 
    | Expr.Const(c,m,_),_ -> 
        let tynm = ilArgTy.TypeSpec.Name
        let isobj = (tynm = "System.Object")

        match c with 
        | Const.Bool b -> ILAttribElem.Bool b
        | Const.Int32 i when isobj || tynm = "System.Int32" ->  ILAttribElem.Int32 ( i)
        | Const.Int32 i when tynm = "System.SByte" ->  ILAttribElem.SByte (sbyte i)
        | Const.Int32 i when tynm = "System.Int16"  -> ILAttribElem.Int16 (int16 i)
        | Const.Int32 i when tynm = "System.Byte"  -> ILAttribElem.Byte (byte i)
        | Const.Int32 i when tynm = "System.UInt16" ->ILAttribElem.UInt16 (uint16 i)
        | Const.Int32 i when tynm = "System.UInt32" ->ILAttribElem.UInt32 (uint32 i)
        | Const.Int32 i when tynm = "System.UInt64" ->ILAttribElem.UInt64 (uint64 (int64 i)) 
        | Const.SByte  i  -> ILAttribElem.SByte i
        | Const.Int16  i  -> ILAttribElem.Int16 i
        | Const.Int32 i   -> ILAttribElem.Int32 i
        | Const.Int64 i   -> ILAttribElem.Int64 i  
        | Const.Byte i    -> ILAttribElem.Byte i
        | Const.UInt16 i  -> ILAttribElem.UInt16 i
        | Const.UInt32 i  -> ILAttribElem.UInt32 i
        | Const.UInt64 i  -> ILAttribElem.UInt64 i
        | Const.Double i   -> ILAttribElem.Double i
        | Const.Single i -> ILAttribElem.Single i
        | Const.Char i    -> ILAttribElem.Char i
        | Const.Zero when   isobj    -> ILAttribElem.Null
        | Const.Zero when   tynm = "System.String"   -> ILAttribElem.String None
        | Const.Zero when   tynm = "System.Type"   -> ILAttribElem.Type None
        | Const.String i  when isobj || tynm = "System.String" ->  ILAttribElem.String (Some i)
        | _ -> error (InternalError ( "The type '" + tynm + "' may not be used as a custom attribute value",m))

    // Detect '[| ... |]' nodes 
    | Expr.Op(TOp.Array,[elemTy],args,m),_ ->
        let ilElemTy = GenType amap m eenv.tyenv elemTy
        ILAttribElem.Array (ilElemTy, List.map (fun arg -> GenAttribArg amap g eenv arg ilElemTy) args)

    // Detect 'typeof<ty>' calls  
    | TypeOfExpr g ty, _    ->
        ILAttribElem.Type (Some (GenType amap x.Range eenv.tyenv ty))

    // Detect 'typedefof<ty>' calls 
    | TypeDefOfExpr g ty, _    ->
        ILAttribElem.TypeRef (Some (GenType amap x.Range eenv.tyenv ty).TypeRef)    
    
    // Ignore upcasts 
    | Expr.Op(TOp.Coerce,_,[arg2],_),_ ->
        GenAttribArg amap g eenv arg2 ilArgTy

    // Detect explicit enum values 
    | EnumExpr g arg1, _ ->
        GenAttribArg amap g eenv arg1 ilArgTy
    

    // Detect bitwise or of attribute flags: one case of constant folding (a more general treatment is needed)
    
    | AttribBitwiseOrExpr g (arg1,arg2),_ ->
        let v1 = GenAttribArg amap g eenv arg1 ilArgTy 
        let v2 = GenAttribArg amap g eenv arg2 ilArgTy 
        match v1,v2 with 
        | ILAttribElem.SByte i1, ILAttribElem.SByte i2 -> ILAttribElem.SByte (i1 ||| i2) 
        | ILAttribElem.Int16 i1, ILAttribElem.Int16 i2-> ILAttribElem.Int16 (i1 ||| i2)
        | ILAttribElem.Int32 i1, ILAttribElem.Int32 i2-> ILAttribElem.Int32 (i1 ||| i2)
        | ILAttribElem.Int64 i1, ILAttribElem.Int64 i2-> ILAttribElem.Int64 (i1 ||| i2)
        | ILAttribElem.Byte i1, ILAttribElem.Byte i2-> ILAttribElem.Byte (i1 ||| i2)
        | ILAttribElem.UInt16 i1, ILAttribElem.UInt16 i2-> ILAttribElem.UInt16 (i1 ||| i2) 
        | ILAttribElem.UInt32 i1, ILAttribElem.UInt32 i2-> ILAttribElem.UInt32 (i1 ||| i2) 
        | ILAttribElem.UInt64 i1, ILAttribElem.UInt64 i2-> ILAttribElem.UInt64 (i1 ||| i2)
        |  _ -> error (InternalError ("invalid custom attribute value (not a valid constant): " + showL (exprL x),x.Range))

    // Other expressions are not valid custom attribute values
    | _ -> 
        error (InternalError ("invalid custom attribute value (not a constant): " + showL (exprL x),x.Range))


and GenAttr amap g eenv (Attrib(_,k,args,props,_,_,_)) = 
    let props = 
        props |> List.map (fun (AttribNamedArg(s,ty,fld,AttribExpr(_,expr))) ->
            let m = expr.Range
            let ilTy = GenType amap m eenv.tyenv ty
            let cval = GenAttribArg amap g eenv expr ilTy
            (s,ilTy,fld,cval))
    let mspec = 
        match k with 
        | ILAttrib(mref) -> mkILMethSpec(mref,AsObject,[],[]) 
        | FSAttrib(vref) -> 
             assert(vref.IsMember) 
             let mspec,_,_,_,_ = GetMethodSpecForMemberVal amap g (Option.get vref.MemberInfo) vref
             mspec
    let ilArgs = List.map2 (fun (AttribExpr(_,vexpr)) ty -> GenAttribArg amap g eenv vexpr ty) args mspec.FormalArgTypes
    mkILCustomAttribMethRef g.ilg (mspec,ilArgs, props)
    
and GenAttrs cenv eenv attrs = List.map (GenAttr cenv.amap cenv.g eenv) attrs

and GenCompilationArgumentCountsAttr cenv (v:Val) =
    [ match v.ValReprInfo with 
      | Some(tvi) when v.IsMemberOrModuleBinding -> 
          let arities = if ValSpecIsCompiledAsInstance cenv.g v then List.tail tvi.AritiesOfArgs else tvi.AritiesOfArgs 
          if arities.Length > 1 then 
              yield mkCompilationArgumentCountsAttr cenv.g arities
      |  _ -> 
          () ]          

// Create a permission set for a list of security attributes   
and CreatePermissionSets g amap eenv (securityAttributes : Attrib list) = 
    [for ((Attrib(tcref,_,actions,_,_,_,_)) as attr) in securityAttributes do
        let action = match actions with | [AttribInt32Arg act] -> act | _ -> failwith "internal error: unrecognized security action"
        let secaction = (List.assoc action (Lazy.force ILSecurityActionRevMap))
        let tref = tcref.CompiledRepresentationForNamedType
        let ilattr = GenAttr amap g eenv attr
        let _, ilNamedArgs = 
            match TryDecodeILAttribute g tref (mkILCustomAttrs [ilattr]) with
            | Some(ae,na) -> ae, na
            | _ -> [],[]
        let setArgs = ilNamedArgs |> List.map (fun (n,ilt,_,ilae) -> (n,ilt,ilae))
        yield IL.mkPermissionSet g.ilg (secaction, [(tref, setArgs)])]

//--------------------------------------------------------------------------
// Generate the set of modules for an assembly, and the declarations in each module
//-------------------------------------------------------------------------- 

/// Generate a static class at the given cloc
and GenTypeDefForCompLoc (cenv, eenv, mgbuf: AssemblyBuilder, cloc, hidden, attribs, initTrigger, eliminateIfEmpty, addAtEnd)  = 
    let tref = TypeRefForCompLoc cloc
    let tdef = 
      mkILSimpleClass cenv.g.ilg
        (tref.Name, 
         ComputeTypeAccess tref hidden,
         emptyILMethods, 
         emptyILFields,
         emptyILTypeDefs,
         emptyILProperties,
         emptyILEvents,
         mkILCustomAttrs 
           (GenAttrs cenv eenv attribs @
            (if List.contains tref.Name [TypeNameForImplicitMainMethod cloc; TypeNameForInitClass cloc; TypeNameForPrivateImplementationDetails cloc]  
             then [ ] 
             else [mkCompilationMappingAttr cenv.g (int SourceConstructFlags.Module)])),
         initTrigger)
    let tdef = { tdef with IsSealed=true; IsAbstract=true }
    mgbuf.AddTypeDef(tref, tdef, eliminateIfEmpty, addAtEnd, None)


and GenModuleExpr cenv cgbuf qname lazyInitInfo eenv x   = 
    let (ModuleOrNamespaceExprWithSig(mty,def,_)) = x 
    // REVIEW: the scopeMarks are used for any shadow locals we create for the module bindings 
    // We use one scope for all the bindings in the module, which makes them all appear with their "default" values
    // rather than incrementally as we step through the  initializations in the module. This is a little unfortunate 
    // but stems from the way we add module values all at once before we generate the module itself.
    LocalScope "module" cgbuf (fun scopeMarks ->
        let sigToImplRemapInfo = ComputeRemappingFromImplementationToSignature cenv.g def mty
        let eenv = AddSignatureRemapInfo "defs" sigToImplRemapInfo eenv
        let eenv = 
            // Allocate all the values, including any shadow locals for static fields
            let allocVal cloc v = AllocTopValWithinExpr cenv cgbuf cloc scopeMarks v
            AddBindingsForModuleDef allocVal eenv.cloc eenv def
        GenModuleDef cenv cgbuf qname lazyInitInfo eenv def)

and GenModuleDefs cenv cgbuf qname lazyInitInfo eenv  mdefs = 
    mdefs |> List.iter (GenModuleDef cenv cgbuf qname lazyInitInfo eenv) 
    
and GenModuleDef cenv (cgbuf:CodeGenBuffer) qname lazyInitInfo eenv  x = 
    match x with 
    | TMDefRec(_isRec,tycons,mbinds,m) -> 
        tycons |> List.iter (fun tc -> 
            if tc.IsExceptionDecl 
            then GenExnDef cenv cgbuf.mgbuf eenv m tc 
            else GenTypeDef cenv cgbuf.mgbuf lazyInitInfo eenv m tc)
        mbinds |> List.iter (GenModuleBinding cenv cgbuf qname lazyInitInfo eenv m) 

    | TMDefLet(bind,_) -> 
        GenBindings cenv cgbuf eenv [bind]

    | TMDefDo(e,_) -> 
        GenExpr cenv cgbuf eenv SPAlways e discard

    | TMAbstract(mexpr) -> 
        GenModuleExpr cenv cgbuf qname lazyInitInfo eenv mexpr

    | TMDefs(mdefs) -> 
        GenModuleDefs cenv cgbuf qname lazyInitInfo eenv  mdefs


// Generate a module binding
and GenModuleBinding cenv (cgbuf:CodeGenBuffer) (qname:QualifiedNameOfFile) lazyInitInfo eenv m x = 
  match x with 
  | ModuleOrNamespaceBinding.Binding bind -> 
    GenLetRecBindings cenv cgbuf eenv ([bind],m)

  | ModuleOrNamespaceBinding.Module (mspec, mdef) ->
    let hidden = IsHiddenTycon eenv.sigToImplRemapInfo mspec

    let eenvinner = 
        if mspec.IsNamespace then eenv else 
        {eenv with cloc = CompLocForFixedModule cenv.opts.fragName qname.Text mspec }

    // Create the class to hold the contents of this module.  No class needed if 
    // we're compiling it as a namespace. 
    //
    // Most module static fields go into the "InitClass" static class. 
    // However mutable static fields go into the class for the module itself. 
    // So this static class ends up with a .cctor if it has mutable fields. 
    //
    if not mspec.IsNamespace then 
        // The use of ILTypeInit.OnAny prevents the execution of the cctor before the 
        // "main" method in the case where the "main" method is implicit.
        let staticClassTrigger = (* if eenv.isFinalFile then *) ILTypeInit.OnAny (* else ILTypeInit.BeforeField *)

        GenTypeDefForCompLoc (cenv, eenvinner, cgbuf.mgbuf, eenvinner.cloc, hidden, mspec.Attribs, staticClassTrigger, false, (* atEnd= *) true)

    // Generate the declarations in the module and its initialization code 
    GenModuleDef cenv cgbuf qname lazyInitInfo eenvinner mdef
    
    // If the module has a .cctor for some mutable fields, we need to ensure that when 
    // those fields are "touched" the InitClass .cctor is forced. The InitClass .cctor will 
    // then fill in the value of the mutable fields.
    if not mspec.IsNamespace && (cgbuf.mgbuf.GetCurrentFields(TypeRefForCompLoc eenvinner.cloc) |> Seq.isEmpty |> not) then 
        GenForceWholeFileInitializationAsPartOfCCtor cenv cgbuf.mgbuf lazyInitInfo (TypeRefForCompLoc eenvinner.cloc) mspec.Range


/// Generate the namespace fragments in a single file
and GenTopImpl cenv mgbuf mainInfoOpt eenv (TImplFile(qname, _, mexpr, hasExplicitEntryPoint, isScript), optimizeDuringCodeGen)  =
    let eenv = {eenv with cloc = { eenv.cloc with clocTopImplQualifiedName = qname.Text } }

    cenv.optimizeDuringCodeGen <- optimizeDuringCodeGen

    // This is used to point the inner classes back to the startup module for initialization purposes 
    let isFinalFile = Option.isSome mainInfoOpt

    let initClassCompLoc = CompLocForInitClass eenv.cloc 
    let initClassTy = mkILTyForCompLoc initClassCompLoc 

    let initClassTrigger = (* if isFinalFile then *) ILTypeInit.OnAny (* else ILTypeInit.BeforeField *)
    
    let eenv = {eenv with cloc = initClassCompLoc
                          isFinalFile = isFinalFile
                          someTypeInThisAssembly = initClassTy } 
  
    // Create the class to hold the initialization code and static fields for this file.  
    //     internal static class $<StartupCode...> {}
    // Put it at the end since that gives an approximation of dependency order (to aid FSI.EXE's code generator - see FSharp 1.0 5548)
    GenTypeDefForCompLoc (cenv, eenv, mgbuf, initClassCompLoc, useHiddenInitCode, [], initClassTrigger, false, (*atEnd=*)true) 
    
    // lazyInitInfo is an accumulator of functions which add the forced initialization of the storage module to
    //    - mutable fields in public modules
    //    - static "let" bindings in types 
    // These functions only get executed/committed if we actually end up producing some code for the .cctor for the storage module.
    // The existence of .cctors adds costs to execution, so this is a half-sensible attempt to avoid adding them when possible. 
    let lazyInitInfo = new ResizeArray<ILFieldSpec -> ILInstr list -> ILInstr list -> unit>()

    // codegen .cctor/main for outer module
    let m = qname.Range
    let clocCcu = CompLocForCcu cenv.viewCcu
    
    // This method name is only used internally in ilxgen.fs to aid debugging
    let methodName = 
        match mainInfoOpt with 
        //   Library file 
        | None -> ".cctor" 
        //   Final file, explicit entry point 
        | Some _ when hasExplicitEntryPoint -> ".cctor"
        //   Final file, implicit entry point 
        | Some _ -> mainMethName 
        
    // topInstrs is ILInstr[] and contains the abstract IL for this file's top-level actions. topCode is the ILMethodBody for that same code.
    let topInstrs,topCode = 
        CodeGenMethod cenv mgbuf 
            ([],methodName,eenv,0,0,
             (fun cgbuf eenv -> 
                  GenModuleExpr cenv cgbuf qname lazyInitInfo eenv mexpr
                  CG.EmitInstr cgbuf (pop 0) Push0 I_ret),m)

    // The code generation for the initialization is now complete and the IL code is in topCode.
    // Make a .cctor and/or main method to contain the code.  This initializes all modules. 
    //   Library file (mainInfoOpt = None) : optional .cctor if topCode has initialization effect
    //   Final file, explicit entry point (mainInfoOpt = Some _, GetExplicitEntryPointInfo() = Some) : main + optional .cctor if topCode has initialization effect
    //   Final file, implicit entry point (mainInfoOpt = Some _, GetExplicitEntryPointInfo() = None) : main + initialize + optional .cctor calling initialize
    

    let doesSomething = CheckCodeDoesSomething topCode.Code

    // Make a FEEFEE instruction to mark hidden code regions
    // We expect the first instruction to be a sequence point when generating debug symbols
    let feefee, seqpt = 
        if topInstrs.Length > 1 then 
            match topInstrs.[0] with 
            | I_seqpoint sp as i -> [ FeeFeeInstr cenv sp.Document ], [ i ]
            | _ -> [], [] 
        else 
            [], []

    begin

        match mainInfoOpt with 

        // Final file in .EXE
        | Some mainInfo -> 

            // Generate an explicit main method. If necessary, make a class constructor as 
            // well for the bindings earlier in the file containing the entrypoint.  
            match mgbuf.GetExplicitEntryPointInfo() with

            // Final file, explicit entry point : place the code in a .cctor, and add code to main that forces the .cctor (if topCode has initialization effect).
            | Some tref ->           
                if doesSomething then
                    lazyInitInfo.Add (fun fspec feefee seqpt -> 
                        // This adds the explicit init of the .cctor to the explicit entrypoint main method
                        mgbuf.AddExplicitInitToSpecificMethodDef((fun md -> md.IsEntryPoint), tref, fspec, GenPossibleILSourceMarker cenv m, feefee, seqpt))

                    let cctorMethDef = mkILClassCtor (MethodBody.IL topCode) 
                    mgbuf.AddMethodDef(initClassTy.TypeRef,cctorMethDef)

            // Final file, implicit entry point. We generate no .cctor.
            //       void main@() { 
            //             <topCode> 
            //    }
            | None ->

                let ilAttrs = mkILCustomAttrs (GenAttrs cenv eenv mainInfo)
                if not cenv.opts.isInteractive && not doesSomething then 
                    let errorM = m.EndRange
                    warning (Error(FSComp.SR.ilMainModuleEmpty(), errorM))

                // generate main@ 
                let ilMainMethodDef = 
                    let mdef = mkILNonGenericStaticMethod(mainMethName,MethodAttributes.Public,[],mkILReturn ILType.Void, MethodBody.IL topCode) 
                    {mdef with IsEntryPoint= true; CustomAttrs = ilAttrs } 

                mgbuf.AddMethodDef(initClassTy.TypeRef,ilMainMethodDef)


        //   Library file : generate an optional .cctor if topCode has initialization effect
        | None -> 
            if doesSomething then 

                // Add the cctor 
                let cctorMethDef =  mkILClassCtor (MethodBody.IL topCode) 
                mgbuf.AddMethodDef(initClassTy.TypeRef,cctorMethDef)

    
    end
    
    // Commit the directed initializations
    if doesSomething then 
        // Create the field to act as the target for the forced initialization. 
        // Why do this for the final file?
        // There is no need to do this for a final file with an implicit entry point. For an explicit entry point in lazyInitInfo.
        let initFieldName = CompilerGeneratedName "init"
        let ilFieldDef = 
            mkILStaticField (initFieldName,cenv.g.ilg.typ_Int32, None, None, ComputeFieldAccess true)
            |> cenv.g.AddFieldNeverAttrs 
            |> cenv.g.AddFieldGeneratedAttrs 

        let fspec = mkILFieldSpecInTy (initClassTy, initFieldName, cenv. g.ilg.typ_Int32)
        CountStaticFieldDef()
        mgbuf.AddFieldDef(initClassTy.TypeRef,ilFieldDef) 

        // Run the imperative (yuck!) actions that force the generation 
        // of references to the cctor for nested modules etc. 
        lazyInitInfo |> Seq.iter (fun f -> f fspec feefee seqpt)

        if isScript && not(isFinalFile) then 
            mgbuf.AddScriptInitFieldSpec(fspec,m)    

    // Compute the ilxgenEnv after the generation of the module, i.e. the residue need to generate anything that
    // uses the constructs exported from this module.
    // We add the module type all over again. Note no shadow locals for static fields needed here since they are only relevant to the main/.cctor
    let eenvafter = 
        let allocVal = ComputeAndAddStorageForLocalTopVal (cenv.amap, cenv.g, cenv.intraAssemblyInfo, cenv.opts.isInteractive, NoShadowLocal) 
        AddBindingsForLocalModuleType allocVal  clocCcu eenv mexpr.Type

    eenvafter

and GenForceWholeFileInitializationAsPartOfCCtor cenv (mgbuf:AssemblyBuilder) (lazyInitInfo: ResizeArray<_>) tref m =
    // Authoring a .cctor with effects forces the cctor for the 'initialization' module by doing a dummy store & load of a field 
    // Doing both a store and load keeps FxCop happier because it thinks the field is useful 
    lazyInitInfo.Add (fun fspec feefee seqpt -> mgbuf.AddExplicitInitToSpecificMethodDef((fun md -> md.Name = ".cctor"), tref, fspec, GenPossibleILSourceMarker cenv m, feefee, seqpt)) 


/// Generate an Equals method.  
and GenEqualsOverrideCallingIComparable cenv (tcref:TyconRef, ilThisTy, _ilThatTy) =
    let mspec = mkILNonGenericInstanceMethSpecInTy (cenv.g.iltyp_IComparable, "CompareTo", [cenv.g.ilg.typ_Object], cenv.g.ilg.typ_Int32)
    
    mkILNonGenericVirtualMethod
        ("Equals",MethodAttributes.Public,
         [mkILParamNamed ("obj",cenv.g.ilg.typ_Object)], 
         mkILReturn cenv.g.ilg.typ_Bool,
         mkMethodBody(true,[],2,
                         nonBranchingInstrsToCode
                            [ yield mkLdarg0
                              yield mkLdarg 1us 
                              if tcref.IsStructOrEnumTycon then 
                                  yield I_callconstraint ( Normalcall, ilThisTy,mspec,None)
                              else 
                                  yield I_callvirt ( Normalcall, mspec,None) 
                              yield mkLdcInt32 (0)
                              yield AI_ceq ], 
                         None))
    |> AddNonUserCompilerGeneratedAttribs cenv.g

and GenFieldInit m c =
    match c with 
    | ConstToILFieldInit fieldInit -> fieldInit
    | _ -> error(Error(FSComp.SR.ilTypeCannotBeUsedForLiteralField(),m))

and GenAbstractBinding cenv eenv tref (vref:ValRef) =
    assert(vref.IsMember)
    let m = vref.Range
    let memberInfo = Option.get vref.MemberInfo
    let attribs = vref.Attribs
    let hasPreserveSigImplFlag,hasSynchronizedImplFlag,hasNoInliningFlag,hasAggressiveInliningImplFlag,attribs = ComputeMethodImplAttribs cenv vref.Deref attribs
    if memberInfo.MemberFlags.IsDispatchSlot && not memberInfo.IsImplemented then 
        let ilAttrs = 
            [ yield! GenAttrs cenv eenv attribs 
              yield! GenCompilationArgumentCountsAttr cenv vref.Deref ]
        
        let mspec,ctps,mtps,argInfos,retInfo = GetMethodSpecForMemberVal cenv.amap cenv.g memberInfo vref 
        let eenvForMeth = EnvForTypars (ctps@mtps) eenv
        let ilMethTypars = GenGenericParams cenv eenvForMeth mtps
        let ilReturn = GenReturnInfo cenv eenvForMeth mspec.FormalReturnType retInfo
        let ilParams = GenParams cenv eenvForMeth mspec argInfos None
        
        let compileAsInstance = ValRefIsCompiledAsInstanceMember cenv.g vref
        let mdef = mkILGenericVirtualMethod (vref.CompiledName,MethodAttributes.Public,ilMethTypars,ilParams,ilReturn,MethodBody.Abstract)

        let mdef = fixupVirtualSlotFlags mdef
        let mdef = 
          {mdef with 
            ImplAttributes = mdef.ImplAttributes |||
                                 (if hasPreserveSigImplFlag then MethodImplAttributes.PreserveSig else mdef.ImplAttributes) |||
                                 (if hasSynchronizedImplFlag then MethodImplAttributes.Synchronized else mdef.ImplAttributes) |||
                                 (if hasNoInliningFlag then MethodImplAttributes.NoInlining else mdef.ImplAttributes) |||
                                 (if hasAggressiveInliningImplFlag then MethodImplAttributes.AggressiveInlining else mdef.ImplAttributes)
            Attributes=match mdef.Attributes with 
                       | MethodAttributes.Virtual ->
                           let finalOp = if memberInfo.MemberFlags.IsFinal then (|||) else (^^^)
                           let abstractOp = if memberInfo.MemberFlags.IsDispatchSlot then (|||) else (^^^)
                           abstractOp (finalOp mdef.Attributes MethodAttributes.Final) MethodAttributes.Abstract
                       | k -> k }
        
        match memberInfo.MemberFlags.MemberKind with 
        | MemberKind.ClassConstructor 
        | MemberKind.Constructor 
        | MemberKind.Member -> 
             let mdef = {mdef with CustomAttrs= mkILCustomAttrs ilAttrs }
             [mdef], [], []
        | MemberKind.PropertyGetSet -> error(Error(FSComp.SR.ilUnexpectedGetSetAnnotation(),m))
        | MemberKind.PropertySet | MemberKind.PropertyGet ->
             let v = vref.Deref
             let vtyp = ReturnTypeOfPropertyVal cenv.g v
             if CompileAsEvent cenv.g attribs then 
                   
                 let edef = GenEventForProperty cenv eenvForMeth mspec v ilAttrs m vtyp 
                 [],[],[edef]
             else
                 let ilPropDef = 
                     let ilPropTy = GenType cenv.amap m eenvForMeth.tyenv vtyp
                     let ilArgTys = v |> ArgInfosOfPropertyVal cenv.g |> List.map fst |> GenTypes cenv.amap m eenvForMeth.tyenv
                     GenPropertyForMethodDef compileAsInstance tref mdef v memberInfo ilArgTys ilPropTy (mkILCustomAttrs ilAttrs) None
                 let mdef = mdef |> AddSpecialNameFlag
                 [mdef], [ilPropDef],[]

    else 
        [],[],[]

and GenTypeDef cenv mgbuf lazyInitInfo eenv m (tycon:Tycon) =
    let genToString ilThisTy = 
        [
        match (eenv.valsInScope.TryFind cenv.g.sprintf_vref.Deref,
               eenv.valsInScope.TryFind cenv.g.new_format_vref.Deref) with
        | Some(Lazy(Method(_,_,sprintfMethSpec,_,_,_))), Some(Lazy(Method(_,_,newFormatMethSpec,_,_,_))) ->
               // The type returned by the 'sprintf' call
               let funcTy = EraseClosures.mkILFuncTy cenv.g.ilxPubCloEnv ilThisTy cenv.g.ilg.typ_String
               // Give the instantiation of the printf format object, i.e. a Format`5 object compatible with StringFormat<ilThisTy>
               let newFormatMethSpec = mkILMethSpec(newFormatMethSpec.MethodRef,AsObject,
                                               [// 'T -> string'
                                               funcTy 
                                               // rest follow from 'StringFormat<T>'
                                               GenUnitTy cenv eenv m  
                                               cenv.g.ilg.typ_String 
                                               cenv.g.ilg.typ_String 
                                               ilThisTy],[])
               // Instantiate with our own type
               let sprintfMethSpec = mkILMethSpec(sprintfMethSpec.MethodRef,AsObject,[],[funcTy])
               // Here's the body of the method. Call printf, then invoke the function it returns
               let callInstrs = EraseClosures.mkCallFunc cenv.g.ilxPubCloEnv (fun _ -> 0us) eenv.tyenv.Count Normalcall (Apps_app(ilThisTy, Apps_done cenv.g.ilg.typ_String))
               let ilMethodDef = mkILNonGenericVirtualMethod ("ToString",MethodAttributes.Public,[],
                                           mkILReturn cenv.g.ilg.typ_String,
                                           mkMethodBody (true,[],2,nonBranchingInstrsToCode 
                                                   ([ // load the hardwired format string
                                                       yield I_ldstr "%+A"  
                                                       // make the printf format object
                                                       yield mkNormalNewobj newFormatMethSpec
                                                       // call sprintf
                                                       yield mkNormalCall sprintfMethSpec 
                                                       // call the function returned by sprintf
                                                       yield mkLdarg0 
                                                       if ilThisTy.Boxity = ILBoxity.AsValue then
                                                           yield mkNormalLdobj ilThisTy  ] @
                                                       callInstrs),
                                                   None))
               let mdef = { ilMethodDef with CustomAttrs = mkILCustomAttrs [ cenv.g.CompilerGeneratedAttribute ] }
               yield mdef
        | None,_ -> ()
        | _,None -> ()
        | _ -> ()]
    let tcref = mkLocalTyconRef tycon
    if tycon.IsTypeAbbrev then () else
    match tycon.TypeReprInfo with 
#if !NO_EXTENSIONTYPING
    | TProvidedNamespaceExtensionPoint _ -> ()
    | TProvidedTypeExtensionPoint _ -> ()
#endif
    | TNoRepr -> ()
    | TAsmRepr _ | TILObjectRepr _ | TMeasureableRepr _ -> () 
    | TFSharpObjectRepr _ | TRecdRepr _ | TUnionRepr _ -> 
        let eenvinner = ReplaceTyenv (TypeReprEnv.ForTycon tycon) eenv
        let thisTy = generalizedTyconRef tcref

        let ilThisTy      = GenType cenv.amap m eenvinner.tyenv thisTy
        let tref = ilThisTy.TypeRef
        let ilGenParams   = GenGenericParams cenv eenvinner tycon.TyparsNoRange
        let ilIntfTys     = tycon.ImmediateInterfaceTypesOfFSharpTycon |> List.map (GenType cenv.amap m eenvinner.tyenv) 
        let ilTypeName    = tref.Name

        let hidden     = IsHiddenTycon eenv.sigToImplRemapInfo tycon
        let hiddenRepr = hidden || IsHiddenTyconRepr eenv.sigToImplRemapInfo tycon
        let access     = ComputeTypeAccess tref hidden

        // The implicit augmentation doesn't actually create CompareTo(object) or Object.Equals 
        // So we do it here. 
        //
        // Note you only have to implement 'System.IComparable' to customize structural comparison AND equality on F# types 
        // See also FinalTypeDefinitionChecksAtEndOfInferenceScope in tc.fs
        //      
        // Generate an Equals method implemented via IComparable if the type EXPLICITLY implements IComparable.
        // HOWEVER, if the type doesn't override Object.Equals already.  
        let augmentOverrideMethodDefs = 

              (if Option.isNone tycon.GeneratedCompareToValues &&
                  Option.isNone tycon.GeneratedHashAndEqualsValues &&
                  tycon.HasInterface cenv.g cenv.g.mk_IComparable_ty && 
                  not (tycon.HasOverride cenv.g "Equals" [cenv.g.obj_ty]) &&
                  not tycon.IsFSharpInterfaceTycon
               then 
                  [ GenEqualsOverrideCallingIComparable cenv (tcref,ilThisTy,ilThisTy) ] 
               else [])

        // Generate the interface slots and abstract slots.  
        let abstractMethodDefs,abstractPropDefs, abstractEventDefs = 
            if tycon.IsFSharpDelegateTycon then 
                [],[],[]
            else
                // sort by order of declaration
                // REVIEW: this should be based off tcaug_adhoc_list, which is in declaration order
                tycon.MembersOfFSharpTyconSorted
                |> List.sortWith (fun v1 v2 -> rangeOrder.Compare(v1.DefinitionRange,v2.DefinitionRange))
                |> List.map (GenAbstractBinding cenv eenv tref)
                |> List.unzip3 
                |> mapTriple (List.concat, List.concat, List.concat)


        let abstractPropDefs = abstractPropDefs |> MergePropertyDefs m
        let isAbstract =  isAbstractTycon tycon

        // Generate all the method impls showing how various abstract slots and interface slots get implemented
        // REVIEW: no method impl generated for IStructuralHash or ICompare 
        let methodImpls = 
            [ for vref in tycon.MembersOfFSharpTyconByName |> NameMultiMap.range  do
                 assert(vref.IsMember)
                 let memberInfo = vref.MemberInfo.Value
                 if memberInfo.MemberFlags.IsOverrideOrExplicitImpl && not (CompileAsEvent cenv.g vref.Attribs) then 

                     for slotsig in memberInfo.ImplementedSlotSigs do

                         if isInterfaceTy cenv.g slotsig.ImplementedType then

                             match vref.ValReprInfo with 
                             | Some _ -> 

                                 let memberParentTypars,memberMethodTypars = 
                                     match PartitionValRefTypars cenv.g vref with
                                     | Some(_,memberParentTypars,memberMethodTypars,_,_) -> memberParentTypars,memberMethodTypars
                                     | None -> [],[]

                                 let useMethodImpl = true
                                 let eenvUnderTypars = EnvForTypars memberParentTypars eenv
                                 let _,methodImplGenerator = GenMethodImpl cenv eenvUnderTypars (useMethodImpl,slotsig) m
                                 if useMethodImpl then
                                     yield methodImplGenerator (ilThisTy,memberMethodTypars)

                             | _ -> () ]
        
        // Try to add a DefaultMemberAttribute for the 'Item' property
        let defaultMemberAttrs = 
            // REVIEW: this should be based off tcaug_adhoc_list, which is in declaration order
            tycon.MembersOfFSharpTyconSorted
            |> List.tryPick (fun vref -> 
                let name = vref.DisplayName
                match vref.MemberInfo with 
                | None -> None
                | Some memberInfo -> 
                    match name, memberInfo.MemberFlags.MemberKind with 
                    | ("Item" | "op_IndexedLookup"), (MemberKind.PropertyGet  | MemberKind.PropertySet) when not (isNil (ArgInfosOfPropertyVal cenv.g vref.Deref)) ->
                        Some( mkILCustomAttribute cenv.g.ilg (cenv.g.FindSysILTypeRef "System.Reflection.DefaultMemberAttribute",[cenv.g.ilg.typ_String],[ILAttribElem.String(Some(name))],[]) ) 
                    | _ -> None)
            |> Option.toList

        let tyconRepr = tycon.TypeReprInfo

        // DebugDisplayAttribute gets copied to the subtypes generated as part of DU compilation
        let debugDisplayAttrs,normalAttrs = tycon.Attribs |> List.partition (IsMatchingFSharpAttribute cenv.g cenv.g.attrib_DebuggerDisplayAttribute)
        let securityAttrs,normalAttrs = normalAttrs |> List.partition (fun a -> IsSecurityAttribute cenv.g cenv.amap cenv.casApplied a m)
        let generateDebugDisplayAttribute = not cenv.g.compilingFslib && tycon.IsUnionTycon && isNil debugDisplayAttrs
        let generateDebugProxies = (not (tyconRefEq cenv.g tcref cenv.g.unit_tcr_canon) &&
                                    not (HasFSharpAttribute cenv.g cenv.g.attrib_DebuggerTypeProxyAttribute tycon.Attribs))

        let permissionSets = CreatePermissionSets cenv.g cenv.amap eenv securityAttrs
        let secDecls = if securityAttrs.Length > 0 then (mkILSecurityDecls permissionSets) else (emptyILSecurityDecls)
        
        let ilDebugDisplayAttributes = 
            [ yield! GenAttrs cenv eenv debugDisplayAttrs
              if generateDebugDisplayAttribute then 
                  yield cenv.g.mkDebuggerDisplayAttribute ("{" + debugDisplayMethodName + "(),nq}")  ]


        let ilCustomAttrs = 
          [ yield! defaultMemberAttrs 
            yield! normalAttrs 
                      |> List.filter (IsMatchingFSharpAttribute cenv.g cenv.g.attrib_StructLayoutAttribute >> not) 
                      |> GenAttrs cenv eenv
            yield! ilDebugDisplayAttributes  ]

        let mdAccess = ComputeMethodAccess hiddenRepr
        let reprAccess = ComputeMemberAccess hiddenRepr


        let ilTypeDefKind = 
           match  tyconRepr with 
           | TFSharpObjectRepr o -> 
               match o.fsobjmodel_kind with 
               | TTyconClass      -> ILTypeDefKind.Class
               | TTyconStruct     -> ILTypeDefKind.ValueType
               | TTyconInterface  -> ILTypeDefKind.Interface
               | TTyconEnum       -> ILTypeDefKind.Enum 
               | TTyconDelegate _ -> ILTypeDefKind.Delegate 
           | TRecdRepr _ | TUnionRepr _ when tycon.IsStructOrEnumTycon -> ILTypeDefKind.ValueType
           | _ -> ILTypeDefKind.Class

        let requiresExtraField = 
            let isEmptyStruct = 
                (match ilTypeDefKind with ILTypeDefKind.ValueType -> true | _ -> false) &&
                // All structs are sequential by default 
                // Structs with no instance fields get size 1, pack 0
                tycon.AllFieldsAsList |> List.forall (fun f -> f.IsStatic)

            isEmptyStruct && cenv.opts.workAroundReflectionEmitBugs && not tycon.TyparsNoRange.IsEmpty
        
        // Compute a bunch of useful things for each field 
        let isCLIMutable = (TryFindFSharpBoolAttribute  cenv.g cenv.g.attrib_CLIMutableAttribute tycon.Attribs = Some true) 
        let fieldSummaries = 

             [ for fspec in tycon.AllFieldsAsList do

                   let useGenuineField = useGenuineField tycon fspec
                   
                   // The property (or genuine IL field) is hidden in these circumstances:  
                   //     - secret fields apart from "__value" fields for enums 
                   //     - the representation of the type is hidden 
                   //     - the F# field is hidden by a signature or private declaration 
                   let isPropHidden = 
                       ((fspec.IsCompilerGenerated && not tycon.IsEnumTycon) ||
                        hiddenRepr ||
                        IsHiddenRecdField eenv.sigToImplRemapInfo (tcref.MakeNestedRecdFieldRef fspec))
                   let ilType = GenType cenv.amap m eenvinner.tyenv fspec.FormalType
                   let ilFieldName = ComputeFieldName tycon fspec
                        
                   yield (useGenuineField, ilFieldName, fspec.IsMutable, fspec.IsStatic, fspec.PropertyAttribs, ilType, isPropHidden, fspec) ]
                    
        // Generate the IL fields 
        let ilFieldDefs = 
             [ for (useGenuineField,ilFieldName,isFSharpMutable,isStatic,_,ilPropType,isPropHidden,fspec) in fieldSummaries do

                  let ilFieldOffset = 
                     match TryFindFSharpAttribute cenv.g cenv.g.attrib_FieldOffsetAttribute fspec.FieldAttribs with
                     | Some (Attrib(_,_,[ AttribInt32Arg(fieldOffset) ],_,_,_,_))  -> 
                         Some fieldOffset
                     | Some (Attrib(_,_,_,_,_,_,m))  -> 
                         errorR(Error(FSComp.SR.ilFieldOffsetAttributeCouldNotBeDecoded(),m))
                         None
                     | _ -> 
                         None

                  let attribs = 
                      [ // If using a field then all the attributes go on the field
                        // See also FSharp 1.0 Bug 4727: once we start compiling them as real mutable fields, you should not be able to target both "property" for "val mutable" fields in classes

                        if useGenuineField then yield! fspec.PropertyAttribs 
                        yield! fspec.FieldAttribs ]

                            
                  let ilNotSerialized = HasFSharpAttributeOpt cenv.g cenv.g.attrib_NonSerializedAttribute attribs
                  
                  let fattribs = 
                      attribs
                      // Do not generate FieldOffset as a true CLI custom attribute, since it is implied by other corresponding CLI metadata 
                      |> List.filter (IsMatchingFSharpAttribute cenv.g cenv.g.attrib_FieldOffsetAttribute >> not) 
                      // Do not generate NonSerialized as a true CLI custom attribute, since it is implied by other corresponding CLI metadata 
                      |> List.filter (IsMatchingFSharpAttributeOpt cenv.g cenv.g.attrib_NonSerializedAttribute >> not) 

                  let ilFieldMarshal, fattribs = GenMarshal cenv fattribs

                  // The IL field is hidden if the property/field is hidden OR we're using a property AND the field is not mutable (because we can take the address of a mutable field). 
                  // Otherwise fields are always accessed via their property getters/setters 
                  let isFieldHidden = isPropHidden || (not useGenuineField && not isFSharpMutable)
                  
                  let extraAttribs = 
                     match tyconRepr with 
                     | TRecdRepr _ when not useGenuineField -> [ cenv.g.DebuggerBrowsableNeverAttribute ] // hide fields in records in debug display
                     | _ -> [] // don't hide fields in classes in debug display

                  yield
                      { Name          = ilFieldName
                        Type          = ilPropType
<<<<<<< HEAD
                        Attributes    = ComputeFieldAccess isFieldHidden |||
                                        (if isStatic then FieldAttributes.Static else FieldAttributes.Private) ||| 
                                        (if ilFieldName="value__" && tycon.IsEnumTycon then FieldAttributes.SpecialName else FieldAttributes.Private) |||
                                        (if ilNotSerialized then FieldAttributes.NotSerialized else FieldAttributes.Private) |||
                                        (if fspec.LiteralValue.IsSome then FieldAttributes.Literal else FieldAttributes.Private)
=======
                        Attributes    = (if isStatic then FieldAttributes.Static else FieldAttributes.Private) ||| 
                                        (if ilFieldName="value__" && tycon.IsEnumTycon then FieldAttributes.SpecialName else FieldAttributes.Private) |||
                                        (if ilNotSerialized then FieldAttributes.NotSerialized else FieldAttributes.Private) |||
                                        (if fspec.LiteralValue.IsSome then FieldAttributes.Literal else FieldAttributes.Private)
                        Access        = ComputeMemberAccess isFieldHidden
>>>>>>> 4eeec8d1
                        Data          = None 
                        LiteralValue  = Option.map (GenFieldInit m) fspec.LiteralValue
                        Offset        = ilFieldOffset
                        Marshal       = ilFieldMarshal
                        CustomAttrs   = mkILCustomAttrs (GenAttrs cenv eenv fattribs @ extraAttribs) } 

               if requiresExtraField then 
                   yield mkILInstanceField("__dummy",cenv.g.ilg.typ_Int32,None,FieldAttributes.Assembly) ]
         
        // Generate property definitions for the fields compiled as properties 
        let ilPropertyDefsForFields = 
             [ for (i, (useGenuineField,_,isFSharpMutable,isStatic,propAttribs,ilPropType,_,fspec)) in markup fieldSummaries do
                 if not useGenuineField then 
                     let ilCallingConv = if isStatic then ILCallingConv.Static else ILCallingConv.Instance
                     let ilPropName = fspec.Name
                     let ilHasSetter = isCLIMutable || isFSharpMutable
                     let ilFieldAttrs = GenAttrs cenv eenv propAttribs @ [mkCompilationMappingAttrWithSeqNum cenv.g (int SourceConstructFlags.Field) i]
                     yield
                       { Name            = ilPropName
                         Attributes      = PropertyAttributes.None
                         SetMethod       = (if ilHasSetter then Some(mkILMethRef(tref,ilCallingConv,"set_" + ilPropName,0,[ilPropType],ILType.Void)) else None)
                         GetMethod       = Some(mkILMethRef(tref,ilCallingConv,"get_" + ilPropName,0,[],ilPropType))
                         CallingConv     = ilCallingConv.ThisConv
                         Type            = ilPropType          
                         Init            = None
                         Args            = []
                         CustomAttrs     = mkILCustomAttrs ilFieldAttrs } ] 
         
        let methodDefs = 
            [ // Generate property getter methods for those fields that have properties 
              for (useGenuineField,ilFieldName,_,isStatic,_,ilPropType,isPropHidden,fspec) in fieldSummaries do
                if not useGenuineField then 
                    let ilPropName = fspec.Name
                    let ilMethName = "get_" + ilPropName
                    let access = ComputeMethodAccess isPropHidden
                    yield mkLdfldMethodDef (ilMethName,access,isStatic,ilThisTy,ilFieldName,ilPropType) 

              // Generate property setter methods for the mutable fields 
              for (useGenuineField,ilFieldName,isFSharpMutable,isStatic,_,ilPropType,isPropHidden,fspec) in fieldSummaries do
                let ilHasSetter = (isCLIMutable || isFSharpMutable) && not useGenuineField 
                if ilHasSetter then 
                    let ilPropName = fspec.Name
                    let ilFieldSpec = mkILFieldSpecInTy(ilThisTy,ilFieldName,ilPropType)
                    let ilMethName = "set_" + ilPropName
                    let ilParams = [mkILParamNamed("value",ilPropType)]
                    let ilReturn = mkILReturn ILType.Void
                    let iLAccess = ComputeMethodAccess isPropHidden
                    let ilMethodDef = 
                         if isStatic then 
                             mkILNonGenericStaticMethod
                               (ilMethName,iLAccess,ilParams,ilReturn,
                                  mkMethodBody(true,[],2,nonBranchingInstrsToCode ([ mkLdarg0;mkNormalStsfld ilFieldSpec]),None))
                         else 
                             mkILNonGenericInstanceMethod
                               (ilMethName,iLAccess,ilParams,ilReturn,
                                  mkMethodBody(true,[],2,nonBranchingInstrsToCode ([ mkLdarg0;mkLdarg 1us;mkNormalStfld ilFieldSpec]),None))
                    yield ilMethodDef |> AddSpecialNameFlag 

              if generateDebugDisplayAttribute then 
                  let (|Lazy|) (x:Lazy<_>) = x.Force()
                  match (eenv.valsInScope.TryFind cenv.g.sprintf_vref.Deref,
                         eenv.valsInScope.TryFind cenv.g.new_format_vref.Deref) with
                  | Some(Lazy(Method(_,_,sprintfMethSpec,_,_,_))), Some(Lazy(Method(_,_,newFormatMethSpec,_,_,_))) ->
                      // The type returned by the 'sprintf' call
                      let funcTy = EraseClosures.mkILFuncTy cenv.g.ilxPubCloEnv ilThisTy cenv.g.ilg.typ_String
                      // Give the instantiation of the printf format object, i.e. a Format`5 object compatible with StringFormat<ilThisTy>
                      let newFormatMethSpec = mkILMethSpec(newFormatMethSpec.MethodRef,AsObject,
                                                      [// 'T -> string'
                                                       funcTy 
                                                       // rest follow from 'StringFormat<T>'
                                                       GenUnitTy cenv eenv m  
                                                       cenv.g.ilg.typ_String 
                                                       cenv.g.ilg.typ_String 
                                                       cenv.g.ilg.typ_String],[])
                      // Instantiate with our own type
                      let sprintfMethSpec = mkILMethSpec(sprintfMethSpec.MethodRef,AsObject,[],[funcTy])
                      // Here's the body of the method. Call printf, then invoke the function it returns
                      let callInstrs = EraseClosures.mkCallFunc cenv.g.ilxPubCloEnv (fun _ -> 0us) eenv.tyenv.Count Normalcall (Apps_app(ilThisTy, Apps_done cenv.g.ilg.typ_String))
                      let ilMethodDef = mkILNonGenericInstanceMethod (debugDisplayMethodName,MethodAttributes.Assembly,[],
                                                   mkILReturn cenv.g.ilg.typ_Object,
                                                   mkMethodBody 
                                                         (true,[],2,
                                                          nonBranchingInstrsToCode 
                                                            ([ // load the hardwired format string
                                                               yield I_ldstr "%+0.8A"  
                                                               // make the printf format object
                                                               yield mkNormalNewobj newFormatMethSpec
                                                               // call sprintf
                                                               yield mkNormalCall sprintfMethSpec 
                                                               // call the function returned by sprintf
                                                               yield mkLdarg0 
                                                               if ilThisTy.Boxity = ILBoxity.AsValue then
                                                                  yield mkNormalLdobj ilThisTy  ] @
                                                             callInstrs),
                                                          None))
                      yield ilMethodDef |> AddSpecialNameFlag |> AddNonUserCompilerGeneratedAttribs cenv.g
                  | None,_ ->
                      //printfn "sprintf not found"
                      ()
                  | _,None ->
                      //printfn "new formatnot found"
                      ()
                  | _ ->
                      //printfn "neither found, or non-method"
                      ()

              // Build record constructors and the funky methods that go with records and delegate types. 
              // Constructors and delegate methods have the same access as the representation 
              match tyconRepr with 
              | TRecdRepr _ when not (tycon.IsEnumTycon) ->
                 // No constructor for enum types 
                 // Otherwise find all the non-static, non zero-init fields and build a constructor 
                 let relevantFields = 
                     fieldSummaries 
                     |> List.filter (fun (_,_,_,isStatic,_,_,_,fspec) -> not isStatic && not fspec.IsZeroInit)

                 let fieldNamesAndTypes = 
                     relevantFields
                     |> List.map (fun (_,ilFieldName,_,_,_,ilPropType,_,fspec) -> (fspec.Name,ilFieldName,ilPropType))

                 let isStructRecord = tycon.IsStructRecordOrUnionTycon

                 // No type spec if the record is a value type
                 let spec = if isStructRecord then None else Some(cenv.g.ilg.typ_Object.TypeSpec)
                 let ilMethodDef = mkILSimpleStorageCtorWithParamNames(None, spec, ilThisTy, [], ChooseParamNames fieldNamesAndTypes, mdAccess)

                 yield ilMethodDef 
                 // FSharp 1.0 bug 1988: Explicitly setting the ComVisible(true)  attribute on an F# type causes an F# record to be emitted in a way that enables mutation for COM interop scenarios
                 // FSharp 3.0 feature: adding CLIMutable to a record type causes emit of default constructor, and all fields get property setters
                 // Records that are value types do not create a default constructor with CLIMutable or ComVisible
                 if not isStructRecord && (isCLIMutable || (TryFindFSharpBoolAttribute cenv.g cenv.g.attrib_ComVisibleAttribute tycon.Attribs = Some true)) then
                     yield mkILSimpleStorageCtor(None, Some cenv.g.ilg.typ_Object.TypeSpec, ilThisTy, [], [], mdAccess) 
                 
                 if not (tycon.HasMember cenv.g "ToString" []) then
                    yield! genToString ilThisTy
              | TFSharpObjectRepr r when tycon.IsFSharpDelegateTycon ->

                 // Build all the methods that go with a delegate type 
                 match r.fsobjmodel_kind with 
                 | TTyconDelegate ss ->
                     let p,r = 
                         // When "type delegateTy = delegate of unit -> returnTy",
                         // suppress the unit arg from delegate .Invoke vslot. 
                         let (TSlotSig(nm,typ,ctps,mtps,paraml,returnTy)) = ss
                         let paraml = 
                             match paraml with
                             | [[tsp]] when isUnitTy cenv.g tsp.Type -> [] (* suppress unit arg *)
                             | paraml -> paraml
                         GenActualSlotsig m cenv eenvinner (TSlotSig(nm,typ,ctps,mtps,paraml,returnTy)) [] []
                     for ilMethodDef in mkILDelegateMethods cenv.g.ilg (cenv.g.iltyp_AsyncCallback, cenv.g.iltyp_IAsyncResult) (p,r) do
                        yield { ilMethodDef with Attributes=ilMethodDef.Attributes ||| mdAccess }
                 | _ -> 
                     ()
              | TUnionRepr _ when not (tycon.HasMember cenv.g "ToString" []) -> 
                  yield! genToString ilThisTy
              | _ -> () ]
              
        let ilMethods = methodDefs @ augmentOverrideMethodDefs @ abstractMethodDefs
        let ilProperties = mkILProperties (ilPropertyDefsForFields @ abstractPropDefs)
        let ilEvents = mkILEvents abstractEventDefs
        let ilFields = mkILFields ilFieldDefs
        
        let tdef, tdefDiscards = 
           let isSerializable = (TryFindFSharpBoolAttribute cenv.g cenv.g.attrib_AutoSerializableAttribute tycon.Attribs <> Some(false))

           match tycon.TypeReprInfo with 
           | TILObjectRepr _ ->
               let td = tycon.ILTyconRawMetadata
               {td with Access = access
                        CustomAttrs = mkILCustomAttrs ilCustomAttrs
                        GenericParams = ilGenParams }, None

           | TRecdRepr _ | TFSharpObjectRepr _ as tyconRepr  ->
               let super = superOfTycon cenv.g tycon
               let ilBaseTy = GenType cenv.amap m eenvinner.tyenv super
               
               // Build a basic type definition 
               let isObjectType = (match tyconRepr with TFSharpObjectRepr _ -> true | _ -> false)
               let ilAttrs = 
                   ilCustomAttrs @ 
                   [mkCompilationMappingAttr cenv.g
                       (int (if isObjectType
                             then SourceConstructFlags.ObjectType
                             elif hiddenRepr then SourceConstructFlags.RecordType ||| SourceConstructFlags.NonPublicRepresentation
                             else SourceConstructFlags.RecordType)) ]
                                
               // For now, generic types always use ILTypeInit.BeforeField. This is because 
               // there appear to be some cases where ILTypeInit.OnAny causes problems for 
               // the .NET CLR when used in conjunction with generic classes in cross-DLL
               // and NGEN scenarios. 
               //
               // We don't apply this rule to the final file. This is because ALL classes with .cctors in
               // the final file (which may in turn trigger the .cctor for the .EXE itself, which 
               // in turn calls the main() method) must have deterministic initialization 
               // that is not triggered prior to execution of the main() method.
               // If this property doesn't hold then the .cctor can end up running 
               // before the main method even starts.
               let typeDefTrigger = 
                   if eenv.isFinalFile || tycon.TyparsNoRange.IsEmpty then 
                       ILTypeInit.OnAny 
                   else 
                       ILTypeInit.BeforeField

               let tdef = mkILGenericClass (ilTypeName, access, ilGenParams, ilBaseTy, ilIntfTys, 
                                            mkILMethods ilMethods, ilFields, emptyILTypeDefs, ilProperties, ilEvents, mkILCustomAttrs ilAttrs, 
                                            typeDefTrigger)

               // Set some the extra entries in the definition 
               let isTheSealedAttribute = tyconRefEq cenv.g tcref cenv.g.attrib_SealedAttribute.TyconRef

               let tdef = { tdef with  IsSealed = isSealedTy cenv.g thisTy || isTheSealedAttribute
                                       IsSerializable = isSerializable
                                       MethodImpls=mkILMethodImpls methodImpls 
                                       IsAbstract=isAbstract
                                       IsComInterop=isComInteropTy cenv.g thisTy }

               let tdLayout,tdEncoding = 
                    match TryFindFSharpAttribute cenv.g cenv.g.attrib_StructLayoutAttribute tycon.Attribs with
                    | Some (Attrib(_,_,[ AttribInt32Arg(layoutKind) ],namedArgs,_,_,_))  -> 
                        let decoder = AttributeDecoder namedArgs
                        let ilPack = decoder.FindInt32 "Pack" 0x0
                        let ilSize = decoder.FindInt32 "Size" 0x0
                        let tdEncoding = 
                            match (decoder.FindInt32 "CharSet" 0x0) with
                            (* enumeration values for System.Runtime.InteropServices.CharSet taken from mscorlib.il *)
                            | 0x03 -> ILDefaultPInvokeEncoding.Unicode
                            | 0x04 -> ILDefaultPInvokeEncoding.Auto
                            | _ -> ILDefaultPInvokeEncoding.Ansi
                        let layoutInfo = 
                            if ilPack = 0x0 && ilSize = 0x0 
                            then { Size=None; Pack=None } 
                            else { Size = Some ilSize; Pack = Some (uint16 ilPack) }
                        let tdLayout = 
                          match layoutKind with
                          (* enumeration values for System.Runtime.InteropServices.LayoutKind taken from mscorlib.il *)
                          | 0x0 -> ILTypeDefLayout.Sequential layoutInfo
                          | 0x2 -> ILTypeDefLayout.Explicit layoutInfo
                          | _ -> ILTypeDefLayout.Auto
                        tdLayout,tdEncoding
                    | Some (Attrib(_,_,_,_,_,_,m))  -> 
                        errorR(Error(FSComp.SR.ilStructLayoutAttributeCouldNotBeDecoded(),m))
                        ILTypeDefLayout.Auto, ILDefaultPInvokeEncoding.Ansi

                    | _ when (match ilTypeDefKind with ILTypeDefKind.ValueType -> true | _ -> false) ->
                        
                        // All structs are sequential by default 
                        // Structs with no instance fields get size 1, pack 0
                        if tycon.AllFieldsAsList |> List.exists (fun f -> not f.IsStatic) ||
                            // Reflection emit doesn't let us emit 'pack' and 'size' for generic structs.
                            // In that case we generate a dummy field instead
                           (cenv.opts.workAroundReflectionEmitBugs && not tycon.TyparsNoRange.IsEmpty) 
                           then 
                            ILTypeDefLayout.Sequential { Size=None; Pack=None }, ILDefaultPInvokeEncoding.Ansi 
                        else
                            ILTypeDefLayout.Sequential { Size=Some 1; Pack=Some 0us }, ILDefaultPInvokeEncoding.Ansi 
                        
                    | _ -> 
                        ILTypeDefLayout.Auto, ILDefaultPInvokeEncoding.Ansi
               
               // if the type's layout is Explicit, ensure that each field has a valid offset
               let validateExplicit fdef =
                    match fdef.Offset with
                    // Remove field suffix "@" for pretty printing
                    | None -> errorR(Error(FSComp.SR.ilFieldDoesNotHaveValidOffsetForStructureLayout(tdef.Name, fdef.Name.Replace("@","")), (trimRangeToLine m)))
                    | _ -> ()
               
               // if the type's layout is Sequential, no offsets should be applied
               let validateSequential fdef =
                    match fdef.Offset with
                    | Some _ -> errorR(Error(FSComp.SR.ilFieldHasOffsetForSequentialLayout(), (trimRangeToLine m)))
                    | _ -> ()
                    
               match tdLayout with
               | ILTypeDefLayout.Explicit(_) -> List.iter validateExplicit ilFieldDefs
               | ILTypeDefLayout.Sequential(_) -> List.iter validateSequential ilFieldDefs                     
               | _ -> ()
               
               let tdef = { tdef with tdKind =  ilTypeDefKind; Layout=tdLayout; Encoding=tdEncoding }
               let tdef = match ilTypeDefKind with ILTypeDefKind.Interface -> { tdef with Extends = None; IsAbstract=true } | _ -> tdef
               tdef, None

           | TUnionRepr _ -> 
               let alternatives = 
                   tycon.UnionCasesArray |> Array.mapi (fun i ucspec -> 
                       { altName=ucspec.CompiledName
                         altFields=GenUnionCaseRef cenv.amap m eenvinner.tyenv i ucspec.RecdFieldsArray
                         altCustomAttrs= mkILCustomAttrs (GenAttrs cenv eenv ucspec.Attribs @ [mkCompilationMappingAttrWithSeqNum cenv.g (int SourceConstructFlags.UnionCase) i]) })
               let cuinfo =
                  { cudReprAccess=reprAccess
                    cudNullPermitted=IsUnionTypeWithNullAsTrueValue cenv.g tycon
                    cudHelpersAccess=reprAccess
                    cudHasHelpers=ComputeUnionHasHelpers cenv.g tcref
                    cudDebugProxies= generateDebugProxies
                    cudDebugDisplayAttributes= ilDebugDisplayAttributes
                    cudAlternatives= alternatives
                    cudWhere = None}

               let layout = 
                   if isStructTy cenv.g thisTy then 
                       if (match ilTypeDefKind with ILTypeDefKind.ValueType -> true | _ -> false) then
                           // Structs with no instance fields get size 1, pack 0
                           ILTypeDefLayout.Sequential { Size=Some 1; Pack=Some 0us }
                       else
                           ILTypeDefLayout.Sequential { Size=None; Pack=None } 
                   else 
                       ILTypeDefLayout.Auto

               let tdef = 
                   { Name = ilTypeName
                     Layout =  layout
                     Access = access
                     GenericParams = ilGenParams
                     CustomAttrs = 
                         mkILCustomAttrs (ilCustomAttrs @ 
                                          [mkCompilationMappingAttr cenv.g
                                              (int (if hiddenRepr
                                                    then SourceConstructFlags.SumType ||| SourceConstructFlags.NonPublicRepresentation 
                                                    else SourceConstructFlags.SumType)) ])
                     InitSemantics=ILTypeInit.BeforeField      
                     IsSealed=true
                     IsAbstract=false
                     tdKind= (if tycon.IsStructOrEnumTycon then ILTypeDefKind.ValueType else ILTypeDefKind.Class)
                     Fields = ilFields
                     Events= ilEvents
                     Properties = ilProperties
                     Methods= mkILMethods ilMethods 
                     MethodImpls= mkILMethodImpls methodImpls 
                     IsComInterop=false    
                     IsSerializable= isSerializable 
                     IsSpecialName= false
                     NestedTypes=emptyILTypeDefs
                     Encoding= ILDefaultPInvokeEncoding.Auto
                     Implements = ilIntfTys
                     Extends= Some (if tycon.IsStructOrEnumTycon then cenv.g.iltyp_ValueType else cenv.g.ilg.typ_Object)
                     SecurityDecls= emptyILSecurityDecls
                     HasSecurity=false }
               let tdef2 = cenv.g.eraseClassUnionDef tref tdef cuinfo
   
               // Discard the user-supplied (i.e. prim-type.fs) implementations of the get_Empty, get_IsEmpty, get_Value and get_None and Some methods. 
               // This is because we will replace their implementations by ones that load the unique 
               // private static field for lists etc.
               // 
               // Also discard the F#-compiler supplied implementation of the Empty, IsEmpty, Value and None properties.
               let tdefDiscards = 
                  Some ((fun (md: ILMethodDef) ->
                            (cuinfo.cudHasHelpers = SpecialFSharpListHelpers && (md.Name = "get_Empty" || md.Name = "Cons" || md.Name = "get_IsEmpty")) ||
                            (cuinfo.cudHasHelpers = SpecialFSharpOptionHelpers && (md.Name = "get_Value" || md.Name = "get_None" || md.Name = "Some"))),
    
                        (fun (pd: ILPropertyDef) ->
                            (cuinfo.cudHasHelpers = SpecialFSharpListHelpers && (pd.Name = "Empty"  || pd.Name = "IsEmpty"  )) ||
                            (cuinfo.cudHasHelpers = SpecialFSharpOptionHelpers && (pd.Name = "Value" || pd.Name = "None"))))

               tdef2, tdefDiscards

           | _ -> failwith "??"

        let tdef = {tdef with SecurityDecls= secDecls; HasSecurity=securityAttrs.Length > 0}
        mgbuf.AddTypeDef(tref, tdef, false, false, tdefDiscards)

        // If a non-generic type is written with "static let" and "static do" (i.e. it has a ".cctor")
        // then the code for the .cctor is placed into .cctor for the backing static class for the file.
        // It is not placed in its own .cctor as there is no feasible way for this to be given a coherent 
        // order in the sequential initialization of the file.
        //
        // In this case, the .cctor for this type must force the .cctor of the backing static class for the file.
        if tycon.TyparsNoRange.IsEmpty && tycon.MembersOfFSharpTyconSorted |> List.exists (fun vref -> vref.Deref.IsClassConstructor) then
          GenForceWholeFileInitializationAsPartOfCCtor cenv mgbuf lazyInitInfo tref m


        
/// Generate the type for an F# exception declaration. 
and GenExnDef cenv mgbuf eenv m (exnc:Tycon) =
    let exncref  = mkLocalEntityRef exnc
    match exnc.ExceptionInfo with 
    | TExnAbbrevRepr _ | TExnAsmRepr _ | TExnNone -> ()
    | TExnFresh _ ->
        let ilThisTy = GenExnType cenv.amap m eenv.tyenv exncref
        let tref = ilThisTy.TypeRef
        let isHidden = IsHiddenTycon eenv.sigToImplRemapInfo exnc
        let access = ComputeTypeAccess tref isHidden
        let reprAccess = ComputeMethodAccess isHidden
        let fspecs = exnc.TrueInstanceFieldsAsList 

        let ilMethodDefsForProperties,ilFieldDefs,ilPropertyDefs,fieldNamesAndTypes = 
            [ for i,fld in markup fspecs do 
               let ilPropName = fld.Name
               let ilPropType = GenType cenv.amap m eenv.tyenv fld.FormalType
               let ilMethName = "get_" + fld.Name
               let ilFieldName = ComputeFieldName exnc fld 
               let ilMethodDef = mkLdfldMethodDef (ilMethName,reprAccess,false,ilThisTy,ilFieldName,ilPropType)
               let ilFieldDef = IL.mkILInstanceField(ilFieldName,ilPropType, None, FieldAttributes.Assembly)
               let ilPropDef = 
                     { Name = ilPropName
                       Attributes = PropertyAttributes.None
                       SetMethod = None
                       GetMethod = Some(mkILMethRef(tref,ILCallingConv.Instance,ilMethName,0,[],ilPropType))
                       CallingConv = ILThisConvention.Instance
                       Type = ilPropType          
                       Init = None
                       Args = []
                       CustomAttrs=mkILCustomAttrs (GenAttrs cenv eenv fld.PropertyAttribs @ [mkCompilationMappingAttrWithSeqNum cenv.g (int SourceConstructFlags.Field) i]) }
               yield (ilMethodDef,ilFieldDef,ilPropDef,(ilPropName,ilFieldName,ilPropType)) ] 
             |> List.unzip4

        let ilCtorDef = 
            mkILSimpleStorageCtorWithParamNames(None, Some cenv.g.iltyp_Exception.TypeSpec, ilThisTy, [], ChooseParamNames fieldNamesAndTypes, reprAccess) 

        // In compiled code, all exception types get a parameterless constructor for use with XML serialization
        // This does default-initialization of all fields
        let ilCtorDefNoArgs = 
            if not (isNil fieldNamesAndTypes) then 
                [ mkILSimpleStorageCtor(None, Some cenv.g.iltyp_Exception.TypeSpec, ilThisTy, [], [], reprAccess) ]
            else
                []

        let serializationRelatedMembers =
          // do not emit serialization related members if target framework lacks SerializationInfo or StreamingContext
          match cenv.g.iltyp_SerializationInfo, cenv.g.iltyp_StreamingContext with 
          | Some serializationInfoType, Some streamingContextType -> 
            let ilCtorDefForSerialziation = 
                mkILCtor(MethodAttributes.Family,
                        [mkILParamNamed("info", serializationInfoType);mkILParamNamed("context",streamingContextType)],
                        mkMethodBody
                          (false,[],8,
                           nonBranchingInstrsToCode
                              [ mkLdarg0 
                                mkLdarg 1us
                                mkLdarg 2us
                                mkNormalCall (mkILCtorMethSpecForTy (cenv.g.iltyp_Exception,[serializationInfoType; streamingContextType])) ]
                           ,None))
                
//#if BE_SECURITY_TRANSPARENT
            [ilCtorDefForSerialziation]
//#else
(*
            let getObjectDataMethodForSerialization = 
            
                let ilMethodDef = 
                    mkILNonGenericVirtualMethod
                        ("GetObjectData",ILMemberAccess.Public,
                         [mkILParamNamed ("info", serializationInfoType);mkILParamNamed("context",cenv.g.iltyp_StreamingContext)], 
                         mkILReturn ILType.Void,
                         (let code = 
                            nonBranchingInstrsToCode
                              [ mkLdarg0 
                                mkLdarg 1us
                                mkLdarg 2us
                                mkNormalCall (mkILNonGenericInstanceMethSpecInTy (cenv.g.iltyp_Exception, "GetObjectData", [serializationInfoType; cenv.g.iltyp_StreamingContext], ILType.Void))
                              ]
                          mkMethodBody(true,[],8,code,None)))
                // Here we must encode: [SecurityPermission(SecurityAction.Demand, SerializationFormatter = true)]
                // In ILDASM this is: .permissionset demand = {[mscorlib]System.Security.Permissions.SecurityPermissionAttribute = {property bool 'SerializationFormatter' = bool(true)}}
                match cenv.g.tref_SecurityPermissionAttribute with
                | None -> ilMethodDef
                | Some securityPermissionAttributeType ->
                    { ilMethodDef with 
                           SecurityDecls=mkILSecurityDecls [ IL.mkPermissionSet cenv.g.ilg (ILSecurityAction.Demand,[(securityPermissionAttributeType, [("SerializationFormatter",cenv.g.ilg.typ_Bool, ILAttribElem.Bool(true))])])]
                           HasSecurity=true }
            [ilCtorDefForSerialziation; getObjectDataMethodForSerialization]
*)
//#endif                
          | _ -> []

        let ilTypeName = tref.Name
        
        let interfaces =  exnc.ImmediateInterfaceTypesOfFSharpTycon |> List.map (GenType cenv.amap m eenv.tyenv) 
        let tdef = 
          mkILGenericClass
            (ilTypeName,access,[],cenv.g.iltyp_Exception, 
             interfaces,  
             mkILMethods ([ilCtorDef] @ ilCtorDefNoArgs @ serializationRelatedMembers @ ilMethodDefsForProperties),
             mkILFields ilFieldDefs,
             emptyILTypeDefs, 
             mkILProperties ilPropertyDefs,
             emptyILEvents,
             mkILCustomAttrs [mkCompilationMappingAttr cenv.g (int SourceConstructFlags.Exception)],
             ILTypeInit.BeforeField)
        let tdef = { tdef with IsSerializable = true }
        mgbuf.AddTypeDef(tref, tdef, false, false, None)


let CodegenAssembly cenv eenv mgbuf fileImpls = 
    if not (isNil fileImpls) then 
      let a,b = List.frontAndBack fileImpls
      let eenv = List.fold (GenTopImpl cenv mgbuf None) eenv a
      let _eenv = GenTopImpl cenv mgbuf cenv.opts.mainMethodInfo eenv b
      mgbuf.AddInitializeScriptsInOrderToEntryPoint()

//-------------------------------------------------------------------------
// When generating a module we just write into mutable 
// structures representing the contents of the module. 
//------------------------------------------------------------------------- 

let GetEmptyIlxGenEnv (ilg : ILGlobals) ccu = 
    let thisCompLoc = CompLocForCcu ccu
    { tyenv=TypeReprEnv.Empty
      cloc = thisCompLoc
      valsInScope=ValMap<_>.Empty 
      someTypeInThisAssembly=ilg.typ_Object (* dummy value *)
      isFinalFile = false
      letBoundVars=[]
      liveLocals=IntMap.empty()
      innerVals = []
      sigToImplRemapInfo = [] (* "module remap info" *)
      withinSEH = false }

type IlxGenResults = 
    { ilTypeDefs: ILTypeDef list
      ilAssemAttrs : ILAttribute list
      ilNetModuleAttrs: ILAttribute list
      quotationResourceInfo: (ILTypeRef list * byte[]) list }


let GenerateCode (cenv, eenv, TypedAssemblyAfterOptimization fileImpls, assemAttribs, moduleAttribs) =

    use unwindBuildPhase = PushThreadBuildPhaseUntilUnwind BuildPhase.IlxGen

    // Generate the implementations into the mgbuf 
    let mgbuf= new AssemblyBuilder(cenv)
    let eenv = { eenv with cloc = CompLocForFragment cenv.opts.fragName cenv.viewCcu }
    
    // Generate the PrivateImplementationDetails type
    GenTypeDefForCompLoc (cenv, eenv, mgbuf, CompLocForPrivateImplementationDetails eenv.cloc, useHiddenInitCode, [], ILTypeInit.BeforeField, true, (* atEnd= *) true)

    // Generate the whole assembly
    CodegenAssembly cenv eenv mgbuf fileImpls

    let ilAssemAttrs = GenAttrs cenv eenv assemAttribs
    
    let tdefs,reflectedDefinitions = mgbuf.Close()

    // Generate the quotations
    let quotationResourceInfo = 
        match reflectedDefinitions with 
        | [] -> []
        | _ -> 
            let qscope = QuotationTranslator.QuotationGenerationScope.Create (cenv.g, cenv.amap, cenv.viewCcu, QuotationTranslator.IsReflectedDefinition.Yes)
            let defns = 
              reflectedDefinitions |> List.choose (fun ((methName, v),e) -> 
                    try 
                      let ety = tyOfExpr cenv.g e
                      let tps,taue,_ = 
                        match e with 
                        | Expr.TyLambda (_,tps,b,_,_) -> tps,b,applyForallTy cenv.g ety (List.map mkTyparTy tps)
                        | _ -> [],e,ety
                      let env = QuotationTranslator.QuotationTranslationEnv.Empty.BindTypars tps
                      let astExpr = QuotationTranslator.ConvExprPublic qscope env taue
                      let mbaseR = QuotationTranslator.ConvMethodBase qscope env (methName, v)
                      
                      Some(mbaseR,astExpr) 
                    with 
                    | QuotationTranslator.InvalidQuotedTerm e -> warning(e); None)

            let referencedTypeDefs, freeTypes, spliceArgExprs = qscope.Close()

            for (_freeType, m) in freeTypes do 
                error(InternalError("A free type variable was detected in a reflected definition",m))

            for (_spliceArgExpr, m) in spliceArgExprs do 
                error(Error(FSComp.SR.ilReflectedDefinitionsCannotUseSliceOperator(),m))

            let defnsResourceBytes = defns |> QuotationPickler.PickleDefns

            [ (referencedTypeDefs, defnsResourceBytes) ]

    let ilNetModuleAttrs = GenAttrs cenv eenv moduleAttribs

    { ilTypeDefs= tdefs
      ilAssemAttrs = ilAssemAttrs
      ilNetModuleAttrs = ilNetModuleAttrs
      quotationResourceInfo = quotationResourceInfo }
    

//-------------------------------------------------------------------------
// For printing values in fsi we want to lookup the value of given vrefs.
// The storage in the eenv says if the vref is stored in a static field.
// If we know how/where the field was generated, then we can lookup via reflection.
//------------------------------------------------------------------------- 

open System
open System.Reflection

/// The lookup* functions are the conversions available from ilreflect.
type ExecutionContext =
    { LookupFieldRef : (ILFieldRef -> FieldInfo)
      LookupMethodRef : (ILMethodRef -> MethodInfo)
      LookupTypeRef : (ILTypeRef -> Type)
      LookupType : (ILType -> Type) } 

// A helper to generate a default value for any System.Type. I couldn't find a System.Reflection
// method to do this.
let defaultOf = 
    let gminfo = 
       lazy 
          (match <@@ Unchecked.defaultof<int> @@> with 
           | Quotations.Patterns.Call(_,minfo,_) -> minfo.GetGenericMethodDefinition()
           | _ -> failwith "unexpected failure decoding quotation at ilxgen startup")
    fun ty -> gminfo.Value.MakeGenericMethod([| ty |]).Invoke(null,[| |])
    
/// Top-level val bindings are stored (for example) in static fields.
/// In the FSI case, these fields are be created and initialised, so we can recover the object.
/// IlxGen knows how v was stored, and then ilreflect knows how this storage was generated.
/// IlxGen converts (v:Tast.Val) to AbsIL datastructures.
/// Ilreflect converts from AbsIL datastructures to emitted Type, FieldInfo, MethodInfo etc.
let LookupGeneratedValue (amap:ImportMap) (ctxt: ExecutionContext) eenv (v:Val) =
  try
    // Convert the v.Type into a System.Type according to ilxgen and ilreflect.
    let objTyp =
        let ilTy = GenType amap v.Range TypeReprEnv.Empty v.Type (* TypeReprEnv.Empty ok, not expecting typars *)
        ctxt.LookupType ilTy
    // Lookup the compiled v value (as an object).
    match StorageForVal v.Range v eenv with
      | StaticField (fspec, _, hasLiteralAttr, ilContainerTy, _, _, ilGetterMethRef, _, _) ->
          let obj =
              if hasLiteralAttr then
                  let staticTyp = ctxt.LookupTypeRef fspec.DeclaringTypeRef
                  // Checked: This FieldInfo (FieldBuilder) supports GetValue().
                  staticTyp.GetField(fspec.Name).GetValue(null:obj)
              else
                  let staticTyp = ctxt.LookupTypeRef ilContainerTy.TypeRef
                  // We can't call .Invoke on the ILMethodRef's MethodInfo,
                  // because it is the MethodBuilder and that does not support Invoke.
                  // Rather, we look for the getter MethodInfo from the built type and .Invoke on that.
                  let methInfo = staticTyp.GetMethod(ilGetterMethRef.Name, BindingFlags.Static ||| BindingFlags.Public ||| BindingFlags.NonPublic)
                  methInfo.Invoke((null:obj),(null:obj[]))
          Some (obj,objTyp)

      | StaticProperty (ilGetterMethSpec, _) ->
          let obj =
              let staticTyp = ctxt.LookupTypeRef ilGetterMethSpec.MethodRef.DeclaringTypeRef
              // We can't call .Invoke on the ILMethodRef's MethodInfo,
              // because it is the MethodBuilder and that does not support Invoke.
              // Rather, we look for the getter MethodInfo from the built type and .Invoke on that.
              let methInfo = staticTyp.GetMethod(ilGetterMethSpec.Name, BindingFlags.Static ||| BindingFlags.Public ||| BindingFlags.NonPublic)
              methInfo.Invoke((null:obj),(null:obj[]))
          Some (obj,objTyp)

      | Null ->
          Some (null,objTyp)
      | Local _ -> None     
      | Method _ -> None
      | Arg _ -> None
      | Env _ -> None
  with
    e ->
#if DEBUG      
      printf "ilxGen.LookupGeneratedValue for v=%s caught exception:\n%A\n\n" v.LogicalName e
#endif  
      None
    
// Invoke the set_Foo method for a declaration with a default/null value. Used to release storage in fsi.exe
let ClearGeneratedValue (ctxt: ExecutionContext) (_g:TcGlobals) eenv (v:Val) =
  try
    match StorageForVal v.Range v eenv with
      | StaticField (fspec, _, hasLiteralAttr, _, _, _, _ilGetterMethRef, ilSetterMethRef, _) ->
          if not hasLiteralAttr && v.IsMutable then 
              let staticTyp = ctxt.LookupTypeRef ilSetterMethRef.DeclaringTypeRef
              let typ = ctxt.LookupType fspec.ActualType

              let methInfo = staticTyp.GetMethod(ilSetterMethRef.Name, BindingFlags.Static ||| BindingFlags.Public ||| BindingFlags.NonPublic)
              methInfo.Invoke (null, [| defaultOf typ |]) |> ignore
      | _ -> ()
  with
    e ->
#if DEBUG      
      printf "ilxGen.ClearGeneratedValue for v=%s caught exception:\n%A\n\n" v.LogicalName e
#endif  
      ()

(*
let LookupGeneratedInfo (ctxt: ExecutionContext) (g:TcGlobals) eenv (v:Val) =
  try
    match StorageForVal v.Range v eenv with
      | StaticField (fspec, _, hasLiteralAttr, ilContainerTy, _, _, ilGetterMethRef, _, _) ->
          let staticTyp = ctxt.LookupTypeRef ilContainerTy.TypeRef
          if hasLiteralAttr then
              Some (staticTyp.GetField(fspec.Name) :> MemberInfo)
          else
              Some (staticTyp.GetMethod(ilGetterMethRef.Name,[||]) :> MemberInfo)
      | Null -> None
      | Local _ -> None     
      | Method _ -> None
      | Arg _ -> None
      | Env _ -> None
  with
    e ->
#if DEBUG      
      printf "ilxGen.lookupGenertedInfo for v=%s caught exception:\n%A\n\n" v.LogicalName e
#endif  
      None
    
    
*)
    

/// The published API from the ILX code generator
type IlxAssemblyGenerator(amap: ImportMap, tcGlobals: TcGlobals, tcVal : ConstraintSolver.TcValF, ccu: Tast.CcuThunk) = 
    
    // The incremental state held by the ILX code generator
    let mutable ilxGenEnv = GetEmptyIlxGenEnv tcGlobals.ilg ccu
    let intraAssemblyInfo = { StaticFieldInfo = new Dictionary<_,_>(HashIdentity.Structural) }
    let casApplied = new Dictionary<Stamp,bool>()

    /// Register a set of referenced assemblies with the ILX code generator
    member __.AddExternalCcus ccus = 
        ilxGenEnv <- AddExternalCcusToIlxGenEnv amap tcGlobals ilxGenEnv ccus

    /// Register a fragment of the current assembly with the ILX code generator. If 'isIncrementalFragment' is true then the input
    /// is assumed to be a fragment 'typed' into FSI.EXE, otherwise the input is assumed to be the result of a '#load'
    member __.AddIncrementalLocalAssemblyFragment  (isIncrementalFragment, fragName, typedImplFiles) = 
        ilxGenEnv <- AddIncrementalLocalAssemblyFragmentToIlxGenEnv (amap, isIncrementalFragment, tcGlobals, ccu, fragName, intraAssemblyInfo, ilxGenEnv, typedImplFiles)

    /// Generate ILX code for an assembly fragment
    member __.GenerateCode (codeGenOpts, typedAssembly, assemAttribs, moduleAttribs) = 
        let cenv : cenv = 
            { g=tcGlobals
              TcVal = tcVal
              viewCcu = ccu
              ilUnitTy = None
              amap = amap
              casApplied = casApplied
              intraAssemblyInfo = intraAssemblyInfo
              opts = codeGenOpts 
              optimizeDuringCodeGen = (fun x -> x) }
        GenerateCode (cenv, ilxGenEnv, typedAssembly, assemAttribs, moduleAttribs)

    /// Invert the compilation of the given value and clear the storage of the value
    member __.ClearGeneratedValue (ctxt, v) = ClearGeneratedValue ctxt tcGlobals ilxGenEnv v

    /// Invert the compilation of the given value and return its current dynamic value and its compiled System.Type
    member __.LookupGeneratedValue (ctxt, v) = LookupGeneratedValue amap ctxt ilxGenEnv v

    /// Create the CAS permission sets for an assembly fragment
    member __.CreatePermissionSets attribs = CreatePermissionSets tcGlobals amap ilxGenEnv attribs<|MERGE_RESOLUTION|>--- conflicted
+++ resolved
@@ -6393,22 +6393,15 @@
                      | TRecdRepr _ when not useGenuineField -> [ cenv.g.DebuggerBrowsableNeverAttribute ] // hide fields in records in debug display
                      | _ -> [] // don't hide fields in classes in debug display
 
+                  let access = ComputeFieldAccess isFieldHidden
                   yield
                       { Name          = ilFieldName
                         Type          = ilPropType
-<<<<<<< HEAD
-                        Attributes    = ComputeFieldAccess isFieldHidden |||
-                                        (if isStatic then FieldAttributes.Static else FieldAttributes.Private) ||| 
-                                        (if ilFieldName="value__" && tycon.IsEnumTycon then FieldAttributes.SpecialName else FieldAttributes.Private) |||
-                                        (if ilNotSerialized then FieldAttributes.NotSerialized else FieldAttributes.Private) |||
-                                        (if fspec.LiteralValue.IsSome then FieldAttributes.Literal else FieldAttributes.Private)
-=======
-                        Attributes    = (if isStatic then FieldAttributes.Static else FieldAttributes.Private) ||| 
-                                        (if ilFieldName="value__" && tycon.IsEnumTycon then FieldAttributes.SpecialName else FieldAttributes.Private) |||
-                                        (if ilNotSerialized then FieldAttributes.NotSerialized else FieldAttributes.Private) |||
-                                        (if fspec.LiteralValue.IsSome then FieldAttributes.Literal else FieldAttributes.Private)
-                        Access        = ComputeMemberAccess isFieldHidden
->>>>>>> 4eeec8d1
+                        Attributes    = access |||
+                                        (if isStatic then FieldAttributes.Static else access) ||| 
+                                        (if ilFieldName="value__" && tycon.IsEnumTycon then FieldAttributes.SpecialName else access) |||
+                                        (if ilNotSerialized then FieldAttributes.NotSerialized else access) |||
+                                        (if fspec.LiteralValue.IsSome then FieldAttributes.Literal else access)
                         Data          = None 
                         LiteralValue  = Option.map (GenFieldInit m) fspec.LiteralValue
                         Offset        = ilFieldOffset
