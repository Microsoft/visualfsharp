--- conflicted
+++ resolved
@@ -256,14 +256,9 @@
             // See if any of them are 'out' arguments being returned as part of a return tuple 
             let minArgs, unnamedCalledArgs, unnamedCalledOptArgs, unnamedCalledOutArgs = 
                 let nUnnamedCallerArgs = unnamedCallerArgs.Length
-<<<<<<< HEAD
-                if allowOutAndOptArgs && nUnnamedCallerArgs < unnamedCalledArgs.Length then
-                    let unnamedCalledArgsTrimmed, unnamedCalledOptOrOutArgs = List.splitAt nUnnamedCallerArgs unnamedCalledArgs
-=======
                 let nUnnamedCalledArgs = unnamedCalledArgs.Length
                 if allowOutAndOptArgs && nUnnamedCallerArgs < nUnnamedCalledArgs then
-                    let unnamedCalledArgsTrimmed, unnamedCalledOptOrOutArgs = List.chop nUnnamedCallerArgs unnamedCalledArgs
->>>>>>> 7bcbd1ab
+                    let unnamedCalledArgsTrimmed, unnamedCalledOptOrOutArgs = List.splitAt nUnnamedCallerArgs unnamedCalledArgs
                     
                     // Check if all optional/out arguments are byref-out args
                     if unnamedCalledOptOrOutArgs |> List.forall (fun x -> x.IsOutArg && isByrefTy g x.CalledArgumentType) then 
