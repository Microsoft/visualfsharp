// Copyright (c) Microsoft Corporation.  All Rights Reserved.  See License.txt in the project root for license information.

/// Logic associated with resolving method calls.
module internal FSharp.Compiler.MethodCalls

open Internal.Utilities

open FSharp.Compiler 
open FSharp.Compiler.AbstractIL.IL 
open FSharp.Compiler.AbstractIL.Internal.Library 
open FSharp.Compiler.AccessibilityLogic
open FSharp.Compiler.AttributeChecking
open FSharp.Compiler.ErrorLogger
open FSharp.Compiler.Features
open FSharp.Compiler.InfoReader
open FSharp.Compiler.Infos
open FSharp.Compiler.Lib
open FSharp.Compiler.NameResolution
open FSharp.Compiler.PrettyNaming
open FSharp.Compiler.Range
open FSharp.Compiler.SyntaxTree
open FSharp.Compiler.SyntaxTreeOps
open FSharp.Compiler.TcGlobals
open FSharp.Compiler.TypedTree
open FSharp.Compiler.TypedTreeBasics
open FSharp.Compiler.TypedTreeOps
open FSharp.Compiler.TypedTreeOps.DebugPrint
open FSharp.Compiler.TypeRelations

#if !NO_EXTENSIONTYPING
open FSharp.Compiler.ExtensionTyping
#endif

//-------------------------------------------------------------------------
// Sets of methods involved in overload resolution and trait constraint
// satisfaction.
//------------------------------------------------------------------------- 

/// In the following, 'T gets instantiated to: 
///   1. the expression being supplied for an argument 
///   2. "unit", when simply checking for the existence of an overload that satisfies 
///      a signature, or when finding the corresponding witness. 
/// Note the parametricity helps ensure that overload resolution doesn't depend on the 
/// expression on the callside (though it is in some circumstances allowed 
/// to depend on some type information inferred syntactically from that 
/// expression, e.g. a lambda expression may be converted to a delegate as 
/// an adhoc conversion. 
///
/// The bool indicates if named using a '?', making the caller argument explicit-optional
type CallerArg<'T> = 
    /// CallerArg(ty, range, isOpt, exprInfo)
    | CallerArg of ty: TType * range: range * isOpt: bool * exprInfo: 'T  

    member x.CallerArgumentType = (let (CallerArg(ty, _, _, _)) = x in ty)

    member x.Range = (let (CallerArg(_, m, _, _)) = x in m)

    member x.IsExplicitOptional = (let (CallerArg(_, _, isOpt, _)) = x in isOpt)

    member x.Expr = (let (CallerArg(_, _, _, expr)) = x in expr)
    
/// Represents the information about an argument in the method being called
type CalledArg = 
    { Position: (int * int)
      IsParamArray : bool
      OptArgInfo : OptionalArgInfo
      CallerInfo : CallerInfo
      IsInArg: bool
      IsOutArg: bool
      ReflArgInfo: ReflectedArgInfo
      NameOpt: Ident option
      CalledArgumentType : TType }

let CalledArg (pos, isParamArray, optArgInfo, callerInfo, isInArg, isOutArg, nameOpt, reflArgInfo, calledArgTy) =
    { Position=pos
      IsParamArray=isParamArray
      OptArgInfo=optArgInfo
      CallerInfo=callerInfo
      IsInArg=isInArg
      IsOutArg=isOutArg
      ReflArgInfo=reflArgInfo
      NameOpt=nameOpt
      CalledArgumentType=calledArgTy }

/// Represents a match between a caller argument and a called argument, arising from either
/// a named argument or an unnamed argument.
type AssignedCalledArg<'T> = 

    { /// The identifier for a named argument, if any
      NamedArgIdOpt : Ident option

      /// The called argument in the method
      CalledArg: CalledArg 

      /// The argument on the caller side
      CallerArg: CallerArg<'T> }

    member x.Position = x.CalledArg.Position

/// Represents the possibilities for a named-setter argument (a property, field, or a record field setter)
type AssignedItemSetterTarget = 
    | AssignedPropSetter of PropInfo * MethInfo * TypeInst   (* the MethInfo is a non-indexer setter property *)
    | AssignedILFieldSetter of ILFieldInfo 
    | AssignedRecdFieldSetter of RecdFieldInfo 

/// Represents the resolution of a caller argument as a named-setter argument
type AssignedItemSetter<'T> = AssignedItemSetter of Ident * AssignedItemSetterTarget * CallerArg<'T> 

type CallerNamedArg<'T> = 
    | CallerNamedArg of Ident * CallerArg<'T>  

    member x.Ident = (let (CallerNamedArg(id, _)) = x in id)

    member x.Name = x.Ident.idText

    member x.CallerArg = (let (CallerNamedArg(_, a)) = x in a)

/// Represents the list of unnamed / named arguments at method call site
/// remark: The usage of list list is due to tupling and currying of arguments,
/// stemming from SynValInfo in the AST.
[<Struct>]
type CallerArgs<'T> = 
    { 
        Unnamed: CallerArg<'T> list list
        Named: CallerNamedArg<'T> list list 
    }
    static member Empty : CallerArgs<'T> = { Unnamed = []; Named = [] }
    member x.CallerArgCounts = (List.length x.Unnamed, List.length x.Named)
    member x.CurriedCallerArgs = List.zip x.Unnamed x.Named
    member x.ArgumentNamesAndTypes =
      [ (x.Unnamed |> List.map (List.map (fun i -> None, i.CallerArgumentType))) |> List.concat
        (x.Named |> List.map (List.map (fun i -> Some i.Name, i.CallerArg.CallerArgumentType))) |> List.concat ]
      |> List.concat
//-------------------------------------------------------------------------
// Callsite conversions
//------------------------------------------------------------------------- 

// If the called method argument is a delegate type, and the caller is known to be a function type, then the caller may provide a function 
// If the called method argument is an Expression<T> type, and the caller is known to be a function type, then the caller may provide a T
// If the called method argument is an [<AutoQuote>] Quotations.Expr<T>, and the caller is not known to be a quoted expression type, then the caller may provide a T
let AdjustCalledArgTypeForLinqExpressionsAndAutoQuote (infoReader: InfoReader) callerArgTy (calledArg: CalledArg) m =
    let g = infoReader.g
    let calledArgTy = calledArg.CalledArgumentType

    let adjustDelegateTy calledTy =
        let (SigOfFunctionForDelegate(_, delArgTys, _, fty)) = GetSigOfFunctionForDelegate infoReader calledTy m AccessibleFromSomewhere
        let delArgTys = if isNil delArgTys then [g.unit_ty] else delArgTys
        if (fst (stripFunTy g callerArgTy)).Length = delArgTys.Length then
            fty 
        else
            calledArgTy 

    if isDelegateTy g calledArgTy && isFunTy g callerArgTy then 
        adjustDelegateTy calledArgTy

    elif isLinqExpressionTy g calledArgTy && isFunTy g callerArgTy then 
        let calledArgTyNoExpr = destLinqExpressionTy g calledArgTy
        if isDelegateTy g calledArgTyNoExpr then 
            adjustDelegateTy calledArgTyNoExpr
        else
            calledArgTy

    elif calledArg.ReflArgInfo.AutoQuote && isQuotedExprTy g calledArgTy && not (isQuotedExprTy g callerArgTy) then 
        destQuotedExprTy g calledArgTy

    else calledArgTy

/// Adjust the called argument type to take into account whether the caller's argument is CSharpMethod(?arg=Some(3)) or CSharpMethod(arg=1) 
let AdjustCalledArgTypeForOptionals (g: TcGlobals) enforceNullableOptionalsKnownTypes (calledArg: CalledArg) calledArgTy (callerArg: CallerArg<_>) =

    if callerArg.IsExplicitOptional then 
        match calledArg.OptArgInfo with 
        // CSharpMethod(?x = arg), optional C#-style argument, may have nullable type
        | CallerSide _ -> 
            if g.langVersion.SupportsFeature LanguageFeature.NullableOptionalInterop then
                if isNullableTy g calledArgTy then
                    mkOptionTy g (destNullableTy g calledArgTy)
                else
                    mkOptionTy g calledArgTy
            else
                calledArgTy

        // FSharpMethod(?x = arg), optional F#-style argument
        | CalleeSide ->
            // In this case, the called argument will already have option type
            calledArgTy

        | NotOptional -> 
            // This condition represents an error but the error is raised in later processing
            calledArgTy
    else
        match calledArg.OptArgInfo with 
        | NotOptional ->
            calledArgTy

        // CSharpMethod(x = arg), optional C#-style argument, may have type Nullable<ty>. 
        // The arg should have type ty. However for backwards compat, we also allow arg to have type Nullable<ty>
        | CallerSide _ ->
            if isNullableTy g calledArgTy && g.langVersion.SupportsFeature LanguageFeature.NullableOptionalInterop then 
                // If inference has worked out it's a nullable then use this
                if isNullableTy g callerArg.CallerArgumentType then
                    calledArgTy
                // If inference has worked out it's a struct (e.g. an int) then use this
                elif isStructTy g callerArg.CallerArgumentType then
                    destNullableTy g calledArgTy
                // If neither and we are at the end of overload resolution then use the Nullable
                elif enforceNullableOptionalsKnownTypes then 
                    calledArgTy
                // If at the beginning of inference then use a type variable
                else 
                    let compgenId = mkSynId range0 unassignedTyparName
                    let NewInferenceType () = mkTyparTy (Construct.NewTypar (TyparKind.Type, TyparRigidity.Flexible, Typar(compgenId, NoStaticReq, true), false, TyparDynamicReq.No, [], false, false))
                    NewInferenceType()
            else
                calledArgTy

        // FSharpMethod(x = arg), optional F#-style argument, should have option type
        | CalleeSide ->
            if isOptionTy g calledArgTy then
                destOptionTy g calledArgTy
            else
                calledArgTy

// F# supports three adhoc conversions at method callsites (note C# supports more, though ones 
// such as implicit conversions interact badly with type inference). 
//
// 1. The use of "(fun x y -> ...)" when  a delegate it expected. This is not part of 
// the ":>" coercion relationship or inference constraint problem as 
// such, but is a special rule applied only to method arguments. 
// 
// The function AdjustCalledArgType detects this case based on types and needs to know that the type being applied 
// is a function type. 
// 
// 2. The use of "(fun x y -> ...)" when Expression<delegate> it expected. This is similar to above.
// 
// 3. Two ways to pass a value where a byref is expected. The first (default) 
// is to use a reference cell, and the interior address is taken automatically 
// The second is an explicit use of the "address-of" operator "&e". Here we detect the second case,
// and record the presence of the syntax "&e" in the pre-inferred actual type for the method argument. 
// The function AdjustCalledArgType detects this and refuses to apply the default byref-to-ref transformation. 
//
// The function AdjustCalledArgType also adjusts for optional arguments. 
let AdjustCalledArgType (infoReader: InfoReader) isConstraint enforceNullableOptionalsKnownTypes (calledArg: CalledArg) (callerArg: CallerArg<_>)  =
    let g = infoReader.g
    let m = callerArg.Range
    // #424218 - when overload resolution is part of constraint solving - do not perform type-directed conversions
    let calledArgTy = calledArg.CalledArgumentType
    let callerArgTy = callerArg.CallerArgumentType
    if isConstraint then 
        calledArgTy 
    else

        // If the called method argument is an inref type, then the caller may provide a byref or value
        if isInByrefTy g calledArgTy then
#if IMPLICIT_ADDRESS_OF
            if isByrefTy g callerArgTy then 
                calledArgTy
            else 
                destByrefTy g calledArgTy
#else
            calledArgTy
#endif

        // If the called method argument is a (non inref) byref type, then the caller may provide a byref or ref.
        elif isByrefTy g calledArgTy then
            if isByrefTy g callerArgTy then 
                calledArgTy
            else
                mkRefCellTy g (destByrefTy g calledArgTy)  

        else 
            let calledArgTy2 = AdjustCalledArgTypeForLinqExpressionsAndAutoQuote infoReader callerArgTy calledArg m
            let calledArgTy3 = AdjustCalledArgTypeForOptionals g enforceNullableOptionalsKnownTypes calledArg calledArgTy2 callerArg
            calledArgTy3        

//-------------------------------------------------------------------------
// CalledMeth
//------------------------------------------------------------------------- 

type CalledMethArgSet<'T> = 
    { /// The called arguments corresponding to "unnamed" arguments
      UnnamedCalledArgs : CalledArg list

      /// Any unnamed caller arguments not otherwise assigned 
      UnnamedCallerArgs :  CallerArg<'T> list

      /// The called "ParamArray" argument, if any
      ParamArrayCalledArgOpt : CalledArg option 

      /// Any unnamed caller arguments assigned to a "param array" argument
      ParamArrayCallerArgs : CallerArg<'T> list

      /// Named args
      AssignedNamedArgs: AssignedCalledArg<'T> list  }

    member x.NumUnnamedCallerArgs = x.UnnamedCallerArgs.Length

    member x.NumAssignedNamedArgs = x.AssignedNamedArgs.Length

    member x.NumUnnamedCalledArgs = x.UnnamedCalledArgs.Length

let MakeCalledArgs amap m (minfo: MethInfo) minst =
    // Mark up the arguments with their position, so we can sort them back into order later 
    let paramDatas = minfo.GetParamDatas(amap, m, minst)
    paramDatas |> List.mapiSquared (fun i j (ParamData(isParamArrayArg, isInArg, isOutArg, optArgInfo, callerInfoFlags, nmOpt, reflArgInfo, typeOfCalledArg))  -> 
      { Position=(i,j)
        IsParamArray=isParamArrayArg
        OptArgInfo=optArgInfo
        CallerInfo = callerInfoFlags
        IsInArg=isInArg
        IsOutArg=isOutArg
        ReflArgInfo=reflArgInfo
        NameOpt=nmOpt
        CalledArgumentType=typeOfCalledArg })

/// Represents the syntactic matching between a caller of a method and the called method.
///
/// The constructor takes all the information about the caller and called side of a method, match up named arguments, property setters etc.,
/// and returns a CalledMeth object for further analysis.
type CalledMeth<'T>
      (infoReader: InfoReader,
       nameEnv: NameResolutionEnv option,
       isCheckingAttributeCall,
       /// a function to help generate fresh type variables the property setters methods in generic classes
       freshenMethInfo,
       /// range
       m,
       /// the access domain of the place where the call is taking place
       ad,
       /// the method we're attempting to call
       minfo: MethInfo,
       /// the 'called type arguments', i.e. the fresh generic instantiation of the method we're attempting to call
       calledTyArgs,
       /// the 'caller type arguments', i.e. user-given generic instantiation of the method we're attempting to call
       // todo: consider CallerTypeArgs record
       callerTyArgs: TType list,
       /// the property related to the method we're attempting to call, if any
       pinfoOpt: PropInfo option,
       /// the types of the actual object argument, if any
       callerObjArgTys: TType list,
       /// the 'caller method arguments', i.e. a list of user-given parameter expressions, split between unnamed and named arguments
       callerArgs: CallerArgs<'T>,
       /// do we allow the use of a param args method in its "expanded" form?
       allowParamArgs: bool,
       /// do we allow the use of the transformation that converts out arguments as tuple returns?
       allowOutAndOptArgs: bool,
       /// method parameters
       tyargsOpt : TType option)    
    =
    let g = infoReader.g
    let methodRetTy = minfo.GetFSharpReturnTy(infoReader.amap, m, calledTyArgs)

    let fullCurriedCalledArgs = MakeCalledArgs infoReader.amap m minfo calledTyArgs
    do assert (fullCurriedCalledArgs.Length = fullCurriedCalledArgs.Length)
 
    let argSetInfos = 
        (callerArgs.CurriedCallerArgs, fullCurriedCalledArgs) ||> List.map2 (fun (unnamedCallerArgs, namedCallerArgs) fullCalledArgs -> 
            // Find the arguments not given by name 
            let unnamedCalledArgs = 
                fullCalledArgs |> List.filter (fun calledArg -> 
                    match calledArg.NameOpt with 
                    | Some nm -> namedCallerArgs |> List.forall (fun (CallerNamedArg(nm2, _e)) -> nm.idText <> nm2.idText)   
                    | None -> true)

            // See if any of them are 'out' arguments being returned as part of a return tuple 
            let minArgs, unnamedCalledArgs, unnamedCalledOptArgs, unnamedCalledOutArgs = 
                let nUnnamedCallerArgs = unnamedCallerArgs.Length
                let nUnnamedCalledArgs = unnamedCalledArgs.Length
                if allowOutAndOptArgs && nUnnamedCallerArgs < nUnnamedCalledArgs then
                    let unnamedCalledArgsTrimmed, unnamedCalledOptOrOutArgs = List.splitAt nUnnamedCallerArgs unnamedCalledArgs
                    
                    // Check if all optional/out arguments are byref-out args
                    if unnamedCalledOptOrOutArgs |> List.forall (fun x -> x.IsOutArg && isByrefTy g x.CalledArgumentType) then 
                        nUnnamedCallerArgs - 1, unnamedCalledArgsTrimmed, [], unnamedCalledOptOrOutArgs 
                    // Check if all optional/out arguments are optional args
                    elif unnamedCalledOptOrOutArgs |> List.forall (fun x -> x.OptArgInfo.IsOptional) then 
                        nUnnamedCallerArgs - 1, unnamedCalledArgsTrimmed, unnamedCalledOptOrOutArgs, []
                    // Otherwise drop them on the floor
                    else
                        nUnnamedCalledArgs - 1, unnamedCalledArgs, [], []
                else 
                    nUnnamedCalledArgs - 1, unnamedCalledArgs, [], []

            let (unnamedCallerArgs, paramArrayCallerArgs), unnamedCalledArgs, paramArrayCalledArgOpt = 
                let supportsParamArgs = 
                    allowParamArgs && 
                    minArgs >= 0 && 
                    unnamedCalledArgs |> List.last |> (fun calledArg -> calledArg.IsParamArray && isArray1DTy g calledArg.CalledArgumentType)

                if supportsParamArgs  && unnamedCallerArgs.Length >= minArgs then
                    let a, b = List.frontAndBack unnamedCalledArgs
                    List.splitAt minArgs unnamedCallerArgs, a, Some(b)
                else
                    (unnamedCallerArgs, []), unnamedCalledArgs, None

            let assignedNamedArgs = 
                fullCalledArgs |> List.choose (fun calledArg ->
                    match calledArg.NameOpt with 
                    | Some nm -> 
                        namedCallerArgs |> List.tryPick (fun (CallerNamedArg(nm2, callerArg)) -> 
                            if nm.idText = nm2.idText then Some { NamedArgIdOpt = Some nm2; CallerArg=callerArg; CalledArg=calledArg } 
                            else None) 
                    | _ -> None)

            let unassignedNamedItems = 
                namedCallerArgs |> List.filter (fun (CallerNamedArg(nm, _e)) -> 
                    fullCalledArgs |> List.forall (fun calledArg -> 
                        match calledArg.NameOpt with 
                        | Some nm2 -> nm.idText <> nm2.idText
                        | None -> true))

            let attributeAssignedNamedItems = 
                if isCheckingAttributeCall then 
                    // The process for assigning names-->properties is substantially different for attribute specifications 
                    // because it permits the bindings of names to immutable fields. So we use the old 
                    // code for this.
                    unassignedNamedItems
                 else 
                    []

            let assignedNamedProps, unassignedNamedItems = 
                let returnedObjTy = if minfo.IsConstructor then minfo.ApparentEnclosingType else methodRetTy
                unassignedNamedItems |> List.splitChoose (fun (CallerNamedArg(id, e) as arg) -> 
                    let nm = id.idText
                    let pinfos = GetIntrinsicPropInfoSetsOfType infoReader (Some nm) ad AllowMultiIntfInstantiations.Yes IgnoreOverrides id.idRange returnedObjTy
                    let pinfos = pinfos |> ExcludeHiddenOfPropInfos g infoReader.amap m 
                    match pinfos with 
                    | [pinfo] when pinfo.HasSetter && not pinfo.IsIndexer -> 
                        let pminfo = pinfo.SetterMethod
                        let pminst = freshenMethInfo m pminfo
                        Choice1Of2(AssignedItemSetter(id, AssignedPropSetter(pinfo, pminfo, pminst), e))
                    | _ ->
                        let epinfos = 
                            match nameEnv with  
                            | Some ne -> ExtensionPropInfosOfTypeInScope ResultCollectionSettings.AllResults infoReader ne (Some nm) ad m returnedObjTy
                            | _ -> []
                        match epinfos with 
                        | [pinfo] when pinfo.HasSetter && not pinfo.IsIndexer -> 
                            let pminfo = pinfo.SetterMethod
                            let pminst =
                                match minfo with
                                | MethInfo.FSMeth(_, TType_app(_, types, _), _, _) -> types
                                | _ -> freshenMethInfo m pminfo

                            let pminst =
                                match tyargsOpt with
                                | Some (TType_app(_, types, _)) -> types
                                | _ -> pminst

                            Choice1Of2(AssignedItemSetter(id, AssignedPropSetter(pinfo, pminfo, pminst), e))
                        |  _ ->    
                            match infoReader.GetILFieldInfosOfType(Some(nm), ad, m, returnedObjTy) with
                            | finfo :: _ -> 
                                Choice1Of2(AssignedItemSetter(id, AssignedILFieldSetter(finfo), e))
                            | _ ->              
                              match infoReader.TryFindRecdOrClassFieldInfoOfType(nm, m, returnedObjTy) with
                              | ValueSome rfinfo -> 
                                  Choice1Of2(AssignedItemSetter(id, AssignedRecdFieldSetter(rfinfo), e))
                              | _ -> 
                                  Choice2Of2(arg))

            let names = namedCallerArgs |> List.map (fun (CallerNamedArg(nm, _)) -> nm.idText) 

            if (List.noRepeats String.order names).Length <> namedCallerArgs.Length then
                errorR(Error(FSComp.SR.typrelNamedArgumentHasBeenAssignedMoreThenOnce(), m))
                
            let argSet = { UnnamedCalledArgs=unnamedCalledArgs; UnnamedCallerArgs=unnamedCallerArgs; ParamArrayCalledArgOpt=paramArrayCalledArgOpt; ParamArrayCallerArgs=paramArrayCallerArgs; AssignedNamedArgs=assignedNamedArgs }

            (argSet, assignedNamedProps, unassignedNamedItems, attributeAssignedNamedItems, unnamedCalledOptArgs, unnamedCalledOutArgs))

    let argSets                     = argSetInfos |> List.map     (fun (x, _, _, _, _, _) -> x)
    let assignedNamedProps          = argSetInfos |> List.collect (fun (_, x, _, _, _, _) -> x)
    let unassignedNamedItems        = argSetInfos |> List.collect (fun (_, _, x, _, _, _) -> x)
    let attributeAssignedNamedItems = argSetInfos |> List.collect (fun (_, _, _, x, _, _) -> x)
    let unnamedCalledOptArgs        = argSetInfos |> List.collect (fun (_, _, _, _, x, _) -> x)
    let unnamedCalledOutArgs        = argSetInfos |> List.collect (fun (_, _, _, _, _, x) -> x)

    member x.infoReader = infoReader

    member x.amap = infoReader.amap

      /// the method we're attempting to call 
    member x.Method = minfo

      /// the instantiation of the method we're attempting to call 
    member x.CalledTyArgs = calledTyArgs

    member x.AllCalledArgs = fullCurriedCalledArgs

      /// the instantiation of the method we're attempting to call 
    member x.CalledTyparInst = 
        let tps = minfo.FormalMethodTypars 
        if tps.Length = calledTyArgs.Length then mkTyparInst tps calledTyArgs else []

      /// the formal instantiation of the method we're attempting to call 
    member x.CallerTyArgs = callerTyArgs

      /// The types of the actual object arguments, if any
    member x.CallerObjArgTys = callerObjArgTys

      /// The argument analysis for each set of curried arguments
    member x.ArgSets = argSets

      /// return type after implicit deference of byref returns is taken into account
    member x.CalledReturnTypeAfterByrefDeref = 
        let retTy = methodRetTy
        if isByrefTy g retTy then destByrefTy g retTy else retTy

      /// return type after tupling of out args is taken into account
    member x.CalledReturnTypeAfterOutArgTupling = 
        let retTy = x.CalledReturnTypeAfterByrefDeref
        if isNil unnamedCalledOutArgs then 
            retTy 
        else 
            let outArgTys = unnamedCalledOutArgs |> List.map (fun calledArg -> destByrefTy g calledArg.CalledArgumentType) 
            if isUnitTy g retTy then mkRefTupledTy g outArgTys
            else mkRefTupledTy g (retTy :: outArgTys)

      /// named setters
    member x.AssignedItemSetters = assignedNamedProps

      /// the property related to the method we're attempting to call, if any  
    member x.AssociatedPropertyInfo = pinfoOpt

      /// unassigned args
    member x.UnassignedNamedArgs = unassignedNamedItems

      /// args assigned to specify values for attribute fields and properties (these are not necessarily "property sets")
    member x.AttributeAssignedNamedArgs = attributeAssignedNamedItems

      /// unnamed called optional args: pass defaults for these
    member x.UnnamedCalledOptArgs = unnamedCalledOptArgs

      /// unnamed called out args: return these as part of the return tuple
    member x.UnnamedCalledOutArgs = unnamedCalledOutArgs

    static member GetMethod (x: CalledMeth<'T>) = x.Method

    member x.NumArgSets = x.ArgSets.Length

    member x.HasOptArgs = not (isNil x.UnnamedCalledOptArgs)

    member x.HasOutArgs = not (isNil x.UnnamedCalledOutArgs)

    member x.UsesParamArrayConversion = x.ArgSets |> List.exists (fun argSet -> argSet.ParamArrayCalledArgOpt.IsSome)

    member x.ParamArrayCalledArgOpt = x.ArgSets |> List.tryPick (fun argSet -> argSet.ParamArrayCalledArgOpt)

    member x.ParamArrayCallerArgs = x.ArgSets |> List.tryPick (fun argSet -> if Option.isSome argSet.ParamArrayCalledArgOpt then Some argSet.ParamArrayCallerArgs else None )

    member x.GetParamArrayElementType() =
        // turned as a method to avoid assert in variable inspector 
        assert (x.UsesParamArrayConversion)
        x.ParamArrayCalledArgOpt.Value.CalledArgumentType |> destArrayTy x.amap.g 

    member x.NumAssignedProps = x.AssignedItemSetters.Length

    member x.CalledObjArgTys(m) = 
        match x.Method.GetObjArgTypes(x.amap, m, x.CalledTyArgs) with 
        | [ thisArgTy ] when isByrefTy g thisArgTy -> [ destByrefTy g thisArgTy ]
        | res -> res

    member x.NumCalledTyArgs = x.CalledTyArgs.Length

    member x.NumCallerTyArgs = x.CallerTyArgs.Length 

    member x.AssignsAllNamedArgs = isNil x.UnassignedNamedArgs

    member x.HasCorrectArity =
      (x.NumCalledTyArgs = x.NumCallerTyArgs)  &&
      x.ArgSets |> List.forall (fun argSet -> argSet.NumUnnamedCalledArgs = argSet.NumUnnamedCallerArgs) 

    member x.HasCorrectGenericArity =
      (x.NumCalledTyArgs = x.NumCallerTyArgs)  

    member x.IsAccessible(m, ad) = 
        IsMethInfoAccessible x.amap m ad x.Method 

    member x.HasCorrectObjArgs(m) = 
        x.CalledObjArgTys(m).Length = x.CallerObjArgTys.Length 

    member x.IsCandidate(m, ad) =
        x.IsAccessible(m, ad) &&
        x.HasCorrectArity && 
        x.HasCorrectObjArgs(m) &&
        x.AssignsAllNamedArgs

    member x.AssignedUnnamedArgs = 
       // We use Seq.map2 to tolerate there being mismatched caller/called args
       x.ArgSets |> List.map (fun argSet -> 
           (argSet.UnnamedCalledArgs, argSet.UnnamedCallerArgs) ||> Seq.map2 (fun calledArg callerArg -> 
               { NamedArgIdOpt=None; CalledArg=calledArg; CallerArg=callerArg }) |> Seq.toList)

    member x.AssignedNamedArgs = 
       x.ArgSets |> List.map (fun argSet -> argSet.AssignedNamedArgs)

    member x.AllUnnamedCalledArgs = x.ArgSets |> List.collect (fun x -> x.UnnamedCalledArgs)

    member x.TotalNumUnnamedCalledArgs = x.ArgSets |> List.sumBy (fun x -> x.NumUnnamedCalledArgs)

    member x.TotalNumUnnamedCallerArgs = x.ArgSets |> List.sumBy (fun x -> x.NumUnnamedCallerArgs)

    member x.TotalNumAssignedNamedArgs = x.ArgSets |> List.sumBy (fun x -> x.NumAssignedNamedArgs)

    override x.ToString() = "call to " + minfo.ToString()

let NamesOfCalledArgs (calledArgs: CalledArg list) = 
    calledArgs |> List.choose (fun x -> x.NameOpt) 

//-------------------------------------------------------------------------
// Helpers dealing with propagating type information in method overload resolution
//------------------------------------------------------------------------- 

type ArgumentAnalysis = 
    | NoInfo
    | ArgDoesNotMatch 
    | CallerLambdaHasArgTypes of TType list
    | CalledArgMatchesType of TType

let InferLambdaArgsForLambdaPropagation origRhsExpr = 
    let rec loop e = 
        match e with 
        | SynExpr.Lambda (_, _, _, rest, _) -> 1 + loop rest
        | SynExpr.MatchLambda _ -> 1
        | _ -> 0
    loop origRhsExpr

let ExamineArgumentForLambdaPropagation (infoReader: InfoReader) (arg: AssignedCalledArg<SynExpr>) =
    let g = infoReader.g

    // Find the explicit lambda arguments of the caller. Ignore parentheses.
    let argExpr = match arg.CallerArg.Expr with SynExpr.Paren (x, _, _, _) -> x  | x -> x
    let countOfCallerLambdaArg = InferLambdaArgsForLambdaPropagation argExpr

    // Adjust for Expression<_>, Func<_, _>, ...
    let adjustedCalledArgTy = AdjustCalledArgType infoReader false false arg.CalledArg arg.CallerArg
    if countOfCallerLambdaArg > 0 then 
        // Decompose the explicit function type of the target
        let calledLambdaArgTys, _calledLambdaRetTy = stripFunTy g adjustedCalledArgTy
        if calledLambdaArgTys.Length >= countOfCallerLambdaArg then 
            // success 
            CallerLambdaHasArgTypes calledLambdaArgTys
        elif isDelegateTy g (if isLinqExpressionTy g adjustedCalledArgTy then destLinqExpressionTy g adjustedCalledArgTy else adjustedCalledArgTy) then
            // delegate arity mismatch
            ArgDoesNotMatch
        else
            // not a function type on the called side - no information
            NoInfo
    else
        // not a lambda on the caller side - push information from caller to called
        CalledArgMatchesType(adjustedCalledArgTy)  
        

let ExamineMethodForLambdaPropagation (x: CalledMeth<SynExpr>) =
    let unnamedInfo = x.AssignedUnnamedArgs |> List.mapSquared (ExamineArgumentForLambdaPropagation x.infoReader)
    let namedInfo = x.AssignedNamedArgs |> List.mapSquared (fun arg -> (arg.NamedArgIdOpt.Value, ExamineArgumentForLambdaPropagation x.infoReader arg))
    if unnamedInfo |> List.existsSquared (function CallerLambdaHasArgTypes _ -> true | _ -> false) || 
       namedInfo |> List.existsSquared (function (_, CallerLambdaHasArgTypes _) -> true | _ -> false) then 
        Some (unnamedInfo, namedInfo)
    else
        None

//-------------------------------------------------------------------------
// Additional helpers for building method calls and doing TAST generation
//------------------------------------------------------------------------- 

/// Is this a 'base' call (in the sense of C#) 
let IsBaseCall objArgs = 
    match objArgs with 
    | [Expr.Val (v, _, _)] when v.BaseOrThisInfo  = BaseVal -> true
    | _ -> false
    
/// Compute whether we insert a 'coerce' on the 'this' pointer for an object model call 
/// For example, when calling an interface method on a struct, or a method on a constrained 
/// variable type. 
let ComputeConstrainedCallInfo g amap m (objArgs, minfo: MethInfo) =
    match objArgs with 
    | [objArgExpr] when not minfo.IsExtensionMember -> 
        let methObjTy = minfo.ApparentEnclosingType
        let objArgTy = tyOfExpr g objArgExpr
        if TypeDefinitelySubsumesTypeNoCoercion 0 g amap m methObjTy objArgTy 
           // Constrained calls to class types can only ever be needed for the three class types that 
           // are base types of value types
           || (isClassTy g methObjTy && 
                 (not (typeEquiv g methObjTy g.system_Object_ty || 
                       typeEquiv g methObjTy g.system_Value_ty ||
                       typeEquiv g methObjTy g.system_Enum_ty))) then 
            None
        else
            // The object argument is a value type or variable type and the target method is an interface or System.Object
            // type. A .NET 2.0 generic constrained call is required
            Some objArgTy
    | _ -> 
        None

/// Adjust the 'this' pointer before making a call 
/// Take the address of a struct, and coerce to an interface/base/constraint type if necessary 
let TakeObjAddrForMethodCall g amap (minfo: MethInfo) isMutable m objArgs f =
    let ccallInfo = ComputeConstrainedCallInfo g amap m (objArgs, minfo)

    let wrap, objArgs = 

        match objArgs with
        | [objArgExpr] ->

            let hasCallInfo = ccallInfo.IsSome
            let mustTakeAddress = hasCallInfo || minfo.ObjArgNeedsAddress(amap, m)
            let objArgTy = tyOfExpr g objArgExpr
            
            let isMutable =
                match isMutable with
                | DefinitelyMutates
                | NeverMutates 
                | AddressOfOp -> isMutable
                | PossiblyMutates ->
                    // Check to see if the method is read-only. Perf optimization.
                    // If there is an extension member whose first arg is an inref, we must return NeverMutates.
                    if mustTakeAddress && (minfo.IsReadOnly || minfo.IsReadOnlyExtensionMember (amap, m)) then
                        NeverMutates
                    else
                        isMutable

            let wrap, objArgExprAddr, isReadOnly, _isWriteOnly =
                mkExprAddrOfExpr g mustTakeAddress hasCallInfo isMutable objArgExpr None m
            
            // Extension members and calls to class constraints may need a coercion for their object argument
            let objArgExprCoerced = 
              if not hasCallInfo &&
                 not (TypeDefinitelySubsumesTypeNoCoercion 0 g amap m minfo.ApparentEnclosingType objArgTy) then 
                  mkCoerceExpr(objArgExprAddr, minfo.ApparentEnclosingType, m, objArgTy)
              else
                  objArgExprAddr

            // Check to see if the extension member uses the extending type as a byref.
            //     If so, make sure we don't allow readonly/immutable values to be passed byref from an extension member. 
            //     An inref will work though.
            if isReadOnly && mustTakeAddress && minfo.IsExtensionMember then
                minfo.TryObjArgByrefType(amap, m, minfo.FormalMethodInst)
                |> Option.iter (fun ty ->
                    if not (isInByrefTy g ty) then
                        errorR(Error(FSComp.SR.tcCannotCallExtensionMethodInrefToByref(minfo.DisplayName), m)))
                        

            wrap, [objArgExprCoerced] 

        | _ -> 
            id, objArgs
    let e, ety = f ccallInfo objArgs
    wrap e, ety

//-------------------------------------------------------------------------
// Build method calls.
//------------------------------------------------------------------------- 

/// Build an expression node that is a call to a .NET method. 
let BuildILMethInfoCall g amap m isProp (minfo: ILMethInfo) valUseFlags minst direct args = 
    let valu = isStructTy g minfo.ApparentEnclosingType
    let ctor = minfo.IsConstructor
    if minfo.IsClassConstructor then 
        error (InternalError (minfo.ILName+": cannot call a class constructor", m))
    let useCallvirt = 
        not valu && not direct && minfo.IsVirtual
    let isProtected = minfo.IsProtectedAccessibility
    let ilMethRef = minfo.ILMethodRef
    let newobj = ctor && (match valUseFlags with NormalValUse -> true | _ -> false)
    let exprTy = if ctor then minfo.ApparentEnclosingType else minfo.GetFSharpReturnTy(amap, m, minst)
    let retTy = if not ctor && ilMethRef.ReturnType = ILType.Void then [] else [exprTy]
    let isDllImport = minfo.IsDllImport g
    Expr.Op (TOp.ILCall (useCallvirt, isProtected, valu, newobj, valUseFlags, isProp, isDllImport, ilMethRef, minfo.DeclaringTypeInst, minst, retTy), [], args, m),
    exprTy


/// Build a call to an F# method.
///
/// Consume the arguments in chunks and build applications.  This copes with various F# calling signatures
/// all of which ultimately become 'methods'.
///
/// QUERY: this looks overly complex considering that we are doing a fundamentally simple 
/// thing here. 
let BuildFSharpMethodApp g m (vref: ValRef) vexp vexprty (args: Exprs) =
    let arities =  (arityOfVal vref.Deref).AritiesOfArgs
    
    let args3, (leftover, retTy) =
        let exprL expr = exprL g expr
        ((args, vexprty), arities) ||> List.mapFold (fun (args, fty) arity -> 
            match arity, args with 
            | (0|1), [] when typeEquiv g (domainOfFunTy g fty) g.unit_ty -> mkUnit g m, (args, rangeOfFunTy g fty)
            | 0, (arg :: argst) -> 
                let msg = Layout.showL (Layout.sepListL (Layout.rightL (Layout.TaggedTextOps.tagText ";")) (List.map exprL args))
                warning(InternalError(sprintf "Unexpected zero arity, args = %s" msg, m))
                arg, (argst, rangeOfFunTy g fty)
            | 1, (arg :: argst) -> arg, (argst, rangeOfFunTy g fty)
            | 1, [] -> error(InternalError("expected additional arguments here", m))
            | _ -> 
                if args.Length < arity then
                    error(InternalError("internal error in getting arguments, n = "+string arity+", #args = "+string args.Length, m))
                let tupargs, argst = List.splitAt arity args
                let tuptys = tupargs |> List.map (tyOfExpr g) 
                (mkRefTupled g m tupargs tuptys),
                (argst, rangeOfFunTy g fty) )
    if not leftover.IsEmpty then error(InternalError("Unexpected "+string(leftover.Length)+" remaining arguments in method application", m))
    mkApps g ((vexp, vexprty), [], args3, m),
    retTy
    
/// Build a call to an F# method.
let BuildFSharpMethodCall g m (ty, vref: ValRef) valUseFlags minst args =
    let vexp = Expr.Val (vref, valUseFlags, m)
    let vexpty = vref.Type
    let tpsorig, tau =  vref.TypeScheme
    let vtinst = argsOfAppTy g ty @ minst
    if tpsorig.Length <> vtinst.Length then error(InternalError("BuildFSharpMethodCall: unexpected List.length mismatch", m))
    let expr = mkTyAppExpr m (vexp, vexpty) vtinst
    let exprty = instType (mkTyparInst tpsorig vtinst) tau
    BuildFSharpMethodApp g m vref expr exprty args
    

/// Make a call to a method info. Used by the optimizer and code generator to build 
/// calls to the type-directed solutions to member constraints.
let MakeMethInfoCall amap m minfo minst args =
    let valUseFlags = NormalValUse // correct unless if we allow wild trait constraints like "T has a ctor and can be used as a parent class" 

    match minfo with 

    | ILMeth(g, ilminfo, _) -> 
        let direct = not minfo.IsVirtual
        let isProp = false // not necessarily correct, but this is only used post-creflect where this flag is irrelevant 
        BuildILMethInfoCall g amap m isProp ilminfo valUseFlags minst  direct args |> fst

    | FSMeth(g, ty, vref, _) -> 
        BuildFSharpMethodCall g m (ty, vref) valUseFlags minst args |> fst

    | DefaultStructCtor(_, ty) -> 
       mkDefault (m, ty)

#if !NO_EXTENSIONTYPING
    | ProvidedMeth(amap, mi, _, m) -> 
        let isProp = false // not necessarily correct, but this is only used post-creflect where this flag is irrelevant 
        let ilMethodRef = Import.ImportProvidedMethodBaseAsILMethodRef amap m mi
        let isConstructor = mi.PUntaint((fun c -> c.IsConstructor), m)
        let valu = mi.PUntaint((fun c -> (nonNull<ProvidedType> c.DeclaringType).IsValueType), m)
        let actualTypeInst = [] // GENERIC TYPE PROVIDERS: for generics, we would have something here
        let actualMethInst = [] // GENERIC TYPE PROVIDERS: for generics, we would have something here
        let ilReturnTys = Option.toList (minfo.GetCompiledReturnTy(amap, m, []))  // GENERIC TYPE PROVIDERS: for generics, we would have more here
        // REVIEW: Should we allow protected calls?
        Expr.Op (TOp.ILCall (false, false, valu, isConstructor, valUseFlags, isProp, false, ilMethodRef, actualTypeInst, actualMethInst, ilReturnTys), [], args, m)

#endif

#if !NO_EXTENSIONTYPING
// This imports a provided method, and checks if it is a known compiler intrinsic like "1 + 2"
let TryImportProvidedMethodBaseAsLibraryIntrinsic (amap: Import.ImportMap, m: range, mbase: Tainted<ProvidedMethodBase>) = 
    let methodName = mbase.PUntaint((fun x -> x.Name), m)
    let declaringType = Import.ImportProvidedType amap m (mbase.PApply((fun x -> nonNull<ProvidedType> x.DeclaringType), m))
    if isAppTy amap.g declaringType then 
        let declaringEntity = tcrefOfAppTy amap.g declaringType
        if not declaringEntity.IsLocalRef && ccuEq declaringEntity.nlr.Ccu amap.g.fslibCcu then
            match amap.g.knownIntrinsics.TryGetValue ((declaringEntity.LogicalName, methodName)) with 
            | true, vref -> Some vref
            | _ -> 
            match amap.g.knownFSharpCoreModules.TryGetValue declaringEntity.LogicalName with
            | true, modRef -> 
                modRef.ModuleOrNamespaceType.AllValsByLogicalName 
                |> Seq.tryPick (fun (KeyValue(_, v)) -> if (v.CompiledName amap.g.CompilerGlobalState) = methodName then Some (mkNestedValRef modRef v) else None)
            | _ -> None
        else
            None
    else
        None
#endif
        

/// Build an expression that calls a given method info. 
/// This is called after overload resolution, and also to call other 
/// methods such as 'setters' for properties. 
//   tcVal: used to convert an F# value into an expression. See tc.fs. 
//   isProp: is it a property get? 
//   minst: the instantiation to apply for a generic method 
//   objArgs: the 'this' argument, if any 
//   args: the arguments, if any 
let BuildMethodCall tcVal g amap isMutable m isProp minfo valUseFlags minst objArgs args =
    let direct = IsBaseCall objArgs

    TakeObjAddrForMethodCall g amap minfo isMutable m objArgs (fun ccallInfo objArgs -> 
        let allArgs = objArgs @ args
        let valUseFlags = 
            if direct && (match valUseFlags with NormalValUse -> true | _ -> false) then 
                VSlotDirectCall 
            else 
                match ccallInfo with
                | Some ty -> 
                    // printfn "possible constrained call to '%s' at %A" minfo.LogicalName m
                    PossibleConstrainedCall ty
                | None -> 
                    valUseFlags

        match minfo with 
#if !NO_EXTENSIONTYPING
        // By this time this is an erased method info, e.g. one returned from an expression
        // REVIEW: copied from tastops, which doesn't allow protected methods
        | ProvidedMeth (amap, providedMeth, _, _) -> 
            // TODO: there  is a fair bit of duplication here with mk_il_minfo_call. We should be able to merge these
                
            /// Build an expression node that is a call to a extension method in a generated assembly
            let enclTy = minfo.ApparentEnclosingType
            // prohibit calls to methods that are declared in specific array types (Get, Set, Address)
            // these calls are provided by the runtime and should not be called from the user code
            if isArrayTy g enclTy then
                let tpe = TypeProviderError(FSComp.SR.tcRuntimeSuppliedMethodCannotBeUsedInUserCode(minfo.DisplayName), providedMeth.TypeProviderDesignation, m)
                error tpe
            let valu = isStructTy g enclTy
            let isCtor = minfo.IsConstructor
            if minfo.IsClassConstructor then 
                error (InternalError (minfo.LogicalName + ": cannot call a class constructor", m))
            let useCallvirt = not valu && not direct && minfo.IsVirtual
            let isProtected = minfo.IsProtectedAccessibility
            let exprTy = if isCtor then enclTy else minfo.GetFSharpReturnTy(amap, m, minst)
            match TryImportProvidedMethodBaseAsLibraryIntrinsic (amap, m, providedMeth) with 
            | Some fsValRef -> 
                //reraise() calls are converted to TOp.Reraise in the type checker. So if a provided expression includes a reraise call
                // we must put it in that form here.
                if valRefEq amap.g fsValRef amap.g.reraise_vref then
                    mkReraise m exprTy, exprTy
                else
                    let vexp, vexpty = tcVal fsValRef valUseFlags (minfo.DeclaringTypeInst @ minst) m
                    BuildFSharpMethodApp g m fsValRef vexp vexpty allArgs
            | None -> 
                let ilMethRef = Import.ImportProvidedMethodBaseAsILMethodRef amap m providedMeth
                let isNewObj = isCtor && (match valUseFlags with NormalValUse -> true | _ -> false)
                let actualTypeInst = 
                    if isRefTupleTy g enclTy then argsOfAppTy g (mkCompiledTupleTy g false (destRefTupleTy g enclTy))  // provided expressions can include method calls that get properties of tuple types
                    elif isFunTy g enclTy then [ domainOfFunTy g enclTy; rangeOfFunTy g enclTy ]  // provided expressions can call Invoke
                    else minfo.DeclaringTypeInst
                let actualMethInst = minst
                let retTy = if not isCtor && (ilMethRef.ReturnType = ILType.Void) then [] else [exprTy]
                let noTailCall = false
                let expr = Expr.Op (TOp.ILCall (useCallvirt, isProtected, valu, isNewObj, valUseFlags, isProp, noTailCall, ilMethRef, actualTypeInst, actualMethInst, retTy), [], allArgs, m)
                expr, exprTy

#endif
            
        // Build a call to a .NET method 
        | ILMeth(_, ilMethInfo, _) -> 
            BuildILMethInfoCall g amap m isProp ilMethInfo valUseFlags minst direct allArgs

        // Build a call to an F# method 
        | FSMeth(_, _, vref, _) -> 

            // Go see if this is a use of a recursive definition... Note we know the value instantiation 
            // we want to use so we pass that in order not to create a new one. 
            let vexp, vexpty = tcVal vref valUseFlags (minfo.DeclaringTypeInst @ minst) m
            BuildFSharpMethodApp g m vref vexp vexpty allArgs

        // Build a 'call' to a struct default constructor 
        | DefaultStructCtor (g, ty) -> 
            if g.langFeatureNullness then 
                if not (TypeHasDefaultValueNew g m ty) && not (TypeHasDefaultValueOld g m ty) then 
                    errorR(Error(FSComp.SR.tcDefaultStructConstructorCall(), m))
                if g.checkNullness && not (TypeHasDefaultValueNew g m ty) then 
                    warning(Error(FSComp.SR.tcDefaultStructConstructorCallNulls(), m))  
            else
                if not (TypeHasDefaultValueOld g m ty) then 
                    errorR(Error(FSComp.SR.tcDefaultStructConstructorCall(), m))
            mkDefault (m, ty), ty)

//-------------------------------------------------------------------------
// Adjust caller arguments as part of building a method call
//------------------------------------------------------------------------- 

/// Build a call to the System.Object constructor taking no arguments,
let BuildObjCtorCall (g: TcGlobals) m =
    let ilMethRef = (mkILCtorMethSpecForTy(g.ilg.typ_Object, [])).MethodRef
    Expr.Op (TOp.ILCall (false, false, false, false, CtorValUsedAsSuperInit, false, true, ilMethRef, [], [], [g.obj_ty]), [], [], m)

/// Implements the elaborated form of adhoc conversions from functions to delegates at member callsites
let BuildNewDelegateExpr (eventInfoOpt: EventInfo option, g, amap, delegateTy, invokeMethInfo: MethInfo, delArgTys, f, fty, m) =
    let slotsig = invokeMethInfo.GetSlotSig(amap, m)
    let delArgVals, expr = 
        let topValInfo = ValReprInfo([], List.replicate (max 1 (List.length delArgTys)) ValReprInfo.unnamedTopArg, ValReprInfo.unnamedRetVal)

        // Try to pull apart an explicit lambda and use it directly 
        // Don't do this in the case where we're adjusting the arguments of a function used to build a .NET-compatible event handler 
        let lambdaContents = 
            if Option.isSome eventInfoOpt then 
                None 
            else 
                tryDestTopLambda g amap topValInfo (f, fty)        

        match lambdaContents with 
        | None -> 
        
            if List.exists (isByrefTy g) delArgTys then
                    error(Error(FSComp.SR.tcFunctionRequiresExplicitLambda(List.length delArgTys), m)) 

            let delArgVals = delArgTys |> List.mapi (fun i argty -> fst (mkCompGenLocal m ("delegateArg" + string i) argty)) 
            let expr = 
                let args = 
                    match eventInfoOpt with 
                    | Some einfo -> 
                        match delArgVals with 
                        | [] -> error(nonStandardEventError einfo.EventName m)
                        | h :: _ when not (isObjTy g h.Type) -> error(nonStandardEventError einfo.EventName m)
                        | h :: t -> [exprForVal m h; mkRefTupledVars g m t] 
                    | None -> 
                        if isNil delArgTys then [mkUnit g m] else List.map (exprForVal m) delArgVals
                mkApps g ((f, fty), [], args, m)
            delArgVals, expr
            
        | Some _ -> 
            let _, _, _, vsl, body, _ = IteratedAdjustArityOfLambda g amap topValInfo f
            List.concat vsl, body
            
    let meth = TObjExprMethod(slotsig, [], [], [delArgVals], expr, m)
    mkObjExpr(delegateTy, None, BuildObjCtorCall g m, [meth], [], m)

let CoerceFromFSharpFuncToDelegate g amap infoReader ad callerArgTy m callerArgExpr delegateTy =    
    let (SigOfFunctionForDelegate(invokeMethInfo, delArgTys, _, _)) = GetSigOfFunctionForDelegate infoReader delegateTy m ad
    BuildNewDelegateExpr (None, g, amap, delegateTy, invokeMethInfo, delArgTys, callerArgExpr, callerArgTy, m)

// Handle adhoc argument conversions
let AdjustCallerArgExprForCoercions (g: TcGlobals) amap infoReader ad isOutArg calledArgTy (reflArgInfo: ReflectedArgInfo) callerArgTy m callerArgExpr = 
   if isByrefTy g calledArgTy && isRefCellTy g callerArgTy then 
       None, Expr.Op (TOp.RefAddrGet false, [destRefCellTy g callerArgTy], [callerArgExpr], m) 

#if IMPLICIT_ADDRESS_OF
   elif isInByrefTy g calledArgTy && not (isByrefTy g callerArgTy) then 
       let wrap, callerArgExprAddress, _readonly, _writeonly = mkExprAddrOfExpr g true false NeverMutates callerArgExpr None m
       Some wrap, callerArgExprAddress
#endif

   elif isDelegateTy g calledArgTy && isFunTy g callerArgTy then 
       None, CoerceFromFSharpFuncToDelegate g amap infoReader ad callerArgTy m callerArgExpr calledArgTy

   elif isLinqExpressionTy g calledArgTy && isDelegateTy g (destLinqExpressionTy g calledArgTy) && isFunTy g callerArgTy then 
       let delegateTy = destLinqExpressionTy g calledArgTy
       let expr = CoerceFromFSharpFuncToDelegate g amap infoReader ad callerArgTy m callerArgExpr delegateTy
       None, mkCallQuoteToLinqLambdaExpression g m delegateTy (Expr.Quote (expr, ref None, false, m, mkQuotedExprTy g delegateTy))

   // auto conversions to quotations (to match auto conversions to LINQ expressions)
   elif reflArgInfo.AutoQuote && isQuotedExprTy g calledArgTy && not (isQuotedExprTy g callerArgTy) then 
       match reflArgInfo with 
       | ReflectedArgInfo.Quote true -> 
           None, mkCallLiftValueWithDefn g m calledArgTy callerArgExpr
       | ReflectedArgInfo.Quote false -> 
           None, Expr.Quote (callerArgExpr, ref None, false, m, calledArgTy)
       | ReflectedArgInfo.None -> failwith "unreachable" // unreachable due to reflArgInfo.AutoQuote condition

   // Note: out args do not need to be coerced 
   elif isOutArg then 
       None, callerArgExpr

   // Note: not all these casts are reported in quotations 
   else 
       None, mkCoerceIfNeeded g calledArgTy callerArgTy callerArgExpr

/// Some of the code below must allocate temporary variables or bind other variables to particular values. 
/// As usual we represent variable allocators by expr -> expr functions 
/// which we then use to wrap the whole expression. These will either do nothing or pre-bind a variable. It doesn't
/// matter what order they are applied in as long as they are all composed together.
let emptyPreBinder (e: Expr) = e

/// Get the expression that must be inserted on the caller side for a CallerSide optional arg,
/// i.e. one where there is no corresponding caller arg.
let rec GetDefaultExpressionForCallerSideOptionalArg tcFieldInit g (calledArg: CalledArg) currCalledArgTy currDfltVal eCallerMemberName mMethExpr =
    match currDfltVal with
    | MissingValue -> 
        // Add an I_nop if this is an initonly field to make sure we never recognize it as an lvalue. See mkExprAddrOfExpr. 
        emptyPreBinder, mkAsmExpr ([ mkNormalLdsfld (fspec_Missing_Value g); AI_nop ], [], [], [currCalledArgTy], mMethExpr)

    | DefaultValue -> 
        emptyPreBinder, mkDefault(mMethExpr, currCalledArgTy)

    | Constant fieldInit -> 
        match currCalledArgTy with
        | NullableTy g inst when fieldInit <> ILFieldInit.Null ->
            let nullableTy = mkILNonGenericBoxedTy(g.FindSysILTypeRef "System.Nullable`1")
            let ctor = mkILCtorMethSpecForTy(nullableTy, [ILType.TypeVar 0us]).MethodRef
            let ctorArgs = [Expr.Const (tcFieldInit mMethExpr fieldInit, mMethExpr, inst)]
            emptyPreBinder, Expr.Op (TOp.ILCall (false, false, true, true, NormalValUse, false, false, ctor, [inst], [], [currCalledArgTy]), [], ctorArgs, mMethExpr)
        | ByrefTy g inst ->
            GetDefaultExpressionForCallerSideOptionalArg tcFieldInit g calledArg inst (PassByRef(inst, currDfltVal)) eCallerMemberName mMethExpr
        | _ ->
            match calledArg.CallerInfo, eCallerMemberName with
            | CallerLineNumber, _ when typeEquiv g currCalledArgTy g.int_ty ->
                emptyPreBinder, Expr.Const (Const.Int32(mMethExpr.StartLine), mMethExpr, currCalledArgTy)
            | CallerFilePath, _ when typeEquiv g currCalledArgTy g.string_ty ->
                let fileName = mMethExpr.FileName |> FileSystem.GetFullPathShim |> PathMap.apply g.pathMap
                emptyPreBinder, Expr.Const (Const.String fileName, mMethExpr, currCalledArgTy)
            | CallerMemberName, Some callerName when (typeEquiv g currCalledArgTy g.string_ty) ->
                emptyPreBinder, Expr.Const (Const.String callerName, mMethExpr, currCalledArgTy)
            | _ ->
                emptyPreBinder, Expr.Const (tcFieldInit mMethExpr fieldInit, mMethExpr, currCalledArgTy)
                
    | WrapperForIDispatch ->
        match g.TryFindSysILTypeRef "System.Runtime.InteropServices.DispatchWrapper" with
        | None -> error(Error(FSComp.SR.fscSystemRuntimeInteropServicesIsRequired(), mMethExpr))
        | Some tref ->
            let ty = mkILNonGenericBoxedTy tref
            let mref = mkILCtorMethSpecForTy(ty, [g.ilg.typ_Object]).MethodRef
            let expr = Expr.Op (TOp.ILCall (false, false, false, true, NormalValUse, false, false, mref, [], [], [g.obj_ty]), [], [mkDefault(mMethExpr, currCalledArgTy)], mMethExpr)
            emptyPreBinder, expr

    | WrapperForIUnknown ->
        match g.TryFindSysILTypeRef "System.Runtime.InteropServices.UnknownWrapper" with
        | None -> error(Error(FSComp.SR.fscSystemRuntimeInteropServicesIsRequired(), mMethExpr))
        | Some tref ->
            let ty = mkILNonGenericBoxedTy tref
            let mref = mkILCtorMethSpecForTy(ty, [g.ilg.typ_Object]).MethodRef
            let expr = Expr.Op (TOp.ILCall (false, false, false, true, NormalValUse, false, false, mref, [], [], [g.obj_ty]), [], [mkDefault(mMethExpr, currCalledArgTy)], mMethExpr)
            emptyPreBinder, expr

    | PassByRef (ty, dfltVal2) ->
        let v, _ = mkCompGenLocal mMethExpr "defaultByrefArg" ty
        let wrapper2, rhs = GetDefaultExpressionForCallerSideOptionalArg tcFieldInit g calledArg currCalledArgTy dfltVal2 eCallerMemberName mMethExpr
        (wrapper2 >> mkCompGenLet mMethExpr v rhs), mkValAddr mMethExpr false (mkLocalValRef v)

/// Get the expression that must be inserted on the caller side for a CalleeSide optional arg where
/// no caller argument has been provided. Normally this is 'None', however CallerMemberName and friends
/// can be used with 'CalleeSide' optional arguments
let GetDefaultExpressionForCalleeSideOptionalArg g (calledArg: CalledArg) eCallerMemberName (mMethExpr: range) =
    let calledArgTy = calledArg.CalledArgumentType
    let calledNonOptTy = 
        if isOptionTy g calledArgTy then 
            destOptionTy g calledArgTy 
        else
            calledArgTy // should be unreachable

    match calledArg.CallerInfo, eCallerMemberName with
    | CallerLineNumber, _ when typeEquiv g calledNonOptTy g.int_ty ->
        let lineExpr = Expr.Const(Const.Int32 mMethExpr.StartLine, mMethExpr, calledNonOptTy)
        mkSome g calledNonOptTy lineExpr mMethExpr
    | CallerFilePath, _ when typeEquiv g calledNonOptTy g.string_ty ->
        let fileName = mMethExpr.FileName |> FileSystem.GetFullPathShim |> PathMap.apply g.pathMap
        let filePathExpr = Expr.Const (Const.String(fileName), mMethExpr, calledNonOptTy)
        mkSome g calledNonOptTy filePathExpr mMethExpr
    | CallerMemberName, Some(callerName) when typeEquiv g calledNonOptTy g.string_ty ->
        let memberNameExpr = Expr.Const (Const.String callerName, mMethExpr, calledNonOptTy)
        mkSome g calledNonOptTy memberNameExpr mMethExpr
    | _ ->
        mkNone g calledNonOptTy mMethExpr

/// Get the expression that must be inserted on the caller side for an optional arg where
/// no caller argument has been provided. 
let GetDefaultExpressionForOptionalArg tcFieldInit g (calledArg: CalledArg) eCallerMemberName mItem (mMethExpr: range) =
    let calledArgTy = calledArg.CalledArgumentType
    let preBinder, expr = 
        match calledArg.OptArgInfo with 
        | NotOptional -> 
            error(InternalError("Unexpected NotOptional", mItem))

        | CallerSide dfltVal ->
            GetDefaultExpressionForCallerSideOptionalArg tcFieldInit g calledArg calledArgTy dfltVal eCallerMemberName mMethExpr

        | CalleeSide ->
            emptyPreBinder, GetDefaultExpressionForCalleeSideOptionalArg g calledArg eCallerMemberName mMethExpr

    // Combine the variable allocators (if any)
    let callerArg = CallerArg(calledArgTy, mMethExpr, false, expr)
    preBinder, { NamedArgIdOpt = None; CalledArg = calledArg; CallerArg = callerArg }

// Adjust all the optional arguments, filling in values for defaults, 
let AdjustCallerArgForOptional tcFieldInit eCallerMemberName (infoReader: InfoReader) (assignedArg: AssignedCalledArg<_>) =
    let g = infoReader.g
    let amap = infoReader.amap
    let callerArg = assignedArg.CallerArg
    let (CallerArg(callerArgTy, m, isOptCallerArg, callerArgExpr)) = callerArg
    let calledArg = assignedArg.CalledArg
    match calledArg.OptArgInfo with 
    | NotOptional -> 
        if isOptCallerArg then errorR(Error(FSComp.SR.tcFormalArgumentIsNotOptional(), m))
        assignedArg
    | _ -> 
        let callerArgExpr2 = 
            match calledArg.OptArgInfo with 
            | NotOptional -> failwith "unreachable"
            
            | CallerSide dfltVal -> 
                let calledArgTy = calledArg.CalledArgumentType

                if isOptCallerArg then 
                    // CSharpMethod(?x=b) 
                    if isOptionTy g callerArgTy then 
                        if isNullableTy g calledArgTy then 
                            // CSharpMethod(?x=b) when 'b' has optional type and 'x' has nullable type --> CSharpMethod(x=Option.toNullable b)
                            mkOptionToNullable g m (destOptionTy g callerArgTy) callerArgExpr
                        else 
                            // CSharpMethod(?x=b) when 'b' has optional type and 'x' has non-nullable type --> CSharpMethod(x=Option.defaultValue DEFAULT v)
                            let _wrapper, defaultExpr = GetDefaultExpressionForCallerSideOptionalArg tcFieldInit g calledArg calledArgTy dfltVal eCallerMemberName m
                            let ty = destOptionTy g callerArgTy
                            mkOptionDefaultValue g m ty defaultExpr callerArgExpr
                    else
                        // This should be unreachable but the error will be reported elsewhere
                        callerArgExpr
                else
                    if isNullableTy g calledArgTy  then 
                        // CSharpMethod(x=b) when 'x' has nullable type
                        if isNullableTy g callerArgTy then 
                            // CSharpMethod(x=b) when both 'x' and 'b' have nullable type --> CSharpMethod(x=b)
                            callerArgExpr
                        else
                            // CSharpMethod(x=b) when 'x' has nullable type and 'b' does not --> CSharpMethod(x=Nullable(b))
                            let calledNonOptTy = destNullableTy g calledArgTy 
                            let minfo = GetIntrinsicConstructorInfosOfType infoReader m calledArgTy |> List.head
                            let callerArgExprCoerced = mkCoerceIfNeeded g calledNonOptTy callerArgTy callerArgExpr
                            MakeMethInfoCall amap m minfo [] [callerArgExprCoerced]
                    else 
                        // CSharpMethod(x=b) --> CSharpMethod(?x=b)
                        callerArgExpr

            | CalleeSide -> 
                if isOptCallerArg then 
                    // CSharpMethod(?x=b) --> CSharpMethod(?x=b)
                    callerArgExpr 
                else                            
                    // CSharpMethod(x=b) when CSharpMethod(A) --> CSharpMethod(?x=Some(b :> A))
                    let calledArgTy = assignedArg.CalledArg.CalledArgumentType
                    if isOptionTy g calledArgTy then 
                        let calledNonOptTy = destOptionTy g calledArgTy 
                        let callerArgExprCoerced = mkCoerceIfNeeded g calledNonOptTy callerArgTy callerArgExpr
                        mkSome g calledNonOptTy callerArgExprCoerced m
                    else 
                        assert false
                        callerArgExpr // defensive code - this case is unreachable 
                        
        let callerArg2 = CallerArg(tyOfExpr g callerArgExpr2, m, isOptCallerArg, callerArgExpr2)
        { assignedArg with CallerArg=callerArg2 }

// Handle CallerSide optional arguments. 
//
// CallerSide optional arguments are largely for COM interop, e.g. to PIA assemblies for Word etc.
// As a result we follow the VB and C# behavior here.
//
//   "1. If the parameter is statically typed as System.Object and does not have a value, then there are four cases:
//       a. The parameter is marked with MarshalAs(IUnknown), MarshalAs(Interface), or MarshalAs(IDispatch). In this case we pass null.
//       b. Else if the parameter is marked with IUnknownConstantAttribute. In this case we pass new System.Runtime.InteropServices.UnknownWrapper(null)
//       c. Else if the parameter is marked with IDispatchConstantAttribute. In this case we pass new System.Runtime.InteropServices.DispatchWrapper(null)
//       d. Else, we will pass Missing.Value.
//    2. Otherwise, if there is a value attribute, then emit the default value.
//    3. Otherwise, we emit default(T).
//    4. Finally, we apply conversions from the value to the parameter type. This is where the nullable conversions take place for VB.
//    - VB allows you to mark ref parameters as optional. The semantics of this is that we create a temporary 
//        with type = type of parameter, load the optional value to it, and call the method. 
//    - VB also allows you to mark arrays with Nothing as the optional value.
//    - VB also allows you to pass intrinsic values as optional values to parameters 
//        typed as Object. What we do in this case is we box the intrinsic value."
//
let AdjustCallerArgsForOptionals tcFieldInit eCallerMemberName (infoReader: InfoReader) (calledMeth: CalledMeth<_>) mItem mMethExpr =
    let g = infoReader.g

    let assignedNamedArgs = calledMeth.ArgSets |> List.collect (fun argSet -> argSet.AssignedNamedArgs)
    let unnamedCalledArgs = calledMeth.ArgSets |> List.collect (fun argSet -> argSet.UnnamedCalledArgs)
    let unnamedCallerArgs = calledMeth.ArgSets |> List.collect (fun argSet -> argSet.UnnamedCallerArgs)
    let unnamedArgs =
        (unnamedCalledArgs, unnamedCallerArgs) ||> List.map2 (fun called caller -> 
            { NamedArgIdOpt = None; CalledArg=called; CallerArg=caller })

    // Adjust all the optional arguments that require a default value to be inserted into the call,
    // i.e. there is no corresponding caller arg.
    let optArgs, optArgPreBinder = 
        (emptyPreBinder, calledMeth.UnnamedCalledOptArgs) ||> List.mapFold (fun preBinder calledArg -> 
            let preBinder2, arg = GetDefaultExpressionForOptionalArg tcFieldInit g calledArg eCallerMemberName mItem mMethExpr
            arg, (preBinder >> preBinder2))

    let adjustedNormalUnnamedArgs = List.map (AdjustCallerArgForOptional tcFieldInit eCallerMemberName infoReader) unnamedArgs
    let adjustedAssignedNamedArgs = List.map (AdjustCallerArgForOptional tcFieldInit eCallerMemberName infoReader) assignedNamedArgs

    optArgs, optArgPreBinder, adjustedNormalUnnamedArgs, adjustedAssignedNamedArgs

/// Adjust any 'out' arguments, passing in the address of a mutable local
let AdjustOutCallerArgs g (calledMeth: CalledMeth<_>) mMethExpr =
    calledMeth.UnnamedCalledOutArgs |> List.map (fun calledArg -> 
        let calledArgTy = calledArg.CalledArgumentType
        let outArgTy = destByrefTy g calledArgTy
        let outv, outArgExpr = mkMutableCompGenLocal mMethExpr PrettyNaming.outArgCompilerGeneratedName outArgTy // mutable! 
        let expr = mkDefault (mMethExpr, outArgTy)
        let callerArg = CallerArg (calledArgTy, mMethExpr, false, mkValAddr mMethExpr false (mkLocalValRef outv))
        let outArg = { NamedArgIdOpt=None;CalledArg=calledArg;CallerArg=callerArg }
        outArg, outArgExpr, mkCompGenBind outv expr) 
        |> List.unzip3

/// Adjust any '[<ParamArray>]' arguments, converting to an array
let AdjustParamArrayCallerArgs g amap infoReader ad (calledMeth: CalledMeth<_>) mMethExpr =
    let argSets = calledMeth.ArgSets

    let paramArrayCallerArgs = argSets |> List.collect (fun argSet -> argSet.ParamArrayCallerArgs)

    match calledMeth.ParamArrayCalledArgOpt with 
    | None -> 
        [], []

    | Some paramArrayCalledArg -> 
        let paramArrayCalledArgElementType = destArrayTy g paramArrayCalledArg.CalledArgumentType

        let paramArrayPreBinders, paramArrayExprs = 
            paramArrayCallerArgs  
            |> List.map (fun callerArg -> 
                let (CallerArg(callerArgTy, m, isOutArg, callerArgExpr)) = callerArg
                AdjustCallerArgExprForCoercions g amap infoReader ad isOutArg paramArrayCalledArgElementType paramArrayCalledArg.ReflArgInfo callerArgTy m callerArgExpr)
            |> List.unzip

        let paramArrayExpr = Expr.Op (TOp.Array, [paramArrayCalledArgElementType], paramArrayExprs, mMethExpr)
        
        let paramArrayCallerArg = 
            [ { NamedArgIdOpt = None
                CalledArg=paramArrayCalledArg
                CallerArg=CallerArg(paramArrayCalledArg.CalledArgumentType, mMethExpr, false, paramArrayExpr) } ]

        paramArrayPreBinders, paramArrayCallerArg

/// Build the argument list for a method call. Adjust for param array, optional arguments, byref arguments and coercions.
/// For example, if you pass an F# reference cell to a byref then we must get the address of the 
/// contents of the ref. Likewise lots of adjustments are made for optional arguments etc.
let AdjustCallerArgs tcFieldInit eCallerMemberName (infoReader: InfoReader) ad (calledMeth: CalledMeth<_>) objArgs lambdaVars mItem mMethExpr =
    let g = infoReader.g
    let amap = infoReader.amap
    let calledMethInfo = calledMeth.Method

    // For unapplied 'e.M' we first evaluate 'e' outside the lambda, i.e. 'let v = e in (fun arg -> v.CSharpMethod(arg))' 
    let objArgPreBinder, objArgs = 
        match objArgs, lambdaVars with 
        | [objArg], Some _ -> 
            if calledMethInfo.IsExtensionMember && calledMethInfo.ObjArgNeedsAddress(amap, mMethExpr) then
                error(Error(FSComp.SR.tcCannotPartiallyApplyExtensionMethodForByref(calledMethInfo.DisplayName), mMethExpr))
            let objArgTy = tyOfExpr g objArg
            let v, ve = mkCompGenLocal mMethExpr "objectArg" objArgTy
            (fun body -> mkCompGenLet mMethExpr v objArg body), [ve]
        | _ -> 
            emptyPreBinder, objArgs

    // Handle param array and optional arguments
    let paramArrayPreBinders, paramArrayArgs =
        AdjustParamArrayCallerArgs g amap infoReader ad calledMeth mMethExpr

    let optArgs, optArgPreBinder, adjustedNormalUnnamedArgs, adjustedFinalAssignedNamedArgs = 
        AdjustCallerArgsForOptionals tcFieldInit eCallerMemberName infoReader calledMeth mItem mMethExpr

    let outArgs, outArgExprs, outArgTmpBinds =
        AdjustOutCallerArgs g calledMeth mMethExpr

    let allArgs =
        adjustedNormalUnnamedArgs @
        adjustedFinalAssignedNamedArgs @
        paramArrayArgs @
        optArgs @ 
        outArgs
        
    let allArgs = 
        allArgs |> List.sortBy (fun x -> x.Position)

    let allArgsPreBinders, allArgsCoerced = 
        allArgs
        |> List.map (fun assignedArg -> 
            let isOutArg = assignedArg.CalledArg.IsOutArg
            let reflArgInfo = assignedArg.CalledArg.ReflArgInfo
            let calledArgTy = assignedArg.CalledArg.CalledArgumentType
            let (CallerArg(callerArgTy, m, _, e)) = assignedArg.CallerArg
    
            AdjustCallerArgExprForCoercions g amap infoReader ad isOutArg calledArgTy reflArgInfo callerArgTy m e)
        |> List.unzip

    objArgPreBinder, objArgs, allArgsPreBinders, allArgs, allArgsCoerced, optArgPreBinder, paramArrayPreBinders, outArgExprs, outArgTmpBinds


//-------------------------------------------------------------------------
// Import provided expressions
//------------------------------------------------------------------------- 


#if !NO_EXTENSIONTYPING
// This file is not a great place for this functionality to sit, it's here because of BuildMethodCall
module ProvidedMethodCalls =

    let private convertConstExpr g amap m (constant : Tainted<obj * ProvidedType>) =
        let (obj, objTy) = constant.PApply2(id, m)
        let ty = Import.ImportProvidedType amap m objTy
        let normTy = normalizeEnumTy g ty
        obj.PUntaint((fun v ->
            let fail() = raise (TypeProviderError(FSComp.SR.etUnsupportedConstantType(v.GetType().ToString()), constant.TypeProviderDesignation, m))
            try 
                if isNull v then mkNull m ty else
                let c = 
                    match v with
                    | _ when typeEquiv g normTy g.bool_ty -> Const.Bool(v :?> bool)
                    | _ when typeEquiv g normTy g.sbyte_ty -> Const.SByte(v :?> sbyte)
                    | _ when typeEquiv g normTy g.byte_ty -> Const.Byte(v :?> byte)
                    | _ when typeEquiv g normTy g.int16_ty -> Const.Int16(v :?> int16)
                    | _ when typeEquiv g normTy g.uint16_ty -> Const.UInt16(v :?> uint16)
                    | _ when typeEquiv g normTy g.int32_ty -> Const.Int32(v :?> int32)
                    | _ when typeEquiv g normTy g.uint32_ty -> Const.UInt32(v :?> uint32)
                    | _ when typeEquiv g normTy g.int64_ty -> Const.Int64(v :?> int64)
                    | _ when typeEquiv g normTy g.uint64_ty -> Const.UInt64(v :?> uint64)
                    | _ when typeEquiv g normTy g.nativeint_ty -> Const.IntPtr(v :?> int64)
                    | _ when typeEquiv g normTy g.unativeint_ty -> Const.UIntPtr(v :?> uint64)
                    | _ when typeEquiv g normTy g.float32_ty -> Const.Single(v :?> float32)
                    | _ when typeEquiv g normTy g.float_ty -> Const.Double(v :?> float)
                    | _ when typeEquiv g normTy g.char_ty -> Const.Char(v :?> char)
                    | _ when typeEquiv g normTy g.string_ty -> Const.String(v :?> string)
                    | _ when typeEquiv g normTy g.decimal_ty -> Const.Decimal(v :?> decimal)
                    | _ when typeEquiv g normTy g.unit_ty -> Const.Unit
                    | _ -> fail()
                Expr.Const (c, m, ty)
             with _ -> fail()
            ), range=m)

    /// Erasure over System.Type.
    ///
    /// This is a reimplementation of the logic of provided-type erasure, working entirely over (tainted, provided) System.Type
    /// values. This is used when preparing ParameterInfo objects to give to the provider in GetInvokerExpression. 
    /// These ParameterInfo have erased ParameterType - giving the provider an erased type makes it considerably easier 
    /// to implement a correct GetInvokerExpression.
    ///
    /// Ideally we would implement this operation by converting to an F# TType using ImportSystemType, and then erasing, and then converting
    /// back to System.Type. However, there is currently no way to get from an arbitrary F# TType (even the TType for 
    /// System.Object) to a System.Type to give to the type provider.
    let eraseSystemType (amap, m, inputType) = 
        let rec loop (st: Tainted<ProvidedType>) = 
            if st.PUntaint((fun st -> st.IsGenericParameter), m) then st
            elif st.PUntaint((fun st -> st.IsArray), m) then 
                let et = st.PApply((fun st -> st.GetElementType()), m)
                let rank = st.PUntaint((fun st -> st.GetArrayRank()), m)
                (loop et).PApply((fun st -> if rank = 1 then st.MakeArrayType() else st.MakeArrayType(rank)), m)
            elif st.PUntaint((fun st -> st.IsByRef), m) then 
                let et = st.PApply((fun st -> st.GetElementType()), m)
                (loop et).PApply((fun st -> st.MakeByRefType()), m)
            elif st.PUntaint((fun st -> st.IsPointer), m) then 
                let et = st.PApply((fun st -> st.GetElementType()), m)
                (loop et).PApply((fun st -> st.MakePointerType()), m)
            else
                let isGeneric = st.PUntaint((fun st -> st.IsGenericType), m)
                let headType = if isGeneric then st.PApply((fun st -> st.GetGenericTypeDefinition()), m) else st
                // We import in order to use IsProvidedErasedTycon, to make sure we at least don't reinvent that 
                let headTypeAsFSharpType = Import.ImportProvidedNamedType amap m headType
                if headTypeAsFSharpType.IsProvidedErasedTycon then 
                    let baseType = 
                        st.PApply((fun st -> 
                            match st.BaseType with 
                            | null -> ProvidedType.CreateNoContext(typeof<obj>)  // it might be an interface
                            | NonNull st -> st), m)
                    loop baseType
                else
                    if isGeneric then 
                        let genericArgs = st.PApplyArray((fun st -> st.GetGenericArguments()), "GetGenericArguments", m) 
                        let typars = headTypeAsFSharpType.Typars(m)
                        // Drop the generic arguments that don't correspond to type arguments, i.e. are units-of-measure
                        let genericArgs = 
                            [| for (genericArg, tp) in Seq.zip genericArgs typars do
                                   if tp.Kind = TyparKind.Type then 
                                       yield genericArg |]

                        if genericArgs.Length = 0 then
                            headType
                        else
                            let erasedArgTys = genericArgs |> Array.map loop
                            headType.PApply((fun st -> 
                                let erasedArgTys = erasedArgTys |> Array.map (fun a -> a.PUntaintNoFailure(id))
                                st.MakeGenericType erasedArgTys), m)
                    else   
                        st
        loop inputType

    let convertProvidedExpressionToExprAndWitness
            tcVal
            (thisArg: Expr option,
             allArgs: Exprs,
             paramVars: Tainted<ProvidedVar>[],
             g, amap, mut, isProp, isSuperInit, m,
             expr: Tainted<ProvidedExpr>) = 

        let varConv =
            // note: using paramVars.Length as assumed initial size, but this might not 
            // be the optimal value; this wasn't checked before obsoleting Dictionary.ofList
            let dict = Dictionary.newWithSize paramVars.Length
            for v, e in Seq.zip (paramVars |> Seq.map (fun x -> x.PUntaint(id, m))) (Option.toList thisArg @ allArgs) do
                dict.Add(v, (None, e))
            dict
        let rec exprToExprAndWitness top (ea: Tainted<ProvidedExpr>) =
            let fail() = error(Error(FSComp.SR.etUnsupportedProvidedExpression(ea.PUntaint((fun etree -> etree.UnderlyingExpressionString), m)), m))
            match ea with
            | Tainted.Null -> error(Error(FSComp.SR.etNullProvidedExpression(ea.TypeProviderDesignation), m))
<<<<<<< HEAD
            | Tainted.NonNull ea ->
            match ea.PApplyOption((function ProvidedTypeAsExpr x -> Some x | _ -> None), m) with
            | Some info -> 
                let (expr, targetTy) = info.PApply2(id, m)
=======
            |  _ ->
            let exprType = ea.PApplyOption((fun x -> x.GetExprType()), m)
            let exprType = match exprType with | Some exprType -> exprType | None -> fail()
            match exprType.PUntaint(id, m) with
            | ProvidedTypeAsExpr (expr, targetTy) ->
                let (expr, targetTy) = exprType.PApply2((fun _ -> (expr, targetTy)), m)
>>>>>>> b10400bd
                let srcExpr = exprToExpr expr
                let targetTy = Import.ImportProvidedType amap m (targetTy.PApply(id, m)) 
                let sourceTy = Import.ImportProvidedType amap m (expr.PApply ((fun e -> e.Type), m)) 
                let te = mkCoerceIfNeeded g targetTy sourceTy srcExpr
                None, (te, tyOfExpr g te)
            | ProvidedTypeTestExpr (expr, targetTy) ->
                let (expr, targetTy) = exprType.PApply2((fun _ -> (expr, targetTy)), m)
                let srcExpr = exprToExpr expr
                let targetTy = Import.ImportProvidedType amap m (targetTy.PApply(id, m)) 
                let te = mkCallTypeTest g m targetTy srcExpr
                None, (te, tyOfExpr g te)
            | ProvidedIfThenElseExpr (test, thenBranch, elseBranch) ->
                let test, thenBranch, elseBranch = exprType.PApply3((fun _ -> (test, thenBranch, elseBranch)), m)
                let testExpr = exprToExpr test
                let ifTrueExpr = exprToExpr thenBranch
                let ifFalseExpr = exprToExpr elseBranch
                let te = mkCond NoDebugPointAtStickyBinding DebugPointForTarget.No m (tyOfExpr g ifTrueExpr) testExpr ifTrueExpr ifFalseExpr
                None, (te, tyOfExpr g te)
            | ProvidedVarExpr providedVar ->
                let _, vTe = varToExpr (exprType.PApply((fun _ -> providedVar), m))
                None, (vTe, tyOfExpr g vTe)
            | ProvidedConstantExpr (obj, prType) ->
                let ce = convertConstExpr g amap m (exprType.PApply((fun _ -> (obj, prType)), m))
                None, (ce, tyOfExpr g ce)
            | ProvidedNewTupleExpr info ->
                let elems = exprType.PApplyArray((fun _ -> info), "GetInvokerExpression", m)
                let elemsT = elems |> Array.map exprToExpr |> Array.toList
                let exprT = mkRefTupledNoTypes g m elemsT
                None, (exprT, tyOfExpr g exprT)
            | ProvidedNewArrayExpr (ty, elems) ->
                let ty, elems = exprType.PApply2((fun _ -> (ty, elems)), m)
                let tyT = Import.ImportProvidedType amap m ty
                let elems = elems.PApplyArray(id, "GetInvokerExpression", m)
                let elemsT = elems |> Array.map exprToExpr |> Array.toList
                let exprT = Expr.Op (TOp.Array, [tyT], elemsT, m)
                None, (exprT, tyOfExpr g exprT)
            | ProvidedTupleGetExpr (inp, n) -> 
                let inp, n = exprType.PApply2((fun _ -> (inp, n)), m)
                let inpT = inp |> exprToExpr 
                // if type of expression is erased type then we need convert it to the underlying base type
                let typeOfExpr =
                    let t = tyOfExpr g inpT
                    stripTyEqnsWrtErasure EraseMeasures g t
                let tupInfo, tysT = tryDestAnyTupleTy g typeOfExpr
                let exprT = mkTupleFieldGet g (tupInfo, inpT, tysT, n.PUntaint(id, m), m)
                None, (exprT, tyOfExpr g exprT)
            | ProvidedLambdaExpr (v, b) ->
                let v, b = exprType.PApply2((fun _ -> (v, b)), m)
                let vT = addVar v
                let bT = exprToExpr b
                removeVar v
                let exprT = mkLambda m vT (bT, tyOfExpr g bT)
                None, (exprT, tyOfExpr g exprT)
            | ProvidedLetExpr (v, e, b) ->
                let v, e, b = exprType.PApply3((fun _ -> (v, e, b)), m)
                let eT = exprToExpr  e
                let vT = addVar v
                let bT = exprToExpr  b
                removeVar v
                let exprT = mkCompGenLet m vT eT bT
                None, (exprT, tyOfExpr g exprT)
            | ProvidedVarSetExpr (v, e) ->
                let v, e = exprType.PApply2((fun _ -> (v, e)), m)
                let eT = exprToExpr  e
                let vTopt, _ = varToExpr v
                match vTopt with 
                | None -> 
                    fail()
                | Some vT ->
                    let exprT = mkValSet m (mkLocalValRef vT) eT 
                    None, (exprT, tyOfExpr g exprT)
            | ProvidedWhileLoopExpr (guardExpr, bodyExpr) ->
                let guardExpr, bodyExpr = (exprType.PApply2((fun _ -> (guardExpr, bodyExpr)), m))
                let guardExprT = exprToExpr guardExpr
                let bodyExprT = exprToExpr bodyExpr
                let exprT = mkWhile g (DebugPointAtWhile.No, SpecialWhileLoopMarker.NoSpecialWhileLoopMarker, guardExprT, bodyExprT, m)
                None, (exprT, tyOfExpr g exprT)
            | ProvidedForIntegerRangeLoopExpr (v, e1, e2, e3) -> 
                let v, e1, e2, e3 = exprType.PApply4((fun _ -> (v, e1, e2, e3)), m)
                let e1T = exprToExpr  e1
                let e2T = exprToExpr  e2
                let vT = addVar v
                let e3T = exprToExpr  e3
                removeVar v
                let exprT = mkFastForLoop g (DebugPointAtFor.No, m, vT, e1T, true, e2T, e3T)
                None, (exprT, tyOfExpr g exprT)
            | ProvidedNewDelegateExpr (delegateTy, boundVars, delegateBodyExpr) ->
                let delegateTy, boundVars, delegateBodyExpr = exprType.PApply3((fun _ -> (delegateTy, boundVars, delegateBodyExpr)), m)
                let delegateTyT = Import.ImportProvidedType amap m delegateTy
                let vs = boundVars.PApplyArray(id, "GetInvokerExpression", m) |> Array.toList 
                let vsT = List.map addVar vs
                let delegateBodyExprT = exprToExpr delegateBodyExpr
                List.iter removeVar vs
                let lambdaExpr = mkLambdas g m [] vsT (delegateBodyExprT, tyOfExpr g delegateBodyExprT)
                let lambdaExprTy = tyOfExpr g lambdaExpr
                let infoReader = InfoReader(g, amap)
                let exprT = CoerceFromFSharpFuncToDelegate g amap infoReader AccessorDomain.AccessibleFromSomewhere lambdaExprTy m lambdaExpr delegateTyT
                None, (exprT, tyOfExpr g exprT)
#if PROVIDED_ADDRESS_OF
            | ProvidedAddressOfExpr e ->
                let eT =  exprToExpr (exprType.PApply((fun _ -> e), m))
                let wrap,ce, _readonly, _writeonly = mkExprAddrOfExpr g true false DefinitelyMutates eT None m
                let ce = wrap ce
                None, (ce, tyOfExpr g ce)
#endif
            | ProvidedDefaultExpr pty ->
                let ty = Import.ImportProvidedType amap m (exprType.PApply((fun _ -> pty), m))
                let ce = mkDefault (m, ty)
                None, (ce, tyOfExpr g ce)
            | ProvidedCallExpr (e1, e2, e3) ->
                methodCallToExpr top ea (exprType.PApply((fun _ -> (e1, e2, e3)), m))
            | ProvidedSequentialExpr (e1, e2) ->
                let e1, e2 = exprType.PApply2((fun _ -> (e1, e2)), m)
                let e1T = exprToExpr e1
                let e2T = exprToExpr e2
                let ce = mkCompGenSequential m e1T e2T
                None, (ce, tyOfExpr g ce)
            | ProvidedTryFinallyExpr (e1, e2) ->
                let e1, e2 = exprType.PApply2((fun _ -> (e1, e2)), m)
                let e1T = exprToExpr e1
                let e2T = exprToExpr e2
                let ce = mkTryFinally g (e1T, e2T, m, tyOfExpr g e1T, DebugPointAtTry.No, DebugPointAtFinally.No)
                None, (ce, tyOfExpr g ce)
            | ProvidedTryWithExpr (e1, e2, e3, e4, e5) ->
                let info = exprType.PApply((fun _ -> (e1, e2, e3, e4, e5)), m)
                let bT = exprToExpr (info.PApply((fun (x, _, _, _, _) -> x), m))
                let v1 = info.PApply((fun (_, x, _, _, _) -> x), m)
                let v1T = addVar v1
                let e1T = exprToExpr (info.PApply((fun (_, _, x, _, _) -> x), m))
                removeVar v1
                let v2 = info.PApply((fun (_, _, _, x, _) -> x), m)
                let v2T = addVar v2
                let e2T = exprToExpr (info.PApply((fun (_, _, _, _, x) -> x), m))
                removeVar v2
                let ce = mkTryWith g (bT, v1T, e1T, v2T, e2T, m, tyOfExpr g bT, DebugPointAtTry.No, DebugPointAtWith.No)
                None, (ce, tyOfExpr g ce)
            | ProvidedNewObjectExpr (e1, e2) ->
                None, ctorCallToExpr (exprType.PApply((fun _ -> (e1, e2)), m))


        and ctorCallToExpr (ne: Tainted<_>) =    
            let (ctor, args) = ne.PApply2(id, m)
            let targetMethInfo = ProvidedMeth(amap, ctor.PApply((fun ne -> upcast ne), m), None, m)
            let objArgs = [] 
            let arguments = [ for ea in args.PApplyArray(id, "GetInvokerExpression", m) -> exprToExpr ea ]
            let callExpr = BuildMethodCall tcVal g amap Mutates.PossiblyMutates m false targetMethInfo isSuperInit [] objArgs arguments
            callExpr

        and addVar (v: Tainted<ProvidedVar>) =    
            let nm = v.PUntaint ((fun v -> v.Name), m)
            let mut = v.PUntaint ((fun v -> v.IsMutable), m)
            let vRaw = v.PUntaint (id, m)
            let tyT = Import.ImportProvidedType amap m (v.PApply ((fun v -> v.Type), m))
            let vT, vTe = if mut then mkMutableCompGenLocal m nm tyT else mkCompGenLocal m nm tyT
            varConv.[vRaw] <- (Some vT, vTe)
            vT

        and removeVar (v: Tainted<ProvidedVar>) =    
            let vRaw = v.PUntaint (id, m)
            varConv.Remove vRaw |> ignore

        and methodCallToExpr top _origExpr (mce: Tainted<_>) =    
            let (objOpt, meth, args) = mce.PApply3(id, m)
            let targetMethInfo = ProvidedMeth(amap, meth.PApply((fun mce -> upcast mce), m), None, m)
            let objArgs = 
                match objOpt.PApplyOption(id, m) with
                | None -> []
                | Some objExpr -> [exprToExpr objExpr]

            let arguments = [ for ea in args.PApplyArray(id, "GetInvokerExpression", m) -> exprToExpr ea ]
            let genericArguments = 
                if meth.PUntaint((fun m -> m.IsGenericMethod), m) then 
                    meth.PApplyArray((fun m -> m.GetGenericArguments()), "GetGenericArguments", m)  
                else 
                    [| |]
            let replacementGenericArguments = genericArguments |> Array.map (fun t->Import.ImportProvidedType amap m t) |> List.ofArray

            let mut         = if top then mut else PossiblyMutates
            let isSuperInit = if top then isSuperInit else ValUseFlag.NormalValUse
            let isProp      = if top then isProp else false
            let callExpr = BuildMethodCall tcVal g amap mut m isProp targetMethInfo isSuperInit replacementGenericArguments objArgs arguments
            Some meth, callExpr

        and varToExpr (pe: Tainted<ProvidedVar>) =    
            // sub in the appropriate argument
            // REVIEW: "thisArg" pointer should be first, if present
            let vRaw = pe.PUntaint(id, m)
            match varConv.TryGetValue vRaw with
            | true, v -> v
            | _ ->
                let typeProviderDesignation = ExtensionTyping.DisplayNameOfTypeProvider (pe.TypeProvider, m)
                error(NumberedError(FSComp.SR.etIncorrectParameterExpression(typeProviderDesignation, vRaw.Name), m))
                
        and exprToExpr expr =
            let _, (resExpr, _) = exprToExprAndWitness false expr
            resExpr

        exprToExprAndWitness true expr

        
    // fill in parameter holes in the expression   
    let TranslateInvokerExpressionForProvidedMethodCall tcVal (g, amap, mut, isProp, isSuperInit, mi: Tainted<ProvidedMethodBase>, objArgs, allArgs, m) =        
        let parameters = 
            mi.PApplyArray((fun mi -> mi.GetParameters()), "GetParameters", m)
        let paramTys = 
            parameters
            |> Array.map (fun p -> p.PApply((fun st -> st.ParameterType), m))
        let erasedParamTys = 
            paramTys
            |> Array.map (fun pty -> eraseSystemType (amap, m, pty))
        let paramVars = 
            erasedParamTys
            |> Array.mapi (fun i erasedParamTy -> erasedParamTy.PApply((fun ty -> ProvidedVar.Fresh("arg" + i.ToString(), ty)), m))


        // encode "this" as the first ParameterExpression, if applicable
        let thisArg, paramVars = 
            match objArgs with
            | [objArg] -> 
                let erasedThisTy = eraseSystemType (amap, m, mi.PApply((fun mi -> nonNull<ProvidedType> mi.DeclaringType), m))
                let thisVar = erasedThisTy.PApply((fun ty -> ProvidedVar.Fresh("this", ty)), m)
                Some objArg, Array.append [| thisVar |] paramVars
            | [] -> None, paramVars
            | _ -> failwith "multiple objArgs?"
            
        let ea = mi.PApplyWithProvider((fun (methodInfo, provider) -> ExtensionTyping.GetInvokerExpression(provider, methodInfo, [| for p in paramVars -> p.PUntaintNoFailure id |])), m)

        convertProvidedExpressionToExprAndWitness tcVal (thisArg, allArgs, paramVars, g, amap, mut, isProp, isSuperInit, m, ea)

            
    let BuildInvokerExpressionForProvidedMethodCall tcVal (g, amap, mi: Tainted<ProvidedMethodBase>, objArgs, mut, isProp, isSuperInit, allArgs, m) =
        try                   
            let methInfoOpt, (expr, retTy) = TranslateInvokerExpressionForProvidedMethodCall tcVal (g, amap, mut, isProp, isSuperInit, mi, objArgs, allArgs, m)

            let exprty = GetCompiledReturnTyOfProvidedMethodInfo amap m mi |> GetFSharpViewOfReturnType g
            let expr = mkCoerceIfNeeded g exprty retTy expr
            methInfoOpt, expr, exprty
        with
            | :? TypeProviderError as tpe ->
                let typeName = mi.PUntaint((fun mb -> (nonNull<ProvidedType> mb.DeclaringType).FullName), m)
                let methName = mi.PUntaint((fun mb -> mb.Name), m)
                raise( tpe.WithContext(typeName, methName) )  // loses original stack trace
#endif

let RecdFieldInstanceChecks g amap ad m (rfinfo: RecdFieldInfo) = 
    if rfinfo.IsStatic then error (Error (FSComp.SR.tcStaticFieldUsedWhenInstanceFieldExpected(), m))
    CheckRecdFieldInfoAttributes g rfinfo m |> CommitOperationResult        
    CheckRecdFieldInfoAccessible amap m ad rfinfo

let ILFieldStaticChecks g amap infoReader ad m (finfo : ILFieldInfo) =
    CheckILFieldInfoAccessible g amap m ad finfo
    if not finfo.IsStatic then error (Error (FSComp.SR.tcFieldIsNotStatic(finfo.FieldName), m))

    // Static IL interfaces fields are not supported in lower F# versions.
    if isInterfaceTy g finfo.ApparentEnclosingType then    
        tryLanguageFeatureRuntimeErrorRecover infoReader LanguageFeature.DefaultInterfaceMemberConsumption m
        tryLanguageFeatureErrorRecover g.langVersion LanguageFeature.DefaultInterfaceMemberConsumption m

    CheckILFieldAttributes g finfo m

let ILFieldInstanceChecks  g amap ad m (finfo : ILFieldInfo) =
    if finfo.IsStatic then error (Error (FSComp.SR.tcStaticFieldUsedWhenInstanceFieldExpected(), m))
    CheckILFieldInfoAccessible g amap m ad finfo
    CheckILFieldAttributes g finfo m

let MethInfoChecks g amap isInstance tyargsOpt objArgs ad m (minfo: MethInfo)  =
    if minfo.IsInstance <> isInstance then
      if isInstance then 
        error (Error (FSComp.SR.csMethodIsNotAnInstanceMethod(minfo.LogicalName), m))
      else        
        error (Error (FSComp.SR.csMethodIsNotAStaticMethod(minfo.LogicalName), m))

    // keep the original accessibility domain to determine type accessibility
    let adOriginal = ad
    // Eliminate the 'protected' portion of the accessibility domain for instance accesses    
    let ad = 
        match objArgs, ad with 
        | [objArg], AccessibleFrom(paths, Some tcref) -> 
            let objArgTy = tyOfExpr g objArg 
            let ty = generalizedTyconRef g tcref
            // We get to keep our rights if the type we're in subsumes the object argument type
            if TypeFeasiblySubsumesType 0 g amap m ty CanCoerce objArgTy then
                ad
            // We get to keep our rights if this is a base call
            elif IsBaseCall objArgs then 
                ad
            else
                AccessibleFrom(paths, None) 
        | _ -> ad

    if not (IsTypeAndMethInfoAccessible amap m adOriginal ad minfo) then 
      error (Error (FSComp.SR.tcMethodNotAccessible(minfo.LogicalName), m))

    if isAnyTupleTy g minfo.ApparentEnclosingType && not minfo.IsExtensionMember &&
        (minfo.LogicalName.StartsWithOrdinal("get_Item") || minfo.LogicalName.StartsWithOrdinal("get_Rest")) then
      warning (Error (FSComp.SR.tcTupleMemberNotNormallyUsed(), m))

    CheckMethInfoAttributes g m tyargsOpt minfo |> CommitOperationResult

exception FieldNotMutable of DisplayEnv * RecdFieldRef * range

let CheckRecdFieldMutation m denv (rfinfo: RecdFieldInfo) = 
    if not rfinfo.RecdField.IsMutable then
        errorR (FieldNotMutable (denv, rfinfo.RecdFieldRef, m))

/// Generate a witness for the given (solved) constraint.  Five possiblilities are taken
/// into account.
///   1. The constraint is solved by a .NET-declared method or an F#-declared method
///   2. The constraint is solved by an F# record field
///   3. The constraint is solved by an F# anonymous record field
///   4. The constraint is considered solved by a "built in" solution
///   5. The constraint is solved by a closed expression given by a provided method from a type provider
/// 
/// In each case an expression is returned where the method is applied to the given arguments, or the
/// field is dereferenced.
/// 
/// None is returned in the cases where the trait has not been solved (e.g. is part of generic code)
/// or there is an unexpected mismatch of some kind.
let GenWitnessExpr amap g m (traitInfo: TraitConstraintInfo) argExprs =

    let sln = 
        match traitInfo.Solution with 
        | None -> Choice5Of5()
        | Some sln ->

            // Given the solution information, reconstruct the MethInfo for the solution
            match sln with 
            | ILMethSln(origTy, extOpt, mref, minst) ->
                let metadataTy = convertToTypeWithMetadataIfPossible g origTy
                let tcref = tcrefOfAppTy g metadataTy
                let mdef = resolveILMethodRef tcref.ILTyconRawMetadata mref
                let ilMethInfo =
                    match extOpt with 
                    | None -> MethInfo.CreateILMeth(amap, m, origTy, mdef)
                    | Some ilActualTypeRef -> 
                        let actualTyconRef = Import.ImportILTypeRef amap m ilActualTypeRef 
                        MethInfo.CreateILExtensionMeth(amap, m, origTy, actualTyconRef, None, mdef)
                Choice1Of5 (ilMethInfo, minst)

            | FSMethSln(ty, vref, minst) ->
                Choice1Of5  (FSMeth(g, ty, vref, None), minst)

            | FSRecdFieldSln(tinst, rfref, isSetProp) ->
                Choice2Of5  (tinst, rfref, isSetProp)

            | FSAnonRecdFieldSln(anonInfo, tinst, i) -> 
                Choice3Of5  (anonInfo, tinst, i)

            | BuiltInSln -> 
                Choice5Of5 ()

            | ClosedExprSln expr -> 
                Choice4Of5 expr
    match sln with
    | Choice1Of5(minfo, methArgTys) -> 
        let argExprs = 
            // FIX for #421894 - typechecker assumes that coercion can be applied for the trait calls arguments but codegen doesn't emit coercion operations
            // result - generation of non-verifiable code
            // fix - apply coercion for the arguments (excluding 'receiver' argument in instance calls)

            // flatten list of argument types (looks like trait calls with curried arguments are not supported so we can just convert argument list in straightforward way)
            let argTypes =
                minfo.GetParamTypes(amap, m, methArgTys) 
                |> List.concat 
            // do not apply coercion to the 'receiver' argument
            let receiverArgOpt, argExprs = 
                if minfo.IsInstance then
                    match argExprs with
                    | h :: t -> Some h, t
                    | argExprs -> None, argExprs
                else None, argExprs
            let convertedArgs = (argExprs, argTypes) ||> List.map2 (fun expr expectedTy -> mkCoerceIfNeeded g expectedTy (tyOfExpr g expr) expr)
            match receiverArgOpt with
            | Some r -> r :: convertedArgs
            | None -> convertedArgs

        // Fix bug 1281: If we resolve to an instance method on a struct and we haven't yet taken 
        // the address of the object then go do that 
        if minfo.IsStruct && minfo.IsInstance && (match argExprs with [] -> false | h :: _ -> not (isByrefTy g (tyOfExpr g h))) then 
            let h, t = List.headAndTail argExprs
            let wrap, h', _readonly, _writeonly = mkExprAddrOfExpr g true false PossiblyMutates h None m 
            Some (wrap (Expr.Op (TOp.TraitCall (traitInfo), [], (h' :: t), m)))
        else        
            Some (MakeMethInfoCall amap m minfo methArgTys argExprs )

    | Choice2Of5 (tinst, rfref, isSet) -> 
        match isSet, rfref.RecdField.IsStatic, argExprs.Length with 

        // static setter
        | true, true, 1 -> 
            Some (mkStaticRecdFieldSet (rfref, tinst, argExprs.[0], m))

        // instance setter
        | true, false, 2 -> 
            // If we resolve to an instance field on a struct and we haven't yet taken 
            // the address of the object then go do that 
            if rfref.Tycon.IsStructOrEnumTycon && not (isByrefTy g (tyOfExpr g argExprs.[0])) then 
                let h = List.head argExprs
                let wrap, h', _readonly, _writeonly = mkExprAddrOfExpr g true false DefinitelyMutates h None m 
                Some (wrap (mkRecdFieldSetViaExprAddr (h', rfref, tinst, argExprs.[1], m)))
            else        
                Some (mkRecdFieldSetViaExprAddr (argExprs.[0], rfref, tinst, argExprs.[1], m))

        // static getter
        | false, true, 0 -> 
                Some (mkStaticRecdFieldGet (rfref, tinst, m))

        // instance getter
        | false, false, 1 -> 
                if rfref.Tycon.IsStructOrEnumTycon && isByrefTy g (tyOfExpr g argExprs.[0]) then 
                    Some (mkRecdFieldGetViaExprAddr (argExprs.[0], rfref, tinst, m))
                else 
                    Some (mkRecdFieldGet g (argExprs.[0], rfref, tinst, m))
        | _ -> None 

    | Choice3Of5 (anonInfo, tinst, i) -> 
        let tupInfo = anonInfo.TupInfo
        if evalTupInfoIsStruct tupInfo && isByrefTy g (tyOfExpr g argExprs.[0]) then 
            Some (mkAnonRecdFieldGetViaExprAddr (anonInfo, argExprs.[0], tinst, i, m))
        else 
            Some (mkAnonRecdFieldGet g (anonInfo, argExprs.[0], tinst, i, m))

    | Choice4Of5 expr ->
        Some (MakeApplicationAndBetaReduce g (expr, tyOfExpr g expr, [], argExprs, m))

    | Choice5Of5 () ->
        None<|MERGE_RESOLUTION|>--- conflicted
+++ resolved
@@ -1476,19 +1476,12 @@
             let fail() = error(Error(FSComp.SR.etUnsupportedProvidedExpression(ea.PUntaint((fun etree -> etree.UnderlyingExpressionString), m)), m))
             match ea with
             | Tainted.Null -> error(Error(FSComp.SR.etNullProvidedExpression(ea.TypeProviderDesignation), m))
-<<<<<<< HEAD
             | Tainted.NonNull ea ->
-            match ea.PApplyOption((function ProvidedTypeAsExpr x -> Some x | _ -> None), m) with
-            | Some info -> 
-                let (expr, targetTy) = info.PApply2(id, m)
-=======
-            |  _ ->
             let exprType = ea.PApplyOption((fun x -> x.GetExprType()), m)
             let exprType = match exprType with | Some exprType -> exprType | None -> fail()
             match exprType.PUntaint(id, m) with
             | ProvidedTypeAsExpr (expr, targetTy) ->
                 let (expr, targetTy) = exprType.PApply2((fun _ -> (expr, targetTy)), m)
->>>>>>> b10400bd
                 let srcExpr = exprToExpr expr
                 let targetTy = Import.ImportProvidedType amap m (targetTy.PApply(id, m)) 
                 let sourceTy = Import.ImportProvidedType amap m (expr.PApply ((fun e -> e.Type), m)) 
