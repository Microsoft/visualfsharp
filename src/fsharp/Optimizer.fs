// Copyright (c) Microsoft Corporation. All Rights Reserved. See License.txt in the project root for license information.

//-------------------------------------------------------------------------
// The F# expression simplifier. The main aim is to inline simple, known functions
// and constant values, and to eliminate non-side-affecting bindings that 
// are never used.
//------------------------------------------------------------------------- 


module internal FSharp.Compiler.Optimizer

open Internal.Utilities
open FSharp.Compiler.AbstractIL.Diagnostics
open FSharp.Compiler.AbstractIL.IL
open FSharp.Compiler.AbstractIL.Internal
open FSharp.Compiler.AbstractIL.Internal.Library

open FSharp.Compiler
open FSharp.Compiler.Lib
open FSharp.Compiler.Range
open FSharp.Compiler.Ast
open FSharp.Compiler.AttributeChecking
open FSharp.Compiler.ErrorLogger
open FSharp.Compiler.Infos
open FSharp.Compiler.Tast 
open FSharp.Compiler.TastPickle
open FSharp.Compiler.Tastops
open FSharp.Compiler.Tastops.DebugPrint
open FSharp.Compiler.TcGlobals
open FSharp.Compiler.Layout
open FSharp.Compiler.Layout.TaggedTextOps
open FSharp.Compiler.TypeRelations

open System.Collections.Generic

#if DEBUG
let verboseOptimizationInfo = 
    try not (System.String.IsNullOrEmpty (System.Environment.GetEnvironmentVariable "FSHARP_verboseOptimizationInfo")) with _ -> false
let verboseOptimizations = 
    try not (System.String.IsNullOrEmpty (System.Environment.GetEnvironmentVariable "FSHARP_verboseOptimizations")) with _ -> false
#else
let [<Literal>] verboseOptimizationInfo = false
let [<Literal>] verboseOptimizations = false
#endif

let i_ldlen = [ I_ldlen; (AI_conv DT_I4) ] 

/// size of a function call 
let [<Literal>] callSize = 1  

/// size of a for/while loop
let [<Literal>] forAndWhileLoopSize = 5 

/// size of a try/catch 
let [<Literal>] tryCatchSize = 5  

/// size of a try/finally
let [<Literal>] tryFinallySize = 5 

/// Total cost of a closure. Each closure adds a class definition
let [<Literal>] closureTotalSize = 10 

/// Total cost of a method definition
let [<Literal>] methodDefnTotalSize = 1  

type TypeValueInfo =
  | UnknownTypeValue 

/// Partial information about an expression.
///
/// We store one of these for each value in the environment, including values 
/// which we know little or nothing about. 
type ExprValueInfo =
  | UnknownValue

  /// SizeValue(size, value)
  /// 
  /// Records size info (maxDepth) for an ExprValueInfo 
  | SizeValue of int * ExprValueInfo        

  /// ValValue(vref, value)
  ///
  /// Records that a value is equal to another value, along with additional
  /// information.
  | ValValue of ValRef * ExprValueInfo    

  | TupleValue of ExprValueInfo[]
  
  /// RecdValue(tycon, values)
  ///
  /// INVARIANT: values are in field definition order .
  | RecdValue of TyconRef * ExprValueInfo[]      

  | UnionCaseValue of UnionCaseRef * ExprValueInfo[]

  | ConstValue of Const * TType

  /// CurriedLambdaValue(id, arity, size, lambdaExpression, ty)
  ///    
  ///    arities: The number of bunches of untupled args and type args, and 
  ///             the number of args in each bunch. NOTE: This include type arguments.
  ///    expr: The value, a lambda term.
  ///    ty: The type of lamba term
  | CurriedLambdaValue of Unique * int * int * Expr * TType

  /// ConstExprValue(size, value)
  | ConstExprValue of int * Expr

type ValInfo =
    { ValMakesNoCriticalTailcalls: bool

      ValExprInfo: ExprValueInfo 
    }

//-------------------------------------------------------------------------
// Partial information about entire namespace fragments or modules
//
// This is a somewhat nasty data structure since 
//   (a) we need the lookups to be very efficient
//   (b) we need to be able to merge these efficiently while building up the overall data for a module
//   (c) we pickle these to the binary optimization data format
//   (d) we don't want the process of unpickling the data structure to 
//       dereference/resolve all the ValRef's in the data structure, since
//       this would be slow on startup and a potential failure point should
//       any of the destination values not dereference correctly.
//
// It doesn't yet feel like we've got this data structure as good as it could be
//------------------------------------------------------------------------- 

/// Table of the values contained in one module
type ValInfos(entries) =

    let valInfoTable = 
        lazy (let t = ValHash.Create () 
              for (vref: ValRef, x) in entries do 
                   t.Add (vref.Deref, (vref, x))
              t)

    // The compiler ValRef's into fslib stored in env.fs break certain invariants that hold elsewhere, 
    // because they dereference to point to Val's from signatures rather than Val's from implementations.
    // Thus a backup alternative resolution technique is needed for these.
    let valInfosForFslib = 
        lazy (
            let dict = Dictionary<_, _>()
            for (vref, _x) as p in entries do 
                let vkey = vref.Deref.GetLinkagePartialKey()
                dict.Add(vkey, p) |> ignore
            dict)

    member x.Entries = valInfoTable.Force().Values

    member x.Map f = ValInfos(Seq.map f x.Entries)

    member x.Filter f = ValInfos(Seq.filter f x.Entries)

    member x.TryFind (v: ValRef) = valInfoTable.Force().TryFind v.Deref

    member x.TryFindForFslib (v: ValRef) = valInfosForFslib.Force().TryGetValue(v.Deref.GetLinkagePartialKey())

type ModuleInfo = 
    { ValInfos: ValInfos
      ModuleOrNamespaceInfos: NameMap<LazyModuleInfo> }
          
and LazyModuleInfo = Lazy<ModuleInfo>

type ImplFileOptimizationInfo = LazyModuleInfo

type CcuOptimizationInfo = LazyModuleInfo

#if DEBUG
let braceL x = leftL (tagText "{") ^^ x ^^ rightL (tagText "}")
let seqL xL xs = Seq.fold (fun z x -> z @@ xL x) emptyL xs
let namemapL xL xmap = NameMap.foldBack (fun nm x z -> xL nm x @@ z) xmap emptyL

let rec exprValueInfoL g exprVal = 
    match exprVal with
    | ConstValue (x, ty) -> NicePrint.layoutConst g ty x
    | UnknownValue -> wordL (tagText "?")
    | SizeValue (_, vinfo) -> exprValueInfoL g vinfo
    | ValValue (vr, vinfo) -> bracketL ((valRefL vr ^^ wordL (tagText "alias")) --- exprValueInfoL g vinfo)
    | TupleValue vinfos -> bracketL (exprValueInfosL g vinfos)
    | RecdValue (_, vinfos) -> braceL (exprValueInfosL g vinfos)
    | UnionCaseValue (ucr, vinfos) -> unionCaseRefL ucr ^^ bracketL (exprValueInfosL g vinfos)
    | CurriedLambdaValue(_lambdaId, _arities, _bsize, expr, _ety) -> wordL (tagText "lam") ++ exprL expr (* (sprintf "lam(size=%d)" bsize) *)
<<<<<<< HEAD
    | ConstExprValue (_size, x)  -> exprL x
=======
    | ConstExprValue (_size, x) -> exprL x
>>>>>>> 88d18d99

and exprValueInfosL g vinfos = commaListL (List.map (exprValueInfoL g) (Array.toList vinfos))

and moduleInfoL g (x: LazyModuleInfo) = 
    let x = x.Force()
    braceL ((wordL (tagText "Modules: ") @@ (x.ModuleOrNamespaceInfos |> namemapL (fun nm x -> wordL (tagText nm) ^^ moduleInfoL g x) ) )
            @@ (wordL (tagText "Values:") @@ (x.ValInfos.Entries |> seqL (fun (vref, x) -> valRefL vref ^^ valInfoL g x) )))

and valInfoL g (x: ValInfo) = 
    braceL ((wordL (tagText "ValExprInfo: ") @@ exprValueInfoL g x.ValExprInfo) 
            @@ (wordL (tagText "ValMakesNoCriticalTailcalls:") @@ wordL (tagText (if x.ValMakesNoCriticalTailcalls then "true" else "false"))))
#endif

type Summary<'Info> =
    { Info: 'Info 
      
      /// What's the contribution to the size of this function?
      FunctionSize: int 
      
      /// What's the total contribution to the size of the assembly, including closure classes etc.?
      TotalSize: int 
      
      /// Meaning: could mutate, could non-terminate, could raise exception 
      /// One use: an effect expr can not be eliminated as dead code (e.g. sequencing)
      /// One use: an effect=false expr can not throw an exception? so try-catch is removed.
      HasEffect: bool  
      
      /// Indicates that a function may make a useful tailcall, hence when called should itself be tailcalled
      MightMakeCriticalTailcall: bool  
    }

//-------------------------------------------------------------------------
// BoundValueInfoBySize
// Note, this is a different notion of "size" to the one used for inlining heuristics
//------------------------------------------------------------------------- 

let rec SizeOfValueInfos (arr:_[]) =
    if arr.Length <= 0 then 0 else max 0 (SizeOfValueInfo arr.[0])

and SizeOfValueInfo x =
    match x with
<<<<<<< HEAD
    | SizeValue (vdepth, _v)    -> vdepth // terminate recursion at CACHED size nodes
    | ConstValue (_x, _)        -> 1
    | UnknownValue             -> 1
    | ValValue (_vr, vinfo)     -> SizeOfValueInfo vinfo + 1
=======
    | SizeValue (vdepth, _v) -> vdepth // terminate recursion at CACHED size nodes
    | ConstValue (_x, _) -> 1
    | UnknownValue -> 1
    | ValValue (_vr, vinfo) -> SizeOfValueInfo vinfo + 1
>>>>>>> 88d18d99
    | TupleValue vinfos
    | RecdValue (_, vinfos)
    | UnionCaseValue (_, vinfos) -> 1 + SizeOfValueInfos vinfos
    | CurriedLambdaValue(_lambdaId, _arities, _bsize, _expr, _ety) -> 1
    | ConstExprValue (_size, _) -> 1

let [<Literal>] minDepthForASizeNode = 5  // for small vinfos do not record size info, save space

let rec MakeValueInfoWithCachedSize vdepth v =
    match v with
    | SizeValue(_, v) -> MakeValueInfoWithCachedSize vdepth v
    | _ -> if vdepth > minDepthForASizeNode then SizeValue(vdepth, v) else v (* add nodes to stop recursion *)
    
let MakeSizedValueInfo v =
    let vdepth = SizeOfValueInfo v
    MakeValueInfoWithCachedSize vdepth v

let BoundValueInfoBySize vinfo =
    let rec bound depth x =
        if depth < 0 then 
            UnknownValue
        else
            match x with
            | SizeValue (vdepth, vinfo) -> if vdepth < depth then x else MakeSizedValueInfo (bound depth vinfo)
            | ValValue (vr, vinfo) -> ValValue (vr, bound (depth-1) vinfo)
            | TupleValue vinfos -> TupleValue (Array.map (bound (depth-1)) vinfos)
            | RecdValue (tcref, vinfos) -> RecdValue (tcref, Array.map (bound (depth-1)) vinfos)
            | UnionCaseValue (ucr, vinfos) -> UnionCaseValue (ucr, Array.map (bound (depth-1)) vinfos)
            | ConstValue _ -> x
            | UnknownValue -> x
            | CurriedLambdaValue(_lambdaId, _arities, _bsize, _expr, _ety) -> x
            | ConstExprValue (_size, _) -> x
    let maxDepth = 6 (* beware huge constants! *)
    let trimDepth = 3
    let vdepth = SizeOfValueInfo vinfo
    if vdepth > maxDepth 
    then MakeSizedValueInfo (bound trimDepth vinfo)
    else MakeValueInfoWithCachedSize vdepth vinfo

//-------------------------------------------------------------------------
// Settings and optimizations
//------------------------------------------------------------------------- 

let [<Literal>] jitOptDefault = true

let [<Literal>] localOptDefault = true

let [<Literal>] crossModuleOptDefault = true

type OptimizationSettings = 
    { abstractBigTargets : bool
      
      jitOptUser : bool option
      
      localOptUser : bool option
      
      crossModuleOptUser : bool option 
      
      /// size after which we start chopping methods in two, though only at match targets 
      bigTargetSize : int   
      
      /// size after which we start enforcing splitting sub-expressions to new methods, to avoid hitting .NET IL limitations 
      veryBigExprSize : int 
      
      /// The size after which we don't inline
      lambdaInlineThreshold : int  
      
      /// For unit testing
      reportingPhase : bool
      
      reportNoNeedToTailcall: bool
      
      reportFunctionSizes : bool 
      
      reportHasEffect : bool 
      
      reportTotalSizes : bool
    }

    static member Defaults = 
        { abstractBigTargets = false
          jitOptUser = None
          localOptUser = None
          bigTargetSize = 100  
          veryBigExprSize = 3000 
          crossModuleOptUser = None
          lambdaInlineThreshold = 6
          reportingPhase = false
          reportNoNeedToTailcall = false
          reportFunctionSizes = false
          reportHasEffect = false
          reportTotalSizes = false
        }

    member x.jitOpt() = match x.jitOptUser with Some f -> f | None -> jitOptDefault

    member x.localOpt () = match x.localOptUser with Some f -> f | None -> localOptDefault

    member x.crossModuleOpt () = x.localOpt () && (match x.crossModuleOptUser with Some f -> f | None -> crossModuleOptDefault)

    member x.KeepOptimizationValues() = x.crossModuleOpt ()

    /// inline calls?
    member x.InlineLambdas () = x.localOpt ()  

    /// eliminate unused bindings with no effect 
    member x.EliminateUnusedBindings () = x.localOpt () 

    /// eliminate try around expr with no effect 
    member x.EliminateTryCatchAndTryFinally () = false // deemed too risky, given tiny overhead of including try/catch. See https://github.com/Microsoft/visualfsharp/pull/376

    /// eliminate first part of seq if no effect 
    member x.EliminateSequential () = x.localOpt () 

    /// determine branches in pattern matching
    member x.EliminateSwitch () = x.localOpt () 

    member x.EliminateRecdFieldGet () = x.localOpt () 

    member x.EliminateTupleFieldGet () = x.localOpt () 

    member x.EliminatUnionCaseFieldGet () = x.localOpt () 

    /// eliminate non-compiler generated immediate bindings 
    member x.EliminateImmediatelyConsumedLocals() = x.localOpt () 

    /// expand "let x = (exp1, exp2, ...)" bind fields as prior tmps 
    member x.ExpandStructrualValues() = x.localOpt () 

type cenv =
    { g: TcGlobals
      
      TcVal : ConstraintSolver.TcValF
      
      amap: Import.ImportMap
      
      optimizing: bool
      
      scope: CcuThunk 
      
      localInternalVals: System.Collections.Generic.Dictionary<Stamp, ValInfo> 
      
      settings: OptimizationSettings
      
      emitTailcalls: bool
      
      /// cache methods with SecurityAttribute applied to them, to prevent unnecessary calls to ExistsInEntireHierarchyOfType
      casApplied : Dictionary<Stamp, bool>
    }

type IncrementalOptimizationEnv =
    { /// An identifier to help with name generation
      latestBoundId: Ident option

      /// The set of lambda IDs we've inlined to reach this point. Helps to prevent recursive inlining 
      dontInline: Zset<Unique>  

      /// Recursively bound vars. If an sub-expression that is a candidate for method splitting
      /// contains any of these variables then don't split it, for fear of mucking up tailcalls.
      /// See FSharp 1.0 bug 2892
      dontSplitVars: ValMap<unit>

      /// Disable method splitting in loops
      inLoop: bool

      /// The Val for the function binding being generated, if any. 
      functionVal: (Val * Tast.ValReprInfo) option

      typarInfos: (Typar * TypeValueInfo) list 

      localExternalVals: LayeredMap<Stamp, ValInfo>

      globalModuleInfos: LayeredMap<string, LazyModuleInfo>   
    }

    static member Empty = 
        { latestBoundId = None 
          dontInline = Zset.empty Int64.order
          typarInfos = []
          functionVal = None 
          dontSplitVars = ValMap.Empty
          inLoop = false
          localExternalVals = LayeredMap.Empty 
          globalModuleInfos = LayeredMap.Empty }

//-------------------------------------------------------------------------
// IsPartialExprVal - is the expr fully known?
//------------------------------------------------------------------------- 

/// IsPartialExprVal indicates the cases where we cant rebuild an expression
let rec IsPartialExprVal x =
    match x with
    | UnknownValue -> true
    | TupleValue args | RecdValue (_, args) | UnionCaseValue (_, args) -> Array.exists IsPartialExprVal args
    | ConstValue _ | CurriedLambdaValue _ | ConstExprValue _ -> false
    | ValValue (_, a) 
    | SizeValue(_, a) -> IsPartialExprVal a

let CheckInlineValueIsComplete (v: Val) res =
    if v.MustInline && IsPartialExprVal res then
        errorR(Error(FSComp.SR.optValueMarkedInlineButIncomplete(v.DisplayName), v.Range))
        //System.Diagnostics.Debug.Assert(false, sprintf "Break for incomplete inline value %s" v.DisplayName)

<<<<<<< HEAD
let check (vref: ValRef) (res: ValInfo)  =
=======
let check (vref: ValRef) (res: ValInfo) =
>>>>>>> 88d18d99
    CheckInlineValueIsComplete vref.Deref res.ValExprInfo
    (vref, res)

//-------------------------------------------------------------------------
// Bind information about values 
//------------------------------------------------------------------------- 

let EmptyModuleInfo = 
    notlazy { ValInfos = ValInfos([]); ModuleOrNamespaceInfos = Map.empty }

let rec UnionOptimizationInfos (minfos : seq<LazyModuleInfo>) = 
    notlazy
       { ValInfos =  
             ValInfos(seq { for minfo in minfos do yield! minfo.Force().ValInfos.Entries })

         ModuleOrNamespaceInfos = 
             minfos 
             |> Seq.map (fun m -> m.Force().ModuleOrNamespaceInfos) 
<<<<<<< HEAD
             |> NameMap.union UnionOptimizationInfos  }
=======
             |> NameMap.union UnionOptimizationInfos }
>>>>>>> 88d18d99

let FindOrCreateModuleInfo n (ss: Map<_, _>) = 
    match ss.TryFind n with 
    | Some res -> res
    | None -> EmptyModuleInfo

let FindOrCreateGlobalModuleInfo n (ss: LayeredMap<_, _>) = 
    match ss.TryFind n with 
    | Some res -> res
    | None -> EmptyModuleInfo

let rec BindValueInSubModuleFSharpCore (mp: string[]) i (v: Val) vval ss =
<<<<<<< HEAD
    if i < mp.Length  then 
=======
    if i < mp.Length then 
>>>>>>> 88d18d99
        {ss with ModuleOrNamespaceInfos = BindValueInModuleForFslib mp.[i] mp (i+1) v vval ss.ModuleOrNamespaceInfos }
    else 
        // REVIEW: this line looks quadratic for performance when compiling FSharp.Core
        {ss with ValInfos = ValInfos(Seq.append ss.ValInfos.Entries (Seq.singleton (mkLocalValRef v, vval))) }

and BindValueInModuleForFslib n mp i v vval (ss: NameMap<_>) =
    let old = FindOrCreateModuleInfo n ss
    Map.add n (notlazy (BindValueInSubModuleFSharpCore mp i v vval (old.Force()))) ss

and BindValueInGlobalModuleForFslib n mp i v vval (ss: LayeredMap<_, _>) =
    let old = FindOrCreateGlobalModuleInfo n ss
    ss.Add(n, notlazy (BindValueInSubModuleFSharpCore mp i v vval (old.Force())))

let BindValueForFslib (nlvref : NonLocalValOrMemberRef) v vval env =
    {env with globalModuleInfos = BindValueInGlobalModuleForFslib nlvref.AssemblyName nlvref.EnclosingEntity.nlr.Path 0 v vval env.globalModuleInfos }

let UnknownValInfo = { ValExprInfo=UnknownValue; ValMakesNoCriticalTailcalls=false }

<<<<<<< HEAD
let mkValInfo info (v: Val)  = { ValExprInfo=info.Info; ValMakesNoCriticalTailcalls= v.MakesNoCriticalTailcalls }
=======
let mkValInfo info (v: Val) = { ValExprInfo=info.Info; ValMakesNoCriticalTailcalls= v.MakesNoCriticalTailcalls }
>>>>>>> 88d18d99

(* Bind a value *)
let BindInternalLocalVal cenv (v: Val) vval env = 
    let vval = if v.IsMutable then UnknownValInfo else vval
#if CHECKED
#else
    match vval.ValExprInfo with 
    | UnknownValue -> env
    | _ -> 
#endif
        cenv.localInternalVals.[v.Stamp] <- vval
        env
        
let BindExternalLocalVal cenv (v: Val) vval env = 
#if CHECKED
    CheckInlineValueIsComplete v vval
#endif

    let vval = if v.IsMutable then {vval with ValExprInfo=UnknownValue } else vval
    let env = 
#if CHECKED
#else
        match vval.ValExprInfo with 
        | UnknownValue -> env  
        | _ -> 
#endif
            { env with localExternalVals=env.localExternalVals.Add (v.Stamp, vval) }
    // If we're compiling fslib then also bind the value as a non-local path to 
    // allow us to resolve the compiler-non-local-references that arise from env.fs
    //
    // Do this by generating a fake "looking from the outside in" non-local value reference for
    // v, dereferencing it to find the corresponding signature Val, and adding an entry for the signature val.
    //
    // A similar code path exists in ilxgen.fs for the tables of "representations" for values
    let env = 
        if cenv.g.compilingFslib then 
            // Passing an empty remap is sufficient for FSharp.Core.dll because it turns out the remapped type signature can
            // still be resolved.
            match tryRescopeVal cenv.g.fslibCcu Remap.Empty v with 
            | ValueSome vref -> BindValueForFslib vref.nlr v vval env 
            | _ -> env
        else env
    env

let rec BindValsInModuleOrNamespace cenv (mval: LazyModuleInfo) env =
    let mval = mval.Force()
    // do all the sub modules
<<<<<<< HEAD
    let env = (mval.ModuleOrNamespaceInfos, env) ||> NameMap.foldBackRange  (BindValsInModuleOrNamespace cenv) 
=======
    let env = (mval.ModuleOrNamespaceInfos, env) ||> NameMap.foldBackRange (BindValsInModuleOrNamespace cenv) 
>>>>>>> 88d18d99
    let env = (env, mval.ValInfos.Entries) ||> Seq.fold (fun env (v: ValRef, vval) -> BindExternalLocalVal cenv v.Deref vval env) 
    env

let inline BindInternalValToUnknown cenv v env = 
#if CHECKED
    BindInternalLocalVal cenv v UnknownValue env
#else
    ignore cenv 
    ignore v
    env
#endif
let inline BindInternalValsToUnknown cenv vs env = 
#if CHECKED
    List.foldBack (BindInternalValToUnknown cenv) vs env
#else
    ignore cenv
    ignore vs
    env
#endif

let BindTypeVar tyv typeinfo env = { env with typarInfos= (tyv, typeinfo)::env.typarInfos } 

let BindTypeVarsToUnknown (tps: Typar list) env = 
    if isNil tps then env else
    // The optimizer doesn't use the type values it could track. 
    // However here we mutate to provide better names for generalized type parameters 
    // The names chosen are 'a', 'b' etc. These are also the compiled names in the IL code
    let nms = PrettyTypes.PrettyTyparNames (fun _ -> true) (env.typarInfos |> List.map (fun (tp, _) -> tp.Name) ) tps
    (tps, nms) ||> List.iter2 (fun tp nm -> 
            if PrettyTypes.NeedsPrettyTyparName tp then 
                tp.typar_id <- ident (nm, tp.Range))      
    List.fold (fun sofar arg -> BindTypeVar arg UnknownTypeValue sofar) env tps 

let BindCcu (ccu: Tast.CcuThunk) mval env (_g: TcGlobals) = 
<<<<<<< HEAD
    { env with globalModuleInfos=env.globalModuleInfos.Add(ccu.AssemblyName, mval)  }
=======
    { env with globalModuleInfos=env.globalModuleInfos.Add(ccu.AssemblyName, mval) }
>>>>>>> 88d18d99

/// Lookup information about values 
let GetInfoForLocalValue cenv env (v: Val) m = 
    // Abstract slots do not have values 
    if v.IsDispatchSlot then UnknownValInfo 
    else
        let mutable res = Unchecked.defaultof<_> 
        let ok = cenv.localInternalVals.TryGetValue(v.Stamp, &res)
        if ok then res else
        match env.localExternalVals.TryFind v.Stamp with 
        | Some vval -> vval
        | None -> 
            if v.MustInline then
                errorR(Error(FSComp.SR.optValueMarkedInlineButWasNotBoundInTheOptEnv(fullDisplayTextOfValRef (mkLocalValRef v)), m))
#if CHECKED
            warning(Error(FSComp.SR.optLocalValueNotFoundDuringOptimization(v.DisplayName), m)) 
#endif
            UnknownValInfo 

let TryGetInfoForCcu env (ccu: CcuThunk) = env.globalModuleInfos.TryFind(ccu.AssemblyName)

let TryGetInfoForEntity sv n = 
    match sv.ModuleOrNamespaceInfos.TryFind n with 
    | Some info -> Some (info.Force())
    | None -> None

let rec TryGetInfoForPath sv (p:_[]) i = 
    if i >= p.Length then Some sv else 
    match TryGetInfoForEntity sv p.[i] with 
    | Some info -> TryGetInfoForPath info p (i+1)
    | None -> None

let TryGetInfoForNonLocalEntityRef env (nleref: NonLocalEntityRef) = 
    match TryGetInfoForCcu env nleref.Ccu with 
    | Some ccuinfo -> TryGetInfoForPath (ccuinfo.Force()) nleref.Path 0
    | None -> None
              
let GetInfoForNonLocalVal cenv env (vref: ValRef) =
    if vref.IsDispatchSlot then 
        UnknownValInfo
<<<<<<< HEAD
    // REVIEW: optionally turn x-module on/off on per-module basis  or  
=======
    // REVIEW: optionally turn x-module on/off on per-module basis or  
>>>>>>> 88d18d99
    elif cenv.settings.crossModuleOpt () || vref.MustInline then 
        match TryGetInfoForNonLocalEntityRef env vref.nlr.EnclosingEntity.nlr with
        | Some(structInfo) ->
            match structInfo.ValInfos.TryFind(vref) with 
            | Some ninfo -> snd ninfo
            | None -> 
                  //dprintn ("\n\n*** Optimization info for value "+n+" from module "+(full_name_of_nlpath smv)+" not found, module contains values: "+String.concat ", " (NameMap.domainL structInfo.ValInfos))  
                  //System.Diagnostics.Debug.Assert(false, sprintf "Break for module %s, value %s" (full_name_of_nlpath smv) n)
                  if cenv.g.compilingFslib then 
                      match structInfo.ValInfos.TryFindForFslib(vref) with 
                      | true, ninfo -> snd ninfo
                      | _ -> UnknownValInfo
                  else
                      UnknownValInfo
        | None -> 
            //dprintf "\n\n*** Optimization info for module %s from ccu %s not found." (full_name_of_nlpath smv) (ccu_of_nlpath smv).AssemblyName  
            //System.Diagnostics.Debug.Assert(false, sprintf "Break for module %s, ccu %s" (full_name_of_nlpath smv) (ccu_of_nlpath smv).AssemblyName)
            UnknownValInfo
    else 
        UnknownValInfo

let GetInfoForVal cenv env m (vref: ValRef) =  
    let res = 
        if vref.IsLocalRef then
            GetInfoForLocalValue cenv env vref.binding m
        else
            GetInfoForNonLocalVal cenv env vref

    check vref res |> ignore
    res

//-------------------------------------------------------------------------
// Try to get information about values of particular types
//------------------------------------------------------------------------- 

let rec stripValue = function
  | ValValue(_, details) -> stripValue details (* step through ValValue "aliases" *) 
  | SizeValue(_, details) -> stripValue details (* step through SizeValue "aliases" *) 
  | vinfo -> vinfo

let (|StripConstValue|_|) ev = 
  match stripValue ev with
  | ConstValue(c, _) -> Some c
  | _ -> None

let (|StripLambdaValue|_|) ev = 
  match stripValue ev with 
  | CurriedLambdaValue (id, arity, sz, expr, ty) -> Some (id, arity, sz, expr, ty)
  | _ -> None

let destTupleValue ev = 
  match stripValue ev with 
  | TupleValue info -> Some info
  | _ -> None

let destRecdValue ev = 
  match stripValue ev with 
  | RecdValue (_tcref, info) -> Some info
  | _ -> None

let (|StripUnionCaseValue|_|) ev = 
  match stripValue ev with 
  | UnionCaseValue (c, info) -> Some (c, info)
  | _ -> None

let mkBoolVal (g: TcGlobals) n = ConstValue(Const.Bool n, g.bool_ty)

let mkInt8Val (g: TcGlobals) n = ConstValue(Const.SByte n, g.sbyte_ty)

let mkInt16Val (g: TcGlobals) n = ConstValue(Const.Int16 n, g.int16_ty)

let mkInt32Val (g: TcGlobals) n = ConstValue(Const.Int32 n, g.int32_ty)

let mkInt64Val (g: TcGlobals) n = ConstValue(Const.Int64 n, g.int64_ty)

let mkUInt8Val (g: TcGlobals) n = ConstValue(Const.Byte n, g.byte_ty)

let mkUInt16Val (g: TcGlobals) n = ConstValue(Const.UInt16 n, g.uint16_ty)

let mkUInt32Val (g: TcGlobals) n = ConstValue(Const.UInt32 n, g.uint32_ty)

let mkUInt64Val (g: TcGlobals) n = ConstValue(Const.UInt64 n, g.uint64_ty)

let (|StripInt32Value|_|) = function StripConstValue(Const.Int32 n) -> Some n | _ -> None
      
<<<<<<< HEAD
let MakeValueInfoForValue g m vref vinfo            = 
=======
let MakeValueInfoForValue g m vref vinfo = 
>>>>>>> 88d18d99
#if DEBUG
    let rec check x = 
        match x with 
        | ValValue (vref2, detail) -> if valRefEq g vref vref2 then error(Error(FSComp.SR.optRecursiveValValue(showL(exprValueInfoL g vinfo)), m)) else check detail
        | SizeValue (_n, detail) -> check detail
        | _ -> ()
    check vinfo
#else
    ignore g; ignore m
#endif
    ValValue (vref, vinfo) |> BoundValueInfoBySize

let MakeValueInfoForRecord tcref argvals = 
    RecdValue (tcref, argvals) |> BoundValueInfoBySize

let MakeValueInfoForTuple argvals = 
    TupleValue argvals |> BoundValueInfoBySize

<<<<<<< HEAD
let MakeValueInfoForRecord tcref argvals = 
    RecdValue (tcref, argvals) |> BoundValueInfoBySize

let MakeValueInfoForTuple argvals = 
    TupleValue argvals |> BoundValueInfoBySize

let MakeValueInfoForUnionCase cspec argvals =
    UnionCaseValue (cspec, argvals) |> BoundValueInfoBySize

=======
let MakeValueInfoForUnionCase cspec argvals =
    UnionCaseValue (cspec, argvals) |> BoundValueInfoBySize

>>>>>>> 88d18d99
let MakeValueInfoForConst c ty = ConstValue(c, ty)

/// Helper to evaluate a unary integer operation over known values
let inline IntegerUnaryOp g f8 f16 f32 f64 fu8 fu16 fu32 fu64 a = 
     match a with
     | StripConstValue(c) -> 
         match c with 
         | Const.Bool a -> Some(mkBoolVal g (f32 (if a then 1 else 0) <> 0))
         | Const.Int32 a -> Some(mkInt32Val g (f32 a))
         | Const.Int64 a -> Some(mkInt64Val g (f64 a))
         | Const.Int16 a -> Some(mkInt16Val g (f16 a))
         | Const.SByte a -> Some(mkInt8Val g (f8 a))
         | Const.Byte a -> Some(mkUInt8Val g (fu8 a))
         | Const.UInt32 a -> Some(mkUInt32Val g (fu32 a))
         | Const.UInt64 a -> Some(mkUInt64Val g (fu64 a))
         | Const.UInt16 a -> Some(mkUInt16Val g (fu16 a))
         | _ -> None
     | _ -> None

/// Helper to evaluate a unary signed integer operation over known values
let inline SignedIntegerUnaryOp g f8 f16 f32 f64 a = 
     match a with
     | StripConstValue(c) -> 
         match c with 
         | Const.Int32 a -> Some(mkInt32Val g (f32 a))
         | Const.Int64 a -> Some(mkInt64Val g (f64 a))
         | Const.Int16 a -> Some(mkInt16Val g (f16 a))
         | Const.SByte a -> Some(mkInt8Val g (f8 a))
         | _ -> None
     | _ -> None
         
/// Helper to evaluate a binary integer operation over known values
let inline IntegerBinaryOp g f8 f16 f32 f64 fu8 fu16 fu32 fu64 a b = 
     match a, b with
     | StripConstValue(c1), StripConstValue(c2) -> 
         match c1, c2 with 
         | (Const.Bool a), (Const.Bool b) -> Some(mkBoolVal g (f32 (if a then 1 else 0) (if b then 1 else 0) <> 0))
         | (Const.Int32 a), (Const.Int32 b) -> Some(mkInt32Val g (f32 a b))
         | (Const.Int64 a), (Const.Int64 b) -> Some(mkInt64Val g (f64 a b))
         | (Const.Int16 a), (Const.Int16 b) -> Some(mkInt16Val g (f16 a b))
         | (Const.SByte a), (Const.SByte b) -> Some(mkInt8Val g (f8 a b))
         | (Const.Byte a), (Const.Byte b) -> Some(mkUInt8Val g (fu8 a b))
         | (Const.UInt16 a), (Const.UInt16 b) -> Some(mkUInt16Val g (fu16 a b))
         | (Const.UInt32 a), (Const.UInt32 b) -> Some(mkUInt32Val g (fu32 a b))
         | (Const.UInt64 a), (Const.UInt64 b) -> Some(mkUInt64Val g (fu64 a b))
         | _ -> None
     | _ -> None

module Unchecked = Microsoft.FSharp.Core.Operators
         
/// Evaluate primitives based on interpretation of IL instructions. 
///
/// The implementation utilizes F# arithmetic extensively, so a mistake in the implementation of F# arithmetic  
/// in the core library used by the F# compiler will propagate to be a mistake in optimization. 
/// The IL instructions appear in the tree through inlining.
let mkAssemblyCodeValueInfo g instrs argvals tys =
  match instrs, argvals, tys with
    | [ AI_add ], [t1;t2], _ -> 
         // Note: each use of Unchecked.(+) gets instantiated at a different type and inlined
         match IntegerBinaryOp g Unchecked.(+) Unchecked.(+) Unchecked.(+) Unchecked.(+) Unchecked.(+) Unchecked.(+) Unchecked.(+) Unchecked.(+) t1 t2 with 
         | Some res -> res
         | _ -> UnknownValue
    | [ AI_sub ], [t1;t2], _ -> 
         // Note: each use of Unchecked.(+) gets instantiated at a different type and inlined
         match IntegerBinaryOp g Unchecked.(-) Unchecked.(-) Unchecked.(-) Unchecked.(-) Unchecked.(-) Unchecked.(-) Unchecked.(-) Unchecked.(-) t1 t2 with 
         | Some res -> res
         | _ -> UnknownValue
    | [ AI_mul ], [a;b], _ -> (match IntegerBinaryOp g Unchecked.( * ) Unchecked.( * ) Unchecked.( * ) Unchecked.( * ) Unchecked.( * ) Unchecked.( * ) Unchecked.( * ) Unchecked.( * ) a b with Some res -> res | None -> UnknownValue)
    | [ AI_and ], [a;b], _ -> (match IntegerBinaryOp g (&&&) (&&&) (&&&) (&&&) (&&&) (&&&) (&&&) (&&&) a b with Some res -> res | None -> UnknownValue)
    | [ AI_or ], [a;b], _ -> (match IntegerBinaryOp g (|||) (|||) (|||) (|||) (|||) (|||) (|||) (|||) a b with Some res -> res | None -> UnknownValue)
    | [ AI_xor ], [a;b], _ -> (match IntegerBinaryOp g (^^^) (^^^) (^^^) (^^^) (^^^) (^^^) (^^^) (^^^) a b with Some res -> res | None -> UnknownValue)
    | [ AI_not ], [a], _ -> (match IntegerUnaryOp g (~~~) (~~~) (~~~) (~~~) (~~~) (~~~) (~~~) (~~~) a with Some res -> res | None -> UnknownValue)
    | [ AI_neg ], [a], _ -> (match SignedIntegerUnaryOp g (~-) (~-) (~-) (~-) a with Some res -> res | None -> UnknownValue)

    | [ AI_ceq ], [a;b], _ -> 
       match stripValue a, stripValue b with
       | ConstValue(Const.Bool a1, _), ConstValue(Const.Bool a2, _) -> mkBoolVal g (a1 = a2)
       | ConstValue(Const.SByte a1, _), ConstValue(Const.SByte a2, _) -> mkBoolVal g (a1 = a2)
       | ConstValue(Const.Int16 a1, _), ConstValue(Const.Int16 a2, _) -> mkBoolVal g (a1 = a2)
       | ConstValue(Const.Int32 a1, _), ConstValue(Const.Int32 a2, _) -> mkBoolVal g (a1 = a2)
       | ConstValue(Const.Int64 a1, _), ConstValue(Const.Int64 a2, _) -> mkBoolVal g (a1 = a2)
       | ConstValue(Const.Char a1, _), ConstValue(Const.Char a2, _) -> mkBoolVal g (a1 = a2)
       | ConstValue(Const.Byte a1, _), ConstValue(Const.Byte a2, _) -> mkBoolVal g (a1 = a2)
       | ConstValue(Const.UInt16 a1, _), ConstValue(Const.UInt16 a2, _) -> mkBoolVal g (a1 = a2)
       | ConstValue(Const.UInt32 a1, _), ConstValue(Const.UInt32 a2, _) -> mkBoolVal g (a1 = a2)
       | ConstValue(Const.UInt64 a1, _), ConstValue(Const.UInt64 a2, _) -> mkBoolVal g (a1 = a2)
       | _ -> UnknownValue
    | [ AI_clt ], [a;b], _ -> 
       match stripValue a, stripValue b with
       | ConstValue(Const.Bool a1, _), ConstValue(Const.Bool a2, _) -> mkBoolVal g (a1 < a2)
       | ConstValue(Const.Int32 a1, _), ConstValue(Const.Int32 a2, _) -> mkBoolVal g (a1 < a2)
       | ConstValue(Const.Int64 a1, _), ConstValue(Const.Int64 a2, _) -> mkBoolVal g (a1 < a2)
       | ConstValue(Const.SByte a1, _), ConstValue(Const.SByte a2, _) -> mkBoolVal g (a1 < a2)
       | ConstValue(Const.Int16 a1, _), ConstValue(Const.Int16 a2, _) -> mkBoolVal g (a1 < a2)
       | _ -> UnknownValue
    | [ (AI_conv(DT_U1))], [a], [ty] when typeEquiv g ty g.byte_ty -> 
       match stripValue a with
       | ConstValue(Const.SByte a, _) -> mkUInt8Val g (Unchecked.byte a)
       | ConstValue(Const.Int16 a, _) -> mkUInt8Val g (Unchecked.byte a)
       | ConstValue(Const.Int32 a, _) -> mkUInt8Val g (Unchecked.byte a)
       | ConstValue(Const.Int64 a, _) -> mkUInt8Val g (Unchecked.byte a)
       | ConstValue(Const.Byte a, _) -> mkUInt8Val g (Unchecked.byte a)
       | ConstValue(Const.UInt16 a, _) -> mkUInt8Val g (Unchecked.byte a)
       | ConstValue(Const.UInt32 a, _) -> mkUInt8Val g (Unchecked.byte a)
       | ConstValue(Const.UInt64 a, _) -> mkUInt8Val g (Unchecked.byte a)
       | _ -> UnknownValue
    | [ (AI_conv(DT_U2))], [a], [ty] when typeEquiv g ty g.uint16_ty -> 
       match stripValue a with
       | ConstValue(Const.SByte a, _) -> mkUInt16Val g (Unchecked.uint16 a)
       | ConstValue(Const.Int16 a, _) -> mkUInt16Val g (Unchecked.uint16 a)
       | ConstValue(Const.Int32 a, _) -> mkUInt16Val g (Unchecked.uint16 a)
       | ConstValue(Const.Int64 a, _) -> mkUInt16Val g (Unchecked.uint16 a)
       | ConstValue(Const.Byte a, _) -> mkUInt16Val g (Unchecked.uint16 a)
       | ConstValue(Const.UInt16 a, _) -> mkUInt16Val g (Unchecked.uint16 a)
       | ConstValue(Const.UInt32 a, _) -> mkUInt16Val g (Unchecked.uint16 a)
       | ConstValue(Const.UInt64 a, _) -> mkUInt16Val g (Unchecked.uint16 a)
       | _ -> UnknownValue
    | [ (AI_conv(DT_U4))], [a], [ty] when typeEquiv g ty g.uint32_ty -> 
       match stripValue a with
       | ConstValue(Const.SByte a, _) -> mkUInt32Val g (Unchecked.uint32 a)
       | ConstValue(Const.Int16 a, _) -> mkUInt32Val g (Unchecked.uint32 a)
       | ConstValue(Const.Int32 a, _) -> mkUInt32Val g (Unchecked.uint32 a)
       | ConstValue(Const.Int64 a, _) -> mkUInt32Val g (Unchecked.uint32 a)
       | ConstValue(Const.Byte a, _) -> mkUInt32Val g (Unchecked.uint32 a)
       | ConstValue(Const.UInt16 a, _) -> mkUInt32Val g (Unchecked.uint32 a)
       | ConstValue(Const.UInt32 a, _) -> mkUInt32Val g (Unchecked.uint32 a)
       | ConstValue(Const.UInt64 a, _) -> mkUInt32Val g (Unchecked.uint32 a)
       | _ -> UnknownValue
    | [ (AI_conv(DT_U8))], [a], [ty] when typeEquiv g ty g.uint64_ty -> 
       match stripValue a with
       | ConstValue(Const.SByte a, _) -> mkUInt64Val g (Unchecked.uint64 a)
       | ConstValue(Const.Int16 a, _) -> mkUInt64Val g (Unchecked.uint64 a)
       | ConstValue(Const.Int32 a, _) -> mkUInt64Val g (Unchecked.uint64 a)
       | ConstValue(Const.Int64 a, _) -> mkUInt64Val g (Unchecked.uint64 a)
       | ConstValue(Const.Byte a, _) -> mkUInt64Val g (Unchecked.uint64 a)
       | ConstValue(Const.UInt16 a, _) -> mkUInt64Val g (Unchecked.uint64 a)
       | ConstValue(Const.UInt32 a, _) -> mkUInt64Val g (Unchecked.uint64 a)
       | ConstValue(Const.UInt64 a, _) -> mkUInt64Val g (Unchecked.uint64 a)
       | _ -> UnknownValue
    | [ (AI_conv(DT_I1))], [a], [ty] when typeEquiv g ty g.sbyte_ty -> 
       match stripValue a with
       | ConstValue(Const.SByte a, _) -> mkInt8Val g (Unchecked.sbyte a)
       | ConstValue(Const.Int16 a, _) -> mkInt8Val g (Unchecked.sbyte a)
       | ConstValue(Const.Int32 a, _) -> mkInt8Val g (Unchecked.sbyte a)
       | ConstValue(Const.Int64 a, _) -> mkInt8Val g (Unchecked.sbyte a)
       | ConstValue(Const.Byte a, _) -> mkInt8Val g (Unchecked.sbyte a)
       | ConstValue(Const.UInt16 a, _) -> mkInt8Val g (Unchecked.sbyte a)
       | ConstValue(Const.UInt32 a, _) -> mkInt8Val g (Unchecked.sbyte a)
       | ConstValue(Const.UInt64 a, _) -> mkInt8Val g (Unchecked.sbyte a)
       | _ -> UnknownValue
    | [ (AI_conv(DT_I2))], [a], [ty] when typeEquiv g ty g.int16_ty -> 
       match stripValue a with
       | ConstValue(Const.Int32 a, _) -> mkInt16Val g (Unchecked.int16 a)
       | ConstValue(Const.Int16 a, _) -> mkInt16Val g (Unchecked.int16 a)
       | ConstValue(Const.SByte a, _) -> mkInt16Val g (Unchecked.int16 a)
       | ConstValue(Const.Int64 a, _) -> mkInt16Val g (Unchecked.int16 a)
       | ConstValue(Const.UInt32 a, _) -> mkInt16Val g (Unchecked.int16 a)
       | ConstValue(Const.UInt16 a, _) -> mkInt16Val g (Unchecked.int16 a)
       | ConstValue(Const.Byte a, _) -> mkInt16Val g (Unchecked.int16 a)
       | ConstValue(Const.UInt64 a, _) -> mkInt16Val g (Unchecked.int16 a)
       | _ -> UnknownValue
    | [ (AI_conv(DT_I4))], [a], [ty] when typeEquiv g ty g.int32_ty -> 
       match stripValue a with
       | ConstValue(Const.Int32 a, _) -> mkInt32Val g (Unchecked.int32 a)
       | ConstValue(Const.Int16 a, _) -> mkInt32Val g (Unchecked.int32 a)
       | ConstValue(Const.SByte a, _) -> mkInt32Val g (Unchecked.int32 a)
       | ConstValue(Const.Int64 a, _) -> mkInt32Val g (Unchecked.int32 a)
       | ConstValue(Const.UInt32 a, _) -> mkInt32Val g (Unchecked.int32 a)
       | ConstValue(Const.UInt16 a, _) -> mkInt32Val g (Unchecked.int32 a)
       | ConstValue(Const.Byte a, _) -> mkInt32Val g (Unchecked.int32 a)
       | ConstValue(Const.UInt64 a, _) -> mkInt32Val g (Unchecked.int32 a)
       | _ -> UnknownValue
    | [ (AI_conv(DT_I8))], [a], [ty] when typeEquiv g ty g.int64_ty -> 
       match stripValue a with
       | ConstValue(Const.Int32 a, _) -> mkInt64Val g (Unchecked.int64 a)
       | ConstValue(Const.Int16 a, _) -> mkInt64Val g (Unchecked.int64 a)
       | ConstValue(Const.SByte a, _) -> mkInt64Val g (Unchecked.int64 a)
       | ConstValue(Const.Int64 a, _) -> mkInt64Val g (Unchecked.int64 a)
       | ConstValue(Const.UInt32 a, _) -> mkInt64Val g (Unchecked.int64 a)
       | ConstValue(Const.UInt16 a, _) -> mkInt64Val g (Unchecked.int64 a)
       | ConstValue(Const.Byte a, _) -> mkInt64Val g (Unchecked.int64 a)
       | ConstValue(Const.UInt64 a, _) -> mkInt64Val g (Unchecked.int64 a)
       | _ -> UnknownValue
    | [ AI_clt_un ], [a;b], [ty] when typeEquiv g ty g.bool_ty -> 
       match stripValue a, stripValue b with
       | ConstValue(Const.Char a1, _), ConstValue(Const.Char a2, _) -> mkBoolVal g (a1 < a2)
       | ConstValue(Const.Byte a1, _), ConstValue(Const.Byte a2, _) -> mkBoolVal g (a1 < a2)
       | ConstValue(Const.UInt16 a1, _), ConstValue(Const.UInt16 a2, _) -> mkBoolVal g (a1 < a2)
       | ConstValue(Const.UInt32 a1, _), ConstValue(Const.UInt32 a2, _) -> mkBoolVal g (a1 < a2)
       | ConstValue(Const.UInt64 a1, _), ConstValue(Const.UInt64 a2, _) -> mkBoolVal g (a1 < a2)
       | _ -> UnknownValue
    | [ AI_cgt ], [a;b], [ty] when typeEquiv g ty g.bool_ty -> 
       match stripValue a, stripValue b with
       | ConstValue(Const.SByte a1, _), ConstValue(Const.SByte a2, _) -> mkBoolVal g (a1 > a2)
       | ConstValue(Const.Int16 a1, _), ConstValue(Const.Int16 a2, _) -> mkBoolVal g (a1 > a2)
       | ConstValue(Const.Int32 a1, _), ConstValue(Const.Int32 a2, _) -> mkBoolVal g (a1 > a2)
       | ConstValue(Const.Int64 a1, _), ConstValue(Const.Int64 a2, _) -> mkBoolVal g (a1 > a2)
       | _ -> UnknownValue
    | [ AI_cgt_un ], [a;b], [ty] when typeEquiv g ty g.bool_ty -> 
       match stripValue a, stripValue b with
       | ConstValue(Const.Char a1, _), ConstValue(Const.Char a2, _) -> mkBoolVal g (a1 > a2)
       | ConstValue(Const.Byte a1, _), ConstValue(Const.Byte a2, _) -> mkBoolVal g (a1 > a2)
       | ConstValue(Const.UInt16 a1, _), ConstValue(Const.UInt16 a2, _) -> mkBoolVal g (a1 > a2)
       | ConstValue(Const.UInt32 a1, _), ConstValue(Const.UInt32 a2, _) -> mkBoolVal g (a1 > a2)
       | ConstValue(Const.UInt64 a1, _), ConstValue(Const.UInt64 a2, _) -> mkBoolVal g (a1 > a2)
       | _ -> UnknownValue
    | [ AI_shl ], [a;n], _ -> 
       match stripValue a, stripValue n with
       | ConstValue(Const.Int64 a, _), ConstValue(Const.Int32 n, _) when n >= 0 && n <= 63 -> (mkInt64Val g (a <<< n))
       | ConstValue(Const.Int32 a, _), ConstValue(Const.Int32 n, _) when n >= 0 && n <= 31 -> (mkInt32Val g (a <<< n))
       | ConstValue(Const.Int16 a, _), ConstValue(Const.Int32 n, _) when n >= 0 && n <= 15 -> (mkInt16Val g (a <<< n))
       | ConstValue(Const.SByte a, _), ConstValue(Const.Int32 n, _) when n >= 0 && n <= 7 -> (mkInt8Val g (a <<< n))
       | ConstValue(Const.UInt64 a, _), ConstValue(Const.Int32 n, _) when n >= 0 && n <= 63 -> (mkUInt64Val g (a <<< n))
       | ConstValue(Const.UInt32 a, _), ConstValue(Const.Int32 n, _) when n >= 0 && n <= 31 -> (mkUInt32Val g (a <<< n))
       | ConstValue(Const.UInt16 a, _), ConstValue(Const.Int32 n, _) when n >= 0 && n <= 15 -> (mkUInt16Val g (a <<< n))
       | ConstValue(Const.Byte a, _), ConstValue(Const.Int32 n, _) when n >= 0 && n <= 7 -> (mkUInt8Val g (a <<< n))
       | _ -> UnknownValue

    | [ AI_shr ], [a;n], _ -> 
       match stripValue a, stripValue n with
       | ConstValue(Const.SByte a, _), ConstValue(Const.Int32 n, _) when n >= 0 && n <= 7 -> (mkInt8Val g (a >>> n))
       | ConstValue(Const.Int16 a, _), ConstValue(Const.Int32 n, _) when n >= 0 && n <= 15 -> (mkInt16Val g (a >>> n))
       | ConstValue(Const.Int32 a, _), ConstValue(Const.Int32 n, _) when n >= 0 && n <= 31 -> (mkInt32Val g (a >>> n))
       | ConstValue(Const.Int64 a, _), ConstValue(Const.Int32 n, _) when n >= 0 && n <= 63 -> (mkInt64Val g (a >>> n))
       | _ -> UnknownValue
    | [ AI_shr_un ], [a;n], _ -> 
       match stripValue a, stripValue n with
       | ConstValue(Const.Byte a, _), ConstValue(Const.Int32 n, _) when n >= 0 && n <= 7 -> (mkUInt8Val g (a >>> n))
       | ConstValue(Const.UInt16 a, _), ConstValue(Const.Int32 n, _) when n >= 0 && n <= 15 -> (mkUInt16Val g (a >>> n))
       | ConstValue(Const.UInt32 a, _), ConstValue(Const.Int32 n, _) when n >= 0 && n <= 31 -> (mkUInt32Val g (a >>> n))
       | ConstValue(Const.UInt64 a, _), ConstValue(Const.Int32 n, _) when n >= 0 && n <= 63 -> (mkUInt64Val g (a >>> n))
       | _ -> UnknownValue
       
    // Retypings using IL asm "" are quite common in prim-types.fs
    // Sometimes these are only to get the primitives to pass the type checker.
    // Here we check for retypings from know values to known types.
    // We're conservative not to apply any actual data-changing conversions here.
    | [ ], [v], [ty] -> 
       match stripValue v with
       | ConstValue(Const.Bool a, _) ->
            if typeEquiv g ty g.bool_ty then v
            elif typeEquiv g ty g.sbyte_ty then mkInt8Val g (if a then 1y else 0y)
            elif typeEquiv g ty g.int16_ty then mkInt16Val g (if a then 1s else 0s)
            elif typeEquiv g ty g.int32_ty then mkInt32Val g (if a then 1 else 0)
            elif typeEquiv g ty g.byte_ty then mkUInt8Val g (if a then 1uy else 0uy)
            elif typeEquiv g ty g.uint16_ty then mkUInt16Val g (if a then 1us else 0us)
            elif typeEquiv g ty g.uint32_ty then mkUInt32Val g (if a then 1u else 0u)
            else UnknownValue
       | ConstValue(Const.SByte a, _) ->
            if typeEquiv g ty g.sbyte_ty then v
            elif typeEquiv g ty g.int16_ty then mkInt16Val g (Unchecked.int16 a)
            elif typeEquiv g ty g.int32_ty then mkInt32Val g (Unchecked.int32 a)
            else UnknownValue
       | ConstValue(Const.Byte a, _) ->
            if typeEquiv g ty g.byte_ty then v
            elif typeEquiv g ty g.uint16_ty then mkUInt16Val g (Unchecked.uint16 a)
            elif typeEquiv g ty g.uint32_ty then mkUInt32Val g (Unchecked.uint32 a)
            else UnknownValue
       | ConstValue(Const.Int16 a, _) ->
            if typeEquiv g ty g.int16_ty then v
            elif typeEquiv g ty g.int32_ty then mkInt32Val g (Unchecked.int32 a)
            else UnknownValue
       | ConstValue(Const.UInt16 a, _) ->
            if typeEquiv g ty g.uint16_ty then v
            elif typeEquiv g ty g.uint32_ty then mkUInt32Val g (Unchecked.uint32 a)
            else UnknownValue
       | ConstValue(Const.Int32 a, _) ->
            if typeEquiv g ty g.int32_ty then v
            elif typeEquiv g ty g.uint32_ty then mkUInt32Val g (Unchecked.uint32 a)
            else UnknownValue
       | ConstValue(Const.UInt32 a, _) ->
            if typeEquiv g ty g.uint32_ty then v
            elif typeEquiv g ty g.int32_ty then mkInt32Val g (Unchecked.int32 a)
            else UnknownValue
       | ConstValue(Const.Int64 a, _) ->
            if typeEquiv g ty g.int64_ty then v
            elif typeEquiv g ty g.uint64_ty then mkUInt64Val g (Unchecked.uint64 a)
            else UnknownValue
       | ConstValue(Const.UInt64 a, _) ->
            if typeEquiv g ty g.uint64_ty then v
            elif typeEquiv g ty g.int64_ty then mkInt64Val g (Unchecked.int64 a)
            else UnknownValue
       | _ -> UnknownValue
    | _ -> UnknownValue


//-------------------------------------------------------------------------
// Size constants and combinators
//------------------------------------------------------------------------- 

let [<Literal>] localVarSize = 1

let AddTotalSizes l = l |> List.sumBy (fun x -> x.TotalSize) 

let AddFunctionSizes l = l |> List.sumBy (fun x -> x.FunctionSize) 
<<<<<<< HEAD

/// list/array combinators - zipping (_, _) return type
let OrEffects l = List.exists (fun x -> x.HasEffect) l

=======

/// list/array combinators - zipping (_, _) return type
let OrEffects l = List.exists (fun x -> x.HasEffect) l

>>>>>>> 88d18d99
let OrTailcalls l = List.exists (fun x -> x.MightMakeCriticalTailcall) l
        
let OptimizeList f l = l |> List.map f |> List.unzip 

let NoExprs : (Expr list * list<Summary<ExprValueInfo>>) = [], []

/// Common ways of building new value infos
let CombineValueInfos einfos res = 
      { TotalSize = AddTotalSizes einfos
        FunctionSize = AddFunctionSizes einfos
        HasEffect = OrEffects einfos 
        MightMakeCriticalTailcall = OrTailcalls einfos 
        Info = res }

let CombineValueInfosUnknown einfos = CombineValueInfos einfos UnknownValue

/// Hide information because of a signature
let AbstractLazyModulInfoByHiding isAssemblyBoundary mhi =

    // The freevars and FreeTyvars can indicate if the non-public (hidden) items have been used.
    // Under those checks, the further hidden* checks may be subsumed (meaning, not required anymore).

    let hiddenTycon, hiddenTyconRepr, hiddenVal, hiddenRecdField, hiddenUnionCase = 
        Zset.memberOf mhi.HiddenTycons, 
        Zset.memberOf mhi.HiddenTyconReprs, 
        Zset.memberOf mhi.HiddenVals, 
        Zset.memberOf mhi.HiddenRecdFields, 
        Zset.memberOf mhi.HiddenUnionCases

    let rec abstractExprInfo ivalue = 
        match ivalue with 
        // Check for escaping value. Revert to old info if possible
        | ValValue (vref2, detail) ->
            let detailR = abstractExprInfo detail 
            let v2 = vref2.Deref 
            let tyvars = freeInVal CollectAll v2 
            if  
                (isAssemblyBoundary && not (freeTyvarsAllPublic tyvars)) || 
                Zset.exists hiddenTycon tyvars.FreeTycons || 
                hiddenVal v2
            then detailR
            else ValValue (vref2, detailR)

        // Check for escape in lambda 
        | CurriedLambdaValue (_, _, _, expr, _) | ConstExprValue(_, expr) when            
            (let fvs = freeInExpr CollectAll expr
             (isAssemblyBoundary && not (freeVarsAllPublic fvs)) || 
             Zset.exists hiddenVal fvs.FreeLocals ||
             Zset.exists hiddenTycon fvs.FreeTyvars.FreeTycons ||
             Zset.exists hiddenTyconRepr fvs.FreeLocalTyconReprs ||
             Zset.exists hiddenRecdField fvs.FreeRecdFields ||
             Zset.exists hiddenUnionCase fvs.FreeUnionCases ) ->
                UnknownValue

        // Check for escape in constant 
        | ConstValue(_, ty) when 
            (let ftyvs = freeInType CollectAll ty
             (isAssemblyBoundary && not (freeTyvarsAllPublic ftyvs)) || 
             Zset.exists hiddenTycon ftyvs.FreeTycons) ->
                UnknownValue

<<<<<<< HEAD
        | TupleValue vinfos         -> 
            TupleValue (Array.map abstractExprInfo vinfos)

        | RecdValue (tcref, vinfos)  -> 
=======
        | TupleValue vinfos -> 
            TupleValue (Array.map abstractExprInfo vinfos)

        | RecdValue (tcref, vinfos) -> 
>>>>>>> 88d18d99
            if hiddenTyconRepr tcref.Deref || Array.exists (tcref.MakeNestedRecdFieldRef >> hiddenRecdField) tcref.AllFieldsArray
            then UnknownValue 
            else RecdValue (tcref, Array.map abstractExprInfo vinfos)

        | UnionCaseValue(ucref, vinfos) -> 
            let tcref = ucref.TyconRef
            if hiddenTyconRepr ucref.Tycon || tcref.UnionCasesArray |> Array.exists (tcref.MakeNestedUnionCaseRef >> hiddenUnionCase) 
            then UnknownValue 
            else UnionCaseValue (ucref, Array.map abstractExprInfo vinfos)

<<<<<<< HEAD
        | SizeValue(_vdepth, vinfo)   ->
=======
        | SizeValue(_vdepth, vinfo) ->
>>>>>>> 88d18d99
            MakeSizedValueInfo (abstractExprInfo vinfo)

        | UnknownValue  
        | ConstExprValue _   
        | CurriedLambdaValue _ 
<<<<<<< HEAD
        | ConstValue _  -> ivalue
=======
        | ConstValue _ -> ivalue
>>>>>>> 88d18d99

    and abstractValInfo v = 
        { ValExprInfo=abstractExprInfo v.ValExprInfo 
          ValMakesNoCriticalTailcalls=v.ValMakesNoCriticalTailcalls }

    and abstractModulInfo ss =
         { ModuleOrNamespaceInfos = NameMap.map abstractLazyModulInfo ss.ModuleOrNamespaceInfos
           ValInfos = 
               ValInfos(ss.ValInfos.Entries 
                         |> Seq.filter (fun (vref, _) -> not (hiddenVal vref.Deref))
<<<<<<< HEAD
                         |> Seq.map (fun (vref, e) -> check (* "its implementation uses a binding hidden by a signature" m *)  vref (abstractValInfo e) )) } 
=======
                         |> Seq.map (fun (vref, e) -> check (* "its implementation uses a binding hidden by a signature" m *) vref (abstractValInfo e) )) } 
>>>>>>> 88d18d99

    and abstractLazyModulInfo (ss: LazyModuleInfo) = 
          ss.Force() |> abstractModulInfo |> notlazy

    abstractLazyModulInfo

/// Hide all information except what we need for "must inline". We always save this optimization information
let AbstractOptimizationInfoToEssentials =

    let rec abstractModulInfo (ss: ModuleInfo) =
         { ModuleOrNamespaceInfos = NameMap.map (Lazy.force >> abstractModulInfo >> notlazy) ss.ModuleOrNamespaceInfos
<<<<<<< HEAD
           ValInfos =  ss.ValInfos.Filter (fun (v, _) -> v.MustInline) }
=======
           ValInfos = ss.ValInfos.Filter (fun (v, _) -> v.MustInline) }
>>>>>>> 88d18d99

    and abstractLazyModulInfo ss = ss |> Lazy.force |> abstractModulInfo |> notlazy
      
    abstractLazyModulInfo

<<<<<<< HEAD
/// Hide information because of a "let ... in ..." or "let rec  ... in ... "
=======
/// Hide information because of a "let ... in ..." or "let rec ... in ... "
>>>>>>> 88d18d99
let AbstractExprInfoByVars (boundVars: Val list, boundTyVars) ivalue =
  // Module and member bindings can be skipped when checking abstraction, since abstraction of these values has already been done when 
  // we hit the end of the module and called AbstractLazyModulInfoByHiding. If we don't skip these then we end up quadtratically retraversing  
  // the inferred optimization data, i.e. at each binding all the way up a sequences of 'lets' in a module. 
  let boundVars = boundVars |> List.filter (fun v -> not v.IsMemberOrModuleBinding)

  match boundVars, boundTyVars with 
  | [], [] -> ivalue
  | _ -> 

      let rec abstractExprInfo ivalue =
          match ivalue with 
          // Check for escaping value. Revert to old info if possible  
          | ValValue (VRefLocal v2, detail) when  
            (not (isNil boundVars) && List.exists (valEq v2) boundVars) || 
            (not (isNil boundTyVars) &&
             let ftyvs = freeInVal CollectTypars v2
             List.exists (Zset.memberOf ftyvs.FreeTypars) boundTyVars) -> 

             // hiding value when used in expression 
              abstractExprInfo detail

          | ValValue (v2, detail) -> 
              let detailR = abstractExprInfo detail
              ValValue (v2, detailR)
        
          // Check for escape in lambda 
          | CurriedLambdaValue (_, _, _, expr, _) | ConstExprValue(_, expr) when 
            (let fvs = freeInExpr (if isNil boundTyVars then CollectLocals else CollectTyparsAndLocals) expr
             (not (isNil boundVars) && List.exists (Zset.memberOf fvs.FreeLocals) boundVars) ||
             (not (isNil boundTyVars) && List.exists (Zset.memberOf fvs.FreeTyvars.FreeTypars) boundTyVars) ||
             (fvs.UsesMethodLocalConstructs )) ->
              
              // Trimming lambda
              UnknownValue

          // Check for escape in generic constant
          | ConstValue(_, ty) when 
            (not (isNil boundTyVars) && 
             (let ftyvs = freeInType CollectTypars ty
              List.exists (Zset.memberOf ftyvs.FreeTypars) boundTyVars)) ->
              UnknownValue

          // Otherwise check all sub-values 
          | TupleValue vinfos -> TupleValue (Array.map (abstractExprInfo) vinfos)
          | RecdValue (tcref, vinfos) -> RecdValue (tcref, Array.map (abstractExprInfo) vinfos)
          | UnionCaseValue (cspec, vinfos) -> UnionCaseValue(cspec, Array.map (abstractExprInfo) vinfos)
          | CurriedLambdaValue _ 
          | ConstValue _ 
          | ConstExprValue _ 
          | UnknownValue -> ivalue
          | SizeValue (_vdepth, vinfo) -> MakeSizedValueInfo (abstractExprInfo vinfo)

      and abstractValInfo v = 
          { ValExprInfo=abstractExprInfo v.ValExprInfo 
            ValMakesNoCriticalTailcalls=v.ValMakesNoCriticalTailcalls }

      and abstractModulInfo ss =
         { ModuleOrNamespaceInfos = ss.ModuleOrNamespaceInfos |> NameMap.map (Lazy.force >> abstractModulInfo >> notlazy) 
           ValInfos = ss.ValInfos.Map (fun (vref, e) -> 
               check vref (abstractValInfo e) ) }

      abstractExprInfo ivalue

/// Remap optimization information, e.g. to use public stable references so we can pickle it
/// to disk.
let RemapOptimizationInfo g tmenv =

    let rec remapExprInfo ivalue = 
        match ivalue with 
        | ValValue (v, detail) -> ValValue (remapValRef tmenv v, remapExprInfo detail)
        | TupleValue vinfos -> TupleValue (Array.map remapExprInfo vinfos)
        | RecdValue (tcref, vinfos) -> RecdValue (remapTyconRef tmenv.tyconRefRemap tcref, Array.map remapExprInfo vinfos)
        | UnionCaseValue(cspec, vinfos) -> UnionCaseValue (remapUnionCaseRef tmenv.tyconRefRemap cspec, Array.map remapExprInfo vinfos)
        | SizeValue(_vdepth, vinfo) -> MakeSizedValueInfo (remapExprInfo vinfo)
        | UnknownValue -> UnknownValue
        | CurriedLambdaValue (uniq, arity, sz, expr, ty) -> CurriedLambdaValue (uniq, arity, sz, remapExpr g CloneAll tmenv expr, remapPossibleForallTy g tmenv ty)  
        | ConstValue (c, ty) -> ConstValue (c, remapPossibleForallTy g tmenv ty)
        | ConstExprValue (sz, expr) -> ConstExprValue (sz, remapExpr g CloneAll tmenv expr)

    let remapValInfo v = 
         { ValExprInfo=remapExprInfo v.ValExprInfo
           ValMakesNoCriticalTailcalls=v.ValMakesNoCriticalTailcalls }

<<<<<<< HEAD
    let remapValInfo v = 
         { ValExprInfo=remapExprInfo v.ValExprInfo
           ValMakesNoCriticalTailcalls=v.ValMakesNoCriticalTailcalls }

=======
>>>>>>> 88d18d99
    let rec remapModulInfo ss =
         { ModuleOrNamespaceInfos = ss.ModuleOrNamespaceInfos |> NameMap.map remapLazyModulInfo
           ValInfos = 
              ss.ValInfos.Map (fun (vref, vinfo) -> 
                   let vrefR = remapValRef tmenv vref 
                   let vinfo = remapValInfo vinfo
                   // Propagate any inferred ValMakesNoCriticalTailcalls flag from implementation to signature information
                   if vinfo.ValMakesNoCriticalTailcalls then vrefR.Deref.SetMakesNoCriticalTailcalls() 
                   (vrefR, vinfo)) } 

    and remapLazyModulInfo ss =
         ss |> Lazy.force |> remapModulInfo |> notlazy
           
    remapLazyModulInfo

/// Hide information when a value is no longer visible
let AbstractAndRemapModulInfo msg g m (repackage, hidden) info =
    let mrpi = mkRepackageRemapping repackage
#if DEBUG
    if verboseOptimizationInfo then dprintf "%s - %a - Optimization data prior to trim: \n%s\n" msg outputRange m (Layout.showL (Layout.squashTo 192 (moduleInfoL g info)))
#else
    ignore (msg, m)
#endif
    let info = info |> AbstractLazyModulInfoByHiding false hidden
#if DEBUG
    if verboseOptimizationInfo then dprintf "%s - %a - Optimization data after trim:\n%s\n" msg outputRange m (Layout.showL (Layout.squashTo 192 (moduleInfoL g info)))
#endif
    let info = info |> RemapOptimizationInfo g mrpi
#if DEBUG
    if verboseOptimizationInfo then dprintf "%s - %a - Optimization data after remap:\n%s\n" msg outputRange m (Layout.showL (Layout.squashTo 192 (moduleInfoL g info)))
#endif
    info

//-------------------------------------------------------------------------
// Misc helpers
//------------------------------------------------------------------------- 

// Mark some variables (the ones we introduce via abstractBigTargets) as don't-eliminate 
let [<Literal>] suffixForVariablesThatMayNotBeEliminated = "$cont"

/// Type applications of F# "type functions" may cause side effects, e.g. 
/// let x<'a> = printfn "hello"; typeof<'a> 
/// In this case do not treat them as constants. 
let IsTyFuncValRefExpr = function 
    | Expr.Val (fv, _, _) -> fv.IsTypeFunction
    | _ -> false

/// Type applications of existing functions are always simple constants, with the exception of F# 'type functions' 
let rec IsSmallConstExpr x =
    match x with
    | Expr.Op (TOp.LValueOp (LAddrOf _, _), [], [], _) -> true // &x is always a constant
    | Expr.Val (v, _, _m) -> not v.IsMutable
    | Expr.App(fe, _, _tyargs, args, _) -> isNil args && not (IsTyFuncValRefExpr fe) && IsSmallConstExpr fe
    | _ -> false

let ValueOfExpr expr = 
    if IsSmallConstExpr expr then 
      ConstExprValue(0, expr)
    else UnknownValue

//-------------------------------------------------------------------------
// Dead binding elimination 
//------------------------------------------------------------------------- 
 
// Allow discard of "let v = *byref" if "v" is unused anywhere. The read effect
// can be discarded because it is always assumed that reading byref pointers (without using 
// the value of the read) doesn't raise exceptions or cause other "interesting" side effects.
//
// This allows discarding the implicit deref when matching on struct unions, e.g.
//    
//    [<Struct; NoComparison; NoEquality>]
//    type SingleRec =  
//        | SingleUnion of int
//        member x.Next = let (SingleUnion i) = x in SingleUnion (i+1)
//
// See https://github.com/Microsoft/visualfsharp/issues/5136
//
//
// note: allocating an object with observable identity (i.e. a name) 
// or reading from a mutable field counts as an 'effect', i.e.
// this context 'effect' has it's usual meaning in the effect analysis literature of 
//   read-from-mutable 
//   write-to-mutable 
//   name-generation
//   arbitrary-side-effect (e.g. 'non-termination' or 'fire the missiles')

let IsDiscardableEffectExpr expr = 
    match expr with 
    | Expr.Op (TOp.LValueOp (LByrefGet _, _), [], [], _) -> true 
    | _ -> false

/// Checks is a value binding is non-discardable
let ValueIsUsedOrHasEffect cenv fvs (b: Binding, binfo) =
    let v = b.Var
    not (cenv.settings.EliminateUnusedBindings()) ||
    Option.isSome v.MemberInfo ||
    (binfo.HasEffect && not (IsDiscardableEffectExpr b.Expr)) ||
    v.IsFixed ||
    Zset.contains v (fvs())

let rec SplitValuesByIsUsedOrHasEffect cenv fvs x = 
    x |> List.filter (ValueIsUsedOrHasEffect cenv fvs) |> List.unzip

let IlAssemblyCodeInstrHasEffect i = 
    match i with 
    | ( AI_nop | AI_ldc _ | AI_add | AI_sub | AI_mul | AI_xor | AI_and | AI_or 
               | AI_ceq | AI_cgt | AI_cgt_un | AI_clt | AI_clt_un | AI_conv _ | AI_shl 
               | AI_shr | AI_shr_un | AI_neg | AI_not | AI_ldnull )
    | I_ldstr _ | I_ldtoken _ -> false
    | _ -> true
  
let IlAssemblyCodeHasEffect instrs = List.exists IlAssemblyCodeInstrHasEffect instrs

let rec ExprHasEffect g expr = 
    match expr with 
    | Expr.Val (vref, _, _) -> vref.IsTypeFunction || (vref.IsMutable)
    | Expr.Quote _ 
    | Expr.Lambda _
    | Expr.TyLambda _ 
    | Expr.Const _ -> false
    /// type applications do not have effects, with the exception of type functions
    | Expr.App(f0, _, _, [], _) -> (IsTyFuncValRefExpr f0) || ExprHasEffect g f0
    | Expr.Op(op, _, args, m) -> ExprsHaveEffect g args || OpHasEffect g m op
    | Expr.LetRec(binds, body, _, _) -> BindingsHaveEffect g binds || ExprHasEffect g body
    | Expr.Let(bind, body, _, _) -> BindingHasEffect g bind || ExprHasEffect g body
    // REVIEW: could add Expr.Obj on an interface type - these are similar to records of lambda expressions 
    | _ -> true

and ExprsHaveEffect g exprs = List.exists (ExprHasEffect g) exprs

and BindingsHaveEffect g binds = List.exists (BindingHasEffect g) binds

and BindingHasEffect g bind = bind.Expr |> ExprHasEffect g

and OpHasEffect g m op = 
    match op with 
    | TOp.Tuple _ -> false
    | TOp.AnonRecd _ -> false
    | TOp.Recd (ctor, tcref) -> 
        match ctor with 
        | RecdExprIsObjInit -> true
        | RecdExpr -> not (isRecdOrStructTyconRefReadOnly g m tcref)
    | TOp.UnionCase ucref -> isRecdOrUnionOrStructTyconRefDefinitelyMutable ucref.TyconRef
    | TOp.ExnConstr ecref -> isExnDefinitelyMutable ecref
    | TOp.Bytes _ | TOp.UInt16s _ | TOp.Array -> true // mutable
    | TOp.UnionCaseTagGet _ -> false
    | TOp.UnionCaseProof _ -> false
    | TOp.UnionCaseFieldGet (ucref, n) -> isUnionCaseFieldMutable g ucref n 
    | TOp.ILAsm(instrs, _) -> IlAssemblyCodeHasEffect instrs
    | TOp.TupleFieldGet(_) -> false
    | TOp.ExnFieldGet(ecref, n) -> isExnFieldMutable ecref n 
    | TOp.RefAddrGet _ -> false
    | TOp.AnonRecdGet _ -> true // conservative
    | TOp.ValFieldGet rfref -> rfref.RecdField.IsMutable || (TryFindTyconRefBoolAttribute g Range.range0 g.attrib_AllowNullLiteralAttribute rfref.TyconRef = Some(true))
    | TOp.ValFieldGetAddr (rfref, _readonly) -> rfref.RecdField.IsMutable
    | TOp.UnionCaseFieldGetAddr _ -> false // union case fields are immutable
    | TOp.LValueOp (LAddrOf _, _) -> false // addresses of values are always constants
    | TOp.UnionCaseFieldSet _
    | TOp.ExnFieldSet _
    | TOp.Coerce
    | TOp.Reraise
    | TOp.For _ 
    | TOp.While _
    | TOp.TryCatch _ (* conservative *)
    | TOp.TryFinally _ (* conservative *)
    | TOp.TraitCall _
    | TOp.Goto _
    | TOp.Label _
    | TOp.Return
    | TOp.ILCall _ (* conservative *)
    | TOp.LValueOp _ (* conservative *)
    | TOp.ValFieldSet _ -> true


let TryEliminateBinding cenv _env (TBind(vspec1, e1, spBind)) e2 _m =
    // don't eliminate bindings if we're not optimizing AND the binding is not a compiler generated variable
    if not (cenv.optimizing && cenv.settings.EliminateImmediatelyConsumedLocals()) && 
       not vspec1.IsCompilerGenerated then 
       None 
    elif vspec1.IsFixed then None 
    else
        // Peephole on immediate consumption of single bindings, e.g. "let x = e in x" --> "e" 
        // REVIEW: enhance this by general elimination of bindings to 
        // non-side-effecting expressions that are used only once. 
        // But note the cases below cover some instances of side-effecting expressions as well.... 
        let IsUniqueUse vspec2 args = 
              valEq vspec1 vspec2  
           && (not (vspec2.LogicalName.Contains(suffixForVariablesThatMayNotBeEliminated)))
           // REVIEW: this looks slow. Look only for one variable instead 
           && (let fvs = accFreeInExprs CollectLocals args emptyFreeVars
               not (Zset.contains vspec1 fvs.FreeLocals))

        // Immediate consumption of value as 2nd or subsequent argument to a construction or projection operation 
        let rec GetImmediateUseContext rargsl argsr = 
              match argsr with 
              | (Expr.Val(VRefLocal vspec2, _, _)) :: argsr2
                 when valEq vspec1 vspec2 && IsUniqueUse vspec2 (List.rev rargsl@argsr2) -> Some(List.rev rargsl, argsr2)
              | argsrh :: argsrt when not (ExprHasEffect cenv.g argsrh) -> GetImmediateUseContext (argsrh::rargsl) argsrt 
              | _ -> None

        match stripExpr e2 with 

         // Immediate consumption of value as itself 'let x = e in x'
         | Expr.Val(VRefLocal vspec2, _, _) 
             when IsUniqueUse vspec2 [] -> 
               Some e1

         // Immediate consumption of value by a pattern match 'let x = e in match x with ...'
         | Expr.Match(spMatch, _exprm, TDSwitch(Expr.Val(VRefLocal vspec2, _, _), cases, dflt, _), targets, m, ty2)
             when (valEq vspec1 vspec2 && 
                   let fvs = accFreeInTargets CollectLocals targets (accFreeInSwitchCases CollectLocals cases dflt emptyFreeVars)
                   not (Zset.contains vspec1 fvs.FreeLocals)) -> 

              let spMatch = spBind.Combine(spMatch)
              Some (Expr.Match(spMatch, e1.Range, TDSwitch(e1, cases, dflt, m), targets, m, ty2))
               
         // Immediate consumption of value as a function 'let f = e in f ...' and 'let x = e in f ... x ...'
         // Note functions are evaluated before args 
         // Note: do not include functions with a single arg of unit type, introduced by abstractBigTargets 
         | Expr.App(f, f0ty, tyargs, args, m) 
               when not (vspec1.LogicalName.Contains(suffixForVariablesThatMayNotBeEliminated)) ->
             match GetImmediateUseContext [] (f::args) with 
             | Some([], rargs) -> Some (MakeApplicationAndBetaReduce cenv.g (e1, f0ty, [tyargs], rargs, m))
             | Some(f::largs, rargs) -> Some (MakeApplicationAndBetaReduce cenv.g (f, f0ty, [tyargs], largs @ (e1::rargs), m))
             | None -> None

         // Bug 6311: a special case of nested elimination of locals (which really should be handled more generally)
         // 'let x = e in op[op[x;arg2];arg3]' --> op[op[e;arg2];arg3]
         // 'let x = e in op[op[arg1;x];arg3]' --> op[op[arg1;e];arg3] when arg1 has no side effects etc.
         // 'let x = e in op[op[arg1;arg2];x]' --> op[op[arg1;arg2];e] when arg1, arg2 have no side effects etc.
         | Expr.Op (c1, tyargs1, [Expr.Op (c2, tyargs2, [arg1;arg2], m2);arg3], m1) -> 
             match GetImmediateUseContext [] [arg1;arg2;arg3] with 
             | Some([], [arg2;arg3]) -> Some (Expr.Op (c1, tyargs1, [Expr.Op (c2, tyargs2, [e1;arg2], m2);arg3], m1))
             | Some([arg1], [arg3]) -> Some (Expr.Op (c1, tyargs1, [Expr.Op (c2, tyargs2, [arg1;e1], m2);arg3], m1))
             | Some([arg1;arg2], []) -> Some (Expr.Op (c1, tyargs1, [Expr.Op (c2, tyargs2, [arg1;arg2], m2);e1], m1))
             | Some _ -> error(InternalError("unexpected return pattern from GetImmediateUseContext", m1))
             | None -> None

         // Immediate consumption of value as first non-effectful argument to a construction or projection operation 
         // 'let x = e in op[x;....]'
         | Expr.Op (c, tyargs, args, m) -> 
             match GetImmediateUseContext [] args with 
             | Some(largs, rargs) -> Some (Expr.Op (c, tyargs, (largs @ (e1:: rargs)), m))
             | None -> None

         | _ ->  
            None

let TryEliminateLet cenv env bind e2 m = 
    match TryEliminateBinding cenv env bind e2 m with 
<<<<<<< HEAD
    | Some e2R -> e2R, -localVarSize  (* eliminated a let, hence reduce size estimate *)
    | None -> mkLetBind m bind e2 , 0
=======
    | Some e2R -> e2R, -localVarSize (* eliminated a let, hence reduce size estimate *)
    | None -> mkLetBind m bind e2, 0
>>>>>>> 88d18d99

/// Detect the application of a value to an arbitrary number of arguments
let rec (|KnownValApp|_|) expr = 
    match stripExpr expr with
    | Expr.Val(vref, _, _) -> Some(vref, [], [])
    | Expr.App(KnownValApp(vref, typeArgs1, otherArgs1), _, typeArgs2, otherArgs2, _) -> Some(vref, typeArgs1@typeArgs2, otherArgs1@otherArgs2)
    | _ -> None

/// Matches boolean decision tree:
/// check single case with bool const.
let (|TDBoolSwitch|_|) dtree =
    match dtree with
    | TDSwitch( expr, [TCase (DecisionTreeTest.Const(Const.Bool testBool), caseTree )], Some defaultTree, range) ->
        Some (expr, testBool, caseTree, defaultTree, range)
    | _ -> 
        None

/// Check target that have a constant bool value
let (|ConstantBoolTarget|_|) target =
    match target with
    | TTarget([], Expr.Const (Const.Bool b,_,_),_) -> Some b
    | _ -> None

/// Is this a tree, where each decision is a two-way switch (to prevent later duplication of trees), and each branch returns or true/false,
/// apart from one branch which defers to another expression
let rec CountBoolLogicTree ((targets: DecisionTreeTarget[], costOuterCaseTree, costOuterDefaultTree, testBool) as data) tree =
    match tree with 
    | TDSwitch (_expr, [case], Some defaultTree, _range) -> 
        let tc1,ec1 = CountBoolLogicTree data case.CaseTree 
        let tc2, ec2 = CountBoolLogicTree data defaultTree 
        tc1 + tc2, ec1 + ec2
    | TDSuccess([], idx) -> 
        match targets.[idx] with
        | ConstantBoolTarget result -> (if result = testBool then costOuterCaseTree else costOuterDefaultTree), 0
        | TTarget([], _exp, _) -> costOuterCaseTree + costOuterDefaultTree, 10
        | _ -> 100, 100 
    | _ -> 100, 100

/// Rewrite a decision tree for which CountBoolLogicTree returned a low number (see below). Produce a new decision
/// tree where at each ConstantBoolSuccessTree tip we replace with either outerCaseTree or outerDefaultTree
/// depending on whether the target result was true/false
let rec RewriteBoolLogicTree ((targets: DecisionTreeTarget[], outerCaseTree, outerDefaultTree, testBool) as data) tree =
    match tree with 
    | TDSwitch (expr, cases, defaultTree, range) -> 
        let cases2 = cases |> List.map (RewriteBoolLogicCase data)
        let defaultTree2 = defaultTree |> Option.map (RewriteBoolLogicTree data)
        TDSwitch (expr, cases2, defaultTree2, range)
    | TDSuccess([], idx) -> 
        match targets.[idx] with 
        | ConstantBoolTarget result -> if result = testBool then outerCaseTree else outerDefaultTree
        | TTarget([], exp, _) -> mkBoolSwitch exp.Range exp (if testBool then outerCaseTree else outerDefaultTree) (if testBool then outerDefaultTree else outerCaseTree)
        | _ -> failwith "CountBoolLogicTree should exclude this case"
    | _ -> failwith "CountBoolLogicTree should exclude this case"

and RewriteBoolLogicCase data (TCase(test, tree)) =
    TCase(test, RewriteBoolLogicTree data tree)

/// Repeatedly combine switch-over-match decision trees, see https://github.com/Microsoft/visualfsharp/issues/635.
/// The outer decision tree is doing a swithc over a boolean result, the inner match is producing only
/// constant boolean results in its targets.  
let rec CombineBoolLogic expr = 

    // try to find nested boolean switch
    match expr with
    | Expr.Match(outerSP, outerMatchRange, 
                 TDBoolSwitch(Expr.Match(_innerSP, _innerMatchRange, innerTree, innerTargets, _innerDefaultRange, _innerMatchTy),
                              outerTestBool, outerCaseTree, outerDefaultTree, _outerSwitchRange ), 
                 outerTargets, outerDefaultRange, outerMatchTy) ->
       
        let costOuterCaseTree = match outerCaseTree with TDSuccess _ -> 0 | _ -> 1
        let costOuterDefaultTree = match outerDefaultTree with TDSuccess _ -> 0 | _ -> 1
        let tc, ec = CountBoolLogicTree (innerTargets, costOuterCaseTree, costOuterDefaultTree, outerTestBool) innerTree
        // At most one expression, no overall duplication of TSwitch nodes
        if tc <= costOuterCaseTree + costOuterDefaultTree && ec <= 10 then 
            let newExpr = 
                Expr.Match(outerSP, outerMatchRange, 
                           RewriteBoolLogicTree (innerTargets, outerCaseTree, outerDefaultTree, outerTestBool) innerTree,
                           outerTargets, outerDefaultRange, outerMatchTy)

            CombineBoolLogic newExpr
        else
            expr
    | _ -> 
        expr

//-------------------------------------------------------------------------
// ExpandStructuralBinding
//
// Expand bindings to tuple expressions by factoring sub-expression out as prior bindings.
// Similarly for other structural constructions, like records...
// If the item is only projected from then the construction (allocation) can be eliminated.
// This transform encourages that by allowing projections to be simplified.
//------------------------------------------------------------------------- 

let CanExpandStructuralBinding (v: Val) =
    not v.IsCompiledAsTopLevel &&
    not v.IsMember &&
    not v.IsTypeFunction &&
    not v.IsMutable

let ExprIsValue = function Expr.Val _ -> true | _ -> false

let ExpandStructuralBindingRaw cenv expr =
    match expr with
    | Expr.Let (TBind(v, rhs, tgtSeqPtOpt), body, m, _) 
        when (isRefTupleExpr rhs &&
              CanExpandStructuralBinding v) ->
          let args = tryDestRefTupleExpr rhs
          if List.forall ExprIsValue args then
              expr (* avoid re-expanding when recursion hits original binding *)
          else
              let argTys = destRefTupleTy cenv.g v.Type
              let argBind i (arg: Expr) argTy =
                  let name = v.LogicalName + "_" + string i
                  let v, ve = mkCompGenLocal arg.Range name argTy
                  ve, mkCompGenBind v arg
           
              let ves, binds = List.mapi2 argBind args argTys |> List.unzip
              let tuple = mkRefTupled cenv.g m ves argTys
              mkLetsBind m binds (mkLet tgtSeqPtOpt m v tuple body)
    | expr -> expr

// Moves outer tuple binding inside near the tupled expression:
// let t = (let a0=v0 in let a1=v1 in ... in let an=vn in e0, e1, ..., em) in body
// let a0=v0 in let a1=v1 in ... in let an=vn in (let t = e0, e1, ..., em in body)
// This way ExpandStructuralBinding can replace expressions in constants, t is directly bound
// to a tuple expression so that other optimizations such as OptimizeTupleFieldGet work, 
// and the tuple allocation can be eliminated.
// Most importantly, this successfully eliminates tuple allocations for implicitly returned
// formal arguments in method calls.
let rec RearrangeTupleBindings expr fin =
    match expr with
    | Expr.Let (bind, body, m, _) ->
        match RearrangeTupleBindings body fin with
        | Some b -> Some (mkLetBind m bind b)
        | None -> None
    | Expr.Op (TOp.Tuple tupInfo, _, _, _) when not (evalTupInfoIsStruct tupInfo) -> Some (fin expr)
    | _ -> None

let ExpandStructuralBinding cenv expr =
    match expr with
    | Expr.Let (TBind(v, rhs, tgtSeqPtOpt), body, m, _)
        when (isRefTupleTy cenv.g v.Type &&
              not (isRefTupleExpr rhs) &&
              CanExpandStructuralBinding v) ->
        match RearrangeTupleBindings rhs (fun top -> mkLet tgtSeqPtOpt m v top body) with
        | Some e -> ExpandStructuralBindingRaw cenv e
        | None -> expr
    | e -> ExpandStructuralBindingRaw cenv e

/// Detect a query { ... }
let (|QueryRun|_|) g expr = 
    match expr with
    | Expr.App(Expr.Val (vref, _, _), _, _, [_builder; arg], _) when valRefEq g vref g.query_run_value_vref ->  
        Some (arg, None)
    | Expr.App(Expr.Val (vref, _, _), _, [ elemTy ], [_builder; arg], _) when valRefEq g vref g.query_run_enumerable_vref ->  
        Some (arg, Some elemTy)
    | _ -> 
        None

let (|MaybeRefTupled|) e = tryDestRefTupleExpr e 

let (|AnyInstanceMethodApp|_|) e = 
    match e with 
    | Expr.App(Expr.Val (vref, _, _), _, tyargs, [obj; MaybeRefTupled args], _) -> Some (vref, tyargs, obj, args)
    | _ -> None

let (|InstanceMethodApp|_|) g (expectedValRef: ValRef) e = 
    match e with 
    | AnyInstanceMethodApp (vref, tyargs, obj, args) when valRefEq g vref expectedValRef -> Some (tyargs, obj, args)
    | _ -> None

let (|QuerySourceEnumerable|_|) g = function
    | InstanceMethodApp g g.query_source_vref ([resTy], _builder, [res]) -> Some (resTy, res)
    | _ -> None

let (|QueryFor|_|) g = function
<<<<<<< HEAD
    | InstanceMethodApp g g.query_for_vref  ([srcTy;qTy;resTy;_qInnerTy], _builder, [src;selector]) ->  Some (qTy, srcTy, resTy, src, selector)
    | _ ->  None
=======
    | InstanceMethodApp g g.query_for_vref ([srcTy;qTy;resTy;_qInnerTy], _builder, [src;selector]) -> Some (qTy, srcTy, resTy, src, selector)
    | _ -> None
>>>>>>> 88d18d99

let (|QueryYield|_|) g = function
    | InstanceMethodApp g g.query_yield_vref ([resTy;qTy], _builder, [res]) -> Some (qTy, resTy, res)
    | _ -> None

let (|QueryYieldFrom|_|) g = function
    | InstanceMethodApp g g.query_yield_from_vref ([resTy;qTy], _builder, [res]) -> Some (qTy, resTy, res)
    | _ -> None

let (|QuerySelect|_|) g = function
    | InstanceMethodApp g g.query_select_vref ([srcTy;qTy;resTy], _builder, [src;selector]) -> Some (qTy, srcTy, resTy, src, selector)
    | _ -> None

let (|QueryZero|_|) g = function
    | InstanceMethodApp g g.query_zero_vref ([resTy;qTy], _builder, _) -> Some (qTy, resTy)
    | _ -> None

/// Look for a possible tuple and transform
let (|AnyRefTupleTrans|) e = 
    match e with 
    | Expr.Op (TOp.Tuple tupInfo, tys, es, m) when not (evalTupInfoIsStruct tupInfo) -> (es, (fun es -> Expr.Op (TOp.Tuple tupInfo, tys, es, m)))  
    | _ -> [e], (function [e] -> e | _ -> assert false; failwith "unreachable")

/// Look for any QueryBuilder.* operation and transform
let (|AnyQueryBuilderOpTrans|_|) g = function
    | Expr.App((Expr.Val (vref, _, _) as v), vty, tyargs, [builder; AnyRefTupleTrans( (src::rest), replaceArgs) ], m) when 
          (match vref.ApparentEnclosingEntity with Parent tcref -> tyconRefEq g tcref g.query_builder_tcref | ParentNone -> false) ->  
         Some (src, (fun newSource -> Expr.App(v, vty, tyargs, [builder; replaceArgs(newSource::rest)], m)))
    | _ -> None

let mkUnitDelayLambda (g: TcGlobals) m e =
    let uv, _ = mkCompGenLocal m "unitVar" g.unit_ty
    mkLambda m uv (e, tyOfExpr g e) 

/// If this returns "Some" then the source is not IQueryable.
//  <qexprInner> := 
//     | query.Select(<qexprInner>, <other-arguments>) --> Seq.map(qexprInner', ...)
//     | query.For(<qexprInner>, <other-arguments>) --> IQueryable if qexprInner is IQueryable, otherwise Seq.collect(qexprInner', ...)
//     | query.Yield <expr> --> not IQueryable
//     | query.YieldFrom <qexpr> --> not IQueryable
//     | query.Op(<qexprInner>, <other-arguments>) --> IQueryable if qexprInner is IQueryable, otherwise query.Op(qexprInner', <other-arguments>)   
//     | <qexprInner> :> seq<_> --> IQueryable if qexprInner is IQueryable
//
//  <qexprOuter> := 
//     | query.Select(<qexprInner>, <other-arguments>) --> IQueryable if qexprInner is IQueryable, otherwise seq { qexprInner' } 
<<<<<<< HEAD
//     | query.For(<qexprInner>, <other-arguments>)    --> IQueryable if qexprInner is IQueryable, otherwise seq { qexprInner' } 
//     | query.Yield <expr>                            --> not IQueryable, seq { <expr> } 
//     | query.YieldFrom <expr>                        --> not IQueryable, seq { yield! <expr> } 
//     | query.Op(<qexprOuter>, <other-arguments>)     --> IQueryable if qexprOuter is IQueryable, otherwise query.Op(qexpOuter', <other-arguments>)   
=======
//     | query.For(<qexprInner>, <other-arguments>) --> IQueryable if qexprInner is IQueryable, otherwise seq { qexprInner' } 
//     | query.Yield <expr> --> not IQueryable, seq { <expr> } 
//     | query.YieldFrom <expr> --> not IQueryable, seq { yield! <expr> } 
//     | query.Op(<qexprOuter>, <other-arguments>) --> IQueryable if qexprOuter is IQueryable, otherwise query.Op(qexpOuter', <other-arguments>)   
>>>>>>> 88d18d99
let rec tryRewriteToSeqCombinators g (e: Expr) = 
    let m = e.Range
    match e with 
    //  query.Yield --> Seq.singleton
    | QueryYield g (_, resultElemTy, vExpr) -> Some (mkCallSeqSingleton g m resultElemTy vExpr)

    //  query.YieldFrom (query.Source s) --> s
    | QueryYieldFrom g (_, _, QuerySourceEnumerable g (_, resExpr)) -> Some resExpr

    //  query.Select --> Seq.map
    | QuerySelect g (_qTy, sourceElemTy, resultElemTy, source, resultSelector) -> 
   
        match tryRewriteToSeqCombinators g source with 
        | Some newSource -> Some (mkCallSeqMap g m sourceElemTy resultElemTy resultSelector newSource)
        | None -> None

    //  query.Zero -> Seq.empty
    | QueryZero g (_qTy, sourceElemTy) -> 
        Some (mkCallSeqEmpty g m sourceElemTy)

    //  query.For --> Seq.collect
    | QueryFor g (_qTy, sourceElemTy, resultElemTy, QuerySourceEnumerable g (_, source), Expr.Lambda(_, _, _, [resultSelectorVar], resultSelector, mLambda, _)) -> 
        match tryRewriteToSeqCombinators g resultSelector with
        | Some newResultSelector ->
            Some (mkCallSeqCollect g m sourceElemTy resultElemTy (mkLambda mLambda resultSelectorVar (newResultSelector, tyOfExpr g newResultSelector)) source)
        | _ -> None


    //  let --> let
    | Expr.Let(bind, bodyExpr, m, _) -> 
        match tryRewriteToSeqCombinators g bodyExpr with 
        | Some newBodyExpr ->    
            Some (Expr.Let(bind, newBodyExpr, m, newCache()))
        | None -> None

    // match --> match
    | Expr.Match (spBind, exprm, pt, targets, m, _ty) ->
        let targets = targets |> Array.map (fun (TTarget(vs, e, spTarget)) -> match tryRewriteToSeqCombinators g e with None -> None | Some e -> Some(TTarget(vs, e, spTarget)))
        if targets |> Array.forall Option.isSome then 
            let targets = targets |> Array.map Option.get
            let ty = targets |> Array.pick (fun (TTarget(_, e, _)) -> Some(tyOfExpr g e))
            Some (Expr.Match (spBind, exprm, pt, targets, m, ty))
        else
            None

    | _ -> 
        None

    
/// This detects forms arising from query expressions, i.e.
///    query.Run <@ query.Op(<seqSource>, <other-arguments>) @>  
///
/// We check if the combinators are marked with tag IEnumerable - if do, we optimize the "Run" and quotation away, since RunQueryAsEnumerable simply performs
/// an eval.
let TryDetectQueryQuoteAndRun cenv (expr: Expr) = 
    let g = cenv.g
    match expr with
    | QueryRun g (bodyOfRun, reqdResultInfo) -> 
        //printfn "found Query.Run"
        match bodyOfRun with 
        | Expr.Quote(quotedExpr, _, true, _, _) ->  // true = isFromQueryExpression


            // This traverses uses of query operators like query.Where and query.AverageBy until we're left with something familiar.
            // All these operators take the input IEnumerable 'seqSource' as the first argument.
            //
            // When we find the 'core' of the query expression, then if that is using IEnumerable execution, 
            // try to rewrite the core into combinators approximating the compiled form of seq { ... }, which in turn
            // are eligible for state-machine representation. If that fails, we still rewrite to combinator form.
            let rec loopOuter (e: Expr) = 
                match e with 

                | QueryFor g (qTy, _, resultElemTy, _, _)  
                | QuerySelect g (qTy, _, resultElemTy, _, _) 
                | QueryYield g (qTy, resultElemTy, _) 
                | QueryYieldFrom g (qTy, resultElemTy, _) 
                     when typeEquiv cenv.g qTy (mkAppTy cenv.g.tcref_System_Collections_IEnumerable []) -> 

                    match tryRewriteToSeqCombinators cenv.g e with 
                    | Some newSource -> 
                        //printfn "Eliminating because source is not IQueryable"
                        Some (mkCallSeq cenv.g newSource.Range resultElemTy (mkCallSeqDelay cenv.g newSource.Range resultElemTy (mkUnitDelayLambda cenv.g newSource.Range newSource) ), 
                              Some(resultElemTy, qTy) )
                    | None -> 
                        //printfn "Not compiling to state machines, but still optimizing the use of quotations away"
                        Some (e, None)

                | AnyQueryBuilderOpTrans g (seqSource, replace) -> 
                    match loopOuter seqSource with
                    | Some (newSeqSource, newSeqSourceIsEnumerableInfo) -> 
                        let newSeqSourceAsQuerySource = 
                            match newSeqSourceIsEnumerableInfo with 
                            | Some (resultElemTy, qTy) -> mkCallNewQuerySource cenv.g newSeqSource.Range resultElemTy qTy newSeqSource 
                            | None -> newSeqSource
                        Some (replace newSeqSourceAsQuerySource, None)
                    | None -> None

                | _ -> 
                    None

            let resultExprInfo = loopOuter quotedExpr

            match resultExprInfo with
            | Some (resultExpr, exprIsEnumerableInfo) ->
                let resultExprAfterConvertToResultTy = 
                    match reqdResultInfo, exprIsEnumerableInfo with 
                    | Some _, Some _ | None, None -> resultExpr // the expression is a QuerySource, the result is a QuerySource, nothing to do
                    | Some resultElemTy, None -> mkCallGetQuerySourceAsEnumerable cenv.g expr.Range resultElemTy (TType_app(cenv.g.tcref_System_Collections_IEnumerable, [])) resultExpr
                    | None, Some (resultElemTy, qTy) -> mkCallNewQuerySource cenv.g expr.Range resultElemTy qTy resultExpr 
                Some resultExprAfterConvertToResultTy
            | None -> 
                None
                
                
        | _ -> 
            //printfn "Not eliminating because no Quote found"
            None
    | _ -> 
        //printfn "Not eliminating because no Run found"
        None

let IsILMethodRefDeclaringTypeSystemString (ilg: ILGlobals) (mref: ILMethodRef) =
    mref.DeclaringTypeRef.Scope.IsAssemblyRef &&
    mref.DeclaringTypeRef.Scope.AssemblyRef.Name = ilg.typ_String.TypeRef.Scope.AssemblyRef.Name &&
    mref.DeclaringTypeRef.BasicQualifiedName = ilg.typ_String.BasicQualifiedName
                
let IsILMethodRefSystemStringConcatOverload (ilg: ILGlobals) (mref: ILMethodRef) =
    IsILMethodRefDeclaringTypeSystemString ilg mref &&
    mref.Name = "Concat" &&
    mref.ReturnType.BasicQualifiedName = ilg.typ_String.BasicQualifiedName &&
    mref.ArgCount >= 2 && mref.ArgCount <= 4 && mref.ArgTypes |> List.forall(fun ilty -> ilty.BasicQualifiedName = ilg.typ_String.BasicQualifiedName)

let IsILMethodRefSystemStringConcatArray (ilg: ILGlobals) (mref: ILMethodRef) =
    IsILMethodRefDeclaringTypeSystemString ilg mref &&
    mref.Name = "Concat" &&
    mref.ReturnType.BasicQualifiedName = ilg.typ_String.BasicQualifiedName &&
    mref.ArgCount = 1 && mref.ArgTypes.Head.BasicQualifiedName = "System.String[]"
    
/// Optimize/analyze an expression
let rec OptimizeExpr cenv (env: IncrementalOptimizationEnv) expr =

    // Eliminate subsumption coercions for functions. This must be done post-typechecking because we need
    // complete inference types.
    let expr = NormalizeAndAdjustPossibleSubsumptionExprs cenv.g expr

    let expr = stripExpr expr

    match expr with
    // treat the common linear cases to avoid stack overflows, using an explicit continuation 
    | LinearOpExpr _
    | LinearMatchExpr _
    | Expr.Sequential _ 
    | Expr.Let _ ->  
        OptimizeLinearExpr cenv env expr (fun x -> x)

    | Expr.Const (c, m, ty) -> 
        OptimizeConst cenv env expr (c, m, ty)

    | Expr.Val (v, _vFlags, m) -> 
        OptimizeVal cenv env expr (v, m)

    | Expr.Quote(ast, splices, isFromQueryExpression, m, ty) -> 
          let splices = ref (splices.Value |> Option.map (map3Of4 (List.map (OptimizeExpr cenv env >> fst))))
          Expr.Quote(ast, splices, isFromQueryExpression, m, ty), 
          { TotalSize = 10
            FunctionSize = 1
            HasEffect = false  
            MightMakeCriticalTailcall=false
            Info=UnknownValue }

    | Expr.Obj (_, ty, basev, createExpr, overrides, iimpls, m) -> 
        OptimizeObjectExpr cenv env (ty, basev, createExpr, overrides, iimpls, m)

    | Expr.Op (op, tyargs, args, m) -> 
        OptimizeExprOp cenv env (op, tyargs, args, m)

    | Expr.App(f, fty, tyargs, argsl, m) -> 
        // eliminate uses of query
        match TryDetectQueryQuoteAndRun cenv expr with 
        | Some newExpr -> OptimizeExpr cenv env newExpr
        | None -> OptimizeApplication cenv env (f, fty, tyargs, argsl, m) 

    | Expr.Lambda(_lambdaId, _, _, argvs, _body, m, rty) -> 
        let topValInfo = ValReprInfo ([], [argvs |> List.map (fun _ -> ValReprInfo.unnamedTopArg1)], ValReprInfo.unnamedRetVal)
        let ty = mkMultiLambdaTy m argvs rty
        OptimizeLambdas None cenv env topValInfo expr ty

<<<<<<< HEAD
    | Expr.TyLambda(_lambdaId, tps, _body, _m, rty)  -> 
=======
    | Expr.TyLambda(_lambdaId, tps, _body, _m, rty) -> 
>>>>>>> 88d18d99
        let topValInfo = ValReprInfo (ValReprInfo.InferTyparInfo tps, [], ValReprInfo.unnamedRetVal)
        let ty = mkForallTyIfNeeded tps rty
        OptimizeLambdas None cenv env topValInfo expr ty

<<<<<<< HEAD
    | Expr.TyChoose _  -> 
=======
    | Expr.TyChoose _ -> 
>>>>>>> 88d18d99
        OptimizeExpr cenv env (TypeRelations.ChooseTyparSolutionsForFreeChoiceTypars cenv.g cenv.amap expr)

    | Expr.Match(spMatch, exprm, dtree, targets, m, ty) -> 
        OptimizeMatch cenv env (spMatch, exprm, dtree, targets, m, ty)

    | Expr.LetRec (binds, bodyExpr, m, _) ->  
        OptimizeLetRec cenv env (binds, bodyExpr, m)

    | Expr.StaticOptimization (constraints, expr2, expr3, m) ->
        let expr2R, e2info = OptimizeExpr cenv env expr2
        let expr3R, e3info = OptimizeExpr cenv env expr3
        Expr.StaticOptimization(constraints, expr2R, expr3R, m), 
        { TotalSize = min e2info.TotalSize e3info.TotalSize
          FunctionSize = min e2info.FunctionSize e3info.FunctionSize
          HasEffect = e2info.HasEffect || e3info.HasEffect
          MightMakeCriticalTailcall=e2info.MightMakeCriticalTailcall || e3info.MightMakeCriticalTailcall // seems conservative
          Info= UnknownValue }

    | Expr.Link _eref -> 
        assert ("unexpected reclink" = "")
        failwith "Unexpected reclink"

/// Optimize/analyze an object expression
and OptimizeObjectExpr cenv env (ty, baseValOpt, basecall, overrides, iimpls, m) =
    let basecallR, basecallinfo = OptimizeExpr cenv env basecall
    let overridesR, overrideinfos = OptimizeMethods cenv env baseValOpt overrides
    let iimplsR, iimplsinfos = OptimizeInterfaceImpls cenv env baseValOpt iimpls
    let exprR=mkObjExpr(ty, baseValOpt, basecallR, overridesR, iimplsR, m)
    exprR, { TotalSize=closureTotalSize + basecallinfo.TotalSize + AddTotalSizes overrideinfos + AddTotalSizes iimplsinfos
             FunctionSize=1 (* a newobj *) 
             HasEffect=true
             MightMakeCriticalTailcall=false // creating an object is not a useful tailcall
             Info=UnknownValue}

/// Optimize/analyze the methods that make up an object expression
and OptimizeMethods cenv env baseValOpt methods = 
    OptimizeList (OptimizeMethod cenv env baseValOpt) methods

and OptimizeMethod cenv env baseValOpt (TObjExprMethod(slotsig, attribs, tps, vs, e, m) as tmethod) = 
    let env = {env with latestBoundId=Some tmethod.Id; functionVal = None}
    let env = BindTypeVarsToUnknown tps env
    let env = BindInternalValsToUnknown cenv vs env
    let env = Option.foldBack (BindInternalValToUnknown cenv) baseValOpt env
    let eR, einfo = OptimizeExpr cenv env e
    // Note: if we ever change this from being UnknownValue then we should call AbstractExprInfoByVars
    TObjExprMethod(slotsig, attribs, tps, vs, eR, m), 
    { TotalSize = einfo.TotalSize
      FunctionSize = 0
      HasEffect = false
      MightMakeCriticalTailcall=false
      Info=UnknownValue}

/// Optimize/analyze the interface implementations that form part of an object expression
and OptimizeInterfaceImpls cenv env baseValOpt iimpls = 
    OptimizeList (OptimizeInterfaceImpl cenv env baseValOpt) iimpls

/// Optimize/analyze the interface implementations that form part of an object expression
and OptimizeInterfaceImpl cenv env baseValOpt (ty, overrides) = 
    let overridesR, overridesinfos = OptimizeMethods cenv env baseValOpt overrides
    (ty, overridesR), 
    { TotalSize = AddTotalSizes overridesinfos
      FunctionSize = 1
      HasEffect = false
      MightMakeCriticalTailcall=false
      Info=UnknownValue}

/// Make and optimize String.Concat calls
and MakeOptimizedSystemStringConcatCall cenv env m args =
    let rec optimizeArg argExpr accArgs =
        match argExpr, accArgs with
        | Expr.Op(TOp.ILCall(_, _, _, _, _, _, _, methRef, _, _, _), _, [ Expr.Op(TOp.Array, _, args, _) ], _), _ when IsILMethodRefSystemStringConcatArray cenv.g.ilg methRef ->
            optimizeArgs args accArgs

        | Expr.Op(TOp.ILCall(_, _, _, _, _, _, _, mref, _, _, _), _, args, _), _ when IsILMethodRefSystemStringConcatOverload cenv.g.ilg mref ->
            optimizeArgs args accArgs

        // Optimize string constants, e.g. "1" + "2" will turn into "12"
        | Expr.Const(Const.String str1, _, _), Expr.Const(Const.String str2, _, _) :: accArgs ->
            mkString cenv.g m (str1 + str2) :: accArgs

        | arg, _ -> arg :: accArgs

    and optimizeArgs args accArgs =
        (args, accArgs)
        ||> List.foldBack (fun arg accArgs -> optimizeArg arg accArgs)

    let args = optimizeArgs args []

    let expr =
        match args with
        | [ arg ] ->
            arg
        | [ arg1; arg2 ] -> 
            mkStaticCall_String_Concat2 cenv.g m arg1 arg2
        | [ arg1; arg2; arg3 ] ->
            mkStaticCall_String_Concat3 cenv.g m arg1 arg2 arg3
        | [ arg1; arg2; arg3; arg4 ] ->
            mkStaticCall_String_Concat4 cenv.g m arg1 arg2 arg3 arg4
        | args ->
            let arg = mkArray (cenv.g.string_ty, args, m)
            mkStaticCall_String_Concat_Array cenv.g m arg

    match expr with
    | Expr.Op(TOp.ILCall(_, _, _, _, _, _, _, methRef, _, _, _) as op, tyargs, args, m) when IsILMethodRefSystemStringConcatOverload cenv.g.ilg methRef || IsILMethodRefSystemStringConcatArray cenv.g.ilg methRef ->
        OptimizeExprOpReductions cenv env (op, tyargs, args, m)
    | _ ->
        OptimizeExpr cenv env expr

/// Optimize/analyze an application of an intrinsic operator to arguments
and OptimizeExprOp cenv env (op, tyargs, args, m) =

    // Special cases 
    match op, tyargs, args with 
    | TOp.Coerce, [toty;fromty], [arg] -> 
        let argR, einfo = OptimizeExpr cenv env arg
        if typeEquiv cenv.g toty fromty then argR, einfo 
        else 
          mkCoerceExpr(argR, toty, m, fromty), 
          { TotalSize=einfo.TotalSize + 1
            FunctionSize=einfo.FunctionSize + 1
            HasEffect = true  
            MightMakeCriticalTailcall=false
            Info=UnknownValue }

    // Handle address-of 
    | TOp.LValueOp ((LAddrOf _ as lop), lv), _, _ ->
        let newVal, _ = OptimizeExpr cenv env (exprForValRef m lv)
        let newOp =
            match newVal with
            // Do not optimize if it's a top level static binding.
            | Expr.Val (v, _, _) when not v.IsCompiledAsTopLevel -> TOp.LValueOp (lop, v)
            | _ -> op
        let newExpr = Expr.Op (newOp, tyargs, args, m)
        newExpr,
        { TotalSize = 1
          FunctionSize = 1
          HasEffect = OpHasEffect cenv.g m newOp
          MightMakeCriticalTailcall = false
          Info = ValueOfExpr newExpr }

    // Handle these as special cases since mutables are allowed inside their bodies 
    | TOp.While (spWhile, marker), _, [Expr.Lambda(_, _, _, [_], e1, _, _);Expr.Lambda(_, _, _, [_], e2, _, _)] ->
        OptimizeWhileLoop cenv { env with inLoop=true } (spWhile, marker, e1, e2, m) 

    | TOp.For(spStart, dir), _, [Expr.Lambda(_, _, _, [_], e1, _, _);Expr.Lambda(_, _, _, [_], e2, _, _);Expr.Lambda(_, _, _, [v], e3, _, _)] -> 
        OptimizeFastIntegerForLoop cenv { env with inLoop=true } (spStart, v, e1, dir, e2, e3, m) 

    | TOp.TryFinally(spTry, spFinally), [resty], [Expr.Lambda(_, _, _, [_], e1, _, _); Expr.Lambda(_, _, _, [_], e2, _, _)] -> 
        OptimizeTryFinally cenv env (spTry, spFinally, e1, e2, m, resty)

    | TOp.TryCatch(spTry, spWith), [resty], [Expr.Lambda(_, _, _, [_], e1, _, _); Expr.Lambda(_, _, _, [vf], ef, _, _); Expr.Lambda(_, _, _, [vh], eh, _, _)] ->
        OptimizeTryCatch cenv env (e1, vf, ef, vh, eh, m, resty, spTry, spWith)

    | TOp.TraitCall(traitInfo), [], args ->
        OptimizeTraitCall cenv env (traitInfo, args, m) 

   // This code hooks arr.Length. The idea is to ensure loops end up in the "same shape"as the forms of loops that the .NET JIT
   // guarantees to optimize.
  
    | TOp.ILCall (_, _, _, _, _, _, _, mref, _enclTypeArgs, _methTypeArgs, _tys), _, [arg]
        when (mref.DeclaringTypeRef.Scope.IsAssemblyRef &&
              mref.DeclaringTypeRef.Scope.AssemblyRef.Name = cenv.g.ilg.typ_Array.TypeRef.Scope.AssemblyRef.Name &&
              mref.DeclaringTypeRef.Name = cenv.g.ilg.typ_Array.TypeRef.Name &&
              mref.Name = "get_Length" &&
              isArray1DTy cenv.g (tyOfExpr cenv.g arg)) -> 
         OptimizeExpr cenv env (Expr.Op(TOp.ILAsm(i_ldlen, [cenv.g.int_ty]), [], [arg], m))

    // Empty IL instruction lists are used as casts in prim-types.fs. But we can get rid of them 
    // if the types match up. 
    | TOp.ILAsm([], [ty]), _, [a] when typeEquiv cenv.g (tyOfExpr cenv.g a) ty -> OptimizeExpr cenv env a

    // Optimize calls when concatenating strings, e.g. "1" + "2" + "3" + "4" .. etc.
    | TOp.ILCall(_, _, _, _, _, _, _, mref, _, _, _), _, [ Expr.Op(TOp.Array, _, args, _) ] when IsILMethodRefSystemStringConcatArray cenv.g.ilg mref ->
        MakeOptimizedSystemStringConcatCall cenv env m args
    | TOp.ILCall(_, _, _, _, _, _, _, mref, _, _, _), _, args when IsILMethodRefSystemStringConcatOverload cenv.g.ilg mref ->
        MakeOptimizedSystemStringConcatCall cenv env m args

    | _ -> 
        // Reductions
        OptimizeExprOpReductions cenv env (op, tyargs, args, m)

and OptimizeExprOpReductions cenv env (op, tyargs, args, m) =
    let argsR, arginfos = OptimizeExprsThenConsiderSplits cenv env args
    OptimizeExprOpReductionsAfter cenv env (op, tyargs, argsR, arginfos, m)

and OptimizeExprOpReductionsAfter cenv env (op, tyargs, argsR, arginfos, m) =
    let knownValue = 
        match op, arginfos with 
        | TOp.ValFieldGet (rf), [e1info] -> TryOptimizeRecordFieldGet cenv env (e1info, rf, tyargs, m) 
        | TOp.TupleFieldGet (tupInfo, n), [e1info] -> TryOptimizeTupleFieldGet cenv env (tupInfo, e1info, tyargs, n, m)
        | TOp.UnionCaseFieldGet (cspec, n), [e1info] -> TryOptimizeUnionCaseGet cenv env (e1info, cspec, tyargs, n, m)
        | _ -> None
    match knownValue with 
    | Some valu -> 
<<<<<<< HEAD
        match TryOptimizeVal cenv env (false, valu, m)  with 
        | Some res -> OptimizeExpr cenv env res  (* discard e1 since guard ensures it has no effects *)
=======
        match TryOptimizeVal cenv env (false, valu, m) with 
        | Some res -> OptimizeExpr cenv env res (* discard e1 since guard ensures it has no effects *)
>>>>>>> 88d18d99
        | None -> OptimizeExprOpFallback cenv env (op, tyargs, argsR, m) arginfos valu
    | None -> OptimizeExprOpFallback cenv env (op, tyargs, argsR, m) arginfos UnknownValue

and OptimizeExprOpFallback cenv env (op, tyargs, argsR, m) arginfos valu =
    // The generic case - we may collect information, but the construction/projection doesnRt disappear 
    let argsTSize = AddTotalSizes arginfos
    let argsFSize = AddFunctionSizes arginfos
    let argEffects = OrEffects arginfos
    let argValues = List.map (fun x -> x.Info) arginfos
    let effect = OpHasEffect cenv.g m op
    let cost, valu = 
      match op with
      | TOp.UnionCase c -> 2, MakeValueInfoForUnionCase c (Array.ofList argValues)
      | TOp.ExnConstr _ -> 2, valu (* REVIEW: information collection possible here *)
      | TOp.Tuple tupInfo -> 
          let isStruct = evalTupInfoIsStruct tupInfo 
          if isStruct then 0, valu 
          else 1,MakeValueInfoForTuple (Array.ofList argValues)
      | TOp.AnonRecd anonInfo -> 
          let isStruct = evalAnonInfoIsStruct anonInfo 
          if isStruct then 0, valu 
          else 1, valu
      | TOp.AnonRecdGet _ 
      | TOp.ValFieldGet _     
      | TOp.TupleFieldGet _    
      | TOp.UnionCaseFieldGet _   
      | TOp.ExnFieldGet _
      | TOp.UnionCaseTagGet _ -> 
          // REVIEW: reduction possible here, and may be very effective
          1, valu 
      | TOp.UnionCaseProof _ -> 
          // We count the proof as size 0
          // We maintain the value of the source of the proof-cast if it is known to be a UnionCaseValue
          let valu = 
              match argValues.[0] with 
              | StripUnionCaseValue (uc, info) -> UnionCaseValue(uc, info) 
              | _ -> valu
          0, valu
      | TOp.ILAsm(instrs, tys) -> 
          min instrs.Length 1, 
          mkAssemblyCodeValueInfo cenv.g instrs argValues tys
      | TOp.Bytes bytes -> bytes.Length/10, valu
      | TOp.UInt16s bytes -> bytes.Length/10, valu
      | TOp.ValFieldGetAddr _     
      | TOp.Array | TOp.For _ | TOp.While _ | TOp.TryCatch _ | TOp.TryFinally _
      | TOp.ILCall _ | TOp.TraitCall _ | TOp.LValueOp _ | TOp.ValFieldSet _
      | TOp.UnionCaseFieldSet _ | TOp.RefAddrGet _ | TOp.Coerce | TOp.Reraise
      | TOp.UnionCaseFieldGetAddr _   
      | TOp.ExnFieldSet _ -> 1, valu
      | TOp.Recd (ctorInfo, tcref) ->
          let finfos = tcref.AllInstanceFieldsAsList
          // REVIEW: this seems a little conservative: Allocating a record with a mutable field 
          // is not an effect - only reading or writing the field is. 
          let valu = 
              match ctorInfo with 
              | RecdExprIsObjInit -> UnknownValue
              | RecdExpr -> 
                   if argValues.Length <> finfos.Length then valu 
                   else MakeValueInfoForRecord tcref (Array.ofList ((argValues, finfos) ||> List.map2 (fun x f -> if f.IsMutable then UnknownValue else x) ))
          2, valu  
      | TOp.Goto _ | TOp.Label _ | TOp.Return -> assert false; error(InternalError("unexpected goto/label/return in optimization", m))

    // Indirect calls to IL code are always taken as tailcalls
    let mayBeCriticalTailcall = 
        match op with
        | TOp.ILCall (virt, _, newobj, _, _, _, _, _, _, _, _) -> not newobj && virt
        | _ -> false
    
    let vinfo = { TotalSize=argsTSize + cost
                  FunctionSize=argsFSize + cost
                  HasEffect=argEffects || effect                  
                  MightMakeCriticalTailcall= mayBeCriticalTailcall // discard tailcall info for args - these are not in tailcall position
                  Info=valu } 

    // Replace entire expression with known value? 
    match TryOptimizeValInfo cenv env m vinfo with 
    | Some res -> res, vinfo
    | None ->
          Expr.Op(op, tyargs, argsR, m), 
          { TotalSize=argsTSize + cost
            FunctionSize=argsFSize + cost
            HasEffect=argEffects || effect
            MightMakeCriticalTailcall= mayBeCriticalTailcall // discard tailcall info for args - these are not in tailcall position
            Info=valu }

/// Optimize/analyze a constant node
and OptimizeConst cenv env expr (c, m, ty) = 
    match TryEliminateDesugaredConstants cenv.g m c with 
    | Some e -> 
        OptimizeExpr cenv env e
    | None ->
        expr, { TotalSize=(match c with 
                           | Const.String b -> b.Length/10 
                           | _ -> 0)
                FunctionSize=0
                HasEffect=false
                MightMakeCriticalTailcall=false
                Info=MakeValueInfoForConst c ty}

/// Optimize/analyze a record lookup. 
and TryOptimizeRecordFieldGet cenv _env (e1info, (RFRef (rtcref, _) as r), _tinst, m) =
    match destRecdValue e1info.Info with
    | Some finfos when cenv.settings.EliminateRecdFieldGet() && not e1info.HasEffect ->
        match TryFindFSharpAttribute cenv.g cenv.g.attrib_CLIMutableAttribute rtcref.Attribs with
        | Some _ -> None
        | None ->
            let n = r.Index
            if n >= finfos.Length then errorR(InternalError( "TryOptimizeRecordFieldGet: term argument out of range", m))
            Some finfos.[n]
    | _ -> None
  
and TryOptimizeTupleFieldGet cenv _env (_tupInfo, e1info, tys, n, m) =
    match destTupleValue e1info.Info with
    | Some tups when cenv.settings.EliminateTupleFieldGet() && not e1info.HasEffect ->
        let len = tups.Length 
        if len <> tys.Length then errorR(InternalError("error: tuple lengths don't match", m))
        if n >= len then errorR(InternalError("TryOptimizeTupleFieldGet: tuple index out of range", m))
        Some tups.[n]
    | _ -> None
      
and TryOptimizeUnionCaseGet cenv _env (e1info, cspec, _tys, n, m) =
    match e1info.Info with
    | StripUnionCaseValue(cspec2, args) when cenv.settings.EliminatUnionCaseFieldGet() && not e1info.HasEffect && cenv.g.unionCaseRefEq cspec cspec2 ->
        if n >= args.Length then errorR(InternalError( "TryOptimizeUnionCaseGet: term argument out of range", m))
        Some args.[n]
    | _ -> None

/// Optimize/analyze a for-loop
and OptimizeFastIntegerForLoop cenv env (spStart, v, e1, dir, e2, e3, m) =
    let e1R, e1info = OptimizeExpr cenv env e1 
    let e2R, e2info = OptimizeExpr cenv env e2 
    let env = BindInternalValToUnknown cenv v env 
    let e3R, e3info = OptimizeExpr cenv env e3 
    // Try to replace F#-style loops with C# style loops that recompute their bounds but which are compiled more efficiently by the JITs, e.g.
<<<<<<< HEAD
    //  F#  "for x = 0 to arr.Length - 1 do ..." --> C# "for (int x = 0; x < arr.Length; x++) { ... }"
    //  F#  "for x = 0 to 10 do ..." --> C# "for (int x = 0; x < 11; x++) { ... }"
=======
    //  F# "for x = 0 to arr.Length - 1 do ..." --> C# "for (int x = 0; x < arr.Length; x++) { ... }"
    //  F# "for x = 0 to 10 do ..." --> C# "for (int x = 0; x < 11; x++) { ... }"
>>>>>>> 88d18d99
    let e2R, dir = 
        match dir, e2R with 
        // detect upwards for loops with bounds of the form "arr.Length - 1" and convert them to a C#-style for loop
        | FSharpForLoopUp, Expr.Op(TOp.ILAsm([ (AI_sub | AI_sub_ovf)], _), _, [Expr.Op(TOp.ILAsm([ I_ldlen; (AI_conv DT_I4)], _), _, [arre], _); Expr.Const(Const.Int32 1, _, _)], _) 
                  when not (snd(OptimizeExpr cenv env arre)).HasEffect -> 

            mkLdlen cenv.g (e2R.Range) arre, CSharpForLoopUp

        // detect upwards for loops with constant bounds, but not MaxValue!
        | FSharpForLoopUp, Expr.Const(Const.Int32 n, _, _) 
                  when n < System.Int32.MaxValue -> 
            mkIncr cenv.g (e2R.Range) e2R, CSharpForLoopUp

        | _ ->
            e2R, dir
 
    let einfos = [e1info;e2info;e3info] 
    let eff = OrEffects einfos 
    (* neither bounds nor body has an effect, and loops always terminate, hence eliminate the loop *)
    if not eff then 
        mkUnit cenv.g m, { TotalSize=0; FunctionSize=0; HasEffect=false; MightMakeCriticalTailcall=false; Info=UnknownValue }
    else
        let exprR = mkFor cenv.g (spStart, v, e1R, dir, e2R, e3R, m) 
        exprR, { TotalSize=AddTotalSizes einfos + forAndWhileLoopSize
                 FunctionSize=AddFunctionSizes einfos + forAndWhileLoopSize
                 HasEffect=eff
                 MightMakeCriticalTailcall=false
                 Info=UnknownValue }

/// Optimize/analyze a set of recursive bindings
and OptimizeLetRec cenv env (binds, bodyExpr, m) =
    let vs = binds |> List.map (fun v -> v.Var) 
    let env = BindInternalValsToUnknown cenv vs env 
    let bindsR, env = OptimizeBindings cenv true env binds 
    let bodyExprR, einfo = OptimizeExpr cenv env bodyExpr 
    // REVIEW: graph analysis to determine which items are unused 
    // Eliminate any unused bindings, as in let case 
    let bindsRR, bindinfos = 
        let fvs0 = freeInExpr CollectLocals bodyExprR 
        let fvs = List.fold (fun acc x -> unionFreeVars acc (fst x |> freeInBindingRhs CollectLocals)) fvs0 bindsR
        SplitValuesByIsUsedOrHasEffect cenv (fun () -> fvs.FreeLocals) bindsR
    // Trim out any optimization info that involves escaping values 
    let evalueR = AbstractExprInfoByVars (vs, []) einfo.Info 
    // REVIEW: size of constructing new closures - should probably add #freevars + #recfixups here 
    let bodyExprR = Expr.LetRec(bindsRR, bodyExprR, m, NewFreeVarsCache()) 
    let info = CombineValueInfos (einfo :: bindinfos) evalueR 
    bodyExprR, info

/// Optimize/analyze a linear sequence of sequential execution or RletR bindings.
and OptimizeLinearExpr cenv env expr contf =

    // Eliminate subsumption coercions for functions. This must be done post-typechecking because we need
    // complete inference types.
    let expr = DetectAndOptimizeForExpression cenv.g OptimizeAllForExpressions expr
    let expr = if cenv.settings.ExpandStructrualValues() then ExpandStructuralBinding cenv expr else expr 
    let expr = stripExpr expr

    match expr with 
    | Expr.Sequential (e1, e2, flag, spSeq, m) -> 
      let e1R, e1info = OptimizeExpr cenv env e1 
      OptimizeLinearExpr cenv env e2 (contf << (fun (e2R, e2info) -> 
        if (flag = NormalSeq) && 
           // Always eliminate '(); expr' sequences, even in debug code, to ensure that 
           // conditional method calls don't leave a dangling breakpoint (see FSharp 1.0 bug 6034)
           (cenv.settings.EliminateSequential () || (match e1R with Expr.Const(Const.Unit, _, _) -> true | _ -> false)) && 
           not e1info.HasEffect then 
            e2R, e2info
        else 
            Expr.Sequential(e1R, e2R, flag, spSeq, m), 
            { TotalSize = e1info.TotalSize + e2info.TotalSize
              FunctionSize = e1info.FunctionSize + e2info.FunctionSize
              HasEffect = flag <> NormalSeq || e1info.HasEffect || e2info.HasEffect
              MightMakeCriticalTailcall = 
                  (if flag = NormalSeq then e2info.MightMakeCriticalTailcall 
<<<<<<< HEAD
                   else  e1info.MightMakeCriticalTailcall || e2info.MightMakeCriticalTailcall)
=======
                   else e1info.MightMakeCriticalTailcall || e2info.MightMakeCriticalTailcall)
>>>>>>> 88d18d99
              // can't propagate value: must access result of computation for its effects 
              Info = UnknownValue }))

    | Expr.Let (bind, body, m, _) ->  
      let (bindR, bindingInfo), env = OptimizeBinding cenv false env bind 
      OptimizeLinearExpr cenv env body (contf << (fun (bodyR, bodyInfo) ->  
        // PERF: This call to ValueIsUsedOrHasEffect/freeInExpr amounts to 9% of all optimization time.
        // Is it quadratic or quasi-quadtratic?
        if ValueIsUsedOrHasEffect cenv (fun () -> (freeInExpr CollectLocals bodyR).FreeLocals) (bindR, bindingInfo) then
            // Eliminate let bindings on the way back up
<<<<<<< HEAD
            let exprR, adjust = TryEliminateLet cenv env  bindR bodyR m 
=======
            let exprR, adjust = TryEliminateLet cenv env bindR bodyR m 
>>>>>>> 88d18d99
            exprR, 
            { TotalSize = bindingInfo.TotalSize + bodyInfo.TotalSize + adjust 
              FunctionSize = bindingInfo.FunctionSize + bodyInfo.FunctionSize + adjust 
              HasEffect=bindingInfo.HasEffect || bodyInfo.HasEffect
              MightMakeCriticalTailcall = bodyInfo.MightMakeCriticalTailcall // discard tailcall info from binding - not in tailcall position
              Info = UnknownValue }
        else 
            // On the way back up: Trim out any optimization info that involves escaping values on the way back up
            let evalueR = AbstractExprInfoByVars ([bindR.Var], []) bodyInfo.Info 
            bodyR, 
            { TotalSize = bindingInfo.TotalSize + bodyInfo.TotalSize - localVarSize // eliminated a local var
              FunctionSize = bindingInfo.FunctionSize + bodyInfo.FunctionSize - localVarSize (* eliminated a local var *) 
              HasEffect=bindingInfo.HasEffect || bodyInfo.HasEffect
              MightMakeCriticalTailcall = bodyInfo.MightMakeCriticalTailcall // discard tailcall info from binding - not in tailcall position
              Info = evalueR } ))

    | LinearMatchExpr (spMatch, exprm, dtree, tg1, e2, spTarget2, m, ty) ->
         let dtreeR, dinfo = OptimizeDecisionTree cenv env m dtree
         let tg1, tg1info = OptimizeDecisionTreeTarget cenv env m tg1
         // tailcall
         OptimizeLinearExpr cenv env e2 (contf << (fun (e2, e2info) ->
             // This ConsiderSplitToMethod is performed because it is present in OptimizeDecisionTreeTarget
             let e2, e2info = ConsiderSplitToMethod cenv.settings.abstractBigTargets cenv.settings.bigTargetSize cenv env (e2, e2info) 
             let tinfos = [tg1info; e2info]
             let targetsR = [tg1; TTarget([], e2, spTarget2)]
             OptimizeMatchPart2 cenv (spMatch, exprm, dtreeR, targetsR, dinfo, tinfos, m, ty)))

    | LinearOpExpr (op, tyargs, argsHead, argLast, m) ->
         let argsHeadR, argsHeadInfosR = OptimizeList (OptimizeExprThenConsiderSplit cenv env) argsHead
         // tailcall
         OptimizeLinearExpr cenv env argLast (contf << (fun (argLastR, argLastInfo) ->
             OptimizeExprOpReductionsAfter cenv env (op, tyargs, argsHeadR @ [argLastR], argsHeadInfosR @ [argLastInfo], m)))

    | _ -> contf (OptimizeExpr cenv env expr)

/// Optimize/analyze a try/finally construct.
and OptimizeTryFinally cenv env (spTry, spFinally, e1, e2, m, ty) =
    let e1R, e1info = OptimizeExpr cenv env e1 
    let e2R, e2info = OptimizeExpr cenv env e2 
    let info = 
        { TotalSize = e1info.TotalSize + e2info.TotalSize + tryFinallySize
          FunctionSize = e1info.FunctionSize + e2info.FunctionSize + tryFinallySize
          HasEffect = e1info.HasEffect || e2info.HasEffect
          MightMakeCriticalTailcall = false // no tailcalls from inside in try/finally
          Info = UnknownValue } 
    // try-finally, so no effect means no exception can be raised, so just sequence the finally
    if cenv.settings.EliminateTryCatchAndTryFinally () && not e1info.HasEffect then 
        let sp = 
            match spTry with 
            | SequencePointAtTry _ -> SequencePointsAtSeq 
            | SequencePointInBodyOfTry -> SequencePointsAtSeq 
            | NoSequencePointAtTry -> SuppressSequencePointOnExprOfSequential
        Expr.Sequential(e1R, e2R, ThenDoSeq, sp, m), info 
    else
        mkTryFinally cenv.g (e1R, e2R, m, ty, spTry, spFinally), 
        info

/// Optimize/analyze a try/catch construct.
and OptimizeTryCatch cenv env (e1, vf, ef, vh, eh, m, ty, spTry, spWith) =
    let e1R, e1info = OptimizeExpr cenv env e1    
    // try-catch, so no effect means no exception can be raised, so discard the catch 
    if cenv.settings.EliminateTryCatchAndTryFinally () && not e1info.HasEffect then 
        e1R, e1info 
    else
        let envinner = BindInternalValToUnknown cenv vf (BindInternalValToUnknown cenv vh env)
        let efR, efinfo = OptimizeExpr cenv envinner ef 
        let ehR, ehinfo = OptimizeExpr cenv envinner eh 
        let info = 
            { TotalSize = e1info.TotalSize + efinfo.TotalSize+ ehinfo.TotalSize + tryCatchSize
              FunctionSize = e1info.FunctionSize + efinfo.FunctionSize+ ehinfo.FunctionSize + tryCatchSize
              HasEffect = e1info.HasEffect || efinfo.HasEffect || ehinfo.HasEffect
              MightMakeCriticalTailcall = false
              Info = UnknownValue } 
        mkTryWith cenv.g (e1R, vf, efR, vh, ehR, m, ty, spTry, spWith), 
        info

/// Optimize/analyze a while loop
<<<<<<< HEAD
and OptimizeWhileLoop cenv env  (spWhile, marker, e1, e2, m) =
=======
and OptimizeWhileLoop cenv env (spWhile, marker, e1, e2, m) =
>>>>>>> 88d18d99
    let e1R, e1info = OptimizeExpr cenv env e1 
    let e2R, e2info = OptimizeExpr cenv env e2 
    mkWhile cenv.g (spWhile, marker, e1R, e2R, m), 
    { TotalSize = e1info.TotalSize + e2info.TotalSize + forAndWhileLoopSize
      FunctionSize = e1info.FunctionSize + e2info.FunctionSize + forAndWhileLoopSize
      HasEffect = true // may not terminate
      MightMakeCriticalTailcall = false
      Info = UnknownValue }

/// Optimize/analyze a call to a 'member' constraint. Try to resolve the call to 
/// a witness (should always be possible due to compulsory inlining of any
/// code that contains calls to member constraints, except when analyzing 
/// not-yet-inlined generic code)
<<<<<<< HEAD
and OptimizeTraitCall cenv env   (traitInfo, args, m) =
=======
and OptimizeTraitCall cenv env (traitInfo, args, m) =
>>>>>>> 88d18d99

    // Resolve the static overloading early (during the compulsory rewrite phase) so we can inline. 
    match ConstraintSolver.CodegenWitnessThatTypeSupportsTraitConstraint cenv.TcVal cenv.g cenv.amap m traitInfo args with

    | OkResult (_, Some expr) -> OptimizeExpr cenv env expr

    // Resolution fails when optimizing generic code, ignore the failure
<<<<<<< HEAD
    |  _ -> 
=======
    | _ -> 
>>>>>>> 88d18d99
        let argsR, arginfos = OptimizeExprsThenConsiderSplits cenv env args 
        OptimizeExprOpFallback cenv env (TOp.TraitCall(traitInfo), [], argsR, m) arginfos UnknownValue 

/// Make optimization decisions once we know the optimization information
/// for a value
and TryOptimizeVal cenv env (mustInline, valInfoForVal, m) = 

    match valInfoForVal with 
    // Inline all constants immediately 
    | ConstValue (c, ty) -> 
        Some (Expr.Const (c, m, ty))

    | SizeValue (_, detail) ->
        TryOptimizeVal cenv env (mustInline, detail, m) 

    | ValValue (vR, detail) -> 
         // Inline values bound to other values immediately 
         // Prefer to inline using the more specific info if possible 
         // If the more specific info didn't reveal an inline then use the value 
         match TryOptimizeVal cenv env (mustInline, detail, m) with 
          | Some e -> Some e
<<<<<<< HEAD
          | None ->  Some(exprForValRef m vR)
=======
          | None -> Some(exprForValRef m vR)
>>>>>>> 88d18d99

    | ConstExprValue(_size, expr) ->
        Some (remarkExpr m (copyExpr cenv.g CloneAllAndMarkExprValsAsCompilerGenerated expr))

    | CurriedLambdaValue (_, _, _, expr, _) when mustInline ->
        Some (remarkExpr m (copyExpr cenv.g CloneAllAndMarkExprValsAsCompilerGenerated expr))

    | TupleValue _ | UnionCaseValue _ | RecdValue _ when mustInline ->
        failwith "tuple, union and record values cannot be marked 'inline'"

    | UnknownValue when mustInline ->
        warning(Error(FSComp.SR.optValueMarkedInlineHasUnexpectedValue(), m)); None

    | _ when mustInline ->
        warning(Error(FSComp.SR.optValueMarkedInlineCouldNotBeInlined(), m)); None
    | _ -> None 
  
and TryOptimizeValInfo cenv env m vinfo = 
    if vinfo.HasEffect then None else TryOptimizeVal cenv env (false, vinfo.Info, m)

/// Add 'v1 = v2' information into the information stored about a value
and AddValEqualityInfo g m (v: ValRef) info =
    // ValValue is information that v = v2, where v2 does not change 
    // So we can't record this information for mutable values. An exception can be made
    // for "outArg" values arising from method calls since they are only temporarily mutable
    // when their address is passed to the method call.
    if v.IsMutable && not (v.IsCompilerGenerated && v.DisplayName.StartsWith(PrettyNaming.outArgCompilerGeneratedName)) then 
        info 
    else 
        {info with Info= MakeValueInfoForValue g m v info.Info}

/// Optimize/analyze a use of a value
and OptimizeVal cenv env expr (v: ValRef, m) =
    let valInfoForVal = GetInfoForVal cenv env m v 

    match TryOptimizeVal cenv env (v.MustInline, valInfoForVal.ValExprInfo, m) with
    | Some e -> 
       // don't reoptimize inlined lambdas until they get applied to something
       match e with 
       | Expr.TyLambda _ 
       | Expr.Lambda _ ->
           e, (AddValEqualityInfo cenv.g m v 
                    { Info=valInfoForVal.ValExprInfo 
                      HasEffect=false 
                      MightMakeCriticalTailcall = false
                      FunctionSize=10 
                      TotalSize=10})
       | _ -> 
           let e, einfo = OptimizeExpr cenv env e 
           e, AddValEqualityInfo cenv.g m v einfo 

    | None -> 
       if v.MustInline then error(Error(FSComp.SR.optFailedToInlineValue(v.DisplayName), m))
       expr, (AddValEqualityInfo cenv.g m v 
                    { Info=valInfoForVal.ValExprInfo 
                      HasEffect=false 
                      MightMakeCriticalTailcall = false
                      FunctionSize=1 
                      TotalSize=1})

/// Attempt to replace an application of a value by an alternative value.
and StripToNominalTyconRef cenv ty = 
    match tryAppTy cenv.g ty with
    | ValueSome x -> x
    | _ ->
        if isRefTupleTy cenv.g ty then
            let tyargs = destRefTupleTy cenv.g ty
            mkCompiledTupleTyconRef cenv.g false (List.length tyargs), tyargs 
        else failwith "StripToNominalTyconRef: unreachable" 

and CanDevirtualizeApplication cenv v vref ty args = 
     valRefEq cenv.g v vref
     && not (isUnitTy cenv.g ty)
     && isAppTy cenv.g ty 
     // Exclusion: Some unions have null as representations 
     && not (IsUnionTypeWithNullAsTrueValue cenv.g (fst(StripToNominalTyconRef cenv ty)).Deref)  
     // If we de-virtualize an operation on structs then we have to take the address of the object argument
     // Hence we have to actually have the object argument available to us, 
     && (not (isStructTy cenv.g ty) || not (isNil args)) 

and TakeAddressOfStructArgumentIfNeeded cenv (vref: ValRef) ty args m =
    if vref.IsInstanceMember && isStructTy cenv.g ty then 
        match args with 
        | objArg::rest -> 
            // We set NeverMutates here, allowing more address-taking. This is valid because we only ever use DevirtualizeApplication to transform 
            // known calls to known generated F# code for CompareTo, Equals and GetHashCode.
            // If we ever reuse DevirtualizeApplication to transform an arbitrary virtual call into a 
            // direct call then this assumption is not valid.
            let wrap, objArgAddress, _readonly, _writeonly = mkExprAddrOfExpr cenv.g true false NeverMutates objArg None m
            wrap, (objArgAddress::rest)
        | _ -> 
            // no wrapper, args stay the same 
            id, args
    else
        id, args

and DevirtualizeApplication cenv env (vref: ValRef) ty tyargs args m =
    let wrap, args = TakeAddressOfStructArgumentIfNeeded cenv vref ty args m
    let transformedExpr = wrap (MakeApplicationAndBetaReduce cenv.g (exprForValRef m vref, vref.Type, (if isNil tyargs then [] else [tyargs]), args, m))
    OptimizeExpr cenv env transformedExpr
  
and TryDevirtualizeApplication cenv env (f, tyargs, args, m) =
    match f, tyargs, args with 

    // Optimize/analyze calls to LanguagePrimitives.HashCompare.GenericComparisonIntrinsic when type is known 
    // to be augmented with a visible comparison value. 
    //
    // e.g rewrite 
    //      'LanguagePrimitives.HashCompare.GenericComparisonIntrinsic (x: C) (y: C)' 
    //  --> 'x.CompareTo(y: C)' where this is a direct call to the implementation of CompareTo, i.e.
    //        C::CompareTo(C)
    //    not C::CompareTo(obj)
    //
    // If C is a struct type then we have to take the address of 'c'
    
    | Expr.Val(v, _, _), [ty], _ when CanDevirtualizeApplication cenv v cenv.g.generic_comparison_inner_vref ty args ->
         
        let tcref, tyargs = StripToNominalTyconRef cenv ty
        match tcref.GeneratedCompareToValues with 
        | Some (_, vref) -> Some (DevirtualizeApplication cenv env vref ty tyargs args m)
        | _ -> None
        
    | Expr.Val(v, _, _), [ty], _ when CanDevirtualizeApplication cenv v cenv.g.generic_comparison_withc_inner_vref ty args ->
         
        let tcref, tyargs = StripToNominalTyconRef cenv ty
        match tcref.GeneratedCompareToWithComparerValues, args with 
        | Some vref, [comp; x; y] -> 
            // the target takes a tupled argument, so we need to reorder the arg expressions in the
            // arg list, and create a tuple of y & comp
            // push the comparer to the end and box the argument
            let args2 = [x; mkRefTupledNoTypes cenv.g m [mkCoerceExpr(y, cenv.g.obj_ty, m, ty) ; comp]]
            Some (DevirtualizeApplication cenv env vref ty tyargs args2 m)
        | _ -> None
        
    // Optimize/analyze calls to LanguagePrimitives.HashCompare.GenericEqualityIntrinsic when type is known 
    // to be augmented with a visible equality-without-comparer value. 
    //   REVIEW: GenericEqualityIntrinsic (which has no comparer) implements PER semantics (5537: this should be ER semantics)
    //           We are devirtualizing to a Equals(T) method which also implements PER semantics (5537: this should be ER semantics)
    | Expr.Val(v, _, _), [ty], _ when CanDevirtualizeApplication cenv v cenv.g.generic_equality_er_inner_vref ty args ->
         
        let tcref, tyargs = StripToNominalTyconRef cenv ty 
        match tcref.GeneratedHashAndEqualsValues with 
        | Some (_, vref) -> Some (DevirtualizeApplication cenv env vref ty tyargs args m)
        | _ -> None
        
    // Optimize/analyze calls to LanguagePrimitives.HashCompare.GenericEqualityWithComparerFast
    | Expr.Val(v, _, _), [ty], _ when CanDevirtualizeApplication cenv v cenv.g.generic_equality_withc_inner_vref ty args ->
        let tcref, tyargs = StripToNominalTyconRef cenv ty
        match tcref.GeneratedHashAndEqualsWithComparerValues, args with
        | Some (_, _, withcEqualsVal), [comp; x; y] -> 
            // push the comparer to the end and box the argument
            let args2 = [x; mkRefTupledNoTypes cenv.g m [mkCoerceExpr(y, cenv.g.obj_ty, m, ty) ; comp]]
            Some (DevirtualizeApplication cenv env withcEqualsVal ty tyargs args2 m)
        | _ -> None 
      
    // Optimize/analyze calls to LanguagePrimitives.HashCompare.GenericEqualityWithComparer
    | Expr.Val(v, _, _), [ty], _ when CanDevirtualizeApplication cenv v cenv.g.generic_equality_per_inner_vref ty args && not(isRefTupleTy cenv.g ty) ->
       let tcref, tyargs = StripToNominalTyconRef cenv ty
       match tcref.GeneratedHashAndEqualsWithComparerValues, args with
       | Some (_, _, withcEqualsVal), [x; y] -> 
           let args2 = [x; mkRefTupledNoTypes cenv.g m [mkCoerceExpr(y, cenv.g.obj_ty, m, ty); (mkCallGetGenericPEREqualityComparer cenv.g m)]]
           Some (DevirtualizeApplication cenv env withcEqualsVal ty tyargs args2 m)
       | _ -> None     
    
    // Optimize/analyze calls to LanguagePrimitives.HashCompare.GenericHashIntrinsic
    | Expr.Val(v, _, _), [ty], _ when CanDevirtualizeApplication cenv v cenv.g.generic_hash_inner_vref ty args ->
        let tcref, tyargs = StripToNominalTyconRef cenv ty
        match tcref.GeneratedHashAndEqualsWithComparerValues, args with
        | Some (_, withcGetHashCodeVal, _), [x] -> 
            let args2 = [x; mkCallGetGenericEREqualityComparer cenv.g m]
            Some (DevirtualizeApplication cenv env withcGetHashCodeVal ty tyargs args2 m)
        | _ -> None 
        
    // Optimize/analyze calls to LanguagePrimitives.HashCompare.GenericHashWithComparerIntrinsic
    | Expr.Val(v, _, _), [ty], _ when CanDevirtualizeApplication cenv v cenv.g.generic_hash_withc_inner_vref ty args ->
        let tcref, tyargs = StripToNominalTyconRef cenv ty
        match tcref.GeneratedHashAndEqualsWithComparerValues, args with
        | Some (_, withcGetHashCodeVal, _), [comp; x] -> 
            let args2 = [x; comp]
            Some (DevirtualizeApplication cenv env withcGetHashCodeVal ty tyargs args2 m)
        | _ -> None 

    // Optimize/analyze calls to LanguagePrimitives.HashCompare.GenericComparisonWithComparerIntrinsic for tuple types
    | Expr.Val(v, _, _), [ty], _ when valRefEq cenv.g v cenv.g.generic_comparison_inner_vref && isRefTupleTy cenv.g ty ->
        let tyargs = destRefTupleTy cenv.g ty 
        let vref = 
            match tyargs.Length with 
            | 2 -> Some cenv.g.generic_compare_withc_tuple2_vref 
            | 3 -> Some cenv.g.generic_compare_withc_tuple3_vref 
            | 4 -> Some cenv.g.generic_compare_withc_tuple4_vref 
            | 5 -> Some cenv.g.generic_compare_withc_tuple5_vref 
            | _ -> None
        match vref with 
        | Some vref -> Some (DevirtualizeApplication cenv env vref ty tyargs (mkCallGetGenericComparer cenv.g m :: args) m)            
        | None -> None
        
    // Optimize/analyze calls to LanguagePrimitives.HashCompare.GenericHashWithComparerIntrinsic for tuple types
    | Expr.Val(v, _, _), [ty], _ when valRefEq cenv.g v cenv.g.generic_hash_inner_vref && isRefTupleTy cenv.g ty ->
        let tyargs = destRefTupleTy cenv.g ty 
        let vref = 
            match tyargs.Length with 
            | 2 -> Some cenv.g.generic_hash_withc_tuple2_vref 
            | 3 -> Some cenv.g.generic_hash_withc_tuple3_vref 
            | 4 -> Some cenv.g.generic_hash_withc_tuple4_vref 
            | 5 -> Some cenv.g.generic_hash_withc_tuple5_vref 
            | _ -> None
        match vref with 
        | Some vref -> Some (DevirtualizeApplication cenv env vref ty tyargs (mkCallGetGenericEREqualityComparer cenv.g m :: args) m)            
        | None -> None
        
    // Optimize/analyze calls to LanguagePrimitives.HashCompare.GenericEqualityIntrinsic for tuple types
    //  REVIEW (5537): GenericEqualityIntrinsic implements PER semantics, and we are replacing it to something also
    //                 implementing PER semantics. However GenericEqualityIntrinsic should implement ER semantics.
    | Expr.Val(v, _, _), [ty], _ when valRefEq cenv.g v cenv.g.generic_equality_per_inner_vref && isRefTupleTy cenv.g ty ->
        let tyargs = destRefTupleTy cenv.g ty 
        let vref = 
            match tyargs.Length with 
            | 2 -> Some cenv.g.generic_equals_withc_tuple2_vref 
            | 3 -> Some cenv.g.generic_equals_withc_tuple3_vref 
            | 4 -> Some cenv.g.generic_equals_withc_tuple4_vref 
            | 5 -> Some cenv.g.generic_equals_withc_tuple5_vref 
            | _ -> None
        match vref with 
        | Some vref -> Some (DevirtualizeApplication cenv env vref ty tyargs (mkCallGetGenericPEREqualityComparer cenv.g m :: args) m)            
        | None -> None
        
    // Optimize/analyze calls to LanguagePrimitives.HashCompare.GenericComparisonWithComparerIntrinsic for tuple types
    | Expr.Val(v, _, _), [ty], _ when valRefEq cenv.g v cenv.g.generic_comparison_withc_inner_vref && isRefTupleTy cenv.g ty ->
        let tyargs = destRefTupleTy cenv.g ty 
        let vref = 
            match tyargs.Length with 
            | 2 -> Some cenv.g.generic_compare_withc_tuple2_vref 
            | 3 -> Some cenv.g.generic_compare_withc_tuple3_vref 
            | 4 -> Some cenv.g.generic_compare_withc_tuple4_vref 
            | 5 -> Some cenv.g.generic_compare_withc_tuple5_vref 
            | _ -> None
        match vref with 
        | Some vref -> Some (DevirtualizeApplication cenv env vref ty tyargs args m)            
        | None -> None
        
    // Optimize/analyze calls to LanguagePrimitives.HashCompare.GenericHashWithComparerIntrinsic for tuple types
    | Expr.Val(v, _, _), [ty], _ when valRefEq cenv.g v cenv.g.generic_hash_withc_inner_vref && isRefTupleTy cenv.g ty ->
        let tyargs = destRefTupleTy cenv.g ty 
        let vref = 
            match tyargs.Length with 
            | 2 -> Some cenv.g.generic_hash_withc_tuple2_vref 
            | 3 -> Some cenv.g.generic_hash_withc_tuple3_vref 
            | 4 -> Some cenv.g.generic_hash_withc_tuple4_vref 
            | 5 -> Some cenv.g.generic_hash_withc_tuple5_vref 
            | _ -> None
        match vref with 
        | Some vref -> Some (DevirtualizeApplication cenv env vref ty tyargs args m)            
        | None -> None
        
    // Optimize/analyze calls to LanguagePrimitives.HashCompare.GenericEqualityWithComparerIntrinsic for tuple types
    | Expr.Val(v, _, _), [ty], _ when valRefEq cenv.g v cenv.g.generic_equality_withc_inner_vref && isRefTupleTy cenv.g ty ->
        let tyargs = destRefTupleTy cenv.g ty 
        let vref = 
            match tyargs.Length with 
            | 2 -> Some cenv.g.generic_equals_withc_tuple2_vref 
            | 3 -> Some cenv.g.generic_equals_withc_tuple3_vref 
            | 4 -> Some cenv.g.generic_equals_withc_tuple4_vref 
            | 5 -> Some cenv.g.generic_equals_withc_tuple5_vref 
            | _ -> None
        match vref with 
        | Some vref -> Some (DevirtualizeApplication cenv env vref ty tyargs args m)            
        | None -> None
        
    // Calls to LanguagePrimitives.IntrinsicFunctions.UnboxGeneric can be optimized to calls to UnboxFast when we know that the 
    // target type isn't 'NullNotLiked', i.e. that the target type is not an F# union, record etc. 
    // Note UnboxFast is just the .NET IL 'unbox.any' instruction. 
    | Expr.Val(v, _, _), [ty], _ when valRefEq cenv.g v cenv.g.unbox_vref && 
                                   canUseUnboxFast cenv.g m ty ->

        Some(DevirtualizeApplication cenv env cenv.g.unbox_fast_vref ty tyargs args m)
        
    // Calls to LanguagePrimitives.IntrinsicFunctions.TypeTestGeneric can be optimized to calls to TypeTestFast when we know that the 
    // target type isn't 'NullNotTrueValue', i.e. that the target type is not an F# union, record etc. 
    // Note TypeTestFast is just the .NET IL 'isinst' instruction followed by a non-null comparison 
    | Expr.Val(v, _, _), [ty], _ when valRefEq cenv.g v cenv.g.istype_vref && 
                                   canUseTypeTestFast cenv.g ty ->

        Some(DevirtualizeApplication cenv env cenv.g.istype_fast_vref ty tyargs args m)
        
    // Don't fiddle with 'methodhandleof' calls - just remake the application
    | Expr.Val(vref, _, _), _, _ when valRefEq cenv.g vref cenv.g.methodhandleof_vref ->
        Some( MakeApplicationAndBetaReduce cenv.g (exprForValRef m vref, vref.Type, (if isNil tyargs then [] else [tyargs]), args, m), 
              { TotalSize=1
                FunctionSize=1
                HasEffect=false
                MightMakeCriticalTailcall = false
                Info=UnknownValue})

    | _ -> None

/// Attempt to inline an application of a known value at callsites
and TryInlineApplication cenv env finfo (tyargs: TType list, args: Expr list, m) =
    // Considering inlining app 
    match finfo.Info with 
    | StripLambdaValue (lambdaId, arities, size, f2, f2ty) when
       (// Considering inlining lambda 
        cenv.optimizing &&
        cenv.settings.InlineLambdas () &&
        not finfo.HasEffect &&
        // Don't inline recursively! 
        not (Zset.contains lambdaId env.dontInline) &&
        (// Check the number of argument groups is enough to saturate the lambdas of the target. 
         (if tyargs |> List.exists (fun t -> match t with TType_measure _ -> false | _ -> true) then 1 else 0) + args.Length = arities &&
          (// Enough args
           (if size > cenv.settings.lambdaInlineThreshold + args.Length then
              // Not inlining lambda near, size too big
              false
            else true)))) ->
            
        let isBaseCall = not (List.isEmpty args) &&
                              match args.[0] with
                              | Expr.Val(vref, _, _) when vref.BaseOrThisInfo = BaseVal -> true
                              | _ -> false
        
        if isBaseCall then None else

        // Since Lazy`1 moved from FSharp.Core to mscorlib on .NET 4.0, inlining Lazy values from 2.0 will
        // confuse the optimizer if the assembly is referenced on 4.0, since there will be no value to tie back
        // to FSharp.Core                              
        let isValFromLazyExtensions =
            if cenv.g.compilingFslib then
                false
            else
                match finfo.Info with
                | ValValue(vref, _) ->
                    match vref.ApparentEnclosingEntity with
                    | Parent(tcr) when (tyconRefEq cenv.g cenv.g.lazy_tcr_canon tcr) ->
                            match tcr.CompiledRepresentation with
                            | CompiledTypeRepr.ILAsmNamed(iltr, _, _) -> iltr.Scope.AssemblyRef.Name = "FSharp.Core"
                            | _ -> false
                    | _ -> false
                | _ -> false                                          
        
        if isValFromLazyExtensions then None else

        let isSecureMethod =
          match finfo.Info with
          | ValValue(vref, _) ->
                vref.Attribs |> List.exists (fun a -> (IsSecurityAttribute cenv.g cenv.amap cenv.casApplied a m) || (IsSecurityCriticalAttribute cenv.g a))
          | _ -> false                              

        if isSecureMethod then None else

        let isGetHashCode =
            match finfo.Info with
            | ValValue(vref, _) -> vref.DisplayName = "GetHashCode" && vref.IsCompilerGenerated
            | _ -> false

        if isGetHashCode then None else

        // Inlining lambda 
<<<<<<< HEAD
  (* ----------       printf "Inlining lambda near %a = %s\n"  outputRange m (showL (exprL f2))  (* JAMES: *) ----------*)
=======
  (* ---------- printf "Inlining lambda near %a = %s\n" outputRange m (showL (exprL f2)) (* JAMES: *) ----------*)
>>>>>>> 88d18d99
        let f2R = remarkExpr m (copyExpr cenv.g CloneAllAndMarkExprValsAsCompilerGenerated f2)
        // Optimizing arguments after inlining

        // REVIEW: this is a cheapshot way of optimizing the arg expressions as well without the restriction of recursive  
        // inlining kicking into effect 
        let argsR = args |> List.map (fun e -> let eR, _einfo = OptimizeExpr cenv env e in eR) 
        // Beta reduce. MakeApplicationAndBetaReduce cenv.g does all the hard work. 
<<<<<<< HEAD
        // Inlining:  beta reducing 
=======
        // Inlining: beta reducing 
>>>>>>> 88d18d99
        let exprR = MakeApplicationAndBetaReduce cenv.g (f2R, f2ty, [tyargs], argsR, m)
        // Inlining: reoptimizing
        Some(OptimizeExpr cenv {env with dontInline= Zset.add lambdaId env.dontInline} exprR)
          
    | _ -> None

/// Optimize/analyze an application of a function to type and term arguments
and OptimizeApplication cenv env (f0, f0ty, tyargs, args, m) =
    // trying to devirtualize
    match TryDevirtualizeApplication cenv env (f0, tyargs, args, m) with 
    | Some res -> 
        // devirtualized
        res
    | None -> 
    let newf0, finfo = OptimizeExpr cenv env f0
    match TryInlineApplication cenv env finfo (tyargs, args, m) with 
    | Some res -> 
        // inlined
        res
    | None -> 

    let shapes = 
        match newf0 with 
        | Expr.Val(vref, _, _) ->
            match vref.ValReprInfo with
            | Some(ValReprInfo(_, detupArgsL, _)) ->
                let nargs = args.Length
                let nDetupArgsL = detupArgsL.Length
                let nShapes = min nargs nDetupArgsL 
                let detupArgsShapesL = 
                    List.truncate nShapes detupArgsL 
                    |> List.map (fun detupArgs -> 
                        match detupArgs with 
                        | [] | [_] -> UnknownValue
                        | _ -> TupleValue(Array.ofList (List.map (fun _ -> UnknownValue) detupArgs))) 
                List.zip (detupArgsShapesL @ List.replicate (nargs - nShapes) UnknownValue) args
            | _ -> args |> List.map (fun arg -> UnknownValue, arg)     
        | _ -> args |> List.map (fun arg -> UnknownValue, arg) 

    let newArgs, arginfos = OptimizeExprsThenReshapeAndConsiderSplits cenv env shapes
    // beta reducing
    let newExpr = MakeApplicationAndBetaReduce cenv.g (newf0, f0ty, [tyargs], newArgs, m) 
    
    match newf0, newExpr with 
    | (Expr.Lambda _ | Expr.TyLambda _), Expr.Let _ -> 
       // we beta-reduced, hence reoptimize 
        OptimizeExpr cenv env newExpr
    | _ -> 
        // regular

        // Determine if this application is a critical tailcall
        let mayBeCriticalTailcall = 
            match newf0 with 
            | KnownValApp(vref, _typeArgs, otherArgs) ->

                 // Check if this is a call to a function of known arity that has been inferred to not be a critical tailcall when used as a direct call
                 // This includes recursive calls to the function being defined (in which case we get a non-critical, closed-world tailcall).
                 // Note we also have to check the argument count to ensure this is a direct call (or a partial application).
                 let doesNotMakeCriticalTailcall = 
                     vref.MakesNoCriticalTailcalls || 
                     (let valInfoForVal = GetInfoForVal cenv env m vref in valInfoForVal.ValMakesNoCriticalTailcalls) ||
                     (match env.functionVal with | None -> false | Some (v, _) -> valEq vref.Deref v)
                 if doesNotMakeCriticalTailcall then
                    let numArgs = otherArgs.Length + newArgs.Length
                    match vref.ValReprInfo with 
                    | Some i -> numArgs > i.NumCurriedArgs 
                    | None -> 
                    match env.functionVal with 
                    | Some (_v, i) -> numArgs > i.NumCurriedArgs
                    | None -> true // over-application of a known function, which presumably returns a function. This counts as an indirect call
                 else
                    true // application of a function that may make a critical tailcall
                
            | _ -> 
                // All indirect calls (calls to unknown functions) are assumed to be critical tailcalls 
                true

        newExpr, { TotalSize=finfo.TotalSize + AddTotalSizes arginfos
                   FunctionSize=finfo.FunctionSize + AddFunctionSizes arginfos
                   HasEffect=true
                   MightMakeCriticalTailcall = mayBeCriticalTailcall
                   Info=ValueOfExpr newExpr }

/// Optimize/analyze a lambda expression
and OptimizeLambdas (vspec: Val option) cenv env topValInfo e ety = 
    match e with 
    | Expr.Lambda (lambdaId, _, _, _, _, m, _)  
    | Expr.TyLambda(lambdaId, _, _, m, _) ->
        let tps, ctorThisValOpt, baseValOpt, vsl, body, bodyty = IteratedAdjustArityOfLambda cenv.g cenv.amap topValInfo e
        let env = { env with functionVal = (match vspec with None -> None | Some v -> Some (v, topValInfo)) }
        let env = Option.foldBack (BindInternalValToUnknown cenv) ctorThisValOpt env
        let env = Option.foldBack (BindInternalValToUnknown cenv) baseValOpt env
        let env = BindTypeVarsToUnknown tps env
        let env = List.foldBack (BindInternalValsToUnknown cenv) vsl env
        let env = BindInternalValsToUnknown cenv (Option.toList baseValOpt) env
        let bodyR, bodyinfo = OptimizeExpr cenv env body
        let exprR = mkMemberLambdas m tps ctorThisValOpt baseValOpt vsl (bodyR, bodyty)
        let arities = vsl.Length
        let arities = if isNil tps then arities else 1+arities
        let bsize = bodyinfo.TotalSize
        
        /// Set the flag on the value indicating that direct calls can avoid a tailcall (which are expensive on .NET x86)
        /// MightMakeCriticalTailcall is true whenever the body of the method may itself do a useful tailcall, e.g. has
        /// an application in the last position.
        match vspec with 
        | Some v -> 
            if not bodyinfo.MightMakeCriticalTailcall then 
                v.SetMakesNoCriticalTailcalls() 
            
            // UNIT TEST HOOK: report analysis results for the first optimization phase 
            if cenv.settings.reportingPhase && not v.IsCompilerGenerated then 
                if cenv.settings.reportNoNeedToTailcall then 
                    if bodyinfo.MightMakeCriticalTailcall then
                        printfn "value %s at line %d may make a critical tailcall" v.DisplayName v.Range.StartLine 
                    else 
                        printfn "value %s at line %d does not make a critical tailcall" v.DisplayName v.Range.StartLine 
                if cenv.settings.reportTotalSizes then 
                    printfn "value %s at line %d has total size %d" v.DisplayName v.Range.StartLine bodyinfo.TotalSize 
                if cenv.settings.reportFunctionSizes then 
                    printfn "value %s at line %d has method size %d" v.DisplayName v.Range.StartLine bodyinfo.FunctionSize
                if cenv.settings.reportHasEffect then 
                    if bodyinfo.HasEffect then
                        printfn "function %s at line %d causes side effects or may not terminate" v.DisplayName v.Range.StartLine 
                    else 
                        printfn "function %s at line %d causes no side effects" v.DisplayName v.Range.StartLine 
        | _ -> 
            () 

        // can't inline any values with semi-recursive object references to self or base 
        let valu =   
          match baseValOpt with 
          | None -> CurriedLambdaValue (lambdaId, arities, bsize, exprR, ety) 
          | Some baseVal -> 
              let fvs = freeInExpr CollectLocals bodyR
              if fvs.UsesMethodLocalConstructs || fvs.FreeLocals.Contains baseVal then 
                  UnknownValue
              else 
                  let expr2 = mkMemberLambdas m tps ctorThisValOpt None vsl (bodyR, bodyty)
                  CurriedLambdaValue (lambdaId, arities, bsize, expr2, ety) 
                  

        let estimatedSize = 
            match vspec with
            | Some v when v.IsCompiledAsTopLevel -> methodDefnTotalSize
            | _ -> closureTotalSize

        exprR, { TotalSize=bsize + estimatedSize (* estimate size of new syntactic closure - expensive, in contrast to a method *)
                 FunctionSize=1 
                 HasEffect=false
                 MightMakeCriticalTailcall = false
                 Info= valu }
    | _ -> OptimizeExpr cenv env e 
      
/// Recursive calls that first try to make an expression "fit" the a shape
/// where it is about to be consumed.
and OptimizeExprsThenReshapeAndConsiderSplits cenv env exprs = 
    match exprs with 
    | [] -> NoExprs 
    | _ -> OptimizeList (OptimizeExprThenReshapeAndConsiderSplit cenv env) exprs

and OptimizeExprsThenConsiderSplits cenv env exprs = 
    match exprs with 
    | [] -> NoExprs 
    | _ -> OptimizeList (OptimizeExprThenConsiderSplit cenv env) exprs

and OptimizeExprThenReshapeAndConsiderSplit cenv env (shape, e) = 
    OptimizeExprThenConsiderSplit cenv env (ReshapeExpr cenv (shape, e))

and OptimizeDecisionTreeTargets cenv env m targets = 
    OptimizeList (OptimizeDecisionTreeTarget cenv env m) (Array.toList targets)

and ReshapeExpr cenv (shape, e) = 
  match shape, e with 
  | TupleValue(subshapes), Expr.Val(_vref, _vFlags, m) ->
      let tinst = destRefTupleTy cenv.g (tyOfExpr cenv.g e)
      let subshapes = Array.toList subshapes
      mkRefTupled cenv.g m (List.mapi (fun i subshape -> ReshapeExpr cenv (subshape, mkTupleFieldGet cenv.g (tupInfoRef, e, tinst, i, m))) subshapes) tinst
  | _ ->  
      e

and OptimizeExprThenConsiderSplit cenv env e = 
  let eR, einfo = OptimizeExpr cenv env e
  // ALWAYS consider splits for enormous sub terms here - otherwise we will create invalid .NET programs  
  ConsiderSplitToMethod true cenv.settings.veryBigExprSize cenv env (eR, einfo) 

/// Decide whether to List.unzip a sub-expression into a new method
and ComputeSplitToMethodCondition flag threshold cenv env (e: Expr, einfo) = 
    flag &&
    // REVIEW: The method splitting optimization is completely disabled if we are not taking tailcalls.
    // REVIEW: This should only apply to methods that actually make self-tailcalls (tested further below).
    // Old comment "don't mess with taking guaranteed tailcalls if used with --no-tailcalls!" 
    cenv.emitTailcalls &&
    not env.inLoop &&
    einfo.FunctionSize >= threshold &&

     // We can only split an expression out as a method if certain conditions are met. 
     // It can't use any protected or base calls, rethrow(), byrefs etc.
    let m = e.Range
    (let fvs = freeInExpr CollectLocals e
     not fvs.UsesUnboundRethrow &&
     not fvs.UsesMethodLocalConstructs &&
     fvs.FreeLocals |> Zset.forall (fun v -> 
          // no direct-self-recursive references
          not (env.dontSplitVars.ContainsVal v) &&
          (v.ValReprInfo.IsSome ||
            // All the free variables (apart from things with an arity, i.e. compiled as methods) should be normal, i.e. not base/this etc. 
            (v.BaseOrThisInfo = NormalVal && 
             // None of them should be byrefs 
             not (isByrefLikeTy cenv.g m v.Type) && 
             //  None of them should be local polymorphic constrained values 
             not (IsGenericValWithGenericContraints cenv.g v) &&
             // None of them should be mutable 
             not v.IsMutable)))) &&
    not (isByrefLikeTy cenv.g m (tyOfExpr cenv.g e)) 

and ConsiderSplitToMethod flag threshold cenv env (e, einfo) = 
    if ComputeSplitToMethodCondition flag threshold cenv env (e, einfo) then
        let m = (e.Range)
        let uv, _ue = mkCompGenLocal m "unitVar" cenv.g.unit_ty
        let ty = tyOfExpr cenv.g e
        let nm = 
            match env.latestBoundId with 
            | Some id -> id.idText+suffixForVariablesThatMayNotBeEliminated 
            | None -> suffixForVariablesThatMayNotBeEliminated 
        let fv, fe = mkCompGenLocal m nm (cenv.g.unit_ty --> ty)
        mkInvisibleLet m fv (mkLambda m uv (e, ty)) 
          (primMkApp (fe, (cenv.g.unit_ty --> ty)) [] [mkUnit cenv.g m] m), 
        {einfo with FunctionSize=callSize }
    else
        e, einfo 

/// Optimize/analyze a pattern matching expression
and OptimizeMatch cenv env (spMatch, exprm, dtree, targets, m, ty) =
    // REVIEW: consider collecting, merging and using information flowing through each line of the decision tree to each target 
    let dtreeR, dinfo = OptimizeDecisionTree cenv env m dtree 
    let targetsR, tinfos = OptimizeDecisionTreeTargets cenv env m targets 
    OptimizeMatchPart2 cenv (spMatch, exprm, dtreeR, targetsR, dinfo, tinfos, m, ty)

and OptimizeMatchPart2 cenv (spMatch, exprm, dtreeR, targetsR, dinfo, tinfos, m, ty) =
    let newExpr, newInfo = RebuildOptimizedMatch (spMatch, exprm, m, ty, dtreeR, targetsR, dinfo, tinfos)
    let newExpr2 = if not (cenv.settings.localOpt()) then newExpr else CombineBoolLogic newExpr
    newExpr2, newInfo

and CombineMatchInfos dinfo tinfo = 
    { TotalSize = dinfo.TotalSize + tinfo.TotalSize
      FunctionSize = dinfo.FunctionSize + tinfo.FunctionSize
      HasEffect = dinfo.HasEffect || tinfo.HasEffect
      MightMakeCriticalTailcall=tinfo.MightMakeCriticalTailcall // discard tailcall info from decision tree since it's not in tailcall position
      Info= UnknownValue }

and RebuildOptimizedMatch (spMatch, exprm, m, ty, dtree, tgs, dinfo, tinfos) = 
     let tinfo = CombineValueInfosUnknown tinfos
     let expr = mkAndSimplifyMatch spMatch exprm m ty dtree tgs
     let einfo = CombineMatchInfos dinfo tinfo
     expr, einfo

/// Optimize/analyze a target of a decision tree
and OptimizeDecisionTreeTarget cenv env _m (TTarget(vs, expr, spTarget)) = 
    let env = BindInternalValsToUnknown cenv vs env 
    let exprR, einfo = OptimizeExpr cenv env expr 
    let exprR, einfo = ConsiderSplitToMethod cenv.settings.abstractBigTargets cenv.settings.bigTargetSize cenv env (exprR, einfo) 
    let evalueR = AbstractExprInfoByVars (vs, []) einfo.Info 
    TTarget(vs, exprR, spTarget), 
    { TotalSize=einfo.TotalSize 
      FunctionSize=einfo.FunctionSize
      HasEffect=einfo.HasEffect
      MightMakeCriticalTailcall = einfo.MightMakeCriticalTailcall 
      Info=evalueR }

/// Optimize/analyze a decision tree
and OptimizeDecisionTree cenv env m x =
    match x with 
    | TDSuccess (es, n) -> 
        let esR, einfos = OptimizeExprsThenConsiderSplits cenv env es 
        TDSuccess(esR, n), CombineValueInfosUnknown einfos
    | TDBind(bind, rest) -> 
        let (bind, binfo), envinner = OptimizeBinding cenv false env bind 
        let rest, rinfo = OptimizeDecisionTree cenv envinner m rest 

        if ValueIsUsedOrHasEffect cenv (fun () -> (accFreeInDecisionTree CollectLocals rest emptyFreeVars).FreeLocals) (bind, binfo) then

            let info = CombineValueInfosUnknown [rinfo;binfo]
            // try to fold the let-binding into a single result expression
            match rest with 
            | TDSuccess([e], n) ->
                let e, _adjust = TryEliminateLet cenv env bind e m 
                TDSuccess([e], n), info
            | _ -> 
                TDBind(bind, rest), info

        else 
            rest, rinfo

    | TDSwitch (e, cases, dflt, m) -> 
        // We always duplicate boolean-typed guards prior to optimizing. This is work which really should be done in patcompile.fs
        // where we must duplicate "when" expressions to ensure uniqueness of bound variables.
        //
        // However, we are not allowed to copy expressions in patcompile.fs because type checking is not complete (see FSharp 1.0 bug 4821).
        // Hence we do it here. There is no doubt a better way to do this.
        let e = if typeEquiv cenv.g (tyOfExpr cenv.g e) cenv.g.bool_ty then copyExpr cenv.g CloneAll e else e

        OptimizeSwitch cenv env (e, cases, dflt, m)

and TryOptimizeDecisionTreeTest cenv test vinfo = 
    match test, vinfo with 
    | DecisionTreeTest.UnionCase (c1, _), StripUnionCaseValue(c2, _) -> Some(cenv.g.unionCaseRefEq c1 c2)
    | DecisionTreeTest.ArrayLength (_, _), _ -> None
    | DecisionTreeTest.Const c1, StripConstValue(c2) -> if c1 = Const.Zero || c2 = Const.Zero then None else Some(c1=c2)
    | DecisionTreeTest.IsNull, StripConstValue(c2) -> Some(c2=Const.Zero)
    | DecisionTreeTest.IsInst (_srcty1, _tgty1), _ -> None
    // These should not occur in optimization
    | DecisionTreeTest.ActivePatternCase (_, _, _vrefOpt1, _, _), _ -> None
    | _ -> None

/// Optimize/analyze a switch construct from pattern matching 
and OptimizeSwitch cenv env (e, cases, dflt, m) =
    let eR, einfo = OptimizeExpr cenv env e 

    let cases, dflt = 
        if cenv.settings.EliminateSwitch() && not einfo.HasEffect then
            // Attempt to find a definite success, i.e. the first case where there is definite success
            match (List.tryFind (function (TCase(d2, _)) when TryOptimizeDecisionTreeTest cenv d2 einfo.Info = Some(true) -> true | _ -> false) cases) with 
            | Some(TCase(_, case)) -> [], Some(case)
            | _ -> 
                // Filter definite failures
                cases |> List.filter (function (TCase(d2, _)) when TryOptimizeDecisionTreeTest cenv d2 einfo.Info = Some(false) -> false | _ -> true), 
                dflt
        else
            cases, dflt 
    // OK, see what weRre left with and continue
    match cases, dflt with 
    | [], Some case -> OptimizeDecisionTree cenv env m case
    | _ -> OptimizeSwitchFallback cenv env (eR, einfo, cases, dflt, m)

and OptimizeSwitchFallback cenv env (eR, einfo, cases, dflt, m) =
    let casesR, cinfos =
        cases 
        |> List.map (fun (TCase(discrim, e)) -> let eR, einfo = OptimizeDecisionTree cenv env m e in TCase(discrim, eR), einfo)
        |> List.unzip
    let dfltR, dinfos =
        match dflt with
        | None -> None, [] 
        | Some df -> let dfR, einfo = OptimizeDecisionTree cenv env m df in Some dfR, [einfo] 
    let size = (dinfos.Length + cinfos.Length) * 2
    let info = CombineValueInfosUnknown (einfo :: cinfos @ dinfos)
<<<<<<< HEAD
    let info = { info with TotalSize = info.TotalSize + size; FunctionSize = info.FunctionSize + size;  }
=======
    let info = { info with TotalSize = info.TotalSize + size; FunctionSize = info.FunctionSize + size; }
>>>>>>> 88d18d99
    TDSwitch (eR, casesR, dfltR, m), info

and OptimizeBinding cenv isRec env (TBind(vref, expr, spBind)) =
    try 
        
        // The aim here is to stop method splitting for direct-self-tailcalls. We do more than that: if an expression
        // occurs in the body of recursively defined values RVS, then we refuse to split
        // any expression that contains a reference to any value in RVS.
        // This doesn't prevent splitting for mutually recursive references. See FSharp 1.0 bug 2892.
        let env = 
            if isRec then { env with dontSplitVars = env.dontSplitVars.Add vref () } 
            else env
        
        let exprOptimized, einfo = 
            let env = if vref.IsCompilerGenerated && Option.isSome env.latestBoundId then env else {env with latestBoundId=Some vref.Id} 
            let cenv = if vref.InlineInfo = ValInline.PseudoVal then { cenv with optimizing=false} else cenv 
            let arityInfo = InferArityOfExprBinding cenv.g AllowTypeDirectedDetupling.No vref expr
            let exprOptimized, einfo = OptimizeLambdas (Some vref) cenv env arityInfo expr vref.Type 
            let size = localVarSize 
            exprOptimized, {einfo with FunctionSize=einfo.FunctionSize+size; TotalSize = einfo.TotalSize+size} 

        // Trim out optimization information for large lambdas we'll never inline
        // Trim out optimization information for expressions that call protected members 
        let rec cut ivalue = 
            match ivalue with
            | CurriedLambdaValue (_, arities, size, body, _) -> 
                if size > (cenv.settings.lambdaInlineThreshold + arities + 2) then 
                    // Discarding lambda for large binding 
                    UnknownValue 
                else
                    let fvs = freeInExpr CollectLocals body
                    if fvs.UsesMethodLocalConstructs then
                        // Discarding lambda for binding because uses protected members
                        UnknownValue 
                    else
                        ivalue

            | ValValue(v, x) -> ValValue(v, cut x)
            | TupleValue a -> TupleValue(Array.map cut a)
            | RecdValue (tcref, a) -> RecdValue(tcref, Array.map cut a)       
            | UnionCaseValue (a, b) -> UnionCaseValue (a, Array.map cut b)
            | UnknownValue | ConstValue _ | ConstExprValue _ -> ivalue
            | SizeValue(_, a) -> MakeSizedValueInfo (cut a) 

<<<<<<< HEAD
        let einfo = if vref.MustInline  then einfo else {einfo with Info = cut einfo.Info } 
=======
        let einfo = if vref.MustInline then einfo else {einfo with Info = cut einfo.Info } 
>>>>>>> 88d18d99

        let einfo = 
            if (not vref.MustInline && not (cenv.settings.KeepOptimizationValues())) ||
               
               // Bug 4916: do not record inline data for initialization trigger expressions
               // Note: we can't eliminate these value infos at the file boundaries because that would change initialization
               // order
               IsCompiledAsStaticPropertyWithField cenv.g vref ||
               
               (vref.InlineInfo = ValInline.Never) ||
               // MarshalByRef methods may not be inlined
               (match vref.DeclaringEntity with 
                | Parent tcref -> 
                    match cenv.g.system_MarshalByRefObject_tcref with
                    | None -> false
                    | Some mbrTyconRef ->
                    // Check we can deref system_MarshalByRefObject_tcref. When compiling against the Silverlight mscorlib we can't
                    if mbrTyconRef.TryDeref.IsSome then
                        // Check if this is a subtype of MarshalByRefObject
                        assert (cenv.g.system_MarshalByRefObject_ty.IsSome)
                        ExistsSameHeadTypeInHierarchy cenv.g cenv.amap vref.Range (generalizedTyconRef tcref) cenv.g.system_MarshalByRefObject_ty.Value
                    else 
                        false
                | ParentNone -> false) ||

               // These values are given a special going-over by the optimizer and 
               // ilxgen.fs, hence treat them as if no-inline (when preparing the inline information for 
               // FSharp.Core).
               (let nvref = mkLocalValRef vref 
                cenv.g.compilingFslib &&
                   (valRefEq cenv.g nvref cenv.g.seq_vref ||
                    valRefEq cenv.g nvref cenv.g.seq_generated_vref ||
                    valRefEq cenv.g nvref cenv.g.seq_finally_vref ||
                    valRefEq cenv.g nvref cenv.g.seq_using_vref ||
                    valRefEq cenv.g nvref cenv.g.seq_append_vref ||
                    valRefEq cenv.g nvref cenv.g.seq_empty_vref ||
                    valRefEq cenv.g nvref cenv.g.seq_delay_vref ||
                    valRefEq cenv.g nvref cenv.g.seq_singleton_vref ||
                    valRefEq cenv.g nvref cenv.g.seq_map_vref ||
                    valRefEq cenv.g nvref cenv.g.seq_collect_vref ||
                    valRefEq cenv.g nvref cenv.g.reference_equality_inner_vref ||
                    valRefEq cenv.g nvref cenv.g.generic_comparison_inner_vref ||
                    valRefEq cenv.g nvref cenv.g.generic_comparison_withc_inner_vref ||
                    valRefEq cenv.g nvref cenv.g.generic_equality_er_inner_vref ||
                    valRefEq cenv.g nvref cenv.g.generic_equality_per_inner_vref ||
                    valRefEq cenv.g nvref cenv.g.generic_equality_withc_inner_vref ||
                    valRefEq cenv.g nvref cenv.g.generic_hash_inner_vref))
            then {einfo with Info=UnknownValue} 
            else einfo 
        if vref.MustInline && IsPartialExprVal einfo.Info then 
            errorR(InternalError("the mustinline value '"+vref.LogicalName+"' was not inferred to have a known value", vref.Range))
        
        let env = BindInternalLocalVal cenv vref (mkValInfo einfo vref) env 
        (TBind(vref, exprOptimized, spBind), einfo), env
    with exn -> 
        errorRecovery exn vref.Range 
        raise (ReportedError (Some exn))
          
and OptimizeBindings cenv isRec env xs = List.mapFold (OptimizeBinding cenv isRec) env xs
    
and OptimizeModuleExpr cenv env x = 
    match x with   
    | ModuleOrNamespaceExprWithSig(mty, def, m) -> 
        // Optimize the module implementation
        let (def, info), (_env, bindInfosColl) = OptimizeModuleDef cenv (env, []) def  
        let bindInfosColl = List.concat bindInfosColl 
        
        // Compute the elements truly hidden by the module signature.
        // The hidden set here must contain NOT MORE THAN the set of values made inaccessible by 
        // the application of the signature. If it contains extra elements we'll accidentally eliminate
        // bindings.
         
        let (_renaming, hidden) as rpi = ComputeRemappingFromImplementationToSignature cenv.g def mty 
        let def = 
            if not (cenv.settings.localOpt()) then def else 

            let fvs = freeInModuleOrNamespace CollectLocals def 
            let dead = 
                bindInfosColl |> List.filter (fun (bind, binfo) -> 

                    // Check the expression has no side effect, e.g. is a lambda expression (a function definition)
                    not (ValueIsUsedOrHasEffect cenv (fun () -> fvs.FreeLocals) (bind, binfo)) &&

                    // Check the thing is hidden by the signature (if any)
                    hidden.HiddenVals.Contains bind.Var && 

                    // Check the thing is not compiled as a static field or property, since reflected definitions and other reflective stuff might need it
                    not (IsCompiledAsStaticProperty cenv.g bind.Var))

            let deadSet = Zset.addList (dead |> List.map (fun (bind, _) -> bind.Var)) (Zset.empty valOrder)

            // Eliminate dead private bindings from a module type by mutation. Note that the optimizer doesn't
            // actually copy the entire term - it copies the expression portions of the term and leaves the 
            // value_spec and entity_specs in place. However this means that the value_specs and entity specs 
            // need to be updated when a change is made that affects them, e.g. when a binding is eliminated. 
            // We'd have to do similar tricks if the type of variable is changed (as happens in TLR, which also
            // uses mutation), or if we eliminated a type constructor.
            //
            // It may be wise to move to a non-mutating implementation at some point here. Copying expressions is
            // probably more costly than copying specs anyway.
            let rec elimModTy (mtyp: ModuleOrNamespaceType) =                  
                let mty = 
                    new ModuleOrNamespaceType(kind=mtyp.ModuleOrNamespaceKind, 
                                              vals= (mtyp.AllValsAndMembers |> QueueList.filter (Zset.memberOf deadSet >> not)), 
                                              entities= mtyp.AllEntities)
                mtyp.ModuleAndNamespaceDefinitions |> List.iter elimModSpec
                mty

            and elimModSpec (mspec: ModuleOrNamespace) = 
                let mtyp = elimModTy mspec.ModuleOrNamespaceType 
                mspec.entity_modul_contents <- MaybeLazy.Strict mtyp

            let rec elimModDef x =                  
                match x with 
                | TMDefRec(isRec, tycons, mbinds, m) -> 
                    let mbinds = mbinds |> List.choose elimModuleBinding
                    TMDefRec(isRec, tycons, mbinds, m)
                | TMDefLet(bind, m) -> 
                    if Zset.contains bind.Var deadSet then TMDefRec(false, [], [], m) else x
                | TMDefDo _ -> x
                | TMDefs(defs) -> TMDefs(List.map elimModDef defs) 
<<<<<<< HEAD
                | TMAbstract _ ->  x 
=======
                | TMAbstract _ -> x 
>>>>>>> 88d18d99

            and elimModuleBinding x = 
                match x with 
                | ModuleOrNamespaceBinding.Binding bind -> 
                     if bind.Var |> Zset.memberOf deadSet then None
                     else Some x
                | ModuleOrNamespaceBinding.Module(mspec, d) ->
                    // Clean up the ModuleOrNamespaceType by mutation
                    elimModSpec mspec
                    Some (ModuleOrNamespaceBinding.Module(mspec, elimModDef d))
            
            elimModDef def 

        let info = AbstractAndRemapModulInfo "defs" cenv.g m rpi info

        ModuleOrNamespaceExprWithSig(mty, def, m), info 

and mkValBind (bind: Binding) info =
    (mkLocalValRef bind.Var, info)

and OptimizeModuleDef cenv (env, bindInfosColl) x = 
    match x with 
    | TMDefRec(isRec, tycons, mbinds, m) -> 
        let env = if isRec then BindInternalValsToUnknown cenv (allValsOfModDef x) env else env
        let mbindInfos, (env, bindInfosColl) = OptimizeModuleBindings cenv (env, bindInfosColl) mbinds
        let mbinds, minfos = List.unzip mbindInfos
        let binds = minfos |> List.choose (function Choice1Of2 (x, _) -> Some x | _ -> None)
        let binfos = minfos |> List.choose (function Choice1Of2 (_, x) -> Some x | _ -> None)
        let minfos = minfos |> List.choose (function Choice2Of2 x -> Some x | _ -> None)
        
        (TMDefRec(isRec, tycons, mbinds, m), 
         notlazy { ValInfos = ValInfos(List.map2 (fun bind binfo -> mkValBind bind (mkValInfo binfo bind.Var)) binds binfos) 
                   ModuleOrNamespaceInfos = NameMap.ofList minfos}), 
        (env, bindInfosColl)

    | TMAbstract(mexpr) -> 
        let mexpr, info = OptimizeModuleExpr cenv env mexpr
        let env = BindValsInModuleOrNamespace cenv info env
        (TMAbstract(mexpr), info), (env, bindInfosColl)

<<<<<<< HEAD
    | TMDefLet(bind, m)  ->
=======
    | TMDefLet(bind, m) ->
>>>>>>> 88d18d99
        let ((bindR, binfo) as bindInfo), env = OptimizeBinding cenv false env bind
        (TMDefLet(bindR, m), 
         notlazy { ValInfos=ValInfos [mkValBind bind (mkValInfo binfo bind.Var)] 
                   ModuleOrNamespaceInfos = NameMap.empty }), 
        (env, ([bindInfo]::bindInfosColl))

    | TMDefDo(e, m) ->
        let (e, _einfo) = OptimizeExpr cenv env e
        (TMDefDo(e, m), EmptyModuleInfo), 
<<<<<<< HEAD
        (env , bindInfosColl)
=======
        (env, bindInfosColl)
>>>>>>> 88d18d99

    | TMDefs(defs) -> 
        let (defs, info), (env, bindInfosColl) = OptimizeModuleDefs cenv (env, bindInfosColl) defs 
        (TMDefs(defs), info), (env, bindInfosColl)

and OptimizeModuleBindings cenv (env, bindInfosColl) xs = List.mapFold (OptimizeModuleBinding cenv) (env, bindInfosColl) xs

and OptimizeModuleBinding cenv (env, bindInfosColl) x = 
    match x with
    | ModuleOrNamespaceBinding.Binding bind -> 
        let ((bindR, binfo) as bindInfo), env = OptimizeBinding cenv true env bind
<<<<<<< HEAD
        (ModuleOrNamespaceBinding.Binding  bindR, Choice1Of2 (bindR, binfo)), (env, [ bindInfo ] :: bindInfosColl)
=======
        (ModuleOrNamespaceBinding.Binding bindR, Choice1Of2 (bindR, binfo)), (env, [ bindInfo ] :: bindInfosColl)
>>>>>>> 88d18d99
    | ModuleOrNamespaceBinding.Module(mspec, def) ->
        let id = mspec.Id
        let (def, info), (_, bindInfosColl) = OptimizeModuleDef cenv (env, bindInfosColl) def 
        let env = BindValsInModuleOrNamespace cenv info env
        (ModuleOrNamespaceBinding.Module(mspec, def), Choice2Of2 (id.idText, info)), 
        (env, bindInfosColl)

and OptimizeModuleDefs cenv (env, bindInfosColl) defs = 
    let defs, (env, bindInfosColl) = List.mapFold (OptimizeModuleDef cenv) (env, bindInfosColl) defs
    let defs, minfos = List.unzip defs
    (defs, UnionOptimizationInfos minfos), (env, bindInfosColl)
   
and OptimizeImplFileInternal cenv env isIncrementalFragment hidden (TImplFile(qname, pragmas, mexpr, hasExplicitEntryPoint, isScript, anonRecdTypes)) =
<<<<<<< HEAD
    let env, mexprR, minfo  = 
=======
    let env, mexprR, minfo = 
>>>>>>> 88d18d99
        match mexpr with 
        // FSI: FSI compiles everything as if you're typing incrementally into one module 
        // This means the fragment is not truly a constrained module as later fragments will be typechecked 
        // against the internals of the module rather than the externals. Furthermore it would be wrong to apply 
        // optimizations that did lots of reorganizing stuff to the internals of a module should we ever implement that. 
        | ModuleOrNamespaceExprWithSig(mty, def, m) when isIncrementalFragment -> 
            let (def, minfo), (env, _bindInfosColl) = OptimizeModuleDef cenv (env, []) def 
            env, ModuleOrNamespaceExprWithSig(mty, def, m), minfo
<<<<<<< HEAD
        |  _ -> 
=======
        | _ -> 
>>>>>>> 88d18d99
            let mexprR, minfo = OptimizeModuleExpr cenv env mexpr
            let env = BindValsInModuleOrNamespace cenv minfo env
            let env = { env with localExternalVals=env.localExternalVals.MarkAsCollapsible() } // take the chance to flatten to a dictionary
            env, mexprR, minfo

    let hidden = ComputeHidingInfoAtAssemblyBoundary mexpr.Type hidden

    let minfo = AbstractLazyModulInfoByHiding true hidden minfo
    env, TImplFile(qname, pragmas, mexprR, hasExplicitEntryPoint, isScript, anonRecdTypes), minfo, hidden

/// Entry point
let OptimizeImplFile(settings, ccu, tcGlobals, tcVal, importMap, optEnv, isIncrementalFragment, emitTailcalls, hidden, mimpls) =
    let cenv = 
        { settings=settings
          scope=ccu 
          TcVal = tcVal
          g=tcGlobals 
          amap=importMap
          optimizing=true
          localInternalVals=Dictionary<Stamp, ValInfo>(10000)
          emitTailcalls=emitTailcalls
          casApplied=new Dictionary<Stamp, bool>() }
    let (optEnvNew, _, _, _ as results) = OptimizeImplFileInternal cenv optEnv isIncrementalFragment hidden mimpls  
    let optimizeDuringCodeGen expr = OptimizeExpr cenv optEnvNew expr |> fst
    results, optimizeDuringCodeGen


/// Pickle to stable format for cross-module optimization data
let rec p_ExprValueInfo x st =
    match x with 
    | ConstValue (c, ty) ->
        p_byte 0 st
        p_tup2 p_const p_ty (c, ty) st 
    | UnknownValue ->
        p_byte 1 st
    | ValValue (a, b) ->
        p_byte 2 st
        p_tup2 (p_vref "optval") p_ExprValueInfo (a, b) st
    | TupleValue a ->
        p_byte 3 st
        p_array p_ExprValueInfo a st
    | UnionCaseValue (a, b) ->
        p_byte 4 st
        p_tup2 p_ucref (p_array p_ExprValueInfo) (a, b) st
    | CurriedLambdaValue (_, b, c, d, e) ->
        p_byte 5 st
        p_tup4 p_int p_int p_expr p_ty (b, c, d, e) st
    | ConstExprValue (a, b) ->
        p_byte 6 st
        p_tup2 p_int p_expr (a, b) st
    | RecdValue (tcref, a) -> 
        p_byte 7 st
        p_tcref "opt data" tcref st
        p_array p_ExprValueInfo a st
    | SizeValue (_adepth, a) ->
        p_ExprValueInfo a st

and p_ValInfo (v: ValInfo) st = 
    p_ExprValueInfo v.ValExprInfo st
    p_bool v.ValMakesNoCriticalTailcalls st

and p_ModuleInfo x st = 
    p_array (p_tup2 (p_vref "opttab") p_ValInfo) (x.ValInfos.Entries |> Seq.toArray) st
    p_namemap p_LazyModuleInfo x.ModuleOrNamespaceInfos st

and p_LazyModuleInfo x st = 
    p_lazy p_ModuleInfo x st

let p_CcuOptimizationInfo x st = p_LazyModuleInfo x st

let rec u_ExprInfo st =
    let rec loop st =
        let tag = u_byte st
        match tag with
        | 0 -> u_tup2 u_const u_ty st |> (fun (c, ty) -> ConstValue(c, ty))
        | 1 -> UnknownValue
        | 2 -> u_tup2 u_vref loop st |> (fun (a, b) -> ValValue (a, b))
        | 3 -> u_array loop st |> (fun a -> TupleValue a)
        | 4 -> u_tup2 u_ucref (u_array loop) st |> (fun (a, b) -> UnionCaseValue (a, b))
        | 5 -> u_tup4 u_int u_int u_expr u_ty st |> (fun (b, c, d, e) -> CurriedLambdaValue (newUnique(), b, c, d, e))
        | 6 -> u_tup2 u_int u_expr st |> (fun (a, b) -> ConstExprValue (a, b))
        | 7 -> u_tup2 u_tcref (u_array loop) st |> (fun (a, b) -> RecdValue (a, b))
        | _ -> failwith "loop"
    MakeSizedValueInfo (loop st) (* calc size of unpicked ExprValueInfo *)

and u_ValInfo st = 
    let a, b = u_tup2 u_ExprInfo u_bool st
    { ValExprInfo=a; ValMakesNoCriticalTailcalls = b } 

and u_ModuleInfo st = 
    let a, b = u_tup2 (u_array (u_tup2 u_vref u_ValInfo)) (u_namemap u_LazyModuleInfo) st
    { ValInfos= ValInfos a; ModuleOrNamespaceInfos=b}

and u_LazyModuleInfo st = u_lazy u_ModuleInfo st

let u_CcuOptimizationInfo st = u_LazyModuleInfo st<|MERGE_RESOLUTION|>--- conflicted
+++ resolved
@@ -182,11 +182,7 @@
     | RecdValue (_, vinfos) -> braceL (exprValueInfosL g vinfos)
     | UnionCaseValue (ucr, vinfos) -> unionCaseRefL ucr ^^ bracketL (exprValueInfosL g vinfos)
     | CurriedLambdaValue(_lambdaId, _arities, _bsize, expr, _ety) -> wordL (tagText "lam") ++ exprL expr (* (sprintf "lam(size=%d)" bsize) *)
-<<<<<<< HEAD
-    | ConstExprValue (_size, x)  -> exprL x
-=======
     | ConstExprValue (_size, x) -> exprL x
->>>>>>> 88d18d99
 
 and exprValueInfosL g vinfos = commaListL (List.map (exprValueInfoL g) (Array.toList vinfos))
 
@@ -228,17 +224,10 @@
 
 and SizeOfValueInfo x =
     match x with
-<<<<<<< HEAD
-    | SizeValue (vdepth, _v)    -> vdepth // terminate recursion at CACHED size nodes
-    | ConstValue (_x, _)        -> 1
-    | UnknownValue             -> 1
-    | ValValue (_vr, vinfo)     -> SizeOfValueInfo vinfo + 1
-=======
     | SizeValue (vdepth, _v) -> vdepth // terminate recursion at CACHED size nodes
     | ConstValue (_x, _) -> 1
     | UnknownValue -> 1
     | ValValue (_vr, vinfo) -> SizeOfValueInfo vinfo + 1
->>>>>>> 88d18d99
     | TupleValue vinfos
     | RecdValue (_, vinfos)
     | UnionCaseValue (_, vinfos) -> 1 + SizeOfValueInfos vinfos
@@ -442,11 +431,7 @@
         errorR(Error(FSComp.SR.optValueMarkedInlineButIncomplete(v.DisplayName), v.Range))
         //System.Diagnostics.Debug.Assert(false, sprintf "Break for incomplete inline value %s" v.DisplayName)
 
-<<<<<<< HEAD
-let check (vref: ValRef) (res: ValInfo)  =
-=======
 let check (vref: ValRef) (res: ValInfo) =
->>>>>>> 88d18d99
     CheckInlineValueIsComplete vref.Deref res.ValExprInfo
     (vref, res)
 
@@ -465,11 +450,7 @@
          ModuleOrNamespaceInfos = 
              minfos 
              |> Seq.map (fun m -> m.Force().ModuleOrNamespaceInfos) 
-<<<<<<< HEAD
-             |> NameMap.union UnionOptimizationInfos  }
-=======
              |> NameMap.union UnionOptimizationInfos }
->>>>>>> 88d18d99
 
 let FindOrCreateModuleInfo n (ss: Map<_, _>) = 
     match ss.TryFind n with 
@@ -482,11 +463,7 @@
     | None -> EmptyModuleInfo
 
 let rec BindValueInSubModuleFSharpCore (mp: string[]) i (v: Val) vval ss =
-<<<<<<< HEAD
-    if i < mp.Length  then 
-=======
     if i < mp.Length then 
->>>>>>> 88d18d99
         {ss with ModuleOrNamespaceInfos = BindValueInModuleForFslib mp.[i] mp (i+1) v vval ss.ModuleOrNamespaceInfos }
     else 
         // REVIEW: this line looks quadratic for performance when compiling FSharp.Core
@@ -505,11 +482,7 @@
 
 let UnknownValInfo = { ValExprInfo=UnknownValue; ValMakesNoCriticalTailcalls=false }
 
-<<<<<<< HEAD
-let mkValInfo info (v: Val)  = { ValExprInfo=info.Info; ValMakesNoCriticalTailcalls= v.MakesNoCriticalTailcalls }
-=======
 let mkValInfo info (v: Val) = { ValExprInfo=info.Info; ValMakesNoCriticalTailcalls= v.MakesNoCriticalTailcalls }
->>>>>>> 88d18d99
 
 (* Bind a value *)
 let BindInternalLocalVal cenv (v: Val) vval env = 
@@ -557,11 +530,7 @@
 let rec BindValsInModuleOrNamespace cenv (mval: LazyModuleInfo) env =
     let mval = mval.Force()
     // do all the sub modules
-<<<<<<< HEAD
-    let env = (mval.ModuleOrNamespaceInfos, env) ||> NameMap.foldBackRange  (BindValsInModuleOrNamespace cenv) 
-=======
     let env = (mval.ModuleOrNamespaceInfos, env) ||> NameMap.foldBackRange (BindValsInModuleOrNamespace cenv) 
->>>>>>> 88d18d99
     let env = (env, mval.ValInfos.Entries) ||> Seq.fold (fun env (v: ValRef, vval) -> BindExternalLocalVal cenv v.Deref vval env) 
     env
 
@@ -596,11 +565,7 @@
     List.fold (fun sofar arg -> BindTypeVar arg UnknownTypeValue sofar) env tps 
 
 let BindCcu (ccu: Tast.CcuThunk) mval env (_g: TcGlobals) = 
-<<<<<<< HEAD
-    { env with globalModuleInfos=env.globalModuleInfos.Add(ccu.AssemblyName, mval)  }
-=======
     { env with globalModuleInfos=env.globalModuleInfos.Add(ccu.AssemblyName, mval) }
->>>>>>> 88d18d99
 
 /// Lookup information about values 
 let GetInfoForLocalValue cenv env (v: Val) m = 
@@ -641,11 +606,7 @@
 let GetInfoForNonLocalVal cenv env (vref: ValRef) =
     if vref.IsDispatchSlot then 
         UnknownValInfo
-<<<<<<< HEAD
-    // REVIEW: optionally turn x-module on/off on per-module basis  or  
-=======
     // REVIEW: optionally turn x-module on/off on per-module basis or  
->>>>>>> 88d18d99
     elif cenv.settings.crossModuleOpt () || vref.MustInline then 
         match TryGetInfoForNonLocalEntityRef env vref.nlr.EnclosingEntity.nlr with
         | Some(structInfo) ->
@@ -731,11 +692,7 @@
 
 let (|StripInt32Value|_|) = function StripConstValue(Const.Int32 n) -> Some n | _ -> None
       
-<<<<<<< HEAD
-let MakeValueInfoForValue g m vref vinfo            = 
-=======
 let MakeValueInfoForValue g m vref vinfo = 
->>>>>>> 88d18d99
 #if DEBUG
     let rec check x = 
         match x with 
@@ -754,21 +711,9 @@
 let MakeValueInfoForTuple argvals = 
     TupleValue argvals |> BoundValueInfoBySize
 
-<<<<<<< HEAD
-let MakeValueInfoForRecord tcref argvals = 
-    RecdValue (tcref, argvals) |> BoundValueInfoBySize
-
-let MakeValueInfoForTuple argvals = 
-    TupleValue argvals |> BoundValueInfoBySize
-
 let MakeValueInfoForUnionCase cspec argvals =
     UnionCaseValue (cspec, argvals) |> BoundValueInfoBySize
 
-=======
-let MakeValueInfoForUnionCase cspec argvals =
-    UnionCaseValue (cspec, argvals) |> BoundValueInfoBySize
-
->>>>>>> 88d18d99
 let MakeValueInfoForConst c ty = ConstValue(c, ty)
 
 /// Helper to evaluate a unary integer operation over known values
@@ -1064,17 +1009,10 @@
 let AddTotalSizes l = l |> List.sumBy (fun x -> x.TotalSize) 
 
 let AddFunctionSizes l = l |> List.sumBy (fun x -> x.FunctionSize) 
-<<<<<<< HEAD
 
 /// list/array combinators - zipping (_, _) return type
 let OrEffects l = List.exists (fun x -> x.HasEffect) l
 
-=======
-
-/// list/array combinators - zipping (_, _) return type
-let OrEffects l = List.exists (fun x -> x.HasEffect) l
-
->>>>>>> 88d18d99
 let OrTailcalls l = List.exists (fun x -> x.MightMakeCriticalTailcall) l
         
 let OptimizeList f l = l |> List.map f |> List.unzip 
@@ -1136,17 +1074,10 @@
              Zset.exists hiddenTycon ftyvs.FreeTycons) ->
                 UnknownValue
 
-<<<<<<< HEAD
-        | TupleValue vinfos         -> 
-            TupleValue (Array.map abstractExprInfo vinfos)
-
-        | RecdValue (tcref, vinfos)  -> 
-=======
         | TupleValue vinfos -> 
             TupleValue (Array.map abstractExprInfo vinfos)
 
         | RecdValue (tcref, vinfos) -> 
->>>>>>> 88d18d99
             if hiddenTyconRepr tcref.Deref || Array.exists (tcref.MakeNestedRecdFieldRef >> hiddenRecdField) tcref.AllFieldsArray
             then UnknownValue 
             else RecdValue (tcref, Array.map abstractExprInfo vinfos)
@@ -1157,21 +1088,13 @@
             then UnknownValue 
             else UnionCaseValue (ucref, Array.map abstractExprInfo vinfos)
 
-<<<<<<< HEAD
-        | SizeValue(_vdepth, vinfo)   ->
-=======
         | SizeValue(_vdepth, vinfo) ->
->>>>>>> 88d18d99
             MakeSizedValueInfo (abstractExprInfo vinfo)
 
         | UnknownValue  
         | ConstExprValue _   
         | CurriedLambdaValue _ 
-<<<<<<< HEAD
-        | ConstValue _  -> ivalue
-=======
         | ConstValue _ -> ivalue
->>>>>>> 88d18d99
 
     and abstractValInfo v = 
         { ValExprInfo=abstractExprInfo v.ValExprInfo 
@@ -1182,11 +1105,7 @@
            ValInfos = 
                ValInfos(ss.ValInfos.Entries 
                          |> Seq.filter (fun (vref, _) -> not (hiddenVal vref.Deref))
-<<<<<<< HEAD
-                         |> Seq.map (fun (vref, e) -> check (* "its implementation uses a binding hidden by a signature" m *)  vref (abstractValInfo e) )) } 
-=======
                          |> Seq.map (fun (vref, e) -> check (* "its implementation uses a binding hidden by a signature" m *) vref (abstractValInfo e) )) } 
->>>>>>> 88d18d99
 
     and abstractLazyModulInfo (ss: LazyModuleInfo) = 
           ss.Force() |> abstractModulInfo |> notlazy
@@ -1198,21 +1117,13 @@
 
     let rec abstractModulInfo (ss: ModuleInfo) =
          { ModuleOrNamespaceInfos = NameMap.map (Lazy.force >> abstractModulInfo >> notlazy) ss.ModuleOrNamespaceInfos
-<<<<<<< HEAD
-           ValInfos =  ss.ValInfos.Filter (fun (v, _) -> v.MustInline) }
-=======
            ValInfos = ss.ValInfos.Filter (fun (v, _) -> v.MustInline) }
->>>>>>> 88d18d99
 
     and abstractLazyModulInfo ss = ss |> Lazy.force |> abstractModulInfo |> notlazy
       
     abstractLazyModulInfo
 
-<<<<<<< HEAD
-/// Hide information because of a "let ... in ..." or "let rec  ... in ... "
-=======
 /// Hide information because of a "let ... in ..." or "let rec ... in ... "
->>>>>>> 88d18d99
 let AbstractExprInfoByVars (boundVars: Val list, boundTyVars) ivalue =
   // Module and member bindings can be skipped when checking abstraction, since abstraction of these values has already been done when 
   // we hit the end of the module and called AbstractLazyModulInfoByHiding. If we don't skip these then we end up quadtratically retraversing  
@@ -1297,13 +1208,6 @@
          { ValExprInfo=remapExprInfo v.ValExprInfo
            ValMakesNoCriticalTailcalls=v.ValMakesNoCriticalTailcalls }
 
-<<<<<<< HEAD
-    let remapValInfo v = 
-         { ValExprInfo=remapExprInfo v.ValExprInfo
-           ValMakesNoCriticalTailcalls=v.ValMakesNoCriticalTailcalls }
-
-=======
->>>>>>> 88d18d99
     let rec remapModulInfo ss =
          { ModuleOrNamespaceInfos = ss.ModuleOrNamespaceInfos |> NameMap.map remapLazyModulInfo
            ValInfos = 
@@ -1554,13 +1458,8 @@
 
 let TryEliminateLet cenv env bind e2 m = 
     match TryEliminateBinding cenv env bind e2 m with 
-<<<<<<< HEAD
-    | Some e2R -> e2R, -localVarSize  (* eliminated a let, hence reduce size estimate *)
-    | None -> mkLetBind m bind e2 , 0
-=======
     | Some e2R -> e2R, -localVarSize (* eliminated a let, hence reduce size estimate *)
     | None -> mkLetBind m bind e2, 0
->>>>>>> 88d18d99
 
 /// Detect the application of a value to an arbitrary number of arguments
 let rec (|KnownValApp|_|) expr = 
@@ -1738,13 +1637,8 @@
     | _ -> None
 
 let (|QueryFor|_|) g = function
-<<<<<<< HEAD
-    | InstanceMethodApp g g.query_for_vref  ([srcTy;qTy;resTy;_qInnerTy], _builder, [src;selector]) ->  Some (qTy, srcTy, resTy, src, selector)
-    | _ ->  None
-=======
     | InstanceMethodApp g g.query_for_vref ([srcTy;qTy;resTy;_qInnerTy], _builder, [src;selector]) -> Some (qTy, srcTy, resTy, src, selector)
     | _ -> None
->>>>>>> 88d18d99
 
 let (|QueryYield|_|) g = function
     | InstanceMethodApp g g.query_yield_vref ([resTy;qTy], _builder, [res]) -> Some (qTy, resTy, res)
@@ -1790,17 +1684,10 @@
 //
 //  <qexprOuter> := 
 //     | query.Select(<qexprInner>, <other-arguments>) --> IQueryable if qexprInner is IQueryable, otherwise seq { qexprInner' } 
-<<<<<<< HEAD
-//     | query.For(<qexprInner>, <other-arguments>)    --> IQueryable if qexprInner is IQueryable, otherwise seq { qexprInner' } 
-//     | query.Yield <expr>                            --> not IQueryable, seq { <expr> } 
-//     | query.YieldFrom <expr>                        --> not IQueryable, seq { yield! <expr> } 
-//     | query.Op(<qexprOuter>, <other-arguments>)     --> IQueryable if qexprOuter is IQueryable, otherwise query.Op(qexpOuter', <other-arguments>)   
-=======
 //     | query.For(<qexprInner>, <other-arguments>) --> IQueryable if qexprInner is IQueryable, otherwise seq { qexprInner' } 
 //     | query.Yield <expr> --> not IQueryable, seq { <expr> } 
 //     | query.YieldFrom <expr> --> not IQueryable, seq { yield! <expr> } 
 //     | query.Op(<qexprOuter>, <other-arguments>) --> IQueryable if qexprOuter is IQueryable, otherwise query.Op(qexpOuter', <other-arguments>)   
->>>>>>> 88d18d99
 let rec tryRewriteToSeqCombinators g (e: Expr) = 
     let m = e.Range
     match e with 
@@ -1988,20 +1875,12 @@
         let ty = mkMultiLambdaTy m argvs rty
         OptimizeLambdas None cenv env topValInfo expr ty
 
-<<<<<<< HEAD
-    | Expr.TyLambda(_lambdaId, tps, _body, _m, rty)  -> 
-=======
     | Expr.TyLambda(_lambdaId, tps, _body, _m, rty) -> 
->>>>>>> 88d18d99
         let topValInfo = ValReprInfo (ValReprInfo.InferTyparInfo tps, [], ValReprInfo.unnamedRetVal)
         let ty = mkForallTyIfNeeded tps rty
         OptimizeLambdas None cenv env topValInfo expr ty
 
-<<<<<<< HEAD
-    | Expr.TyChoose _  -> 
-=======
     | Expr.TyChoose _ -> 
->>>>>>> 88d18d99
         OptimizeExpr cenv env (TypeRelations.ChooseTyparSolutionsForFreeChoiceTypars cenv.g cenv.amap expr)
 
     | Expr.Match(spMatch, exprm, dtree, targets, m, ty) -> 
@@ -2196,13 +2075,8 @@
         | _ -> None
     match knownValue with 
     | Some valu -> 
-<<<<<<< HEAD
-        match TryOptimizeVal cenv env (false, valu, m)  with 
-        | Some res -> OptimizeExpr cenv env res  (* discard e1 since guard ensures it has no effects *)
-=======
         match TryOptimizeVal cenv env (false, valu, m) with 
         | Some res -> OptimizeExpr cenv env res (* discard e1 since guard ensures it has no effects *)
->>>>>>> 88d18d99
         | None -> OptimizeExprOpFallback cenv env (op, tyargs, argsR, m) arginfos valu
     | None -> OptimizeExprOpFallback cenv env (op, tyargs, argsR, m) arginfos UnknownValue
 
@@ -2337,13 +2211,8 @@
     let env = BindInternalValToUnknown cenv v env 
     let e3R, e3info = OptimizeExpr cenv env e3 
     // Try to replace F#-style loops with C# style loops that recompute their bounds but which are compiled more efficiently by the JITs, e.g.
-<<<<<<< HEAD
-    //  F#  "for x = 0 to arr.Length - 1 do ..." --> C# "for (int x = 0; x < arr.Length; x++) { ... }"
-    //  F#  "for x = 0 to 10 do ..." --> C# "for (int x = 0; x < 11; x++) { ... }"
-=======
     //  F# "for x = 0 to arr.Length - 1 do ..." --> C# "for (int x = 0; x < arr.Length; x++) { ... }"
     //  F# "for x = 0 to 10 do ..." --> C# "for (int x = 0; x < 11; x++) { ... }"
->>>>>>> 88d18d99
     let e2R, dir = 
         match dir, e2R with 
         // detect upwards for loops with bounds of the form "arr.Length - 1" and convert them to a C#-style for loop
@@ -2418,11 +2287,7 @@
               HasEffect = flag <> NormalSeq || e1info.HasEffect || e2info.HasEffect
               MightMakeCriticalTailcall = 
                   (if flag = NormalSeq then e2info.MightMakeCriticalTailcall 
-<<<<<<< HEAD
-                   else  e1info.MightMakeCriticalTailcall || e2info.MightMakeCriticalTailcall)
-=======
                    else e1info.MightMakeCriticalTailcall || e2info.MightMakeCriticalTailcall)
->>>>>>> 88d18d99
               // can't propagate value: must access result of computation for its effects 
               Info = UnknownValue }))
 
@@ -2433,11 +2298,7 @@
         // Is it quadratic or quasi-quadtratic?
         if ValueIsUsedOrHasEffect cenv (fun () -> (freeInExpr CollectLocals bodyR).FreeLocals) (bindR, bindingInfo) then
             // Eliminate let bindings on the way back up
-<<<<<<< HEAD
-            let exprR, adjust = TryEliminateLet cenv env  bindR bodyR m 
-=======
             let exprR, adjust = TryEliminateLet cenv env bindR bodyR m 
->>>>>>> 88d18d99
             exprR, 
             { TotalSize = bindingInfo.TotalSize + bodyInfo.TotalSize + adjust 
               FunctionSize = bindingInfo.FunctionSize + bodyInfo.FunctionSize + adjust 
@@ -2515,11 +2376,7 @@
         info
 
 /// Optimize/analyze a while loop
-<<<<<<< HEAD
-and OptimizeWhileLoop cenv env  (spWhile, marker, e1, e2, m) =
-=======
 and OptimizeWhileLoop cenv env (spWhile, marker, e1, e2, m) =
->>>>>>> 88d18d99
     let e1R, e1info = OptimizeExpr cenv env e1 
     let e2R, e2info = OptimizeExpr cenv env e2 
     mkWhile cenv.g (spWhile, marker, e1R, e2R, m), 
@@ -2533,11 +2390,7 @@
 /// a witness (should always be possible due to compulsory inlining of any
 /// code that contains calls to member constraints, except when analyzing 
 /// not-yet-inlined generic code)
-<<<<<<< HEAD
-and OptimizeTraitCall cenv env   (traitInfo, args, m) =
-=======
 and OptimizeTraitCall cenv env (traitInfo, args, m) =
->>>>>>> 88d18d99
 
     // Resolve the static overloading early (during the compulsory rewrite phase) so we can inline. 
     match ConstraintSolver.CodegenWitnessThatTypeSupportsTraitConstraint cenv.TcVal cenv.g cenv.amap m traitInfo args with
@@ -2545,11 +2398,7 @@
     | OkResult (_, Some expr) -> OptimizeExpr cenv env expr
 
     // Resolution fails when optimizing generic code, ignore the failure
-<<<<<<< HEAD
-    |  _ -> 
-=======
     | _ -> 
->>>>>>> 88d18d99
         let argsR, arginfos = OptimizeExprsThenConsiderSplits cenv env args 
         OptimizeExprOpFallback cenv env (TOp.TraitCall(traitInfo), [], argsR, m) arginfos UnknownValue 
 
@@ -2571,11 +2420,7 @@
          // If the more specific info didn't reveal an inline then use the value 
          match TryOptimizeVal cenv env (mustInline, detail, m) with 
           | Some e -> Some e
-<<<<<<< HEAD
-          | None ->  Some(exprForValRef m vR)
-=======
           | None -> Some(exprForValRef m vR)
->>>>>>> 88d18d99
 
     | ConstExprValue(_size, expr) ->
         Some (remarkExpr m (copyExpr cenv.g CloneAllAndMarkExprValsAsCompilerGenerated expr))
@@ -2932,11 +2777,7 @@
         if isGetHashCode then None else
 
         // Inlining lambda 
-<<<<<<< HEAD
-  (* ----------       printf "Inlining lambda near %a = %s\n"  outputRange m (showL (exprL f2))  (* JAMES: *) ----------*)
-=======
   (* ---------- printf "Inlining lambda near %a = %s\n" outputRange m (showL (exprL f2)) (* JAMES: *) ----------*)
->>>>>>> 88d18d99
         let f2R = remarkExpr m (copyExpr cenv.g CloneAllAndMarkExprValsAsCompilerGenerated f2)
         // Optimizing arguments after inlining
 
@@ -2944,11 +2785,7 @@
         // inlining kicking into effect 
         let argsR = args |> List.map (fun e -> let eR, _einfo = OptimizeExpr cenv env e in eR) 
         // Beta reduce. MakeApplicationAndBetaReduce cenv.g does all the hard work. 
-<<<<<<< HEAD
-        // Inlining:  beta reducing 
-=======
         // Inlining: beta reducing 
->>>>>>> 88d18d99
         let exprR = MakeApplicationAndBetaReduce cenv.g (f2R, f2ty, [tyargs], argsR, m)
         // Inlining: reoptimizing
         Some(OptimizeExpr cenv {env with dontInline= Zset.add lambdaId env.dontInline} exprR)
@@ -3294,11 +3131,7 @@
         | Some df -> let dfR, einfo = OptimizeDecisionTree cenv env m df in Some dfR, [einfo] 
     let size = (dinfos.Length + cinfos.Length) * 2
     let info = CombineValueInfosUnknown (einfo :: cinfos @ dinfos)
-<<<<<<< HEAD
-    let info = { info with TotalSize = info.TotalSize + size; FunctionSize = info.FunctionSize + size;  }
-=======
     let info = { info with TotalSize = info.TotalSize + size; FunctionSize = info.FunctionSize + size; }
->>>>>>> 88d18d99
     TDSwitch (eR, casesR, dfltR, m), info
 
 and OptimizeBinding cenv isRec env (TBind(vref, expr, spBind)) =
@@ -3343,11 +3176,7 @@
             | UnknownValue | ConstValue _ | ConstExprValue _ -> ivalue
             | SizeValue(_, a) -> MakeSizedValueInfo (cut a) 
 
-<<<<<<< HEAD
-        let einfo = if vref.MustInline  then einfo else {einfo with Info = cut einfo.Info } 
-=======
         let einfo = if vref.MustInline then einfo else {einfo with Info = cut einfo.Info } 
->>>>>>> 88d18d99
 
         let einfo = 
             if (not vref.MustInline && not (cenv.settings.KeepOptimizationValues())) ||
@@ -3469,11 +3298,7 @@
                     if Zset.contains bind.Var deadSet then TMDefRec(false, [], [], m) else x
                 | TMDefDo _ -> x
                 | TMDefs(defs) -> TMDefs(List.map elimModDef defs) 
-<<<<<<< HEAD
-                | TMAbstract _ ->  x 
-=======
                 | TMAbstract _ -> x 
->>>>>>> 88d18d99
 
             and elimModuleBinding x = 
                 match x with 
@@ -3514,11 +3339,7 @@
         let env = BindValsInModuleOrNamespace cenv info env
         (TMAbstract(mexpr), info), (env, bindInfosColl)
 
-<<<<<<< HEAD
-    | TMDefLet(bind, m)  ->
-=======
     | TMDefLet(bind, m) ->
->>>>>>> 88d18d99
         let ((bindR, binfo) as bindInfo), env = OptimizeBinding cenv false env bind
         (TMDefLet(bindR, m), 
          notlazy { ValInfos=ValInfos [mkValBind bind (mkValInfo binfo bind.Var)] 
@@ -3528,11 +3349,7 @@
     | TMDefDo(e, m) ->
         let (e, _einfo) = OptimizeExpr cenv env e
         (TMDefDo(e, m), EmptyModuleInfo), 
-<<<<<<< HEAD
-        (env , bindInfosColl)
-=======
         (env, bindInfosColl)
->>>>>>> 88d18d99
 
     | TMDefs(defs) -> 
         let (defs, info), (env, bindInfosColl) = OptimizeModuleDefs cenv (env, bindInfosColl) defs 
@@ -3544,11 +3361,7 @@
     match x with
     | ModuleOrNamespaceBinding.Binding bind -> 
         let ((bindR, binfo) as bindInfo), env = OptimizeBinding cenv true env bind
-<<<<<<< HEAD
-        (ModuleOrNamespaceBinding.Binding  bindR, Choice1Of2 (bindR, binfo)), (env, [ bindInfo ] :: bindInfosColl)
-=======
         (ModuleOrNamespaceBinding.Binding bindR, Choice1Of2 (bindR, binfo)), (env, [ bindInfo ] :: bindInfosColl)
->>>>>>> 88d18d99
     | ModuleOrNamespaceBinding.Module(mspec, def) ->
         let id = mspec.Id
         let (def, info), (_, bindInfosColl) = OptimizeModuleDef cenv (env, bindInfosColl) def 
@@ -3562,11 +3375,7 @@
     (defs, UnionOptimizationInfos minfos), (env, bindInfosColl)
    
 and OptimizeImplFileInternal cenv env isIncrementalFragment hidden (TImplFile(qname, pragmas, mexpr, hasExplicitEntryPoint, isScript, anonRecdTypes)) =
-<<<<<<< HEAD
-    let env, mexprR, minfo  = 
-=======
     let env, mexprR, minfo = 
->>>>>>> 88d18d99
         match mexpr with 
         // FSI: FSI compiles everything as if you're typing incrementally into one module 
         // This means the fragment is not truly a constrained module as later fragments will be typechecked 
@@ -3575,11 +3384,7 @@
         | ModuleOrNamespaceExprWithSig(mty, def, m) when isIncrementalFragment -> 
             let (def, minfo), (env, _bindInfosColl) = OptimizeModuleDef cenv (env, []) def 
             env, ModuleOrNamespaceExprWithSig(mty, def, m), minfo
-<<<<<<< HEAD
-        |  _ -> 
-=======
         | _ -> 
->>>>>>> 88d18d99
             let mexprR, minfo = OptimizeModuleExpr cenv env mexpr
             let env = BindValsInModuleOrNamespace cenv minfo env
             let env = { env with localExternalVals=env.localExternalVals.MarkAsCollapsible() } // take the chance to flatten to a dictionary
