// Copyright (c) Microsoft Corporation.  All Rights Reserved.  See License.txt in the project root for license information.


/// Find unsolved, uninstantiated type variables
module internal FSharp.Compiler.FindUnsolved

open FSharp.Compiler
open FSharp.Compiler.AbstractIL.Internal
open FSharp.Compiler.AbstractIL.Internal.Library
open FSharp.Compiler.Tast
open FSharp.Compiler.Tastops
open FSharp.Compiler.TcGlobals
open FSharp.Compiler.TypeRelations

type env = Nix

/// The environment and collector
type cenv = 
    { g: TcGlobals 
      amap: Import.ImportMap 
      denv: DisplayEnv 
      mutable unsolved: Typars }

/// Walk types, collecting type variables
let accTy cenv _env ty =
    let normalizedTy = tryNormalizeMeasureInType cenv.g ty
    (freeInType CollectTyparsNoCaching normalizedTy).FreeTypars |> Zset.iter (fun tp -> 
        if (tp.Rigidity <> TyparRigidity.Rigid) then 
            cenv.unsolved <- tp :: cenv.unsolved) 

let accTypeInst cenv env tyargs =
    tyargs |> List.iter (accTy cenv env)

/// Walk expressions, collecting type variables
let rec accExpr   (cenv:cenv) (env:env) expr =     
    let expr = stripExpr expr 
    match expr with
    | Expr.Sequential (e1, e2, _, _, _) -> 
        accExpr cenv env e1 
        accExpr cenv env e2

    | Expr.Let (bind, body, _, _) ->  
        accBind cenv env bind  
        accExpr cenv env body

    | Expr.Const (_, _, ty) -> 
        accTy cenv env ty 
    
    | Expr.Val (_v, _vFlags, _m) -> ()

    | Expr.Quote (ast, _, _, _m, ty) -> 
        accExpr cenv env ast
        accTy cenv env ty

    | Expr.Obj (_, ty, basev, basecall, overrides, iimpls, _m) -> 
        accTy cenv env ty
        accExpr cenv env basecall
        accMethods cenv env basev overrides 
        accIntfImpls cenv env basev iimpls

    | LinearOpExpr (_op, tyargs, argsHead, argLast, _m) ->
        // Note, LinearOpExpr doesn't include any of the "special" cases for accOp
        accTypeInst cenv env tyargs
        accExprs cenv env argsHead
        // tailcall
        accExpr cenv env argLast

    | Expr.Op (c, tyargs, args, m) ->
        accOp cenv env (c, tyargs, args, m) 

    | Expr.App (f, fty, tyargs, argsl, _m) ->
        accTy cenv env fty
        accTypeInst cenv env tyargs
        accExpr cenv env f
        accExprs cenv env argsl

    | Expr.Lambda (_, _ctorThisValOpt, _baseValOpt, argvs, _body, m, rty) -> 
        let topValInfo = ValReprInfo ([], [argvs |> List.map (fun _ -> ValReprInfo.unnamedTopArg1)], ValReprInfo.unnamedRetVal) 
        let ty = mkMultiLambdaTy m argvs rty 
        accLambdas cenv env topValInfo expr ty

    | Expr.TyLambda (_, tps, _body, _m, rty)  -> 
        let topValInfo = ValReprInfo (ValReprInfo.InferTyparInfo tps, [], ValReprInfo.unnamedRetVal) 
        accTy cenv env rty
        let ty = mkForallTyIfNeeded tps rty 
        accLambdas cenv env topValInfo expr ty

    | Expr.TyChoose (_tps, e1, _m)  -> 
        accExpr cenv env e1 

    | Expr.Match (_, _exprm, dtree, targets, m, ty) -> 
        accTy cenv env ty
        accDTree cenv env dtree
        accTargets cenv env m ty targets

    | Expr.LetRec (binds, e, _m, _) ->  
        accBinds cenv env binds
        accExpr cenv env e

    | Expr.StaticOptimization (constraints, e2, e3, _m) -> 
        accExpr cenv env e2
        accExpr cenv env e3
        constraints |> List.iter (function 
            | TTyconEqualsTycon(ty1, ty2) -> 
                accTy cenv env ty1
                accTy cenv env ty2
            | TTyconIsStruct(ty1) -> 
                accTy cenv env ty1)

    | Expr.Link _eref -> failwith "Unexpected reclink"

and accMethods cenv env baseValOpt l = 
    List.iter (accMethod cenv env baseValOpt) l

and accMethod cenv env _baseValOpt (TObjExprMethod(_slotsig, _attribs, _tps, vs, e, _m)) = 
    vs |> List.iterSquared (accVal cenv env)
    accExpr cenv env e

and accIntfImpls cenv env baseValOpt l = 
    List.iter (accIntfImpl cenv env baseValOpt) l

and accIntfImpl cenv env baseValOpt (ty, overrides) = 
    accTy cenv env ty
    accMethods cenv env baseValOpt overrides 

and accOp cenv env (op, tyargs, args, _m) =
    // Special cases 
    accTypeInst cenv env tyargs
    accExprs cenv env args
    match op with 
    // Handle these as special cases since mutables are allowed inside their bodies 
    | TOp.ILCall (_, _, _, _, _, _, _, _, enclTypeArgs, methTypeArgs, tys) ->
        accTypeInst cenv env enclTypeArgs
        accTypeInst cenv env methTypeArgs
        accTypeInst cenv env tys
<<<<<<< HEAD
    | TOp.TraitCall(TTrait(tys, _nm, _, argtys, rty, _sln, _extSlns, _ad)) -> 
=======
    | TOp.TraitCall (TTrait(tys, _nm, _, argtys, rty, _sln)) -> 
>>>>>>> ccb913d3
        argtys |> accTypeInst cenv env 
        rty |> Option.iter (accTy cenv env)
        tys |> List.iter (accTy cenv env)
        
    | TOp.ILAsm (_, tys) ->
        accTypeInst cenv env tys
    | _ ->    ()

and accLambdas cenv env topValInfo e ety =
    match e with
    | Expr.TyChoose (_tps, e1, _m)  -> accLambdas cenv env topValInfo e1 ety      
    | Expr.Lambda _
    | Expr.TyLambda _ ->
        let _tps, ctorThisValOpt, baseValOpt, vsl, body, bodyty = destTopLambda cenv.g cenv.amap topValInfo (e, ety) 
        accTy cenv env bodyty
        vsl |> List.iterSquared (accVal cenv env)
        baseValOpt |> Option.iter (accVal cenv env)
        ctorThisValOpt |> Option.iter (accVal cenv env)
        accExpr cenv env body
    | _ -> 
        accExpr cenv env e

and accExprs cenv env exprs = 
    exprs |> List.iter (accExpr cenv env) 

and accTargets cenv env m ty targets = 
    Array.iter (accTarget cenv env m ty) targets

and accTarget cenv env _m _ty (TTarget(_vs, e, _)) = 
    accExpr cenv env e

and accDTree cenv env x =
    match x with 
    | TDSuccess (es, _n) -> accExprs cenv env es
    | TDBind(bind, rest) -> accBind cenv env bind; accDTree cenv env rest 
    | TDSwitch (e, cases, dflt, m) -> accSwitch cenv env (e, cases, dflt, m)

and accSwitch cenv env (e, cases, dflt, _m) =
    accExpr cenv env e
    cases |> List.iter (fun (TCase(discrim, e)) -> accDiscrim cenv env discrim; accDTree cenv env e) 
    dflt |> Option.iter (accDTree cenv env) 

and accDiscrim cenv env d =
    match d with 
    | DecisionTreeTest.UnionCase(_ucref, tinst) -> accTypeInst cenv env tinst 
    | DecisionTreeTest.ArrayLength(_, ty) -> accTy cenv env ty
    | DecisionTreeTest.Const _
    | DecisionTreeTest.IsNull -> ()
    | DecisionTreeTest.IsInst (srcty, tgty) -> accTy cenv env srcty; accTy cenv env tgty
    | DecisionTreeTest.ActivePatternCase (exp, tys, _, _, _) -> 
        accExpr cenv env exp
        accTypeInst cenv env tys

and accAttrib cenv env (Attrib(_, _k, args, props, _, _, _m)) = 
    args |> List.iter (fun (AttribExpr(expr1, expr2)) -> 
        accExpr cenv env expr1
        accExpr cenv env expr2)
    props |> List.iter (fun (AttribNamedArg(_nm, ty, _flg, AttribExpr(expr, expr2))) -> 
        accExpr cenv env expr
        accExpr cenv env expr2
        accTy cenv env ty)
  
and accAttribs cenv env attribs = 
    List.iter (accAttrib cenv env) attribs

and accValReprInfo cenv env (ValReprInfo(_, args, ret)) =
    args |> List.iterSquared (accArgReprInfo cenv env)
    ret |> accArgReprInfo cenv env

and accArgReprInfo cenv env (argInfo: ArgReprInfo) = 
    accAttribs cenv env argInfo.Attribs

and accVal cenv env v =
    v.Attribs |> accAttribs cenv env
    v.ValReprInfo |> Option.iter (accValReprInfo cenv env)
    v.Type |> accTy cenv env 

and accBind cenv env (bind:Binding) =
    accVal cenv env bind.Var    
    let topValInfo  = match bind.Var.ValReprInfo with Some info -> info | _ -> ValReprInfo.emptyValData
    accLambdas cenv env topValInfo bind.Expr bind.Var.Type

and accBinds cenv env xs = 
    xs |> List.iter (accBind cenv env) 

let accTyconRecdField cenv env _tycon (rfield:RecdField) = 
    accAttribs cenv env rfield.PropertyAttribs
    accAttribs cenv env rfield.FieldAttribs

let accTycon cenv env (tycon:Tycon) =
    accAttribs cenv env tycon.Attribs
    abstractSlotValsOfTycons [tycon] |> List.iter (accVal cenv env) 
    tycon.AllFieldsArray |> Array.iter (accTyconRecdField cenv env tycon)
    if tycon.IsUnionTycon then                             (* This covers finite unions. *)
      tycon.UnionCasesArray |> Array.iter (fun uc ->
          accAttribs cenv env uc.Attribs
          uc.RecdFieldsArray |> Array.iter (accTyconRecdField cenv env tycon))

let accTycons cenv env tycons = 
    List.iter (accTycon cenv env) tycons

let rec accModuleOrNamespaceExpr cenv env x = 
    match x with  
    | ModuleOrNamespaceExprWithSig(_mty, def, _m) -> accModuleOrNamespaceDef cenv env def
    
and accModuleOrNamespaceDefs cenv env x = 
    List.iter (accModuleOrNamespaceDef cenv env) x

and accModuleOrNamespaceDef cenv env x = 
    match x with 
    | TMDefRec(_, tycons, mbinds, _m) -> 
        accTycons cenv env tycons
        accModuleOrNamespaceBinds cenv env mbinds 
    | TMDefLet(bind, _m)  -> accBind cenv env bind 
    | TMDefDo(e, _m)  -> accExpr cenv env e
    | TMAbstract(def)  -> accModuleOrNamespaceExpr cenv env def
    | TMDefs(defs) -> accModuleOrNamespaceDefs cenv env defs 

and accModuleOrNamespaceBinds cenv env xs = 
    List.iter (accModuleOrNamespaceBind cenv env) xs

and accModuleOrNamespaceBind cenv env x = 
    match x with 
    | ModuleOrNamespaceBinding.Binding bind -> 
        accBind cenv env bind
    | ModuleOrNamespaceBinding.Module(mspec, rhs) -> 
        accTycon cenv env mspec
        accModuleOrNamespaceDef cenv env rhs 

let UnsolvedTyparsOfModuleDef g amap denv (mdef, extraAttribs) =
   let cenv = 
      { g =g  
        amap=amap 
        denv=denv 
        unsolved = [] }
   accModuleOrNamespaceDef cenv Nix mdef
   accAttribs cenv Nix extraAttribs
   List.rev cenv.unsolved

<|MERGE_RESOLUTION|>--- conflicted
+++ resolved
@@ -133,11 +133,7 @@
         accTypeInst cenv env enclTypeArgs
         accTypeInst cenv env methTypeArgs
         accTypeInst cenv env tys
-<<<<<<< HEAD
-    | TOp.TraitCall(TTrait(tys, _nm, _, argtys, rty, _sln, _extSlns, _ad)) -> 
-=======
-    | TOp.TraitCall (TTrait(tys, _nm, _, argtys, rty, _sln)) -> 
->>>>>>> ccb913d3
+    | TOp.TraitCall (TTrait(tys, _nm, _, argtys, rty, _sln, _extSlns, _ad)) -> 
         argtys |> accTypeInst cenv env 
         rty |> Option.iter (accTy cenv env)
         tys |> List.iter (accTy cenv env)
