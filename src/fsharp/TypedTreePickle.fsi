--- conflicted
+++ resolved
@@ -84,11 +84,7 @@
 val internal pickleCcuInfo : pickler<PickledCcuInfo>
 
 /// Serialize an arbitrary object using the given pickler
-<<<<<<< HEAD
-val pickleObjWithDanglingCcus : inMem: bool -> file: string -> TcGlobals -> scope:CcuThunk -> pickler<'T> -> 'T -> byte[] * byte[]
-=======
-val pickleObjWithDanglingCcus : inMem: bool -> file: string -> TcGlobals -> scope:CcuThunk -> pickler<'T> -> 'T -> ByteBuffer
->>>>>>> c48e078a
+val pickleObjWithDanglingCcus : inMem: bool -> file: string -> TcGlobals -> scope:CcuThunk -> pickler<'T> -> 'T -> ByteBuffer * ByteBuffer
 
 /// The type of state unpicklers read from
 type ReaderState
