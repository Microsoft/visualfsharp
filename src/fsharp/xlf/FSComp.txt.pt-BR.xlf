﻿<?xml version="1.0" encoding="utf-8"?>
<xliff xmlns="urn:oasis:names:tc:xliff:document:1.2" xmlns:xsi="http://www.w3.org/2001/XMLSchema-instance" version="1.2" xsi:schemaLocation="urn:oasis:names:tc:xliff:document:1.2 xliff-core-1.2-transitional.xsd">
  <file datatype="xml" source-language="en" target-language="pt-BR" original="../FSComp.resx">
    <body>
      <trans-unit id="undefinedNameNamespace">
        <source>The namespace '{0}' is not defined.</source>
        <target state="translated">O namespace '{0}' não está definido.</target>
        <note />
      </trans-unit>
      <trans-unit id="undefinedNameNamespaceOrModule">
        <source>The namespace or module '{0}' is not defined.</source>
        <target state="translated">O namespace ou o módulo '{0}' não está definido.</target>
        <note />
      </trans-unit>
      <trans-unit id="undefinedNameFieldConstructorOrMember">
        <source>The field, constructor or member '{0}' is not defined.</source>
        <target state="translated">O campo, o construtor ou o membro '{0}' não está definido.</target>
        <note />
      </trans-unit>
      <trans-unit id="undefinedNameValueConstructorNamespaceOrType">
        <source>The value, constructor, namespace or type '{0}' is not defined.</source>
        <target state="translated">O valor, o construtor, o namespace ou o tipo '{0}' não está definido.</target>
        <note />
      </trans-unit>
      <trans-unit id="undefinedNameValueOfConstructor">
        <source>The value or constructor '{0}' is not defined.</source>
        <target state="translated">O valor ou o construtor '{0}' não está definido.</target>
        <note />
      </trans-unit>
      <trans-unit id="undefinedNameValueNamespaceTypeOrModule">
        <source>The value, namespace, type or module '{0}' is not defined.</source>
        <target state="translated">O valor, o namespace, o tipo ou o módulo '{0}' não está definido.</target>
        <note />
      </trans-unit>
      <trans-unit id="undefinedNameConstructorModuleOrNamespace">
        <source>The constructor, module or namespace '{0}' is not defined.</source>
        <target state="translated">O construtor, o módulo ou o namespace '{0}' não está definido.</target>
        <note />
      </trans-unit>
      <trans-unit id="undefinedNameType">
        <source>The type '{0}' is not defined.</source>
        <target state="translated">O tipo '{0}' não está definido.</target>
        <note />
      </trans-unit>
      <trans-unit id="undefinedNameTypeIn">
        <source>The type '{0}' is not defined in '{1}'.</source>
        <target state="translated">O tipo '{0}' não está definido em '{1}'.</target>
        <note />
      </trans-unit>
      <trans-unit id="undefinedNameRecordLabelOrNamespace">
        <source>The record label or namespace '{0}' is not defined.</source>
        <target state="translated">O rótulo de registro ou o namespace '{0}' não está definido.</target>
        <note />
      </trans-unit>
      <trans-unit id="undefinedNameRecordLabel">
        <source>The record label '{0}' is not defined.</source>
        <target state="translated">O rótulo do registro '{0}' não está definido.</target>
        <note />
      </trans-unit>
      <trans-unit id="undefinedNameSuggestionsIntro">
        <source>Maybe you want one of the following:</source>
        <target state="translated">Talvez você queira um dos seguintes:</target>
        <note />
      </trans-unit>
      <trans-unit id="undefinedNameTypeParameter">
        <source>The type parameter {0} is not defined.</source>
        <target state="translated">O parâmetro de tipo '{0}' não está definido.</target>
        <note />
      </trans-unit>
      <trans-unit id="undefinedNamePatternDiscriminator">
        <source>The pattern discriminator '{0}' is not defined.</source>
        <target state="translated">O discriminador de padrão '{0}' não está definido.</target>
        <note />
      </trans-unit>
      <trans-unit id="replaceWithSuggestion">
        <source>Replace with '{0}'</source>
        <target state="translated">Substituir por '{0}'</target>
        <note />
      </trans-unit>
      <trans-unit id="addIndexerDot">
        <source>Add . for indexer access.</source>
        <target state="translated">Adicione um . para obter acesso ao indexador.</target>
        <note />
      </trans-unit>
      <trans-unit id="listElementHasWrongType">
        <source>All elements of a list must be of the same type as the first element, which here is '{0}'. This element has type '{1}'.</source>
        <target state="needs-review-translation">Todos os elementos de uma expressão do construtor de lista devem ter o mesmo tipo. Essa expressão deveria ter o tipo '{0}', mas aqui tem o tipo '{1}'.</target>
        <note />
      </trans-unit>
      <trans-unit id="arrayElementHasWrongType">
        <source>All elements of an array must be of the same type as the first element, which here is '{0}'. This element has type '{1}'.</source>
        <target state="needs-review-translation">Todos os elementos de uma expressão do construtor de matriz devem ter o mesmo tipo. Essa expressão deveria ter o tipo '{0}', mas aqui tem o tipo '{1}'.</target>
        <note />
      </trans-unit>
      <trans-unit id="missingElseBranch">
        <source>This 'if' expression is missing an 'else' branch. Because 'if' is an expression, and not a statement, add an 'else' branch which also returns a value of type '{0}'.</source>
        <target state="needs-review-translation">A expressão 'if' está sem uma ramificação 'else'. A ramificação 'then' tem tipo '{0}'. Como 'if' é uma expressão e não uma instrução, adicione uma ramificação 'else' que retorna um valor do mesmo tipo.</target>
        <note />
      </trans-unit>
      <trans-unit id="ifExpression">
        <source>The 'if' expression needs to have type '{0}' to satisfy context type requirements. It currently has type '{1}'.</source>
        <target state="translated">A expressão 'if' precisa ter o tipo '{0}' para atender aos requisitos do tipo de contexto. No momento, ela tem o tipo '{1}'.</target>
        <note />
      </trans-unit>
      <trans-unit id="elseBranchHasWrongType">
        <source>All branches of an 'if' expression must return values of the same type as the first branch, which here is '{0}'. This branch returns a value of type '{1}'.</source>
        <target state="needs-review-translation">Todas as ramificações de uma expressão 'if' devem ter o mesmo tipo. Essa expressão deveria ter o tipo '{0}', mas aqui tem o tipo '{1}'.</target>
        <note />
      </trans-unit>
      <trans-unit id="followingPatternMatchClauseHasWrongType">
<<<<<<< HEAD
        <source>All branches of a pattern match expression must return values of the same type as the first branch, which here is '{0}'. This branch returns a value of type '{1}'.</source>
        <target state="needs-review-translation">Todas as ramificações de uma expressão de correspondência de padrões devem ter o mesmo tipo. Essa expressão deveria ter o tipo '{0}', mas aqui tem o tipo '{1}'.</target>
=======
        <source>All branches of a pattern match expression must return values of the same type. The first branch returned a value of type '{0}', but this branch returned a value of type '{1}'.</source>
        <target state="translated">Todos os branches de uma expressão correspondente ao padrão precisam retornar valores do mesmo tipo. O primeiro branch retornou um valor do tipo '{0}', mas este branch retornou um valor do tipo '{1}'.</target>
>>>>>>> cfd4612a
        <note />
      </trans-unit>
      <trans-unit id="patternMatchGuardIsNotBool">
        <source>A pattern match guard must be of type 'bool', but this 'when' expression is of type '{0}'.</source>
        <target state="translated">A proteção da correspondência de padrão deve ser do tipo 'bool', mas esta expressão 'when' é do tipo '{0}'.</target>
        <note />
      </trans-unit>
      <trans-unit id="commaInsteadOfSemicolonInRecord">
        <source>A ';' is used to separate field values in records. Consider replacing ',' with ';'.</source>
        <target state="translated">Um ';' é usado para separar os valores de campo nos registros. Considere substituir ',' por ';'.</target>
        <note />
      </trans-unit>
      <trans-unit id="derefInsteadOfNot">
        <source>The '!' operator is used to dereference a ref cell. Consider using 'not expr' here.</source>
        <target state="translated">O operador '!' é usado para desreferenciar uma célula de referência. Considere usar 'not expr' aqui.</target>
        <note />
      </trans-unit>
      <trans-unit id="buildUnexpectedTypeArgs">
        <source>The non-generic type '{0}' does not expect any type arguments, but here is given {1} type argument(s)</source>
        <target state="translated">O tipo não genérico '{0}' não espera nenhum argumento de tipo, mas aqui são dados argumentos do tipo {1}</target>
        <note />
      </trans-unit>
      <trans-unit id="returnUsedInsteadOfReturnBang">
        <source>Consider using 'return!' instead of 'return'.</source>
        <target state="translated">Considere usar 'return!' em vez de 'return'.</target>
        <note />
      </trans-unit>
      <trans-unit id="yieldUsedInsteadOfYieldBang">
        <source>Consider using 'yield!' instead of 'yield'.</source>
        <target state="translated">Considere usar 'yield!' em vez de 'yield'.</target>
        <note />
      </trans-unit>
      <trans-unit id="tupleRequiredInAbstractMethod">
        <source>\nA tuple type is required for one or more arguments. Consider wrapping the given arguments in additional parentheses or review the definition of the interface.</source>
        <target state="translated">\nUm tipo de tupla é exigido para um ou mais argumentos. Considere agrupar os argumentos fornecidos em parênteses adicionais ou revisar a definição da interface.</target>
        <note />
      </trans-unit>
      <trans-unit id="buildInvalidWarningNumber">
        <source>Invalid warning number '{0}'</source>
        <target state="translated">Número de aviso inválido '{0}'</target>
        <note />
      </trans-unit>
      <trans-unit id="buildInvalidVersionString">
        <source>Invalid version string '{0}'</source>
        <target state="translated">Cadeia de caracteres de versão inválida '{0}'</target>
        <note />
      </trans-unit>
      <trans-unit id="buildInvalidVersionFile">
        <source>Invalid version file '{0}'</source>
        <target state="translated">Arquivo de versão inválida '{0}'</target>
        <note />
      </trans-unit>
      <trans-unit id="buildProductName">
        <source>Microsoft (R) F# Compiler version {0}</source>
        <target state="translated">Compilador Microsoft (R) F# versão {0}</target>
        <note />
      </trans-unit>
      <trans-unit id="buildProductNameCommunity">
        <source>F# Compiler for F# {0}</source>
        <target state="translated">Compilador F# para F# {0}</target>
        <note />
      </trans-unit>
      <trans-unit id="buildProblemWithFilename">
        <source>Problem with filename '{0}': {1}</source>
        <target state="translated">Problema com nome de arquivo '{0}': {1}</target>
        <note />
      </trans-unit>
      <trans-unit id="buildNoInputsSpecified">
        <source>No inputs specified</source>
        <target state="translated">Nenhuma entrada especificada</target>
        <note />
      </trans-unit>
      <trans-unit id="buildPdbRequiresDebug">
        <source>The '--pdb' option requires the '--debug' option to be used</source>
        <target state="translated">A opção '--pdb' requer que seja usada a opção '--debug'</target>
        <note />
      </trans-unit>
      <trans-unit id="buildInvalidSearchDirectory">
        <source>The search directory '{0}' is invalid</source>
        <target state="translated">O diretório de pesquisa '{0}' é inválido</target>
        <note />
      </trans-unit>
      <trans-unit id="buildSearchDirectoryNotFound">
        <source>The search directory '{0}' could not be found</source>
        <target state="translated">Não foi possível encontrar o diretório de pesquisa '{0}'</target>
        <note />
      </trans-unit>
      <trans-unit id="buildInvalidFilename">
        <source>'{0}' is not a valid filename</source>
        <target state="translated">'{0}' não é um nome de arquivo válido</target>
        <note />
      </trans-unit>
      <trans-unit id="buildInvalidAssemblyName">
        <source>'{0}' is not a valid assembly name</source>
        <target state="translated">'{0}' não é um nome de assembly válido</target>
        <note />
      </trans-unit>
      <trans-unit id="buildInvalidPrivacy">
        <source>Unrecognized privacy setting '{0}' for managed resource, valid options are 'public' and 'private'</source>
        <target state="translated">A configuração de privacidade '{0}' não foi reconhecida pelo recurso gerenciado, as opções válidas são 'public' e 'private'</target>
        <note />
      </trans-unit>
      <trans-unit id="buildMultipleReferencesNotAllowed">
        <source>Multiple references to '{0}.dll' are not permitted</source>
        <target state="translated">As referências múltiplas '{0}.dll' não são permitidas</target>
        <note />
      </trans-unit>
      <trans-unit id="buildCouldNotReadVersionInfoFromMscorlib">
        <source>Could not read version from mscorlib.dll</source>
        <target state="translated">Não foi possível ler a versão em mscorlib.dll</target>
        <note />
      </trans-unit>
      <trans-unit id="buildCannotReadAssembly">
        <source>Unable to read assembly '{0}'</source>
        <target state="translated">Não é possível ler o assembly '{0}'</target>
        <note />
      </trans-unit>
      <trans-unit id="buildAssemblyResolutionFailed">
        <source>Assembly resolution failure at or near this location</source>
        <target state="translated">Falha na resolução do assembly neste local ou próximo a ele</target>
        <note />
      </trans-unit>
      <trans-unit id="buildImplicitModuleIsNotLegalIdentifier">
        <source>The declarations in this file will be placed in an implicit module '{0}' based on the file name '{1}'. However this is not a valid F# identifier, so the contents will not be accessible from other files. Consider renaming the file or adding a 'module' or 'namespace' declaration at the top of the file.</source>
        <target state="translated">As declarações neste arquivo serão localizadas em um módulo implícito '{0}' com base no nome do arquivo '{1}'. Entretanto este não é um identificador F# válido, de maneira que os conteúdos não estarão acessíveis de outros arquivos. Considere renomear o arquivo ou adicionar uma declaração 'module' ou 'namespace' na parte superior do arquivo.</target>
        <note />
      </trans-unit>
      <trans-unit id="buildMultiFileRequiresNamespaceOrModule">
        <source>Files in libraries or multiple-file applications must begin with a namespace or module declaration, e.g. 'namespace SomeNamespace.SubNamespace' or 'module SomeNamespace.SomeModule'. Only the last source file of an application may omit such a declaration.</source>
        <target state="translated">Arquivos em bibliotecas ou aplicativos com arquivos múltiplos devem começar com uma declaração de namespace ou módulo, por exemplo, 'namespace SomeNamespace.SubNamespace' ou 'module SomeNamespace.SomeModule'. Somente o último arquivo de origem de um aplicativo pode omitir tal declaração.</target>
        <note />
      </trans-unit>
      <trans-unit id="noEqualSignAfterModule">
        <source>Files in libraries or multiple-file applications must begin with a namespace or module declaration. When using a module declaration at the start of a file the '=' sign is not allowed. If this is a top-level module, consider removing the = to resolve this error.</source>
        <target state="translated">Arquivos em bibliotecas ou aplicativos de múltiplos arquivos devem começar com um namespace ou declaração de módulo. Ao usar uma declaração de módulo no início de um arquivo, o sinal '=' não é permitido. Se esse for um módulo de nível superior, considere remover o = para resolver esse erro.</target>
        <note />
      </trans-unit>
      <trans-unit id="buildMultipleToplevelModules">
        <source>This file contains multiple declarations of the form 'module SomeNamespace.SomeModule'. Only one declaration of this form is permitted in a file. Change your file to use an initial namespace declaration and/or use 'module ModuleName = ...' to define your modules.</source>
        <target state="translated">Este arquivo possui declarações múltiplas da forma 'module SomeNamespace.SomeModule'. Apenas uma declaração deste forma é permitida no arquivo. Modifique seu arquivo para usar declaração de namespace inicial e/ou use 'module ModuleName = ...' para definir seus módulos.</target>
        <note />
      </trans-unit>
      <trans-unit id="buildOptionRequiresParameter">
        <source>Option requires parameter: {0}</source>
        <target state="translated">A opção requer o parâmetro: {0}</target>
        <note />
      </trans-unit>
      <trans-unit id="buildCouldNotFindSourceFile">
        <source>Source file '{0}' could not be found</source>
        <target state="translated">O arquivo de origem '{0}' não pôde ser localizado</target>
        <note />
      </trans-unit>
      <trans-unit id="buildInvalidSourceFileExtension">
        <source>The file extension of '{0}' is not recognized. Source files must have extension .fs, .fsi, .fsx, .fsscript, .ml or .mli.</source>
        <target state="translated">A extensão de arquivo de '{0}' não é reconhecida. Arquivos de origem devem ter extensão .fs, .fsi, .fsx, .fsscript, .ml ou .mli.</target>
        <note />
      </trans-unit>
      <trans-unit id="buildCouldNotResolveAssembly">
        <source>Could not resolve assembly '{0}'</source>
        <target state="translated">Não foi possível resolver o assembly '{0}'</target>
        <note />
      </trans-unit>
      <trans-unit id="buildCouldNotResolveAssemblyRequiredByFile">
        <source>Could not resolve assembly '{0}' required by '{1}'</source>
        <target state="translated">Não foi possível resolver o assembly '{0}' requerido por '{1}'</target>
        <note />
      </trans-unit>
      <trans-unit id="buildErrorOpeningBinaryFile">
        <source>Error opening binary file '{0}': {1}</source>
        <target state="translated">Erro ao abrir o arquivo binário '{0}': {1}</target>
        <note />
      </trans-unit>
      <trans-unit id="buildDifferentVersionMustRecompile">
        <source>The F#-compiled DLL '{0}' needs to be recompiled to be used with this version of F#</source>
        <target state="translated">O DDL '{0}', que foi compilado por F#, precisa ser recompilado para ser usado com esta versão do F#</target>
        <note />
      </trans-unit>
      <trans-unit id="buildInvalidHashIDirective">
        <source>Invalid directive. Expected '#I \"&lt;path&gt;\"'.</source>
        <target state="translated">Diretiva inválida. '#I \"&lt;caminho&gt;\"' era esperado.</target>
        <note />
      </trans-unit>
      <trans-unit id="buildInvalidHashrDirective">
        <source>Invalid directive. Expected '#r \"&lt;file-or-assembly&gt;\"'.</source>
        <target state="translated">Diretiva inválida. '#r \"&lt;arquivo-ou-assembly&gt;\"' era esperado.</target>
        <note />
      </trans-unit>
      <trans-unit id="buildInvalidHashloadDirective">
        <source>Invalid directive. Expected '#load \"&lt;file&gt;\" ... \"&lt;file&gt;\"'.</source>
        <target state="translated">Diretiva inválida. Esperado '#load \"&lt;arquivo&gt;\" ... \"&lt;arquivo&gt;\"'.</target>
        <note />
      </trans-unit>
      <trans-unit id="buildInvalidHashtimeDirective">
        <source>Invalid directive. Expected '#time', '#time \"on\"' or '#time \"off\"'.</source>
        <target state="translated">Diretiva inválida. '#time', '#time \"on\"' ou '#time \"off\"' era esperado.</target>
        <note />
      </trans-unit>
      <trans-unit id="buildDirectivesInModulesAreIgnored">
        <source>Directives inside modules are ignored</source>
        <target state="translated">Diretivas dentro de módulos são ignoradas</target>
        <note />
      </trans-unit>
      <trans-unit id="buildSignatureAlreadySpecified">
        <source>A signature for the file or module '{0}' has already been specified</source>
        <target state="translated">A assinatura para o arquivo ou módulo '{0}' já tinha sido especificada</target>
        <note />
      </trans-unit>
      <trans-unit id="buildImplementationAlreadyGivenDetail">
        <source>An implementation of file or module '{0}' has already been given. Compilation order is significant in F# because of type inference. You may need to adjust the order of your files to place the signature file before the implementation. In Visual Studio files are type-checked in the order they appear in the project file, which can be edited manually or adjusted using the solution explorer.</source>
        <target state="translated">Uma implementação de arquivo ou módulo '{0}' já foi fornecida. A ordem de compilação é significativa em F# devido à inferência de tipo. Talvez você precise ajustar a ordem dos arquivos para colocar o arquivo de assinatura antes da implementação. No Visual Studio, os arquivos são tipo verificado na ordem em que aparecem no arquivo de projeto, que pode ser editada manualmente ou ajustada por meio do gerenciador de soluções.</target>
        <note />
      </trans-unit>
      <trans-unit id="buildImplementationAlreadyGiven">
        <source>An implementation of the file or module '{0}' has already been given</source>
        <target state="translated">Uma implementação de arquivo ou módulo '{0}' já foi fornecida</target>
        <note />
      </trans-unit>
      <trans-unit id="buildSignatureWithoutImplementation">
        <source>The signature file '{0}' does not have a corresponding implementation file. If an implementation file exists then check the 'module' and 'namespace' declarations in the signature and implementation files match.</source>
        <target state="translated">O arquivo de assinatura '{0}' não possui um arquivo de implementação correspondente. Se houver um arquivo de implementação, você deverá verificar as declarações de 'módulo' e 'namespace' na assinatura e a correspondência de arquivos de implementação.</target>
        <note />
      </trans-unit>
      <trans-unit id="buildArgInvalidInt">
        <source>'{0}' is not a valid integer argument</source>
        <target state="translated">'{0}' não é um argumento inteiro válido</target>
        <note />
      </trans-unit>
      <trans-unit id="buildArgInvalidFloat">
        <source>'{0}' is not a valid floating point argument</source>
        <target state="translated">'{0}' não é um argumento de ponto flutuante válido</target>
        <note />
      </trans-unit>
      <trans-unit id="buildUnrecognizedOption">
        <source>Unrecognized option: '{0}'</source>
        <target state="translated">Opção não reconhecida: '{0}'</target>
        <note />
      </trans-unit>
      <trans-unit id="buildInvalidModuleOrNamespaceName">
        <source>Invalid module or namespace name</source>
        <target state="translated">Nome de módulo ou namespace inválido</target>
        <note />
      </trans-unit>
      <trans-unit id="pickleErrorReadingWritingMetadata">
        <source>Error reading/writing metadata for the F# compiled DLL '{0}'. Was the DLL compiled with an earlier version of the F# compiler? (error: '{1}').</source>
        <target state="translated">Erro na leitura/gravação do metadado no DLL '{0}', que foi compilado por F#. O DLL foi compilado com uma versão inferior ao compilador F#? (erro: '{1}').</target>
        <note />
      </trans-unit>
      <trans-unit id="tastTypeOrModuleNotConcrete">
        <source>The type/module '{0}' is not a concrete module or type</source>
        <target state="translated">O tipo/módulo '{0}' não é um módulo ou tipo concreto</target>
        <note />
      </trans-unit>
      <trans-unit id="tastTypeHasAssemblyCodeRepresentation">
        <source>The type '{0}' has an inline assembly code representation</source>
        <target state="translated">O tipo '{0}' possui uma representação de código de assembly embutida</target>
        <note />
      </trans-unit>
      <trans-unit id="tastNamespaceAndModuleWithSameNameInAssembly">
        <source>A namespace and a module named '{0}' both occur in two parts of this assembly</source>
        <target state="translated">Um namespace e um módulo chamado '{0}' ocorrem em duas partes deste assembly</target>
        <note />
      </trans-unit>
      <trans-unit id="tastTwoModulesWithSameNameInAssembly">
        <source>Two modules named '{0}' occur in two parts of this assembly</source>
        <target state="translated">Dois módulos chamados '{0}' ocorrem em duas partes deste assembly</target>
        <note />
      </trans-unit>
      <trans-unit id="tastDuplicateTypeDefinitionInAssembly">
        <source>Two type definitions named '{0}' occur in namespace '{1}' in two parts of this assembly</source>
        <target state="translated">Dois tipos de definição chamados '{0}' ocorreram no namespace '{1}' em duas partes deste assembly</target>
        <note />
      </trans-unit>
      <trans-unit id="tastConflictingModuleAndTypeDefinitionInAssembly">
        <source>A module and a type definition named '{0}' occur in namespace '{1}' in two parts of this assembly</source>
        <target state="translated">Uma definição de módulo e tipo chamada '{0}' ocorreu no namespace '{1}' em duas partes deste assembly</target>
        <note />
      </trans-unit>
      <trans-unit id="tastInvalidMemberSignature">
        <source>Invalid member signature encountered because of an earlier error</source>
        <target state="translated">Assinatura de membro inválida encontrada devido a um erro anterior</target>
        <note />
      </trans-unit>
      <trans-unit id="tastValueDoesNotHaveSetterType">
        <source>This value does not have a valid property setter type</source>
        <target state="translated">Este valor não possui um tipo de setter de propriedade válido</target>
        <note />
      </trans-unit>
      <trans-unit id="tastInvalidFormForPropertyGetter">
        <source>Invalid form for a property getter. At least one '()' argument is required when using the explicit syntax.</source>
        <target state="translated">Forma inválida para um getter de propriedade. Pelo menos um argumento '()' é necessário quando a sintaxe explícita é usada.</target>
        <note />
      </trans-unit>
      <trans-unit id="tastInvalidFormForPropertySetter">
        <source>Invalid form for a property setter. At least one argument is required.</source>
        <target state="translated">Forma inválida para um setter de propriedade. Pelo menos um argumento é necessário.</target>
        <note />
      </trans-unit>
      <trans-unit id="tastUnexpectedByRef">
        <source>Unexpected use of a byref-typed variable</source>
        <target state="translated">Uso inesperado de uma variável do tipo byref</target>
        <note />
      </trans-unit>
      <trans-unit id="tastInvalidMutationOfConstant">
        <source>Invalid mutation of a constant expression. Consider copying the expression to a mutable local, e.g. 'let mutable x = ...'.</source>
        <target state="translated">Mutação inválida de uma expressão constante. Considere copiar a expressão para um local mutável, por exemplo: 'let mutable x = ...'.</target>
        <note />
      </trans-unit>
      <trans-unit id="tastValueHasBeenCopied">
        <source>The value has been copied to ensure the original is not mutated by this operation or because the copy is implicit when returning a struct from a member and another member is then accessed</source>
        <target state="translated">O valor que foi copiado para assegurar que o original não seja mudado por esta operação ou porque a cópia está implícita ao retornar o struct de um membro e outro membro é acessado</target>
        <note />
      </trans-unit>
      <trans-unit id="tastRecursiveValuesMayNotBeInConstructionOfTuple">
        <source>Recursively defined values cannot appear directly as part of the construction of a tuple value within a recursive binding</source>
        <target state="translated">Valores definidos recursivamente não podem aparecer diretamente como parte da construção de um valor tupla em uma associação recursiva</target>
        <note />
      </trans-unit>
      <trans-unit id="tastRecursiveValuesMayNotAppearInConstructionOfType">
        <source>Recursive values cannot appear directly as a construction of the type '{0}' within a recursive binding. This feature has been removed from the F# language. Consider using a record instead.</source>
        <target state="translated">Valores recursivos não podem aparecer diretamente como uma construção do tipo '{0}' em uma associação recursiva. Este recurso foi removido da linguagem F#. Considere usar um registro em seu lugar.</target>
        <note />
      </trans-unit>
      <trans-unit id="tastRecursiveValuesMayNotBeAssignedToNonMutableField">
        <source>Recursive values cannot be directly assigned to the non-mutable field '{0}' of the type '{1}' within a recursive binding. Consider using a mutable field instead.</source>
        <target state="translated">Valores recursivos não podem ser atribuídos diretamente ao campo não mutável '{0}' do tipo '{1}' em uma associação recursiva. Considere usar um registro em vez disso.</target>
        <note />
      </trans-unit>
      <trans-unit id="tastUnexpectedDecodeOfAutoOpenAttribute">
        <source>Unexpected decode of AutoOpenAttribute</source>
        <target state="translated">Decodificação de AutoOpenAttribute inesperada</target>
        <note />
      </trans-unit>
      <trans-unit id="tastUnexpectedDecodeOfInternalsVisibleToAttribute">
        <source>Unexpected decode of InternalsVisibleToAttribute</source>
        <target state="translated">Decodificação de InternalsVisibleToAttribute inesperada</target>
        <note />
      </trans-unit>
      <trans-unit id="tastUnexpectedDecodeOfInterfaceDataVersionAttribute">
        <source>Unexpected decode of InterfaceDataVersionAttribute</source>
        <target state="translated">Decodificação de InterfaceDataVersionAttribute inesperada</target>
        <note />
      </trans-unit>
      <trans-unit id="tastActivePatternsLimitedToSeven">
        <source>Active patterns cannot return more than 7 possibilities</source>
        <target state="translated">Padrões ativos não podem retornar mais que 7 possibilidades</target>
        <note />
      </trans-unit>
      <trans-unit id="tastNotAConstantExpression">
        <source>This is not a valid constant expression or custom attribute value</source>
        <target state="translated">Esta não é uma expressão constante ou um valor de atributo personalizado válido</target>
        <note />
      </trans-unit>
      <trans-unit id="ValueNotContainedMutabilityAttributesDiffer">
        <source>Module '{0}' contains\n    {1}    \nbut its signature specifies\n    {2}    \nThe mutability attributes differ</source>
        <target state="translated">O módulo '{0}' contém\n    {1}    \n, mas sua assinatura especifica\n    {2}    \nOs atributos de mutabilidade são diferentes</target>
        <note />
      </trans-unit>
      <trans-unit id="ValueNotContainedMutabilityNamesDiffer">
        <source>Module '{0}' contains\n    {1}    \nbut its signature specifies\n    {2}    \nThe names differ</source>
        <target state="translated">O módulo '{0}' contém\n    {1}    \n, mas sua assinatura especifica\n    {2}    \nOs nomes são diferentes</target>
        <note />
      </trans-unit>
      <trans-unit id="ValueNotContainedMutabilityCompiledNamesDiffer">
        <source>Module '{0}' contains\n    {1}    \nbut its signature specifies\n    {2}    \nThe compiled names differ</source>
        <target state="translated">O módulo '{0}' contém\n    {1}    \n, mas sua assinatura especifica\n    {2}    \nOs nomes compilados são diferentes</target>
        <note />
      </trans-unit>
      <trans-unit id="ValueNotContainedMutabilityDisplayNamesDiffer">
        <source>Module '{0}' contains\n    {1}    \nbut its signature specifies\n    {2}    \nThe display names differ</source>
        <target state="translated">O módulo '{0}' contém\n    {1}    \n, mas sua assinatura especifica\n    {2}    \nOs nomes para exibição são diferentes</target>
        <note />
      </trans-unit>
      <trans-unit id="ValueNotContainedMutabilityAccessibilityMore">
        <source>Module '{0}' contains\n    {1}    \nbut its signature specifies\n    {2}    \nThe accessibility specified in the signature is more than that specified in the implementation</source>
        <target state="translated">O módulo '{0}' contém\n    {1}    \ n, mas sua assinatura especifica\n    {2}    \nA acessibilidade especificada na assinatura é maior que a especificada na implementação</target>
        <note />
      </trans-unit>
      <trans-unit id="ValueNotContainedMutabilityInlineFlagsDiffer">
        <source>Module '{0}' contains\n    {1}    \nbut its signature specifies\n    {2}    \nThe inline flags differ</source>
        <target state="translated">O módulo '{0}' contém\n    {1}    \n, mas sua assinatura especifica\n    {2}    \nOs sinalizadores embutidos são diferentes</target>
        <note />
      </trans-unit>
      <trans-unit id="ValueNotContainedMutabilityLiteralConstantValuesDiffer">
        <source>Module '{0}' contains\n    {1}    \nbut its signature specifies\n    {2}    \nThe literal constant values and/or attributes differ</source>
        <target state="translated">O módulo '{0}' contém\n    {1}    \n, mas sua assinatura especifica\n    {2}    \nOs valores de constantes literais e/ou atributos são diferentes</target>
        <note />
      </trans-unit>
      <trans-unit id="ValueNotContainedMutabilityOneIsTypeFunction">
        <source>Module '{0}' contains\n    {1}    \nbut its signature specifies\n    {2}    \nOne is a type function and the other is not. The signature requires explicit type parameters if they are present in the implementation.</source>
        <target state="translated">O módulo '{0}' contém\n    {1}    \n, mas sua assinatura especifica\n    {2}    \nUm é função de tipo e o outro não. A assinatura requer parâmetros de tipo explícito caso estejam presentes na implementação.</target>
        <note />
      </trans-unit>
      <trans-unit id="ValueNotContainedMutabilityParameterCountsDiffer">
        <source>Module '{0}' contains\n    {1}    \nbut its signature specifies\n    {2}    \nThe respective type parameter counts differ</source>
        <target state="translated">O módulo '{0}' contém\n    {1}    \n, mas sua assinatura especifica\n    {2}    \nAs respectivas contagens de parâmetro de tipo são diferentes</target>
        <note />
      </trans-unit>
      <trans-unit id="ValueNotContainedMutabilityTypesDiffer">
        <source>Module '{0}' contains\n    {1}    \nbut its signature specifies\n    {2}    \nThe types differ</source>
        <target state="translated">O módulo '{0}' contém\n    {1}    \n, mas sua assinatura especifica\n    {2}    \nOs tipos são diferentes</target>
        <note />
      </trans-unit>
      <trans-unit id="ValueNotContainedMutabilityExtensionsDiffer">
        <source>Module '{0}' contains\n    {1}    \nbut its signature specifies\n    {2}    \nOne is an extension member and the other is not</source>
        <target state="translated">O módulo '{0}' contém\n    {1}    \n, mas sua assinatura especifica\n    {2}    \nUm é membro de extensão e o outro não</target>
        <note />
      </trans-unit>
      <trans-unit id="ValueNotContainedMutabilityArityNotInferred">
        <source>Module '{0}' contains\n    {1}    \nbut its signature specifies\n    {2}    \nAn arity was not inferred for this value</source>
        <target state="translated">O módulo '{0}' contém\n    {1}    \n, mas sua assinatura especifica\n    {2}    \nUma aridade não foi inferida para este valor</target>
        <note />
      </trans-unit>
      <trans-unit id="ValueNotContainedMutabilityGenericParametersDiffer">
        <source>Module '{0}' contains\n    {1}    \nbut its signature specifies\n    {2}    \nThe number of generic parameters in the signature and implementation differ (the signature declares {3} but the implementation declares {4}</source>
        <target state="translated">O módulo '{0}' contém\n    {1}    \n, mas sua assinatura especifica\n    {2}    \nOs números de parâmetros genéricos na assinatura e na implementação são diferentes (a assinatura declara {3} mas sua implementação declara {4}</target>
        <note />
      </trans-unit>
      <trans-unit id="ValueNotContainedMutabilityGenericParametersAreDifferentKinds">
        <source>Module '{0}' contains\n    {1}    \nbut its signature specifies\n    {2}    \nThe generic parameters in the signature and implementation have different kinds. Perhaps there is a missing [&lt;Measure&gt;] attribute.</source>
        <target state="translated">O módulo '{0}' contém\n    {1}    \n, mas sua assinatura especifica\n    {2}    \nOs parâmetros genéricos na assinatura e na implementação têm tipos diferentes. Talvez exista um atributo [&lt;Measure&gt;] ausente.</target>
        <note />
      </trans-unit>
      <trans-unit id="ValueNotContainedMutabilityAritiesDiffer">
        <source>Module '{0}' contains\n    {1}    \nbut its signature specifies\n    {2}    \nThe arities in the signature and implementation differ. The signature specifies that '{3}' is function definition or lambda expression accepting at least {4} argument(s), but the implementation is a computed function value. To declare that a computed function value is a permitted implementation simply parenthesize its type in the signature, e.g.\n\tval {5}: int -&gt; (int -&gt; int)\ninstead of\n\tval {6}: int -&gt; int -&gt; int.</source>
        <target state="translated">O módulo '{0}' contém\n    {1}    \ n, mas sua assinatura especifica\n    {2}    \nAs aridades diferem na assinatura e na implementação. A assinatura especifica que '{3}' é definição de função ou expressão lambda aceitando pelo menos {4} argumentos, mas a implementação é um valor de função computado. Para declarar que um valor de função computado é uma implementação permitida, basta colocar seu tipo entre parênteses na assinatura, por exemplo:\n\tval {5}: int -&gt; (int -&gt; int)\nao invés de\n\tval {6}: int -&gt; int -&gt; int.</target>
        <note />
      </trans-unit>
      <trans-unit id="ValueNotContainedMutabilityDotNetNamesDiffer">
        <source>Module '{0}' contains\n    {1}    \nbut its signature specifies\n    {2}    \nThe CLI member names differ</source>
        <target state="translated">O módulo '{0}' contém\n    {1}    \n, mas sua assinatura especifica\n    {2}    \nOs nomes de membros CLI são diferentes</target>
        <note />
      </trans-unit>
      <trans-unit id="ValueNotContainedMutabilityStaticsDiffer">
        <source>Module '{0}' contains\n    {1}    \nbut its signature specifies\n    {2}    \nOne is static and the other isn't</source>
        <target state="translated">O módulo '{0}' contém\n    {1}    \n, mas sua assinatura especifica\n    {2}    \nUm é estático e o outro não</target>
        <note />
      </trans-unit>
      <trans-unit id="ValueNotContainedMutabilityVirtualsDiffer">
        <source>Module '{0}' contains\n    {1}    \nbut its signature specifies\n    {2}    \nOne is virtual and the other isn't</source>
        <target state="translated">O módulo '{0}' contém\n    {1}    \n, mas sua assinatura especifica\n    {2}    \nUm é virtual e o outro não</target>
        <note />
      </trans-unit>
      <trans-unit id="ValueNotContainedMutabilityAbstractsDiffer">
        <source>Module '{0}' contains\n    {1}    \nbut its signature specifies\n    {2}    \nOne is abstract and the other isn't</source>
        <target state="translated">O módulo '{0}' contém\n    {1}    \n, mas sua assinatura especifica\n    {2}    \nUm é abstrato e outro não</target>
        <note />
      </trans-unit>
      <trans-unit id="ValueNotContainedMutabilityFinalsDiffer">
        <source>Module '{0}' contains\n    {1}    \nbut its signature specifies\n    {2}    \nOne is final and the other isn't</source>
        <target state="translated">O módulo '{0}' contém\n    {1}    \n, mas sua assinatura especifica\n    {2}    \nUm é final e o outro não</target>
        <note />
      </trans-unit>
      <trans-unit id="ValueNotContainedMutabilityOverridesDiffer">
        <source>Module '{0}' contains\n    {1}    \nbut its signature specifies\n    {2}    \nOne is marked as an override and the other isn't</source>
        <target state="translated">O módulo '{0}' contém\n    {1}    \n, mas sua assinatura especifica\n    {2}    \nUm é marcado como uma substituição e o outro não</target>
        <note />
      </trans-unit>
      <trans-unit id="ValueNotContainedMutabilityOneIsConstructor">
        <source>Module '{0}' contains\n    {1}    \nbut its signature specifies\n    {2}    \nOne is a constructor/property and the other is not</source>
        <target state="translated">O módulo '{0}' contém\n    {1}    \n, mas sua assinatura especifica\n    {2}    \nUm é construtor/propriedade e o outro não</target>
        <note />
      </trans-unit>
      <trans-unit id="ValueNotContainedMutabilityStaticButInstance">
        <source>Module '{0}' contains\n    {1}    \nbut its signature specifies\n    {2}    \nThe compiled representation of this method is as a static member but the signature indicates its compiled representation is as an instance member</source>
        <target state="translated">O módulo '{0}' contém\n    {1}    \n, mas sua assinatura especifica\n    {2}    \nA representação compilada deste método é como um membro estático, mas a assinatura indica que sua representação compilada seria como um membro de instância</target>
        <note />
      </trans-unit>
      <trans-unit id="ValueNotContainedMutabilityInstanceButStatic">
        <source>Module '{0}' contains\n    {1}    \nbut its signature specifies\n    {2}    \nThe compiled representation of this method is as an instance member, but the signature indicates its compiled representation is as a static member</source>
        <target state="translated">O módulo '{0}' contém\n    {1}    \n, mas sua assinatura especifica\n    {2}    \nA representação compilada deste método é como um membro de instância, mas a assinatura indica que sua representação compilada seria como um membro estático</target>
        <note />
      </trans-unit>
      <trans-unit id="DefinitionsInSigAndImplNotCompatibleNamesDiffer">
        <source>The {0} definitions in the signature and implementation are not compatible because the names differ. The type is called '{1}' in the signature file but '{2}' in implementation.</source>
        <target state="translated">As definições {0} na assinatura e implementação não são compatíveis, pois os nomes são diferentes. O tipo é chamado de '{1}' no arquivo de assinatura, mas de '{2}' na implementação.</target>
        <note />
      </trans-unit>
      <trans-unit id="DefinitionsInSigAndImplNotCompatibleParameterCountsDiffer">
        <source>The {0} definitions for type '{1}' in the signature and implementation are not compatible because the respective type parameter counts differ</source>
        <target state="translated">As definições {0} para o tipo '{1}' na assinatura e implementação não são compatíveis, pois as respectivas contagens de parâmetro de tipo são diferentes</target>
        <note />
      </trans-unit>
      <trans-unit id="DefinitionsInSigAndImplNotCompatibleAccessibilityDiffer">
        <source>The {0} definitions for type '{1}' in the signature and implementation are not compatible because the accessibility specified in the signature is more than that specified in the implementation</source>
        <target state="translated">As definições {0} para o tipo '{1}' na assinatura e implementação não são compatíveis, pois a acessibilidade especificada na assinatura é maior que a especificada na implementação</target>
        <note />
      </trans-unit>
      <trans-unit id="DefinitionsInSigAndImplNotCompatibleMissingInterface">
        <source>The {0} definitions for type '{1}' in the signature and implementation are not compatible because the signature requires that the type supports the interface {2} but the interface has not been implemented</source>
        <target state="translated">As definições {0} para o tipo '{1}' na assinatura e implementação não são compatíveis, pois a assinatura requer que o tipo dê suporte a interface {2}, mas esta não foi implementada</target>
        <note />
      </trans-unit>
      <trans-unit id="DefinitionsInSigAndImplNotCompatibleImplementationSaysNull">
        <source>The {0} definitions for type '{1}' in the signature and implementation are not compatible because the implementation says this type may use nulls as a representation but the signature does not</source>
        <target state="translated">As definições {0} para o tipo '{1}' na assinatura e implementação não são compatíveis, pois a implementação diz que este tipo pode usar nulos como uma representação, mas a assinatura não</target>
        <note />
      </trans-unit>
      <trans-unit id="DefinitionsInSigAndImplNotCompatibleImplementationSaysNull2">
        <source>The {0} definitions for type '{1}' in the signature and implementation are not compatible because the implementation says this type may use nulls as an extra value but the signature does not</source>
        <target state="translated">As definições {0} para o tipo '{1}' na assinatura e implementação não são compatíveis, pois a implementação diz que este tipo pode usar nulos como um valor adicional, mas a assinatura não</target>
        <note />
      </trans-unit>
      <trans-unit id="DefinitionsInSigAndImplNotCompatibleSignatureSaysNull">
        <source>The {0} definitions for type '{1}' in the signature and implementation are not compatible because the signature says this type may use nulls as a representation but the implementation does not</source>
        <target state="translated">As definições {0} para o tipo '{1}' na assinatura e implementação não são compatíveis, pois a assinatura diz que este tipo pode usar nulos como uma representação, mas a implementação não</target>
        <note />
      </trans-unit>
      <trans-unit id="DefinitionsInSigAndImplNotCompatibleSignatureSaysNull2">
        <source>The {0} definitions for type '{1}' in the signature and implementation are not compatible because the signature says this type may use nulls as an extra value but the implementation does not</source>
        <target state="translated">As definições {0} para o tipo '{1}' na assinatura e implementação não são compatíveis, pois a assinatura diz que este tipo pode usar nulos como um valor adicional, mas a implementação não</target>
        <note />
      </trans-unit>
      <trans-unit id="DefinitionsInSigAndImplNotCompatibleImplementationSealed">
        <source>The {0} definitions for type '{1}' in the signature and implementation are not compatible because the implementation type is sealed but the signature implies it is not. Consider adding the [&lt;Sealed&gt;] attribute to the signature.</source>
        <target state="translated">As definições {0} para o tipo '{1}' na assinatura e implementação não são compatíveis, pois o tipo de implementação é selado, mas a assinatura implica que ele não é. Considere adicionar o atributo [&lt;Sealed&gt;] à assinatura.</target>
        <note />
      </trans-unit>
      <trans-unit id="DefinitionsInSigAndImplNotCompatibleImplementationIsNotSealed">
        <source>The {0} definitions for type '{1}' in the signature and implementation are not compatible because the implementation type is not sealed but signature implies it is. Consider adding the [&lt;Sealed&gt;] attribute to the implementation.</source>
        <target state="translated">As definições {0} para o tipo '{1}' na assinatura e implementação não são compatíveis, pois o tipo de implementação não é selado, mas a assinatura implica que ele é. Considere adicionar o atributo [&lt;Sealed&gt;] à implementação.</target>
        <note />
      </trans-unit>
      <trans-unit id="DefinitionsInSigAndImplNotCompatibleImplementationIsAbstract">
        <source>The {0} definitions for type '{1}' in the signature and implementation are not compatible because the implementation is an abstract class but the signature is not. Consider adding the [&lt;AbstractClass&gt;] attribute to the signature.</source>
        <target state="translated">As definições {0} para o tipo '{1}' na assinatura e implementação não são compatíveis, pois a implementação é uma classe abstrata e a assinatura não. Considere adicionar o atributo [&lt;AbstractClass&gt;] à assinatura.</target>
        <note />
      </trans-unit>
      <trans-unit id="DefinitionsInSigAndImplNotCompatibleSignatureIsAbstract">
        <source>The {0} definitions for type '{1}' in the signature and implementation are not compatible because the signature is an abstract class but the implementation is not. Consider adding the [&lt;AbstractClass&gt;] attribute to the implementation.</source>
        <target state="translated">As definições {0} para o tipo '{1}' na assinatura e implementação não são compatíveis, pois a assinatura é uma classe abstrata, mas a implementação não. Considere adicionar o atributo [&lt;AbstractClass&gt;] à implementação.</target>
        <note />
      </trans-unit>
      <trans-unit id="DefinitionsInSigAndImplNotCompatibleTypesHaveDifferentBaseTypes">
        <source>The {0} definitions for type '{1}' in the signature and implementation are not compatible because the types have different base types</source>
        <target state="translated">As definições {0} para o tipo '{1}' na assinatura e implementação não são compatíveis, pois os tipos têm bases diferentes</target>
        <note />
      </trans-unit>
      <trans-unit id="DefinitionsInSigAndImplNotCompatibleNumbersDiffer">
        <source>The {0} definitions for type '{1}' in the signature and implementation are not compatible because the number of {2}s differ</source>
        <target state="translated">As definições {0} para o tipo '{1}' na assinatura e implementação não são compatíveis, pois o número de {2}s são diferentes</target>
        <note />
      </trans-unit>
      <trans-unit id="DefinitionsInSigAndImplNotCompatibleSignatureDefinesButImplDoesNot">
        <source>The {0} definitions for type '{1}' in the signature and implementation are not compatible because the signature defines the {2} '{3}' but the implementation does not (or does, but not in the same order)</source>
        <target state="translated">As definições {0} para o tipo '{1}' na assinatura e implementação não são compatíveis, pois a assinatura define {2} '{3}', mas a implementação não (ou define em uma ordem diferente)</target>
        <note />
      </trans-unit>
      <trans-unit id="DefinitionsInSigAndImplNotCompatibleImplDefinesButSignatureDoesNot">
        <source>The {0} definitions for type '{1}' in the signature and implementation are not compatible because the implementation defines the {2} '{3}' but the signature does not (or does, but not in the same order)</source>
        <target state="translated">As definições {0} para o tipo '{1}' na assinatura e implementação não são compatíveis, pois a implementação define {2} '{3}', mas a assinatura não (ou define em ordem diferente)</target>
        <note />
      </trans-unit>
      <trans-unit id="DefinitionsInSigAndImplNotCompatibleImplDefinesStruct">
        <source>The {0} definitions for type '{1}' in the signature and implementation are not compatible because the implementation defines a struct but the signature defines a type with a hidden representation</source>
        <target state="translated">As definições {0} para o tipo '{1}' na assinatura e implementação não são compatíveis, pois a implementação define um struct, mas a assinatura define um tipo com representação oculta</target>
        <note />
      </trans-unit>
      <trans-unit id="DefinitionsInSigAndImplNotCompatibleDotNetTypeRepresentationIsHidden">
        <source>The {0} definitions for type '{1}' in the signature and implementation are not compatible because a CLI type representation is being hidden by a signature</source>
        <target state="translated">As definições {0} para o tipo '{1}' na assinatura e implementação não são compatíveis, pois uma representação do tipo CLI foi ocultada pela assinatura</target>
        <note />
      </trans-unit>
      <trans-unit id="DefinitionsInSigAndImplNotCompatibleTypeIsHidden">
        <source>The {0} definitions for type '{1}' in the signature and implementation are not compatible because a type representation is being hidden by a signature</source>
        <target state="translated">As definições {0} para o tipo '{1}' na assinatura e implementação não são compatíveis, pois uma representação de tipo está sendo ocultada por uma assinatura</target>
        <note />
      </trans-unit>
      <trans-unit id="DefinitionsInSigAndImplNotCompatibleTypeIsDifferentKind">
        <source>The {0} definitions for type '{1}' in the signature and implementation are not compatible because the types are of different kinds</source>
        <target state="translated">As definições {0} para o tipo '{1}' na assinatura e implementação não são compatíveis, pois os tipos são de diferentes tipos</target>
        <note />
      </trans-unit>
      <trans-unit id="DefinitionsInSigAndImplNotCompatibleILDiffer">
        <source>The {0} definitions for type '{1}' in the signature and implementation are not compatible because the IL representations differ</source>
        <target state="translated">As definições {0} para o tipo '{1}' na assinatura e implementação não são compatíveis, pois as representações de nível de integridade são diferentes</target>
        <note />
      </trans-unit>
      <trans-unit id="DefinitionsInSigAndImplNotCompatibleRepresentationsDiffer">
        <source>The {0} definitions for type '{1}' in the signature and implementation are not compatible because the representations differ</source>
        <target state="translated">As definições {0} para o tipo '{1}' na assinatura e implementação não são compatíveis, pois as representações são diferentes</target>
        <note />
      </trans-unit>
      <trans-unit id="DefinitionsInSigAndImplNotCompatibleFieldWasPresent">
        <source>The {0} definitions for type '{1}' in the signature and implementation are not compatible because the field {2} was present in the implementation but not in the signature</source>
        <target state="translated">As definições {0} para o tipo '{1}' na assinatura e implementação não são compatíveis, pois o campo {2} estava presente na implementação, mas não na assinatura</target>
        <note />
      </trans-unit>
      <trans-unit id="DefinitionsInSigAndImplNotCompatibleFieldOrderDiffer">
        <source>The {0} definitions for type '{1}' in the signature and implementation are not compatible because the order of the fields is different in the signature and implementation</source>
        <target state="translated">As definições {0} para o tipo '{1}' na assinatura e implementação não são compatíveis, pois a ordem dos campos está diferente na assinatura e na implementação</target>
        <note />
      </trans-unit>
      <trans-unit id="DefinitionsInSigAndImplNotCompatibleFieldRequiredButNotSpecified">
        <source>The {0} definitions for type '{1}' in the signature and implementation are not compatible because the field {2} was required by the signature but was not specified by the implementation</source>
        <target state="translated">As definições {0} para o tipo '{1}' na assinatura e implementação não são compatíveis, pois o campo {2} foi solicitado pela assinatura, mas não foi especificado pela implementação</target>
        <note />
      </trans-unit>
      <trans-unit id="DefinitionsInSigAndImplNotCompatibleFieldIsInImplButNotSig">
        <source>The {0} definitions for type '{1}' in the signature and implementation are not compatible because the field '{2}' was present in the implementation but not in the signature. Struct types must now reveal their fields in the signature for the type, though the fields may still be labelled 'private' or 'internal'.</source>
        <target state="translated">As definições {0} para o tipo '{1}' na assinatura e implementação não são compatíveis, pois o campo '{2}' estava presente na implementação, mas não na assinatura. Os tipos struct agora devem revelar seus campos na assinatura para o tipo, embora os campos ainda possam ser rotulados como 'private' ou 'internal'.</target>
        <note />
      </trans-unit>
      <trans-unit id="DefinitionsInSigAndImplNotCompatibleAbstractMemberMissingInImpl">
        <source>The {0} definitions for type '{1}' in the signature and implementation are not compatible because the abstract member '{2}' was required by the signature but was not specified by the implementation</source>
        <target state="translated">As definições {0} para o tipo '{1}' na assinatura e implementação não são compatíveis, pois o membro abstrato '{2}' foi requerido pela assinatura, mas não foi especificado pela implementação</target>
        <note />
      </trans-unit>
      <trans-unit id="DefinitionsInSigAndImplNotCompatibleAbstractMemberMissingInSig">
        <source>The {0} definitions for type '{1}' in the signature and implementation are not compatible because the abstract member '{2}' was present in the implementation but not in the signature</source>
        <target state="translated">As definições {0} para o tipo '{1}' na assinatura e implementação não são compatíveis, pois o membro abstrato '{2}' estava presente na implementação, mas não na assinatura</target>
        <note />
      </trans-unit>
      <trans-unit id="DefinitionsInSigAndImplNotCompatibleSignatureDeclaresDiffer">
        <source>The {0} definitions for type '{1}' in the signature and implementation are not compatible because the signature declares a {2} while the implementation declares a {3}</source>
        <target state="translated">As definições {0} para o tipo '{1}' na assinatura e implementação não são compatíveis, pois a assinatura declara um {2} enquanto a implementação declara um {3}</target>
        <note />
      </trans-unit>
      <trans-unit id="DefinitionsInSigAndImplNotCompatibleAbbreviationsDiffer">
        <source>The {0} definitions for type '{1}' in the signature and implementation are not compatible because the abbreviations differ: {2} versus {3}</source>
        <target state="translated">As definições {0} para o tipo '{1}' na assinatura e implementação não são compatíveis, pois as abreviações são diferentes: {2} versus {3}</target>
        <note />
      </trans-unit>
      <trans-unit id="DefinitionsInSigAndImplNotCompatibleAbbreviationHiddenBySig">
        <source>The {0} definitions for type '{1}' in the signature and implementation are not compatible because an abbreviation is being hidden by a signature. The abbreviation must be visible to other CLI languages. Consider making the abbreviation visible in the signature.</source>
        <target state="translated">As definições {0} para o tipo '{1}' na assinatura e implementação não são compatíveis, pois uma abreviação está sendo ocultada por uma assinatura. A abreviação deve estar visível a outras linguagens CLIs. Considere deixar a abreviação visível na assinatura.</target>
        <note />
      </trans-unit>
      <trans-unit id="DefinitionsInSigAndImplNotCompatibleSigHasAbbreviation">
        <source>The {0} definitions for type '{1}' in the signature and implementation are not compatible because the signature has an abbreviation while the implementation does not</source>
        <target state="translated">As definições {0} para o tipo '{1}' na assinatura e implementação não são compatíveis, pois a assinatura foi uma abreviação enquanto a implementação não</target>
        <note />
      </trans-unit>
      <trans-unit id="ModuleContainsConstructorButNamesDiffer">
        <source>The module contains the constructor\n    {0}    \nbut its signature specifies\n    {1}    \nThe names differ</source>
        <target state="translated">O módulo contém o construtor\n    {0}    \n, mas sua assinatura especifica\n    {1}    \nOs nomes diferem</target>
        <note />
      </trans-unit>
      <trans-unit id="ModuleContainsConstructorButDataFieldsDiffer">
        <source>The module contains the constructor\n    {0}    \nbut its signature specifies\n    {1}    \nThe respective number of data fields differ</source>
        <target state="translated">O módulo contém o construtor\n    {0}    \n, mas sua assinatura especifica\n    {1}    \nOs respectivos números de campos de dados diferem</target>
        <note />
      </trans-unit>
      <trans-unit id="ModuleContainsConstructorButTypesOfFieldsDiffer">
        <source>The module contains the constructor\n    {0}    \nbut its signature specifies\n    {1}    \nThe types of the fields differ</source>
        <target state="translated">O módulo contém o construtor\n    {0}    \n, mas sua assinatura especifica\n    {1}    \nOs tipos dos campos são diferentes</target>
        <note />
      </trans-unit>
      <trans-unit id="ModuleContainsConstructorButAccessibilityDiffers">
        <source>The module contains the constructor\n    {0}    \nbut its signature specifies\n    {1}    \nthe accessibility specified in the signature is more than that specified in the implementation</source>
        <target state="translated">O módulo contém o construtor\n    {0}    \n, mas sua assinatura especifica\n    {1}    \nA acessibilidade especificada na assinatura é maior que a especificada na implementação</target>
        <note />
      </trans-unit>
      <trans-unit id="FieldNotContainedNamesDiffer">
        <source>The module contains the field\n    {0}    \nbut its signature specifies\n    {1}    \nThe names differ</source>
        <target state="translated">O módulo contém o campo\n    {0}    \n, mas sua assinatura especifica\n    {1}    \nOs nomes são diferentes</target>
        <note />
      </trans-unit>
      <trans-unit id="FieldNotContainedAccessibilitiesDiffer">
        <source>The module contains the field\n    {0}    \nbut its signature specifies\n    {1}    \nthe accessibility specified in the signature is more than that specified in the implementation</source>
        <target state="translated">O módulo contém o campo\n    {0}    \n, mas sua assinatura especifica\n    {1}    \nA acessibilidade especificada na assinatura é maior que a especificada na implementação</target>
        <note />
      </trans-unit>
      <trans-unit id="FieldNotContainedStaticsDiffer">
        <source>The module contains the field\n    {0}    \nbut its signature specifies\n    {1}    \nThe 'static' modifiers differ</source>
        <target state="translated">O módulo contém o campo\n    {0}    \n, mas sua assinatura especifica\n    {1}    \nOs modificadores 'static' são diferentes</target>
        <note />
      </trans-unit>
      <trans-unit id="FieldNotContainedMutablesDiffer">
        <source>The module contains the field\n    {0}    \nbut its signature specifies\n    {1}    \nThe 'mutable' modifiers differ</source>
        <target state="translated">O módulo contém o campo\n    {0}    \n, mas sua assinatura especifica\n    {1}    \nOs modificares 'mutable' são diferentes</target>
        <note />
      </trans-unit>
      <trans-unit id="FieldNotContainedLiteralsDiffer">
        <source>The module contains the field\n    {0}    \nbut its signature specifies\n    {1}    \nThe 'literal' modifiers differ</source>
        <target state="translated">O módulo contém o campo\n    {0}    \n, mas sua assinatura especifica\n    {1}    \nOs modificadores 'literal' são diferentes</target>
        <note />
      </trans-unit>
      <trans-unit id="FieldNotContainedTypesDiffer">
        <source>The module contains the field\n    {0}    \nbut its signature specifies\n    {1}    \nThe types differ</source>
        <target state="translated">O módulo contém o campo\n    {0}    \n, mas sua assinatura especifica\n    {1}    \nOs tipos são diferentes</target>
        <note />
      </trans-unit>
      <trans-unit id="typrelCannotResolveImplicitGenericInstantiation">
        <source>The implicit instantiation of a generic construct at or near this point could not be resolved because it could resolve to multiple unrelated types, e.g. '{0}' and '{1}'. Consider using type annotations to resolve the ambiguity</source>
        <target state="translated">A instanciação implícita do constructo genérico neste ponto ou próximo a ele não pode ser resolvida porque ele conseguiu resolver tipos não relacionados múltiplos, por exemplo '{0}' e '{1}'. Considere usar anotações de tipo para resolver a ambiguidade</target>
        <note />
      </trans-unit>
      <trans-unit id="typrelCannotResolveAmbiguityInPrintf">
        <source>Could not resolve the ambiguity inherent in the use of a 'printf'-style format string</source>
        <target state="translated">Não foi possível resolver a ambiguidade inerente ao uso de uma cadeia de caracteres com formato de estilo 'printf'</target>
        <note />
      </trans-unit>
      <trans-unit id="typrelCannotResolveAmbiguityInEnum">
        <source>Could not resolve the ambiguity in the use of a generic construct with an 'enum' constraint at or near this position</source>
        <target state="translated">Não foi possível resolver a ambiguidade no uso de um construtor genérico com uma restrição 'enum' nesta posição ou próximo a ela</target>
        <note />
      </trans-unit>
      <trans-unit id="typrelCannotResolveAmbiguityInDelegate">
        <source>Could not resolve the ambiguity in the use of a generic construct with a 'delegate' constraint at or near this position</source>
        <target state="translated">Não foi possível resolver a ambiguidade no uso de um construtor genérico com uma restrição 'delegate' nesta posição ou próximo a ela</target>
        <note />
      </trans-unit>
      <trans-unit id="typrelInvalidValue">
        <source>Invalid value</source>
        <target state="translated">Valor inválido</target>
        <note />
      </trans-unit>
      <trans-unit id="typrelSigImplNotCompatibleParamCountsDiffer">
        <source>The signature and implementation are not compatible because the respective type parameter counts differ</source>
        <target state="translated">A assinatura e implementação não são compatíveis porque as contagens de parâmetros de tipo respectivas são diferentes</target>
        <note />
      </trans-unit>
      <trans-unit id="typrelSigImplNotCompatibleCompileTimeRequirementsDiffer">
        <source>The signature and implementation are not compatible because the type parameter in the class/signature has a different compile-time requirement to the one in the member/implementation</source>
        <target state="translated">A assinatura e implementação não são compatíveis porque o parâmetro de tipo na classe/assinatura tem um requisito em tempo de compilação diferente de um membro/implementação</target>
        <note />
      </trans-unit>
      <trans-unit id="typrelSigImplNotCompatibleConstraintsDiffer">
        <source>The signature and implementation are not compatible because the declaration of the type parameter '{0}' requires a constraint of the form {1}</source>
        <target state="translated">A assinatura e implementação não são compatíveis porque a declaração do parâmetro de tipo '{0}' requer uma restrição da forma {1}</target>
        <note />
      </trans-unit>
      <trans-unit id="typrelSigImplNotCompatibleConstraintsDifferRemove">
        <source>The signature and implementation are not compatible because the type parameter '{0}' has a constraint of the form {1} but the implementation does not. Either remove this constraint from the signature or add it to the implementation.</source>
        <target state="translated">A assinatura e implementação não são compatíveis porque o parâmetro de tipo '{0}' possui uma restrição da forma {1}, mas a implementação não. Remova esta restrição da assinatura ou a adicione à implementação.</target>
        <note />
      </trans-unit>
      <trans-unit id="typrelTypeImplementsIComparableShouldOverrideObjectEquals">
        <source>The type '{0}' implements 'System.IComparable'. Consider also adding an explicit override for 'Object.Equals'</source>
        <target state="translated">O tipo '{0}' implementa o 'System.IComparable'. Considere também adicionar uma substituição explícita para 'Object.Equals'</target>
        <note />
      </trans-unit>
      <trans-unit id="typrelTypeImplementsIComparableDefaultObjectEqualsProvided">
        <source>The type '{0}' implements 'System.IComparable' explicitly but provides no corresponding override for 'Object.Equals'. An implementation of 'Object.Equals' has been automatically provided, implemented via 'System.IComparable'. Consider implementing the override 'Object.Equals' explicitly</source>
        <target state="translated">O tipo '{0}' implementa explicitamente o 'System.IComparable', mas não fornece nenhuma substituição correspondente para 'Object.Equals'. Uma implementação de 'Object.Equals' foi automaticamente fornecida e implementada via 'System.IComparable'. Considere implementar a substituição explícita 'Object.Equals'</target>
        <note />
      </trans-unit>
      <trans-unit id="typrelExplicitImplementationOfGetHashCodeOrEquals">
        <source>The struct, record or union type '{0}' has an explicit implementation of 'Object.GetHashCode' or 'Object.Equals'. You must apply the 'CustomEquality' attribute to the type</source>
        <target state="translated">O tipo struct, registro ou união '{0}' tem uma implementação explícita de 'Object.GetHashCode' ou 'Object.Equals'. Você deve aplicar o atributo 'CustomEquality' ao tipo</target>
        <note />
      </trans-unit>
      <trans-unit id="typrelExplicitImplementationOfGetHashCode">
        <source>The struct, record or union type '{0}' has an explicit implementation of 'Object.GetHashCode'. Consider implementing a matching override for 'Object.Equals(obj)'</source>
        <target state="translated">O tipo struct, registro ou união '{0}' tem uma implementação explícita de 'Object.GetHashCode'. Considere implementar uma substituição correspondente para 'Object.Equals(obj)'</target>
        <note />
      </trans-unit>
      <trans-unit id="typrelExplicitImplementationOfEquals">
        <source>The struct, record or union type '{0}' has an explicit implementation of 'Object.Equals'. Consider implementing a matching override for 'Object.GetHashCode()'</source>
        <target state="translated">O tipo struct, registro ou união '{0}' tem uma implementação explícita de 'Object.Equals'. Considere implementar uma substituição correspondente para 'Object.GetHashCode()'</target>
        <note />
      </trans-unit>
      <trans-unit id="ExceptionDefsNotCompatibleHiddenBySignature">
        <source>The exception definitions are not compatible because a CLI exception mapping is being hidden by a signature. The exception mapping must be visible to other modules. The module contains the exception definition\n    {0}    \nbut its signature specifies\n\t{1}</source>
        <target state="translated">As definições de exceções não são compatíveis, pois um mapeamento de exceção CLI está sendo ocultado pela assinatura. O mapeamento de exceção deve ser visível a outros módulos. O módulo contém a definição da exceção\n    {0}    \n, mas sua assinatura especifica\n\t{1}</target>
        <note />
      </trans-unit>
      <trans-unit id="ExceptionDefsNotCompatibleDotNetRepresentationsDiffer">
        <source>The exception definitions are not compatible because the CLI representations differ. The module contains the exception definition\n    {0}    \nbut its signature specifies\n\t{1}</source>
        <target state="translated">As definições de exceções não são compatíveis, pois as representações CLI são diferentes. O módulo contém a definição da exceção\n    {0}    \n, mas a sua assinatura especifica\n\t{1}</target>
        <note />
      </trans-unit>
      <trans-unit id="ExceptionDefsNotCompatibleAbbreviationHiddenBySignature">
        <source>The exception definitions are not compatible because the exception abbreviation is being hidden by the signature. The abbreviation must be visible to other CLI languages. Consider making the abbreviation visible in the signature. The module contains the exception definition\n    {0}    \nbut its signature specifies\n\t{1}.</source>
        <target state="translated">As definições de exceções não são compatíveis, pois a abreviação de exceção está ocultada pela assinatura. A abreviação deve ser visível a outras linguagens CLI. Considere deixar a abreviação visível na assinatura. O módulo contém a definição de assinatura\n    {0}    \nmas sua assinatura especifica\n\t{1}.</target>
        <note />
      </trans-unit>
      <trans-unit id="ExceptionDefsNotCompatibleSignaturesDiffer">
        <source>The exception definitions are not compatible because the exception abbreviations in the signature and implementation differ. The module contains the exception definition\n    {0}    \nbut its signature specifies\n\t{1}.</source>
        <target state="translated">As definições de exceções não são compatíveis, pois as abreviações de exceções na assinatura e implementação são diferentes. O módulo contém a definição da exceção\n    {0}    \n, mas sua assinatura especifica\n\t{1}.</target>
        <note />
      </trans-unit>
      <trans-unit id="ExceptionDefsNotCompatibleExceptionDeclarationsDiffer">
        <source>The exception definitions are not compatible because the exception declarations differ. The module contains the exception definition\n    {0}    \nbut its signature specifies\n\t{1}.</source>
        <target state="translated">As definições de exceções não são compatíveis, pois as declarações de exceções diferem. O módulo contém a definição da exceção\n    {0}    \n, mas sua assinatura especifica\n\t{1}.</target>
        <note />
      </trans-unit>
      <trans-unit id="ExceptionDefsNotCompatibleFieldInSigButNotImpl">
        <source>The exception definitions are not compatible because the field '{0}' was required by the signature but was not specified by the implementation. The module contains the exception definition\n    {1}    \nbut its signature specifies\n\t{2}.</source>
        <target state="translated">As definições de exceções não são compatíveis, pois o campo '{0}' foi requerido pela assinatura, mas não foi especificado na implementação. O módulo contém a definição da exceção\n    {1}    \n, mas sua assinatura especifica\n\t{2}.</target>
        <note />
      </trans-unit>
      <trans-unit id="ExceptionDefsNotCompatibleFieldInImplButNotSig">
        <source>The exception definitions are not compatible because the field '{0}' was present in the implementation but not in the signature. The module contains the exception definition\n    {1}    \nbut its signature specifies\n\t{2}.</source>
        <target state="translated">As definições de exceções não são compatíveis, pois o campo '{0}' estava presente na implementação, mas não na assinatura. O módulo contém a definição da exceção\n    {1}    \n, mas sua assinatura especifica\n\t{2}.</target>
        <note />
      </trans-unit>
      <trans-unit id="ExceptionDefsNotCompatibleFieldOrderDiffers">
        <source>The exception definitions are not compatible because the order of the fields is different in the signature and implementation. The module contains the exception definition\n    {0}    \nbut its signature specifies\n\t{1}.</source>
        <target state="translated">As definições de exceções não são compatíveis, pois a ordem dos campos é diferente na assinatura e na implementação. O módulo contém a definição da exceção\n    {0}    \n, mas sua assinatura especifica\n\t{1}.</target>
        <note />
      </trans-unit>
      <trans-unit id="typrelModuleNamespaceAttributesDifferInSigAndImpl">
        <source>The namespace or module attributes differ between signature and implementation</source>
        <target state="translated">Os atributos de namespace ou módulo diferem entre assinatura e implementação</target>
        <note />
      </trans-unit>
      <trans-unit id="typrelMethodIsOverconstrained">
        <source>This method is over-constrained in its type parameters</source>
        <target state="translated">Este método possui muitas restrições em seus parâmetros de tipo</target>
        <note />
      </trans-unit>
      <trans-unit id="typrelOverloadNotFound">
        <source>No implementations of '{0}' had the correct number of arguments and type parameters. The required signature is '{1}'.</source>
        <target state="translated">Nenhuma implementação de '{0}' tinha o número correto de argumentos e parâmetros de tipo. A assinatura necessária é '{1}'.</target>
        <note />
      </trans-unit>
      <trans-unit id="typrelOverrideWasAmbiguous">
        <source>The override for '{0}' was ambiguous</source>
        <target state="translated">A substituição para '{0}' foi ambígua</target>
        <note />
      </trans-unit>
      <trans-unit id="typrelMoreThenOneOverride">
        <source>More than one override implements '{0}'</source>
        <target state="translated">Mais de uma substituição implementa '{0}'</target>
        <note />
      </trans-unit>
      <trans-unit id="typrelMethodIsSealed">
        <source>The method '{0}' is sealed and cannot be overridden</source>
        <target state="translated">O método '{0}' está selado não pode ser substituído</target>
        <note />
      </trans-unit>
      <trans-unit id="typrelOverrideImplementsMoreThenOneSlot">
        <source>The override '{0}' implements more than one abstract slot, e.g. '{1}' and '{2}'</source>
        <target state="translated">A substituição '{0}' implementa mais de um slot abstrato, por exemplo '{1}' e '{2}'</target>
        <note />
      </trans-unit>
      <trans-unit id="typrelDuplicateInterface">
        <source>Duplicate or redundant interface</source>
        <target state="translated">Interface duplicada ou redundante</target>
        <note />
      </trans-unit>
      <trans-unit id="typrelNeedExplicitImplementation">
        <source>The interface '{0}' is included in multiple explicitly implemented interface types. Add an explicit implementation of this interface.</source>
        <target state="translated">A interface '{0}' está incluída em múltiplos tipos de interface explicitamente implementada. Adicione uma implementação explícita desta interface.</target>
        <note />
      </trans-unit>
      <trans-unit id="typrelNamedArgumentHasBeenAssignedMoreThenOnce">
        <source>A named argument has been assigned more than one value</source>
        <target state="translated">Foi atribuído mais de um valor a um argumento nomeado</target>
        <note />
      </trans-unit>
      <trans-unit id="typrelNoImplementationGiven">
        <source>No implementation was given for '{0}'</source>
        <target state="translated">Nenhuma implementação foi dada por '{0}'</target>
        <note />
      </trans-unit>
      <trans-unit id="typrelNoImplementationGivenWithSuggestion">
        <source>No implementation was given for '{0}'. Note that all interface members must be implemented and listed under an appropriate 'interface' declaration, e.g. 'interface ... with member ...'.</source>
        <target state="translated">Nenhuma implementação foi dada por '{0}'. Note que todos membros de interface devem ser implementados e listados sob uma declaração apropriada 'interface', por exemplo 'interface ... with member ...'.</target>
        <note />
      </trans-unit>
      <trans-unit id="typrelMemberDoesNotHaveCorrectNumberOfArguments">
        <source>The member '{0}' does not have the correct number of arguments. The required signature is '{1}'.</source>
        <target state="translated">O membro '{0}' não possui o número correto de argumentos. A assinatura necessária é '{1}'.</target>
        <note />
      </trans-unit>
      <trans-unit id="typrelMemberDoesNotHaveCorrectNumberOfTypeParameters">
        <source>The member '{0}' does not have the correct number of method type parameters. The required signature is '{1}'.</source>
        <target state="translated">O membro '{0}' não possui o número correto de parâmetros de tipo de método. A assinatura necessária é '{1}'.</target>
        <note />
      </trans-unit>
      <trans-unit id="typrelMemberDoesNotHaveCorrectKindsOfGenericParameters">
        <source>The member '{0}' does not have the correct kinds of generic parameters. The required signature is '{1}'.</source>
        <target state="translated">O membro '{0}' não possui os tipos corretos de parâmetros genéricos. A assinatura necessária é '{1}'.</target>
        <note />
      </trans-unit>
      <trans-unit id="typrelMemberCannotImplement">
        <source>The member '{0}' cannot be used to implement '{1}'. The required signature is '{2}'.</source>
        <target state="translated">O membro '{0}' não pode ser usado para implementar '{1}'. A assinatura necessária é '{2}'.</target>
        <note />
      </trans-unit>
      <trans-unit id="astParseEmbeddedILError">
        <source>Error while parsing embedded IL</source>
        <target state="translated">Erro ao analisar IL incorporado</target>
        <note />
      </trans-unit>
      <trans-unit id="astParseEmbeddedILTypeError">
        <source>Error while parsing embedded IL type</source>
        <target state="translated">Erro ao analisar tipo de IL embutido</target>
        <note />
      </trans-unit>
      <trans-unit id="astDeprecatedIndexerNotation">
        <source>This indexer notation has been removed from the F# language</source>
        <target state="translated">Esta notação de indexador foi removida do idioma F#</target>
        <note />
      </trans-unit>
      <trans-unit id="astInvalidExprLeftHandOfAssignment">
        <source>Invalid expression on left of assignment</source>
        <target state="translated">Expressão inválida à esquerda da atribuição</target>
        <note />
      </trans-unit>
      <trans-unit id="augNoRefEqualsOnStruct">
        <source>The 'ReferenceEquality' attribute cannot be used on structs. Consider using the 'StructuralEquality' attribute instead, or implement an override for 'System.Object.Equals(obj)'.</source>
        <target state="translated">O atributo 'ReferenceEquality' não pode ser usado em structs. Considere usar o atributo 'StructuralEquality' em seu lugar, ou implemente uma substituição para 'System.Object.Equals(obj)'.</target>
        <note />
      </trans-unit>
      <trans-unit id="augInvalidAttrs">
        <source>This type uses an invalid mix of the attributes 'NoEquality', 'ReferenceEquality', 'StructuralEquality', 'NoComparison' and 'StructuralComparison'</source>
        <target state="translated">Este tipo usa uma combinação inválida dos atributos 'NoEquality', 'ReferenceEquality', 'StructuralEquality', 'NoComparison' e 'StructuralComparison'</target>
        <note />
      </trans-unit>
      <trans-unit id="augNoEqualityNeedsNoComparison">
        <source>The 'NoEquality' attribute must be used in conjunction with the 'NoComparison' attribute</source>
        <target state="translated">O atributo 'NoEquality' deve ser usado em conjunto com o atributo 'NoComparison'</target>
        <note />
      </trans-unit>
      <trans-unit id="augStructCompNeedsStructEquality">
        <source>The 'StructuralComparison' attribute must be used in conjunction with the 'StructuralEquality' attribute</source>
        <target state="translated">O atributo 'StructuralComparison' deve ser usado em conjunto com o atributo 'StructuralEquality'</target>
        <note />
      </trans-unit>
      <trans-unit id="augStructEqNeedsNoCompOrStructComp">
        <source>The 'StructuralEquality' attribute must be used in conjunction with the 'NoComparison' or 'StructuralComparison' attributes</source>
        <target state="translated">O atributo 'StructuralEquality' deve ser usado junto com os atributos 'NoComparison' ou 'StructuralComparison'</target>
        <note />
      </trans-unit>
      <trans-unit id="augTypeCantHaveRefEqAndStructAttrs">
        <source>A type cannot have both the 'ReferenceEquality' and 'StructuralEquality' or 'StructuralComparison' attributes</source>
        <target state="translated">Um tipo não pode ter, ao mesmo tempo, os atributos 'ReferenceEquality' e 'StructuralEquality' ou 'StructuralComparison'</target>
        <note />
      </trans-unit>
      <trans-unit id="augOnlyCertainTypesCanHaveAttrs">
        <source>Only record, union, exception and struct types may be augmented with the 'ReferenceEquality', 'StructuralEquality' and 'StructuralComparison' attributes</source>
        <target state="translated">Somente tipos registro, união, exceção e struct podem ser aumentados com os atributos 'ReferenceEquality', 'StructuralEquality' e 'StructuralComparison'</target>
        <note />
      </trans-unit>
      <trans-unit id="augRefEqCantHaveObjEquals">
        <source>A type with attribute 'ReferenceEquality' cannot have an explicit implementation of 'Object.Equals(obj)', 'System.IEquatable&lt;_&gt;' or 'System.Collections.IStructuralEquatable'</source>
        <target state="translated">Um tipo com atributo 'ReferenceEquality' não pode ter uma implementação explícita de 'Object.Equals(obj)', 'System.IEquatable&lt;_&gt;' ou 'System.Collections.IStructuralEquatable'</target>
        <note />
      </trans-unit>
      <trans-unit id="augCustomEqNeedsObjEquals">
        <source>A type with attribute 'CustomEquality' must have an explicit implementation of at least one of 'Object.Equals(obj)', 'System.IEquatable&lt;_&gt;' or 'System.Collections.IStructuralEquatable'</source>
        <target state="translated">Um tipo com atributo 'CustomEquality' deve ter uma implementação explícita de pelo menos 'Object.Equals(obj)', 'System.IEquatable&lt;_&gt;' ou 'System.Collections.IStructuralEquatable'</target>
        <note />
      </trans-unit>
      <trans-unit id="augCustomCompareNeedsIComp">
        <source>A type with attribute 'CustomComparison' must have an explicit implementation of at least one of 'System.IComparable' or 'System.Collections.IStructuralComparable'</source>
        <target state="translated">Um tipo com atributo 'CustomComparison' deve ter uma implementação explícita de pelo menos 'System.IComparable' ou 'System.Collections.IStructuralComparable'</target>
        <note />
      </trans-unit>
      <trans-unit id="augNoEqNeedsNoObjEquals">
        <source>A type with attribute 'NoEquality' should not usually have an explicit implementation of 'Object.Equals(obj)'. Disable this warning if this is intentional for interoperability purposes</source>
        <target state="translated">Geralmente um tipo com atributo 'NoEquality' não deve ter uma implementação explícita de 'Object.Equals(obj)'. Desabilite este aviso caso a intenção seja obter interoperabilidade</target>
        <note />
      </trans-unit>
      <trans-unit id="augNoCompCantImpIComp">
        <source>A type with attribute 'NoComparison' should not usually have an explicit implementation of 'System.IComparable', 'System.IComparable&lt;_&gt;' or 'System.Collections.IStructuralComparable'. Disable this warning if this is intentional for interoperability purposes</source>
        <target state="translated">Geralmente um tipo com o atributo 'NoComparison' não deve ter uma implementação explícita de 'System.IComparable', 'System.IComparable&lt;_&gt;' ou 'System.Collections.IStructuralComparable'. Desabilite este aviso caso a intenção seja obter interoperabilidade</target>
        <note />
      </trans-unit>
      <trans-unit id="augCustomEqNeedsNoCompOrCustomComp">
        <source>The 'CustomEquality' attribute must be used in conjunction with the 'NoComparison' or 'CustomComparison' attributes</source>
        <target state="translated">O atributo 'CustomEquality' deve ser usado na conjunção com atributos 'NoComparison' ou 'CustomComparison'</target>
        <note />
      </trans-unit>
      <trans-unit id="forPositionalSpecifiersNotPermitted">
        <source>Positional specifiers are not permitted in format strings</source>
        <target state="translated">Não são permitidos especificadores posicionais em cadeias de caracteres de formato</target>
        <note />
      </trans-unit>
      <trans-unit id="forMissingFormatSpecifier">
        <source>Missing format specifier</source>
        <target state="translated">Especificador de formato ausente</target>
        <note />
      </trans-unit>
      <trans-unit id="forFlagSetTwice">
        <source>'{0}' flag set twice</source>
        <target state="translated">O sinalizador '{0}' foi definido duas vezes</target>
        <note />
      </trans-unit>
      <trans-unit id="forPrefixFlagSpacePlusSetTwice">
        <source>Prefix flag (' ' or '+') set twice</source>
        <target state="translated">Sinalizador de prefixo (' ' ou '+') definido duas vezes</target>
        <note />
      </trans-unit>
      <trans-unit id="forHashSpecifierIsInvalid">
        <source>The # formatting modifier is invalid in F#</source>
        <target state="translated">O modificador de formatação # é inválido em F#</target>
        <note />
      </trans-unit>
      <trans-unit id="forBadPrecision">
        <source>Bad precision in format specifier</source>
        <target state="translated">Especificador de formato com pouca precisão</target>
        <note />
      </trans-unit>
      <trans-unit id="forBadWidth">
        <source>Bad width in format specifier</source>
        <target state="translated">Especificador de formato com largura ruim</target>
        <note />
      </trans-unit>
      <trans-unit id="forDoesNotSupportZeroFlag">
        <source>'{0}' format does not support '0' flag</source>
        <target state="translated">O formato '{0}' não suporta sinalizador '0'</target>
        <note />
      </trans-unit>
      <trans-unit id="forPrecisionMissingAfterDot">
        <source>Precision missing after the '.'</source>
        <target state="translated">Precisão após o '.' ausente</target>
        <note />
      </trans-unit>
      <trans-unit id="forFormatDoesntSupportPrecision">
        <source>'{0}' format does not support precision</source>
        <target state="translated">O sinalizador '{0}' não suporta precisão</target>
        <note />
      </trans-unit>
      <trans-unit id="forBadFormatSpecifier">
        <source>Bad format specifier (after l or L): Expected ld,li,lo,lu,lx or lX. In F# code you can use %d, %x, %o or %u instead, which are overloaded to work with all basic integer types.</source>
        <target state="translated">Especificador de formato inválido (após l ou L): esperado: ld,li,lo,lu,lx ou lX. No código F#, você pode usar %d, %x, %o ou %u no lugar, os quais estão sobrecarregados para trabalhar com todos os tipos básicos de inteiro.</target>
        <note />
      </trans-unit>
      <trans-unit id="forLIsUnnecessary">
        <source>The 'l' or 'L' in this format specifier is unnecessary. In F# code you can use %d, %x, %o or %u instead, which are overloaded to work with all basic integer types.</source>
        <target state="translated">O 'l' nem 'L' são necessários neste especificador de formato. No código F#, você pode usar %d, %x, %o ou %u no lugar, os quais estão sobrecarregados para trabalhar com todos os tipos básicos de inteiro.</target>
        <note />
      </trans-unit>
      <trans-unit id="forHIsUnnecessary">
        <source>The 'h' or 'H' in this format specifier is unnecessary. You can use %d, %x, %o or %u instead, which are overloaded to work with all basic integer types.</source>
        <target state="translated">O 'h' ou 'H' é desnecessário neste especificador de formato. Você pode usar %d, %x, %o ou %u em seu lugar, que estão sobrecarregados para trabalhar com todos os tipos básicos de inteiro.</target>
        <note />
      </trans-unit>
      <trans-unit id="forDoesNotSupportPrefixFlag">
        <source>'{0}' does not support prefix '{1}' flag</source>
        <target state="translated">O '{0}' não dá suporte ao sinalizador '{1}' de prefixo</target>
        <note />
      </trans-unit>
      <trans-unit id="forBadFormatSpecifierGeneral">
        <source>Bad format specifier: '{0}'</source>
        <target state="translated">Especificador de formato incorreto: '{0}'</target>
        <note />
      </trans-unit>
      <trans-unit id="elSysEnvExitDidntExit">
        <source>System.Environment.Exit did not exit</source>
        <target state="translated">System.Environment.Exit não foi finalizado</target>
        <note />
      </trans-unit>
      <trans-unit id="elDeprecatedOperator">
        <source>The treatment of this operator is now handled directly by the F# compiler and its meaning cannot be redefined</source>
        <target state="translated">O tratamento deste operador agora é manipulado diretamente pelo compilador F# e seu significado não pode ser redefinido</target>
        <note />
      </trans-unit>
      <trans-unit id="chkProtectedOrBaseCalled">
        <source>A protected member is called or 'base' is being used. This is only allowed in the direct implementation of members since they could escape their object scope.</source>
        <target state="translated">Um membro protegido é chamado ou a 'base' está sendo usada. Isso só é permitido na implementação direta dos membros, uma vez que eles poderiam escapar do escopo de seus objetos.</target>
        <note />
      </trans-unit>
      <trans-unit id="chkByrefUsedInInvalidWay">
        <source>The byref-typed variable '{0}' is used in an invalid way. Byrefs cannot be captured by closures or passed to inner functions.</source>
        <target state="translated">A variável do tipo byref '{0}' é usada de forma inválida. Byrefs não podem ser capturados por fechamentos ou transmitidos para funções de interiores.</target>
        <note />
      </trans-unit>
      <trans-unit id="chkBaseUsedInInvalidWay">
        <source>The 'base' keyword is used in an invalid way. Base calls cannot be used in closures. Consider using a private member to make base calls.</source>
        <target state="translated">A palavra-chave 'base' é usada de forma incorreta. Chamadas de base não podem ser usadas em fechamentos. Considere utilizar um membro particular para fazer chamadas de base.</target>
        <note />
      </trans-unit>
      <trans-unit id="chkVariableUsedInInvalidWay">
        <source>The variable '{0}' is used in an invalid way</source>
        <target state="translated">A variável '{0}' é usada de forma incorreta</target>
        <note />
      </trans-unit>
      <trans-unit id="chkTypeLessAccessibleThanType">
        <source>The type '{0}' is less accessible than the value, member or type '{1}' it is used in.</source>
        <target state="translated">O tipo '{0}' é menos acessível que o valor, membro ou tipo '{1}' no qual ele é usado.</target>
        <note />
      </trans-unit>
      <trans-unit id="chkSystemVoidOnlyInTypeof">
        <source>'System.Void' can only be used as 'typeof&lt;System.Void&gt;' in F#</source>
        <target state="translated">'System.Void' só pode ser usado como 'typeof &lt;system.void&gt;' em F#</target>
        <note />
      </trans-unit>
      <trans-unit id="chkErrorUseOfByref">
        <source>A type instantiation involves a byref type. This is not permitted by the rules of Common IL.</source>
        <target state="translated">Uma instanciação de tipo inclui um tipo de byref. Isto não é permitido pelas regras do IL Comum.</target>
        <note />
      </trans-unit>
      <trans-unit id="chkErrorContainsCallToRethrow">
        <source>Calls to 'reraise' may only occur directly in a handler of a try-with</source>
        <target state="translated">Chamadas para 'reraise' só podem ocorrer diretamente em um manipulador de um try-with</target>
        <note />
      </trans-unit>
      <trans-unit id="chkSplicingOnlyInQuotations">
        <source>Expression-splicing operators may only be used within quotations</source>
        <target state="translated">Operadores da união de expressão só podem ser usados entre aspas</target>
        <note />
      </trans-unit>
      <trans-unit id="chkNoFirstClassSplicing">
        <source>First-class uses of the expression-splicing operator are not permitted</source>
        <target state="translated">Não são permitidos usos de primeira classe do operador da união de expressão</target>
        <note />
      </trans-unit>
      <trans-unit id="chkNoFirstClassAddressOf">
        <source>First-class uses of the address-of operators are not permitted</source>
        <target state="translated">Utilizações de primeira classe dos operadores de endereço não são permitidas</target>
        <note />
      </trans-unit>
      <trans-unit id="chkNoFirstClassRethrow">
        <source>First-class uses of the 'reraise' function is not permitted</source>
        <target state="translated">Não são permitidos usos de primeira classe da função 'reraise'</target>
        <note />
      </trans-unit>
      <trans-unit id="chkNoByrefAtThisPoint">
        <source>The byref typed value '{0}' cannot be used at this point</source>
        <target state="translated">O valor do tipo byref '{0}' não pode ser usado neste ponto</target>
        <note />
      </trans-unit>
      <trans-unit id="chkLimitationsOfBaseKeyword">
        <source>'base' values may only be used to make direct calls to the base implementations of overridden members</source>
        <target state="translated">Valores 'base' só podem ser usados para fazer chamadas diretas às implementações de base de membros substituídos</target>
        <note />
      </trans-unit>
      <trans-unit id="chkObjCtorsCantUseExceptionHandling">
        <source>Object constructors cannot directly use try/with and try/finally prior to the initialization of the object. This includes constructs such as 'for x in ...' that may elaborate to uses of these constructs. This is a limitation imposed by Common IL.</source>
        <target state="translated">Construtores de objeto não podem usar try/with nem try/finally antes da inicialização do objeto. O que inclui construções como ' x in... ' que podem elaborar usos dessas construções. Esta é uma limitação imposta pelo IL Comum.</target>
        <note />
      </trans-unit>
      <trans-unit id="chkNoAddressOfAtThisPoint">
        <source>The address of the variable '{0}' cannot be used at this point</source>
        <target state="translated">O endereço da variável '{0}' não pode ser usado neste ponto</target>
        <note />
      </trans-unit>
      <trans-unit id="chkNoAddressStaticFieldAtThisPoint">
        <source>The address of the static field '{0}' cannot be used at this point</source>
        <target state="translated">O endereço do campo estático '{0}' não pode ser usado neste ponto</target>
        <note />
      </trans-unit>
      <trans-unit id="chkNoAddressFieldAtThisPoint">
        <source>The address of the field '{0}' cannot be used at this point</source>
        <target state="translated">O endereço do campo '{0}' não pode ser usado neste ponto</target>
        <note />
      </trans-unit>
      <trans-unit id="chkNoAddressOfArrayElementAtThisPoint">
        <source>The address of an array element cannot be used at this point</source>
        <target state="translated">O endereço de um elemento de matriz não pode ser usado neste ponto</target>
        <note />
      </trans-unit>
      <trans-unit id="chkFirstClassFuncNoByref">
        <source>The type of a first-class function cannot contain byrefs</source>
        <target state="translated">O tipo de uma função de primeira classe não pode conter byrefs</target>
        <note />
      </trans-unit>
      <trans-unit id="chkReturnTypeNoByref">
        <source>A method return type would contain byrefs which is not permitted</source>
        <target state="translated">Um tipo de retorno de método conteria byrefs que não são permitidos</target>
        <note />
      </trans-unit>
      <trans-unit id="chkInvalidCustAttrVal">
        <source>Invalid custom attribute value (not a constant or literal)</source>
        <target state="translated">Valor do atributo personalizado inválido (não é uma constante ou um literal)</target>
        <note />
      </trans-unit>
      <trans-unit id="chkAttrHasAllowMultiFalse">
        <source>The attribute type '{0}' has 'AllowMultiple=false'. Multiple instances of this attribute cannot be attached to a single language element.</source>
        <target state="translated">O tipo de atributo '{0}' possui 'AllowMultiple=false'. Instâncias múltiplas deste atributo não podem ser conectadas a um elemento de linguagem simples.</target>
        <note />
      </trans-unit>
      <trans-unit id="chkMemberUsedInInvalidWay">
        <source>The member '{0}' is used in an invalid way. A use of '{1}' has been inferred prior to its definition at or near '{2}'. This is an invalid forward reference.</source>
        <target state="translated">O membro '{0}' é usado de uma forma inválida. Um uso de '{1}' foi inferido anteriormente para sua definição em '{2}' ou próximo a ele. Esta é uma referência de encaminhamento inválida.</target>
        <note />
      </trans-unit>
      <trans-unit id="chkNoByrefAsTopValue">
        <source>A byref typed value would be stored here. Top-level let-bound byref values are not permitted.</source>
        <target state="translated">Um valor do tipo byref seria armazenado aqui. Não são permitidos valores de alto nível associados a let byref.</target>
        <note />
      </trans-unit>
      <trans-unit id="chkReflectedDefCantSplice">
        <source>[&lt;ReflectedDefinition&gt;] terms cannot contain uses of the prefix splice operator '%'</source>
        <target state="translated">Os termos [&lt;ReflectedDefinition&gt;] não podem conter usos de operador da união pré-fixo '%'</target>
        <note />
      </trans-unit>
      <trans-unit id="chkEntryPointUsage">
        <source>A function labeled with the 'EntryPointAttribute' attribute must be the last declaration in the last file in the compilation sequence.</source>
        <target state="translated">Uma função rotulada com o atributo 'EntryPointAttribute' deve ser a última declaração no último arquivo na sequência de compilação.</target>
        <note />
      </trans-unit>
      <trans-unit id="chkUnionCaseCompiledForm">
        <source>compiled form of the union case</source>
        <target state="translated">forma compilada do caso união</target>
        <note />
      </trans-unit>
      <trans-unit id="chkUnionCaseDefaultAugmentation">
        <source>default augmentation of the union case</source>
        <target state="translated">aumento padrão do caso união</target>
        <note />
      </trans-unit>
      <trans-unit id="chkPropertySameNameMethod">
        <source>The property '{0}' has the same name as a method in type '{1}'.</source>
        <target state="translated">A propriedade '{0}' tem o mesmo nome que um método no tipo '{1}'.</target>
        <note />
      </trans-unit>
      <trans-unit id="chkGetterSetterDoNotMatchAbstract">
        <source>The property '{0}' of type '{1}' has a getter and a setter that do not match. If one is abstract then the other must be as well.</source>
        <target state="translated">A propriedade '{0}' do tipo '{1}' tem um getter e um setter que não são correspondentes. Se um deles for abstrato, o outro também deverá ser.</target>
        <note />
      </trans-unit>
      <trans-unit id="chkPropertySameNameIndexer">
        <source>The property '{0}' has the same name as another property in type '{1}', but one takes indexer arguments and the other does not. You may be missing an indexer argument to one of your properties.</source>
        <target state="translated">A propriedade '{0}' tem o mesmo nome que outra propriedade no tipo '{1}', mas uma tem argumentos de indexador e a outra não. Talvez você precise de um argumento de indexador para uma das suas propriedades.</target>
        <note />
      </trans-unit>
      <trans-unit id="chkCantStoreByrefValue">
        <source>A type would store a byref typed value. This is not permitted by Common IL.</source>
        <target state="translated">Um tipo armazenaria um valor do tipo byref. Isso não é permitido pelo IL Comum.</target>
        <note />
      </trans-unit>
      <trans-unit id="chkDuplicateMethod">
        <source>Duplicate method. The method '{0}' has the same name and signature as another method in type '{1}'.</source>
        <target state="translated">Método duplicado. O método '{0}' tem o mesmo nome e assinatura que outro método no tipo '{1}'.</target>
        <note />
      </trans-unit>
      <trans-unit id="chkDuplicateMethodWithSuffix">
        <source>Duplicate method. The method '{0}' has the same name and signature as another method in type '{1}' once tuples, functions, units of measure and/or provided types are erased.</source>
        <target state="translated">Método duplicado. O método '{0}' tem o mesmo nome e assinatura que outro método no tipo '{1}' assim que tuplas, funções, unidades de medida e/ou tipos fornecidos são apagados.</target>
        <note />
      </trans-unit>
      <trans-unit id="chkDuplicateMethodCurried">
        <source>The method '{0}' has curried arguments but has the same name as another method in type '{1}'. Methods with curried arguments cannot be overloaded. Consider using a method taking tupled arguments.</source>
        <target state="translated">O método '{0}' tem argumentos na forma curried, mas tem o mesmo nome que outro método no tipo '{1}'. Os métodos com argumentos na forma curried não podem estar sobrecarregados. Considere usar um método que tenha argumentos na forma de tupla.</target>
        <note />
      </trans-unit>
      <trans-unit id="chkCurriedMethodsCantHaveOutParams">
        <source>Methods with curried arguments cannot declare 'out', 'ParamArray', 'optional', 'ReflectedDefinition', 'byref', 'CallerLineNumber', 'CallerMemberName', or 'CallerFilePath' arguments</source>
        <target state="translated">Os métodos com argumentos via currying não podem declarar os argumentos 'out', 'ParamArray', 'optional', 'ReflectedDefinition', 'byref', 'CallerLineNumber', 'CallerMemberName' ou 'CallerFilePath'</target>
        <note />
      </trans-unit>
      <trans-unit id="chkDuplicateProperty">
        <source>Duplicate property. The property '{0}' has the same name and signature as another property in type '{1}'.</source>
        <target state="translated">Propriedade duplicada. A propriedade '{0}' tem o mesmo nome e assinatura que outra propriedade no tipo '{1}'.</target>
        <note />
      </trans-unit>
      <trans-unit id="chkDuplicatePropertyWithSuffix">
        <source>Duplicate property. The property '{0}' has the same name and signature as another property in type '{1}' once tuples, functions, units of measure and/or provided types are erased.</source>
        <target state="translated">Propriedade duplicada. A propriedade '{0}' tem o mesmo nome e assinatura que outra propriedade no tipo '{1}' assim que tuplas, funções, unidades de medida e/ou tipos fornecidos são apagados.</target>
        <note />
      </trans-unit>
      <trans-unit id="chkDuplicateMethodInheritedType">
        <source>Duplicate method. The abstract method '{0}' has the same name and signature as an abstract method in an inherited type.</source>
        <target state="translated">Método duplicado. O método abstrato '{0}' possui o mesmo nome e assinatura que um método abstrato em um tipo herdado.</target>
        <note />
      </trans-unit>
      <trans-unit id="chkDuplicateMethodInheritedTypeWithSuffix">
        <source>Duplicate method. The abstract method '{0}' has the same name and signature as an abstract method in an inherited type once tuples, functions, units of measure and/or provided types are erased.</source>
        <target state="translated">Método duplicado. O método abstrato '{0}' possui mesmo nome e assinatura que um método abstrato em um tipo herdado assim que tuplas, funções, unidades de medida e/ou tipos fornecidos são apagados.</target>
        <note />
      </trans-unit>
      <trans-unit id="chkMultipleGenericInterfaceInstantiations">
        <source>This type implements the same interface at different generic instantiations '{0}' and '{1}'. This is not permitted in this version of F#.</source>
        <target state="translated">Este tipo implementa a mesma interface em instanciações genéricas diferentes '{0}' e '{1}'. Isto não é permitido nesta versão de F#.</target>
        <note />
      </trans-unit>
      <trans-unit id="chkValueWithDefaultValueMustHaveDefaultValue">
        <source>The type of a field using the 'DefaultValue' attribute must admit default initialization, i.e. have 'null' as a proper value or be a struct type whose fields all admit default initialization. You can use 'DefaultValue(false)' to disable this check</source>
        <target state="translated">O tipo de um campo que usa o atributo 'DefaultValue' deve admitir inicialização padrão, ou seja, possuir 'null' como valor adequado, ou ser um tipo struct cujos todos campos admitem inicialização padrão. Você pode usar 'DefaultValue(false)' para desabilitar esta verificação</target>
        <note />
      </trans-unit>
      <trans-unit id="chkNoByrefInTypeAbbrev">
        <source>The type abbreviation contains byrefs. This is not permitted by F#.</source>
        <target state="translated">A abreviação de tipo contém byrefs. Isto não é permitido por F#.</target>
        <note />
      </trans-unit>
      <trans-unit id="crefBoundVarUsedInSplice">
        <source>The variable '{0}' is bound in a quotation but is used as part of a spliced expression. This is not permitted since it may escape its scope.</source>
        <target state="translated">A variável '{0}' está associada a uma cotação, mas é usada como parte de uma expressão de união. Isso não é permitido, pois pode sair do escopo.</target>
        <note />
      </trans-unit>
      <trans-unit id="crefQuotationsCantContainGenericExprs">
        <source>Quotations cannot contain uses of generic expressions</source>
        <target state="translated">Cotações não podem conter utilizações de expressões genéricas</target>
        <note />
      </trans-unit>
      <trans-unit id="crefQuotationsCantContainGenericFunctions">
        <source>Quotations cannot contain function definitions that are inferred or declared to be generic. Consider adding some type constraints to make this a valid quoted expression.</source>
        <target state="translated">Cotações não podem conter definições de funções que foram deduzidas ou declaradas como genéricas. Considere adicionar algumas restrições para fazer desta uma expressão cotada válida.</target>
        <note />
      </trans-unit>
      <trans-unit id="crefQuotationsCantContainObjExprs">
        <source>Quotations cannot contain object expressions</source>
        <target state="translated">Cotações não podem conter expressões de objeto </target>
        <note />
      </trans-unit>
      <trans-unit id="crefQuotationsCantContainAddressOf">
        <source>Quotations cannot contain expressions that take the address of a field</source>
        <target state="translated">Cotações não podem conter expressões que obtêm o endereço de um campo</target>
        <note />
      </trans-unit>
      <trans-unit id="crefQuotationsCantContainStaticFieldRef">
        <source>Quotations cannot contain expressions that fetch static fields</source>
        <target state="translated">Cotações não podem conter expressões que buscam campos estáticos </target>
        <note />
      </trans-unit>
      <trans-unit id="crefQuotationsCantContainInlineIL">
        <source>Quotations cannot contain inline assembly code or pattern matching on arrays</source>
        <target state="translated">Cotações não podem conter código de assembly embutido ou padrões coincidentes em matrizes</target>
        <note />
      </trans-unit>
      <trans-unit id="crefQuotationsCantContainDescendingForLoops">
        <source>Quotations cannot contain descending for loops</source>
        <target state="translated">Cotações não podem conter decrescentes para loops</target>
        <note />
      </trans-unit>
      <trans-unit id="crefQuotationsCantFetchUnionIndexes">
        <source>Quotations cannot contain expressions that fetch union case indexes</source>
        <target state="translated">Cotações não podem conter expressões que busquem índices de casos união</target>
        <note />
      </trans-unit>
      <trans-unit id="crefQuotationsCantSetUnionFields">
        <source>Quotations cannot contain expressions that set union case fields</source>
        <target state="translated">Cotações não podem conter expressões que definem campos de casos união</target>
        <note />
      </trans-unit>
      <trans-unit id="crefQuotationsCantSetExceptionFields">
        <source>Quotations cannot contain expressions that set fields in exception values</source>
        <target state="translated">Cotações não podem conter expressões que definem campos nos valores de exceção</target>
        <note />
      </trans-unit>
      <trans-unit id="crefQuotationsCantRequireByref">
        <source>Quotations cannot contain expressions that require byref pointers</source>
        <target state="translated">Cotações não podem conter expressões que requerem ponteiros byref</target>
        <note />
      </trans-unit>
      <trans-unit id="crefQuotationsCantCallTraitMembers">
        <source>Quotations cannot contain expressions that make member constraint calls, or uses of operators that implicitly resolve to a member constraint call</source>
        <target state="translated">As cotações não podem conter expressões que façam chamadas de restrição de membros ou usem operadores que resolvem implicitamente uma chamada de restrição de membro</target>
        <note />
      </trans-unit>
      <trans-unit id="crefQuotationsCantContainThisConstant">
        <source>Quotations cannot contain this kind of constant</source>
        <target state="translated">Cotações não podem conter este tipo de constante</target>
        <note />
      </trans-unit>
      <trans-unit id="crefQuotationsCantContainThisPatternMatch">
        <source>Quotations cannot contain this kind of pattern match</source>
        <target state="translated">Cotações não podem conter este tipo de correspondência de padrão</target>
        <note />
      </trans-unit>
      <trans-unit id="crefQuotationsCantContainArrayPatternMatching">
        <source>Quotations cannot contain array pattern matching</source>
        <target state="translated">Cotações não podem conter correspondências de padrão de matriz</target>
        <note />
      </trans-unit>
      <trans-unit id="crefQuotationsCantContainThisType">
        <source>Quotations cannot contain this kind of type</source>
        <target state="translated">Cotações não podem conter esta espécie de tipo</target>
        <note />
      </trans-unit>
      <trans-unit id="csTypeCannotBeResolvedAtCompileTime">
        <source>The declared type parameter '{0}' cannot be used here since the type parameter cannot be resolved at compile time</source>
        <target state="translated">O parâmetro do tipo declarado '{0}' não pode ser usado aqui, uma vez que o parâmetro de tipo não pode ser resolvido no tempo de compilação</target>
        <note />
      </trans-unit>
      <trans-unit id="csCodeLessGeneric">
        <source>This code is less generic than indicated by its annotations. A unit-of-measure specified using '_' has been determined to be '1', i.e. dimensionless. Consider making the code generic, or removing the use of '_'.</source>
        <target state="translated">Este código é menos genérico que o indicado pelas suas anotações. Uma unidade de medida especificada com uso de '_' foi determinada como '1', ou seja, sem dimensão. Considere tornar o código genérico ou remover a utilização de '_'.</target>
        <note />
      </trans-unit>
      <trans-unit id="csTypeInferenceMaxDepth">
        <source>Type inference problem too complicated (maximum iteration depth reached). Consider adding further type annotations.</source>
        <target state="translated">Problema de inferência de tipo excessivamente complicado (profundidade de iteração máxima atingida). Considere adicionar mais anotações de tipo.</target>
        <note />
      </trans-unit>
      <trans-unit id="csExpectedArguments">
        <source>Expected arguments to an instance member</source>
        <target state="translated">Argumentos esperados para um membro de instância</target>
        <note />
      </trans-unit>
      <trans-unit id="csIndexArgumentMismatch">
        <source>This indexer expects {0} arguments but is here given {1}</source>
        <target state="translated">Este indexador espera argumentos {0}, mas aqui é dado {1}</target>
        <note />
      </trans-unit>
      <trans-unit id="csExpectTypeWithOperatorButGivenFunction">
        <source>Expecting a type supporting the operator '{0}' but given a function type. You may be missing an argument to a function.</source>
        <target state="translated">Um tipo que suporte o operador '{0}' era esperado, mas um tipo de função foi recebido. Pode estar faltando um argumento para alguma função.</target>
        <note />
      </trans-unit>
      <trans-unit id="csExpectTypeWithOperatorButGivenTuple">
        <source>Expecting a type supporting the operator '{0}' but given a tuple type</source>
        <target state="translated">Um tipo que suporte o operador '{0}' era esperado, mas um tipo de tupla foi recebido.</target>
        <note />
      </trans-unit>
      <trans-unit id="csTypesDoNotSupportOperator">
        <source>None of the types '{0}' support the operator '{1}'</source>
        <target state="translated">Nenhum dos tipos '{0}' oferece suporte ao operador '{1}'</target>
        <note />
      </trans-unit>
      <trans-unit id="csTypeDoesNotSupportOperator">
        <source>The type '{0}' does not support the operator '{1}'</source>
        <target state="translated">O tipo '{0}' não oferece suporte ao operador '{1}'</target>
        <note />
      </trans-unit>
      <trans-unit id="csTypesDoNotSupportOperatorNullable">
        <source>None of the types '{0}' support the operator '{1}'. Consider opening the module 'Microsoft.FSharp.Linq.NullableOperators'.</source>
        <target state="translated">Nenhum dos tipos '{0}' oferece suporte ao operador '{1}'. Considere abrir o módulo 'Microsoft.FSharp.Linq.NullableOperators'.</target>
        <note />
      </trans-unit>
      <trans-unit id="csTypeDoesNotSupportOperatorNullable">
        <source>The type '{0}' does not support the operator '{1}'. Consider opening the module 'Microsoft.FSharp.Linq.NullableOperators'.</source>
        <target state="translated">O tipo '{0}' não oferece suporte ao operador '{1}'. Considere abrir o módulo 'Microsoft.FSharp.Linq.NullableOperators'.</target>
        <note />
      </trans-unit>
      <trans-unit id="csTypeDoesNotSupportConversion">
        <source>The type '{0}' does not support a conversion to the type '{1}'</source>
        <target state="translated">O tipo '{0}' não suporta conversão para o tipo '{1}'</target>
        <note />
      </trans-unit>
      <trans-unit id="csMethodFoundButIsStatic">
        <source>The type '{0}' has a method '{1}' (full name '{2}'), but the method is static</source>
        <target state="translated">O tipo '{0}' possui um método '{1}' (nome completo '{2}'), mas o método é estático</target>
        <note />
      </trans-unit>
      <trans-unit id="csMethodFoundButIsNotStatic">
        <source>The type '{0}' has a method '{1}' (full name '{2}'), but the method is not static</source>
        <target state="translated">O tipo '{0}' possui um método '{1}' (nome completo '{2}'), mas o método não é estático</target>
        <note />
      </trans-unit>
      <trans-unit id="csStructConstraintInconsistent">
        <source>The constraints 'struct' and 'not struct' are inconsistent</source>
        <target state="translated">As restrições 'struct' e 'not struct' são inconsistentes</target>
        <note />
      </trans-unit>
      <trans-unit id="csTypeDoesNotHaveNull">
        <source>The type '{0}' does not have 'null' as a proper value</source>
        <target state="translated">O tipo '{0}' não possui 'null' como valor adequado</target>
        <note />
      </trans-unit>
      <trans-unit id="csNullableTypeDoesNotHaveNull">
        <source>The type '{0}' does not have 'null' as a proper value. To create a null value for a Nullable type use 'System.Nullable()'.</source>
        <target state="translated">O tipo '{0}' não possui 'null' como valor adequado. Para criar um valor nulo para um tipo Nullable, use 'System.Nullable()'.</target>
        <note />
      </trans-unit>
      <trans-unit id="csTypeDoesNotSupportComparison1">
        <source>The type '{0}' does not support the 'comparison' constraint because it has the 'NoComparison' attribute</source>
        <target state="translated">O tipo '{0}' não suporta a restrição 'comparison' porque ela não possui o atributo 'NoComparison'</target>
        <note />
      </trans-unit>
      <trans-unit id="csTypeDoesNotSupportComparison2">
        <source>The type '{0}' does not support the 'comparison' constraint. For example, it does not support the 'System.IComparable' interface</source>
        <target state="translated">O tipo '{0}' não suporta a restrição 'comparison'. Por exemplo, ele não suporta a interface 'System.IComparable'</target>
        <note />
      </trans-unit>
      <trans-unit id="csTypeDoesNotSupportComparison3">
        <source>The type '{0}' does not support the 'comparison' constraint because it is a record, union or struct with one or more structural element types which do not support the 'comparison' constraint. Either avoid the use of comparison with this type, or add the 'StructuralComparison' attribute to the type to determine which field type does not support comparison</source>
        <target state="translated">O tipo '{0}' não suporta a restrição 'comparison' porque é um registro, união ou struct com um ou mais tipos de elementos estruturais que não suportam a restrição 'comparison'. Evite usar comparação com este tipo, a não ser que você adicione o atributo 'StructuralComparison' ao tipo para determinar qual tipo de campo não suporta comparação</target>
        <note />
      </trans-unit>
      <trans-unit id="csTypeDoesNotSupportEquality1">
        <source>The type '{0}' does not support the 'equality' constraint because it has the 'NoEquality' attribute</source>
        <target state="translated">O tipo '{0}' não suporta a restrição 'equality' porque possui o atributo 'NoEquality'</target>
        <note />
      </trans-unit>
      <trans-unit id="csTypeDoesNotSupportEquality2">
        <source>The type '{0}' does not support the 'equality' constraint because it is a function type</source>
        <target state="translated">O tipo '{0}' não suporta a restrição 'equality' porque ele é um tipo de função</target>
        <note />
      </trans-unit>
      <trans-unit id="csTypeDoesNotSupportEquality3">
        <source>The type '{0}' does not support the 'equality' constraint because it is a record, union or struct with one or more structural element types which do not support the 'equality' constraint. Either avoid the use of equality with this type, or add the 'StructuralEquality' attribute to the type to determine which field type does not support equality</source>
        <target state="translated">O tipo '{0}' não suporta a restrição 'equality' porque é um registro, união ou struct com um ou mais tipos de elementos estruturais que não suportam a restrição 'equality'. Evite usar igualdade com este tipo, a não ser que você adicione o atributo 'StructuralEquality' ao tipo para determinar qual tipo de campo não suportará a igualdade</target>
        <note />
      </trans-unit>
      <trans-unit id="csTypeIsNotEnumType">
        <source>The type '{0}' is not a CLI enum type</source>
        <target state="translated">O tipo '{0}' não é um tipo enum CLI</target>
        <note />
      </trans-unit>
      <trans-unit id="csTypeHasNonStandardDelegateType">
        <source>The type '{0}' has a non-standard delegate type</source>
        <target state="translated">O tipo '{0}' tem um tipo delegado não padrão</target>
        <note />
      </trans-unit>
      <trans-unit id="csTypeIsNotDelegateType">
        <source>The type '{0}' is not a CLI delegate type</source>
        <target state="translated">O tipo '{0}' não é um tipo delegado CLI</target>
        <note />
      </trans-unit>
      <trans-unit id="csTypeParameterCannotBeNullable">
        <source>This type parameter cannot be instantiated to 'Nullable'. This is a restriction imposed in order to ensure the meaning of 'null' in some CLI languages is not confusing when used in conjunction with 'Nullable' values.</source>
        <target state="translated">Esse parâmetro de tipo não pode ser instanciado como 'Nullable'. Esta é uma restrição imposta para assegurar que o significado de 'null' em algumas linguagens CLI não seja confuso quando usado em conjunto com valores 'Nullable'.</target>
        <note />
      </trans-unit>
      <trans-unit id="csGenericConstructRequiresStructType">
        <source>A generic construct requires that the type '{0}' is a CLI or F# struct type</source>
        <target state="translated">Uma construção genérica requer que o tipo '{0}' seja um CLI ou tipo struct F#</target>
        <note />
      </trans-unit>
      <trans-unit id="csGenericConstructRequiresUnmanagedType">
        <source>A generic construct requires that the type '{0}' is an unmanaged type</source>
        <target state="translated">Uma construção genérica requer que o tipo '{0}' seja um tipo não gerenciado</target>
        <note />
      </trans-unit>
      <trans-unit id="csTypeNotCompatibleBecauseOfPrintf">
        <source>The type '{0}' is not compatible with any of the types {1}, arising from the use of a printf-style format string</source>
        <target state="translated">O tipo '{0}' não é compatível com qualquer um dos tipos {1}, decorrentes da utilização de uma cadeia de caracteres do formato estilo printf</target>
        <note />
      </trans-unit>
      <trans-unit id="csGenericConstructRequiresReferenceSemantics">
        <source>A generic construct requires that the type '{0}' have reference semantics, but it does not, i.e. it is a struct</source>
        <target state="translated">Uma construção genérica requer que o tipo '{0}' tenha semânticas de referência, mas ele não tem, ou seja, é um struct</target>
        <note />
      </trans-unit>
      <trans-unit id="csGenericConstructRequiresNonAbstract">
        <source>A generic construct requires that the type '{0}' be non-abstract</source>
        <target state="translated">Uma construção genérica requer que o tipo '{0}' não seja abstrato</target>
        <note />
      </trans-unit>
      <trans-unit id="csGenericConstructRequiresPublicDefaultConstructor">
        <source>A generic construct requires that the type '{0}' have a public default constructor</source>
        <target state="translated">Uma construção genérica requer que o tipo '{0}' tenha um construtor padrão público</target>
        <note />
      </trans-unit>
      <trans-unit id="csTypeInstantiationLengthMismatch">
        <source>Type instantiation length mismatch</source>
        <target state="translated">Incompatibilidade de comprimento de instanciação de tipo</target>
        <note />
      </trans-unit>
      <trans-unit id="csOptionalArgumentNotPermittedHere">
        <source>Optional arguments not permitted here</source>
        <target state="translated">Argumentos opcionais não são permitidos aqui</target>
        <note />
      </trans-unit>
      <trans-unit id="csMemberIsNotStatic">
        <source>{0} is not a static member</source>
        <target state="translated">{0} não é um membro estático</target>
        <note />
      </trans-unit>
      <trans-unit id="csMemberIsNotInstance">
        <source>{0} is not an instance member</source>
        <target state="translated">{0} não é um membro de instância</target>
        <note />
      </trans-unit>
      <trans-unit id="csArgumentLengthMismatch">
        <source>Argument length mismatch</source>
        <target state="translated">Incompatibilidade de comprimento do argumento</target>
        <note />
      </trans-unit>
      <trans-unit id="csArgumentTypesDoNotMatch">
        <source>The argument types don't match</source>
        <target state="translated">Os tipos de argumento não coincidem</target>
        <note />
      </trans-unit>
      <trans-unit id="csMethodExpectsParams">
        <source>This method expects a CLI 'params' parameter in this position. 'params' is a way of passing a variable number of arguments to a method in languages such as C#. Consider passing an array for this argument</source>
        <target state="translated">Este método espera um parâmetro CLI 'params' nesta posição. 'params' é uma forma de transmitir um número de variável de argumentos para um método em linguagens como C#. Considere transmitir uma matriz para este argumento</target>
        <note />
      </trans-unit>
      <trans-unit id="csMemberIsNotAccessible">
        <source>The member or object constructor '{0}' is not {1}</source>
        <target state="translated">O construtor de membro ou objeto '{0}' não é {1}</target>
        <note />
      </trans-unit>
      <trans-unit id="csMemberIsNotAccessible2">
        <source>The member or object constructor '{0}' is not {1}. Private members may only be accessed from within the declaring type. Protected members may only be accessed from an extending type and cannot be accessed from inner lambda expressions.</source>
        <target state="translated">O construtor de membro ou objeto '{0}' não é {1}. Membros particulares só podem ser acessados no tipo de declaração. Membros protegidos só podem ser acessados em um tipo de extensão e não podem ser acessados em expressões lambda internas.</target>
        <note />
      </trans-unit>
      <trans-unit id="csMethodIsNotAStaticMethod">
        <source>{0} is not a static method</source>
        <target state="translated">{0} não é um método estático</target>
        <note />
      </trans-unit>
      <trans-unit id="csMethodIsNotAnInstanceMethod">
        <source>{0} is not an instance method</source>
        <target state="translated">{0} não é um método de instância</target>
        <note />
      </trans-unit>
      <trans-unit id="csMemberHasNoArgumentOrReturnProperty">
        <source>The member or object constructor '{0}' has no argument or settable return property '{1}'. {2}.</source>
        <target state="translated">O construtor de membro ou objeto '{0}' não possui argumento ou propriedade de retorno configurável '{1}'. {2}.</target>
        <note />
      </trans-unit>
      <trans-unit id="csCtorHasNoArgumentOrReturnProperty">
        <source>The object constructor '{0}' has no argument or settable return property '{1}'. {2}.</source>
        <target state="translated">O construtor de objeto '{0}' não tem argumento ou propriedade de retorno configurável '{1}'. {2}.</target>
        <note />
      </trans-unit>
      <trans-unit id="csRequiredSignatureIs">
        <source>The required signature is {0}</source>
        <target state="translated">A assinatura requerida é {0}</target>
        <note />
      </trans-unit>
      <trans-unit id="csMemberSignatureMismatch">
        <source>The member or object constructor '{0}' requires {1} argument(s). The required signature is '{2}'.</source>
        <target state="translated">O construtor de membro ou objeto '{0}' requer {1} argumentos. A assinatura requerida é '{2}'.</target>
        <note />
      </trans-unit>
      <trans-unit id="csMemberSignatureMismatch2">
        <source>The member or object constructor '{0}' requires {1} additional argument(s). The required signature is '{2}'.</source>
        <target state="translated">O construtor de membro ou objeto '{0}' requer {1} argumentos adicionais. A assinatura requerida é '{2}'.</target>
        <note />
      </trans-unit>
      <trans-unit id="csMemberSignatureMismatch3">
        <source>The member or object constructor '{0}' requires {1} argument(s). The required signature is '{2}'. Some names for missing arguments are {3}.</source>
        <target state="translated">O construtor de membro ou objeto '{0}' requer {1} argumentos. A assinatura requerida é '{2}'. Alguns nomes dos argumentos em falta são {3}.</target>
        <note />
      </trans-unit>
      <trans-unit id="csMemberSignatureMismatch4">
        <source>The member or object constructor '{0}' requires {1} additional argument(s). The required signature is '{2}'. Some names for missing arguments are {3}.</source>
        <target state="translated">O construtor de membro ou objeto '{0}' requer {1} argumentos adicionais. A assinatura requerida é '{2}'. Alguns nomes dos argumentos em falta são {3}.</target>
        <note />
      </trans-unit>
      <trans-unit id="csMemberSignatureMismatchArityNamed">
        <source>The member or object constructor '{0}' requires {1} argument(s) but is here given {2} unnamed and {3} named argument(s). The required signature is '{4}'.</source>
        <target state="translated">O construtor de membro ou objeto '{0}' requer {1} argumentos, mas aqui são fornecidos os argumentos sem nome {2} e nomeado {3}. A assinatura requerida é '{4}'.</target>
        <note />
      </trans-unit>
      <trans-unit id="csMemberSignatureMismatchArity">
        <source>The member or object constructor '{0}' takes {1} argument(s) but is here given {2}. The required signature is '{3}'.</source>
        <target state="translated">O construtor de membro ou objeto '{0}' obtém {1} argumentos, mas aqui são fornecidos {2}. A assinatura requerida é '{3}'.</target>
        <note />
      </trans-unit>
      <trans-unit id="csCtorSignatureMismatchArity">
        <source>The object constructor '{0}' takes {1} argument(s) but is here given {2}. The required signature is '{3}'.</source>
        <target state="translated">O construtor de objeto '{0}' obtém {1} argumentos, mas aqui são fornecidos {2}. A assinatura requerida é '{3}'.</target>
        <note />
      </trans-unit>
      <trans-unit id="csCtorSignatureMismatchArityProp">
        <source>The object constructor '{0}' takes {1} argument(s) but is here given {2}. The required signature is '{3}'. If some of the arguments are meant to assign values to properties, consider separating those arguments with a comma (',').</source>
        <target state="translated">O construtor de objeto '{0}' obtém {1} argumentos, mas aqui são fornecidos {2}. A assinatura requerida é '{3}'. Se alguns dos argumentos tiver que atribuir valores a propriedades, considere separar esses argumentos com uma vírgula (',').</target>
        <note />
      </trans-unit>
      <trans-unit id="csMemberSignatureMismatchArityType">
        <source>The member or object constructor '{0}' takes {1} type argument(s) but is here given {2}. The required signature is '{3}'.</source>
        <target state="translated">O construtor de membro ou objeto '{0}' obtém argumentos de tipo {1}, mas aqui é dado {2}. A assinatura requerida é '{3}'.</target>
        <note />
      </trans-unit>
      <trans-unit id="csMemberNotAccessible">
        <source>A member or object constructor '{0}' taking {1} arguments is not accessible from this code location. All accessible versions of method '{2}' take {3} arguments.</source>
        <target state="translated">O construtor de objeto ou de membro '{0}' que obtém {1} argumentos não é acessível por meio desta localização do código. Todas as versões acessíveis do método '{2}' obtêm {3} argumentos.</target>
        <note />
      </trans-unit>
      <trans-unit id="csIncorrectGenericInstantiation">
        <source>Incorrect generic instantiation. No {0} member named '{1}' takes {2} generic arguments.</source>
        <target state="translated">Instanciação genérica incorreta. Nenhum membro {0} chamado '{1}' obtém argumentos genéricos {2}.</target>
        <note />
      </trans-unit>
      <trans-unit id="csMemberOverloadArityMismatch">
        <source>The member or object constructor '{0}' does not take {1} argument(s). An overload was found taking {2} arguments.</source>
        <target state="translated">O construtor de membro ou objeto '{0}' não obtém argumentos {1}. Uma sobrecarga foi encontrada ao obter argumentos {2}.</target>
        <note />
      </trans-unit>
      <trans-unit id="csNoMemberTakesTheseArguments">
        <source>No {0} member or object constructor named '{1}' takes {2} arguments</source>
        <target state="translated">Nenhum membro {0} ou construtor de objeto com nome '{1}' obtém argumentos {2}</target>
        <note />
      </trans-unit>
      <trans-unit id="csNoMemberTakesTheseArguments2">
        <source>No {0} member or object constructor named '{1}' takes {2} arguments. Note the call to this member also provides {3} named arguments.</source>
        <target state="translated">Nenhum membro {0} ou construtor de objeto com nome '{1}' obtém argumentos {2}. Observe que a chamada para este membro também fornece argumentos com nome {3}.</target>
        <note />
      </trans-unit>
      <trans-unit id="csNoMemberTakesTheseArguments3">
        <source>No {0} member or object constructor named '{1}' takes {2} arguments. The named argument '{3}' doesn't correspond to any argument or settable return property for any overload.</source>
        <target state="translated">Nenhum membro {0} ou construtor de objeto com nome '{1}' obtém argumentos {2}. O argumento nomeado '{3}' não corresponde a nenhum argumento ou propriedade de retorno configurável para qualquer sobrecarga.</target>
        <note />
      </trans-unit>
      <trans-unit id="csMethodNotFound">
        <source>Method or object constructor '{0}' not found</source>
        <target state="translated">O método ou construtor de objeto '{0}' não foi encontrado</target>
        <note />
      </trans-unit>
      <trans-unit id="csNoOverloadsFound">
        <source>No overloads match for method '{0}'.</source>
        <target state="translated">Nenhuma sobrecarga corresponde ao método '{0}'.</target>
        <note />
      </trans-unit>
      <trans-unit id="csMethodIsOverloaded">
        <source>A unique overload for method '{0}' could not be determined based on type information prior to this program point. A type annotation may be needed.</source>
        <target state="translated">Não foi possível determinar uma sobrecarga única para o método '{0}' com base nas informações de tipo anteriores a este ponto do programa. Uma anotação de tipo pode ser necessária.</target>
        <note />
      </trans-unit>
      <trans-unit id="csCandidates">
        <source>Candidates: {0}</source>
        <target state="translated">Candidatos: {0}</target>
        <note />
      </trans-unit>
      <trans-unit id="csSeeAvailableOverloads">
        <source>The available overloads are shown below.</source>
        <target state="translated">As sobrecargas disponíveis são mostradas abaixo.</target>
        <note />
      </trans-unit>
      <trans-unit id="parsDoCannotHaveVisibilityDeclarations">
        <source>Accessibility modifiers are not permitted on 'do' bindings, but '{0}' was given.</source>
        <target state="translated">Os modificadores de acessibilidade não são permitidos em associações 'do', mas '{0}' foi fornecido.</target>
        <note />
      </trans-unit>
      <trans-unit id="parsEofInHashIf">
        <source>End of file in #if section begun at or after here</source>
        <target state="translated">Fim de arquivo na seção #if iniciada aqui ou anteriormente</target>
        <note />
      </trans-unit>
      <trans-unit id="parsEofInString">
        <source>End of file in string begun at or before here</source>
        <target state="translated">Fim de arquivo na cadeia de caracteres iniciada aqui ou anteriormente</target>
        <note />
      </trans-unit>
      <trans-unit id="parsEofInVerbatimString">
        <source>End of file in verbatim string begun at or before here</source>
        <target state="translated">Fim de arquivo na cadeia de caracteres textual iniciada aqui ou anteriormente</target>
        <note />
      </trans-unit>
      <trans-unit id="parsEofInComment">
        <source>End of file in comment begun at or before here</source>
        <target state="translated">Fim de arquivo no comentário iniciado aqui ou anteriormente</target>
        <note />
      </trans-unit>
      <trans-unit id="parsEofInStringInComment">
        <source>End of file in string embedded in comment begun at or before here</source>
        <target state="translated">Fim de arquivo na cadeia de caracteres inserida no comentário iniciado aqui ou anteriormente</target>
        <note />
      </trans-unit>
      <trans-unit id="parsEofInVerbatimStringInComment">
        <source>End of file in verbatim string embedded in comment begun at or before here</source>
        <target state="translated">Fim de arquivo na cadeia de caracteres textual inserida no comentário iniciado aqui ou anteriormente</target>
        <note />
      </trans-unit>
      <trans-unit id="parsEofInIfOcaml">
        <source>End of file in IF-OCAML section begun at or before here</source>
        <target state="translated">Fim de arquivo na seção de IF-OCAML iniciada aqui ou anteriormente</target>
        <note />
      </trans-unit>
      <trans-unit id="parsEofInDirective">
        <source>End of file in directive begun at or before here</source>
        <target state="translated">Fim de arquivo na diretiva iniciada aqui ou anteriormente</target>
        <note />
      </trans-unit>
      <trans-unit id="parsNoHashEndIfFound">
        <source>No #endif found for #if or #else</source>
        <target state="translated">Nenhum #endif encontrado para #if ou #else</target>
        <note />
      </trans-unit>
      <trans-unit id="parsAttributesIgnored">
        <source>Attributes have been ignored in this construct</source>
        <target state="translated">Os atributos foram ignorados neste constructo</target>
        <note />
      </trans-unit>
      <trans-unit id="parsUseBindingsIllegalInImplicitClassConstructors">
        <source>'use' bindings are not permitted in primary constructors</source>
        <target state="translated">As associações 'use' não são permitidas em construtores primários</target>
        <note />
      </trans-unit>
      <trans-unit id="parsUseBindingsIllegalInModules">
        <source>'use' bindings are not permitted in modules and are treated as 'let' bindings</source>
        <target state="translated">Não são permitidas associações 'use' em módulos e são tratadas como ligações 'let'</target>
        <note />
      </trans-unit>
      <trans-unit id="parsIntegerForLoopRequiresSimpleIdentifier">
        <source>An integer for loop must use a simple identifier</source>
        <target state="translated">Um inteiro para um loop precisa usar um identificador simples</target>
        <note />
      </trans-unit>
      <trans-unit id="parsOnlyOneWithAugmentationAllowed">
        <source>At most one 'with' augmentation is permitted</source>
        <target state="translated">No máximo um aumento 'with' é permitido</target>
        <note />
      </trans-unit>
      <trans-unit id="parsUnexpectedSemicolon">
        <source>A semicolon is not expected at this point</source>
        <target state="translated">Não é esperado ponto-e-vírgula neste ponto</target>
        <note />
      </trans-unit>
      <trans-unit id="parsUnexpectedEndOfFile">
        <source>Unexpected end of input</source>
        <target state="translated">Final da entrada inesperado</target>
        <note />
      </trans-unit>
      <trans-unit id="parsUnexpectedVisibilityDeclaration">
        <source>Accessibility modifiers are not permitted here, but '{0}' was given.</source>
        <target state="translated">Os modificadores de acessibilidade não são permitidos aqui, mas '{0}' foi fornecido.</target>
        <note />
      </trans-unit>
      <trans-unit id="parsOnlyHashDirectivesAllowed">
        <source>Only '#' compiler directives may occur prior to the first 'namespace' declaration</source>
        <target state="translated">Apenas diretivas de compilador '#' podem ficar antes da primeira declaração de 'namespace'</target>
        <note />
      </trans-unit>
      <trans-unit id="parsVisibilityDeclarationsShouldComePriorToIdentifier">
        <source>Accessibility modifiers should come immediately prior to the identifier naming a construct</source>
        <target state="translated">Modificadores de acessibilidade devem vir imediatamente antes do identificador na nomeação de um constructo</target>
        <note />
      </trans-unit>
      <trans-unit id="parsNamespaceOrModuleNotBoth">
        <source>Files should begin with either a namespace or module declaration, e.g. 'namespace SomeNamespace.SubNamespace' or 'module SomeNamespace.SomeModule', but not both. To define a module within a namespace use 'module SomeModule = ...'</source>
        <target state="translated">Os arquivos devem começar com a declaração de um namespace ou de um módulo, como 'namespace SomeNamespace.SubNamespace' ou 'module SomeNamespace.SomeModule', mas não ambos. Para definir um módulo dentro de um namespace, use 'module SomeModule =...'</target>
        <note />
      </trans-unit>
      <trans-unit id="parsModuleAbbreviationMustBeSimpleName">
        <source>A module abbreviation must be a simple name, not a path</source>
        <target state="translated">Uma abreviação de módulo precisa ser um nome simples, não um caminho</target>
        <note />
      </trans-unit>
      <trans-unit id="parsIgnoreAttributesOnModuleAbbreviation">
        <source>Ignoring attributes on module abbreviation</source>
        <target state="translated">Ignorando atributos em abreviação de módulo</target>
        <note />
      </trans-unit>
      <trans-unit id="parsIgnoreAttributesOnModuleAbbreviationAlwaysPrivate">
        <source>The '{0}' accessibility attribute is not allowed on module abbreviation. Module abbreviations are always private.</source>
        <target state="translated">O atributo de acessibilidade '{0}' não é permitido na abreviação de módulo. As abreviações de módulo são sempre particulares.</target>
        <note />
      </trans-unit>
      <trans-unit id="parsIgnoreVisibilityOnModuleAbbreviationAlwaysPrivate">
        <source>The '{0}' visibility attribute is not allowed on module abbreviation. Module abbreviations are always private.</source>
        <target state="translated">O atributo de visibilidade '{0}' não é permitido na abreviação de módulo. As abreviações de módulo são sempre particulares.</target>
        <note />
      </trans-unit>
      <trans-unit id="parsUnClosedBlockInHashLight">
        <source>Unclosed block</source>
        <target state="translated">Bloco não foi fechado</target>
        <note />
      </trans-unit>
      <trans-unit id="parsUnmatchedBeginOrStruct">
        <source>Unmatched 'begin' or 'struct'</source>
        <target state="translated">'begin' ou 'struct' incompatível</target>
        <note />
      </trans-unit>
      <trans-unit id="parsModuleDefnMustBeSimpleName">
        <source>A module name must be a simple name, not a path</source>
        <target state="translated">Um nome de módulo precisa ser um nome simples, não um caminho</target>
        <note />
      </trans-unit>
      <trans-unit id="parsUnexpectedEmptyModuleDefn">
        <source>Unexpected empty type moduleDefn list</source>
        <target state="translated">Lista de moduleDefn do tipo vazio inesperada</target>
        <note />
      </trans-unit>
      <trans-unit id="parsAttributesMustComeBeforeVal">
        <source>Attributes should be placed before 'val'</source>
        <target state="translated">Atributos devem ser localizados antes de 'val'</target>
        <note />
      </trans-unit>
      <trans-unit id="parsAttributesAreNotPermittedOnInterfaceImplementations">
        <source>Attributes are not permitted on interface implementations</source>
        <target state="translated">Os atributos não são permitidos em implementações de interface</target>
        <note />
      </trans-unit>
      <trans-unit id="parsSyntaxError">
        <source>Syntax error</source>
        <target state="translated">Erro de sintaxe</target>
        <note />
      </trans-unit>
      <trans-unit id="parsAugmentationsIllegalOnDelegateType">
        <source>Augmentations are not permitted on delegate type moduleDefns</source>
        <target state="translated">Aumentos não são permitidos no tipo delegado moduleDefns</target>
        <note />
      </trans-unit>
      <trans-unit id="parsUnmatchedClassInterfaceOrStruct">
        <source>Unmatched 'class', 'interface' or 'struct'</source>
        <target state="translated">'class', 'interface' ou 'struct' incompatível</target>
        <note />
      </trans-unit>
      <trans-unit id="parsEmptyTypeDefinition">
        <source>A type definition requires one or more members or other declarations. If you intend to define an empty class, struct or interface, then use 'type ... = class end', 'interface end' or 'struct end'.</source>
        <target state="translated">Uma definição de tipo requer um ou mais membros ou outras declarações. Se você pretende definir uma classe vazia, struct ou interface, então use 'type ... = class end', 'interface end' ou 'struct end'.</target>
        <note />
      </trans-unit>
      <trans-unit id="parsUnmatchedWith">
        <source>Unmatched 'with' or badly formatted 'with' block</source>
        <target state="translated">'with' incompatível ou bloco 'with' mal formatado</target>
        <note />
      </trans-unit>
      <trans-unit id="parsGetOrSetRequired">
        <source>'get', 'set' or 'get,set' required</source>
        <target state="translated">'get', 'set' ou 'get,set' necessários</target>
        <note />
      </trans-unit>
      <trans-unit id="parsOnlyClassCanTakeValueArguments">
        <source>Only class types may take value arguments</source>
        <target state="translated">Apenas tipos de classe podem ter argumentos de valor</target>
        <note />
      </trans-unit>
      <trans-unit id="parsUnmatchedBegin">
        <source>Unmatched 'begin'</source>
        <target state="translated">'begin' incompatível</target>
        <note />
      </trans-unit>
      <trans-unit id="parsInvalidDeclarationSyntax">
        <source>Invalid declaration syntax</source>
        <target state="translated">Declaração de sintaxe inválida</target>
        <note />
      </trans-unit>
      <trans-unit id="parsGetAndOrSetRequired">
        <source>'get' and/or 'set' required</source>
        <target state="translated">'get' e/ou 'set' necessários</target>
        <note />
      </trans-unit>
      <trans-unit id="parsTypeAnnotationsOnGetSet">
        <source>Type annotations on property getters and setters must be given after the 'get()' or 'set(v)', e.g. 'with get() : string = ...'</source>
        <target state="translated">Anotações de tipo em getters e setters de propriedade devem ser fornecidas após o 'get()' ou 'set(v)', por exemplo: 'with get() : string = ...'</target>
        <note />
      </trans-unit>
      <trans-unit id="parsGetterMustHaveAtLeastOneArgument">
        <source>A getter property is expected to be a function, e.g. 'get() = ...' or 'get(index) = ...'</source>
        <target state="translated">Espera-se que uma propriedade getter seja uma função, por exemplo, 'get() = ...' ou 'get(índice) = ...'</target>
        <note />
      </trans-unit>
      <trans-unit id="parsMultipleAccessibilitiesForGetSet">
        <source>Multiple accessibilities given for property getter or setter</source>
        <target state="translated">Acessibilidades múltiplas fornecidas para getter ou setter de propriedade</target>
        <note />
      </trans-unit>
      <trans-unit id="parsSetSyntax">
        <source>Property setters must be defined using 'set value = ', 'set idx value = ' or 'set (idx1,...,idxN) value = ... '</source>
        <target state="translated">Setters de propriedade devem ser definidos com o uso de 'set value = ', 'set idx value = ' ou 'set (idx1,...,idxN) value = ... '</target>
        <note />
      </trans-unit>
      <trans-unit id="parsInterfacesHaveSameVisibilityAsEnclosingType">
        <source>Interfaces always have the same visibility as the enclosing type</source>
        <target state="translated">Interfaces sempre possuem a mesma visibilidade que o tipo de delimitador</target>
        <note />
      </trans-unit>
      <trans-unit id="parsAccessibilityModsIllegalForAbstract">
        <source>Accessibility modifiers are not allowed on this member. Abstract slots always have the same visibility as the enclosing type.</source>
        <target state="translated">Modificadores de acessibilidade não são permitidos neste membro. Slots abstratos sempre têm a mesma visibilidade que o tipo de delimitador.</target>
        <note />
      </trans-unit>
      <trans-unit id="parsAttributesIllegalOnInherit">
        <source>Attributes are not permitted on 'inherit' declarations</source>
        <target state="translated">Não são permitidos atributos em declarações 'inherit'</target>
        <note />
      </trans-unit>
      <trans-unit id="parsVisibilityIllegalOnInherit">
        <source>Accessibility modifiers are not permitted on an 'inherits' declaration</source>
        <target state="translated">Modificadores de acessibilidade não são permitidos em uma declaração 'inherits'</target>
        <note />
      </trans-unit>
      <trans-unit id="parsInheritDeclarationsCannotHaveAsBindings">
        <source>'inherit' declarations cannot have 'as' bindings. To access members of the base class when overriding a method, the syntax 'base.SomeMember' may be used; 'base' is a keyword. Remove this 'as' binding.</source>
        <target state="translated">Declarações 'inherit' não podem ter associações 'as'. Para acessar membros de classe base quando um método estiver sendo substituído pode se usar a sintaxe 'base.SomeMember'; 'base' é uma palavra-chave. Remova essa associação 'as'.</target>
        <note />
      </trans-unit>
      <trans-unit id="parsAttributesIllegalHere">
        <source>Attributes are not allowed here</source>
        <target state="translated">Não são permitidos atributos aqui</target>
        <note />
      </trans-unit>
      <trans-unit id="parsTypeAbbreviationsCannotHaveVisibilityDeclarations">
        <source>Accessibility modifiers are not permitted in this position for type abbreviations</source>
        <target state="translated">Modificadores de acessibilidade não são permitidos nesta posição para abreviações do tipo</target>
        <note />
      </trans-unit>
      <trans-unit id="parsEnumTypesCannotHaveVisibilityDeclarations">
        <source>Accessibility modifiers are not permitted in this position for enum types</source>
        <target state="translated">Modificadores de acessibilidade não são permitidos nesta posição para tipos enum</target>
        <note />
      </trans-unit>
      <trans-unit id="parsAllEnumFieldsRequireValues">
        <source>All enum fields must be given values</source>
        <target state="translated">Todos campos enum devem ser valores especificados</target>
        <note />
      </trans-unit>
      <trans-unit id="parsInlineAssemblyCannotHaveVisibilityDeclarations">
        <source>Accessibility modifiers are not permitted on inline assembly code types</source>
        <target state="translated">Modificadores de acessibilidade não são permitidos em tipo de código de assembly embutido</target>
        <note />
      </trans-unit>
      <trans-unit id="parsUnexpectedIdentifier">
        <source>Unexpected identifier: '{0}'</source>
        <target state="translated">Identificador inesperado: '{0}'</target>
        <note />
      </trans-unit>
      <trans-unit id="parsUnionCasesCannotHaveVisibilityDeclarations">
        <source>Accessibility modifiers are not permitted on union cases. Use 'type U = internal ...' or 'type U = private ...' to give an accessibility to the whole representation.</source>
        <target state="translated">Modificadores de acessibilidade não são permitidos em casos união. Use ' type U = internal... ' ou ' type U = private... ' para dar uma acessibilidade à representação inteira.</target>
        <note />
      </trans-unit>
      <trans-unit id="parsEnumFieldsCannotHaveVisibilityDeclarations">
        <source>Accessibility modifiers are not permitted on enumeration fields</source>
        <target state="translated">Modificadores de acessibilidade não são permitidos em campos de enumeração</target>
        <note />
      </trans-unit>
      <trans-unit id="parsConsiderUsingSeparateRecordType">
        <source>Consider using a separate record type instead</source>
        <target state="translated">Considere usar um tipo de registro separado em vez disso</target>
        <note />
      </trans-unit>
      <trans-unit id="parsRecordFieldsCannotHaveVisibilityDeclarations">
        <source>Accessibility modifiers are not permitted on record fields. Use 'type R = internal ...' or 'type R = private ...' to give an accessibility to the whole representation.</source>
        <target state="translated">Modificadores de acessibilidade não são permitidos nos campos de registros. Use 'type R = internal ...' ou 'type R = private ...' para dar uma acessibilidade à representação inteira.</target>
        <note />
      </trans-unit>
      <trans-unit id="parsLetAndForNonRecBindings">
        <source>The declaration form 'let ... and ...' for non-recursive bindings is not used in F# code. Consider using a sequence of 'let' bindings</source>
        <target state="translated">A forma de declaração 'let ... and ...' para associações não recursivas não são usadas em código F#. Considere usar uma sequência de associações 'let'</target>
        <note />
      </trans-unit>
      <trans-unit id="parsUnmatchedParen">
        <source>Unmatched '('</source>
        <target state="translated">'(' incompatível</target>
        <note />
      </trans-unit>
      <trans-unit id="parsSuccessivePatternsShouldBeSpacedOrTupled">
        <source>Successive patterns should be separated by spaces or tupled</source>
        <target state="translated">Padrões sucessivos devem ser separados por espaços ou serem tuplas.</target>
        <note />
      </trans-unit>
      <trans-unit id="parsNoMatchingInForLet">
        <source>No matching 'in' found for this 'let'</source>
        <target state="translated">Nenhum 'in' correspondente encontrado para 'let'</target>
        <note />
      </trans-unit>
      <trans-unit id="parsErrorInReturnForLetIncorrectIndentation">
        <source>Error in the return expression for this 'let'. Possible incorrect indentation.</source>
        <target state="translated">Erro na expressão de retorno para este 'let'. Possível recuo incorreto.</target>
        <note />
      </trans-unit>
      <trans-unit id="parsExpectedExpressionAfterLet">
        <source>The block following this '{0}' is unfinished. Every code block is an expression and must have a result. '{1}' cannot be the final code element in a block. Consider giving this block an explicit result.</source>
        <target state="translated">O bloco após '{0}' está inacabado. Cada bloco de código é uma expressão e deve ter um resultado. '{1}' não pode ser o elemento de código final em um bloco. Considere dar a este bloco um resultado explícito.</target>
        <note />
      </trans-unit>
      <trans-unit id="parsIncompleteIf">
        <source>Incomplete conditional. Expected 'if &lt;expr&gt; then &lt;expr&gt;' or 'if &lt;expr&gt; then &lt;expr&gt; else &lt;expr&gt;'.</source>
        <target state="translated">Condicional incompleta. Esperado 'if &lt;expr&gt; then &lt;expr&gt;' ou 'if &lt;expr&gt; then &lt;expr&gt; else &lt;expr&gt;'.</target>
        <note />
      </trans-unit>
      <trans-unit id="parsAssertIsNotFirstClassValue">
        <source>'assert' may not be used as a first class value. Use 'assert &lt;expr&gt;' instead.</source>
        <target state="translated">'assert' não pode ser usado como um valor de primeira classe. Em vez disso, use 'assert &lt;expr&gt;'.</target>
        <note />
      </trans-unit>
      <trans-unit id="parsIdentifierExpected">
        <source>Identifier expected</source>
        <target state="translated">Identificador esperado</target>
        <note />
      </trans-unit>
      <trans-unit id="parsInOrEqualExpected">
        <source>'in' or '=' expected</source>
        <target state="translated">'in' ou '=' esperado</target>
        <note />
      </trans-unit>
      <trans-unit id="parsArrowUseIsLimited">
        <source>The use of '-&gt;' in sequence and computation expressions is limited to the form 'for pat in expr -&gt; expr'. Use the syntax 'for ... in ... do ... yield...' to generate elements in more complex sequence expressions.</source>
        <target state="translated">O uso de '-&gt;' em sequência e expressões computacionais é limitado à forma 'for pat in expr -&gt; expr'. Use a sintaxe 'for ... in ... do ... yield...' para gerar elementos em expressões de sequência mais complexas.</target>
        <note />
      </trans-unit>
      <trans-unit id="parsSuccessiveArgsShouldBeSpacedOrTupled">
        <source>Successive arguments should be separated by spaces or tupled, and arguments involving function or method applications should be parenthesized</source>
        <target state="translated">Argumentos sucessivos devem ser separados por espaços ou serem tuplas; argumentos envolvendo aplicações de função ou de método devem estar entre parênteses</target>
        <note />
      </trans-unit>
      <trans-unit id="parsUnmatchedBracket">
        <source>Unmatched '['</source>
        <target state="translated">'[' incompatível</target>
        <note />
      </trans-unit>
      <trans-unit id="parsMissingQualificationAfterDot">
        <source>Missing qualification after '.'</source>
        <target state="translated">Qualificação após '.' ausente</target>
        <note />
      </trans-unit>
      <trans-unit id="parsParenFormIsForML">
        <source>In F# code you may use 'expr.[expr]'. A type annotation may be required to indicate the first expression is an array</source>
        <target state="translated">No código F#, é possível usar o 'expr.[expr]'. Uma anotação de tipo pode ser necessária para indicar que a primeira expressão é uma matriz</target>
        <note />
      </trans-unit>
      <trans-unit id="parsMismatchedQuote">
        <source>Mismatched quotation, beginning with '{0}'</source>
        <target state="translated">Cotação incompatível, começando com '{0}'</target>
        <note />
      </trans-unit>
      <trans-unit id="parsUnmatched">
        <source>Unmatched '{0}'</source>
        <target state="translated">'{0}' incompatível</target>
        <note />
      </trans-unit>
      <trans-unit id="parsUnmatchedBracketBar">
        <source>Unmatched '[|'</source>
        <target state="translated">'[|' incompatível</target>
        <note />
      </trans-unit>
      <trans-unit id="parsUnmatchedBrace">
        <source>Unmatched '{{'</source>
        <target state="translated">'{{' incompatível</target>
        <note />
      </trans-unit>
      <trans-unit id="parsFieldBinding">
        <source>Field bindings must have the form 'id = expr;'</source>
        <target state="translated">Associações de campo devem ter a forma ' id = expr; '</target>
        <note />
      </trans-unit>
      <trans-unit id="parsMemberIllegalInObjectImplementation">
        <source>This member is not permitted in an object implementation</source>
        <target state="translated">Este membro não é permitido em uma implementação do objeto</target>
        <note />
      </trans-unit>
      <trans-unit id="parsMissingFunctionBody">
        <source>Missing function body</source>
        <target state="translated">Corpo de função ausente</target>
        <note />
      </trans-unit>
      <trans-unit id="parsSyntaxErrorInLabeledType">
        <source>Syntax error in labelled type argument</source>
        <target state="translated">Erro de sintaxe no argumento de tipo rotulado</target>
        <note />
      </trans-unit>
      <trans-unit id="parsUnexpectedInfixOperator">
        <source>Unexpected infix operator in type expression</source>
        <target state="translated">Operador infixo inesperado na expressão de tipo</target>
        <note />
      </trans-unit>
      <trans-unit id="parsMultiArgumentGenericTypeFormDeprecated">
        <source>The syntax '(typ,...,typ) ident' is not used in F# code. Consider using 'ident&lt;typ,...,typ&gt;' instead</source>
        <target state="translated">A sintaxe '(typ,...,typ) ident' não é usada em código F#. Considere o uso de 'ident&lt;typ,...,typ&gt;' ao invés dela</target>
        <note />
      </trans-unit>
      <trans-unit id="parsInvalidLiteralInType">
        <source>Invalid literal in type</source>
        <target state="translated">Literal inválido no tipo</target>
        <note />
      </trans-unit>
      <trans-unit id="parsUnexpectedOperatorForUnitOfMeasure">
        <source>Unexpected infix operator in unit-of-measure expression. Legal operators are '*', '/' and '^'.</source>
        <target state="translated">Operador infixo inesperado na expressão de unidade de medida. Os operadores válidos são '*','/' e '^'.</target>
        <note />
      </trans-unit>
      <trans-unit id="parsUnexpectedIntegerLiteralForUnitOfMeasure">
        <source>Unexpected integer literal in unit-of-measure expression</source>
        <target state="translated">Literal de inteiro inesperado na expressão de unidade de medida</target>
        <note />
      </trans-unit>
      <trans-unit id="parsUnexpectedTypeParameter">
        <source>Syntax error: unexpected type parameter specification</source>
        <target state="translated">Erro de sintaxe: especificação de parâmetro de tipo inesperada</target>
        <note />
      </trans-unit>
      <trans-unit id="parsMismatchedQuotationName">
        <source>Mismatched quotation operator name, beginning with '{0}'</source>
        <target state="translated">Nome de operador de cotação incompatível, começando com '{0}'</target>
        <note />
      </trans-unit>
      <trans-unit id="parsActivePatternCaseMustBeginWithUpperCase">
        <source>Active pattern case identifiers must begin with an uppercase letter</source>
        <target state="translated">Identificadores de caso de padrão ativo precisam ser iniciados com uma letra maiúscula</target>
        <note />
      </trans-unit>
      <trans-unit id="parsActivePatternCaseContainsPipe">
        <source>The '|' character is not permitted in active pattern case identifiers</source>
        <target state="translated">O caractere '|' não é permitido em identificadores de caso de padrão ativo</target>
        <note />
      </trans-unit>
      <trans-unit id="parsIllegalDenominatorForMeasureExponent">
        <source>Denominator must not be 0 in unit-of-measure exponent</source>
        <target state="translated">O denominador não deve ser 0 no expoente de unidade de medida</target>
        <note />
      </trans-unit>
      <trans-unit id="parsNoEqualShouldFollowNamespace">
        <source>No '=' symbol should follow a 'namespace' declaration</source>
        <target state="translated">Nenhum símbolo '=' deve seguir uma declaração 'namespace'</target>
        <note />
      </trans-unit>
      <trans-unit id="parsSyntaxModuleStructEndDeprecated">
        <source>The syntax 'module ... = struct .. end' is not used in F# code. Consider using 'module ... = begin .. end'</source>
        <target state="translated">A sintaxe 'module ... = struct .. end' não é usada no código F#. Considere usar 'module ... = begin .. end'</target>
        <note />
      </trans-unit>
      <trans-unit id="parsSyntaxModuleSigEndDeprecated">
        <source>The syntax 'module ... : sig .. end' is not used in F# code. Consider using 'module ... = begin .. end'</source>
        <target state="translated">A sintaxe 'module ... : sig .. end' não é usada no código F#. Considere usar 'module ... = begin .. end'</target>
        <note />
      </trans-unit>
      <trans-unit id="tcStaticFieldUsedWhenInstanceFieldExpected">
        <source>A static field was used where an instance field is expected</source>
        <target state="translated">Um campo estático foi usado onde era esperado um campo de instância</target>
        <note />
      </trans-unit>
      <trans-unit id="tcMethodNotAccessible">
        <source>Method '{0}' is not accessible from this code location</source>
        <target state="translated">O método '{0}' não é acessível no local deste código</target>
        <note />
      </trans-unit>
      <trans-unit id="tcImplicitMeasureFollowingSlash">
        <source>Implicit product of measures following /</source>
        <target state="translated">Produto de medida implícito seguindo /</target>
        <note />
      </trans-unit>
      <trans-unit id="tcUnexpectedMeasureAnon">
        <source>Unexpected SynMeasure.Anon</source>
        <target state="translated">SynMeasure.Anon Inesperado</target>
        <note />
      </trans-unit>
      <trans-unit id="tcNonZeroConstantCannotHaveGenericUnit">
        <source>Non-zero constants cannot have generic units. For generic zero, write 0.0&lt;_&gt;.</source>
        <target state="translated">Constantes não nulas não podem ter unidades genéricas. Para um zero genérico, grave 0.0&lt;_&gt;.</target>
        <note />
      </trans-unit>
      <trans-unit id="tcSeqResultsUseYield">
        <source>In sequence expressions, results are generated using 'yield'</source>
        <target state="translated">Em expressões de sequência, os resultados são gerados com o uso de 'yield'</target>
        <note />
      </trans-unit>
      <trans-unit id="tcUnexpectedBigRationalConstant">
        <source>Unexpected big rational constant</source>
        <target state="translated">Constante racional grande inesperada</target>
        <note />
      </trans-unit>
      <trans-unit id="tcInvalidTypeForUnitsOfMeasure">
        <source>Units-of-measure supported only on float, float32, decimal and signed integer types</source>
        <target state="translated">Unidades de medida só são suportadas em tipos float, float32, decimal e inteiro com sinal</target>
        <note />
      </trans-unit>
      <trans-unit id="tcUnexpectedConstUint16Array">
        <source>Unexpected Const_uint16array</source>
        <target state="translated">Const_uint16array inesperado</target>
        <note />
      </trans-unit>
      <trans-unit id="tcUnexpectedConstByteArray">
        <source>Unexpected Const_bytearray</source>
        <target state="translated">Const_bytearray inesperado</target>
        <note />
      </trans-unit>
      <trans-unit id="tcParameterRequiresName">
        <source>A parameter with attributes must also be given a name, e.g. '[&lt;Attribute&gt;] Name : Type'</source>
        <target state="translated">Um parâmetro com atributos também deve receber um nome, por exemplo, '[&lt;Atributo&gt;] Nome : Tipo'</target>
        <note />
      </trans-unit>
      <trans-unit id="tcReturnValuesCannotHaveNames">
        <source>Return values cannot have names</source>
        <target state="translated">Valores retornados não podem ter nomes</target>
        <note />
      </trans-unit>
      <trans-unit id="tcMemberKindPropertyGetSetNotExpected">
        <source>MemberKind.PropertyGetSet only expected in parse trees</source>
        <target state="translated">MemberKind.PropertyGetSet só é esperado em árvores de análise</target>
        <note />
      </trans-unit>
      <trans-unit id="tcNamespaceCannotContainValues">
        <source>Namespaces cannot contain values. Consider using a module to hold your value declarations.</source>
        <target state="translated">Namespaces não podem conter valores. Considere usar um módulo para isentar suas declarações de valores.</target>
        <note />
      </trans-unit>
      <trans-unit id="tcNamespaceCannotContainExtensionMembers">
        <source>Namespaces cannot contain extension members except in the same file and namespace declaration group where the type is defined. Consider using a module to hold declarations of extension members.</source>
        <target state="translated">Namespaces não podem conter membros de extensão, exceto no mesmo arquivo e grupo de declaração de namespace, em que o tipo é definido. Considere o uso de um módulo para reter declarações de membros de extensão.</target>
        <note />
      </trans-unit>
      <trans-unit id="tcMultipleVisibilityAttributes">
        <source>Multiple visibility attributes have been specified for this identifier</source>
        <target state="translated">Atributos de visibilidade múltipla foram especificados por este identificador</target>
        <note />
      </trans-unit>
      <trans-unit id="tcMultipleVisibilityAttributesWithLet">
        <source>Multiple visibility attributes have been specified for this identifier. 'let' bindings in classes are always private, as are any 'let' bindings inside expressions.</source>
        <target state="translated">Atributos de visibilidade múltipla foram especificados por este identificador. Associações 'let' em classes são sempre privadas, como quaisquer associações 'let' nestas expressões.</target>
        <note />
      </trans-unit>
      <trans-unit id="tcInvalidMethodNameForRelationalOperator">
        <source>The name '({0})' should not be used as a member name. To define comparison semantics for a type, implement the 'System.IComparable' interface. If defining a static member for use from other CLI languages then use the name '{1}' instead.</source>
        <target state="translated">O nome '({0})' não deve ser usado como um nome de membro. Para definir semânticas de comparação para um tipo, implemente a interface 'System.IComparable'. Se for definir um membro estático para uso em outras linguagens CLI use o nome '{1}'.</target>
        <note />
      </trans-unit>
      <trans-unit id="tcInvalidMethodNameForEquality">
        <source>The name '({0})' should not be used as a member name. To define equality semantics for a type, override the 'Object.Equals' member. If defining a static member for use from other CLI languages then use the name '{1}' instead.</source>
        <target state="translated">O nome '({0})' não deve ser usado como um nome de membro. Para definir a semântica de igualdade substitua o membro 'Object.Equals'. Se for definir um membro estático para uso em outras linguagens CLI, use o nome '{1}'.</target>
        <note />
      </trans-unit>
      <trans-unit id="tcInvalidMemberName">
        <source>The name '({0})' should not be used as a member name. If defining a static member for use from other CLI languages then use the name '{1}' instead.</source>
        <target state="translated">O nome '({0})' não deve ser usado como um nome de membro. Se for definir um membro estático para uso em outras linguagens CLI, use o nome '{1}'.</target>
        <note />
      </trans-unit>
      <trans-unit id="tcInvalidMemberNameFixedTypes">
        <source>The name '({0})' should not be used as a member name because it is given a standard definition in the F# library over fixed types</source>
        <target state="translated">O nome '({0})' não deve ser usado como um nome de membro porque ele é dado a uma definição padrão na biblioteca F# sobre tipos fixos</target>
        <note />
      </trans-unit>
      <trans-unit id="tcInvalidOperatorDefinitionRelational">
        <source>The '{0}' operator should not normally be redefined. To define overloaded comparison semantics for a particular type, implement the 'System.IComparable' interface in the definition of that type.</source>
        <target state="translated">O operador '{0}' não deve ser referenciado normalmente. Para definir semânticas de comparação sobrecarregadas para um tipo particular, implemente a interface 'System.IComparable' na definição deste tipo.</target>
        <note />
      </trans-unit>
      <trans-unit id="tcInvalidOperatorDefinitionEquality">
        <source>The '{0}' operator should not normally be redefined. To define equality semantics for a type, override the 'Object.Equals' member in the definition of that type.</source>
        <target state="translated">O operador '{0}' não deve ser referenciado normalmente. Para definir semânticas de igualdade para um tipo, substitua o membro 'Object.Equals' na definição deste tipo.</target>
        <note />
      </trans-unit>
      <trans-unit id="tcInvalidOperatorDefinition">
        <source>The '{0}' operator should not normally be redefined. Consider using a different operator name</source>
        <target state="translated">O operador '{0}' não deve ser referenciado normalmente. Considere usar um nome de operador diferente</target>
        <note />
      </trans-unit>
      <trans-unit id="tcInvalidIndexOperatorDefinition">
        <source>The '{0}' operator cannot be redefined. Consider using a different operator name</source>
        <target state="translated">O operador '{0}' não pode ser redefinido. Considere usar um nome de operador diferente</target>
        <note />
      </trans-unit>
      <trans-unit id="tcExpectModuleOrNamespaceParent">
        <source>Expected module or namespace parent {0}</source>
        <target state="translated">Pai de módulo ou namespace {0} esperado</target>
        <note />
      </trans-unit>
      <trans-unit id="tcImplementsIComparableExplicitly">
        <source>The struct, record or union type '{0}' implements the interface 'System.IComparable' explicitly. You must apply the 'CustomComparison' attribute to the type.</source>
        <target state="translated">O tipo struct, registro ou união '{0}' implementa explicitamente a interface 'System.IComparable'. Você deve aplicar o atributo 'CustomComparison' ao tipo.</target>
        <note />
      </trans-unit>
      <trans-unit id="tcImplementsGenericIComparableExplicitly">
        <source>The struct, record or union type '{0}' implements the interface 'System.IComparable&lt;_&gt;' explicitly. You must apply the 'CustomComparison' attribute to the type, and should also provide a consistent implementation of the non-generic interface System.IComparable.</source>
        <target state="translated">O tipo de struct, registro ou união '{0}' implementa explicitamente a interface 'System.IComparable&lt;_&gt;'. Você deve aplicar o atributo 'CustomComparison' ao tipo, além de fornecer uma implementação consistente da interface não genérica System.IComparable.</target>
        <note />
      </trans-unit>
      <trans-unit id="tcImplementsIStructuralComparableExplicitly">
        <source>The struct, record or union type '{0}' implements the interface 'System.IStructuralComparable' explicitly. Apply the 'CustomComparison' attribute to the type.</source>
        <target state="translated">O tipo de struct, registro ou união '{0}' implementa explicitamente a interface 'System.IStructuralComparable'. Aplique o atributo 'CustomComparison' ao tipo.</target>
        <note />
      </trans-unit>
      <trans-unit id="tcRecordFieldInconsistentTypes">
        <source>This record contains fields from inconsistent types</source>
        <target state="translated">Este registro contém campos de tipos inconsistentes</target>
        <note />
      </trans-unit>
      <trans-unit id="tcDllImportStubsCannotBeInlined">
        <source>DLLImport stubs cannot be inlined</source>
        <target state="translated">Stubs DLLImport não podem ser embutidos</target>
        <note />
      </trans-unit>
      <trans-unit id="tcStructsCanOnlyBindThisAtMemberDeclaration">
        <source>Structs may only bind a 'this' parameter at member declarations</source>
        <target state="translated">Os structs só podem vincular um parâmetro 'this' em declarações de membros</target>
        <note />
      </trans-unit>
      <trans-unit id="tcUnexpectedExprAtRecInfPoint">
        <source>Unexpected expression at recursive inference point</source>
        <target state="translated">Expressão inesperada no ponto de inferência recursiva</target>
        <note />
      </trans-unit>
      <trans-unit id="tcLessGenericBecauseOfAnnotation">
        <source>This code is less generic than required by its annotations because the explicit type variable '{0}' could not be generalized. It was constrained to be '{1}'.</source>
        <target state="translated">Este código é menos genérico que o requerido por suas anotações porque não foi possível gerar a variável de tipo explícito '{0}'. Ela foi restrita para ser '{1}'.</target>
        <note />
      </trans-unit>
      <trans-unit id="tcConstrainedTypeVariableCannotBeGeneralized">
        <source>One or more of the explicit class or function type variables for this binding could not be generalized, because they were constrained to other types</source>
        <target state="translated">Uma ou mais classes explícitas ou variáveis de tipo função explícita para essa associação não puderam ser geradas, porque foram restritas a outros tipos</target>
        <note />
      </trans-unit>
      <trans-unit id="tcGenericParameterHasBeenConstrained">
        <source>A generic type parameter has been used in a way that constrains it to always be '{0}'</source>
        <target state="translated">Um parâmetro de tipo genérico foi usado de modo que ficou restrito a ser sempre '{0}'</target>
        <note />
      </trans-unit>
      <trans-unit id="tcTypeParameterHasBeenConstrained">
        <source>This type parameter has been used in a way that constrains it to always be '{0}'</source>
        <target state="translated">Este parâmetro de tipo foi usado de forma que fique restrito a ser sempre '{0}'</target>
        <note />
      </trans-unit>
      <trans-unit id="tcTypeParametersInferredAreNotStable">
        <source>The type parameters inferred for this value are not stable under the erasure of type abbreviations. This is due to the use of type abbreviations which drop or reorder type parameters, e.g. \n\ttype taggedInt&lt;'a&gt; = int or\n\ttype swap&lt;'a,'b&gt; = 'b * 'a.\nConsider declaring the type parameters for this value explicitly, e.g.\n\tlet f&lt;'a,'b&gt; ((x,y) : swap&lt;'b,'a&gt;) : swap&lt;'a,'b&gt; = (y,x).</source>
        <target state="translated">Os parâmetros de tipo inferidos para este valor não são estáveis sob a eliminação de abreviações de tipo. Isso ocorre devido ao uso de abreviações de tipo que cancelam ou reorganizam os parâmetros de tipo, isto é \n\ttype taggedInt&lt;'a&gt; = int or\n\ttype swap&lt;'a,'b&gt; = 'b * 'a.\nConsidere declarar os parâmetros de tipo para este valor explicitamente, isto é\n\tlet f&lt;'a,'b&gt; ((x,y) : swap&lt;'b,'a&gt;) : swap&lt;'a,'b&gt; = (y,x).</target>
        <note />
      </trans-unit>
      <trans-unit id="tcExplicitTypeParameterInvalid">
        <source>Explicit type parameters may only be used on module or member bindings</source>
        <target state="translated">Parâmetros de tipo explícitos só podem ser usados em associações de módulo ou membro</target>
        <note />
      </trans-unit>
      <trans-unit id="tcOverridingMethodRequiresAllOrNoTypeParameters">
        <source>You must explicitly declare either all or no type parameters when overriding a generic abstract method</source>
        <target state="translated">Você deve declarar explicitamente todos ou nenhum parâmetro de tipo quando for substituir um método abstrato genérico</target>
        <note />
      </trans-unit>
      <trans-unit id="tcFieldsDoNotDetermineUniqueRecordType">
        <source>The field labels and expected type of this record expression or pattern do not uniquely determine a corresponding record type</source>
        <target state="translated">Os rótulos de campo e tipo esperado desta expressão ou padrão de registro não determinam exclusivamente um tipo de registro correspondente</target>
        <note />
      </trans-unit>
      <trans-unit id="tcFieldAppearsTwiceInRecord">
        <source>The field '{0}' appears twice in this record expression or pattern</source>
        <target state="translated">O campo '{0}' aparece duas vezes nesta expressão de registro ou padrão</target>
        <note />
      </trans-unit>
      <trans-unit id="tcUnknownUnion">
        <source>Unknown union case</source>
        <target state="translated">Caso união desconhecido</target>
        <note />
      </trans-unit>
      <trans-unit id="tcNotSufficientlyGenericBecauseOfScope">
        <source>This code is not sufficiently generic. The type variable {0} could not be generalized because it would escape its scope.</source>
        <target state="translated">Este código não é suficientemente genérico. A variável de tipo {0} não pode ser gerada porque ela escaparia de seu escopo.</target>
        <note />
      </trans-unit>
      <trans-unit id="tcPropertyRequiresExplicitTypeParameters">
        <source>A property cannot have explicit type parameters. Consider using a method instead.</source>
        <target state="translated">Uma propriedade não pode ter parâmetros de tipo explícito. Considere usar um método.</target>
        <note />
      </trans-unit>
      <trans-unit id="tcConstructorCannotHaveTypeParameters">
        <source>A constructor cannot have explicit type parameters. Consider using a static construction method instead.</source>
        <target state="translated">Um construtor não pode ter parâmetros de tipo explícitos. Considere usar um método de construção estática.</target>
        <note />
      </trans-unit>
      <trans-unit id="tcInstanceMemberRequiresTarget">
        <source>This instance member needs a parameter to represent the object being invoked. Make the member static or use the notation 'member x.Member(args) = ...'.</source>
        <target state="translated">Este membro de instância precisa de um parâmetro para representar um objeto a ser chamado. Deixe o membro estático ou use a notação 'membro x.Membro(argumentos) = ...'.</target>
        <note />
      </trans-unit>
      <trans-unit id="tcUnexpectedPropertyInSyntaxTree">
        <source>Unexpected source-level property specification in syntax tree</source>
        <target state="translated">Especificação de propriedade em nível de código inesperada na árvore de sintaxe</target>
        <note />
      </trans-unit>
      <trans-unit id="tcStaticInitializerRequiresArgument">
        <source>A static initializer requires an argument</source>
        <target state="translated">Um inicializador estático requer um argumento</target>
        <note />
      </trans-unit>
      <trans-unit id="tcObjectConstructorRequiresArgument">
        <source>An object constructor requires an argument</source>
        <target state="translated">Um construtor de objeto requer um argumento</target>
        <note />
      </trans-unit>
      <trans-unit id="tcStaticMemberShouldNotHaveThis">
        <source>This static member should not have a 'this' parameter. Consider using the notation 'member Member(args) = ...'.</source>
        <target state="translated">Este membro estático não deve ter um parâmetro 'this'. Considere usar a notação 'member Member(args) = ...'.</target>
        <note />
      </trans-unit>
      <trans-unit id="tcExplicitStaticInitializerSyntax">
        <source>An explicit static initializer should use the syntax 'static new(args) = expr'</source>
        <target state="translated">Um inicializador estático explícito deve usar a sintaxe 'static new(args) = expr'</target>
        <note />
      </trans-unit>
      <trans-unit id="tcExplicitObjectConstructorSyntax">
        <source>An explicit object constructor should use the syntax 'new(args) = expr'</source>
        <target state="translated">Um construtor de objeto explícito deve usar a sintaxe 'new(args) = expr'</target>
        <note />
      </trans-unit>
      <trans-unit id="tcUnexpectedPropertySpec">
        <source>Unexpected source-level property specification</source>
        <target state="translated">Especificação de propriedade no nível da origem inesperada</target>
        <note />
      </trans-unit>
      <trans-unit id="tcObjectExpressionFormDeprecated">
        <source>This form of object expression is not used in F#. Use 'member this.MemberName ... = ...' to define member implementations in object expressions.</source>
        <target state="translated">Esta forma de expressão de objeto não é usada em F#. Use 'member this.MemberName ... = ...' para definir implementações de membros em expressões de objetos.</target>
        <note />
      </trans-unit>
      <trans-unit id="tcInvalidDeclaration">
        <source>Invalid declaration</source>
        <target state="translated">Declaração inválida</target>
        <note />
      </trans-unit>
      <trans-unit id="tcAttributesInvalidInPatterns">
        <source>Attributes are not allowed within patterns</source>
        <target state="translated">Atributos não são permitidos em padrões</target>
        <note />
      </trans-unit>
      <trans-unit id="tcFunctionRequiresExplicitTypeArguments">
        <source>The generic function '{0}' must be given explicit type argument(s)</source>
        <target state="translated">Argumentos de tipo explícito devem ser dados à função genérica '{0}'</target>
        <note />
      </trans-unit>
      <trans-unit id="tcDoesNotAllowExplicitTypeArguments">
        <source>The method or function '{0}' should not be given explicit type argument(s) because it does not declare its type parameters explicitly</source>
        <target state="translated">O método ou função '{0}' não deverá receber argumentos de tipo explícito porque eles não declaram explicitamente seus parâmetros de tipo</target>
        <note />
      </trans-unit>
      <trans-unit id="tcTypeParameterArityMismatch">
        <source>This value, type or method expects {0} type parameter(s) but was given {1}</source>
        <target state="translated">Este valor, tipo ou método espera parâmetros de tipo {0}, mas foi dado {1}</target>
        <note />
      </trans-unit>
      <trans-unit id="tcDefaultStructConstructorCall">
        <source>The default, zero-initializing constructor of a struct type may only be used if all the fields of the struct type admit default initialization</source>
        <target state="translated">O construtor padrão de um tipo struct iniciado com zero só pode ser usado se todos os campos do tipo struct admitirem inicialização padrão</target>
        <note />
      </trans-unit>
      <trans-unit id="tcCouldNotFindIDisposable">
        <source>Couldn't find Dispose on IDisposable, or it was overloaded</source>
        <target state="translated">Não foi possível localizar Dispose em IDisposable, ou ele estava sobrecarregado</target>
        <note />
      </trans-unit>
      <trans-unit id="tcNonLiteralCannotBeUsedInPattern">
        <source>This value is not a literal and cannot be used in a pattern</source>
        <target state="translated">Este valor não é um literal e não pode ser usado em um padrão</target>
        <note />
      </trans-unit>
      <trans-unit id="tcFieldIsReadonly">
        <source>This field is readonly</source>
        <target state="translated">Este campo é somente leitura</target>
        <note />
      </trans-unit>
      <trans-unit id="tcNameArgumentsMustAppearLast">
        <source>Named arguments must appear after all other arguments</source>
        <target state="translated">Argumentos nomeados devem aparecer depois de todos os argumentos</target>
        <note />
      </trans-unit>
      <trans-unit id="tcFunctionRequiresExplicitLambda">
        <source>This function value is being used to construct a delegate type whose signature includes a byref argument. You must use an explicit lambda expression taking {0} arguments.</source>
        <target state="translated">Este valor de função está sendo usado para construir um tipo delegado cuja assinatura inclui argumento byref. Você deve usar uma expressão lambda que obtenha argumentos {0}.</target>
        <note />
      </trans-unit>
      <trans-unit id="tcTypeCannotBeEnumerated">
        <source>The type '{0}' is not a type whose values can be enumerated with this syntax, i.e. is not compatible with either seq&lt;_&gt;, IEnumerable&lt;_&gt; or IEnumerable and does not have a GetEnumerator method</source>
        <target state="translated">O tipo '{0}' não é um tipo cujos valores possam ser enumerados com esta sintaxe, ou seja, não é compatível com seq&lt;_&gt;, IEnumerable&lt;_&gt; ou IEnumerable e não tem um método GetEnumerator</target>
        <note />
      </trans-unit>
      <trans-unit id="tcInvalidMixtureOfRecursiveForms">
        <source>This recursive binding uses an invalid mixture of recursive forms</source>
        <target state="translated">Esta associação recursiva usa uma mistura inválida de formas recursivas</target>
        <note />
      </trans-unit>
      <trans-unit id="tcInvalidObjectConstructionExpression">
        <source>This is not a valid object construction expression. Explicit object constructors must either call an alternate constructor or initialize all fields of the object and specify a call to a super class constructor.</source>
        <target state="translated">Esta não é uma expressão de construção de objeto válida. Construtores de objeto explícitos devem chamar um construtor alternativo ou então iniciar todos os campos do objeto e especificar uma chamada para um construtor de superclasse.</target>
        <note />
      </trans-unit>
      <trans-unit id="tcInvalidConstraint">
        <source>Invalid constraint</source>
        <target state="translated">Restrição inválida</target>
        <note />
      </trans-unit>
      <trans-unit id="tcInvalidConstraintTypeSealed">
        <source>Invalid constraint: the type used for the constraint is sealed, which means the constraint could only be satisfied by at most one solution</source>
        <target state="translated">Restrição inválida: o tipo usado para restrição está selado, o que significa que a restrição só pode ser satisfeita por no máximo uma solução</target>
        <note />
      </trans-unit>
      <trans-unit id="tcInvalidEnumConstraint">
        <source>An 'enum' constraint must be of the form 'enum&lt;type&gt;'</source>
        <target state="translated">Uma restrição 'enum' deve ser da forma 'enum&lt;type&gt;'</target>
        <note />
      </trans-unit>
      <trans-unit id="tcInvalidNewConstraint">
        <source>'new' constraints must take one argument of type 'unit' and return the constructed type</source>
        <target state="translated">Restrições 'new' devem pegar um argumento do tipo 'unit' e retornar o tipo construído</target>
        <note />
      </trans-unit>
      <trans-unit id="tcInvalidPropertyType">
        <source>This property has an invalid type. Properties taking multiple indexer arguments should have types of the form 'ty1 * ty2 -&gt; ty3'. Properties returning functions should have types of the form '(ty1 -&gt; ty2)'.</source>
        <target state="translated">Esta propriedade possui um tipo inválido. Propriedades que pegam argumentos de indexador múltiplo devem ter tipos da forma 'ty1 * ty2 -&gt; ty3'. Propriedades que retornam funções devem ter tipos da seguinte forma '(ty1 -&gt; ty2)'.</target>
        <note />
      </trans-unit>
      <trans-unit id="tcExpectedUnitOfMeasureMarkWithAttribute">
        <source>Expected unit-of-measure parameter, not type parameter. Explicit unit-of-measure parameters must be marked with the [&lt;Measure&gt;] attribute.</source>
        <target state="translated">Um parâmetro de unidade de medida é esperado, não um parâmetro de tipo. Parâmetros de unidade de medida explícitos devem ser marcados com o atributo [&lt;Measure&gt;].</target>
        <note />
      </trans-unit>
      <trans-unit id="tcExpectedTypeParameter">
        <source>Expected type parameter, not unit-of-measure parameter</source>
        <target state="translated">Um parâmetro de tipo é esperado, não um parâmetro de unidade de medida</target>
        <note />
      </trans-unit>
      <trans-unit id="tcExpectedTypeNotUnitOfMeasure">
        <source>Expected type, not unit-of-measure</source>
        <target state="translated">Tipo esperado, não unidade de medida</target>
        <note />
      </trans-unit>
      <trans-unit id="tcExpectedUnitOfMeasureNotType">
        <source>Expected unit-of-measure, not type</source>
        <target state="translated">Unidade de medida esperada, não tipo</target>
        <note />
      </trans-unit>
      <trans-unit id="tcInvalidUnitsOfMeasurePrefix">
        <source>Units-of-measure cannot be used as prefix arguments to a type. Rewrite as postfix arguments in angle brackets.</source>
        <target state="translated">As unidades de medida não podem ser usadas como argumentos de prefixo para um tipo. Reescreva como argumentos de sufixo entre colchetes.</target>
        <note />
      </trans-unit>
      <trans-unit id="tcUnitsOfMeasureInvalidInTypeConstructor">
        <source>Unit-of-measure cannot be used in type constructor application</source>
        <target state="translated">A unidade de medida não pode ser usada em aplicativos de construtor de tipo</target>
        <note />
      </trans-unit>
      <trans-unit id="tcRequireBuilderMethod">
        <source>This control construct may only be used if the computation expression builder defines a '{0}' method</source>
        <target state="translated">Esta construção de controle só é usada se o compilador de expressões de computação definir um método '{0}'</target>
        <note />
      </trans-unit>
      <trans-unit id="tcTypeHasNoNestedTypes">
        <source>This type has no nested types</source>
        <target state="translated">Este tipo não possui tipos aninhados</target>
        <note />
      </trans-unit>
      <trans-unit id="tcUnexpectedSymbolInTypeExpression">
        <source>Unexpected {0} in type expression</source>
        <target state="translated">{0} inesperado na expressão de tipo</target>
        <note />
      </trans-unit>
      <trans-unit id="tcTypeParameterInvalidAsTypeConstructor">
        <source>Type parameter cannot be used as type constructor</source>
        <target state="translated">O parâmetro de tipo não pode ser usado como construtor de tipo</target>
        <note />
      </trans-unit>
      <trans-unit id="tcIllegalSyntaxInTypeExpression">
        <source>Illegal syntax in type expression</source>
        <target state="translated">Sintaxe inválida na expressão de tipo</target>
        <note />
      </trans-unit>
      <trans-unit id="tcAnonymousUnitsOfMeasureCannotBeNested">
        <source>Anonymous unit-of-measure cannot be nested inside another unit-of-measure expression</source>
        <target state="translated">Uma medida de unidade anônima não poder ser aninhada dentro de outra expressão de unidade de medida</target>
        <note />
      </trans-unit>
      <trans-unit id="tcAnonymousTypeInvalidInDeclaration">
        <source>Anonymous type variables are not permitted in this declaration</source>
        <target state="translated">Variáveis de tipos anônimos não são permitidas nesta declaração </target>
        <note />
      </trans-unit>
      <trans-unit id="tcUnexpectedSlashInType">
        <source>Unexpected / in type</source>
        <target state="translated">Inesperado / em tipo</target>
        <note />
      </trans-unit>
      <trans-unit id="tcUnexpectedTypeArguments">
        <source>Unexpected type arguments</source>
        <target state="translated">Argumentos de tipo inesperados</target>
        <note />
      </trans-unit>
      <trans-unit id="tcOptionalArgsOnlyOnMembers">
        <source>Optional arguments are only permitted on type members</source>
        <target state="translated">Argumentos opcionais somente são permitidos em membros do tipo</target>
        <note />
      </trans-unit>
      <trans-unit id="tcNameNotBoundInPattern">
        <source>Name '{0}' not bound in pattern context</source>
        <target state="translated">Nome '{0}' não associado no contexto de padrão</target>
        <note />
      </trans-unit>
      <trans-unit id="tcInvalidNonPrimitiveLiteralInPatternMatch">
        <source>Non-primitive numeric literal constants cannot be used in pattern matches because they can be mapped to multiple different types through the use of a NumericLiteral module. Consider using replacing with a variable, and use 'when &lt;variable&gt; = &lt;constant&gt;' at the end of the match clause.</source>
        <target state="translated">Restrições de literais numéricos não primitivos não podem ser usadas em correspondências padrões porque podem ser mapeadas para multiplicar tipos diferentes através do uso de um módulo NumericLiteral. Considere substituir por uma variável e use 'when &lt;variável&gt; = &lt;constante&gt;' no final da cláusula de correspondência.</target>
        <note />
      </trans-unit>
      <trans-unit id="tcInvalidTypeArgumentUsage">
        <source>Type arguments cannot be specified here</source>
        <target state="translated">Argumentos de tipos não podem ser especificados aqui</target>
        <note />
      </trans-unit>
      <trans-unit id="tcRequireActivePatternWithOneResult">
        <source>Only active patterns returning exactly one result may accept arguments</source>
        <target state="translated">Somente padrões ativos que retornam exatamente um resultado podem aceitar argumentos</target>
        <note />
      </trans-unit>
      <trans-unit id="tcInvalidArgForParameterizedPattern">
        <source>Invalid argument to parameterized pattern label</source>
        <target state="translated">Argumento inválido para rótulo padrão parametrizado</target>
        <note />
      </trans-unit>
      <trans-unit id="tcInvalidIndexIntoActivePatternArray">
        <source>Internal error. Invalid index into active pattern array</source>
        <target state="translated">Erro interno. Indexação inválida em matriz de padrão ativa</target>
        <note />
      </trans-unit>
      <trans-unit id="tcUnionCaseDoesNotTakeArguments">
        <source>This union case does not take arguments</source>
        <target state="translated">Este caso união não obtém argumentos</target>
        <note />
      </trans-unit>
      <trans-unit id="tcUnionCaseRequiresOneArgument">
        <source>This union case takes one argument</source>
        <target state="translated">Este caso união obtém um argumento</target>
        <note />
      </trans-unit>
      <trans-unit id="tcUnionCaseExpectsTupledArguments">
        <source>This union case expects {0} arguments in tupled form</source>
        <target state="translated">Este caso união espera argumentos {0} na forma de tupla</target>
        <note />
      </trans-unit>
      <trans-unit id="tcFieldIsNotStatic">
        <source>Field '{0}' is not static</source>
        <target state="translated">O campo '{0}' não é estático</target>
        <note />
      </trans-unit>
      <trans-unit id="tcFieldNotLiteralCannotBeUsedInPattern">
        <source>This field is not a literal and cannot be used in a pattern</source>
        <target state="translated">Este campo não é um literal e não pode ser usado como um padrão</target>
        <note />
      </trans-unit>
      <trans-unit id="tcRequireVarConstRecogOrLiteral">
        <source>This is not a variable, constant, active recognizer or literal</source>
        <target state="translated">Isto não é uma variável, constante, reorganizador ativo ou literal</target>
        <note />
      </trans-unit>
      <trans-unit id="tcInvalidPattern">
        <source>This is not a valid pattern</source>
        <target state="translated">Este não é um padrão válido</target>
        <note />
      </trans-unit>
      <trans-unit id="tcUseWhenPatternGuard">
        <source>Character range matches have been removed in F#. Consider using a 'when' pattern guard instead.</source>
        <target state="translated">Correspondências de intervalo de caractere foram removidas em F#. Considere usar um 'when' na proteção padrão.</target>
        <note />
      </trans-unit>
      <trans-unit id="tcIllegalPattern">
        <source>Illegal pattern</source>
        <target state="translated">Padrão inválido</target>
        <note />
      </trans-unit>
      <trans-unit id="tcSyntaxErrorUnexpectedQMark">
        <source>Syntax error - unexpected '?' symbol</source>
        <target state="translated">Erro de sintaxe - símbolo '?' inesperado</target>
        <note />
      </trans-unit>
      <trans-unit id="tcExpressionCountMisMatch">
        <source>Expected {0} expressions, got {1}</source>
        <target state="translated">Expressões {0} esperadas, {1} obtidas</target>
        <note />
      </trans-unit>
      <trans-unit id="tcExprUndelayed">
        <source>TcExprUndelayed: delayed</source>
        <target state="translated">TcExprUndelayed: atrasado</target>
        <note />
      </trans-unit>
      <trans-unit id="tcExpressionRequiresSequence">
        <source>This expression form may only be used in sequence and computation expressions</source>
        <target state="translated">Este forma de expressão só pode ser utilizada em expressões de computação e sequência</target>
        <note />
      </trans-unit>
      <trans-unit id="tcInvalidObjectExpressionSyntaxForm">
        <source>Invalid object expression. Objects without overrides or interfaces should use the expression form 'new Type(args)' without braces.</source>
        <target state="translated">Expressão de objeto inválida. Objetos sem substituições ou interfaces devem usar o formato de expressão 'new Type(args)' sem as chaves.</target>
        <note />
      </trans-unit>
      <trans-unit id="tcInvalidObjectSequenceOrRecordExpression">
        <source>Invalid object, sequence or record expression</source>
        <target state="translated">Expressão de objeto, sequência ou registro inválida</target>
        <note />
      </trans-unit>
      <trans-unit id="tcInvalidSequenceExpressionSyntaxForm">
        <source>Invalid record, sequence or computation expression. Sequence expressions should be of the form 'seq {{ ... }}'</source>
        <target state="translated">Expressão de registro, sequência ou computação inválida. Expressões de sequência devem estar na forma 'seq {{ ... }}'</target>
        <note />
      </trans-unit>
      <trans-unit id="tcExpressionWithIfRequiresParenthesis">
        <source>This list or array expression includes an element of the form 'if ... then ... else'. Parenthesize this expression to indicate it is an individual element of the list or array, to disambiguate this from a list generated using a sequence expression</source>
        <target state="translated">Esta expressão de lista ou matriz inclui um elemento da forma 'if ... then ... else'. Use parênteses nesta expressão para indicar os elementos individuais da lista ou matriz. Use uma expressão de sequência para tirar esta ambiguidade desta lista gerada</target>
        <note />
      </trans-unit>
      <trans-unit id="tcUnableToParseFormatString">
        <source>Unable to parse format string '{0}'</source>
        <target state="translated">Não é possível analisar a cadeia de caracteres de formato '{0}'</target>
        <note />
      </trans-unit>
      <trans-unit id="tcListLiteralMaxSize">
        <source>This list expression exceeds the maximum size for list literals. Use an array for larger literals and call Array.ToList.</source>
        <target state="translated">Esta expressão de lista excede o tamanho máximo para literais de lista. Use uma matriz para literais maiores e chame Array.ToList.</target>
        <note />
      </trans-unit>
      <trans-unit id="tcExpressionFormRequiresObjectConstructor">
        <source>The expression form 'expr then expr' may only be used as part of an explicit object constructor</source>
        <target state="translated">A forma de expressão 'expr then expr' só pode ser usada como parte de um construtor de objeto explícito</target>
        <note />
      </trans-unit>
      <trans-unit id="tcNamedArgumentsCannotBeUsedInMemberTraits">
        <source>Named arguments cannot be given to member trait calls</source>
        <target state="translated">Argumentos nomeados não podem ser dados às chamadas características de membros</target>
        <note />
      </trans-unit>
      <trans-unit id="tcNotValidEnumCaseName">
        <source>This is not a valid name for an enumeration case</source>
        <target state="translated">Este não é um nome válido para um caso de enumeração</target>
        <note />
      </trans-unit>
      <trans-unit id="tcFieldIsNotMutable">
        <source>This field is not mutable</source>
        <target state="translated">Este campo não é mutável</target>
        <note />
      </trans-unit>
      <trans-unit id="tcConstructRequiresListArrayOrSequence">
        <source>This construct may only be used within list, array and sequence expressions, e.g. expressions of the form 'seq {{ ... }}', '[ ... ]' or '[| ... |]'. These use the syntax 'for ... in ... do ... yield...' to generate elements</source>
        <target state="translated">Esse constructo só pode ser utilizado em expressões de lista, de matriz e de sequência, como expressões da forma 'seq {{ ... }}', '[ ... ]' ou '[| ... |]', por exemplo. Elas usam a sintaxe 'for ... in ... do ... yield...' para gerar elementos</target>
        <note />
      </trans-unit>
      <trans-unit id="tcConstructRequiresComputationExpressions">
        <source>This construct may only be used within computation expressions. To return a value from an ordinary function simply write the expression without 'return'.</source>
        <target state="translated">Esse constructo só pode ser utilizado em expressões de computação. Para retornar um valor de uma função comum apenas escreva a expressão sem o 'return'.</target>
        <note />
      </trans-unit>
      <trans-unit id="tcConstructRequiresSequenceOrComputations">
        <source>This construct may only be used within sequence or computation expressions</source>
        <target state="translated">Esse constructo só pode ser utilizado em expressões de sequência ou computação</target>
        <note />
      </trans-unit>
      <trans-unit id="tcConstructRequiresComputationExpression">
        <source>This construct may only be used within computation expressions</source>
        <target state="translated">Esse constructo só pode ser utilizado em expressões de computação</target>
        <note />
      </trans-unit>
      <trans-unit id="tcInvalidIndexerExpression">
        <source>Invalid indexer expression</source>
        <target state="translated">Expressão de indexador inválida</target>
        <note />
      </trans-unit>
      <trans-unit id="tcObjectOfIndeterminateTypeUsedRequireTypeConstraint">
        <source>The operator 'expr.[idx]' has been used on an object of indeterminate type based on information prior to this program point. Consider adding further type constraints</source>
        <target state="translated">O operador 'expr.[idx]' foi usado em um objeto de tipo indeterminado baseado em informações anteriores a este ponto do programa. Considere adicionar novas restrições de tipo</target>
        <note />
      </trans-unit>
      <trans-unit id="tcCannotInheritFromVariableType">
        <source>Cannot inherit from a variable type</source>
        <target state="translated">Não é possível herdar de um tipo de variável</target>
        <note />
      </trans-unit>
      <trans-unit id="tcObjectConstructorsOnTypeParametersCannotTakeArguments">
        <source>Calls to object constructors on type parameters cannot be given arguments</source>
        <target state="translated">Chamadas para construtores de objeto sobre parâmetros de tipo não podem receber argumentos</target>
        <note />
      </trans-unit>
      <trans-unit id="tcCompiledNameAttributeMisused">
        <source>The 'CompiledName' attribute cannot be used with this language element</source>
        <target state="translated">O atributo 'CompiledName' não pode ser usado com este elemento de linguagem</target>
        <note />
      </trans-unit>
      <trans-unit id="tcNamedTypeRequired">
        <source>'{0}' may only be used with named types</source>
        <target state="translated">'{0}' só podem ser usados com tipos nomeados</target>
        <note />
      </trans-unit>
      <trans-unit id="tcInheritCannotBeUsedOnInterfaceType">
        <source>'inherit' cannot be used on interface types. Consider implementing the interface by using 'interface ... with ... end' instead.</source>
        <target state="translated">'inherit' não pode ser usado em tipos de interface. Considere implementar a interface usando 'interface ... with ... end'.</target>
        <note />
      </trans-unit>
      <trans-unit id="tcNewCannotBeUsedOnInterfaceType">
        <source>'new' cannot be used on interface types. Consider using an object expression '{{ new ... with ... }}' instead.</source>
        <target state="translated">new' não pode ser usado em tipos de interface. Considere usar uma expressão de objeto '{{ new ... with ... }}'.</target>
        <note />
      </trans-unit>
      <trans-unit id="tcAbstractTypeCannotBeInstantiated">
        <source>Instances of this type cannot be created since it has been marked abstract or not all methods have been given implementations. Consider using an object expression '{{ new ... with ... }}' instead.</source>
        <target state="translated">Instâncias desse tipo não podem ser criadas uma vez que elas foram marcadas como abstratas ou nem todos os métodos receberam implementações. Considere usar uma expressão de objeto '{{ new ... with ... }}' em vez disso.</target>
        <note />
      </trans-unit>
      <trans-unit id="tcIDisposableTypeShouldUseNew">
        <source>It is recommended that objects supporting the IDisposable interface are created using the syntax 'new Type(args)', rather than 'Type(args)' or 'Type' as a function value representing the constructor, to indicate that resources may be owned by the generated value</source>
        <target state="translated">Recomenda-se que objetos que deem suporte à interface IDisposable sejam criados usando a sintaxe 'new Type(args)', em vez de 'Type(args)' ou 'Type' como um valor de função representando o construtor, para indicar que os recursos podem ser de propriedade do valor gerado</target>
        <note />
      </trans-unit>
      <trans-unit id="tcSyntaxCanOnlyBeUsedToCreateObjectTypes">
        <source>'{0}' may only be used to construct object types</source>
        <target state="translated">'{0}' só podem ser usados para tipos de objetos de constructo</target>
        <note />
      </trans-unit>
      <trans-unit id="tcConstructorRequiresCall">
        <source>Constructors for the type '{0}' must directly or indirectly call its implicit object constructor. Use a call to the implicit object constructor instead of a record expression.</source>
        <target state="translated">Construtores para o tipo '{0}' devem chamar seu construtor de objeto implícito direta ou indiretamente. Use uma chamada para o construtor de objeto implícito em vez de uma expressão de registro.</target>
        <note />
      </trans-unit>
      <trans-unit id="tcUndefinedField">
        <source>The field '{0}' has been given a value, but is not present in the type '{1}'</source>
        <target state="translated">O campo '{0}' recebeu um valor, mas ele não está presente no tipo '{1}'</target>
        <note />
      </trans-unit>
      <trans-unit id="tcFieldRequiresAssignment">
        <source>No assignment given for field '{0}' of type '{1}'</source>
        <target state="translated">Nenhuma atribuição foi dada ao campo '{0}' do tipo '{1}'</target>
        <note />
      </trans-unit>
      <trans-unit id="tcExtraneousFieldsGivenValues">
        <source>Extraneous fields have been given values</source>
        <target state="translated">Campos incorretos receberam valores</target>
        <note />
      </trans-unit>
      <trans-unit id="tcObjectExpressionsCanOnlyOverrideAbstractOrVirtual">
        <source>Only overrides of abstract and virtual members may be specified in object expressions</source>
        <target state="translated">Apenas substituições de membros abstratos e virtuais podem ser especificadas nas expressões de objeto</target>
        <note />
      </trans-unit>
      <trans-unit id="tcNoAbstractOrVirtualMemberFound">
        <source>The member '{0}' does not correspond to any abstract or virtual method available to override or implement.</source>
        <target state="translated">O membro '{0}' não corresponde a nenhum método virtual ou abstrato disponível para substituição ou implementação.</target>
        <note />
      </trans-unit>
      <trans-unit id="tcMemberFoundIsNotAbstractOrVirtual">
        <source>The type {0} contains the member '{1}' but it is not a virtual or abstract method that is available to override or implement.</source>
        <target state="translated">O tipo {0} contém o membro '{1}', mas ele não é um método virtual ou abstrato disponível para substituição ou implementação.</target>
        <note />
      </trans-unit>
      <trans-unit id="tcArgumentArityMismatch">
        <source>The member '{0}' does not accept the correct number of arguments. {1} argument(s) are expected, but {2} were given. The required signature is '{3}'.{4}</source>
        <target state="translated">O membro '{0}' não aceita o número correto de argumentos. São esperados {1} argumentos, mas foram fornecidos {2}. A assinatura exigida é '{3}'.{4}</target>
        <note />
      </trans-unit>
      <trans-unit id="tcArgumentArityMismatchOneOverload">
        <source>The member '{0}' does not accept the correct number of arguments. One overload accepts {1} arguments, but {2} were given. The required signature is '{3}'.{4}</source>
        <target state="translated">O membro '{0}' não aceita o número correto de argumentos. Uma sobrecarga aceita {1} argumentos, mas {2} foram fornecidos. A assinatura exigida é '{3}'.{4}</target>
        <note />
      </trans-unit>
      <trans-unit id="tcSimpleMethodNameRequired">
        <source>A simple method name is required here</source>
        <target state="translated">Um nome de método simples é requerido aqui</target>
        <note />
      </trans-unit>
      <trans-unit id="tcPredefinedTypeCannotBeUsedAsSuperType">
        <source>The types System.ValueType, System.Enum, System.Delegate, System.MulticastDelegate and System.Array cannot be used as super types in an object expression or class</source>
        <target state="translated">Os tipos System.ValueType, System.Enum, System.Delegate, System.MulticastDelegate e System.Array não podem ser usados como supertipos em uma expressão ou classe de objeto</target>
        <note />
      </trans-unit>
      <trans-unit id="tcNewMustBeUsedWithNamedType">
        <source>'new' must be used with a named type</source>
        <target state="translated">'new' deve ser usado com um tipo nomeado</target>
        <note />
      </trans-unit>
      <trans-unit id="tcCannotCreateExtensionOfSealedType">
        <source>Cannot create an extension of a sealed type</source>
        <target state="translated">Não é possível criar uma extensão de um tipo selado</target>
        <note />
      </trans-unit>
      <trans-unit id="tcNoArgumentsForRecordValue">
        <source>No arguments may be given when constructing a record value</source>
        <target state="translated">Nenhum argumento pode ser dado na construção de um valor de registro</target>
        <note />
      </trans-unit>
      <trans-unit id="tcNoInterfaceImplementationForConstructionExpression">
        <source>Interface implementations cannot be given on construction expressions</source>
        <target state="translated">Implementações de interface não podem ser fornecidas em expressões de construção</target>
        <note />
      </trans-unit>
      <trans-unit id="tcObjectConstructionCanOnlyBeUsedInClassTypes">
        <source>Object construction expressions may only be used to implement constructors in class types</source>
        <target state="translated">Expressões de construção de objeto só podem ser usadas para implementar construtores nos tipos de classe</target>
        <note />
      </trans-unit>
      <trans-unit id="tcOnlySimpleBindingsCanBeUsedInConstructionExpressions">
        <source>Only simple bindings of the form 'id = expr' can be used in construction expressions</source>
        <target state="translated">Apenas associações simples da forma 'id = expr' podem ser usadas em expressões de construções</target>
        <note />
      </trans-unit>
      <trans-unit id="tcObjectsMustBeInitializedWithObjectExpression">
        <source>Objects must be initialized by an object construction expression that calls an inherited object constructor and assigns a value to each field</source>
        <target state="translated">Objetos devem ser inicializados por uma expressão de construção de objeto que chame um construtor de objeto herdado e atribua um valor para cada campo</target>
        <note />
      </trans-unit>
      <trans-unit id="tcExpectedInterfaceType">
        <source>Expected an interface type</source>
        <target state="translated">Um tipo de interface é esperado</target>
        <note />
      </trans-unit>
      <trans-unit id="tcConstructorForInterfacesDoNotTakeArguments">
        <source>Constructor expressions for interfaces do not take arguments</source>
        <target state="translated">Expressões de construtor para interfaces não possuem argumentos</target>
        <note />
      </trans-unit>
      <trans-unit id="tcConstructorRequiresArguments">
        <source>This object constructor requires arguments</source>
        <target state="translated">Este construtor do objeto requer argumentos</target>
        <note />
      </trans-unit>
      <trans-unit id="tcNewRequiresObjectConstructor">
        <source>'new' may only be used with object constructors</source>
        <target state="translated">'new' deve ser usado com construtores de objeto</target>
        <note />
      </trans-unit>
      <trans-unit id="tcAtLeastOneOverrideIsInvalid">
        <source>At least one override did not correctly implement its corresponding abstract member</source>
        <target state="translated">Pelo menos uma substituição não foi implementada corretamente no membro abstrato correspondente</target>
        <note />
      </trans-unit>
      <trans-unit id="tcNumericLiteralRequiresModule">
        <source>This numeric literal requires that a module '{0}' defining functions FromZero, FromOne, FromInt32, FromInt64 and FromString be in scope</source>
        <target state="translated">Este literal numérico requer que um módulo '{0}' que define funções FromZero, FromOne, FromInt32, FromInt64 e FromString esteja no escopo</target>
        <note />
      </trans-unit>
      <trans-unit id="tcInvalidRecordConstruction">
        <source>Invalid record construction</source>
        <target state="translated">Construção de registros inválida</target>
        <note />
      </trans-unit>
      <trans-unit id="tcExpressionFormRequiresRecordTypes">
        <source>The expression form {{ expr with ... }} may only be used with record types. To build object types use {{ new Type(...) with ... }}</source>
        <target state="translated">A forma de expressão {{ expr with ... }} só pode ser usada com tipos de registro. Para compilar tipos de objeto, use {{ new Type(...) with ... }}</target>
        <note />
      </trans-unit>
      <trans-unit id="tcInheritedTypeIsNotObjectModelType">
        <source>The inherited type is not an object model type</source>
        <target state="translated">O tipo herdado não é um tipo de objeto modelo</target>
        <note />
      </trans-unit>
      <trans-unit id="tcObjectConstructionExpressionCanOnlyImplementConstructorsInObjectModelTypes">
        <source>Object construction expressions (i.e. record expressions with inheritance specifications) may only be used to implement constructors in object model types. Use 'new ObjectType(args)' to construct instances of object model types outside of constructors</source>
        <target state="translated">Expressões de construção de objeto (isto é, expressões de registros com especificações de herança) só podem ser usadas para implementar construtores em tipos de modelo de objeto. Use 'new ObjectType(args)' para instâncias de tipos de modelo de objeto fora dos construtores</target>
        <note />
      </trans-unit>
      <trans-unit id="tcEmptyRecordInvalid">
        <source>'{{ }}' is not a valid expression. Records must include at least one field. Empty sequences are specified by using Seq.empty or an empty list '[]'.</source>
        <target state="translated">'{{ }}' não é uma expressão válida. Registros devem incluir pelo menos um campo. Sequências vazias são especificadas pelo uso de Seq.empty ou uma lista vazia '[]'.</target>
        <note />
      </trans-unit>
      <trans-unit id="tcTypeIsNotARecordTypeNeedConstructor">
        <source>This type is not a record type. Values of class and struct types must be created using calls to object constructors.</source>
        <target state="translated">Este tipo não é um tipo de registro. Valores de tipos de classe e struct devem ser criados com o uso de construtores de objeto.</target>
        <note />
      </trans-unit>
      <trans-unit id="tcTypeIsNotARecordType">
        <source>This type is not a record type</source>
        <target state="translated">Este não é um tipo de registro</target>
        <note />
      </trans-unit>
      <trans-unit id="tcConstructIsAmbiguousInComputationExpression">
        <source>This construct is ambiguous as part of a computation expression. Nested expressions may be written using 'let _ = (...)' and nested computations using 'let! res = builder {{ ... }}'.</source>
        <target state="translated">Esse constructo é ambíguo como parte de uma expressão de computação. Expressões aninhadas podem ser gravadas com o uso de 'let _ = (...)' e computações aninhadas através de 'let! res = builder {{ ... }}'.</target>
        <note />
      </trans-unit>
      <trans-unit id="tcConstructIsAmbiguousInSequenceExpression">
        <source>This construct is ambiguous as part of a sequence expression. Nested expressions may be written using 'let _ = (...)' and nested sequences using 'yield! seq {{... }}'.</source>
        <target state="translated">Esse constructo é ambíguo como parte de uma expressão de sequência. Expressões aninhadas podem ser gravadas usando 'let _ = (...)' e sequências aninhadas através de 'yield! seq {{... }}'.</target>
        <note />
      </trans-unit>
      <trans-unit id="tcDoBangIllegalInSequenceExpression">
        <source>'do!' cannot be used within sequence expressions</source>
        <target state="translated">'do!' não pode ser resolvido em expressões de sequência</target>
        <note />
      </trans-unit>
      <trans-unit id="tcUseForInSequenceExpression">
        <source>The use of 'let! x = coll' in sequence expressions is not permitted. Use 'for x in coll' instead.</source>
        <target state="translated">O uso de 'let! x = coll' em expressões de sequência não é permitido. Em vez disso, use 'for x in coll'.</target>
        <note />
      </trans-unit>
      <trans-unit id="tcTryIllegalInSequenceExpression">
        <source>'try'/'with' cannot be used within sequence expressions</source>
        <target state="translated">'try'/'with' não podem ser usados em expressões de sequência</target>
        <note />
      </trans-unit>
      <trans-unit id="tcUseYieldBangForMultipleResults">
        <source>In sequence expressions, multiple results are generated using 'yield!'</source>
        <target state="translated">Em expressões de sequência, os resultados múltiplos são gerados com o uso de 'yield!'</target>
        <note />
      </trans-unit>
      <trans-unit id="tcInvalidAssignment">
        <source>Invalid assignment</source>
        <target state="translated">Atribuição inválida</target>
        <note />
      </trans-unit>
      <trans-unit id="tcInvalidUseOfTypeName">
        <source>Invalid use of a type name</source>
        <target state="translated">Uso inválido de um nome de tipo</target>
        <note />
      </trans-unit>
      <trans-unit id="tcTypeHasNoAccessibleConstructor">
        <source>This type has no accessible object constructors</source>
        <target state="translated">Este tipo não possui construtores de objeto acessíveis</target>
        <note />
      </trans-unit>
      <trans-unit id="tcInvalidUseOfInterfaceType">
        <source>Invalid use of an interface type</source>
        <target state="translated">Uso inválido de um tipo de interface</target>
        <note />
      </trans-unit>
      <trans-unit id="tcInvalidUseOfDelegate">
        <source>Invalid use of a delegate constructor. Use the syntax 'new Type(args)' or just 'Type(args)'.</source>
        <target state="translated">Uso inválido de um construtor delegado. Use a sintaxe 'new Type(args)' ou somente 'Type(args)'.</target>
        <note />
      </trans-unit>
      <trans-unit id="tcPropertyIsNotStatic">
        <source>Property '{0}' is not static</source>
        <target state="translated">A propriedade '{0}' não é estática</target>
        <note />
      </trans-unit>
      <trans-unit id="tcPropertyIsNotReadable">
        <source>Property '{0}' is not readable</source>
        <target state="translated">A propriedade '{0}' não é legível</target>
        <note />
      </trans-unit>
      <trans-unit id="tcLookupMayNotBeUsedHere">
        <source>This lookup cannot be used here</source>
        <target state="translated">Esta pesquisa não pode ser usada aqui</target>
        <note />
      </trans-unit>
      <trans-unit id="tcPropertyIsStatic">
        <source>Property '{0}' is static</source>
        <target state="translated">A propriedade '{0}' é estática</target>
        <note />
      </trans-unit>
      <trans-unit id="tcPropertyCannotBeSet1">
        <source>Property '{0}' cannot be set</source>
        <target state="translated">A propriedade '{0}' não pode ser definida</target>
        <note />
      </trans-unit>
      <trans-unit id="tcConstructorsCannotBeFirstClassValues">
        <source>Constructors must be applied to arguments and cannot be used as first-class values. If necessary use an anonymous function '(fun arg1 ... argN -&gt; new Type(arg1,...,argN))'.</source>
        <target state="translated">Construtores devem ser aplicados aos argumentos e não podem ser usados como valores de primeira classe. Se for necessário, use uma função anônima '(fun arg1 ... argN -&gt; new Type(arg1,...,argN))'.</target>
        <note />
      </trans-unit>
      <trans-unit id="tcSyntaxFormUsedOnlyWithRecordLabelsPropertiesAndFields">
        <source>The syntax 'expr.id' may only be used with record labels, properties and fields</source>
        <target state="translated">A sintaxe 'expr.id' só pode ser usada em rótulos de registros, propriedades e campos</target>
        <note />
      </trans-unit>
      <trans-unit id="tcEventIsStatic">
        <source>Event '{0}' is static</source>
        <target state="translated">O evento '{0}' é estático</target>
        <note />
      </trans-unit>
      <trans-unit id="tcEventIsNotStatic">
        <source>Event '{0}' is not static</source>
        <target state="translated">O evento '{0}' não é estático</target>
        <note />
      </trans-unit>
      <trans-unit id="tcNamedArgumentDidNotMatch">
        <source>The named argument '{0}' did not match any argument or mutable property</source>
        <target state="translated">O argumento nomeado '{0}' não correspondeu ao argumento ou propriedade mutável</target>
        <note />
      </trans-unit>
      <trans-unit id="tcOverloadsCannotHaveCurriedArguments">
        <source>One or more of the overloads of this method has curried arguments. Consider redesigning these members to take arguments in tupled form.</source>
        <target state="translated">Uma ou mais das sobrecargas deste método possui argumentos na forma curried. Considere reformular esses membros para terem argumentos na forma de tupla.</target>
        <note />
      </trans-unit>
      <trans-unit id="tcUnnamedArgumentsDoNotFormPrefix">
        <source>The unnamed arguments do not form a prefix of the arguments of the method called</source>
        <target state="translated">Os argumentos sem nome não formam um prefixo dos argumentos de métodos chamados</target>
        <note />
      </trans-unit>
      <trans-unit id="tcStaticOptimizationConditionalsOnlyForFSharpLibrary">
        <source>Static optimization conditionals are only for use within the F# library</source>
        <target state="translated">Condicionais de otimização estáticas destinam-se apenas ao uso na biblioteca F#</target>
        <note />
      </trans-unit>
      <trans-unit id="tcFormalArgumentIsNotOptional">
        <source>The corresponding formal argument is not optional</source>
        <target state="translated">O argumento formal correspondente não é opcional</target>
        <note />
      </trans-unit>
      <trans-unit id="tcInvalidOptionalAssignmentToPropertyOrField">
        <source>Invalid optional assignment to a property or field</source>
        <target state="translated">Atribuição opcional inválida para uma propriedade ou um campo</target>
        <note />
      </trans-unit>
      <trans-unit id="tcDelegateConstructorMustBePassed">
        <source>A delegate constructor must be passed a single function value</source>
        <target state="translated">Um construtor delegado deve ser transmitido como um valor de função único</target>
        <note />
      </trans-unit>
      <trans-unit id="tcBindingCannotBeUseAndRec">
        <source>A binding cannot be marked both 'use' and 'rec'</source>
        <target state="translated">Uma associação não pode ser marcada com 'use' e 'rec' ao mesmo tempo</target>
        <note />
      </trans-unit>
      <trans-unit id="tcVolatileOnlyOnClassLetBindings">
        <source>The 'VolatileField' attribute may only be used on 'let' bindings in classes</source>
        <target state="translated">O atributo 'VolatileField' só pode ser usado em associações 'let' nas classes</target>
        <note />
      </trans-unit>
      <trans-unit id="tcAttributesAreNotPermittedOnLetBindings">
        <source>Attributes are not permitted on 'let' bindings in expressions</source>
        <target state="translated">Atributos não são permitidos em associações 'let' das expressões</target>
        <note />
      </trans-unit>
      <trans-unit id="tcDefaultValueAttributeRequiresVal">
        <source>The 'DefaultValue' attribute may only be used on 'val' declarations</source>
        <target state="translated">O atributo 'DefaultValue' só pode ser utilizado em declarações 'val'</target>
        <note />
      </trans-unit>
      <trans-unit id="tcConditionalAttributeRequiresMembers">
        <source>The 'ConditionalAttribute' attribute may only be used on members</source>
        <target state="translated">O atributo 'ConditionalAttribute' só pode ser usado em membros</target>
        <note />
      </trans-unit>
      <trans-unit id="tcInvalidActivePatternName">
        <source>This is not a valid name for an active pattern</source>
        <target state="translated">Este não é um nome válido para um padrão ativo</target>
        <note />
      </trans-unit>
      <trans-unit id="tcEntryPointAttributeRequiresFunctionInModule">
        <source>The 'EntryPointAttribute' attribute may only be used on function definitions in modules</source>
        <target state="translated">O atributo 'EntryPointAttribute' só pode ser usado em definições de função em módulos</target>
        <note />
      </trans-unit>
      <trans-unit id="tcMutableValuesCannotBeInline">
        <source>Mutable values cannot be marked 'inline'</source>
        <target state="translated">Valores mutáveis não podem ser marcados como 'inline'</target>
        <note />
      </trans-unit>
      <trans-unit id="tcMutableValuesMayNotHaveGenericParameters">
        <source>Mutable values cannot have generic parameters</source>
        <target state="translated">Valores mutáveis não podem ter parâmetros genéricos</target>
        <note />
      </trans-unit>
      <trans-unit id="tcMutableValuesSyntax">
        <source>Mutable function values should be written 'let mutable f = (fun args -&gt; ...)'</source>
        <target state="translated">Valores de função mutáveis devem ser escritos como 'let mutable f = (fun args -&gt; ...)'</target>
        <note />
      </trans-unit>
      <trans-unit id="tcOnlyFunctionsCanBeInline">
        <source>Only functions may be marked 'inline'</source>
        <target state="translated">Apenas funções podem ser marcadas como 'inline'</target>
        <note />
      </trans-unit>
      <trans-unit id="tcIllegalAttributesForLiteral">
        <source>A literal value cannot be given the [&lt;ThreadStatic&gt;] or [&lt;ContextStatic&gt;] attributes</source>
        <target state="translated">Atributos [&lt;ThreadStatic&gt;] ou [&lt;ContextStatic&gt;] não podem ser dados a um valor literal</target>
        <note />
      </trans-unit>
      <trans-unit id="tcLiteralCannotBeMutable">
        <source>A literal value cannot be marked 'mutable'</source>
        <target state="translated">Um valor literal não pode ser marcado como 'mutável'</target>
        <note />
      </trans-unit>
      <trans-unit id="tcLiteralCannotBeInline">
        <source>A literal value cannot be marked 'inline'</source>
        <target state="translated">Um valor literal não pode ser marcado como 'inline'</target>
        <note />
      </trans-unit>
      <trans-unit id="tcLiteralCannotHaveGenericParameters">
        <source>Literal values cannot have generic parameters</source>
        <target state="translated">Valores literais não têm parâmetros genéricos</target>
        <note />
      </trans-unit>
      <trans-unit id="tcInvalidConstantExpression">
        <source>This is not a valid constant expression</source>
        <target state="translated">Esta não é uma expressão constante válida</target>
        <note />
      </trans-unit>
      <trans-unit id="tcTypeIsInaccessible">
        <source>This type is not accessible from this code location</source>
        <target state="translated">Este tipo não é acessível deste local de código</target>
        <note />
      </trans-unit>
      <trans-unit id="tcUnexpectedConditionInImportedAssembly">
        <source>Unexpected condition in imported assembly: failed to decode AttributeUsage attribute</source>
        <target state="translated">Condição inesperada no assembly importado: falha ao decodificar o atributo AttributeUsage</target>
        <note />
      </trans-unit>
      <trans-unit id="tcUnrecognizedAttributeTarget">
        <source>Unrecognized attribute target. Valid attribute targets are 'assembly', 'module', 'type', 'method', 'property', 'return', 'param', 'field', 'event', 'constructor'.</source>
        <target state="translated">Destino de atributo não reconhecido. Os destinos de atributos válidos são 'assembly', 'module', 'type', 'method', 'property', 'return', 'param', 'field', 'event' e 'constructor'.</target>
        <note />
      </trans-unit>
      <trans-unit id="tcAttributeIsNotValidForLanguageElementUseDo">
        <source>This attribute is not valid for use on this language element. Assembly attributes should be attached to a 'do ()' declaration, if necessary within an F# module.</source>
        <target state="translated">Este atributo não é válido para ser usado neste elemento de linguagem. Os atributos de assembly devem ser anexados a uma declaração 'do ()' e, se necessário, em um módulo F#.</target>
        <note />
      </trans-unit>
      <trans-unit id="tcAttributeIsNotValidForLanguageElement">
        <source>This attribute is not valid for use on this language element</source>
        <target state="translated">Este atributo não é válido para ser usado neste elemento de linguagem</target>
        <note />
      </trans-unit>
      <trans-unit id="tcOptionalArgumentsCannotBeUsedInCustomAttribute">
        <source>Optional arguments cannot be used in custom attributes</source>
        <target state="translated">Argumentos opcionais não podem ser usados em atributos personalizados</target>
        <note />
      </trans-unit>
      <trans-unit id="tcPropertyCannotBeSet0">
        <source>This property cannot be set</source>
        <target state="translated">Esta propriedade não pode ser definida</target>
        <note />
      </trans-unit>
      <trans-unit id="tcPropertyOrFieldNotFoundInAttribute">
        <source>This property or field was not found on this custom attribute type</source>
        <target state="translated">Esta propriedade ou campo não foram encontrados neste tipo de atributo personalizado</target>
        <note />
      </trans-unit>
      <trans-unit id="tcCustomAttributeMustBeReferenceType">
        <source>A custom attribute must be a reference type</source>
        <target state="translated">Um atributo personalizado deve ser um tipo de referência</target>
        <note />
      </trans-unit>
      <trans-unit id="tcCustomAttributeArgumentMismatch">
        <source>The number of args for a custom attribute does not match the expected number of args for the attribute constructor</source>
        <target state="translated">O número de argumentos de um atributo personalizado não corresponde ao número de argumentos esperado para o construtor de atributos</target>
        <note />
      </trans-unit>
      <trans-unit id="tcCustomAttributeMustInvokeConstructor">
        <source>A custom attribute must invoke an object constructor</source>
        <target state="translated">Um atributo personalizado deve chamar um construtor de objeto</target>
        <note />
      </trans-unit>
      <trans-unit id="tcAttributeExpressionsMustBeConstructorCalls">
        <source>Attribute expressions must be calls to object constructors</source>
        <target state="translated">Expressões de atributo devem ser chamadas para construtores de objeto</target>
        <note />
      </trans-unit>
      <trans-unit id="tcUnsupportedAttribute">
        <source>This attribute cannot be used in this version of F#</source>
        <target state="translated">Este atributo não pode ser usado nesta versão de F#</target>
        <note />
      </trans-unit>
      <trans-unit id="tcInvalidInlineSpecification">
        <source>Invalid inline specification</source>
        <target state="translated">Especificação embutida inválida</target>
        <note />
      </trans-unit>
      <trans-unit id="tcInvalidUseBinding">
        <source>'use' bindings must be of the form 'use &lt;var&gt; = &lt;expr&gt;'</source>
        <target state="translated">Associações 'use' devem estar no formato 'use &lt;var&gt; = &lt;expr&gt;'</target>
        <note />
      </trans-unit>
      <trans-unit id="tcAbstractMembersIllegalInAugmentation">
        <source>Abstract members are not permitted in an augmentation - they must be defined as part of the type itself</source>
        <target state="translated">Membros abstratos não são permitidos em um aumento, eles devem ser definidos como parte do tipo por eles mesmos</target>
        <note />
      </trans-unit>
      <trans-unit id="tcMethodOverridesIllegalHere">
        <source>Method overrides and interface implementations are not permitted here</source>
        <target state="translated">Substituições de método e implementações de interface não são permitidas aqui</target>
        <note />
      </trans-unit>
      <trans-unit id="tcNoMemberFoundForOverride">
        <source>No abstract or interface member was found that corresponds to this override</source>
        <target state="translated">Nenhum membro abstrato ou de interface que corresponde a esta substituição foi localizado</target>
        <note />
      </trans-unit>
      <trans-unit id="tcOverrideArityMismatch">
        <source>This override takes a different number of arguments to the corresponding abstract member. The following abstract members were found:{0}</source>
        <target state="translated">Esta substituição obteve um número de argumentos diferente do membro abstrato correspondente. Os seguintes membros abstratos foram encontrados:{0}</target>
        <note />
      </trans-unit>
      <trans-unit id="tcDefaultImplementationAlreadyExists">
        <source>This method already has a default implementation</source>
        <target state="translated">Este método já tem uma implementação padrão</target>
        <note />
      </trans-unit>
      <trans-unit id="tcDefaultAmbiguous">
        <source>The method implemented by this default is ambiguous</source>
        <target state="translated">O método implementado por este padrão é ambíguo</target>
        <note />
      </trans-unit>
      <trans-unit id="tcNoPropertyFoundForOverride">
        <source>No abstract property was found that corresponds to this override</source>
        <target state="translated">Nenhuma propriedade abstrata que corresponde a esta substituição foi encontrada</target>
        <note />
      </trans-unit>
      <trans-unit id="tcAbstractPropertyMissingGetOrSet">
        <source>This property overrides or implements an abstract property but the abstract property doesn't have a corresponding {0}</source>
        <target state="translated">Esta propriedade substitui ou implementa uma propriedade abstrata, mas esta não possui uma correspondência {0}</target>
        <note />
      </trans-unit>
      <trans-unit id="tcInvalidSignatureForSet">
        <source>Invalid signature for set member</source>
        <target state="translated">Assinatura para configuração de membro inválida</target>
        <note />
      </trans-unit>
      <trans-unit id="tcNewMemberHidesAbstractMember">
        <source>This new member hides the abstract member '{0}'. Rename the member or use 'override' instead.</source>
        <target state="translated">Este novo membro oculta o membro abstrato '{0}'. Renomeie o membro ou use 'override'.</target>
        <note />
      </trans-unit>
      <trans-unit id="tcNewMemberHidesAbstractMemberWithSuffix">
        <source>This new member hides the abstract member '{0}' once tuples, functions, units of measure and/or provided types are erased. Rename the member or use 'override' instead.</source>
        <target state="translated">Este novo membro oculta o membro abstrato '{0}' assim que tuplas, funções, unidades de medida e/ou tipos fornecidos são apagados. Renomeie o membro ou use 'override'.</target>
        <note />
      </trans-unit>
      <trans-unit id="tcStaticInitializersIllegalInInterface">
        <source>Interfaces cannot contain definitions of static initializers</source>
        <target state="translated">Interfaces não podem conter definições de inicializadores estáticos</target>
        <note />
      </trans-unit>
      <trans-unit id="tcObjectConstructorsIllegalInInterface">
        <source>Interfaces cannot contain definitions of object constructors</source>
        <target state="translated">Interfaces não podem conter definições de construtores de objeto</target>
        <note />
      </trans-unit>
      <trans-unit id="tcMemberOverridesIllegalInInterface">
        <source>Interfaces cannot contain definitions of member overrides</source>
        <target state="translated">Interfaces não podem conter definições de substituições de membros</target>
        <note />
      </trans-unit>
      <trans-unit id="tcConcreteMembersIllegalInInterface">
        <source>Interfaces cannot contain definitions of concrete members. You may need to define a constructor on your type to indicate that the type is a class.</source>
        <target state="translated">Interfaces não podem conter definições de membros concretos. Talvez seja necessário definir um construtor no seu tipo para indicar que o tipo é uma classe.</target>
        <note />
      </trans-unit>
      <trans-unit id="tcConstructorsDisallowedInExceptionAugmentation">
        <source>Constructors cannot be specified in exception augmentations</source>
        <target state="translated">Não é possível especificar construtores em aumentos de exceções</target>
        <note />
      </trans-unit>
      <trans-unit id="tcStructsCannotHaveConstructorWithNoArguments">
        <source>Structs cannot have an object constructor with no arguments. This is a restriction imposed on all CLI languages as structs automatically support a default constructor.</source>
        <target state="translated">Os structs não podem ter um construtor de objetos sem argumentos. Esta é uma restrição imposta a todas as linguagens CLI, porque os structs suportam automaticamente um construtor padrão.</target>
        <note />
      </trans-unit>
      <trans-unit id="tcConstructorsIllegalForThisType">
        <source>Constructors cannot be defined for this type</source>
        <target state="translated">Não é possível definir construtores para este tipo</target>
        <note />
      </trans-unit>
      <trans-unit id="tcRecursiveBindingsWithMembersMustBeDirectAugmentation">
        <source>Recursive bindings that include member specifications can only occur as a direct augmentation of a type</source>
        <target state="translated">Associações recursivas que incluem especificações de membros só podem ocorrer como um aumento direto de um tipo</target>
        <note />
      </trans-unit>
      <trans-unit id="tcOnlySimplePatternsInLetRec">
        <source>Only simple variable patterns can be bound in 'let rec' constructs</source>
        <target state="translated">Apenas padrões de variáveis simples podem ser associados em construtores 'let rec'</target>
        <note />
      </trans-unit>
      <trans-unit id="tcOnlyRecordFieldsAndSimpleLetCanBeMutable">
        <source>Only record fields and simple, non-recursive 'let' bindings may be marked mutable</source>
        <target state="translated">Apenas campos de registro e associações 'let' simples e não recursivas podem ser marcados como mutáveis</target>
        <note />
      </trans-unit>
      <trans-unit id="tcMemberIsNotSufficientlyGeneric">
        <source>This member is not sufficiently generic</source>
        <target state="translated">Este membro não é suficientemente genérico</target>
        <note />
      </trans-unit>
      <trans-unit id="tcLiteralAttributeRequiresConstantValue">
        <source>A declaration may only be the [&lt;Literal&gt;] attribute if a constant value is also given, e.g. 'val x : int = 1'</source>
        <target state="translated">Uma declaração só poderá ser o atributo [&lt;Literal&gt;] se um valor constante também for dado, por exemplo 'val x : int = 1'</target>
        <note />
      </trans-unit>
      <trans-unit id="tcValueInSignatureRequiresLiteralAttribute">
        <source>A declaration may only be given a value in a signature if the declaration has the [&lt;Literal&gt;] attribute</source>
        <target state="translated">Uma declaração só poderá receber um valor a uma assinatura se a declaração tiver o atributo [&lt;Literal&gt;]</target>
        <note />
      </trans-unit>
      <trans-unit id="tcThreadStaticAndContextStaticMustBeStatic">
        <source>Thread-static and context-static variables must be static and given the [&lt;DefaultValue&gt;] attribute to indicate that the value is initialized to the default value on each new thread</source>
        <target state="translated">Variáveis de thread estático e de contexto estático devem ser estáticas e receber o atributo [&lt;DefaultValue&gt;] para indicar que o valor é inicializado como valor padrão a cada novo thread</target>
        <note />
      </trans-unit>
      <trans-unit id="tcVolatileFieldsMustBeMutable">
        <source>Volatile fields must be marked 'mutable' and cannot be thread-static</source>
        <target state="translated">Campos voláteis devem ser marcados como 'mutable' e não podem ser thread estático</target>
        <note />
      </trans-unit>
      <trans-unit id="tcUninitializedValFieldsMustBeMutable">
        <source>Uninitialized 'val' fields must be mutable and marked with the '[&lt;DefaultValue&gt;]' attribute. Consider using a 'let' binding instead of a 'val' field.</source>
        <target state="translated">Campos 'val' não inicializados devem ser mutáveis, particulares e marcados com o atributo '[&lt;DefaultValue&gt;]'. Considere usar uma associação 'let' em vez de um campo 'val'.</target>
        <note />
      </trans-unit>
      <trans-unit id="tcStaticValFieldsMustBeMutableAndPrivate">
        <source>Static 'val' fields in types must be mutable, private and marked with the '[&lt;DefaultValue&gt;]' attribute. They are initialized to the 'null' or 'zero' value for their type. Consider also using a 'static let mutable' binding in a class type.</source>
        <target state="translated">Campos 'val' estáticos em tipos devem ser mutáveis, particulares e marcados com o atributo '[&lt;DefaultValue&gt;]'. Eles são iniciados com o valor 'null' ou 'zero' para seus tipos. Também considere usar uma associação 'static let mutable' em um tipo de classe.</target>
        <note />
      </trans-unit>
      <trans-unit id="tcFieldRequiresName">
        <source>This field requires a name</source>
        <target state="translated">Este campo requer um nome</target>
        <note />
      </trans-unit>
      <trans-unit id="tcInvalidNamespaceModuleTypeUnionName">
        <source>Invalid namespace, module, type or union case name</source>
        <target state="translated">Nome de namespace, módulo, tipo ou caso união inválido</target>
        <note />
      </trans-unit>
      <trans-unit id="tcIllegalFormForExplicitTypeDeclaration">
        <source>Explicit type declarations for constructors must be of the form 'ty1 * ... * tyN -&gt; resTy'. Parentheses may be required around 'resTy'</source>
        <target state="translated">Declarações de tipo explícito para construtores devem estar na forma 'ty1 * ... * tyN -&gt; resTy'. Pode ser necessário usar parênteses em torno de 'resTy'</target>
        <note />
      </trans-unit>
      <trans-unit id="tcReturnTypesForUnionMustBeSameAsType">
        <source>Return types of union cases must be identical to the type being defined, up to abbreviations</source>
        <target state="translated">Tipos de retorno de casos união devem ser idênticos aos tipos que estão sendo definidos, até as abreviações</target>
        <note />
      </trans-unit>
      <trans-unit id="tcInvalidEnumerationLiteral">
        <source>This is not a valid value for an enumeration literal</source>
        <target state="translated">Este não é um valor válido para um literal de enumeração</target>
        <note />
      </trans-unit>
      <trans-unit id="tcTypeIsNotInterfaceType1">
        <source>The type '{0}' is not an interface type</source>
        <target state="translated">O tipo '{0}' não é um tipo de interface</target>
        <note />
      </trans-unit>
      <trans-unit id="tcDuplicateSpecOfInterface">
        <source>Duplicate specification of an interface</source>
        <target state="translated">Especificação duplicada de uma interface</target>
        <note />
      </trans-unit>
      <trans-unit id="tcFieldValIllegalHere">
        <source>A field/val declaration is not permitted here</source>
        <target state="translated">Uma declaração de campo/val não é permitida aqui</target>
        <note />
      </trans-unit>
      <trans-unit id="tcInheritIllegalHere">
        <source>A inheritance declaration is not permitted here</source>
        <target state="translated">Não é permitido usar uma declaração herdada aqui</target>
        <note />
      </trans-unit>
      <trans-unit id="tcModuleRequiresQualifiedAccess">
        <source>This declaration opens the module '{0}', which is marked as 'RequireQualifiedAccess'. Adjust your code to use qualified references to the elements of the module instead, e.g. 'List.map' instead of 'map'. This change will ensure that your code is robust as new constructs are added to libraries.</source>
        <target state="translated">Esta declaração abre o módulo '{0}', que é marcado como 'RequireQualifiedAccess'. Ajuste seus códigos para usar referências qualificadas aos elementos do módulo, por exemplo 'List.map' ao invés de 'map'. Esta mudança garantirá que seu código seja robusto porque novos construtores são adicionados às bibliotecas.</target>
        <note />
      </trans-unit>
      <trans-unit id="tcOpenUsedWithPartiallyQualifiedPath">
        <source>This declaration opens the namespace or module '{0}' through a partially qualified path. Adjust this code to use the full path of the namespace. This change will make your code more robust as new constructs are added to the F# and CLI libraries.</source>
        <target state="translated">Esta declaração abre o namespace ou módulo '{0}' através de um caminho parcialmente qualificado. Ajuste este código par usar o caminho completo do namespace. Esta mudança deixará seu código mais robusto uma vez que novos construtores são adicionados a F# e bibliotecas CLI.</target>
        <note />
      </trans-unit>
      <trans-unit id="tcLocalClassBindingsCannotBeInline">
        <source>Local class bindings cannot be marked inline. Consider lifting the definition out of the class or else do not mark it as inline.</source>
        <target state="translated">Associações de classes locais não podem ser marcadas como embutidas. Considere elevar a definição de classe ou não marcá-la como embutida.</target>
        <note />
      </trans-unit>
      <trans-unit id="tcTypeAbbreviationsMayNotHaveMembers">
        <source>Type abbreviations cannot have members</source>
        <target state="translated">Abreviações de tipo não podem ter membros</target>
        <note />
      </trans-unit>
      <trans-unit id="tcTypeAbbreviationsCheckedAtCompileTime">
        <source>As of F# 4.1, the accessibility of type abbreviations is checked at compile-time. Consider changing the accessibility of the type abbreviation. Ignoring this warning might lead to runtime errors.</source>
        <target state="translated">Começando no F# 4.1, a acessibilidade das abreviações de tipo é verificada no momento da compilação. Considere alterar a acessibilidade do tipo de abreviação. Ignorar este aviso pode levar a erros de tempo de execução.</target>
        <note />
      </trans-unit>
      <trans-unit id="tcEnumerationsMayNotHaveMembers">
        <source>Enumerations cannot have members</source>
        <target state="translated">Enumerações não podem ter membros</target>
        <note />
      </trans-unit>
      <trans-unit id="tcMeasureDeclarationsRequireStaticMembers">
        <source>Measure declarations may have only static members</source>
        <target state="translated">Declarações de medida só podem ter membros estáticos</target>
        <note />
      </trans-unit>
      <trans-unit id="tcStructsMayNotContainDoBindings">
        <source>Structs cannot contain 'do' bindings because the default constructor for structs would not execute these bindings</source>
        <target state="translated">Structs não podem conter associações 'do' porque o construtor padrão para structs não as executaria</target>
        <note />
      </trans-unit>
      <trans-unit id="tcStructsMayNotContainLetBindings">
        <source>Structs cannot contain value definitions because the default constructor for structs will not execute these bindings. Consider adding additional arguments to the primary constructor for the type.</source>
        <target state="translated">Structs não podem conter definições de valores porque o construtor padrão para structs não executará essas vinculações. Considere adicionar argumentos complementares ao construtor primário para o tipo.</target>
        <note />
      </trans-unit>
      <trans-unit id="tcStaticLetBindingsRequireClassesWithImplicitConstructors">
        <source>Static value definitions may only be used in types with a primary constructor. Consider adding arguments to the type definition, e.g. 'type X(args) = ...'.</source>
        <target state="translated">Definições de valores estáticos só podem ser usadas em tipos com um construtor primário. Considere adicionar argumentos à definição de tipo, por exemplo, 'type X(args) = ...'.</target>
        <note />
      </trans-unit>
      <trans-unit id="tcMeasureDeclarationsRequireStaticMembersNotConstructors">
        <source>Measure declarations may have only static members: constructors are not available</source>
        <target state="translated">Declarações de medida só podem ter membros estáticos: construtores não estão disponíveis</target>
        <note />
      </trans-unit>
      <trans-unit id="tcMemberAndLocalClassBindingHaveSameName">
        <source>A member and a local class binding both have the name '{0}'</source>
        <target state="translated">Um membro e uma associação de classe local têm o mesmo nome '{0}'</target>
        <note />
      </trans-unit>
      <trans-unit id="tcTypeAbbreviationsCannotHaveInterfaceDeclaration">
        <source>Type abbreviations cannot have interface declarations</source>
        <target state="translated">Abreviações de tipo não podem ter declarações de interface</target>
        <note />
      </trans-unit>
      <trans-unit id="tcEnumerationsCannotHaveInterfaceDeclaration">
        <source>Enumerations cannot have interface declarations</source>
        <target state="translated">Enumeradores não podem ter declarações de interface</target>
        <note />
      </trans-unit>
      <trans-unit id="tcTypeIsNotInterfaceType0">
        <source>This type is not an interface type</source>
        <target state="translated">Este não é um tipo de interface</target>
        <note />
      </trans-unit>
      <trans-unit id="tcAllImplementedInterfacesShouldBeDeclared">
        <source>All implemented interfaces should be declared on the initial declaration of the type</source>
        <target state="translated">Todas as interfaces implementadas devem ser declaradas na declaração inicial do tipo</target>
        <note />
      </trans-unit>
      <trans-unit id="tcDefaultImplementationForInterfaceHasAlreadyBeenAdded">
        <source>A default implementation of this interface has already been added because the explicit implementation of the interface was not specified at the definition of the type</source>
        <target state="translated">Uma implementação padrão desta interface já foi adicionada porque a implementação explícita da interface não foi especificada na definição do tipo</target>
        <note />
      </trans-unit>
      <trans-unit id="tcMemberNotPermittedInInterfaceImplementation">
        <source>This member is not permitted in an interface implementation</source>
        <target state="translated">Este membro não é permitido em implementação de interfaces</target>
        <note />
      </trans-unit>
      <trans-unit id="tcDeclarationElementNotPermittedInAugmentation">
        <source>This declaration element is not permitted in an augmentation</source>
        <target state="translated">Este elemento de declaração não é permitido em um aumento</target>
        <note />
      </trans-unit>
      <trans-unit id="tcTypesCannotContainNestedTypes">
        <source>Types cannot contain nested type definitions</source>
        <target state="translated">Tipos não podem conter definições de tipo aninhadas</target>
        <note />
      </trans-unit>
      <trans-unit id="tcTypeExceptionOrModule">
        <source>type, exception or module</source>
        <target state="translated">tipo, exceção ou módulo</target>
        <note />
      </trans-unit>
      <trans-unit id="tcTypeOrModule">
        <source>type or module</source>
        <target state="translated">tipo ou módulo</target>
        <note />
      </trans-unit>
      <trans-unit id="tcImplementsIStructuralEquatableExplicitly">
        <source>The struct, record or union type '{0}' implements the interface 'System.IStructuralEquatable' explicitly. Apply the 'CustomEquality' attribute to the type.</source>
        <target state="translated">O tipo de struct, registro ou união '{0}' implementa explicitamente a interface 'System.IStructuralEquatable'. Aplique o atributo 'CustomEquality' ao tipo.</target>
        <note />
      </trans-unit>
      <trans-unit id="tcImplementsIEquatableExplicitly">
        <source>The struct, record or union type '{0}' implements the interface 'System.IEquatable&lt;_&gt;' explicitly. Apply the 'CustomEquality' attribute to the type and provide a consistent implementation of the non-generic override 'System.Object.Equals(obj)'.</source>
        <target state="translated">O tipo de struct, registro ou união '{0}' implementa explicitamente a interface 'System.IEquatable&lt;_&gt;' . Aplique o atributo 'CustomEquality' ao tipo e forneça uma implementação consistente da substituição não genérica 'System.Object.Equals(obj)'.</target>
        <note />
      </trans-unit>
      <trans-unit id="tcExplicitTypeSpecificationCannotBeUsedForExceptionConstructors">
        <source>Explicit type specifications cannot be used for exception constructors</source>
        <target state="translated">Especificações de tipo explícitas não podem ser usadas para construtores de exceção</target>
        <note />
      </trans-unit>
      <trans-unit id="tcExceptionAbbreviationsShouldNotHaveArgumentList">
        <source>Exception abbreviations should not have argument lists</source>
        <target state="translated">Abreviações de exceção não devem ter listas de argumentos</target>
        <note />
      </trans-unit>
      <trans-unit id="tcAbbreviationsFordotNetExceptionsCannotTakeArguments">
        <source>Abbreviations for Common IL exceptions cannot take arguments</source>
        <target state="translated">Abreviações para exceções do IL Comum não podem pegar argumentos</target>
        <note />
      </trans-unit>
      <trans-unit id="tcExceptionAbbreviationsMustReferToValidExceptions">
        <source>Exception abbreviations must refer to existing exceptions or F# types deriving from System.Exception</source>
        <target state="translated">Abreviações de exceção devem referir-se às exceções existentes ou tipos F# derivados de System.Exception</target>
        <note />
      </trans-unit>
      <trans-unit id="tcAbbreviationsFordotNetExceptionsMustHaveMatchingObjectConstructor">
        <source>Abbreviations for Common IL exception types must have a matching object constructor</source>
        <target state="translated">Abreviações para tipos de exceção do IL Comum devem ter um construtor de objeto correspondente</target>
        <note />
      </trans-unit>
      <trans-unit id="tcNotAnException">
        <source>Not an exception</source>
        <target state="translated">Não é uma exceção</target>
        <note />
      </trans-unit>
      <trans-unit id="tcInvalidModuleName">
        <source>Invalid module name</source>
        <target state="translated">Nome de módulo inválido</target>
        <note />
      </trans-unit>
      <trans-unit id="tcInvalidTypeExtension">
        <source>Invalid type extension</source>
        <target state="translated">Extensão de tipo inválida</target>
        <note />
      </trans-unit>
      <trans-unit id="tcAttributesOfTypeSpecifyMultipleKindsForType">
        <source>The attributes of this type specify multiple kinds for the type</source>
        <target state="translated">Os atributos deste tipo especificam múltiplas variedades para este tipo</target>
        <note />
      </trans-unit>
      <trans-unit id="tcKindOfTypeSpecifiedDoesNotMatchDefinition">
        <source>The kind of the type specified by its attributes does not match the kind implied by its definition</source>
        <target state="translated">A espécie do tipo especificado por seus atributos não corresponde à espécie sugerida por sua definição</target>
        <note />
      </trans-unit>
      <trans-unit id="tcMeasureDefinitionsCannotHaveTypeParameters">
        <source>Measure definitions cannot have type parameters</source>
        <target state="translated">Definições de medida não podem ter parâmetros de tipo</target>
        <note />
      </trans-unit>
      <trans-unit id="tcTypeRequiresDefinition">
        <source>This type requires a definition</source>
        <target state="translated">Este tipo requer uma definição</target>
        <note />
      </trans-unit>
      <trans-unit id="tcTypeAbbreviationHasTypeParametersMissingOnType">
        <source>This type abbreviation has one or more declared type parameters that do not appear in the type being abbreviated. Type abbreviations must use all declared type parameters in the type being abbreviated. Consider removing one or more type parameters, or use a concrete type definition that wraps an underlying type, such as 'type C&lt;'a&gt; = C of ...'.</source>
        <target state="translated">Esta abreviação de tipo possui um ou mais parâmetros que não aparecem no tipo sendo abreviado. Abreviações de tipo usam todos os parâmetros de tipo declarados no tipo que está sendo abreviado. Considere remover um ou mais parâmetro de tipo ou usar uma definição de tipo concreto que encapsula um tipo adjacente, como 'type C&lt;'a&gt; = C of ...'.</target>
        <note />
      </trans-unit>
      <trans-unit id="tcStructsInterfacesEnumsDelegatesMayNotInheritFromOtherTypes">
        <source>Structs, interfaces, enums and delegates cannot inherit from other types</source>
        <target state="translated">Structs, interfaces, enums e delegados não podem ser herdados de outros tipos</target>
        <note />
      </trans-unit>
      <trans-unit id="tcTypesCannotInheritFromMultipleConcreteTypes">
        <source>Types cannot inherit from multiple concrete types</source>
        <target state="translated">Tipos não podem ser herdados de tipos concretos múltiplos</target>
        <note />
      </trans-unit>
      <trans-unit id="tcRecordsUnionsAbbreviationsStructsMayNotHaveAllowNullLiteralAttribute">
        <source>Records, union, abbreviations and struct types cannot have the 'AllowNullLiteral' attribute</source>
        <target state="translated">Tipos de registros, união, abreviações e struct não podem ter o atributo 'AllowNullLiteral'</target>
        <note />
      </trans-unit>
      <trans-unit id="tcAllowNullTypesMayOnlyInheritFromAllowNullTypes">
        <source>Types with the 'AllowNullLiteral' attribute may only inherit from or implement types which also allow the use of the null literal</source>
        <target state="translated">Tipos com o atributo 'AllowNullLiteral' só podem implementar ou herdar tipos que também permitem o uso do literal nulo.</target>
        <note />
      </trans-unit>
      <trans-unit id="tcGenericTypesCannotHaveStructLayout">
        <source>Generic types cannot be given the 'StructLayout' attribute</source>
        <target state="translated">O atributo 'StructLayout' não pode ser dado a tipos genéricos</target>
        <note />
      </trans-unit>
      <trans-unit id="tcOnlyStructsCanHaveStructLayout">
        <source>Only structs and classes without primary constructors may be given the 'StructLayout' attribute</source>
        <target state="translated">Somente structs e classes sem construtores primários podem receber o atributo 'StructLayout'.</target>
        <note />
      </trans-unit>
      <trans-unit id="tcRepresentationOfTypeHiddenBySignature">
        <source>The representation of this type is hidden by the signature. It must be given an attribute such as [&lt;Sealed&gt;], [&lt;Class&gt;] or [&lt;Interface&gt;] to indicate the characteristics of the type.</source>
        <target state="translated">A representação deste tipo está oculta pela assinatura. Ela deve receber um atributo como [&lt;Sealed&gt;], [&lt;Class&gt;] ou [&lt;Interface&gt;] para indicar as características deste tipo.</target>
        <note />
      </trans-unit>
      <trans-unit id="tcOnlyClassesCanHaveAbstract">
        <source>Only classes may be given the 'AbstractClass' attribute</source>
        <target state="translated">O atributo 'AbstractClass' só pode ser dado a classes</target>
        <note />
      </trans-unit>
      <trans-unit id="tcOnlyTypesRepresentingUnitsOfMeasureCanHaveMeasure">
        <source>Only types representing units-of-measure may be given the 'Measure' attribute</source>
        <target state="translated">Apenas unidades de medida de representações de tipos podem receber o atributo 'Measure'</target>
        <note />
      </trans-unit>
      <trans-unit id="tcOverridesCannotHaveVisibilityDeclarations">
        <source>Accessibility modifiers are not permitted on overrides or interface implementations</source>
        <target state="translated">Modificadores de acessibilidade não são permitidos em implementações de substituições ou de interfaces</target>
        <note />
      </trans-unit>
      <trans-unit id="tcTypesAreAlwaysSealedDU">
        <source>Discriminated union types are always sealed</source>
        <target state="translated">Tipos de união discriminados são sempre selados</target>
        <note />
      </trans-unit>
      <trans-unit id="tcTypesAreAlwaysSealedRecord">
        <source>Record types are always sealed</source>
        <target state="translated">Tipos de registros são sempre selados</target>
        <note />
      </trans-unit>
      <trans-unit id="tcTypesAreAlwaysSealedAssemblyCode">
        <source>Assembly code types are always sealed</source>
        <target state="translated">Tipos de código de assembly são sempre selados</target>
        <note />
      </trans-unit>
      <trans-unit id="tcTypesAreAlwaysSealedStruct">
        <source>Struct types are always sealed</source>
        <target state="translated">Tipos struct são sempre selados</target>
        <note />
      </trans-unit>
      <trans-unit id="tcTypesAreAlwaysSealedDelegate">
        <source>Delegate types are always sealed</source>
        <target state="translated">Tipos delegados são sempre selados</target>
        <note />
      </trans-unit>
      <trans-unit id="tcTypesAreAlwaysSealedEnum">
        <source>Enum types are always sealed</source>
        <target state="translated">Tipos enum são sempre selados</target>
        <note />
      </trans-unit>
      <trans-unit id="tcInterfaceTypesAndDelegatesCannotContainFields">
        <source>Interface types and delegate types cannot contain fields</source>
        <target state="translated">Tipos de interface e tipos delegado não podem conter campos</target>
        <note />
      </trans-unit>
      <trans-unit id="tcAbbreviatedTypesCannotBeSealed">
        <source>Abbreviated types cannot be given the 'Sealed' attribute</source>
        <target state="translated">O atributo 'Sealed' não pode ser dado aos tipos abreviados.</target>
        <note />
      </trans-unit>
      <trans-unit id="tcCannotInheritFromSealedType">
        <source>Cannot inherit a sealed type</source>
        <target state="translated">Não é possível herdar um tipo selado</target>
        <note />
      </trans-unit>
      <trans-unit id="tcCannotInheritFromInterfaceType">
        <source>Cannot inherit from interface type. Use interface ... with instead.</source>
        <target state="translated">Não é possível herdar de um tipo de interface. Use interface ... with em seu lugar.</target>
        <note />
      </trans-unit>
      <trans-unit id="tcStructTypesCannotContainAbstractMembers">
        <source>Struct types cannot contain abstract members</source>
        <target state="translated">Tipos de struct não podem conter membros abstratos</target>
        <note />
      </trans-unit>
      <trans-unit id="tcInterfaceTypesCannotBeSealed">
        <source>Interface types cannot be sealed</source>
        <target state="translated">Tipos de interface não podem ser selados</target>
        <note />
      </trans-unit>
      <trans-unit id="tcInvalidDelegateSpecification">
        <source>Delegate specifications must be of the form 'typ -&gt; typ'</source>
        <target state="translated">A especificação de delegado deve ser da forma 'typ -&gt; typ'</target>
        <note />
      </trans-unit>
      <trans-unit id="tcDelegatesCannotBeCurried">
        <source>Delegate specifications must not be curried types. Use 'typ * ... * typ -&gt; typ' for multi-argument delegates, and 'typ -&gt; (typ -&gt; typ)' for delegates returning function values.</source>
        <target state="translated">Especificações de delegado não devem ser do tipo curried. Use 'typ * ... * typ -&gt; typ' para delegados de múltiplos argumentos e 'typ -&gt; (typ -&gt; typ)' para delegados que retornam valores de função.</target>
        <note />
      </trans-unit>
      <trans-unit id="tcInvalidTypeForLiteralEnumeration">
        <source>Literal enumerations must have type int, uint, int16, uint16, int64, uint64, byte, sbyte or char</source>
        <target state="translated">Enumerações literais devem ter tipo int, uint, int16, uint16, int64, uint64, byte, sbyte ou char</target>
        <note />
      </trans-unit>
      <trans-unit id="tcTypeDefinitionIsCyclic">
        <source>This type definition involves an immediate cyclic reference through an abbreviation</source>
        <target state="translated">Esta definição de tipo envolve uma referência cíclica imediata através de uma abreviação</target>
        <note />
      </trans-unit>
      <trans-unit id="tcTypeDefinitionIsCyclicThroughInheritance">
        <source>This type definition involves an immediate cyclic reference through a struct field or inheritance relation</source>
        <target state="translated">Esta definição de tipo envolve uma referência cíclica imediata através de um campo struct ou relação de herança</target>
        <note />
      </trans-unit>
      <trans-unit id="tcReservedSyntaxForAugmentation">
        <source>The syntax 'type X with ...' is reserved for augmentations. Types whose representations are hidden but which have members are now declared in signatures using 'type X = ...'. You may also need to add the '[&lt;Sealed&gt;] attribute to the type definition in the signature</source>
        <target state="translated">A sintaxe 'type X with ...' é reservada para aumentos. Tipos cujas representações são ocultas, mas têm membros, agora são declarados em assinaturas usando 'type X = ...'. Talvez também seja necessário adicionar o atributo '[&lt;Sealed&gt;] à definição de tipo na assinatura</target>
        <note />
      </trans-unit>
      <trans-unit id="tcMembersThatExtendInterfaceMustBePlacedInSeparateModule">
        <source>Members that extend interface, delegate or enum types must be placed in a module separate to the definition of the type. This module must either have the AutoOpen attribute or be opened explicitly by client code to bring the extension members into scope.</source>
        <target state="translated">Membros que estendem tipos de interface, delegado ou enum devem ser colocados em um módulo separado da definição do tipo. Este módulo deve ter o atributo AutoOpen ou ser aberto explicitamente por um código de cliente para trazer os membros de extensão para o escopo.</target>
        <note />
      </trans-unit>
      <trans-unit id="tcDeclaredTypeParametersForExtensionDoNotMatchOriginal">
        <source>One or more of the declared type parameters for this type extension have a missing or wrong type constraint not matching the original type constraints on '{0}'</source>
        <target state="translated">Um ou mais dos parâmetros de tipo declarados para esta extensão de tipo têm uma restrição ausente ou incorreta que não corresponde às restrições de tipo originais em '{0}'</target>
        <note />
      </trans-unit>
      <trans-unit id="tcTypeDefinitionsWithImplicitConstructionMustHaveOneInherit">
        <source>Type definitions may only have one 'inherit' specification and it must be the first declaration</source>
        <target state="translated">As definições de tipo só podem ter uma especificação 'inherit' e devem ser a primeira declaração</target>
        <note />
      </trans-unit>
      <trans-unit id="tcTypeDefinitionsWithImplicitConstructionMustHaveLocalBindingsBeforeMembers">
        <source>'let' and 'do' bindings must come before member and interface definitions in type definitions</source>
        <target state="translated">As associações 'let' e 'do' devem vir antes das definições de membro e interface nas definições de tipos</target>
        <note />
      </trans-unit>
      <trans-unit id="tcInheritDeclarationMissingArguments">
        <source>This 'inherit' declaration specifies the inherited type but no arguments. Consider supplying arguments, e.g. 'inherit BaseType(args)'.</source>
        <target state="translated">Esta declaração 'inherit' especifica o tipo herdado, mas não especifica nenhum argumento. Considere fornecer argumentos, por exemplo 'inherit BaseType(args)'.</target>
        <note />
      </trans-unit>
      <trans-unit id="tcInheritConstructionCallNotPartOfImplicitSequence">
        <source>This 'inherit' declaration has arguments, but is not in a type with a primary constructor. Consider adding arguments to your type definition, e.g. 'type X(args) = ...'.</source>
        <target state="translated">Esta declaração 'inherit' possui argumentos, mas não está em um tipo com um construtor primário. Considere adicionar argumentos à sua definição de tipo, por exemplo, 'type X(args) = ...'.</target>
        <note />
      </trans-unit>
      <trans-unit id="tcLetAndDoRequiresImplicitConstructionSequence">
        <source>This definition may only be used in a type with a primary constructor. Consider adding arguments to your type definition, e.g. 'type X(args) = ...'.</source>
        <target state="translated">Esta definição só pode ser usada em um tipo com um construtor primário. Considere adicionar argumentos à sua definição de tipo, por exemplo, 'type X(args) = ...'.</target>
        <note />
      </trans-unit>
      <trans-unit id="tcTypeAbbreviationsCannotHaveAugmentations">
        <source>Type abbreviations cannot have augmentations</source>
        <target state="translated">Abreviações de tipo não podem ter aumentos</target>
        <note />
      </trans-unit>
      <trans-unit id="tcModuleAbbreviationForNamespace">
        <source>The path '{0}' is a namespace. A module abbreviation may not abbreviate a namespace.</source>
        <target state="translated">O caminho '{0}' é um namespace. Uma abreviação de módulo não pode abreviar um namespace.</target>
        <note />
      </trans-unit>
      <trans-unit id="tcTypeUsedInInvalidWay">
        <source>The type '{0}' is used in an invalid way. A value prior to '{1}' has an inferred type involving '{2}', which is an invalid forward reference.</source>
        <target state="translated">O tipo '{0}' é usado de forma inválida. Um valor anterior a '{1}' possui um tipo inferido envolvendo '{2}', que é uma referencia de encaminhamento inválida.</target>
        <note />
      </trans-unit>
      <trans-unit id="tcMemberUsedInInvalidWay">
        <source>The member '{0}' is used in an invalid way. A use of '{1}' has been inferred prior to the definition of '{2}', which is an invalid forward reference.</source>
        <target state="translated">O membro '{0}' é usado de forma inválida. Um uso de '{1}' possui inferência anterior à definição de '{2}', que é uma referência de encaminhamento inválida.</target>
        <note />
      </trans-unit>
      <trans-unit id="tcAttributeAutoOpenWasIgnored">
        <source>The attribute 'AutoOpen(\"{0}\")' in the assembly '{1}' did not refer to a valid module or namespace in that assembly and has been ignored</source>
        <target state="translated">O atributo 'AutoOpen(\"{0}\")' no assembly '{1}' não referenciou um módulo ou namespace válido neste assembly e foi ignorado</target>
        <note />
      </trans-unit>
      <trans-unit id="ilUndefinedValue">
        <source>Undefined value '{0}'</source>
        <target state="translated">Valor indefinido '{0}'</target>
        <note />
      </trans-unit>
      <trans-unit id="ilLabelNotFound">
        <source>Label {0} not found</source>
        <target state="translated">Rótulo {0} não encontrado</target>
        <note />
      </trans-unit>
      <trans-unit id="ilIncorrectNumberOfTypeArguments">
        <source>Incorrect number of type arguments to local call</source>
        <target state="translated">Número incorreto de argumentos de tipo para chamadas locais</target>
        <note />
      </trans-unit>
      <trans-unit id="ilDynamicInvocationNotSupported">
        <source>Dynamic invocation of {0} is not supported</source>
        <target state="translated">A chamada dinâmica de {0} não é suportada</target>
        <note />
      </trans-unit>
      <trans-unit id="ilAddressOfLiteralFieldIsInvalid">
        <source>Taking the address of a literal field is invalid</source>
        <target state="translated">Não é válido pegar o endereço de um campo literal</target>
        <note />
      </trans-unit>
      <trans-unit id="ilAddressOfValueHereIsInvalid">
        <source>This operation involves taking the address of a value '{0}' represented using a local variable or other special representation. This is invalid.</source>
        <target state="translated">Esta operação envolve pegar o endereço de um valor representado '{0}' através do uso de variável local ou outra representação especial, o que é inválido.</target>
        <note />
      </trans-unit>
      <trans-unit id="ilCustomMarshallersCannotBeUsedInFSharp">
        <source>Custom marshallers cannot be specified in F# code. Consider using a C# helper function.</source>
        <target state="translated">Marshallers personalizados não podem ser especificados em código F#. Considere usar uma função de ajuda de C#.</target>
        <note />
      </trans-unit>
      <trans-unit id="ilMarshalAsAttributeCannotBeDecoded">
        <source>The MarshalAs attribute could not be decoded</source>
        <target state="translated">Não foi possível decodificar o atributo MarshalAs</target>
        <note />
      </trans-unit>
      <trans-unit id="ilSignatureForExternalFunctionContainsTypeParameters">
        <source>The signature for this external function contains type parameters. Constrain the argument and return types to indicate the types of the corresponding C function.</source>
        <target state="translated">A assinatura para esta função externa contém parâmetros de tipo. Restrinja o argumento e tipos de retorno para indicar os tipos de função C correspondente.</target>
        <note />
      </trans-unit>
      <trans-unit id="ilDllImportAttributeCouldNotBeDecoded">
        <source>The DllImport attribute could not be decoded</source>
        <target state="translated">Não foi possível decodificar o atributo DllImport</target>
        <note />
      </trans-unit>
      <trans-unit id="ilLiteralFieldsCannotBeSet">
        <source>Literal fields cannot be set</source>
        <target state="translated">Não foi possível definir os campos literais</target>
        <note />
      </trans-unit>
      <trans-unit id="ilStaticMethodIsNotLambda">
        <source>GenSetStorage: {0} was represented as a static method but was not an appropriate lambda expression</source>
        <target state="translated">GenSetStorage: {0} foi representado como método estático mas não foi uma expressão lambda apropriada</target>
        <note />
      </trans-unit>
      <trans-unit id="ilMutableVariablesCannotEscapeMethod">
        <source>Mutable variables cannot escape their method</source>
        <target state="translated">Variáveis mutáveis não podem escapar de seus métodos</target>
        <note />
      </trans-unit>
      <trans-unit id="ilUnexpectedUnrealizedValue">
        <source>Compiler error: unexpected unrealized value</source>
        <target state="translated">Erro de compilador: valor não realizado inesperado</target>
        <note />
      </trans-unit>
      <trans-unit id="ilMainModuleEmpty">
        <source>Main module of program is empty: nothing will happen when it is run</source>
        <target state="translated">O módulo principal do programa está vazio: nada ocorrerá enquanto ele estiver em execução</target>
        <note />
      </trans-unit>
      <trans-unit id="ilTypeCannotBeUsedForLiteralField">
        <source>This type cannot be used for a literal field</source>
        <target state="translated">Este tipo não pode ser usado para um campo literal</target>
        <note />
      </trans-unit>
      <trans-unit id="ilUnexpectedGetSetAnnotation">
        <source>Unexpected GetSet annotation on a property</source>
        <target state="translated">Anotação GetSet inesperada em um propriedade</target>
        <note />
      </trans-unit>
      <trans-unit id="ilFieldOffsetAttributeCouldNotBeDecoded">
        <source>The FieldOffset attribute could not be decoded</source>
        <target state="translated">Não foi possível decodificar o atributo FieldOffset</target>
        <note />
      </trans-unit>
      <trans-unit id="ilStructLayoutAttributeCouldNotBeDecoded">
        <source>The StructLayout attribute could not be decoded</source>
        <target state="translated">Não foi possível decodificar o atributo StructLayout</target>
        <note />
      </trans-unit>
      <trans-unit id="ilDefaultAugmentationAttributeCouldNotBeDecoded">
        <source>The DefaultAugmentation attribute could not be decoded</source>
        <target state="translated">Não foi possível decodificar o atributo DefaultAugmentation</target>
        <note />
      </trans-unit>
      <trans-unit id="ilReflectedDefinitionsCannotUseSliceOperator">
        <source>Reflected definitions cannot contain uses of the prefix splice operator '%'</source>
        <target state="translated">Definições refletidas não podem conter usos do operador união pré-fixo '%'</target>
        <note />
      </trans-unit>
      <trans-unit id="optsProblemWithCodepage">
        <source>Problem with codepage '{0}': {1}</source>
        <target state="translated">Problema com o código de página '{0}': {1}</target>
        <note />
      </trans-unit>
      <trans-unit id="optsCopyright">
        <source>Copyright (c) Microsoft Corporation. All Rights Reserved.</source>
        <target state="translated">Copyright (c) Microsoft Corporation. Todos direitos reservados.</target>
        <note />
      </trans-unit>
      <trans-unit id="optsCopyrightCommunity">
        <source>Freely distributed under the MIT Open Source License.  https://github.com/Microsoft/visualfsharp/blob/master/License.txt</source>
        <target state="translated">Distribuído gratuitamente sob a Licença de Software Livre do MIT.  https://github.com/Microsoft/visualfsharp/blob/master/License.txt</target>
        <note />
      </trans-unit>
      <trans-unit id="optsNameOfOutputFile">
        <source>Name of the output file (Short form: -o)</source>
        <target state="translated">Nome do arquivo de saída (Forma abreviada: -o)</target>
        <note />
      </trans-unit>
      <trans-unit id="optsBuildConsole">
        <source>Build a console executable</source>
        <target state="translated">Criar um executável de console</target>
        <note />
      </trans-unit>
      <trans-unit id="optsBuildWindows">
        <source>Build a Windows executable</source>
        <target state="translated">Criar um executável do Windows</target>
        <note />
      </trans-unit>
      <trans-unit id="optsBuildLibrary">
        <source>Build a library (Short form: -a)</source>
        <target state="translated">Criar uma biblioteca (Forma abreviada: -a)</target>
        <note />
      </trans-unit>
      <trans-unit id="optsBuildModule">
        <source>Build a module that can be added to another assembly</source>
        <target state="translated">Criar um módulo que possa ser adicionado a outro assembly</target>
        <note />
      </trans-unit>
      <trans-unit id="optsDelaySign">
        <source>Delay-sign the assembly using only the public portion of the strong name key</source>
        <target state="translated">Assinatura atrasada do assembly usando somente a parte pública da chave de nome forte</target>
        <note />
      </trans-unit>
      <trans-unit id="optsPublicSign">
        <source>Public-sign the assembly using only the public portion of the strong name key, and mark the assembly as signed</source>
        <target state="translated">Assine de forma pública o assembly usando a única parte pública da chave de nome forte e marque o assembly como assinado</target>
        <note />
      </trans-unit>
      <trans-unit id="optsWriteXml">
        <source>Write the xmldoc of the assembly to the given file</source>
        <target state="translated">Gravar o xmldoc do assembly para o arquivo especificado</target>
        <note />
      </trans-unit>
      <trans-unit id="optsStrongKeyFile">
        <source>Specify a strong name key file</source>
        <target state="translated">Especificar um arquivo de chave de nome forte</target>
        <note />
      </trans-unit>
      <trans-unit id="optsStrongKeyContainer">
        <source>Specify a strong name key container</source>
        <target state="translated">Especificar um contêiner de chave de nome forte</target>
        <note />
      </trans-unit>
      <trans-unit id="optsPlatform">
        <source>Limit which platforms this code can run on: x86, Itanium, x64, anycpu32bitpreferred, or anycpu. The default is anycpu.</source>
        <target state="translated">Limite em quais plataformas este código pode ser executado: x86, Itanium, x64, anycpu32bitpreferred ou anycpu. O padrão é anycpu.</target>
        <note />
      </trans-unit>
      <trans-unit id="optsNoOpt">
        <source>Only include optimization information essential for implementing inlined constructs. Inhibits cross-module inlining but improves binary compatibility.</source>
        <target state="translated">Inclua somente informações de otimização essenciais para a implementação de constructos embutidos. Isso inibe a integração dos módulos cruzados, mas aumenta a compatibilidade binária.</target>
        <note />
      </trans-unit>
      <trans-unit id="optsNoInterface">
        <source>Don't add a resource to the generated assembly containing F#-specific metadata</source>
        <target state="translated">Não adicione um recurso ao assembly gerado que contenha metadados específicos a F#</target>
        <note />
      </trans-unit>
      <trans-unit id="optsSig">
        <source>Print the inferred interface of the assembly to a file</source>
        <target state="translated">Imprimir interface deduzida do assembly para um arquivo</target>
        <note />
      </trans-unit>
      <trans-unit id="optsReference">
        <source>Reference an assembly (Short form: -r)</source>
        <target state="translated">Referenciar um assembly (Forma abreviada: -r)</target>
        <note />
      </trans-unit>
      <trans-unit id="optsWin32res">
        <source>Specify a Win32 resource file (.res)</source>
        <target state="translated">Especificar um arquivo de recursos do Win32 (.res)</target>
        <note />
      </trans-unit>
      <trans-unit id="optsWin32manifest">
        <source>Specify a Win32 manifest file</source>
        <target state="translated">Especificar um arquivo de manifesto Win32</target>
        <note />
      </trans-unit>
      <trans-unit id="optsNowin32manifest">
        <source>Do not include the default Win32 manifest</source>
        <target state="translated">Não inclua o manifesto Win32 padrão</target>
        <note />
      </trans-unit>
      <trans-unit id="optsEmbedAllSource">
        <source>Embed all source files in the portable PDB file</source>
        <target state="translated">Inserir todos os arquivos de origem no arquivo PDB portátil</target>
        <note />
      </trans-unit>
      <trans-unit id="optsEmbedSource">
        <source>Embed specific source files in the portable PDB file</source>
        <target state="translated">Inserir os arquivos de origem específicos no arquivo PDB portátil</target>
        <note />
      </trans-unit>
      <trans-unit id="optsSourceLink">
        <source>Source link information file to embed in the portable PDB file</source>
        <target state="translated">O arquivo de informações do link de origem para inserir em um arquivo PDB portátil</target>
        <note />
      </trans-unit>
      <trans-unit id="optsEmbeddedSourceRequirePortablePDBs">
        <source>--embed switch only supported when emitting a Portable PDB (--debug:portable or --debug:embedded)</source>
        <target state="translated">o comutador --embed tem suporte somente ao emitir um PDB Portátil (--debug:portable ou --debug:embedded)</target>
        <note />
      </trans-unit>
      <trans-unit id="optsSourceLinkRequirePortablePDBs">
        <source>--sourcelink switch only supported when emitting a Portable PDB (--debug:portable or --debug:embedded)</source>
        <target state="translated">o comutador --sourcelink tem suporte somente ao emitir um PDB Portátil (--debug:portable ou --debug:embedded)</target>
        <note />
      </trans-unit>
      <trans-unit id="srcFileTooLarge">
        <source>Source file is too large to embed in a portable PDB</source>
        <target state="translated">O arquivo de origem é muito grande para ser inserido em um PDB portátil</target>
        <note />
      </trans-unit>
      <trans-unit id="optsResource">
        <source>Embed the specified managed resource</source>
        <target state="translated">Inserir o recurso gerenciado especificado</target>
        <note />
      </trans-unit>
      <trans-unit id="optsLinkresource">
        <source>Link the specified resource to this assembly where the resinfo format is &lt;file&gt;[,&lt;string name&gt;[,public|private]]</source>
        <target state="translated">Vincule o recurso especificado a este assembly, em que o formato resinfo é &lt;arquivo&gt;[,&lt;nome da cadeia de caracteres&gt;[,public|private]]</target>
        <note />
      </trans-unit>
      <trans-unit id="optsDebugPM">
        <source>Emit debug information (Short form: -g)</source>
        <target state="translated">Emita as informação de depuração (Forma abreviada: -g)</target>
        <note />
      </trans-unit>
      <trans-unit id="optsDebug">
        <source>Specify debugging type: full, portable, embedded, pdbonly. ('{0}' is the default if no debuggging type specified and enables attaching a debugger to a running program, 'portable' is a cross-platform format, 'embedded' is a cross-platform format embedded into the output file).</source>
        <target state="translated">Especificar tipo de depuração: completo, portátil, incorporado, somente PDB. ('{0}' será o padrão se nenhum tipo de depuração for especificado e permite anexar um depurador a um programa em execução; 'portátil' é um formato multiplataforma; 'incorporado' é um formato multiplataforma incorporado no arquivo de saída).</target>
        <note />
      </trans-unit>
      <trans-unit id="optsOptimize">
        <source>Enable optimizations (Short form: -O)</source>
        <target state="translated">Habilite otimizações (Forma abreviada: -O)</target>
        <note />
      </trans-unit>
      <trans-unit id="optsTailcalls">
        <source>Enable or disable tailcalls</source>
        <target state="translated">Habilitar ou desabilitar tailcalls</target>
        <note />
      </trans-unit>
      <trans-unit id="optsDeterministic">
        <source>Produce a deterministic assembly (including module version GUID and timestamp)</source>
        <target state="translated">Produzir um assembly determinístico (incluindo GUID de versão de módulo e carimbo de data/hora)</target>
        <note />
      </trans-unit>
      <trans-unit id="optsCrossoptimize">
        <source>Enable or disable cross-module optimizations</source>
        <target state="translated">Habilite ou desabilite otimizações de módulo cruzado</target>
        <note />
      </trans-unit>
      <trans-unit id="optsWarnaserrorPM">
        <source>Report all warnings as errors</source>
        <target state="translated">Relatar todos os avisos como erros</target>
        <note />
      </trans-unit>
      <trans-unit id="optsWarnaserror">
        <source>Report specific warnings as errors</source>
        <target state="translated">Relatar avisos específicos como erros</target>
        <note />
      </trans-unit>
      <trans-unit id="optsWarn">
        <source>Set a warning level (0-5)</source>
        <target state="translated">Definir um nível de aviso (0-5)</target>
        <note />
      </trans-unit>
      <trans-unit id="optsNowarn">
        <source>Disable specific warning messages</source>
        <target state="translated">Desabilitar mensagens de aviso específicas</target>
        <note />
      </trans-unit>
      <trans-unit id="optsWarnOn">
        <source>Enable specific warnings that may be off by default</source>
        <target state="translated">Habilitar avisos específicos que podem estar desativados por padrão</target>
        <note />
      </trans-unit>
      <trans-unit id="optsChecked">
        <source>Generate overflow checks</source>
        <target state="translated">Gerar verificações de estouro</target>
        <note />
      </trans-unit>
      <trans-unit id="optsDefine">
        <source>Define conditional compilation symbols (Short form: -d)</source>
        <target state="translated">Defina símbolos de compilação condicional (Forma abreviada: -d)</target>
        <note />
      </trans-unit>
      <trans-unit id="optsMlcompatibility">
        <source>Ignore ML compatibility warnings</source>
        <target state="translated">Ignore avisos de compatibilidade ML</target>
        <note />
      </trans-unit>
      <trans-unit id="optsNologo">
        <source>Suppress compiler copyright message</source>
        <target state="translated">Suprimir a mensagem de direitos autorais do compilador</target>
        <note />
      </trans-unit>
      <trans-unit id="optsHelp">
        <source>Display this usage message (Short form: -?)</source>
        <target state="translated">Exibir esta mensagem de uso (Forma abreviada: -?)</target>
        <note />
      </trans-unit>
      <trans-unit id="optsResponseFile">
        <source>Read response file for more options</source>
        <target state="translated">Leia o arquivo de resposta para obter mais opções</target>
        <note />
      </trans-unit>
      <trans-unit id="optsCodepage">
        <source>Specify the codepage used to read source files</source>
        <target state="translated">Especifique a página de código usada para ler arquivos de origem</target>
        <note />
      </trans-unit>
      <trans-unit id="optsUtf8output">
        <source>Output messages in UTF-8 encoding</source>
        <target state="translated">Mensagens de saída em codificação UTF-8</target>
        <note />
      </trans-unit>
      <trans-unit id="optsFullpaths">
        <source>Output messages with fully qualified paths</source>
        <target state="translated">Mensagens de saída com caminhos totalmente qualificados</target>
        <note />
      </trans-unit>
      <trans-unit id="optsLib">
        <source>Specify a directory for the include path which is used to resolve source files and assemblies (Short form: -I)</source>
        <target state="translated">Especifique um diretório para incluir o caminho que é usado para resolver arquivos de origem e assemblies (Forma abreviada: -I)</target>
        <note />
      </trans-unit>
      <trans-unit id="optsBaseaddress">
        <source>Base address for the library to be built</source>
        <target state="translated">Endereço base para a biblioteca a ser criada</target>
        <note />
      </trans-unit>
      <trans-unit id="optsNoframework">
        <source>Do not reference the default CLI assemblies by default</source>
        <target state="translated">Não referencie os assemblies CLI padrões por padrão</target>
        <note />
      </trans-unit>
      <trans-unit id="optsStandalone">
        <source>Statically link the F# library and all referenced DLLs that depend on it into the assembly being generated</source>
        <target state="translated">Vincular estaticamente a biblioteca F# e todos os DLLs referenciados que dependem do assembly que está sendo gerado</target>
        <note />
      </trans-unit>
      <trans-unit id="optsStaticlink">
        <source>Statically link the given assembly and all referenced DLLs that depend on this assembly. Use an assembly name e.g. mylib, not a DLL name.</source>
        <target state="translated">Vincule estaticamente o assembly fornecido e todas as DLLs referenciadas que dependem deste assembly. Use um nome de assembly como mylib, por exemplo, não um nome de DLL.</target>
        <note />
      </trans-unit>
      <trans-unit id="optsResident">
        <source>Use a resident background compilation service to improve compiler startup times.</source>
        <target state="translated">Use um serviço de compilação em segundo plano residente para aprimorar os tempos de inicialização do compilador.</target>
        <note />
      </trans-unit>
      <trans-unit id="optsPdb">
        <source>Name the output debug file</source>
        <target state="translated">Nomear o arquivo de depuração de saída</target>
        <note />
      </trans-unit>
      <trans-unit id="optsSimpleresolution">
        <source>Resolve assembly references using directory-based rules rather than MSBuild resolution</source>
        <target state="translated">Resolver referências de assembly usando regras baseadas em diretório em vez da resolução do MSBuild</target>
        <note />
      </trans-unit>
      <trans-unit id="optsUnrecognizedTarget">
        <source>Unrecognized target '{0}', expected 'exe', 'winexe', 'library' or 'module'</source>
        <target state="translated">Destino desconhecido '{0}', 'exe', 'winexe', 'library' ou 'module' era esperado</target>
        <note />
      </trans-unit>
      <trans-unit id="optsUnrecognizedDebugType">
        <source>Unrecognized debug type '{0}', expected 'pdbonly' or 'full'</source>
        <target state="translated">Tipo de depuração desconhecida '{0}', 'pdbonly' ou 'full' era esperado</target>
        <note />
      </trans-unit>
      <trans-unit id="optsInvalidWarningLevel">
        <source>Invalid warning level '{0}'</source>
        <target state="translated">Nível de aviso '{0}' inválido</target>
        <note />
      </trans-unit>
      <trans-unit id="optsShortFormOf">
        <source>Short form of '{0}'</source>
        <target state="translated">Forma abreviada de '{0}'</target>
        <note />
      </trans-unit>
      <trans-unit id="optsClirootDeprecatedMsg">
        <source>The command-line option '--cliroot' has been deprecated. Use an explicit reference to a specific copy of mscorlib.dll instead.</source>
        <target state="translated">A opção de linha de comando '--cliroot' foi preterida. Use uma referência explicita para uma cópia específica de mscorlib.dll em seu lugar.</target>
        <note />
      </trans-unit>
      <trans-unit id="optsClirootDescription">
        <source>Use to override where the compiler looks for mscorlib.dll and framework components</source>
        <target state="translated">Use para substituir onde o compilador deve procurar por mscorlib.dll e componentes de framework</target>
        <note />
      </trans-unit>
      <trans-unit id="optsHelpBannerOutputFiles">
        <source>- OUTPUT FILES -</source>
        <target state="translated">- ARQUIVOS DE SAÍDA -</target>
        <note />
      </trans-unit>
      <trans-unit id="optsHelpBannerInputFiles">
        <source>- INPUT FILES -</source>
        <target state="translated">- ARQUIVOS DE ENTRADA -</target>
        <note />
      </trans-unit>
      <trans-unit id="optsHelpBannerResources">
        <source>- RESOURCES -</source>
        <target state="translated">- RECURSOS -</target>
        <note />
      </trans-unit>
      <trans-unit id="optsHelpBannerCodeGen">
        <source>- CODE GENERATION -</source>
        <target state="translated">- GERAÇÃO DE CÓDIGO -</target>
        <note />
      </trans-unit>
      <trans-unit id="optsHelpBannerAdvanced">
        <source>- ADVANCED -</source>
        <target state="translated">- AVANÇADO -</target>
        <note />
      </trans-unit>
      <trans-unit id="optsHelpBannerMisc">
        <source>- MISCELLANEOUS -</source>
        <target state="translated">- DIVERSOS -</target>
        <note />
      </trans-unit>
      <trans-unit id="optsHelpBannerLanguage">
        <source>- LANGUAGE -</source>
        <target state="translated">- LINGUAGEM -</target>
        <note />
      </trans-unit>
      <trans-unit id="optsHelpBannerErrsAndWarns">
        <source>- ERRORS AND WARNINGS -</source>
        <target state="translated">- ERROS E AVISOS -</target>
        <note />
      </trans-unit>
      <trans-unit id="optsUnknownArgumentToTheTestSwitch">
        <source>Unknown --test argument: '{0}'</source>
        <target state="translated">Argumento --test desconhecido: '{0}'</target>
        <note />
      </trans-unit>
      <trans-unit id="optsUnknownPlatform">
        <source>Unrecognized platform '{0}', valid values are 'x86', 'x64', 'Itanium', 'anycpu32bitpreferred', and 'anycpu'</source>
        <target state="translated">Plataforma não reconhecida '{0}', os valores válidos são 'x86', 'x64', 'Itanium', 'anycpu32bitpreferred' e 'anycpu'</target>
        <note />
      </trans-unit>
      <trans-unit id="optsInternalNoDescription">
        <source>The command-line option '{0}' is for test purposes only</source>
        <target state="translated">A opção de linha de comando '{0}' é somente para propósitos de teste</target>
        <note />
      </trans-unit>
      <trans-unit id="optsDCLONoDescription">
        <source>The command-line option '{0}' has been deprecated</source>
        <target state="translated">A opção de linha de comando '{0}' foi preterida</target>
        <note />
      </trans-unit>
      <trans-unit id="optsDCLODeprecatedSuggestAlternative">
        <source>The command-line option '{0}' has been deprecated. Use '{1}' instead.</source>
        <target state="translated">A opção de linha de comando '{0}' foi preterida. Use '{1}' em seu lugar.</target>
        <note />
      </trans-unit>
      <trans-unit id="optsDCLOHtmlDoc">
        <source>The command-line option '{0}' has been deprecated. HTML document generation is now part of the F# Power Pack, via the tool FsHtmlDoc.exe.</source>
        <target state="translated">A opção de linha de comando '{0}' foi preterida. A geração de documento HTML é agora parte do pacote de energia F#, através da ferramenta FsHtmlDoc.exe.</target>
        <note />
      </trans-unit>
      <trans-unit id="optsConsoleColors">
        <source>Output warning and error messages in color</source>
        <target state="translated">Mensagens de aviso e erro de saída em cores</target>
        <note />
      </trans-unit>
      <trans-unit id="optsUseHighEntropyVA">
        <source>Enable high-entropy ASLR</source>
        <target state="translated">Habilitar ASLR de alta entropia</target>
        <note />
      </trans-unit>
      <trans-unit id="optsSubSystemVersion">
        <source>Specify subsystem version of this assembly</source>
        <target state="translated">Especificar a versão do subsistema deste assembly</target>
        <note />
      </trans-unit>
      <trans-unit id="optsTargetProfile">
        <source>Specify target framework profile of this assembly. Valid values are mscorlib, netcore or netstandard. Default - mscorlib</source>
        <target state="translated">Especifique o perfil da estrutura de destino deste assembly. Os valores válidos são mscorlib, netcore ou netstandard. O padrão é mscorlib</target>
        <note />
      </trans-unit>
      <trans-unit id="optsEmitDebugInfoInQuotations">
        <source>Emit debug information in quotations</source>
        <target state="translated">Emitir informações de depuração entre aspas</target>
        <note />
      </trans-unit>
      <trans-unit id="optsPreferredUiLang">
        <source>Specify the preferred output language culture name (e.g. es-ES, ja-JP)</source>
        <target state="translated">Especifique o nome de cultura de idioma de saída preferencial (por exemplo, es-ES, ja-JP)</target>
        <note />
      </trans-unit>
      <trans-unit id="optsNoCopyFsharpCore">
        <source>Don't copy FSharp.Core.dll along the produced binaries</source>
        <target state="translated">Não copiar FSharp.Core.dll nos binários produzidos</target>
        <note />
      </trans-unit>
      <trans-unit id="optsInvalidSubSystemVersion">
        <source>Invalid version '{0}' for '--subsystemversion'. The version must be 4.00 or greater.</source>
        <target state="translated">Versão inválida '{0}' para '--subsystemversion'. A versão deve ser 4.00 ou posterior.</target>
        <note />
      </trans-unit>
      <trans-unit id="optsInvalidTargetProfile">
        <source>Invalid value '{0}' for '--targetprofile', valid values are 'mscorlib', 'netcore' or 'netstandard'.</source>
        <target state="translated">Valor inválido '{0}' para '--targetprofile', os valores válidos são 'mscorlib', 'netcore' ou 'netstandard'.</target>
        <note />
      </trans-unit>
      <trans-unit id="typeInfoFullName">
        <source>Full name</source>
        <target state="translated">Nome completo</target>
        <note />
      </trans-unit>
      <trans-unit id="typeInfoOtherOverloads">
        <source>and {0} other overloads</source>
        <target state="translated">e {0} outras sobrecargas</target>
        <note />
      </trans-unit>
      <trans-unit id="typeInfoUnionCase">
        <source>union case</source>
        <target state="translated">caso união</target>
        <note />
      </trans-unit>
      <trans-unit id="typeInfoActivePatternResult">
        <source>active pattern result</source>
        <target state="translated">resultado padrão ativo</target>
        <note />
      </trans-unit>
      <trans-unit id="typeInfoActiveRecognizer">
        <source>active recognizer</source>
        <target state="translated">reorganizador ativo</target>
        <note />
      </trans-unit>
      <trans-unit id="typeInfoField">
        <source>field</source>
        <target state="translated">campo</target>
        <note />
      </trans-unit>
      <trans-unit id="typeInfoEvent">
        <source>event</source>
        <target state="translated">evento</target>
        <note />
      </trans-unit>
      <trans-unit id="typeInfoProperty">
        <source>property</source>
        <target state="translated">propriedade</target>
        <note />
      </trans-unit>
      <trans-unit id="typeInfoExtension">
        <source>extension</source>
        <target state="translated">extensão</target>
        <note />
      </trans-unit>
      <trans-unit id="typeInfoCustomOperation">
        <source>custom operation</source>
        <target state="translated">operação personalizada</target>
        <note />
      </trans-unit>
      <trans-unit id="typeInfoArgument">
        <source>argument</source>
        <target state="translated">argumento</target>
        <note />
      </trans-unit>
      <trans-unit id="typeInfoPatternVariable">
        <source>patvar</source>
        <target state="translated">patvar</target>
        <note />
      </trans-unit>
      <trans-unit id="typeInfoNamespace">
        <source>namespace</source>
        <target state="translated">namespace</target>
        <note />
      </trans-unit>
      <trans-unit id="typeInfoModule">
        <source>module</source>
        <target state="translated">módulo</target>
        <note />
      </trans-unit>
      <trans-unit id="typeInfoNamespaceOrModule">
        <source>namespace/module</source>
        <target state="translated">namespace/módulo</target>
        <note />
      </trans-unit>
      <trans-unit id="typeInfoFromFirst">
        <source>from {0}</source>
        <target state="translated">de {0}</target>
        <note />
      </trans-unit>
      <trans-unit id="typeInfoFromNext">
        <source>also from {0}</source>
        <target state="translated">também de {0}</target>
        <note />
      </trans-unit>
      <trans-unit id="typeInfoGeneratedProperty">
        <source>generated property</source>
        <target state="translated">propriedade gerada</target>
        <note />
      </trans-unit>
      <trans-unit id="typeInfoGeneratedType">
        <source>generated type</source>
        <target state="translated">tipo gerado</target>
        <note />
      </trans-unit>
      <trans-unit id="assemblyResolutionFoundByAssemblyFoldersKey">
        <source>Found by AssemblyFolders registry key</source>
        <target state="translated">Localizada pela chave de registro AssemblyFolders</target>
        <note />
      </trans-unit>
      <trans-unit id="assemblyResolutionFoundByAssemblyFoldersExKey">
        <source>Found by AssemblyFoldersEx registry key</source>
        <target state="translated">Localizada pela chave de registro AssemblyFoldersEx</target>
        <note />
      </trans-unit>
      <trans-unit id="assemblyResolutionNetFramework">
        <source>.NET Framework</source>
        <target state="translated">.NET Framework</target>
        <note />
      </trans-unit>
      <trans-unit id="assemblyResolutionGAC">
        <source>Global Assembly Cache</source>
        <target state="translated">Cache de Assembly Global</target>
        <note />
      </trans-unit>
      <trans-unit id="recursiveClassHierarchy">
        <source>Recursive class hierarchy in type '{0}'</source>
        <target state="translated">Hierarquia de classe recursiva no tipo '{0}'</target>
        <note />
      </trans-unit>
      <trans-unit id="InvalidRecursiveReferenceToAbstractSlot">
        <source>Invalid recursive reference to an abstract slot</source>
        <target state="translated">Referência recursiva inválida para um slot abstrato</target>
        <note />
      </trans-unit>
      <trans-unit id="eventHasNonStandardType">
        <source>The event '{0}' has a non-standard type. If this event is declared in another CLI language, you may need to access this event using the explicit {1} and {2} methods for the event. If this event is declared in F#, make the type of the event an instantiation of either 'IDelegateEvent&lt;_&gt;' or 'IEvent&lt;_,_&gt;'.</source>
        <target state="translated">O evento '{0}' possui um tipo não padrão. Se este evento for declarado em outra linguagem CLI, você pode precisar acessar este evento com o uso de {1} explícito e métodos {2} para ele. Se este evento estiver declarado em F#, faça o tipo de evento também ser uma instanciação de 'IDelegateEvent&lt;_&gt;' ou 'IEvent&lt;_,_&gt;'.</target>
        <note />
      </trans-unit>
      <trans-unit id="typeIsNotAccessible">
        <source>The type '{0}' is not accessible from this code location</source>
        <target state="translated">O tipo '{0}' não é acessível deste local do código</target>
        <note />
      </trans-unit>
      <trans-unit id="unionCasesAreNotAccessible">
        <source>The union cases or fields of the type '{0}' are not accessible from this code location</source>
        <target state="translated">Os casos união ou campos do tipo '{0}' não são acessíveis deste local de código</target>
        <note />
      </trans-unit>
      <trans-unit id="valueIsNotAccessible">
        <source>The value '{0}' is not accessible from this code location</source>
        <target state="translated">O valor '{0}' não é acessível deste local de código</target>
        <note />
      </trans-unit>
      <trans-unit id="unionCaseIsNotAccessible">
        <source>The union case '{0}' is not accessible from this code location</source>
        <target state="translated">O caso união '{0}' não está acessível deste local de código</target>
        <note />
      </trans-unit>
      <trans-unit id="fieldIsNotAccessible">
        <source>The record, struct or class field '{0}' is not accessible from this code location</source>
        <target state="translated">O campo de registro, struct ou classe '{0}' não está acessível neste local de código</target>
        <note />
      </trans-unit>
      <trans-unit id="structOrClassFieldIsNotAccessible">
        <source>The struct or class field '{0}' is not accessible from this code location</source>
        <target state="translated">O campo da struct ou classe '{0}' não é acessível neste local do código</target>
        <note />
      </trans-unit>
      <trans-unit id="experimentalConstruct">
        <source>This construct is experimental</source>
        <target state="translated">Este constructo é experimental</target>
        <note />
      </trans-unit>
      <trans-unit id="noInvokeMethodsFound">
        <source>No Invoke methods found for delegate type</source>
        <target state="translated">Nenhum método de invocação encontrado para o tipo delegate</target>
        <note />
      </trans-unit>
      <trans-unit id="moreThanOneInvokeMethodFound">
        <source>More than one Invoke method found for delegate type</source>
        <target state="translated">Mais de um método de chamada encontrado para o tipo delegado</target>
        <note />
      </trans-unit>
      <trans-unit id="delegatesNotAllowedToHaveCurriedSignatures">
        <source>Delegates are not allowed to have curried signatures</source>
        <target state="translated">Delegados não estão autorizados a ter assinaturas na forma curried</target>
        <note />
      </trans-unit>
      <trans-unit id="tlrUnexpectedTExpr">
        <source>Unexpected Expr.TyChoose</source>
        <target state="translated">Expr.TyChoose inesperado</target>
        <note />
      </trans-unit>
      <trans-unit id="tlrLambdaLiftingOptimizationsNotApplied">
        <source>Note: Lambda-lifting optimizations have not been applied because of the use of this local constrained generic function as a first class value. Adding type constraints may resolve this condition.</source>
        <target state="translated">Observação: as otimizações de levantamento de lambda não foram aplicadas devido ao uso desta função genérica restrita local como um valor de primeira classe. Adicionar restrições pode resolver esta condição.</target>
        <note />
      </trans-unit>
      <trans-unit id="lexhlpIdentifiersContainingAtSymbolReserved">
        <source>Identifiers containing '@' are reserved for use in F# code generation</source>
        <target state="translated">Identificadores que contém '@' são reservados para uso em geração de código F#</target>
        <note />
      </trans-unit>
      <trans-unit id="lexhlpIdentifierReserved">
        <source>The identifier '{0}' is reserved for future use by F#</source>
        <target state="translated">O identificador '{0}' é reservado para uso futuro por F#</target>
        <note />
      </trans-unit>
      <trans-unit id="patcMissingVariable">
        <source>Missing variable '{0}'</source>
        <target state="translated">Variável '{0}' ausente</target>
        <note />
      </trans-unit>
      <trans-unit id="patcPartialActivePatternsGenerateOneResult">
        <source>Partial active patterns may only generate one result</source>
        <target state="translated">Padrões ativos parciais só podem gerar um resultado</target>
        <note />
      </trans-unit>
      <trans-unit id="impTypeRequiredUnavailable">
        <source>The type '{0}' is required here and is unavailable. You must add a reference to assembly '{1}'.</source>
        <target state="translated">O tipo '{0}' é requerido aqui e não está disponível. Você deve adicionar uma referência ao assembly '{1}'.</target>
        <note />
      </trans-unit>
      <trans-unit id="impReferencedTypeCouldNotBeFoundInAssembly">
        <source>A reference to the type '{0}' in assembly '{1}' was found, but the type could not be found in that assembly</source>
        <target state="translated">A referência para o tipo '{0}' no assembly '{1}' foi encontrada, mas o tipo não pôde ser encontrado neste assembly</target>
        <note />
      </trans-unit>
      <trans-unit id="impNotEnoughTypeParamsInScopeWhileImporting">
        <source>Internal error or badly formed metadata: not enough type parameters were in scope while importing</source>
        <target state="translated">Erro interno ou metadado malformado: os parâmetros de tipo que estavam no escopo durante a importação não são suficientes</target>
        <note />
      </trans-unit>
      <trans-unit id="impReferenceToDllRequiredByAssembly">
        <source>A reference to the DLL {0} is required by assembly {1}. The imported type {2} is located in the first assembly and could not be resolved.</source>
        <target state="translated">Uma referência ao DLL {0} é requerida pelo assembly {1}. O tipo importado {2} está localizado no primeiro assembly e não pôde ser resolvido.</target>
        <note />
      </trans-unit>
      <trans-unit id="impImportedAssemblyUsesNotPublicType">
        <source>An imported assembly uses the type '{0}' but that type is not public</source>
        <target state="translated">Um assembly importado usa o tipo '{0}', mas este tipo não é público</target>
        <note />
      </trans-unit>
      <trans-unit id="optValueMarkedInlineButIncomplete">
        <source>The value '{0}' was marked inline but its implementation makes use of an internal or private function which is not sufficiently accessible</source>
        <target state="translated">O valor '{0}' foi marcado como embutido, mas sua implementação faz uso de uma função interna ou privada que não é suficientemente acessível</target>
        <note />
      </trans-unit>
      <trans-unit id="optValueMarkedInlineButWasNotBoundInTheOptEnv">
        <source>The value '{0}' was marked inline but was not bound in the optimization environment</source>
        <target state="translated">O valor '{0}' foi marcado como embutido, mas não está associado no ambiente de otimização</target>
        <note />
      </trans-unit>
      <trans-unit id="optLocalValueNotFoundDuringOptimization">
        <source>Local value {0} not found during optimization</source>
        <target state="translated">O valor local {0} não foi encontrado durante a otimização</target>
        <note />
      </trans-unit>
      <trans-unit id="optValueMarkedInlineHasUnexpectedValue">
        <source>A value marked as 'inline' has an unexpected value</source>
        <target state="translated">Um valor marcado como 'embutido' possui um valor inesperado</target>
        <note />
      </trans-unit>
      <trans-unit id="optValueMarkedInlineCouldNotBeInlined">
        <source>A value marked as 'inline' could not be inlined</source>
        <target state="translated">Um valor marcado como 'embutido' não pôde ser embutido</target>
        <note />
      </trans-unit>
      <trans-unit id="optFailedToInlineValue">
        <source>Failed to inline the value '{0}' marked 'inline', perhaps because a recursive value was marked 'inline'</source>
        <target state="translated">Falha ao embutir o valor '{0}' marcado como 'inline', talvez porque um valor recursivo tenha sido marcado como 'inline'</target>
        <note />
      </trans-unit>
      <trans-unit id="optRecursiveValValue">
        <source>Recursive ValValue {0}</source>
        <target state="translated">ValValue {0} recursivo </target>
        <note />
      </trans-unit>
      <trans-unit id="lexfltIncorrentIndentationOfIn">
        <source>The indentation of this 'in' token is incorrect with respect to the corresponding 'let'</source>
        <target state="translated">O recuo deste token 'in' é incorreto em relação ao 'let' correspondente</target>
        <note />
      </trans-unit>
      <trans-unit id="lexfltTokenIsOffsideOfContextStartedEarlier">
        <source>Possible incorrect indentation: this token is offside of context started at position {0}. Try indenting this token further or using standard formatting conventions.</source>
        <target state="translated">Recuo possivelmente incorreto: este token está fora do contexto iniciado na posição {0}. Tente recuar mais este token ou use conversões de formatação padrão.</target>
        <note />
      </trans-unit>
      <trans-unit id="lexfltSeparatorTokensOfPatternMatchMisaligned">
        <source>The '|' tokens separating rules of this pattern match are misaligned by one column. Consider realigning your code or using further indentation.</source>
        <target state="translated">Os tokens '|' que separam regras desta correspondência de padrão estão desalinhados em uma coluna. Considere realinhar seu código ou usar mais recuo.</target>
        <note />
      </trans-unit>
      <trans-unit id="nrInvalidModuleExprType">
        <source>Invalid module/expression/type</source>
        <target state="translated">Módulo/expressão/tipo inválido</target>
        <note />
      </trans-unit>
      <trans-unit id="nrTypeInstantiationNeededToDisambiguateTypesWithSameName">
        <source>Multiple types exist called '{0}', taking different numbers of generic parameters. Provide a type instantiation to disambiguate the type resolution, e.g. '{1}'.</source>
        <target state="translated">Existem tipos múltiplos chamados '{0}', que pegam diferentes números de parâmetros genéricos. Forneça uma instanciação de tipo para desfazer a ambiguidade da resolução de tipo, por exemplo '{1}'.</target>
        <note />
      </trans-unit>
      <trans-unit id="nrTypeInstantiationIsMissingAndCouldNotBeInferred">
        <source>The instantiation of the generic type '{0}' is missing and can't be inferred from the arguments or return type of this member. Consider providing a type instantiation when accessing this type, e.g. '{1}'.</source>
        <target state="translated">Está faltando a instanciação do tipo genérico '{0}', a qual não pode ser inferida a partir de argumentos ou tipo de retorno deste membro. Considere providenciar uma instanciação de tipo quando acessar este tipo, por exemplo '{1}'.</target>
        <note />
      </trans-unit>
      <trans-unit id="nrGlobalUsedOnlyAsFirstName">
        <source>'global' may only be used as the first name in a qualified path</source>
        <target state="translated">'global' só pode ser usado com primeiro nome em um caminho qualificado</target>
        <note />
      </trans-unit>
      <trans-unit id="nrIsNotConstructorOrLiteral">
        <source>This is not a constructor or literal, or a constructor is being used incorrectly</source>
        <target state="translated">Este não é um construtor ou literal, ou então um construtor está sendo usado de forma incorreta</target>
        <note />
      </trans-unit>
      <trans-unit id="nrUnexpectedEmptyLongId">
        <source>Unexpected empty long identifier</source>
        <target state="translated">Identificador de long vazio inesperado</target>
        <note />
      </trans-unit>
      <trans-unit id="nrRecordDoesNotContainSuchLabel">
        <source>The record type '{0}' does not contain a label '{1}'.</source>
        <target state="translated">O tipo de registro '{0}' não contém um rótulo '{1}'.</target>
        <note />
      </trans-unit>
      <trans-unit id="nrInvalidFieldLabel">
        <source>Invalid field label</source>
        <target state="translated">Rótulo de campo inválido</target>
        <note />
      </trans-unit>
      <trans-unit id="nrInvalidExpression">
        <source>Invalid expression '{0}'</source>
        <target state="translated">Expressão '{0}' inválida</target>
        <note />
      </trans-unit>
      <trans-unit id="nrNoConstructorsAvailableForType">
        <source>No constructors are available for the type '{0}'</source>
        <target state="translated">Nenhum construtor está disponível para o tipo '{0}'</target>
        <note />
      </trans-unit>
      <trans-unit id="nrUnionTypeNeedsQualifiedAccess">
        <source>The union type for union case '{0}' was defined with the RequireQualifiedAccessAttribute. Include the name of the union type ('{1}') in the name you are using.</source>
        <target state="translated">O tipo de união para o caso de união '{0}' foi definido com o RequireQualifiedAccessAttribute. Inclua o nome do tipo de união ('{1}') no nome que você está usando.</target>
        <note />
      </trans-unit>
      <trans-unit id="nrRecordTypeNeedsQualifiedAccess">
        <source>The record type for the record field '{0}' was defined with the RequireQualifiedAccessAttribute. Include the name of the record type ('{1}') in the name you are using.</source>
        <target state="translated">O tipo de registro para o campo de registro '{0}' foi definido com o RequireQualifiedAccessAttribute. Inclua o nome do tipo de registro ('{1}') no nome que você está usando.</target>
        <note />
      </trans-unit>
      <trans-unit id="ilwriteErrorCreatingPdb">
        <source>Unexpected error creating debug information file '{0}'</source>
        <target state="translated">Erro inesperado ao criar o arquivo de informação de depuração '{0}'</target>
        <note />
      </trans-unit>
      <trans-unit id="lexOutsideIntegerRange">
        <source>This number is outside the allowable range for this integer type</source>
        <target state="translated">Este número está fora do intervalo permitido para este tipo de inteiro</target>
        <note />
      </trans-unit>
      <trans-unit id="lexCharNotAllowedInOperatorNames">
        <source>'{0}' is not permitted as a character in operator names and is reserved for future use</source>
        <target state="translated">'{0}' não é permitido como um caractere em nomes de operadores e está reservado para uso futuro</target>
        <note />
      </trans-unit>
      <trans-unit id="lexUnexpectedChar">
        <source>Unexpected character '{0}'</source>
        <target state="translated">Caractere inesperado '{0}'</target>
        <note />
      </trans-unit>
      <trans-unit id="lexByteArrayCannotEncode">
        <source>This byte array literal contains characters that do not encode as a single byte</source>
        <target state="translated">Este literal matriz de byte contém caracteres não codificados como um byte simples</target>
        <note />
      </trans-unit>
      <trans-unit id="lexIdentEndInMarkReserved">
        <source>Identifiers followed by '{0}' are reserved for future use</source>
        <target state="translated">Os identificadores seguidos por '{0}' são reservados para uso futuro</target>
        <note />
      </trans-unit>
      <trans-unit id="lexOutsideEightBitSigned">
        <source>This number is outside the allowable range for 8-bit signed integers</source>
        <target state="translated">Este número está fora do intervalo permitido para inteiros de 8-bit com sinal</target>
        <note />
      </trans-unit>
      <trans-unit id="lexOutsideEightBitSignedHex">
        <source>This number is outside the allowable range for hexadecimal 8-bit signed integers</source>
        <target state="translated">Este número está fora do intervalo permitido para inteiros hexadecimais de 8-bit com sinal</target>
        <note />
      </trans-unit>
      <trans-unit id="lexOutsideEightBitUnsigned">
        <source>This number is outside the allowable range for 8-bit unsigned integers</source>
        <target state="translated">Este número está fora do intervalo permitido para inteiros de 8-bit sem sinal</target>
        <note />
      </trans-unit>
      <trans-unit id="lexOutsideSixteenBitSigned">
        <source>This number is outside the allowable range for 16-bit signed integers</source>
        <target state="translated">Este número está fora do intervalo permitido para inteiros de 16-bit com sinal</target>
        <note />
      </trans-unit>
      <trans-unit id="lexOutsideSixteenBitUnsigned">
        <source>This number is outside the allowable range for 16-bit unsigned integers</source>
        <target state="translated">Este número está fora do intervalo permitido para inteiros de 16-bit sem sinal</target>
        <note />
      </trans-unit>
      <trans-unit id="lexOutsideThirtyTwoBitSigned">
        <source>This number is outside the allowable range for 32-bit signed integers</source>
        <target state="translated">Este número está fora do intervalo permitido para inteiros de 32-bit com sinal</target>
        <note />
      </trans-unit>
      <trans-unit id="lexOutsideThirtyTwoBitUnsigned">
        <source>This number is outside the allowable range for 32-bit unsigned integers</source>
        <target state="translated">Este número está fora do intervalo permitido para inteiros de 32-bit sem sinal</target>
        <note />
      </trans-unit>
      <trans-unit id="lexOutsideSixtyFourBitSigned">
        <source>This number is outside the allowable range for 64-bit signed integers</source>
        <target state="translated">Este número está fora do intervalo permitido para inteiros de 64-bit com sinal</target>
        <note />
      </trans-unit>
      <trans-unit id="lexOutsideSixtyFourBitUnsigned">
        <source>This number is outside the allowable range for 64-bit unsigned integers</source>
        <target state="translated">Este número está fora do intervalo permitido para inteiros de 64-bit sem sinal</target>
        <note />
      </trans-unit>
      <trans-unit id="lexOutsideNativeSigned">
        <source>This number is outside the allowable range for signed native integers</source>
        <target state="translated">Este número está fora do intervalo permitido para inteiros nativos com sinal</target>
        <note />
      </trans-unit>
      <trans-unit id="lexOutsideNativeUnsigned">
        <source>This number is outside the allowable range for unsigned native integers</source>
        <target state="translated">Este número está fora do intervalo permitido para inteiros nativos sem sinal</target>
        <note />
      </trans-unit>
      <trans-unit id="lexInvalidFloat">
        <source>Invalid floating point number</source>
        <target state="translated">Número do ponto flutuante inválido</target>
        <note />
      </trans-unit>
      <trans-unit id="lexOusideDecimal">
        <source>This number is outside the allowable range for decimal literals</source>
        <target state="translated">Este número está fora do intervalo permitido para literais decimais</target>
        <note />
      </trans-unit>
      <trans-unit id="lexOusideThirtyTwoBitFloat">
        <source>This number is outside the allowable range for 32-bit floats</source>
        <target state="translated">Este número está fora do intervalo permitido para floats de 32-bit</target>
        <note />
      </trans-unit>
      <trans-unit id="lexInvalidNumericLiteral">
        <source>This is not a valid numeric literal. Valid numeric literals include 1, 0x1, 0b0001 (int), 1u (uint32), 1L (int64), 1UL (uint64), 1s (int16), 1y (sbyte), 1uy (byte), 1.0 (float), 1.0f (float32), 1.0m (decimal), 1I (BigInteger).</source>
        <target state="translated">Este não é um literal numérico válido. Literais numéricos válidos incluem 1, 0x1, 0b0001 (int), 1u (uint32), 1L (int64), 1UL (uint64), 1s (int16), 1y (sbyte), 1uy (byte), 1.0 (float), 1.0f (float32), 1.0m (decimal), 1I (BigInteger).</target>
        <note />
      </trans-unit>
      <trans-unit id="lexInvalidByteLiteral">
        <source>This is not a valid byte literal</source>
        <target state="translated">Este não é um literal de byte válido</target>
        <note />
      </trans-unit>
      <trans-unit id="lexInvalidCharLiteral">
        <source>This is not a valid character literal</source>
        <target state="translated">Este não é um literal de caractere válido</target>
        <note />
      </trans-unit>
      <trans-unit id="lexThisUnicodeOnlyInStringLiterals">
        <source>This Unicode encoding is only valid in string literals</source>
        <target state="translated">Esta codificação Unicode só é válida em literais de cadeia de caracteres</target>
        <note />
      </trans-unit>
      <trans-unit id="lexTokenReserved">
        <source>This token is reserved for future use</source>
        <target state="translated">Este token está reservado para uso futuro</target>
        <note />
      </trans-unit>
      <trans-unit id="lexTabsNotAllowed">
        <source>TABs are not allowed in F# code unless the #indent \"off\" option is used</source>
        <target state="translated">TABs não são permitidos em código F#, a menos que a opção #indent \"off\" seja usada</target>
        <note />
      </trans-unit>
      <trans-unit id="lexInvalidLineNumber">
        <source>Invalid line number: '{0}'</source>
        <target state="translated">Número de linha inválido: '{0}'</target>
        <note />
      </trans-unit>
      <trans-unit id="lexHashIfMustBeFirst">
        <source>#if directive must appear as the first non-whitespace character on a line</source>
        <target state="translated">A diretiva #if deve aparecer como o primeiro caractere diferente de um espaço em branco em uma linha</target>
        <note />
      </trans-unit>
      <trans-unit id="lexHashElseNoMatchingIf">
        <source>#else has no matching #if</source>
        <target state="translated">#else não tem nenhuma correspondência #if</target>
        <note />
      </trans-unit>
      <trans-unit id="lexHashEndifRequiredForElse">
        <source>#endif required for #else</source>
        <target state="translated">#endif requerido por #else</target>
        <note />
      </trans-unit>
      <trans-unit id="lexHashElseMustBeFirst">
        <source>#else directive must appear as the first non-whitespace character on a line</source>
        <target state="translated">A diretiva #else deve aparecer como o primeiro caractere diferente de um espaço em branco em uma linha</target>
        <note />
      </trans-unit>
      <trans-unit id="lexHashEndingNoMatchingIf">
        <source>#endif has no matching #if</source>
        <target state="translated">#endif não tem nenhuma correspondência #if</target>
        <note />
      </trans-unit>
      <trans-unit id="lexHashEndifMustBeFirst">
        <source>#endif directive must appear as the first non-whitespace character on a line</source>
        <target state="translated">A diretiva #endif deve aparecer como o primeiro caractere diferente de um espaço em branco em uma linha</target>
        <note />
      </trans-unit>
      <trans-unit id="lexHashIfMustHaveIdent">
        <source>#if directive should be immediately followed by an identifier</source>
        <target state="translated">A diretiva #if deve ser seguida imediatamente por um identificador</target>
        <note />
      </trans-unit>
      <trans-unit id="lexWrongNestedHashEndif">
        <source>Syntax error. Wrong nested #endif, unexpected tokens before it.</source>
        <target state="translated">Erro de sintaxe. #endif aninhado de forma errada, tokens não são esperados antes dele.</target>
        <note />
      </trans-unit>
      <trans-unit id="lexHashBangMustBeFirstInFile">
        <source>#! may only appear as the first line at the start of a file.</source>
        <target state="translated">#! somente pode aparecer na primeira linha do início de um arquivo.</target>
        <note />
      </trans-unit>
      <trans-unit id="pplexExpectedSingleLineComment">
        <source>Expected single line comment or end of line</source>
        <target state="translated">Linha de comando simples ou fim de linha esperado</target>
        <note />
      </trans-unit>
      <trans-unit id="memberOperatorDefinitionWithNoArguments">
        <source>Infix operator member '{0}' has no arguments. Expected a tuple of 2 arguments, e.g. static member (+) (x,y) = ...</source>
        <target state="translated">O membro do operador infixo '{0}' não possui argumentos. Uma tupla de 2 argumentos é esperada, como por exemplo o membro estático (+) (x,y) = ...</target>
        <note />
      </trans-unit>
      <trans-unit id="memberOperatorDefinitionWithNonPairArgument">
        <source>Infix operator member '{0}' has {1} initial argument(s). Expected a tuple of 2 arguments, e.g. static member (+) (x,y) = ...</source>
        <target state="translated">O membro do operador infixo '{0}' possui {1} argumentos iniciais. Uma tupla de 2 argumentos é esperada, como por exemplo o membro estático (+) (x,y) = ...</target>
        <note />
      </trans-unit>
      <trans-unit id="memberOperatorDefinitionWithCurriedArguments">
        <source>Infix operator member '{0}' has extra curried arguments. Expected a tuple of 2 arguments, e.g. static member (+) (x,y) = ...</source>
        <target state="translated">O membro do operador infixo '{0}' possui argumentos na forma curried adicionais. Uma tupla de 2 argumentos é esperada, como por exemplo o membro estático (+) (x,y) = ...</target>
        <note />
      </trans-unit>
      <trans-unit id="tcFSharpCoreRequiresExplicit">
        <source>All record, union and struct types in FSharp.Core.dll must be explicitly labelled with 'StructuralComparison' or 'NoComparison'</source>
        <target state="translated">Todos tipos de registro, união e struct em FSharp.Core.dll devem ser rotulados explicitamente com 'StructuralComparison' ou 'NoComparison'</target>
        <note />
      </trans-unit>
      <trans-unit id="tcStructuralComparisonNotSatisfied1">
        <source>The struct, record or union type '{0}' has the 'StructuralComparison' attribute but the type parameter '{1}' does not satisfy the 'comparison' constraint. Consider adding the 'comparison' constraint to the type parameter</source>
        <target state="translated">O tipo struct, registro ou união '{0}' tem o atributo 'StructuralComparison', mas o parâmetro de tipo '{1}' não satisfaz a restrição 'comparison'. Considere incluir a restrição 'comparison' ao parâmetro de tipo</target>
        <note />
      </trans-unit>
      <trans-unit id="tcStructuralComparisonNotSatisfied2">
        <source>The struct, record or union type '{0}' has the 'StructuralComparison' attribute but the component type '{1}' does not satisfy the 'comparison' constraint</source>
        <target state="translated">O tipo struct, registro ou união '{0}' tem o atributo 'StructuralComparison', mas o tipo de componente '{1}' não satisfaz a restrição 'comparison'</target>
        <note />
      </trans-unit>
      <trans-unit id="tcNoComparisonNeeded1">
        <source>The struct, record or union type '{0}' is not structurally comparable because the type parameter {1} does not satisfy the 'comparison' constraint. Consider adding the 'NoComparison' attribute to the type '{2}' to clarify that the type is not comparable</source>
        <target state="translated">O tipo de struct, registro ou união '{0}' não é estruturalmente comparável porque o parâmetro de tipo {1} não satisfaz a restrição 'comparison'. Considere adicionar o atributo 'NoComparison' ao tipo '{2}' para esclarecer que o tipo não é comparável</target>
        <note />
      </trans-unit>
      <trans-unit id="tcNoComparisonNeeded2">
        <source>The struct, record or union type '{0}' is not structurally comparable because the type '{1}' does not satisfy the 'comparison' constraint. Consider adding the 'NoComparison' attribute to the type '{2}' to clarify that the type is not comparable</source>
        <target state="translated">O tipo de struct, registro ou união '{0}' não é estruturalmente comparável porque o tipo {1} não satisfaz a restrição 'comparison'. Considere adicionar o atributo 'NoComparison' ao tipo '{2}' para esclarecer que o tipo não é comparável</target>
        <note />
      </trans-unit>
      <trans-unit id="tcNoEqualityNeeded1">
        <source>The struct, record or union type '{0}' does not support structural equality because the type parameter {1} does not satisfy the 'equality' constraint. Consider adding the 'NoEquality' attribute to the type '{2}' to clarify that the type does not support structural equality</source>
        <target state="translated">O tipo de struct, registro ou união '{0}' não suporta igualdade estrutural porque o parâmetro de tipo {1} não satisfaz a restrição 'equality'. Considere adicionar o atributo 'NoEquality' ao tipo '{2}' para esclarecer que o tipo não suporta igualdade estrutural</target>
        <note />
      </trans-unit>
      <trans-unit id="tcNoEqualityNeeded2">
        <source>The struct, record or union type '{0}' does not support structural equality because the type '{1}' does not satisfy the 'equality' constraint. Consider adding the 'NoEquality' attribute to the type '{2}' to clarify that the type does not support structural equality</source>
        <target state="translated">O tipo de struct, registro ou união '{0}' não suporta igualdade estrutural porque o tipo {1} não satisfaz a restrição 'equality'. Considere adicionar o atributo 'NoEquality' ao tipo '{2}' para esclarecer que o tipo não suporta igualdade estrutural</target>
        <note />
      </trans-unit>
      <trans-unit id="tcStructuralEqualityNotSatisfied1">
        <source>The struct, record or union type '{0}' has the 'StructuralEquality' attribute but the type parameter '{1}' does not satisfy the 'equality' constraint. Consider adding the 'equality' constraint to the type parameter</source>
        <target state="translated">O tipo struct, registro ou união '{0}' tem o atributo 'StructuralEquality', mas o parâmetro de tipo '{1}' não satisfaz a restrição 'equality'. Considere adicionar a restrição 'equality' ao parâmetro de tipo</target>
        <note />
      </trans-unit>
      <trans-unit id="tcStructuralEqualityNotSatisfied2">
        <source>The struct, record or union type '{0}' has the 'StructuralEquality' attribute but the component type '{1}' does not satisfy the 'equality' constraint</source>
        <target state="translated">O tipo struct, registro ou união '{0}' tem o atributo 'StructuralEquality', mas o tipo de componente '{1}' não satisfaz a restrição 'equality'</target>
        <note />
      </trans-unit>
      <trans-unit id="tcStructsMustDeclareTypesOfImplicitCtorArgsExplicitly">
        <source>Each argument of the primary constructor for a struct must be given a type, for example 'type S(x1:int, x2: int) = ...'. These arguments determine the fields of the struct.</source>
        <target state="translated">Cada argumento do construtor primário para um struct deve receber um tipo, por exemplo 'type S(x1:int, x2: int) = ...'. Esses argumentos determinam o campo do struct.</target>
        <note />
      </trans-unit>
      <trans-unit id="chkUnusedValue">
        <source>The value '{0}' is unused</source>
        <target state="translated">O valor '{0}' é não usado.</target>
        <note />
      </trans-unit>
      <trans-unit id="chkUnusedThisVariable">
        <source>The recursive object reference '{0}' is unused. The presence of a recursive object reference adds runtime initialization checks to members in this and derived types. Consider removing this recursive object reference.</source>
        <target state="translated">A referência de objeto recursiva '{0}' não é usada. A presença de uma referência de objeto recursiva adiciona verificações de inicialização em tempo de execução aos membros destes tipos e seus derivados. Considere remover essa referência de objeto recursiva.</target>
        <note />
      </trans-unit>
      <trans-unit id="parsGetterAtMostOneArgument">
        <source>A getter property may have at most one argument group</source>
        <target state="translated">Uma propriedade getter pode ter no máximo um grupo de argumento</target>
        <note />
      </trans-unit>
      <trans-unit id="parsSetterAtMostTwoArguments">
        <source>A setter property may have at most two argument groups</source>
        <target state="translated">Uma propriedade setter pode ter no máximo dois grupos de argumento</target>
        <note />
      </trans-unit>
      <trans-unit id="parsInvalidProperty">
        <source>Invalid property getter or setter</source>
        <target state="translated">Propriedade getter ou setter inválida</target>
        <note />
      </trans-unit>
      <trans-unit id="parsIndexerPropertyRequiresAtLeastOneArgument">
        <source>An indexer property must be given at least one argument</source>
        <target state="translated">Uma propriedade do indexador deve receber pelo menos um argumento</target>
        <note />
      </trans-unit>
      <trans-unit id="tastInvalidAddressOfMutableAcrossAssemblyBoundary">
        <source>This operation accesses a mutable top-level value defined in another assembly in an unsupported way. The value cannot be accessed through its address. Consider copying the expression to a mutable local, e.g. 'let mutable x = ...', and if necessary assigning the value back after the completion of the operation</source>
        <target state="translated">Esta operação acessa um valor de alto nível mutável definido em outro assembly de uma forma não suportada. O valor não pode ser acessado através de seu endereço. Considere copiar a expressão ao local mutável, por exemplo: 'let mutable x = ...', e se for necessário atribuir o valor de volta após a conclusão da operação</target>
        <note />
      </trans-unit>
      <trans-unit id="parsNonAdjacentTypars">
        <source>Type parameters must be placed directly adjacent to the type name, e.g. \"type C&lt;'T&gt;\", not     type \"C   &lt;'T&gt;\"</source>
        <target state="translated">Parâmetros de tipo devem ser colocados diretamente ao lado do nome do tipo, por exemplo: \"type C&lt;'T&gt;\", não     type \"C   &lt;'T&gt;\"</target>
        <note />
      </trans-unit>
      <trans-unit id="parsNonAdjacentTyargs">
        <source>Type arguments must be placed directly adjacent to the type name, e.g. \"C&lt;'T&gt;\", not \"C  &lt;'T&gt;\"</source>
        <target state="translated">Argumentos de tipo devem ser colocados diretamente ao lado do nome do tipo, por exemplo: \"C&lt;'T&gt;\", não \"C  &lt;'T&gt;\"</target>
        <note />
      </trans-unit>
      <trans-unit id="parsNonAtomicType">
        <source>The use of the type syntax 'int C' and 'C  &lt;int&gt;' is not permitted here. Consider adjusting this type to be written in the form 'C&lt;int&gt;'</source>
        <target state="translated">O uso da sintaxe de tipo 'int C' e 'C &lt;int&gt;' não é permitido aqui. Considere adaptar este tipo para ser gravado na forma 'C&lt;int&gt;'</target>
        <note />
      </trans-unit>
      <trans-unit id="tastUndefinedItemRefModuleNamespace">
        <source>The module/namespace '{0}' from compilation unit '{1}' did not contain the module/namespace '{2}'</source>
        <target state="translated">O módulo/namespace '{0}' da unidade de compilação '{1}' não contém o módulo/namespace '{2}'</target>
        <note />
      </trans-unit>
      <trans-unit id="tastUndefinedItemRefVal">
        <source>The module/namespace '{0}' from compilation unit '{1}' did not contain the val '{2}'</source>
        <target state="translated">O módulo/namespace '{0}' da unidade de compilação '{1}' não contém o val '{2}'</target>
        <note />
      </trans-unit>
      <trans-unit id="tastUndefinedItemRefModuleNamespaceType">
        <source>The module/namespace '{0}' from compilation unit '{1}' did not contain the namespace, module or type '{2}'</source>
        <target state="translated">O módulo/namespace '{0}' da unidade de compilação '{1}' não contém o namespace, módulo ou tipo '{2}'</target>
        <note />
      </trans-unit>
      <trans-unit id="tcInvalidUseNullAsTrueValue">
        <source>The 'UseNullAsTrueValue' attribute flag may only be used with union types that have one nullary case and at least one non-nullary case</source>
        <target state="translated">O sinalizador de atributo 'UseNullAsTrueValue' só podem ser usados com tipos de união que possuem um caso nulário e pelo menos um caso não nulário</target>
        <note />
      </trans-unit>
      <trans-unit id="tcParameterInferredByref">
        <source>The parameter '{0}' was inferred to have byref type. Parameters of byref type must be given an explicit type annotation, e.g. 'x1: byref&lt;int&gt;'. When used, a byref parameter is implicitly dereferenced.</source>
        <target state="translated">O parâmetro '{0}' foi inferido para ter o tipo byref. Parâmetros de tipo byref devem receber uma anotação de tipo explícito, por exemplo 'x1: byref&lt;int&gt;'. Ao ser usado, um parâmetro byref é desreferenciado implicitamente.</target>
        <note />
      </trans-unit>
      <trans-unit id="tcNonUniformMemberUse">
        <source>The generic member '{0}' has been used at a non-uniform instantiation prior to this program point. Consider reordering the members so this member occurs first. Alternatively, specify the full type of the member explicitly, including argument types, return type and any additional generic parameters and constraints.</source>
        <target state="translated">O membro genérico '{0}' foi usado em uma instanciação não uniforme anterior a este ponto de programa. Considere reordenar os membros para que ele venha antes. Como alternativa, especifique o tipo completo do membro explicitamente, incluindo tipos de argumentos, tipo de retorno e todos parâmetros e restrições genéricas adicionais.</target>
        <note />
      </trans-unit>
      <trans-unit id="tcAttribArgsDiffer">
        <source>The attribute '{0}' appears in both the implementation and the signature, but the attribute arguments differ. Only the attribute from the signature will be included in the compiled code.</source>
        <target state="translated">O atributo '{0}' parece tanto na implementação quanto na assinatura, mas os argumentos de atributos são diferentes. Apenas o atributo da assinatura será incluído no código compilado.</target>
        <note />
      </trans-unit>
      <trans-unit id="tcCannotCallAbstractBaseMember">
        <source>Cannot call an abstract base member: '{0}'</source>
        <target state="translated">Não é possível chamar o membro de base abstrata: '{0}'</target>
        <note />
      </trans-unit>
      <trans-unit id="typrelCannotResolveAmbiguityInUnmanaged">
        <source>Could not resolve the ambiguity in the use of a generic construct with an 'unmanaged' constraint at or near this position</source>
        <target state="translated">Não foi possível resolver a ambiguidade no uso do constructo genérico com uma restrição 'unmanaged' nesta posição ou próxima a ela</target>
        <note />
      </trans-unit>
      <trans-unit id="mlCompatMessage">
        <source>This construct is for ML compatibility. {0}. You can disable this warning by using '--mlcompatibility' or '--nowarn:62'.</source>
        <target state="translated">Este constructo serve para a compatibilidade ML. {0}. Você pode desabilitar esse aviso usando '--mlcompatibility' ou '--nowarn:62'.</target>
        <note />
      </trans-unit>
      <trans-unit id="ilFieldDoesNotHaveValidOffsetForStructureLayout">
        <source>The type '{0}' has been marked as having an Explicit layout, but the field '{1}' has not been marked with the 'FieldOffset' attribute</source>
        <target state="translated">O tipo '{0}' foi marcado como tendo um layout explícito, mas o campo '{1}' não tinha sido marcado com o atributo 'FieldOffset'</target>
        <note />
      </trans-unit>
      <trans-unit id="tcInterfacesShouldUseInheritNotInterface">
        <source>Interfaces inherited by other interfaces should be declared using 'inherit ...' instead of 'interface ...'</source>
        <target state="translated">Interfaces herdadas de outras interfaces devem ser declaradas com o uso de 'inherit ...' ao invés de 'interface ...'</target>
        <note />
      </trans-unit>
      <trans-unit id="parsInvalidPrefixOperator">
        <source>Invalid prefix operator</source>
        <target state="translated">Operador pré-fixo inválido</target>
        <note />
      </trans-unit>
      <trans-unit id="parsInvalidPrefixOperatorDefinition">
        <source>Invalid operator definition. Prefix operator definitions must use a valid prefix operator name.</source>
        <target state="translated">Definição de operador inválida. Definições de operadores pré-fixos precisam usar um nome de operador válido.</target>
        <note />
      </trans-unit>
      <trans-unit id="buildCompilingExtensionIsForML">
        <source>The file extensions '.ml' and '.mli' are for ML compatibility</source>
        <target state="translated">As extensões de arquivo '.ml' e '.mli' são para compatibilidade com ML</target>
        <note />
      </trans-unit>
      <trans-unit id="lexIndentOffForML">
        <source>Consider using a file with extension '.ml' or '.mli' instead</source>
        <target state="translated">Considere usar um arquivo com extensão '.ml' ou '.mli' em vez disso</target>
        <note />
      </trans-unit>
      <trans-unit id="activePatternIdentIsNotFunctionTyped">
        <source>Active pattern '{0}' is not a function</source>
        <target state="translated">O padrão ativo '{0}' não é uma função</target>
        <note />
      </trans-unit>
      <trans-unit id="activePatternChoiceHasFreeTypars">
        <source>Active pattern '{0}' has a result type containing type variables that are not determined by the input. The common cause is a when a result case is not mentioned, e.g. 'let (|A|B|) (x:int) = A x'. This can be fixed with a type constraint, e.g. 'let (|A|B|) (x:int) : Choice&lt;int,unit&gt; = A x'</source>
        <target state="translated">O padrão ativo '{0}' possui um tipo de resultado contendo variáveis de tipo que não são determinadas pela entrada. A causa comum é a falta da menção ao caso de resultado, por exemplo 'let (|A|B|) (x:int) = A x'. Isto pode ser corrigido com uma restrição de tipo, por exemplo 'let (|A|B|) (x:int) : Choice&lt;int,unit&gt; = A x'</target>
        <note />
      </trans-unit>
      <trans-unit id="ilFieldHasOffsetForSequentialLayout">
        <source>The FieldOffset attribute can only be placed on members of types marked with the StructLayout(LayoutKind.Explicit)</source>
        <target state="translated">O atributo FieldOffset só pode ser colocado em membros de tipos marcados com StructLayout(LayoutKind.Explicit)</target>
        <note />
      </trans-unit>
      <trans-unit id="tcOptionalArgsMustComeAfterNonOptionalArgs">
        <source>Optional arguments must come at the end of the argument list, after any non-optional arguments</source>
        <target state="translated">Argumentos opcionais devem vir no final da lista de argumentos, depois dos argumentos não opcionais</target>
        <note />
      </trans-unit>
      <trans-unit id="tcConditionalAttributeUsage">
        <source>Attribute 'System.Diagnostics.ConditionalAttribute' is only valid on methods or attribute classes</source>
        <target state="translated">O atributo 'System.Diagnostics.ConditionalAttribute' somente é válido em classes de métodos ou atributos</target>
        <note />
      </trans-unit>
      <trans-unit id="tcMemberOperatorDefinitionInExtrinsic">
        <source>Extension members cannot provide operator overloads.  Consider defining the operator as part of the type definition instead.</source>
        <target state="translated">Membros de extensão não podem fornecer sobrecargas de operadores. Considere definir o operador como parte da definição de tipo.</target>
        <note />
      </trans-unit>
      <trans-unit id="ilwriteMDBFileNameCannotBeChangedWarning">
        <source>The name of the MDB file must be &lt;assembly-file-name&gt;.mdb. The --pdb option will be ignored.</source>
        <target state="translated">O nome do arquivo MDB deve ser &lt;nome-do-arquivo-do-assembly&gt;.mdb. A opção --pdb será ignorada.</target>
        <note />
      </trans-unit>
      <trans-unit id="ilwriteMDBMemberMissing">
        <source>MDB generation failed. Could not find compatible member {0}</source>
        <target state="translated">Falha ao gerar MDB. Não foi possível encontrar o membro compatível {0}</target>
        <note />
      </trans-unit>
      <trans-unit id="ilwriteErrorCreatingMdb">
        <source>Cannot generate MDB debug information. Failed to load the 'MonoSymbolWriter' type from the 'Mono.CompilerServices.SymbolWriter.dll' assembly.</source>
        <target state="translated">Não é possível gerar informações de depuração de MDB. Falha ao carregar o tipo 'MonoSymbolWriter' do assembly 'Mono.CompilerServices.SymbolWriter.dll'.</target>
        <note />
      </trans-unit>
      <trans-unit id="tcUnionCaseNameConflictsWithGeneratedType">
        <source>The union case named '{0}' conflicts with the generated type '{1}'</source>
        <target state="translated">O caso união chamado '{0}' conflita com o tipo gerado '{1}'</target>
        <note />
      </trans-unit>
      <trans-unit id="chkNoReflectedDefinitionOnStructMember">
        <source>ReflectedDefinitionAttribute may not be applied to an instance member on a struct type, because the instance member takes an implicit 'this' byref parameter</source>
        <target state="translated">O ReflectedDefinitionAttribute não pode ser aplicado a um membro de instância em um tipo struct porque o membro da instância assume um parâmetro byref 'this' implícito</target>
        <note />
      </trans-unit>
      <trans-unit id="tcDllImportNotAllowed">
        <source>DLLImport bindings must be static members in a class or function definitions in a module</source>
        <target state="translated">As associações DLLImport devem ser membros estáticos em uma classe ou definições de função em um módulo</target>
        <note />
      </trans-unit>
      <trans-unit id="buildExplicitCoreLibRequiresNoFramework">
        <source>When mscorlib.dll or FSharp.Core.dll is explicitly referenced the {0} option must also be passed</source>
        <target state="translated">Enquanto mscorlib.dll ou FSharp.Core.dll é explicitamente referenciado, a opção {0} também deve ser passada</target>
        <note />
      </trans-unit>
      <trans-unit id="buildExpectedSigdataFile">
        <source>FSharp.Core.sigdata not found alongside FSharp.Core. File expected in {0}. Consider upgrading to a more recent version of FSharp.Core, where this file is no longer be required.</source>
        <target state="translated">FSharp.Core.sigdata não encontrado junto com FSharp.Core. Arquivo esperado em {0}. Considere atualizar para uma versão mais recente do FSharp.Corem, na qual esse arquivo não é mais necessário.</target>
        <note />
      </trans-unit>
      <trans-unit id="buildExpectedFileAlongSideFSharpCore">
        <source>File '{0}' not found alongside FSharp.Core. File expected in {1}. Consider upgrading to a more recent version of FSharp.Core, where this file is no longer be required.</source>
        <target state="translated">O arquivo '{0}' não foi encontrado junto com FSharp.Core. Arquivo esperado em {1}. Considere atualizar para uma versão mais recente do FSharp.Corem, na qual esse arquivo não é mais necessário.</target>
        <note />
      </trans-unit>
      <trans-unit id="buildUnexpectedFileNameCharacter">
        <source>Filename '{0}' contains invalid character '{1}'</source>
        <target state="translated">O nome de arquivo '{0}' contém o caractere inválido '{1}'.</target>
        <note />
      </trans-unit>
      <trans-unit id="tcInvalidUseBangBinding">
        <source>'use!' bindings must be of the form 'use! &lt;var&gt; = &lt;expr&gt;'</source>
        <target state="translated">Associações 'use!' devem estar no formato 'use! &lt;var&gt; = &lt;expr&gt;'</target>
        <note />
      </trans-unit>
      <trans-unit id="crefNoInnerGenericsInQuotations">
        <source>Inner generic functions are not permitted in quoted expressions. Consider adding some type constraints until this function is no longer generic.</source>
        <target state="translated">Funções genéricas interiores não são permitidas em expressões entre aspas. Considere adicionar algumas restrições de tipo até que esta função não seja mais genérica.</target>
        <note />
      </trans-unit>
      <trans-unit id="tcEnumTypeCannotBeEnumerated">
        <source>The type '{0}' is not a valid enumerator type , i.e. does not have a 'MoveNext()' method returning a bool, and a 'Current' property</source>
        <target state="translated">O tipo '{0}' não é um tipo de enumerador válido, ou seja, não possui um método MoveNext()' retornando um bool e uma propriedade 'Current'</target>
        <note />
      </trans-unit>
      <trans-unit id="parsEofInTripleQuoteString">
        <source>End of file in triple-quote string begun at or before here</source>
        <target state="translated">Fim de arquivo na cadeia de caracteres com aspas triplas iniciada aqui ou antes</target>
        <note />
      </trans-unit>
      <trans-unit id="parsEofInTripleQuoteStringInComment">
        <source>End of file in triple-quote string embedded in comment begun at or before here</source>
        <target state="translated">Fim de arquivo na cadeia de caracteres com aspas triplas inserida no comentário iniciado aqui ou antes</target>
        <note />
      </trans-unit>
      <trans-unit id="tcTypeTestLosesMeasures">
        <source>This type test or downcast will ignore the unit-of-measure '{0}'</source>
        <target state="translated">Esse teste de tipo ou downcast ignorará a unidade de medida '{0}'</target>
        <note />
      </trans-unit>
      <trans-unit id="parsMissingTypeArgs">
        <source>Expected type argument or static argument</source>
        <target state="translated">Argumento de tipo ou argumento estático esperado</target>
        <note />
      </trans-unit>
      <trans-unit id="parsMissingGreaterThan">
        <source>Unmatched '&lt;'. Expected closing '&gt;'</source>
        <target state="translated">'&lt;' sem correspondência. '&gt;' de fechamento esperado</target>
        <note />
      </trans-unit>
      <trans-unit id="parsUnexpectedQuotationOperatorInTypeAliasDidYouMeanVerbatimString">
        <source>Unexpected quotation operator '&lt;@' in type definition. If you intend to pass a verbatim string as a static argument to a type provider, put a space between the '&lt;' and '@' characters.</source>
        <target state="translated">Operador de cotação inesperado '&lt;@' na definição do tipo. Se você pretende passar uma cadeia de caracteres textual como argumento estático para um provedor de tipos, coloque um espaço entre os caracteres '&lt;' e '@'.</target>
        <note />
      </trans-unit>
      <trans-unit id="parsErrorParsingAsOperatorName">
        <source>Attempted to parse this as an operator name, but failed</source>
        <target state="translated">A tentativa de analisar isto como um nome de operador falhou</target>
        <note />
      </trans-unit>
      <trans-unit id="lexInvalidUnicodeLiteral">
        <source>\U{0} is not a valid Unicode character escape sequence</source>
        <target state="translated">\U{0} não é uma sequência de escape de caracteres Unicode válida</target>
        <note />
      </trans-unit>
      <trans-unit id="tcCallerInfoWrongType">
        <source>'{0}' must be applied to an argument of type '{1}', but has been applied to an argument of type '{2}'</source>
        <target state="translated">'{0}' deve ser aplicado a um argumento do tipo '{1}', mas foi aplicado a um argumento do tipo '{2}'</target>
        <note />
      </trans-unit>
      <trans-unit id="tcCallerInfoNotOptional">
        <source>'{0}' can only be applied to optional arguments</source>
        <target state="translated">'{0}' só pode ser aplicado a argumentos opcionais</target>
        <note />
      </trans-unit>
      <trans-unit id="toolLocationHelperUnsupportedFrameworkVersion">
        <source>The specified .NET Framework version '{0}' is not supported. Please specify a value from the enumeration Microsoft.Build.Utilities.TargetDotNetFrameworkVersion.</source>
        <target state="translated">Não há suporte para a versão especificada do .NET Framework '{0}'. Especifique um valor da enumeração Microsoft.Build.Utilities.TargetDotNetFrameworkVersion.</target>
        <note />
      </trans-unit>
      <trans-unit id="ilSignInvalidMagicValue">
        <source>Invalid Magic value in CLR Header</source>
        <target state="translated">Valor Mágico Inválido no Cabeçalho CLR</target>
        <note />
      </trans-unit>
      <trans-unit id="ilSignBadImageFormat">
        <source>Bad image format</source>
        <target state="translated">Formato de imagem inválido</target>
        <note />
      </trans-unit>
      <trans-unit id="ilSignPrivateKeyExpected">
        <source>Private key expected</source>
        <target state="translated">Chave privada esperada</target>
        <note />
      </trans-unit>
      <trans-unit id="ilSignRsaKeyExpected">
        <source>RSA key expected</source>
        <target state="translated">Chave RSA esperada</target>
        <note />
      </trans-unit>
      <trans-unit id="ilSignInvalidBitLen">
        <source>Invalid bit Length</source>
        <target state="translated">Tamanho de bit inválido</target>
        <note />
      </trans-unit>
      <trans-unit id="ilSignInvalidRSAParams">
        <source>Invalid RSAParameters structure - '{{0}}' expected</source>
        <target state="translated">Estrutura RSAParameters inválida - '{{0}}' esperado</target>
        <note />
      </trans-unit>
      <trans-unit id="ilSignInvalidAlgId">
        <source>Invalid algId - 'Exponent' expected</source>
        <target state="translated">algId inválido - 'Exponente' esperado</target>
        <note />
      </trans-unit>
      <trans-unit id="ilSignInvalidSignatureSize">
        <source>Invalid signature size</source>
        <target state="translated">Tamanho de assinatura inválido</target>
        <note />
      </trans-unit>
      <trans-unit id="ilSignNoSignatureDirectory">
        <source>No signature directory</source>
        <target state="translated">Nenhum diretório de assinatura</target>
        <note />
      </trans-unit>
      <trans-unit id="ilSignInvalidPKBlob">
        <source>Invalid Public Key blob</source>
        <target state="translated">Blob de Chave Pública Inválido</target>
        <note />
      </trans-unit>
      <trans-unit id="fscTooManyErrors">
        <source>Exiting - too many errors</source>
        <target state="translated">Saindo: excesso de erros</target>
        <note />
      </trans-unit>
      <trans-unit id="docfileNoXmlSuffix">
        <source>The documentation file has no .xml suffix</source>
        <target state="translated">O arquivo de documentação não possui sufixo .xml</target>
        <note />
      </trans-unit>
      <trans-unit id="fscNoImplementationFiles">
        <source>No implementation files specified</source>
        <target state="translated">Nenhum arquivo de implementação especificado</target>
        <note />
      </trans-unit>
      <trans-unit id="fscBadAssemblyVersion">
        <source>The attribute {0} specified version '{1}', but this value is invalid and has been ignored</source>
        <target state="translated">O atributo {0} especificou a versão '{1}', mas esse valor é inválido e foi ignorado</target>
        <note />
      </trans-unit>
      <trans-unit id="fscTwoResourceManifests">
        <source>Conflicting options specified: 'win32manifest' and 'win32res'. Only one of these can be used.</source>
        <target state="translated">Opções de conflito especificadas: 'win32manifest' e 'win32res'. Somente uma delas pode ser usada.</target>
        <note />
      </trans-unit>
      <trans-unit id="fscQuotationLiteralsStaticLinking">
        <source>The code in assembly '{0}' makes uses of quotation literals. Static linking may not include components that make use of quotation literals unless all assemblies are compiled with at least F# 4.0.</source>
        <target state="translated">O código no assembly '{0}' usa literais de cotação. A vinculação estática pode não incluir componentes que usam literais de cotação, a menos que todos os assemblies estejam compilados com, pelo menos, F# 4.0.</target>
        <note />
      </trans-unit>
      <trans-unit id="fscQuotationLiteralsStaticLinking0">
        <source>Code in this assembly makes uses of quotation literals. Static linking may not include components that make use of quotation literals unless all assemblies are compiled with at least F# 4.0.</source>
        <target state="translated">O código neste assembly usa literais de cotação. A vinculação estática pode não incluir componentes que usam literais de cotação, a menos que todos os assemblies estejam compilados com, pelo menos, F# 4.0.</target>
        <note />
      </trans-unit>
      <trans-unit id="fscStaticLinkingNoEXE">
        <source>Static linking may not include a .EXE</source>
        <target state="translated">A vinculação estática pode não incluir um .EXE</target>
        <note />
      </trans-unit>
      <trans-unit id="fscStaticLinkingNoMixedDLL">
        <source>Static linking may not include a mixed managed/unmanaged DLL</source>
        <target state="translated">A vinculação estática pode não incluir uma DLL gerenciada/não gerenciada mista</target>
        <note />
      </trans-unit>
      <trans-unit id="fscIgnoringMixedWhenLinking">
        <source>Ignoring mixed managed/unmanaged assembly '{0}' during static linking</source>
        <target state="translated">Ignorando assembly gerenciado/não gerenciado misto '{0}' durante vinculação estática</target>
        <note />
      </trans-unit>
      <trans-unit id="fscAssumeStaticLinkContainsNoDependencies">
        <source>Assembly '{0}' was referenced transitively and the assembly could not be resolved automatically. Static linking will assume this DLL has no dependencies on the F# library or other statically linked DLLs. Consider adding an explicit reference to this DLL.</source>
        <target state="translated">O assembly '{0}' foi referenciado transitivamente e o assembly não pôde ser resolvido automaticamente. A vinculação estática assumirá que esta DLL não possui dependências na biblioteca F# ou outras DLLs vinculadas estaticamente. Considere adicionar uma referência explícita a esta DLL.</target>
        <note />
      </trans-unit>
      <trans-unit id="fscAssemblyNotFoundInDependencySet">
        <source>Assembly '{0}' not found in dependency set of target binary. Statically linked roots should be specified using an assembly name, without a DLL or EXE extension. If this assembly was referenced explicitly then it is possible the assembly was not actually required by the generated binary, in which case it should not be statically linked.</source>
        <target state="translated">O assembly '{0}' não foi encontrado no conjunto de dependências do binário de destino. Raízes vinculadas estaticamente devem ser especificadas por um nome de assembly, sem extensão DLL ou EXE. Se esse assembly foi referenciado explicitamente, é possível que ele não tenha sido exigido de fato pelo binário gerado e, nesse caso, ele não deve ser vinculado estaticamente.</target>
        <note />
      </trans-unit>
      <trans-unit id="fscKeyFileCouldNotBeOpened">
        <source>The key file '{0}' could not be opened</source>
        <target state="translated">Não foi possível abrir o arquivo de chave '{0}'</target>
        <note />
      </trans-unit>
      <trans-unit id="fscProblemWritingBinary">
        <source>A problem occurred writing the binary '{0}': {1}</source>
        <target state="translated">Ocorreu um problema ao gravar o binário '{0}': {1}</target>
        <note />
      </trans-unit>
      <trans-unit id="fscAssemblyVersionAttributeIgnored">
        <source>The 'AssemblyVersionAttribute' has been ignored because a version was given using a command line option</source>
        <target state="translated">O 'AssemblyVersionAttribute' foi ignorado porque uma versão foi atribuída usando uma opção de linha de comando</target>
        <note />
      </trans-unit>
      <trans-unit id="fscAssemblyCultureAttributeError">
        <source>Error emitting 'System.Reflection.AssemblyCultureAttribute' attribute -- 'Executables cannot be satellite assemblies, Culture should always be empty'</source>
        <target state="translated">Erro ao emitir o atributo 'System.Reflection.AssemblyCultureAttribute' -- 'Executáveis não podem ser assemblies satélites, a Cultura deve estar sempre vazia'</target>
        <note />
      </trans-unit>
      <trans-unit id="fscDelaySignWarning">
        <source>Option '--delaysign' overrides attribute 'System.Reflection.AssemblyDelaySignAttribute' given in a source file or added module</source>
        <target state="translated">A opção '--delaysign' substitui o atributo 'System.Reflection.AssemblyDelaySignAttribute' fornecido em um arquivo de origem ou módulo adicionado</target>
        <note />
      </trans-unit>
      <trans-unit id="fscKeyFileWarning">
        <source>Option '--keyfile' overrides attribute 'System.Reflection.AssemblyKeyFileAttribute' given in a source file or added module</source>
        <target state="translated">A opção '--keyfile' substitui o atributo 'System.Reflection.AssemblyKeyFileAttribute' fornecido em um módulo adicionado ou arquivo de origem</target>
        <note />
      </trans-unit>
      <trans-unit id="fscKeyNameWarning">
        <source>Option '--keycontainer' overrides attribute 'System.Reflection.AssemblyNameAttribute' given in a source file or added module</source>
        <target state="translated">A opção '--keycontainer' substitui o atributo 'System.Reflection.AssemblyNameAttribute' fornecido em um módulo adicionado ou arquivo de origem</target>
        <note />
      </trans-unit>
      <trans-unit id="fscReferenceOnCommandLine">
        <source>The assembly '{0}' is listed on the command line. Assemblies should be referenced using a command line flag such as '-r'.</source>
        <target state="translated">O assembly '{0}' está listado na linha de comando. Assemblies devem ser referenciados usando um sinalizador de linha de comando como '-r'.</target>
        <note />
      </trans-unit>
      <trans-unit id="fscRemotingError">
        <source>The resident compilation service was not used because a problem occured in communicating with the server.</source>
        <target state="translated">O serviço de compilação residente não foi usado porque houve um problema de comunicação com o servidor.</target>
        <note />
      </trans-unit>
      <trans-unit id="pathIsInvalid">
        <source>Problem with filename '{0}': Illegal characters in path.</source>
        <target state="translated">Problema com nome de arquivo '{0}': caracteres inválidos no caminho.</target>
        <note />
      </trans-unit>
      <trans-unit id="fscResxSourceFileDeprecated">
        <source>Passing a .resx file ({0}) as a source file to the compiler is deprecated. Use resgen.exe to transform the .resx file into a .resources file to pass as a --resource option. If you are using MSBuild, this can be done via an &lt;EmbeddedResource&gt; item in the .fsproj project file.</source>
        <target state="translated">A passagem de um arquivo .resx ({0}) como arquivo de origem para o compilador foi preterida. Use o resgen.exe para transformar o arquivo .resx em um arquivo .resources para passar como uma opção --resource. Se você estiver usando o MSBuild, isso poderá ser feito via um item &lt;EmbeddedResource&gt; no arquivo de projeto .fsproj.</target>
        <note />
      </trans-unit>
      <trans-unit id="fscStaticLinkingNoProfileMismatches">
        <source>Static linking may not be used on an assembly referencing mscorlib (e.g. a .NET Framework assembly) when generating an assembly that references System.Runtime (e.g. a .NET Core or Portable assembly).</source>
        <target state="translated">A vinculação estática não pode ser usada em um assembly com referência a mscorlib (por exemplo, um assembly do .NET Framework) ao gerar um assembly com referência a System.Runtime (por exemplo, um assembly .NET Core ou Portátil).</target>
        <note />
      </trans-unit>
      <trans-unit id="fscAssemblyWildcardAndDeterminism">
        <source>An {0} specified version '{1}', but this value is a wildcard, and you have requested a deterministic build, these are in conflict.</source>
        <target state="translated">Uma versão especificada {0} '{1}', mas esse valor é um curinga, e você solicitou uma compilação determinística. Eles estão em conflito.</target>
        <note />
      </trans-unit>
      <trans-unit id="fscDeterministicDebugRequiresPortablePdb">
        <source>Determinstic builds only support portable PDBs (--debug:portable or --debug:embedded)</source>
        <target state="translated">Compilações determinísticas dão suporte somente a PDBs portáteis (--debug:portable ou --debug:embedded)</target>
        <note />
      </trans-unit>
      <trans-unit id="etIllegalCharactersInNamespaceName">
        <source>Character '{0}' is not allowed in provided namespace name '{1}'</source>
        <target state="translated">O caractere '{0}' não é permitido no nome de namespace fornecido '{1}'.</target>
        <note />
      </trans-unit>
      <trans-unit id="etNullOrEmptyMemberName">
        <source>The provided type '{0}' returned a member with a null or empty member name</source>
        <target state="translated">O tipo fornecido '{0}' retornou um membro com nome de membro nulo ou vazio</target>
        <note />
      </trans-unit>
      <trans-unit id="etNullMember">
        <source>The provided type '{0}' returned a null member</source>
        <target state="translated">O tipo fornecido '{0}' retornou um membro nulo</target>
        <note />
      </trans-unit>
      <trans-unit id="etNullMemberDeclaringType">
        <source>The provided type '{0}' member info '{1}' has null declaring type</source>
        <target state="translated">As informações do membro {1} do tipo fornecido '{0}' possui um tipo de declaração nulo</target>
        <note />
      </trans-unit>
      <trans-unit id="etNullMemberDeclaringTypeDifferentFromProvidedType">
        <source>The provided type '{0}' has member '{1}' which has declaring type '{2}'. Expected declaring type to be the same as provided type.</source>
        <target state="translated">O tipo fornecido '{0}' possui um membro '{1}' com tipo declarativo '{2}'. O tipo declarativo esperado deve ser o mesmo que o tipo fornecido.</target>
        <note />
      </trans-unit>
      <trans-unit id="etHostingAssemblyFoundWithoutHosts">
        <source>Referenced assembly '{0}' has assembly level attribute '{1}' but no public type provider classes were found</source>
        <target state="translated">O assembly referenciado '{0}' possui atributo de nível de assembly '{1}', mas nenhuma classe de provedor de tipos público foi encontrada</target>
        <note />
      </trans-unit>
      <trans-unit id="etEmptyNamespaceOfTypeNotAllowed">
        <source>Type '{0}' from type provider '{1}' has an empty namespace. Use 'null' for the global namespace.</source>
        <target state="translated">O tipo '{0}' do provedor de tipos '{1}' possui um namespace vazio. Use 'null' para o namespace global.</target>
        <note />
      </trans-unit>
      <trans-unit id="etEmptyNamespaceNotAllowed">
        <source>Empty namespace found from the type provider '{0}'. Use 'null' for the global namespace.</source>
        <target state="translated">Namespace vazio encontrado do provedor de tipos '{0}'. Use 'null' para o namespace global.</target>
        <note />
      </trans-unit>
      <trans-unit id="etMustNotBeGeneric">
        <source>Provided type '{0}' has 'IsGenericType' as true, but generic types are not supported.</source>
        <target state="translated">O tipo fornecido '{0}' possui 'IsGenericType' como verdadeiro, mas não há suporte a tipos genéricos.</target>
        <note />
      </trans-unit>
      <trans-unit id="etMustNotBeAnArray">
        <source>Provided type '{0}' has 'IsArray' as true, but array types are not supported.</source>
        <target state="translated">O tipo fornecido '{0}' possui 'IsArray' como verdadeiro, mas não há suporte a tipos matriz.</target>
        <note />
      </trans-unit>
      <trans-unit id="etMethodHasRequirements">
        <source>Invalid member '{0}' on provided type '{1}'. Provided type members must be public, and not be generic, virtual, or abstract.</source>
        <target state="translated">Membro inválido '{0}' no tipo fornecido '{1}'. Os membros do tipo fornecido devem ser públicos, e não genéricos, virtuais ou abstratos.</target>
        <note />
      </trans-unit>
      <trans-unit id="etUnsupportedMemberKind">
        <source>Invalid member '{0}' on provided type '{1}'. Only properties, methods and constructors are allowed</source>
        <target state="translated">Membro inválido '{0}' no tipo fornecido '{1}'. Somente propriedades, métodos e construtores são permitidos</target>
        <note />
      </trans-unit>
      <trans-unit id="etPropertyCanReadButHasNoGetter">
        <source>Property '{0}' on provided type '{1}' has CanRead=true but there was no value from GetGetMethod()</source>
        <target state="translated">A propriedade '{0}' no tipo fornecido '{1}' possui CanRead=true, mas não houve valor de GetGetMethod()</target>
        <note />
      </trans-unit>
      <trans-unit id="etPropertyHasGetterButNoCanRead">
        <source>Property '{0}' on provided type '{1}' has CanRead=false but GetGetMethod() returned a method</source>
        <target state="translated">A propriedade '{0}' no tipo fornecido '{1}' possui CanRead=false, mas GetGetMethod() retornou um método</target>
        <note />
      </trans-unit>
      <trans-unit id="etPropertyCanWriteButHasNoSetter">
        <source>Property '{0}' on provided type '{1}' has CanWrite=true but there was no value from GetSetMethod()</source>
        <target state="translated">A propriedade '{0}' no tipo fornecido '{1}' possui CanWrite=true, mas não houve valor de GetSetMethod()</target>
        <note />
      </trans-unit>
      <trans-unit id="etPropertyHasSetterButNoCanWrite">
        <source>Property '{0}' on provided type '{1}' has CanWrite=false but GetSetMethod() returned a method</source>
        <target state="translated">A propriedade '{0}' no tipo fornecido '{1}' possui CanWrite=false, mas GetSetMethod() retornou um método</target>
        <note />
      </trans-unit>
      <trans-unit id="etOneOrMoreErrorsSeenDuringExtensionTypeSetting">
        <source>One or more errors seen during provided type setup</source>
        <target state="translated">Um ou mais erros observados durante a configuração de tipo fornecida</target>
        <note />
      </trans-unit>
      <trans-unit id="etUnexpectedExceptionFromProvidedTypeMember">
        <source>Unexpected exception from provided type '{0}' member '{1}': {2}</source>
        <target state="translated">Exceção inesperada do membro '{1}' do tipo fornecido '{0}': {2}</target>
        <note />
      </trans-unit>
      <trans-unit id="etUnsupportedConstantType">
        <source>Unsupported constant type '{0}'. Quotations provided by type providers can only contain simple constants. The implementation of the type provider may need to be adjusted by moving a value declared outside a provided quotation literal to be a 'let' binding inside the quotation literal.</source>
        <target state="translated">Tipo da constante sem suporte '{0}'. Citações fornecidas pelos provedores de tipo só podem conter constantes simples. A implementação do provedor do tipo talvez precise ser ajustada movendo um valor declarado para fora de um literal de citação fornecido para que seja uma associação 'let' dentro do literal de citação.</target>
        <note />
      </trans-unit>
      <trans-unit id="etUnsupportedProvidedExpression">
        <source>Unsupported expression '{0}' from type provider. If you are the author of this type provider, consider adjusting it to provide a different provided expression.</source>
        <target state="translated">Expressão '{0}' sem suporte do provedor de tipos. Se você é o autor desse provedor de tipo, considere ajustá-lo para oferecer uma expressão diferente.</target>
        <note />
      </trans-unit>
      <trans-unit id="etProvidedTypeHasUnexpectedName">
        <source>Expected provided type named '{0}' but provided type has 'Name' with value '{1}'</source>
        <target state="translated">Um tipo fornecido com nome '{0}' era esperado, mas o tipo fornecido possui 'Name' com o valor '{1}'</target>
        <note />
      </trans-unit>
      <trans-unit id="etEventNoAdd">
        <source>Event '{0}' on provided type '{1}' has no value from GetAddMethod()</source>
        <target state="translated">O evento '{0}' no tipo fornecido '{1}' não tem valores de GetAddMethod()</target>
        <note />
      </trans-unit>
      <trans-unit id="etEventNoRemove">
        <source>Event '{0}' on provided type '{1}' has no value from GetRemoveMethod()</source>
        <target state="translated">O evento '{0}' no tipo fornecido '{1}' não tem valores de GetRemoveMethod()</target>
        <note />
      </trans-unit>
      <trans-unit id="etProviderHasWrongDesignerAssembly">
        <source>Assembly attribute '{0}' refers to a designer assembly '{1}' which cannot be loaded or doesn't exist. {2}</source>
        <target state="translated">O atributo '{0}' do assembly refere-se a um assembly de designer '{1}' que não pode ser carregado ou não existe. {2}</target>
        <note />
      </trans-unit>
      <trans-unit id="etProviderDoesNotHaveValidConstructor">
        <source>The type provider does not have a valid constructor. A constructor taking either no arguments or one argument of type 'TypeProviderConfig' was expected.</source>
        <target state="translated">O provedor de tipos não tem um construtor válido. Um construtor que não recebe argumentos ou recebe um argumento do tipo 'TypeProviderConfig' era esperado.</target>
        <note />
      </trans-unit>
      <trans-unit id="etProviderError">
        <source>The type provider '{0}' reported an error: {1}</source>
        <target state="translated">O provedor de tipos '{0}' relatou um erro: {1}</target>
        <note />
      </trans-unit>
      <trans-unit id="etIncorrectParameterExpression">
        <source>The type provider '{0}' used an invalid parameter in the ParameterExpression: {1}</source>
        <target state="translated">O provedor de tipos '{0}' usou um parâmetro inválido na ParameterExpression: {1}</target>
        <note />
      </trans-unit>
      <trans-unit id="etIncorrectProvidedMethod">
        <source>The type provider '{0}' provided a method with a name '{1}' and metadata token '{2}', which is not reported among its methods of its declaring type '{3}'</source>
        <target state="translated">O provedor de tipos '{0}' forneceu um método com um nome '{1}' e um token de metadados '{2}' que não é relatado entre seus métodos de seu tipo declarante '{3}'</target>
        <note />
      </trans-unit>
      <trans-unit id="etIncorrectProvidedConstructor">
        <source>The type provider '{0}' provided a constructor which is not reported among the constructors of its declaring type '{1}'</source>
        <target state="translated">O provedor de tipos '{0}' forneceu um construtor que não é relatado entre os construtores de seu tipo declarante '{1}'</target>
        <note />
      </trans-unit>
      <trans-unit id="etDirectReferenceToGeneratedTypeNotAllowed">
        <source>A direct reference to the generated type '{0}' is not permitted. Instead, use a type definition, e.g. 'type TypeAlias = &lt;path&gt;'. This indicates that a type provider adds generated types to your assembly.</source>
        <target state="translated">Uma referência direta ao tipo gerado '{0}' não é permitida. Em vez disso, use uma definição de tipo, por exemplo, 'type TypeAlias = &lt;caminho&gt;'. Isso indica que um provedor de tipos adiciona tipos gerados ao seu assembly.</target>
        <note />
      </trans-unit>
      <trans-unit id="etProvidedTypeHasUnexpectedPath">
        <source>Expected provided type with path '{0}' but provided type has path '{1}'</source>
        <target state="translated">Um tipo fornecido com caminho '{0}' era esperado, mas o tipo fornecido possui o caminho '{1}'</target>
        <note />
      </trans-unit>
      <trans-unit id="etUnexpectedNullFromProvidedTypeMember">
        <source>Unexpected 'null' return value from provided type '{0}' member '{1}'</source>
        <target state="translated">Valor 'null' inesperado retornado do membro '{1}' do tipo fornecido '{0}'</target>
        <note />
      </trans-unit>
      <trans-unit id="etUnexpectedExceptionFromProvidedMemberMember">
        <source>Unexpected exception from member '{0}' of provided type '{1}' member '{2}': {3}</source>
        <target state="translated">Exceção inesperada do membro '{0}' do membro '{2}' do tipo fornecido '{1}': {3}</target>
        <note />
      </trans-unit>
      <trans-unit id="etNestedProvidedTypesDoNotTakeStaticArgumentsOrGenericParameters">
        <source>Nested provided types do not take static arguments or generic parameters</source>
        <target state="translated">Os tipos fornecidos aninhados não recebem argumentos estáticos ou parâmetros genéricos</target>
        <note />
      </trans-unit>
      <trans-unit id="etInvalidStaticArgument">
        <source>Invalid static argument to provided type. Expected an argument of kind '{0}'.</source>
        <target state="translated">Argumento estático inválido para tipo fornecido. Argumento do tipo '{0}' esperado.</target>
        <note />
      </trans-unit>
      <trans-unit id="etErrorApplyingStaticArgumentsToType">
        <source>An error occured applying the static arguments to a provided type</source>
        <target state="translated">Erro ao aplicar os argumentos estáticos a um tipo fornecido</target>
        <note />
      </trans-unit>
      <trans-unit id="etUnknownStaticArgumentKind">
        <source>Unknown static argument kind '{0}' when resolving a reference to a provided type or method '{1}'</source>
        <target state="translated">Tipo de argumento estático desconhecido '{0}' ao resolver uma referência a um método ou tipo fornecido '{1}'</target>
        <note />
      </trans-unit>
      <trans-unit id="invalidNamespaceForProvidedType">
        <source>invalid namespace for provided type</source>
        <target state="translated">namespace inválido para tipo fornecido</target>
        <note />
      </trans-unit>
      <trans-unit id="invalidFullNameForProvidedType">
        <source>invalid full name for provided type</source>
        <target state="translated">nome completo inválido para tipo fornecido</target>
        <note />
      </trans-unit>
      <trans-unit id="etProviderReturnedNull">
        <source>The type provider returned 'null', which is not a valid return value from '{0}'</source>
        <target state="translated">O provedor de tipos retornou 'null', o que não é um valor retornado válido de '{0}'.</target>
        <note />
      </trans-unit>
      <trans-unit id="etTypeProviderConstructorException">
        <source>The type provider constructor has thrown an exception: {0}</source>
        <target state="translated">O construtor do provedor de tipos gerou uma exceção: {0}</target>
        <note />
      </trans-unit>
      <trans-unit id="etNullProvidedExpression">
        <source>Type provider '{0}' returned null from GetInvokerExpression.</source>
        <target state="translated">O provedor de tipos '{0}' retornou nulo de GetInvokerExpression.</target>
        <note />
      </trans-unit>
      <trans-unit id="etProvidedAppliedTypeHadWrongName">
        <source>The type provider '{0}' returned an invalid type from 'ApplyStaticArguments'. A type with name '{1}' was expected, but a type with name '{2}' was returned.</source>
        <target state="translated">O provedor de tipos '{0}' retornou um tipo inválido de 'ApplyStaticArguments'. Um tipo com nome '{1}' era esperado, mas um tipo com nome '{2}' foi retornado.</target>
        <note />
      </trans-unit>
      <trans-unit id="etProvidedAppliedMethodHadWrongName">
        <source>The type provider '{0}' returned an invalid method from 'ApplyStaticArgumentsForMethod'. A method with name '{1}' was expected, but a method with name '{2}' was returned.</source>
        <target state="translated">O provedor de tipos '{0}' retornou um método inválido de 'AplicarArgumentosEstáticosParaMétodo'. Um método com o nome '{1}' era esperado, mas um método com o nome '{2}' foi retornado.</target>
        <note />
      </trans-unit>
      <trans-unit id="tcTypeTestLossy">
        <source>This type test or downcast will erase the provided type '{0}' to the type '{1}'</source>
        <target state="translated">Esse teste de tipo ou downcast irá apagar o tipo fornecido '{0}' para o tipo '{1}'</target>
        <note />
      </trans-unit>
      <trans-unit id="tcTypeCastErased">
        <source>This downcast will erase the provided type '{0}' to the type '{1}'.</source>
        <target state="translated">Este downcast apagará o tipo fornecido '{0}' para o tipo '{1}'.</target>
        <note />
      </trans-unit>
      <trans-unit id="tcTypeTestErased">
        <source>This type test with a provided type '{0}' is not allowed because this provided type will be erased to '{1}' at runtime.</source>
        <target state="translated">Este teste de tipo com um tipo fornecido '{0}' não é permitido porque este tipo fornecido será apagado para '{1}' no tempo de execução.</target>
        <note />
      </trans-unit>
      <trans-unit id="tcCannotInheritFromErasedType">
        <source>Cannot inherit from erased provided type</source>
        <target state="translated">Não é possível herdar de um tipo fornecido apagado</target>
        <note />
      </trans-unit>
      <trans-unit id="etInvalidTypeProviderAssemblyName">
        <source>Assembly '{0}' hase TypeProviderAssembly attribute with invalid value '{1}'. The value should be a valid assembly name</source>
        <target state="translated">O assembly '{0}' possui um atributo TypeProviderAssembly com valor inválido '{1}'. O valor deve ser um nome de assembly válido</target>
        <note />
      </trans-unit>
      <trans-unit id="tcInvalidMemberNameCtor">
        <source>Invalid member name. Members may not have name '.ctor' or '.cctor'</source>
        <target state="translated">Nome de membro inválido. Os membros não podem ter os nomes '.ctor' ou '.cctor'</target>
        <note />
      </trans-unit>
      <trans-unit id="tcInferredGenericTypeGivesRiseToInconsistency">
        <source>The function or member '{0}' is used in a way that requires further type annotations at its definition to ensure consistency of inferred types. The inferred signature is '{1}'.</source>
        <target state="translated">A função ou o membro '{0}' é usado de uma forma que requer anotações de tipo adicionais em sua definição para garantir a consistência de tipos deduzidos. A assinatura deduzida é '{1}'.</target>
        <note />
      </trans-unit>
      <trans-unit id="tcInvalidTypeArgumentCount">
        <source>The number of type arguments did not match: '{0}' given, '{1}' expected. This may be related to a previously reported error.</source>
        <target state="translated">O número de argumentos de tipo não corresponde: '{0}' fornecido, '{1}' esperado. Isso pode estar relacionado a um erro relatado anteriormente.</target>
        <note />
      </trans-unit>
      <trans-unit id="tcCannotOverrideSealedMethod">
        <source>Cannot override inherited member '{0}' because it is sealed</source>
        <target state="translated">Não é possível substituir o membro herdado '{0}' porque ele é sealed</target>
        <note />
      </trans-unit>
      <trans-unit id="etProviderErrorWithContext">
        <source>The type provider '{0}' reported an error in the context of provided type '{1}', member '{2}'. The error: {3}</source>
        <target state="translated">O provedor de tipos '{0}' relatou um erro no contexto do tipo fornecido '{1}', membro '{2}'. Erro: {3}</target>
        <note />
      </trans-unit>
      <trans-unit id="etProvidedTypeWithNameException">
        <source>An exception occurred when accessing the '{0}' of a provided type: {1}</source>
        <target state="translated">Exceção ao acessar o '{0}' de um tipo fornecido: {1}</target>
        <note />
      </trans-unit>
      <trans-unit id="etProvidedTypeWithNullOrEmptyName">
        <source>The '{0}' of a provided type was null or empty.</source>
        <target state="translated">O '{0}' de um tipo fornecido era nulo ou vazio.</target>
        <note />
      </trans-unit>
      <trans-unit id="etIllegalCharactersInTypeName">
        <source>Character '{0}' is not allowed in provided type name '{1}'</source>
        <target state="translated">O caractere '{0}' não é permitido no nome de tipo fornecido '{1}'.</target>
        <note />
      </trans-unit>
      <trans-unit id="tcJoinMustUseSimplePattern">
        <source>In queries, '{0}' must use a simple pattern</source>
        <target state="translated">Em consultas, '{0}' deve usar um padrão simples</target>
        <note />
      </trans-unit>
      <trans-unit id="tcMissingCustomOperation">
        <source>A custom query operation for '{0}' is required but not specified</source>
        <target state="translated">Uma consulta de operação personalizada para '{0}' é necessária, mas não foi especificada</target>
        <note />
      </trans-unit>
      <trans-unit id="etBadUnnamedStaticArgs">
        <source>Named static arguments must come after all unnamed static arguments</source>
        <target state="translated">Argumentos estáticos nomeados devem ser colocados após todos os argumentos estáticos não nomeados</target>
        <note />
      </trans-unit>
      <trans-unit id="etStaticParameterRequiresAValue">
        <source>The static parameter '{0}' of the provided type or method '{1}' requires a value. Static parameters to type providers may be optionally specified using named arguments, e.g. '{2}&lt;{3}=...&gt;'.</source>
        <target state="translated">O parâmetro estático '{0}' do tipo fornecido ou método '{1}' requer um valor. Parâmetros estáticos para provedores de tipos podem, opcionalmente, ser especificados usando argumentos nomeados, por exemplo, e.g. '{2}&lt;{3}=...&gt;'.</target>
        <note />
      </trans-unit>
      <trans-unit id="etNoStaticParameterWithName">
        <source>No static parameter exists with name '{0}'</source>
        <target state="translated">Não existe um parâmetro estático com o nome '{0}'</target>
        <note />
      </trans-unit>
      <trans-unit id="etStaticParameterAlreadyHasValue">
        <source>The static parameter '{0}' has already been given a value</source>
        <target state="translated">O parâmetro estático '{0}' já recebeu um valor</target>
        <note />
      </trans-unit>
      <trans-unit id="etMultipleStaticParameterWithName">
        <source>Multiple static parameters exist with name '{0}'</source>
        <target state="translated">Há vários parâmetros estáticos com o nome '{0}'</target>
        <note />
      </trans-unit>
      <trans-unit id="tcCustomOperationMayNotBeUsedInConjunctionWithNonSimpleLetBindings">
        <source>A custom operation may not be used in conjunction with a non-value or recursive 'let' binding in another part of this computation expression</source>
        <target state="translated">Uma operação personalizada não pode ser usada em conjunto com uma vinculação 'let' recursiva ou sem valor em outra parte desta expressão computacional</target>
        <note />
      </trans-unit>
      <trans-unit id="tcCustomOperationMayNotBeUsedHere">
        <source>A custom operation may not be used in conjunction with 'use', 'try/with', 'try/finally', 'if/then/else' or 'match' operators within this computation expression</source>
        <target state="translated">Uma operação personalizada não pode ser usada em conjunto com os operadores 'use', 'try/with', 'try/finally', 'if/then/else' ou 'match' nesta expressão computacional</target>
        <note />
      </trans-unit>
      <trans-unit id="tcCustomOperationMayNotBeOverloaded">
        <source>The custom operation '{0}' refers to a method which is overloaded. The implementations of custom operations may not be overloaded.</source>
        <target state="translated">A operação personalizada '{0}' refere-se a um método que está sobrecarregado. As implementações das operações personalizadas não podem ser sobrecarregadas.</target>
        <note />
      </trans-unit>
      <trans-unit id="tcIfThenElseMayNotBeUsedWithinQueries">
        <source>An if/then/else expression may not be used within queries. Consider using either an if/then expression, or use a sequence expression instead.</source>
        <target state="translated">Uma expressão if/then/else não pode ser usada em consultas. Considere usar uma expressão if/then ou uma expressão de sequência.</target>
        <note />
      </trans-unit>
      <trans-unit id="ilxgenUnexpectedArgumentToMethodHandleOfDuringCodegen">
        <source>Invalid argument to 'methodhandleof' during codegen</source>
        <target state="translated">Argumento inválido para 'methodhandleof' durante geração de código</target>
        <note />
      </trans-unit>
      <trans-unit id="etProvidedTypeReferenceMissingArgument">
        <source>A reference to a provided type was missing a value for the static parameter '{0}'. You may need to recompile one or more referenced assemblies.</source>
        <target state="translated">Uma referência para um tipo fornecido não continha um valor para o parâmetro estático '{0}'. Talvez seja necessário recompilar um ou mais assemblies referenciados.</target>
        <note />
      </trans-unit>
      <trans-unit id="etProvidedTypeReferenceInvalidText">
        <source>A reference to a provided type had an invalid value '{0}' for a static parameter. You may need to recompile one or more referenced assemblies.</source>
        <target state="translated">Uma referência a um tipo fornecido possuía um valor inválido '{0}' para um parâmetro estático. Talvez seja necessário recompilar um ou mais assemblies referenciados.</target>
        <note />
      </trans-unit>
      <trans-unit id="tcCustomOperationNotUsedCorrectly">
        <source>'{0}' is not used correctly. This is a custom operation in this query or computation expression.</source>
        <target state="translated">'{0}' não está sendo usado corretamente. Esta é uma operação personalizada nesta consulta ou expressão de computação.</target>
        <note />
      </trans-unit>
      <trans-unit id="tcCustomOperationNotUsedCorrectly2">
        <source>'{0}' is not used correctly. Usage: {1}. This is a custom operation in this query or computation expression.</source>
        <target state="translated">'{0}' não está sendo usado corretamente. Uso: {1}. Esta é uma operação personalizada nesta consulta ou expressão de computação.</target>
        <note />
      </trans-unit>
      <trans-unit id="customOperationTextLikeJoin">
        <source>{0} var in collection {1} (outerKey = innerKey). Note that parentheses are required after '{2}'</source>
        <target state="translated">{0} var na coleção {1} (outerKey = innerKey). Observe que os parênteses são necessários após '{2}'</target>
        <note />
      </trans-unit>
      <trans-unit id="customOperationTextLikeGroupJoin">
        <source>{0} var in collection {1} (outerKey = innerKey) into group. Note that parentheses are required after '{2}'</source>
        <target state="translated">{0} var na coleção {1} (outerKey = innerKey) para o grupo. Observe que os parênteses são necessários após '{2}'</target>
        <note />
      </trans-unit>
      <trans-unit id="customOperationTextLikeZip">
        <source>{0} var in collection</source>
        <target state="translated">{0} var na coleção</target>
        <note />
      </trans-unit>
      <trans-unit id="tcBinaryOperatorRequiresVariable">
        <source>'{0}' must be followed by a variable name. Usage: {1}.</source>
        <target state="translated">'{0}' deve ser seguido por um nome de variável. Uso: {1}.</target>
        <note />
      </trans-unit>
      <trans-unit id="tcOperatorIncorrectSyntax">
        <source>Incorrect syntax for '{0}'. Usage: {1}.</source>
        <target state="translated">Sintaxe incorreta para '{0}'. Uso: {1}.</target>
        <note />
      </trans-unit>
      <trans-unit id="tcBinaryOperatorRequiresBody">
        <source>'{0}' must come after a 'for' selection clause and be followed by the rest of the query. Syntax: ... {1} ...</source>
        <target state="translated">'{0}' deve vir após uma cláusula de seleção 'for' e ser seguido pelo restante da consulta. Sintaxe: ... {1} ...</target>
        <note />
      </trans-unit>
      <trans-unit id="tcCustomOperationHasIncorrectArgCount">
        <source>'{0}' is used with an incorrect number of arguments. This is a custom operation in this query or computation expression. Expected {1} argument(s), but given {2}.</source>
        <target state="translated">'{0}' é usado com um número incorreto de argumentos. Esta é uma operação personalizada nesta consulta ou expressão de computação. {1} argumentos são esperados, mas {2} foram fornecidos.</target>
        <note />
      </trans-unit>
      <trans-unit id="parsExpectedExpressionAfterToken">
        <source>Expected an expression after this point</source>
        <target state="translated">Expressão esperada após este ponto</target>
        <note />
      </trans-unit>
      <trans-unit id="parsExpectedTypeAfterToken">
        <source>Expected a type after this point</source>
        <target state="translated">Um tipo é esperado após este ponto</target>
        <note />
      </trans-unit>
      <trans-unit id="parsUnmatchedLBrackLess">
        <source>Unmatched '[&lt;'. Expected closing '&gt;]'</source>
        <target state="translated">'[&lt;' sem correspondência. '&gt;]' de fechamento esperado</target>
        <note />
      </trans-unit>
      <trans-unit id="parsUnexpectedEndOfFileMatch">
        <source>Unexpected end of input in 'match' expression. Expected 'match &lt;expr&gt; with | &lt;pat&gt; -&gt; &lt;expr&gt; | &lt;pat&gt; -&gt; &lt;expr&gt; ...'.</source>
        <target state="translated">Fim inesperado de entrada na expressão 'match'. 'match &lt;expr&gt; with | &lt;pat&gt; -&gt; &lt;expr&gt; | &lt;pat&gt; -&gt; &lt;expr&gt; ...' esperado.</target>
        <note />
      </trans-unit>
      <trans-unit id="parsUnexpectedEndOfFileTry">
        <source>Unexpected end of input in 'try' expression. Expected 'try &lt;expr&gt; with &lt;rules&gt;' or 'try &lt;expr&gt; finally &lt;expr&gt;'.</source>
        <target state="translated">Fim inesperado de entrada na expressão 'try'. 'try &lt;expr&gt; with &lt;regras&gt;' ou 'try &lt;expr&gt; finally &lt;expr&gt;' esperado.</target>
        <note />
      </trans-unit>
      <trans-unit id="parsUnexpectedEndOfFileWhile">
        <source>Unexpected end of input in 'while' expression. Expected 'while &lt;expr&gt; do &lt;expr&gt;'.</source>
        <target state="translated">Fim inesperado de entrada na expressão 'while'. 'while &lt;expr&gt; do &lt;expr&gt;' esperado.</target>
        <note />
      </trans-unit>
      <trans-unit id="parsUnexpectedEndOfFileFor">
        <source>Unexpected end of input in 'for' expression. Expected 'for &lt;pat&gt; in &lt;expr&gt; do &lt;expr&gt;'.</source>
        <target state="translated">Fim inesperado de entrada na expressão 'for'. 'for &lt;pat&gt; in &lt;expr&gt; do &lt;expr&gt;' esperado.</target>
        <note />
      </trans-unit>
      <trans-unit id="parsUnexpectedEndOfFileWith">
        <source>Unexpected end of input in 'match' or 'try' expression</source>
        <target state="translated">Fim inesperado de entrada na expressão 'match' ou 'try'.</target>
        <note />
      </trans-unit>
      <trans-unit id="parsUnexpectedEndOfFileThen">
        <source>Unexpected end of input in 'then' branch of conditional expression. Expected 'if &lt;expr&gt; then &lt;expr&gt;' or 'if &lt;expr&gt; then &lt;expr&gt; else &lt;expr&gt;'.</source>
        <target state="translated">Fim inesperado de entrada em ramificação 'then' de expressão condicional. 'if &lt;expr&gt; then &lt;expr&gt;' ou 'if &lt;expr&gt; then &lt;expr&gt; else &lt;expr&gt;' esperado.</target>
        <note />
      </trans-unit>
      <trans-unit id="parsUnexpectedEndOfFileElse">
        <source>Unexpected end of input in 'else' branch of conditional expression. Expected 'if &lt;expr&gt; then &lt;expr&gt;' or 'if &lt;expr&gt; then &lt;expr&gt; else &lt;expr&gt;'.</source>
        <target state="translated">Fim inesperado de entrada em ramificação 'else' de expressão condicional. 'if &lt;expr&gt; then &lt;expr&gt;' ou 'if &lt;expr&gt; then &lt;expr&gt; else &lt;expr&gt;' esperado.</target>
        <note />
      </trans-unit>
      <trans-unit id="parsUnexpectedEndOfFileFunBody">
        <source>Unexpected end of input in body of lambda expression. Expected 'fun &lt;pat&gt; ... &lt;pat&gt; -&gt; &lt;expr&gt;'.</source>
        <target state="translated">Fim inesperado de entrada no corpo da expressão lambda. 'fun &lt;pat&gt; ... &lt;pat&gt; -&gt; &lt;expr&gt;' esperado.</target>
        <note />
      </trans-unit>
      <trans-unit id="parsUnexpectedEndOfFileTypeArgs">
        <source>Unexpected end of input in type arguments</source>
        <target state="translated">Fim inesperado de entrada em argumentos de tipo</target>
        <note />
      </trans-unit>
      <trans-unit id="parsUnexpectedEndOfFileTypeSignature">
        <source>Unexpected end of input in type signature</source>
        <target state="translated">Fim inesperado de entrada em assinatura de tipo</target>
        <note />
      </trans-unit>
      <trans-unit id="parsUnexpectedEndOfFileTypeDefinition">
        <source>Unexpected end of input in type definition</source>
        <target state="translated">Fim inesperado de entrada em definição de tipo</target>
        <note />
      </trans-unit>
      <trans-unit id="parsUnexpectedEndOfFileObjectMembers">
        <source>Unexpected end of input in object members</source>
        <target state="translated">Fim inesperado de entrada em membros de objeto.</target>
        <note />
      </trans-unit>
      <trans-unit id="parsUnexpectedEndOfFileDefinition">
        <source>Unexpected end of input in value, function or member definition</source>
        <target state="translated">Fim inesperado de entrada em definição de valor, função ou membro</target>
        <note />
      </trans-unit>
      <trans-unit id="parsUnexpectedEndOfFileExpression">
        <source>Unexpected end of input in expression</source>
        <target state="translated">Fim inesperado de entrada na expressão</target>
        <note />
      </trans-unit>
      <trans-unit id="parsExpectedNameAfterToken">
        <source>Unexpected end of type. Expected a name after this point.</source>
        <target state="translated">Fim de tipo inesperado. Esperado um nome após este ponto.</target>
        <note />
      </trans-unit>
      <trans-unit id="parsUnmatchedLet">
        <source>Incomplete value or function definition. If this is in an expression, the body of the expression must be indented to the same column as the 'let' keyword.</source>
        <target state="translated">Definição incompleta de valor ou função. Se isso for uma expressão, o corpo da expressão deverá ser recuado para a mesma coluna que a palavra-chave 'let'.</target>
        <note />
      </trans-unit>
      <trans-unit id="parsUnmatchedLetBang">
        <source>Incomplete value definition. If this is in an expression, the body of the expression must be indented to the same column as the 'let!' keyword.</source>
        <target state="translated">Definição incompleta de valor. Se isso for uma expressão, o corpo da expressão deverá ser recuado para a mesma coluna que a palavra-chave 'let'.</target>
        <note />
      </trans-unit>
      <trans-unit id="parsUnmatchedUseBang">
        <source>Incomplete value definition. If this is in an expression, the body of the expression must be indented to the same column as the 'use!' keyword.</source>
        <target state="translated">Definição incompleta de valor. Se isso for uma expressão, o corpo da expressão deverá ser recuado para a mesma coluna que a palavra-chave 'use!'.</target>
        <note />
      </trans-unit>
      <trans-unit id="parsUnmatchedUse">
        <source>Incomplete value definition. If this is in an expression, the body of the expression must be indented to the same column as the 'use' keyword.</source>
        <target state="translated">Definição incompleta de valor. Se isso for uma expressão, o corpo da expressão deverá ser recuado para a mesma coluna que a palavra-chave 'use'.</target>
        <note />
      </trans-unit>
      <trans-unit id="parsWhileDoExpected">
        <source>Missing 'do' in 'while' expression. Expected 'while &lt;expr&gt; do &lt;expr&gt;'.</source>
        <target state="translated">'do' ausente em expressão 'while'. 'while &lt;expr&gt; do &lt;expr&gt;' esperado.</target>
        <note />
      </trans-unit>
      <trans-unit id="parsForDoExpected">
        <source>Missing 'do' in 'for' expression. Expected 'for &lt;pat&gt; in &lt;expr&gt; do &lt;expr&gt;'.</source>
        <target state="translated">'do' ausente em expressão 'for'. Esperado 'for &lt;pat&gt; in &lt;expr&gt; do &lt;expr&gt;'.</target>
        <note />
      </trans-unit>
      <trans-unit id="tcInvalidRelationInJoin">
        <source>Invalid join relation in '{0}'. Expected 'expr &lt;op&gt; expr', where &lt;op&gt; is =, =?, ?= or ?=?.</source>
        <target state="translated">Relação de junção inválida em '{0}'. 'expr &lt;op&gt; expr' é esperado, onde &lt;op&gt; é =, =?, ?= ou ?=?.</target>
        <note />
      </trans-unit>
      <trans-unit id="typeInfoCallsWord">
        <source>Calls</source>
        <target state="translated">Chamadas</target>
        <note />
      </trans-unit>
      <trans-unit id="impInvalidNumberOfGenericArguments">
        <source>Invalid number of generic arguments to type '{0}' in provided type. Expected '{1}' arguments, given '{2}'.</source>
        <target state="translated">Número inválido de argumentos genéricos para o tipo '{0}' no tipo fornecido. '{1}' argumentos esperados, '{2}' recebidos.</target>
        <note />
      </trans-unit>
      <trans-unit id="impInvalidMeasureArgument1">
        <source>Invalid value '{0}' for unit-of-measure parameter '{1}'</source>
        <target state="translated">Valor inválido '{0}' para parâmetro de unidade de medida '{1}'</target>
        <note />
      </trans-unit>
      <trans-unit id="impInvalidMeasureArgument2">
        <source>Invalid value unit-of-measure parameter '{0}'</source>
        <target state="translated">Valor inválido do parâmetro de unidade de medida '{0}'</target>
        <note />
      </trans-unit>
      <trans-unit id="etPropertyNeedsCanWriteOrCanRead">
        <source>Property '{0}' on provided type '{1}' is neither readable nor writable as it has CanRead=false and CanWrite=false</source>
        <target state="translated">A propriedade '{0}' no tipo fornecido '{1}' não é legível nem gravável, pois possui CanRead=false e CanWrite=false</target>
        <note />
      </trans-unit>
      <trans-unit id="tcIntoNeedsRestOfQuery">
        <source>A use of 'into' must be followed by the remainder of the computation</source>
        <target state="translated">O uso de 'into' deve ser seguido pelo restante da computação</target>
        <note />
      </trans-unit>
      <trans-unit id="tcOperatorDoesntAcceptInto">
        <source>The operator '{0}' does not accept the use of 'into'</source>
        <target state="translated">O operador '{0}' não aceita o uso de 'into'</target>
        <note />
      </trans-unit>
      <trans-unit id="tcCustomOperationInvalid">
        <source>The definition of the custom operator '{0}' does not use a valid combination of attribute flags</source>
        <target state="translated">A definição do operador personalizado '{0}' não usa uma combinação válida de sinalizadores de atributos</target>
        <note />
      </trans-unit>
      <trans-unit id="tcThisTypeMayNotHaveACLIMutableAttribute">
        <source>This type definition may not have the 'CLIMutable' attribute. Only record types may have this attribute.</source>
        <target state="translated">Esta definição de tipo pode não ter o atributo CLIMutable'. Somente tipos de registro podem ter este atributo.</target>
        <note />
      </trans-unit>
      <trans-unit id="tcAutoPropertyRequiresImplicitConstructionSequence">
        <source>'member val' definitions are only permitted in types with a primary constructor. Consider adding arguments to your type definition, e.g. 'type X(args) = ...'.</source>
        <target state="translated">As definições de 'member val' são permitidas apenas em tipos com um construtor primário. Considere adicionar argumentos à sua definição de tipo, por exemplo, 'type X(args) = ...'.</target>
        <note />
      </trans-unit>
      <trans-unit id="parsMutableOnAutoPropertyShouldBeGetSet">
        <source>Property definitions may not be declared mutable. To indicate that this property can be set, use 'member val PropertyName = expr with get,set'.</source>
        <target state="translated">As definições de propriedades podem não ser declaradas mutáveis. Para indicar que esta propriedade pode ser definida, use 'member val PropertyName = expr com get,set'.</target>
        <note />
      </trans-unit>
      <trans-unit id="parsMutableOnAutoPropertyShouldBeGetSetNotJustSet">
        <source>To indicate that this property can be set, use 'member val PropertyName = expr with get,set'.</source>
        <target state="translated">Para indicar que esta propriedade pode ser definida, use 'member val PropertyName = expr com get,set'.</target>
        <note />
      </trans-unit>
      <trans-unit id="chkNoByrefsOfByrefs">
        <source>Type '{0}' is illegal because in byref&lt;T&gt;, T cannot contain byref types.</source>
        <target state="translated">O tipo '{0}' é inválido porque o byref&lt;T&gt;, T não pode conter tipos byref.</target>
        <note />
      </trans-unit>
      <trans-unit id="tastopsMaxArrayThirtyTwo">
        <source>F# supports array ranks between 1 and 32. The value {0} is not allowed.</source>
        <target state="translated">F# dá suporte a classificações de matriz entre 1 e 32. O valor {0} não é permitido.</target>
        <note />
      </trans-unit>
      <trans-unit id="tcNoIntegerForLoopInQuery">
        <source>In queries, use the form 'for x in n .. m do ...' for ranging over integers</source>
        <target state="translated">Em consultas, use o formato 'for x in n .. m do ...' para inteiros abrangentes</target>
        <note />
      </trans-unit>
      <trans-unit id="tcNoWhileInQuery">
        <source>'while' expressions may not be used in queries</source>
        <target state="translated">As expressões 'while' não podem ser usadas em consultas</target>
        <note />
      </trans-unit>
      <trans-unit id="tcNoTryFinallyInQuery">
        <source>'try/finally' expressions may not be used in queries</source>
        <target state="translated">As expressões 'try/finally' não podem ser usadas em consultas</target>
        <note />
      </trans-unit>
      <trans-unit id="tcUseMayNotBeUsedInQueries">
        <source>'use' expressions may not be used in queries</source>
        <target state="translated">As expressões 'use' não podem ser usadas em consultas</target>
        <note />
      </trans-unit>
      <trans-unit id="tcBindMayNotBeUsedInQueries">
        <source>'let!', 'use!' and 'do!' expressions may not be used in queries</source>
        <target state="translated">As expressões 'let!', 'use!' e 'do!' não podem ser usadas em consultas</target>
        <note />
      </trans-unit>
      <trans-unit id="tcReturnMayNotBeUsedInQueries">
        <source>'return' and 'return!' may not be used in queries</source>
        <target state="translated">'return' e 'return!' não podem ser usados em consultas</target>
        <note />
      </trans-unit>
      <trans-unit id="tcUnrecognizedQueryOperator">
        <source>This is not a known query operator. Query operators are identifiers such as 'select', 'where', 'sortBy', 'thenBy', 'groupBy', 'groupValBy', 'join', 'groupJoin', 'sumBy' and 'averageBy', defined using corresponding methods on the 'QueryBuilder' type.</source>
        <target state="translated">Este não é um operador de consulta válido. Operadores de consulta são identificadores como 'select', 'where', 'sortBy', 'thenBy', 'groupBy', 'groupValBy', 'join', 'groupJoin', 'sumBy' e 'averageBy' definidos usando métodos correspondentes no tipo 'QueryBuilder'.</target>
        <note />
      </trans-unit>
      <trans-unit id="tcTryWithMayNotBeUsedInQueries">
        <source>'try/with' expressions may not be used in queries</source>
        <target state="translated">As expressões 'try/with' não podem ser usadas em consultas</target>
        <note />
      </trans-unit>
      <trans-unit id="tcNonSimpleLetBindingInQuery">
        <source>This 'let' definition may not be used in a query. Only simple value definitions may be used in queries.</source>
        <target state="translated">Esta definição 'let' não pode ser usada em uma consulta. Somente definições de valores simples podem ser usadas em consultas.</target>
        <note />
      </trans-unit>
      <trans-unit id="etTooManyStaticParameters">
        <source>Too many static parameters. Expected at most {0} parameters, but got {1} unnamed and {2} named parameters.</source>
        <target state="translated">Excesso de parâmetros estáticos. Eram esperados no máximo {0} parâmetros, mas {1} parâmetros não nomeados e {2} parâmetros nomeados foram recebidos.</target>
        <note />
      </trans-unit>
      <trans-unit id="infosInvalidProvidedLiteralValue">
        <source>Invalid provided literal value '{0}'</source>
        <target state="translated">Valor literal fornecido '{0}' inválido</target>
        <note />
      </trans-unit>
      <trans-unit id="invalidPlatformTarget">
        <source>The 'anycpu32bitpreferred' platform can only be used with EXE targets. You must use 'anycpu' instead.</source>
        <target state="translated">A plataforma 'anycpu32bitpreferred' só pode ser usada com destinos EXE. Em vez disso, use 'anycpu'.</target>
        <note />
      </trans-unit>
      <trans-unit id="tcThisValueMayNotBeInlined">
        <source>This member, function or value declaration may not be declared 'inline'</source>
        <target state="translated">Esta declaração de membro, função ou valor não pode ser declarada 'inline'</target>
        <note />
      </trans-unit>
      <trans-unit id="etErasedTypeUsedInGeneration">
        <source>The provider '{0}' returned a non-generated type '{1}' in the context of a set of generated types. Consider adjusting the type provider to only return generated types.</source>
        <target state="translated">O provedor '{0}' retornou um tipo não gerado '{1}' no contexto de um conjunto de tipos gerados. Considere ajustar o provedor de tipos para retornar somente tipos gerados.</target>
        <note />
      </trans-unit>
      <trans-unit id="tcUnrecognizedQueryBinaryOperator">
        <source>Arguments to query operators may require parentheses, e.g. 'where (x &gt; y)' or 'groupBy (x.Length / 10)'</source>
        <target state="translated">Argumentos de operadores de consultas podem exigir parênteses, por exemplo, 'where (x &gt; y)' ou 'groupBy (x.Length / 10)'</target>
        <note />
      </trans-unit>
      <trans-unit id="crefNoSetOfHole">
        <source>A quotation may not involve an assignment to or taking the address of a captured local variable</source>
        <target state="translated">Uma cotação não pode incluir uma atribuição para ou assumir o endereço de uma variável local capturada</target>
        <note />
      </trans-unit>
      <trans-unit id="nicePrintOtherOverloads1">
        <source>+ 1 overload</source>
        <target state="translated">+ 1 sobrecarga</target>
        <note />
      </trans-unit>
      <trans-unit id="nicePrintOtherOverloadsN">
        <source>+ {0} overloads</source>
        <target state="translated">+ {0} sobrecargas</target>
        <note />
      </trans-unit>
      <trans-unit id="erasedTo">
        <source>Erased to</source>
        <target state="translated">Apagado para</target>
        <note />
      </trans-unit>
      <trans-unit id="parsUnfinishedExpression">
        <source>Unexpected token '{0}' or incomplete expression</source>
        <target state="translated">Token '{0}' inesperado ou expressão incompleta</target>
        <note />
      </trans-unit>
      <trans-unit id="parsAttributeOnIncompleteCode">
        <source>Cannot find code target for this attribute, possibly because the code after the attribute is incomplete.</source>
        <target state="translated">Não é possível encontrar o destino de código para este atributo, possivelmente porque o código após o atributo está incompleto.</target>
        <note />
      </trans-unit>
      <trans-unit id="parsTypeNameCannotBeEmpty">
        <source>Type name cannot be empty.</source>
        <target state="translated">O nome do tipo não pode ficar vazio.</target>
        <note />
      </trans-unit>
      <trans-unit id="buildProblemReadingAssembly">
        <source>Problem reading assembly '{0}': {1}</source>
        <target state="translated">Problema ao ler assembly '{0}': {1}</target>
        <note />
      </trans-unit>
      <trans-unit id="tcTPFieldMustBeLiteral">
        <source>Invalid provided field. Provided fields of erased provided types must be literals.</source>
        <target state="translated">Campo fornecido inválido. Os campos fornecidos de tipos fornecidos apagados devem ser literais.</target>
        <note />
      </trans-unit>
      <trans-unit id="loadingDescription">
        <source>(loading description...)</source>
        <target state="translated">(carregando descrição...)</target>
        <note />
      </trans-unit>
      <trans-unit id="descriptionUnavailable">
        <source>(description unavailable...)</source>
        <target state="translated">(descrição não disponível...)</target>
        <note />
      </trans-unit>
      <trans-unit id="chkTyparMultipleClassConstraints">
        <source>A type variable has been constrained by multiple different class types. A type variable may only have one class constraint.</source>
        <target state="translated">Uma variável de tipo foi restringida por vários tipos de classes diferentes. Uma variável de tipo só pode conter uma restrição de classe.</target>
        <note />
      </trans-unit>
      <trans-unit id="tcMatchMayNotBeUsedWithQuery">
        <source>'match' expressions may not be used in queries</source>
        <target state="translated">As expressões 'match' não podem ser usadas em consultas</target>
        <note />
      </trans-unit>
      <trans-unit id="memberOperatorDefinitionWithNonTripleArgument">
        <source>Infix operator member '{0}' has {1} initial argument(s). Expected a tuple of 3 arguments</source>
        <target state="translated">O membro do operador infixo '{0}' possui {1} argumentos iniciais. Uma tupla de 3 argumentos é esperada</target>
        <note />
      </trans-unit>
      <trans-unit id="cannotResolveNullableOperators">
        <source>The operator '{0}' cannot be resolved. Consider opening the module 'Microsoft.FSharp.Linq.NullableOperators'.</source>
        <target state="translated">O operador '{0}' não pode ser resolvido. Considere abrir o módulo 'Microsoft.FSharp.Linq.NullableOperators'.</target>
        <note />
      </trans-unit>
      <trans-unit id="tcOperatorRequiresIn">
        <source>'{0}' must be followed by 'in'. Usage: {1}.</source>
        <target state="translated">'{0}' deve ser seguido por 'in'. Uso: {1}.</target>
        <note />
      </trans-unit>
      <trans-unit id="parsIllegalMemberVarInObjectImplementation">
        <source>Neither 'member val' nor 'override val' definitions are permitted in object expressions.</source>
        <target state="translated">As definições de 'member val' e 'override val' não são permitidas em expressões de objetos.</target>
        <note />
      </trans-unit>
      <trans-unit id="tcEmptyCopyAndUpdateRecordInvalid">
        <source>Copy-and-update record expressions must include at least one field.</source>
        <target state="translated">As expressões de registros copiar e atualizar devem incluir pelo menos um campo.</target>
        <note />
      </trans-unit>
      <trans-unit id="parsUnderscoreInvalidFieldName">
        <source>'_' cannot be used as field name</source>
        <target state="translated">'_' não pode ser usado como nome de campo</target>
        <note />
      </trans-unit>
      <trans-unit id="tcGeneratedTypesShouldBeInternalOrPrivate">
        <source>The provided types generated by this use of a type provider may not be used from other F# assemblies and should be marked internal or private. Consider using 'type internal TypeName = ...' or 'type private TypeName = ...'.</source>
        <target state="translated">Os tipos fornecidos gerados por este uso de um provedor de tipos não podem ser usados de outros assemblies F# e devem ser marcados como internos ou privados. Considere usar 'type internal TypeName = ...' ou 'type private TypeName = ...'.</target>
        <note />
      </trans-unit>
      <trans-unit id="chkGetterAndSetterHaveSamePropertyType">
        <source>A property's getter and setter must have the same type. Property '{0}' has getter of type '{1}' but setter of type '{2}'.</source>
        <target state="translated">O getter e o setter de uma propriedade devem ter o mesmo tipo. A propriedade '{0}' possui getter do tipo '{1}', mas setter do tipo '{2}'.</target>
        <note />
      </trans-unit>
      <trans-unit id="tcRuntimeSuppliedMethodCannotBeUsedInUserCode">
        <source>Array method '{0}' is supplied by the runtime and cannot be directly used in code. For operations with array elements consider using family of GetArray/SetArray functions from LanguagePrimitives.IntrinsicFunctions module.</source>
        <target state="translated">O método de matriz '{0}' é fornecido pelo tempo de execução e não pode ser usado diretamente no código. Para operações com elementos de matriz, considere usar a família de funções GetArray/SetArray do módulo LanguagePrimitives.IntrinsicFunctions.</target>
        <note />
      </trans-unit>
      <trans-unit id="tcUnionCaseConstructorDoesNotHaveFieldWithGivenName">
        <source>Union case/exception '{0}' does not have field named '{1}'.</source>
        <target state="translated">O caso união/exceção '{0}' não possui um campo chamado '{1}'.</target>
        <note />
      </trans-unit>
      <trans-unit id="tcUnionCaseFieldCannotBeUsedMoreThanOnce">
        <source>Union case/exception field '{0}' cannot be used more than once.</source>
        <target state="translated">O campo '{0}' do caso união/exceção não pode ser usado mais de uma vez.</target>
        <note />
      </trans-unit>
      <trans-unit id="tcFieldNameIsUsedModeThanOnce">
        <source>Named field '{0}' is used more than once.</source>
        <target state="translated">O campo nomeado '{0}' é usado mais de uma vez.</target>
        <note />
      </trans-unit>
      <trans-unit id="tcFieldNameConflictsWithGeneratedNameForAnonymousField">
        <source>Named field '{0}' conflicts with autogenerated name for anonymous field.</source>
        <target state="translated">O campo nomeado '{0}' está em conflito com o nome gerado automaticamente para o campo anônimo.</target>
        <note />
      </trans-unit>
      <trans-unit id="tastConstantExpressionOverflow">
        <source>This literal expression or attribute argument results in an arithmetic overflow.</source>
        <target state="translated">Esta expressão literal ou este argumento de atributo resulta em um estouro aritmético.</target>
        <note />
      </trans-unit>
      <trans-unit id="tcIllegalStructTypeForConstantExpression">
        <source>This is not valid literal expression. The [&lt;Literal&gt;] attribute will be ignored.</source>
        <target state="translated">Expressão literal inválida. O atributo [&lt;Literal&gt;] será ignorado.</target>
        <note />
      </trans-unit>
      <trans-unit id="fscSystemRuntimeInteropServicesIsRequired">
        <source>System.Runtime.InteropServices assembly is required to use UnknownWrapper\DispatchWrapper classes.</source>
        <target state="translated">O assembly System.Runtime.InteropServices é necessário para usar classes as UnknownWrapper\DispatchWrapper.</target>
        <note />
      </trans-unit>
      <trans-unit id="abImplicitHeapAllocation">
        <source>The mutable local '{0}' is implicitly allocated as a reference cell because it has been captured by a closure. This warning is for informational purposes only to indicate where implicit allocations are performed.</source>
        <target state="translated">O local mutável '{0}' está alocado implicitamente como uma célula de referência porque foi capturado por um fechamento. Este aviso é somente para fins informativos para indicar onde alocações implícitas são executadas.</target>
        <note />
      </trans-unit>
      <trans-unit id="estApplyStaticArgumentsForMethodNotImplemented">
        <source>A type provider implemented GetStaticParametersForMethod, but ApplyStaticArgumentsForMethod was not implemented or invalid</source>
        <target state="translated">Um provedor de tipos implementado ObterParâmetrosEstáticosParaMétodo, mas AplicarArgumentosEstatísticasParaMétodo não foi implementado ou inválido</target>
        <note />
      </trans-unit>
      <trans-unit id="etErrorApplyingStaticArgumentsToMethod">
        <source>An error occured applying the static arguments to a provided method</source>
        <target state="translated">Ocorreu um erro ao aplicar os argumentos estáticos para um método fornecido</target>
        <note />
      </trans-unit>
      <trans-unit id="pplexUnexpectedChar">
        <source>Unexpected character '{0}' in preprocessor expression</source>
        <target state="translated">Caractere inesperado '{0}' na expressão do pré-processador</target>
        <note />
      </trans-unit>
      <trans-unit id="ppparsUnexpectedToken">
        <source>Unexpected token '{0}' in preprocessor expression</source>
        <target state="translated">Token inesperado '{0}' na expressão do pré-processador</target>
        <note />
      </trans-unit>
      <trans-unit id="ppparsIncompleteExpression">
        <source>Incomplete preprocessor expression</source>
        <target state="translated">Expressão incompleta do pré-processador</target>
        <note />
      </trans-unit>
      <trans-unit id="ppparsMissingToken">
        <source>Missing token '{0}' in preprocessor expression</source>
        <target state="translated">Token ausente '{0}' na expressão do pré-processador</target>
        <note />
      </trans-unit>
      <trans-unit id="pickleMissingDefinition">
        <source>An error occurred while reading the F# metadata node at position {0} in table '{1}' of assembly '{2}'. The node had no matching declaration. Please report this warning. You may need to recompile the F# assembly you are using.</source>
        <target state="translated">Ocorreu um erro ao ler o nó de metadados F# na posição {0} na tabela '{1}' do assembly '{2}'. O nó não tinha declaração correspondente. Reporte este aviso. Pode ser necessário recompilar o assembly F# que você está usando.</target>
        <note />
      </trans-unit>
      <trans-unit id="checkNotSufficientlyGenericBecauseOfScope">
        <source>Type inference caused the type variable {0} to escape its scope. Consider adding an explicit type parameter declaration or adjusting your code to be less generic.</source>
        <target state="translated">A inferência de tipos causou um escape no escopo da variável de tipo {0}. Considere adicionar uma declaração de parâmetro de tipo explícito ou ajustar seu código para ser menos genérico.</target>
        <note />
      </trans-unit>
      <trans-unit id="checkNotSufficientlyGenericBecauseOfScopeAnon">
        <source>Type inference caused an inference type variable to escape its scope. Consider adding type annotations to make your code less generic.</source>
        <target state="translated">A inferência de tipos causou um escape no escopo de uma variável de tipo de inferência. Considere adicionar anotações de tipo para tornar seu código menos genérico.</target>
        <note />
      </trans-unit>
      <trans-unit id="checkRaiseFamilyFunctionArgumentCount">
        <source>Redundant arguments are being ignored in function '{0}'. Expected {1} but got {2} arguments.</source>
        <target state="translated">Argumentos redundantes estão sendo ignorados na função '{0}'. Era esperado {1} mas foi obtido {2} argumentos.</target>
        <note />
      </trans-unit>
      <trans-unit id="checkLowercaseLiteralBindingInPattern">
        <source>Lowercase literal '{0}' is being shadowed by a new pattern with the same name. Only uppercase and module-prefixed literals can be used as named patterns.</source>
        <target state="translated">O literal em minúsculas '{0}' está sendo ocultado por um novo padrão com o mesmo nome. Somente literais com prefixo de módulo e em maiúsculas podem ser usados como padrões de nomes.</target>
        <note />
      </trans-unit>
      <trans-unit id="tcLiteralDoesNotTakeArguments">
        <source>This literal pattern does not take arguments</source>
        <target state="translated">Esse padrão literal não tem argumentos</target>
        <note />
      </trans-unit>
      <trans-unit id="tcConstructorsIllegalInAugmentation">
        <source>Constructors are not permitted as extension members - they must be defined as part of the original definition of the type</source>
        <target state="translated">Os construtores não são permitidos como membros de extensão - eles devem ser definidos como parte da definição original do tipo</target>
        <note />
      </trans-unit>
      <trans-unit id="optsInvalidResponseFile">
        <source>Invalid response file '{0}' ( '{1}' )</source>
        <target state="translated">Arquivo de resposta '{0}' inválido ( '{1}' )</target>
        <note />
      </trans-unit>
      <trans-unit id="optsResponseFileNotFound">
        <source>Response file '{0}' not found in '{1}'</source>
        <target state="translated">Arquivo de resposta '{0}' não encontrado em '{1}'</target>
        <note />
      </trans-unit>
      <trans-unit id="optsResponseFileNameInvalid">
        <source>Response file name '{0}' is empty, contains invalid characters, has a drive specification without an absolute path, or is too long</source>
        <target state="translated">O nome do arquivo de resposta '{0}' está vazio, contém caracteres inválidos, tem uma especificação de unidade sem um caminho absoluto ou é muito longo</target>
        <note />
      </trans-unit>
      <trans-unit id="fsharpCoreNotFoundToBeCopied">
        <source>Cannot find FSharp.Core.dll in compiler's directory</source>
        <target state="translated">Não é possível localizar FSharp.Core.dll no diretório do compilador</target>
        <note />
      </trans-unit>
      <trans-unit id="tcTupleStructMismatch">
        <source>One tuple type is a struct tuple, the other is a reference tuple</source>
        <target state="translated">Um tipo de tupla é uma tupla de struct, o outro é uma tupla de referência</target>
        <note />
      </trans-unit>
      <trans-unit id="etMissingStaticArgumentsToMethod">
        <source>This provided method requires static parameters</source>
        <target state="translated">Esse método fornecido requer parâmetros estáticos</target>
        <note />
      </trans-unit>
      <trans-unit id="considerUpcast">
        <source>The conversion from {0} to {1} is a compile-time safe upcast, not a downcast. Consider using 'upcast' instead of 'downcast'.</source>
        <target state="translated">A conversão de {0} para {1} é um upcast de segurança de tempo de compilação, não um downcast. Considere usar 'upcast' em vez de 'downcast'.</target>
        <note />
      </trans-unit>
      <trans-unit id="considerUpcastOperator">
        <source>The conversion from {0} to {1} is a compile-time safe upcast, not a downcast. Consider using the :&gt; (upcast) operator instead of the :?&gt; (downcast) operator.</source>
        <target state="translated">A conversão de {0} para {1} é o upcast de segurança de tempo de compilação, não um downcast. Considere usar o operador :&gt; (upcast) em vez do operador :?&gt; (downcast).</target>
        <note />
      </trans-unit>
      <trans-unit id="tcRecImplied">
        <source>The 'rec' on this module is implied by an outer 'rec' declaration and is being ignored</source>
        <target state="translated">O 'rec' neste módulo é implícito por uma declaração 'rec' externa e está sendo ignorado</target>
        <note />
      </trans-unit>
      <trans-unit id="tcOpenFirstInMutRec">
        <source>In a recursive declaration group, 'open' declarations must come first in each module</source>
        <target state="translated">Em um grupo de declaração recursivo, as declarações 'open' devem vir antes em cada módulo</target>
        <note />
      </trans-unit>
      <trans-unit id="tcModuleAbbrevFirstInMutRec">
        <source>In a recursive declaration group, module abbreviations must come after all 'open' declarations and before other declarations</source>
        <target state="translated">Em um grupo de declaração recursivo, as abreviações de módulo devem vir após todas as declarações 'open' e antes de outras declarações</target>
        <note />
      </trans-unit>
      <trans-unit id="tcUnsupportedMutRecDecl">
        <source>This declaration is not supported in recursive declaration groups</source>
        <target state="translated">Não há suporte para esta declaração em grupos de declaração recursivos</target>
        <note />
      </trans-unit>
      <trans-unit id="parsInvalidUseOfRec">
        <source>Invalid use of 'rec' keyword</source>
        <target state="translated">Uso inválido da palavra-chave 'rec'</target>
        <note />
      </trans-unit>
      <trans-unit id="tcStructUnionMultiCaseDistinctFields">
        <source>If a union type has more than one case and is a struct, then all fields within the union type must be given unique names.</source>
        <target state="translated">Se um tipo de união tiver mais de um caso e for struct, então todos os campos dentro do tipo de união deverão ter nomes exclusivos.</target>
        <note />
      </trans-unit>
      <trans-unit id="CallerMemberNameIsOverriden">
        <source>The CallerMemberNameAttribute applied to parameter '{0}' will have no effect. It is overridden by the CallerFilePathAttribute.</source>
        <target state="translated">O CallerMemberNameAttribute aplicado ao parâmetro '{0}' não terá nenhum efeito. Ele será substituído pelo CallerFilePathAttribute.</target>
        <note />
      </trans-unit>
      <trans-unit id="tcFixedNotAllowed">
        <source>Invalid use of 'fixed'. 'fixed' may only be used in a declaration of the form 'use x = fixed expr' where the expression is an array, the address of a field, the address of an array element or a string'</source>
        <target state="translated">Uso inválido da 'fixed'. 'fixed' somente pode ser usada em uma declaração no formato 'use x = fixed expr', em que a expressão é uma matriz, o endereço de um campo, o endereço de um elemento de matriz ou uma cadeia de caracteres</target>
        <note />
      </trans-unit>
      <trans-unit id="tcCouldNotFindOffsetToStringData">
        <source>Could not find method System.Runtime.CompilerServices.OffsetToStringData in references when building 'fixed' expression.</source>
        <target state="translated">Não foi possível encontrar o método System.Runtime.CompilerServices.OffsetToStringData nas referências ao compilar a expressão 'fixed'.</target>
        <note />
      </trans-unit>
      <trans-unit id="tcNamedActivePattern">
        <source>{0} is an active pattern and cannot be treated as a discriminated union case with named fields.</source>
        <target state="translated">{0} é um padrão ativo e não pode ser tratado como um caso de união discriminada com campos nomeados.</target>
        <note />
      </trans-unit>
      <trans-unit id="DefaultParameterValueNotAppropriateForArgument">
        <source>The default value does not have the same type as the argument. The DefaultParameterValue attribute and any Optional attribute will be ignored. Note: 'null' needs to be annotated with the correct type, e.g. 'DefaultParameterValue(null:obj)'.</source>
        <target state="translated">O valor padrão não tem o mesmo tipo que o argumento. O atributo DefaultParameterValue e qualquer atributo Optional serão ignorados. Observação: 'null' precisa ser anotado com o tipo correto, por exemplo, 'DefaultParameterValue(null:obj)'.</target>
        <note />
      </trans-unit>
      <trans-unit id="tcGlobalsSystemTypeNotFound">
        <source>The system type '{0}' was required but no referenced system DLL contained this type</source>
        <target state="translated">O tipo de sistema '{0}' era necessário, mas nenhum DLL de sistema referenciado o continha</target>
        <note />
      </trans-unit>
      <trans-unit id="typrelMemberHasMultiplePossibleDispatchSlots">
        <source>The member '{0}' matches multiple overloads of the same method.\nPlease restrict it to one of the following:{1}.</source>
        <target state="translated">O membro '{0}' corresponde a várias sobrecargas do mesmo método.\nLimite-o a uma das seguintes:{1}.</target>
        <note />
      </trans-unit>
      <trans-unit id="methodIsNotStatic">
        <source>Method or object constructor '{0}' is not static</source>
        <target state="translated">O método ou o construtor de objeto '{0}' não é estático</target>
        <note />
      </trans-unit>
      <trans-unit id="parsUnexpectedSymbolEqualsInsteadOfIn">
        <source>Unexpected symbol '=' in expression. Did you intend to use 'for x in y .. z do' instead?</source>
        <target state="translated">Símbolo inesperado '=' na expressão. Você pretendia usar 'for x in y .. z do' em vez disso?</target>
        <note />
      </trans-unit>
      <trans-unit id="keywordDescriptionAbstract">
        <source>Indicates a method that either has no implementation in the type in which it is declared or that is virtual and has a default implementation.</source>
        <target state="translated">Indica um método que não tem implementação no tipo no qual ele é declarado ou que é virtual e tem uma implementação padrão.</target>
        <note />
      </trans-unit>
      <trans-unit id="keyworkDescriptionAnd">
        <source>Used in mutually recursive bindings, in property declarations, and with multiple constraints on generic parameters.</source>
        <target state="translated">Usado em associações mutualmente recursivas, em declarações de propriedade e em múltiplas restrições em parâmetros genéricos.</target>
        <note />
      </trans-unit>
      <trans-unit id="keywordDescriptionAs">
        <source>Used to give the current class object an object name. Also used to give a name to a whole pattern within a pattern match.</source>
        <target state="translated">Usado para dar ao objeto de classe atual um nome de objeto. Também usado para dar um nome para um padrão completo em uma correspondência de padrão.</target>
        <note />
      </trans-unit>
      <trans-unit id="keywordDescriptionAssert">
        <source>Used to verify code during debugging.</source>
        <target state="translated">Usado para verificar o código durante a depuração.</target>
        <note />
      </trans-unit>
      <trans-unit id="keywordDescriptionBase">
        <source>Used as the name of the base class object.</source>
        <target state="translated">Usado como o nome do objeto de classe base.</target>
        <note />
      </trans-unit>
      <trans-unit id="keywordDescriptionBegin">
        <source>In verbose syntax, indicates the start of a code block.</source>
        <target state="translated">Na sintaxe detalhada, indica o começo de um bloco de código.</target>
        <note />
      </trans-unit>
      <trans-unit id="keywordDescriptionClass">
        <source>In verbose syntax, indicates the start of a class definition.</source>
        <target state="translated">Na sintaxe detalhada, indica o começo de uma definição de classe.</target>
        <note />
      </trans-unit>
      <trans-unit id="keywordDescriptionDefault">
        <source>Indicates an implementation of an abstract method; used together with an abstract method declaration to create a virtual method.</source>
        <target state="translated">Indica uma implementação de um método abstrato; usado em conjunto com uma declaração de método abstrato para criar um método virtual.</target>
        <note />
      </trans-unit>
      <trans-unit id="keywordDescriptionDelegate">
        <source>Used to declare a delegate.</source>
        <target state="translated">Usada para declarar um delegado.</target>
        <note />
      </trans-unit>
      <trans-unit id="keywordDescriptionDo">
        <source>Used in looping constructs or to execute imperative code.</source>
        <target state="translated">Usado em construções de looping ou para executar código imperativo.</target>
        <note />
      </trans-unit>
      <trans-unit id="keywordDescriptionDone">
        <source>In verbose syntax, indicates the end of a block of code in a looping expression.</source>
        <target state="translated">Na sintaxe detalhada, indica o fim de um bloco de código em uma expressão de looping.</target>
        <note />
      </trans-unit>
      <trans-unit id="keywordDescriptionDowncast">
        <source>Used to convert to a type that is lower in the inheritance chain.</source>
        <target state="translated">Usada para converter para um tipo que é inferior na cadeia de herança.</target>
        <note />
      </trans-unit>
      <trans-unit id="keywordDescriptionDownto">
        <source>In a for expression, used when counting in reverse.</source>
        <target state="translated">Em uma expressão, usado ao contar regressivamente.</target>
        <note />
      </trans-unit>
      <trans-unit id="keywordDescriptionElif">
        <source>Used in conditional branching. A short form of else if.</source>
        <target state="translated">Usado em ramificação condicional. Uma forma abreviada de else if.</target>
        <note />
      </trans-unit>
      <trans-unit id="keywordDescriptionElse">
        <source>Used in conditional branching.</source>
        <target state="translated">Usado em ramificação condicional.</target>
        <note />
      </trans-unit>
      <trans-unit id="keywordDescriptionEnd">
        <source>In type definitions and type extensions, indicates the end of a section of member definitions. In verbose syntax, used to specify the end of a code block that starts with the begin keyword.</source>
        <target state="translated">Em definições e extensões de tipo, indica o final de uma seção de definições de membro. Na sintaxe detalhada, é usado para especificar o final de um bloco de código que começa com a palavra-chave "begin".</target>
        <note />
      </trans-unit>
      <trans-unit id="keywordDescriptionException">
        <source>Used to declare an exception type.</source>
        <target state="translated">Usado para declarar um tipo de exceção.</target>
        <note />
      </trans-unit>
      <trans-unit id="keywordDescriptionExtern">
        <source>Indicates that a declared program element is defined in another binary or assembly.</source>
        <target state="translated">Indica que um elemento de programa declarado é definido em outro binário ou assembly.</target>
        <note />
      </trans-unit>
      <trans-unit id="keywordDescriptionTrueFalse">
        <source>Used as a Boolean literal.</source>
        <target state="translated">Usado como um literal Booliano.</target>
        <note />
      </trans-unit>
      <trans-unit id="keywordDescriptionFinally">
        <source>Used together with try to introduce a block of code that executes regardless of whether an exception occurs.</source>
        <target state="translated">Usado junto com try para introduzir um bloco de código que é executado independentemente da ocorrência de uma exceção.</target>
        <note />
      </trans-unit>
      <trans-unit id="keywordDescriptionFor">
        <source>Used in looping constructs.</source>
        <target state="translated">Usado em constructos de looping.</target>
        <note />
      </trans-unit>
      <trans-unit id="keywordDescriptionFun">
        <source>Used in lambda expressions, also known as anonymous functions.</source>
        <target state="translated">Usado em expressões lambda, também conhecidas como funções anônimas.</target>
        <note />
      </trans-unit>
      <trans-unit id="keywordDescriptionFunction">
        <source>Used as a shorter alternative to the fun keyword and a match expression in a lambda expression that has pattern matching on a single argument.</source>
        <target state="translated">Usado como uma alternativa menor para a palavra-chave "fun" e uma expressão de correspondência em uma expressão lambda que tem correspondência de padrão em um único argumento.</target>
        <note />
      </trans-unit>
      <trans-unit id="keywordDescriptionGlobal">
        <source>Used to reference the top-level .NET namespace.</source>
        <target state="translated">Usado para referenciar o namespace .NET de nível superior.</target>
        <note />
      </trans-unit>
      <trans-unit id="keywordDescriptionIf">
        <source>Used in conditional branching constructs.</source>
        <target state="translated">Usado em constructos de ramificação condicional.</target>
        <note />
      </trans-unit>
      <trans-unit id="keywordDescriptionIn">
        <source>Used for sequence expressions and, in verbose syntax, to separate expressions from bindings.</source>
        <target state="translated">Usada para expressões de sequência e, na sintaxe detalhada, para separar expressões de ligações.</target>
        <note />
      </trans-unit>
      <trans-unit id="keywordDescriptionInherit">
        <source>Used to specify a base class or base interface.</source>
        <target state="translated">Usado para especificar uma classe base ou interface base.</target>
        <note />
      </trans-unit>
      <trans-unit id="keywordDescriptionInline">
        <source>Used to indicate a function that should be integrated directly into the caller's code.</source>
        <target state="translated">Usado para indicar a função que deve ser integrada diretamente no código do chamador.</target>
        <note />
      </trans-unit>
      <trans-unit id="keywordDescriptionInterface">
        <source>Used to declare and implement interfaces.</source>
        <target state="translated">Usado para declarar e implementar interfaces.</target>
        <note />
      </trans-unit>
      <trans-unit id="keywordDescriptionInternal">
        <source>Used to specify that a member is visible inside an assembly but not outside it.</source>
        <target state="translated">Usado para especificar que membro está visível dentro de um assembly, mas não fora dele.</target>
        <note />
      </trans-unit>
      <trans-unit id="keywordDescriptionLazy">
        <source>Used to specify a computation that is to be performed only when a result is needed.</source>
        <target state="translated">Usado para especificar uma computação que deve ser executada somente quando um resultado é necessário.</target>
        <note />
      </trans-unit>
      <trans-unit id="keywordDescriptionLet">
        <source>Used to associate, or bind, a name to a value or function.</source>
        <target state="translated">Usado para associar um nome para uma função ou valor.</target>
        <note />
      </trans-unit>
      <trans-unit id="keywordDescriptionLetBang">
        <source>Used in asynchronous workflows to bind a name to the result of an asynchronous computation, or, in other computation expressions, used to bind a name to a result, which is of the computation type.</source>
        <target state="translated">Usado em fluxos de trabalho assíncronos para associar um nome ao resultado de uma computação assíncrona ou, em outras expressões de cálculo, usado para associar um nome a um resultado, que é do tipo de computação.</target>
        <note />
      </trans-unit>
      <trans-unit id="keywordDescriptionMatch">
        <source>Used to branch by comparing a value to a pattern.</source>
        <target state="translated">Usado para ramificar ao comparar um valor a um padrão.</target>
        <note />
      </trans-unit>
      <trans-unit id="keywordDescriptionMember">
        <source>Used to declare a property or method in an object type.</source>
        <target state="translated">Usado para declarar uma propriedade ou método em um tipo de objeto.</target>
        <note />
      </trans-unit>
      <trans-unit id="keywordDescriptionModule">
        <source>Used to associate a name with a group of related types, values, and functions, to logically separate it from other code.</source>
        <target state="translated">Usado para associar um nome com um grupo de tipos, valores e funções relacionados para separá-lo de outro código.</target>
        <note />
      </trans-unit>
      <trans-unit id="keywordDescriptionMutable">
        <source>Used to declare a variable, that is, a value that can be changed.</source>
        <target state="translated">Usado para declarar uma variável, ou seja, um valor que pode ser alterado.</target>
        <note />
      </trans-unit>
      <trans-unit id="keywordDescriptionNamespace">
        <source>Used to associate a name with a group of related types and modules, to logically separate it from other code.</source>
        <target state="translated">Usado para associar um nome com um grupo de tipos e módulos relacionados, para separá-lo logicamente de outro código.</target>
        <note />
      </trans-unit>
      <trans-unit id="keywordDescriptionNew">
        <source>Used to declare, define, or invoke a constructor that creates or that can create an object. Also used in generic parameter constraints to indicate that a type must have a certain constructor.</source>
        <target state="translated">Usado para declarar, definir ou invocar um construtor que cria ou que pode criar um objeto. Também usado em restrições de parâmetro genérico para indicar que um tipo deve ter um certo construtor.</target>
        <note />
      </trans-unit>
      <trans-unit id="keywordDescriptionNot">
        <source>Not actually a keyword. However, not struct in combination is used as a generic parameter constraint.</source>
        <target state="translated">Não é uma palavra-chave real. No entanto, o "not struct" em combinação é usado como uma restrição de parâmetro genérico.</target>
        <note />
      </trans-unit>
      <trans-unit id="keywordDescriptionNull">
        <source>Indicates the absence of an object. Also used in generic parameter constraints.</source>
        <target state="translated">Indica a ausência de um objeto. Também usado em restrições de parâmetros genéricos.</target>
        <note />
      </trans-unit>
      <trans-unit id="keywordDescriptionOf">
        <source>Used in discriminated unions to indicate the type of categories of values, and in delegate and exception declarations.</source>
        <target state="translated">Usado em uniões discriminadas para indicar o tipo de categorias de valores e nas declarações de delegado e exceção.</target>
        <note />
      </trans-unit>
      <trans-unit id="keywordDescriptionOpen">
        <source>Used to make the contents of a namespace or module available without qualification.</source>
        <target state="translated">Usado para disponibilizar o conteúdo de um namespace ou módulo sem qualificação.</target>
        <note />
      </trans-unit>
      <trans-unit id="keywordDescriptionOr">
        <source>Used with Boolean conditions as a Boolean or operator. Equivalent to ||. Also used in member constraints.</source>
        <target state="translated">Usado com condições Boolianas como um Booliano ou operador. Equivalente a ||. Também usado em restrições de membro.</target>
        <note />
      </trans-unit>
      <trans-unit id="keywordDescriptionOverride">
        <source>Used to implement a version of an abstract or virtual method that differs from the base version.</source>
        <target state="translated">Usado para implantar uma versão de um resumo ou método virtual que difere da versão de base.</target>
        <note />
      </trans-unit>
      <trans-unit id="keywordDescriptionPrivate">
        <source>Restricts access to a member to code in the same type or module.</source>
        <target state="translated">Restringe o acesso a um membro para codificar no mesmo tipo ou módulo.</target>
        <note />
      </trans-unit>
      <trans-unit id="keywordDescriptionPublic">
        <source>Allows access to a member from outside the type.</source>
        <target state="translated">Permite acesso a um membro de fora do tipo.</target>
        <note />
      </trans-unit>
      <trans-unit id="keywordDescriptionRec">
        <source>Used to indicate that a function is recursive.</source>
        <target state="translated">Usado para indicar que uma função é recursiva.</target>
        <note />
      </trans-unit>
      <trans-unit id="keywordDescriptionReturn">
        <source>Used to indicate a value to provide as the result of a computation expression.</source>
        <target state="translated">Usado para indicar o valor a ser fornecido como o resultado de uma expressão de computação.</target>
        <note />
      </trans-unit>
      <trans-unit id="keywordDescriptionReturnBang">
        <source>Used to indicate a computation expression that, when evaluated, provides the result of the containing computation expression.</source>
        <target state="translated">Usado para indicar uma expressão de computação que, quando avaliada, fornece o resultado da expressão de computação que a contém.</target>
        <note />
      </trans-unit>
      <trans-unit id="keywordDescriptionSelect">
        <source>Used in query expressions to specify what fields or columns to extract. Note that this is a contextual keyword, which means that it is not actually a reserved word and it only acts like a keyword in appropriate context.</source>
        <target state="translated">Usado em expressões de consulta para especificar quais campos ou colunas extrair. Observe que isso é uma palavra-chave contextual, o que significa que não é realmente uma palavra reservada e age apenas como uma palavra-chave no contexto apropriado.</target>
        <note />
      </trans-unit>
      <trans-unit id="keywordDescriptionStatic">
        <source>Used to indicate a method or property that can be called without an instance of a type, or a value member that is shared among all instances of a type.</source>
        <target state="translated">Usado para indicar um método ou propriedade que podem ser chamados sem uma instância de um tipo ou um membro de valor que é compartilhado entre todas as instâncias de um tipo.</target>
        <note />
      </trans-unit>
      <trans-unit id="keywordDescriptionStruct">
        <source>Used to declare a structure type. Also used in generic parameter constraints. Used for OCaml compatibility in module definitions.</source>
        <target state="translated">Usado para declarar um tipo de estrutura. Também usado nas restrições de parâmetro genérico. Usado para compatibilidade OCaml nas definições do módulo.</target>
        <note />
      </trans-unit>
      <trans-unit id="keywordDescriptionThen">
        <source>Used in conditional expressions. Also used to perform side effects after object construction.</source>
        <target state="translated">Usado em expressões condicionais. Também usado para desempenhar efeitos colaterais depois de construção de objeto.</target>
        <note />
      </trans-unit>
      <trans-unit id="keywordDescriptionTo">
        <source>Used in for loops to indicate a range.</source>
        <target state="translated">Usado em loops para indicar um intervalo.</target>
        <note />
      </trans-unit>
      <trans-unit id="keywordDescriptionTry">
        <source>Used to introduce a block of code that might generate an exception. Used together with with or finally.</source>
        <target state="translated">Usado para introduzir um bloco de código que pode gerar uma exceção. Usado junto com with ou finally.</target>
        <note />
      </trans-unit>
      <trans-unit id="keywordDescriptionType">
        <source>Used to declare a class, record, structure, discriminated union, enumeration type, unit of measure, or type abbreviation.</source>
        <target state="translated">Usado para declarar uma classe, registro, estrutura, união discriminada, tipo de enumeração, unidade de medida ou abreviação de tipo.</target>
        <note />
      </trans-unit>
      <trans-unit id="keywordDescriptionUpcast">
        <source>Used to convert to a type that is higher in the inheritance chain.</source>
        <target state="translated">Usada para converter para um tipo que é superior na cadeia de herança.</target>
        <note />
      </trans-unit>
      <trans-unit id="keywordDescriptionUse">
        <source>Used instead of let for values that require Dispose to be called to free resources.</source>
        <target state="translated">Usado ao invés de let para valores que necessitam que Dispose seja chamado para liberar recursos.</target>
        <note />
      </trans-unit>
      <trans-unit id="keywordDescriptionUseBang">
        <source>Used instead of let! in asynchronous workflows and other computation expressions for values that require Dispose to be called to free resources.</source>
        <target state="translated">Usado ao invés de let! em fluxos de trabalho assíncronos e outras expressões de computação para valores que necessitam que Dispose seja chamado para liberar recursos.</target>
        <note />
      </trans-unit>
      <trans-unit id="keywordDescriptionVal">
        <source>Used in a signature to indicate a value, or in a type to declare a member, in limited situations.</source>
        <target state="translated">Usado em uma assinatura para indicar um valor ou em um tipo para declarar um membro em situações limitadas.</target>
        <note />
      </trans-unit>
      <trans-unit id="keywordDescriptionVoid">
        <source>Indicates the .NET void type. Used when interoperating with other .NET languages.</source>
        <target state="translated">Indica o tipo void .NET. Usado ao interoperar com outras linguagens .NET.</target>
        <note />
      </trans-unit>
      <trans-unit id="keywordDescriptionWhen">
        <source>Used for Boolean conditions (when guards) on pattern matches and to introduce a constraint clause for a generic type parameter.</source>
        <target state="translated">Usado para condições boolianas (when guards) em correspondências de padrão e para introduzir uma cláusula de restrição para um parâmetro de tipo genérico.</target>
        <note />
      </trans-unit>
      <trans-unit id="keywordDescriptionWhile">
        <source>Introduces a looping construct.</source>
        <target state="translated">Apresenta um constructo de looping.</target>
        <note />
      </trans-unit>
      <trans-unit id="keywordDescriptionWith">
        <source>Used together with the match keyword in pattern matching expressions. Also used in object expressions, record copying expressions, and type extensions to introduce member definitions, and to introduce exception handlers.</source>
        <target state="translated">Usado em conjunto com a palavra-chave correspondente em expressões de correspondência de padrão. Também usado em expressões de objeto, expressões de cópia de registros e extensões de tipo para apresentar as definições de membro e introduzir os manipuladores de exceção.</target>
        <note />
      </trans-unit>
      <trans-unit id="keywordDescriptionYield">
        <source>Used in a sequence expression to produce a value for a sequence.</source>
        <target state="translated">Usado em uma expressão de sequência para produzir um valor de uma sequência.</target>
        <note />
      </trans-unit>
      <trans-unit id="keywordDescriptionYieldBang">
        <source>Used in a computation expression to append the result of a given computation expression to a collection of results for the containing computation expression.</source>
        <target state="translated">Usado em uma expressão de computação para acrescentar ao resultado de uma expressão de computação fornecida a uma coleção de resultados para a expressão de computação que a contém.</target>
        <note />
      </trans-unit>
      <trans-unit id="keywordDescriptionRightArrow">
        <source>In function types, delimits arguments and return values. Yields an expression (in sequence expressions); equivalent to the yield keyword. Used in match expressions</source>
        <target state="translated">Em tipos de função, delimita argumentos e valores retornados. Produz uma expressão (em expressões de sequência); equivalente à palavra-chave de rendimento. Usado em expressões de correspondência</target>
        <note />
      </trans-unit>
      <trans-unit id="keywordDescriptionLeftArrow">
        <source>Assigns a value to a variable.</source>
        <target state="translated">Atribui um valor a uma variável.</target>
        <note />
      </trans-unit>
      <trans-unit id="keywordDescriptionCast">
        <source>Converts a type to type that is higher in the hierarchy.</source>
        <target state="translated">Converte um tipo em um tipo em posição superior na hierarquia.</target>
        <note />
      </trans-unit>
      <trans-unit id="keywordDescriptionDynamicCast">
        <source>Converts a type to a type that is lower in the hierarchy.</source>
        <target state="translated">Converte um tipo em um tipo em posição inferior na hierarquia.</target>
        <note />
      </trans-unit>
      <trans-unit id="keywordDescriptionTypedQuotation">
        <source>Delimits a typed code quotation.</source>
        <target state="translated">Delimita uma citação tipada do código.</target>
        <note />
      </trans-unit>
      <trans-unit id="keywordDescriptionUntypedQuotation">
        <source>Delimits a untyped code quotation.</source>
        <target state="translated">Delimita uma citação não tipada do código.</target>
        <note />
      </trans-unit>
      <trans-unit id="itemNotFoundDuringDynamicCodeGen">
        <source>{0} '{1}' not found in assembly '{2}'. A possible cause may be a version incompatibility. You may need to explicitly reference the correct version of this assembly to allow all referenced components to use the correct version.</source>
        <target state="translated">{0} '{1}' não encontrado no assembly '{2}'. Uma possível causa seria uma incompatibilidade de versão. Talvez seja necessário fazer uma referência explicitamente à versão correta deste assembly para permitir que todos os componentes referenciados possam utilizar a versão correta.</target>
        <note />
      </trans-unit>
      <trans-unit id="itemNotFoundInTypeDuringDynamicCodeGen">
        <source>{0} '{1}' not found in type '{2}' from assembly '{3}'. A possible cause may be a version incompatibility. You may need to explicitly reference the correct version of this assembly to allow all referenced components to use the correct version.</source>
        <target state="translated">{0} '{1}' não encontrado no tipo '{2}' do assembly '{3}'. Uma possível causa seria uma incompatibilidade de versão. Talvez seja necessário fazer uma referência explicitamente à versão correta deste assembly para permitir que todos os componentes referenciados utilizem a versão correta.</target>
        <note />
      </trans-unit>
      <trans-unit id="descriptionWordIs">
        <source>is</source>
        <target state="translated">is</target>
        <note />
      </trans-unit>
      <trans-unit id="notAFunction">
        <source>This value is not a function and cannot be applied.</source>
        <target state="translated">Este valor não é uma função e não pode ser aplicado.</target>
        <note />
      </trans-unit>
      <trans-unit id="notAFunctionButMaybeIndexerWithName">
        <source>This value is not a function and cannot be applied. Did you intend to access the indexer via {0}.[index] instead?</source>
        <target state="translated">Este valor não é uma função e não pode ser aplicado. Você pretendia acessar o indexador por meio do {0}.[index] como alternativa?</target>
        <note />
      </trans-unit>
      <trans-unit id="notAFunctionButMaybeIndexer">
        <source>This expression is not a function and cannot be applied. Did you intend to access the indexer via expr.[index] instead?</source>
        <target state="translated">Esta expressão não é uma função e não pode ser aplicada. Você pretendia acessar o indexador por meio do expr.[index] como alternativa?</target>
        <note />
      </trans-unit>
      <trans-unit id="notAFunctionButMaybeDeclaration">
        <source>This value is not a function and cannot be applied. Did you forget to terminate a declaration?</source>
        <target state="translated">Este valor não é uma função e não pode ser aplicado. Você esqueceu de finalizar a declaração?</target>
        <note />
      </trans-unit>
      <trans-unit id="ArgumentsInSigAndImplMismatch">
        <source>The argument names in the signature '{0}' and implementation '{1}' do not match. The argument name from the signature file will be used. This may cause problems when debugging or profiling.</source>
        <target state="translated">Os nomes de argumento na assinatura '{0}' e na implementação '{1}' não coincidem. O nome do argumento do arquivo da assinatura será usado. Isso pode causar problemas durante a depuração ou a criação de perfil.</target>
        <note />
      </trans-unit>
      <trans-unit id="pickleUnexpectedNonZero">
        <source>An error occurred while reading the F# metadata of assembly '{0}'. A reserved construct was utilized. You may need to upgrade your F# compiler or use an earlier version of the assembly that doesn't make use of a specific construct.</source>
        <target state="translated">Ocorreu um erro ao ler os metadados F# do assembly '{0}'. Foi utilizada um constructo reservado. Talvez seja necessário atualizar seu compilador F# ou usar uma versão anterior do assembly que não faça uso de um constructo específico.</target>
        <note />
      </trans-unit>
      <trans-unit id="tcTupleMemberNotNormallyUsed">
        <source>This method or property is not normally used from F# code, use an explicit tuple pattern for deconstruction instead.</source>
        <target state="translated">Essa propriedade ou esse método normalmente não é usado no código F#. Use um padrão de tupla explícito para a desconstrução.</target>
        <note />
      </trans-unit>
      <trans-unit id="implicitlyDiscardedInSequenceExpression">
        <source>This expression returns a value of type '{0}' but is implicitly discarded. Consider using 'let' to bind the result to a name, e.g. 'let result = expression'. If you intended to use the expression as a value in the sequence then use an explicit 'yield'.</source>
        <target state="translated">Essa expressão retorna um valor de tipo '{0}', mas é descartada de forma implícita. Considere o uso de 'let' para associar o resultado a um nome, por exemplo, 'let result = expression'. Se você pretende usar a expressão como um valor na sequência, use um “yield” explícito.</target>
        <note />
      </trans-unit>
      <trans-unit id="implicitlyDiscardedSequenceInSequenceExpression">
        <source>This expression returns a value of type '{0}' but is implicitly discarded. Consider using 'let' to bind the result to a name, e.g. 'let result = expression'. If you intended to use the expression as a value in the sequence then use an explicit 'yield!'.</source>
        <target state="translated">Essa expressão retorna um valor de tipo '{0}', mas é descartada de forma implícita. Considere o uso de 'let' para associar o resultado a um nome, por exemplo, 'let result = expression'. Se você pretende usar a expressão como um valor na sequência, use um “yield!” explícito.</target>
        <note />
      </trans-unit>
      <trans-unit id="keywordDescriptionMatchBang">
        <source>Used in computation expressions to pattern match directly over the result of another computation expression.</source>
        <target state="translated">Usado em expressões de computação para corresponder ao padrão diretamente sobre o resultado de outra expressão de computação.</target>
        <note />
      </trans-unit>
      <trans-unit id="ilreadFileChanged">
        <source>The file '{0}' changed on disk unexpectedly, please reload.</source>
        <target state="translated">O arquivo '{0}' foi alterado no disco inesperadamente. Recarregue-o.</target>
        <note />
      </trans-unit>
      <trans-unit id="writeToReadOnlyByref">
        <source>The byref pointer is readonly, so this write is not permitted.</source>
        <target state="new">The byref pointer is readonly, so this write is not permitted.</target>
        <note />
      </trans-unit>
      <trans-unit id="tastValueMustBeMutable">
        <source>A value must be mutable in order to mutate the contents or take the address of a value type, e.g. 'let mutable x = ...'</source>
        <target state="new">A value must be mutable in order to mutate the contents or take the address of a value type, e.g. 'let mutable x = ...'</target>
        <note />
      </trans-unit>
      <trans-unit id="readOnlyAttributeOnStructWithMutableField">
        <source>A ReadOnly attribute has been applied to a struct type with a mutable field.</source>
        <target state="new">A ReadOnly attribute has been applied to a struct type with a mutable field.</target>
        <note />
      </trans-unit>
      <trans-unit id="tcByrefReturnImplicitlyDereferenced">
        <source>A byref pointer returned by a function or method is implicitly dereferenced as of F# 4.5. To acquire the return value as a pointer, use the address-of operator, e.g. '&amp;f(x)' or '&amp;obj.Method(arg1, arg2)'.</source>
        <target state="new">A byref pointer returned by a function or method is implicitly dereferenced as of F# 4.5. To acquire the return value as a pointer, use the address-of operator, e.g. '&amp;f(x)' or '&amp;obj.Method(arg1, arg2)'.</target>
        <note />
      </trans-unit>
      <trans-unit id="tcByRefLikeNotStruct">
        <source>A type annotated with IsByRefLike must also be a struct. Consider adding the [&lt;Struct&gt;] attribute to the type.</source>
        <target state="new">A type annotated with IsByRefLike must also be a struct. Consider adding the [&lt;Struct&gt;] attribute to the type.</target>
        <note />
      </trans-unit>
      <trans-unit id="chkNoByrefAddressOfLocal">
        <source>The address of the variable '{0}' or a related expression cannot be used at this point. This is to ensure the address of the local value does not escape its scope.</source>
        <target state="new">The address of the variable '{0}' or a related expression cannot be used at this point. This is to ensure the address of the local value does not escape its scope.</target>
        <note />
      </trans-unit>
      <trans-unit id="chkNoReturnOfLimitedSpan">
        <source>The Span or IsByRefLike expression cannot be returned from this function or method, because it is composed using elements that may escape their scope.</source>
        <target state="new">The Span or IsByRefLike expression cannot be returned from this function or method, because it is composed using elements that may escape their scope.</target>
        <note />
      </trans-unit>
      <trans-unit id="chkNoWriteToLimitedSpan">
        <source>This value can't be assigned because the target '{0}' may refer to non-stack-local memory, while the expression being assigned is assessed to potentially refer to stack-local memory. This is to help prevent pointers to stack-bound memory escaping their scope.</source>
        <target state="new">This value can't be assigned because the target '{0}' may refer to non-stack-local memory, while the expression being assigned is assessed to potentially refer to stack-local memory. This is to help prevent pointers to stack-bound memory escaping their scope.</target>
        <note />
      </trans-unit>
      <trans-unit id="tastValueMustBeLocal">
        <source>A value defined in a module must be mutable in order to take its address, e.g. 'let mutable x = ...'</source>
        <target state="new">A value defined in a module must be mutable in order to take its address, e.g. 'let mutable x = ...'</target>
        <note />
      </trans-unit>
      <trans-unit id="tcIsReadOnlyNotStruct">
        <source>A type annotated with IsReadOnly must also be a struct. Consider adding the [&lt;Struct&gt;] attribute to the type.</source>
        <target state="new">A type annotated with IsReadOnly must also be a struct. Consider adding the [&lt;Struct&gt;] attribute to the type.</target>
        <note />
      </trans-unit>
      <trans-unit id="chkStructsMayNotReturnAddressesOfContents">
        <source>Struct members cannot return the address of fields of the struct by reference</source>
        <target state="new">Struct members cannot return the address of fields of the struct by reference</target>
        <note />
      </trans-unit>
      <trans-unit id="chkNoByrefLikeFunctionCall">
        <source>The function or method call cannot be used at this point, because one argument that is a byref of a non-stack-local Span or IsByRefLike type is used with another argument that is a stack-local Span or IsByRefLike type. This is to ensure the address of the local value does not escape its scope.</source>
        <target state="new">The function or method call cannot be used at this point, because one argument that is a byref of a non-stack-local Span or IsByRefLike type is used with another argument that is a stack-local Span or IsByRefLike type. This is to ensure the address of the local value does not escape its scope.</target>
        <note />
      </trans-unit>
      <trans-unit id="chkNoByrefAddressOfValueFromExpression">
        <source>The address of a value returned from the expression cannot be used at this point. This is to ensure the address of the local value does not escape its scope.</source>
        <target state="new">The address of a value returned from the expression cannot be used at this point. This is to ensure the address of the local value does not escape its scope.</target>
        <note />
      </trans-unit>
      <trans-unit id="chkNoSpanLikeVariable">
        <source>The Span or IsByRefLike variable '{0}' cannot be used at this point. This is to ensure the address of the local value does not escape its scope.</source>
        <target state="new">The Span or IsByRefLike variable '{0}' cannot be used at this point. This is to ensure the address of the local value does not escape its scope.</target>
        <note />
      </trans-unit>
      <trans-unit id="chkNoSpanLikeValueFromExpression">
        <source>A Span or IsByRefLike value returned from the expression cannot be used at ths point. This is to ensure the address of the local value does not escape its scope.</source>
        <target state="new">A Span or IsByRefLike value returned from the expression cannot be used at ths point. This is to ensure the address of the local value does not escape its scope.</target>
        <note />
      </trans-unit>
    </body>
  </file>
</xliff><|MERGE_RESOLUTION|>--- conflicted
+++ resolved
@@ -108,13 +108,8 @@
         <note />
       </trans-unit>
       <trans-unit id="followingPatternMatchClauseHasWrongType">
-<<<<<<< HEAD
         <source>All branches of a pattern match expression must return values of the same type as the first branch, which here is '{0}'. This branch returns a value of type '{1}'.</source>
-        <target state="needs-review-translation">Todas as ramificações de uma expressão de correspondência de padrões devem ter o mesmo tipo. Essa expressão deveria ter o tipo '{0}', mas aqui tem o tipo '{1}'.</target>
-=======
-        <source>All branches of a pattern match expression must return values of the same type. The first branch returned a value of type '{0}', but this branch returned a value of type '{1}'.</source>
         <target state="translated">Todos os branches de uma expressão correspondente ao padrão precisam retornar valores do mesmo tipo. O primeiro branch retornou um valor do tipo '{0}', mas este branch retornou um valor do tipo '{1}'.</target>
->>>>>>> cfd4612a
         <note />
       </trans-unit>
       <trans-unit id="patternMatchGuardIsNotBool">
