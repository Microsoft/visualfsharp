﻿<?xml version="1.0" encoding="utf-8"?>
<xliff xmlns="urn:oasis:names:tc:xliff:document:1.2" xmlns:xsi="http://www.w3.org/2001/XMLSchema-instance" version="1.2" xsi:schemaLocation="urn:oasis:names:tc:xliff:document:1.2 xliff-core-1.2-transitional.xsd">
  <file datatype="xml" source-language="en" target-language="pt-BR" original="../FSComp.resx">
    <body>
      <trans-unit id="undefinedNameNamespace">
        <source>The namespace '{0}' is not defined.</source>
        <target state="translated">O namespace '{0}' não está definido.</target>
        <note />
      </trans-unit>
      <trans-unit id="undefinedNameNamespaceOrModule">
        <source>The namespace or module '{0}' is not defined.</source>
        <target state="translated">O namespace ou o módulo '{0}' não está definido.</target>
        <note />
      </trans-unit>
      <trans-unit id="undefinedNameFieldConstructorOrMember">
        <source>The field, constructor or member '{0}' is not defined.</source>
        <target state="translated">O campo, o construtor ou o membro '{0}' não está definido.</target>
        <note />
      </trans-unit>
      <trans-unit id="undefinedNameValueConstructorNamespaceOrType">
        <source>The value, constructor, namespace or type '{0}' is not defined.</source>
        <target state="translated">O valor, o construtor, o namespace ou o tipo '{0}' não está definido.</target>
        <note />
      </trans-unit>
      <trans-unit id="undefinedNameValueOfConstructor">
        <source>The value or constructor '{0}' is not defined.</source>
        <target state="translated">O valor ou o construtor '{0}' não está definido.</target>
        <note />
      </trans-unit>
      <trans-unit id="undefinedNameValueNamespaceTypeOrModule">
        <source>The value, namespace, type or module '{0}' is not defined.</source>
        <target state="translated">O valor, o namespace, o tipo ou o módulo '{0}' não está definido.</target>
        <note />
      </trans-unit>
      <trans-unit id="undefinedNameConstructorModuleOrNamespace">
        <source>The constructor, module or namespace '{0}' is not defined.</source>
        <target state="translated">O construtor, o módulo ou o namespace '{0}' não está definido.</target>
        <note />
      </trans-unit>
      <trans-unit id="undefinedNameType">
        <source>The type '{0}' is not defined.</source>
        <target state="translated">O tipo '{0}' não está definido.</target>
        <note />
      </trans-unit>
      <trans-unit id="undefinedNameTypeIn">
        <source>The type '{0}' is not defined in '{1}'.</source>
        <target state="translated">O tipo '{0}' não está definido em '{1}'.</target>
        <note />
      </trans-unit>
      <trans-unit id="undefinedNameRecordLabelOrNamespace">
        <source>The record label or namespace '{0}' is not defined.</source>
        <target state="translated">O rótulo de registro ou o namespace '{0}' não está definido.</target>
        <note />
      </trans-unit>
      <trans-unit id="undefinedNameRecordLabel">
        <source>The record label '{0}' is not defined.</source>
        <target state="translated">O rótulo do registro '{0}' não está definido.</target>
        <note />
      </trans-unit>
      <trans-unit id="undefinedNameSuggestionsIntro">
        <source>Maybe you want one of the following:</source>
        <target state="translated">Talvez você queira um dos seguintes:</target>
        <note />
      </trans-unit>
      <trans-unit id="undefinedNameTypeParameter">
        <source>The type parameter {0} is not defined.</source>
        <target state="translated">O parâmetro de tipo '{0}' não está definido.</target>
        <note />
      </trans-unit>
      <trans-unit id="undefinedNamePatternDiscriminator">
        <source>The pattern discriminator '{0}' is not defined.</source>
        <target state="translated">O discriminador de padrão '{0}' não está definido.</target>
        <note />
      </trans-unit>
      <trans-unit id="replaceWithSuggestion">
        <source>Replace with '{0}'</source>
        <target state="translated">Substituir por '{0}'</target>
        <note />
      </trans-unit>
      <trans-unit id="addIndexerDot">
        <source>Add . for indexer access.</source>
        <target state="translated">Adicione um . para obter acesso ao indexador.</target>
        <note />
      </trans-unit>
      <trans-unit id="listElementHasWrongType">
        <source>All elements of a list constructor expression must have the same type. This expression was expected to have type '{0}', but here has type '{1}'.</source>
        <target state="translated">Todos os elementos de uma expressão do construtor de lista devem ter o mesmo tipo. Essa expressão deveria ter o tipo '{0}', mas aqui tem o tipo '{1}'.</target>
        <note />
      </trans-unit>
      <trans-unit id="arrayElementHasWrongType">
        <source>All elements of an array constructor expression must have the same type. This expression was expected to have type '{0}', but here has type '{1}'.</source>
        <target state="translated">Todos os elementos de uma expressão do construtor de matriz devem ter o mesmo tipo. Essa expressão deveria ter o tipo '{0}', mas aqui tem o tipo '{1}'.</target>
        <note />
      </trans-unit>
      <trans-unit id="missingElseBranch">
        <source>The 'if' expression is missing an 'else' branch. The 'then' branch has type '{0}'. Because 'if' is an expression, and not a statement, add an 'else' branch which returns a value of the same type.</source>
        <target state="translated">A expressão 'if' está sem uma ramificação 'else'. A ramificação 'then' tem tipo '{0}'. Como 'if' é uma expressão e não uma instrução, adicione uma ramificação 'else' que retorna um valor do mesmo tipo.</target>
        <note />
      </trans-unit>
      <trans-unit id="ifExpression">
        <source>The 'if' expression needs to have type '{0}' to satisfy context type requirements. It currently has type '{1}'.</source>
        <target state="translated">A expressão 'if' precisa ter o tipo '{0}' para atender aos requisitos do tipo de contexto. No momento, ela tem o tipo '{1}'.</target>
        <note />
      </trans-unit>
      <trans-unit id="elseBranchHasWrongType">
        <source>All branches of an 'if' expression must have the same type. This expression was expected to have type '{0}', but here has type '{1}'.</source>
        <target state="translated">Todas as ramificações de uma expressão 'if' devem ter o mesmo tipo. Essa expressão deveria ter o tipo '{0}', mas aqui tem o tipo '{1}'.</target>
        <note />
      </trans-unit>
      <trans-unit id="followingPatternMatchClauseHasWrongType">
        <source>All branches of a pattern match expression must return values of the same type. The first branch returned a value of type '{0}', but this branch returned a value of type '{1}'.</source>
        <target state="translated">Todos os branches de uma expressão correspondente ao padrão precisam retornar valores do mesmo tipo. O primeiro branch retornou um valor do tipo '{0}', mas este branch retornou um valor do tipo '{1}'.</target>
        <note />
      </trans-unit>
      <trans-unit id="patternMatchGuardIsNotBool">
        <source>A pattern match guard must be of type 'bool', but this 'when' expression is of type '{0}'.</source>
        <target state="translated">A proteção da correspondência de padrão deve ser do tipo 'bool', mas esta expressão 'when' é do tipo '{0}'.</target>
        <note />
      </trans-unit>
      <trans-unit id="commaInsteadOfSemicolonInRecord">
        <source>A ';' is used to separate field values in records. Consider replacing ',' with ';'.</source>
        <target state="translated">Um ';' é usado para separar os valores de campo nos registros. Considere substituir ',' por ';'.</target>
        <note />
      </trans-unit>
      <trans-unit id="derefInsteadOfNot">
        <source>The '!' operator is used to dereference a ref cell. Consider using 'not expr' here.</source>
        <target state="translated">O operador '!' é usado para desreferenciar uma célula de referência. Considere usar 'not expr' aqui.</target>
        <note />
      </trans-unit>
      <trans-unit id="buildUnexpectedTypeArgs">
        <source>The non-generic type '{0}' does not expect any type arguments, but here is given {1} type argument(s)</source>
        <target state="translated">O tipo não genérico '{0}' não espera nenhum argumento de tipo, mas aqui são dados argumentos do tipo {1}</target>
        <note />
      </trans-unit>
      <trans-unit id="returnUsedInsteadOfReturnBang">
        <source>Consider using 'return!' instead of 'return'.</source>
        <target state="translated">Considere usar 'return!' em vez de 'return'.</target>
        <note />
      </trans-unit>
      <trans-unit id="yieldUsedInsteadOfYieldBang">
        <source>Consider using 'yield!' instead of 'yield'.</source>
        <target state="translated">Considere usar 'yield!' em vez de 'yield'.</target>
        <note />
      </trans-unit>
      <trans-unit id="tupleRequiredInAbstractMethod">
        <source>\nA tuple type is required for one or more arguments. Consider wrapping the given arguments in additional parentheses or review the definition of the interface.</source>
        <target state="translated">\nUm tipo de tupla é exigido para um ou mais argumentos. Considere agrupar os argumentos fornecidos em parênteses adicionais ou revisar a definição da interface.</target>
        <note />
      </trans-unit>
      <trans-unit id="buildInvalidWarningNumber">
        <source>Invalid warning number '{0}'</source>
        <target state="translated">Número de aviso inválido '{0}'</target>
        <note />
      </trans-unit>
      <trans-unit id="buildInvalidVersionString">
        <source>Invalid version string '{0}'</source>
        <target state="translated">Cadeia de caracteres de versão inválida '{0}'</target>
        <note />
      </trans-unit>
      <trans-unit id="buildInvalidVersionFile">
        <source>Invalid version file '{0}'</source>
        <target state="translated">Arquivo de versão inválida '{0}'</target>
        <note />
      </trans-unit>
      <trans-unit id="buildProductName">
        <source>Microsoft (R) F# Compiler version {0}</source>
        <target state="translated">Compilador Microsoft (R) F# versão {0}</target>
        <note />
      </trans-unit>
      <trans-unit id="buildProductNameCommunity">
        <source>F# Compiler for F# {0}</source>
        <target state="translated">Compilador F# para F# {0}</target>
        <note />
      </trans-unit>
      <trans-unit id="buildProblemWithFilename">
        <source>Problem with filename '{0}': {1}</source>
        <target state="translated">Problema com nome de arquivo '{0}': {1}</target>
        <note />
      </trans-unit>
      <trans-unit id="buildNoInputsSpecified">
        <source>No inputs specified</source>
        <target state="translated">Nenhuma entrada especificada</target>
        <note />
      </trans-unit>
      <trans-unit id="buildPdbRequiresDebug">
        <source>The '--pdb' option requires the '--debug' option to be used</source>
        <target state="translated">A opção '--pdb' requer que seja usada a opção '--debug'</target>
        <note />
      </trans-unit>
      <trans-unit id="buildInvalidSearchDirectory">
        <source>The search directory '{0}' is invalid</source>
        <target state="translated">O diretório de pesquisa '{0}' é inválido</target>
        <note />
      </trans-unit>
      <trans-unit id="buildSearchDirectoryNotFound">
        <source>The search directory '{0}' could not be found</source>
        <target state="translated">Não foi possível encontrar o diretório de pesquisa '{0}'</target>
        <note />
      </trans-unit>
      <trans-unit id="buildInvalidFilename">
        <source>'{0}' is not a valid filename</source>
        <target state="translated">'{0}' não é um nome de arquivo válido</target>
        <note />
      </trans-unit>
      <trans-unit id="buildInvalidAssemblyName">
        <source>'{0}' is not a valid assembly name</source>
        <target state="translated">'{0}' não é um nome de assembly válido</target>
        <note />
      </trans-unit>
      <trans-unit id="buildInvalidPrivacy">
        <source>Unrecognized privacy setting '{0}' for managed resource, valid options are 'public' and 'private'</source>
        <target state="translated">A configuração de privacidade '{0}' não foi reconhecida pelo recurso gerenciado, as opções válidas são 'public' e 'private'</target>
        <note />
      </trans-unit>
      <trans-unit id="buildMultipleReferencesNotAllowed">
        <source>Multiple references to '{0}.dll' are not permitted</source>
        <target state="translated">As referências múltiplas '{0}.dll' não são permitidas</target>
        <note />
      </trans-unit>
      <trans-unit id="buildCouldNotReadVersionInfoFromMscorlib">
        <source>Could not read version from mscorlib.dll</source>
        <target state="translated">Não foi possível ler a versão em mscorlib.dll</target>
        <note />
      </trans-unit>
      <trans-unit id="buildCannotReadAssembly">
        <source>Unable to read assembly '{0}'</source>
        <target state="translated">Não é possível ler o assembly '{0}'</target>
        <note />
      </trans-unit>
      <trans-unit id="buildAssemblyResolutionFailed">
        <source>Assembly resolution failure at or near this location</source>
        <target state="translated">Falha na resolução do assembly neste local ou próximo a ele</target>
        <note />
      </trans-unit>
      <trans-unit id="buildImplicitModuleIsNotLegalIdentifier">
        <source>The declarations in this file will be placed in an implicit module '{0}' based on the file name '{1}'. However this is not a valid F# identifier, so the contents will not be accessible from other files. Consider renaming the file or adding a 'module' or 'namespace' declaration at the top of the file.</source>
        <target state="translated">As declarações neste arquivo serão localizadas em um módulo implícito '{0}' com base no nome do arquivo '{1}'. Entretanto este não é um identificador F# válido, de maneira que os conteúdos não estarão acessíveis de outros arquivos. Considere renomear o arquivo ou adicionar uma declaração 'module' ou 'namespace' na parte superior do arquivo.</target>
        <note />
      </trans-unit>
      <trans-unit id="buildMultiFileRequiresNamespaceOrModule">
        <source>Files in libraries or multiple-file applications must begin with a namespace or module declaration, e.g. 'namespace SomeNamespace.SubNamespace' or 'module SomeNamespace.SomeModule'. Only the last source file of an application may omit such a declaration.</source>
        <target state="translated">Arquivos em bibliotecas ou aplicativos com arquivos múltiplos devem começar com uma declaração de namespace ou módulo, por exemplo, 'namespace SomeNamespace.SubNamespace' ou 'module SomeNamespace.SomeModule'. Somente o último arquivo de origem de um aplicativo pode omitir tal declaração.</target>
        <note />
      </trans-unit>
      <trans-unit id="noEqualSignAfterModule">
        <source>Files in libraries or multiple-file applications must begin with a namespace or module declaration. When using a module declaration at the start of a file the '=' sign is not allowed. If this is a top-level module, consider removing the = to resolve this error.</source>
        <target state="translated">Arquivos em bibliotecas ou aplicativos de múltiplos arquivos devem começar com um namespace ou declaração de módulo. Ao usar uma declaração de módulo no início de um arquivo, o sinal '=' não é permitido. Se esse for um módulo de nível superior, considere remover o = para resolver esse erro.</target>
        <note />
      </trans-unit>
      <trans-unit id="buildMultipleToplevelModules">
        <source>This file contains multiple declarations of the form 'module SomeNamespace.SomeModule'. Only one declaration of this form is permitted in a file. Change your file to use an initial namespace declaration and/or use 'module ModuleName = ...' to define your modules.</source>
        <target state="translated">Este arquivo possui declarações múltiplas da forma 'module SomeNamespace.SomeModule'. Apenas uma declaração deste forma é permitida no arquivo. Modifique seu arquivo para usar declaração de namespace inicial e/ou use 'module ModuleName = ...' para definir seus módulos.</target>
        <note />
      </trans-unit>
      <trans-unit id="buildOptionRequiresParameter">
        <source>Option requires parameter: {0}</source>
        <target state="translated">A opção requer o parâmetro: {0}</target>
        <note />
      </trans-unit>
      <trans-unit id="buildCouldNotFindSourceFile">
        <source>Source file '{0}' could not be found</source>
        <target state="translated">O arquivo de origem '{0}' não pôde ser localizado</target>
        <note />
      </trans-unit>
      <trans-unit id="buildInvalidSourceFileExtension">
        <source>The file extension of '{0}' is not recognized. Source files must have extension .fs, .fsi, .fsx, .fsscript, .ml or .mli.</source>
        <target state="translated">A extensão de arquivo de '{0}' não é reconhecida. Arquivos de origem devem ter extensão .fs, .fsi, .fsx, .fsscript, .ml ou .mli.</target>
        <note />
      </trans-unit>
      <trans-unit id="buildCouldNotResolveAssembly">
        <source>Could not resolve assembly '{0}'</source>
        <target state="translated">Não foi possível resolver o assembly '{0}'</target>
        <note />
      </trans-unit>
      <trans-unit id="buildCouldNotResolveAssemblyRequiredByFile">
        <source>Could not resolve assembly '{0}' required by '{1}'</source>
        <target state="translated">Não foi possível resolver o assembly '{0}' requerido por '{1}'</target>
        <note />
      </trans-unit>
      <trans-unit id="buildErrorOpeningBinaryFile">
        <source>Error opening binary file '{0}': {1}</source>
        <target state="translated">Erro ao abrir o arquivo binário '{0}': {1}</target>
        <note />
      </trans-unit>
      <trans-unit id="buildDifferentVersionMustRecompile">
        <source>The F#-compiled DLL '{0}' needs to be recompiled to be used with this version of F#</source>
        <target state="translated">O DDL '{0}', que foi compilado por F#, precisa ser recompilado para ser usado com esta versão do F#</target>
        <note />
      </trans-unit>
      <trans-unit id="buildInvalidHashIDirective">
        <source>Invalid directive. Expected '#I \"&lt;path&gt;\"'.</source>
        <target state="translated">Diretiva inválida. '#I \"&lt;caminho&gt;\"' era esperado.</target>
        <note />
      </trans-unit>
      <trans-unit id="buildInvalidHashrDirective">
        <source>Invalid directive. Expected '#r \"&lt;file-or-assembly&gt;\"'.</source>
        <target state="translated">Diretiva inválida. '#r \"&lt;arquivo-ou-assembly&gt;\"' era esperado.</target>
        <note />
      </trans-unit>
      <trans-unit id="buildInvalidHashloadDirective">
        <source>Invalid directive. Expected '#load \"&lt;file&gt;\" ... \"&lt;file&gt;\"'.</source>
        <target state="translated">Diretiva inválida. Esperado '#load \"&lt;arquivo&gt;\" ... \"&lt;arquivo&gt;\"'.</target>
        <note />
      </trans-unit>
      <trans-unit id="buildInvalidHashtimeDirective">
        <source>Invalid directive. Expected '#time', '#time \"on\"' or '#time \"off\"'.</source>
        <target state="translated">Diretiva inválida. '#time', '#time \"on\"' ou '#time \"off\"' era esperado.</target>
        <note />
      </trans-unit>
      <trans-unit id="buildDirectivesInModulesAreIgnored">
        <source>Directives inside modules are ignored</source>
        <target state="translated">Diretivas dentro de módulos são ignoradas</target>
        <note />
      </trans-unit>
      <trans-unit id="buildSignatureAlreadySpecified">
        <source>A signature for the file or module '{0}' has already been specified</source>
        <target state="translated">A assinatura para o arquivo ou módulo '{0}' já tinha sido especificada</target>
        <note />
      </trans-unit>
      <trans-unit id="buildImplementationAlreadyGivenDetail">
        <source>An implementation of file or module '{0}' has already been given. Compilation order is significant in F# because of type inference. You may need to adjust the order of your files to place the signature file before the implementation. In Visual Studio files are type-checked in the order they appear in the project file, which can be edited manually or adjusted using the solution explorer.</source>
        <target state="translated">Uma implementação de arquivo ou módulo '{0}' já foi fornecida. A ordem de compilação é significativa em F# devido à inferência de tipo. Talvez você precise ajustar a ordem dos arquivos para colocar o arquivo de assinatura antes da implementação. No Visual Studio, os arquivos são tipo verificado na ordem em que aparecem no arquivo de projeto, que pode ser editada manualmente ou ajustada por meio do gerenciador de soluções.</target>
        <note />
      </trans-unit>
      <trans-unit id="buildImplementationAlreadyGiven">
        <source>An implementation of the file or module '{0}' has already been given</source>
        <target state="translated">Uma implementação de arquivo ou módulo '{0}' já foi fornecida</target>
        <note />
      </trans-unit>
      <trans-unit id="buildSignatureWithoutImplementation">
        <source>The signature file '{0}' does not have a corresponding implementation file. If an implementation file exists then check the 'module' and 'namespace' declarations in the signature and implementation files match.</source>
        <target state="translated">O arquivo de assinatura '{0}' não possui um arquivo de implementação correspondente. Se houver um arquivo de implementação, você deverá verificar as declarações de 'módulo' e 'namespace' na assinatura e a correspondência de arquivos de implementação.</target>
        <note />
      </trans-unit>
      <trans-unit id="buildArgInvalidInt">
        <source>'{0}' is not a valid integer argument</source>
        <target state="translated">'{0}' não é um argumento inteiro válido</target>
        <note />
      </trans-unit>
      <trans-unit id="buildArgInvalidFloat">
        <source>'{0}' is not a valid floating point argument</source>
        <target state="translated">'{0}' não é um argumento de ponto flutuante válido</target>
        <note />
      </trans-unit>
      <trans-unit id="buildUnrecognizedOption">
        <source>Unrecognized option: '{0}'</source>
        <target state="translated">Opção não reconhecida: '{0}'</target>
        <note />
      </trans-unit>
      <trans-unit id="buildInvalidModuleOrNamespaceName">
        <source>Invalid module or namespace name</source>
        <target state="translated">Nome de módulo ou namespace inválido</target>
        <note />
      </trans-unit>
      <trans-unit id="pickleErrorReadingWritingMetadata">
        <source>Error reading/writing metadata for the F# compiled DLL '{0}'. Was the DLL compiled with an earlier version of the F# compiler? (error: '{1}').</source>
        <target state="translated">Erro na leitura/gravação do metadado no DLL '{0}', que foi compilado por F#. O DLL foi compilado com uma versão inferior ao compilador F#? (erro: '{1}').</target>
        <note />
      </trans-unit>
      <trans-unit id="tastTypeOrModuleNotConcrete">
        <source>The type/module '{0}' is not a concrete module or type</source>
        <target state="translated">O tipo/módulo '{0}' não é um módulo ou tipo concreto</target>
        <note />
      </trans-unit>
      <trans-unit id="tastTypeHasAssemblyCodeRepresentation">
        <source>The type '{0}' has an inline assembly code representation</source>
        <target state="translated">O tipo '{0}' possui uma representação de código de assembly embutida</target>
        <note />
      </trans-unit>
      <trans-unit id="tastNamespaceAndModuleWithSameNameInAssembly">
        <source>A namespace and a module named '{0}' both occur in two parts of this assembly</source>
        <target state="translated">Um namespace e um módulo chamado '{0}' ocorrem em duas partes deste assembly</target>
        <note />
      </trans-unit>
      <trans-unit id="tastTwoModulesWithSameNameInAssembly">
        <source>Two modules named '{0}' occur in two parts of this assembly</source>
        <target state="translated">Dois módulos chamados '{0}' ocorrem em duas partes deste assembly</target>
        <note />
      </trans-unit>
      <trans-unit id="tastDuplicateTypeDefinitionInAssembly">
        <source>Two type definitions named '{0}' occur in namespace '{1}' in two parts of this assembly</source>
        <target state="translated">Dois tipos de definição chamados '{0}' ocorreram no namespace '{1}' em duas partes deste assembly</target>
        <note />
      </trans-unit>
      <trans-unit id="tastConflictingModuleAndTypeDefinitionInAssembly">
        <source>A module and a type definition named '{0}' occur in namespace '{1}' in two parts of this assembly</source>
        <target state="translated">Uma definição de módulo e tipo chamada '{0}' ocorreu no namespace '{1}' em duas partes deste assembly</target>
        <note />
      </trans-unit>
      <trans-unit id="tastInvalidMemberSignature">
        <source>Invalid member signature encountered because of an earlier error</source>
        <target state="translated">Assinatura de membro inválida encontrada devido a um erro anterior</target>
        <note />
      </trans-unit>
      <trans-unit id="tastValueDoesNotHaveSetterType">
        <source>This value does not have a valid property setter type</source>
        <target state="translated">Este valor não possui um tipo de setter de propriedade válido</target>
        <note />
      </trans-unit>
      <trans-unit id="tastInvalidFormForPropertyGetter">
        <source>Invalid form for a property getter. At least one '()' argument is required when using the explicit syntax.</source>
        <target state="translated">Forma inválida para um getter de propriedade. Pelo menos um argumento '()' é necessário quando a sintaxe explícita é usada.</target>
        <note />
      </trans-unit>
      <trans-unit id="tastInvalidFormForPropertySetter">
        <source>Invalid form for a property setter. At least one argument is required.</source>
        <target state="translated">Forma inválida para um setter de propriedade. Pelo menos um argumento é necessário.</target>
        <note />
      </trans-unit>
      <trans-unit id="tastUnexpectedByRef">
        <source>Unexpected use of a byref-typed variable</source>
        <target state="translated">Uso inesperado de uma variável do tipo byref</target>
        <note />
      </trans-unit>
      <trans-unit id="tastInvalidMutationOfConstant">
        <source>Invalid mutation of a constant expression. Consider copying the expression to a mutable local, e.g. 'let mutable x = ...'.</source>
        <target state="translated">Mutação inválida de uma expressão constante. Considere copiar a expressão para um local mutável, por exemplo: 'let mutable x = ...'.</target>
        <note />
      </trans-unit>
      <trans-unit id="tastValueHasBeenCopied">
        <source>The value has been copied to ensure the original is not mutated by this operation or because the copy is implicit when returning a struct from a member and another member is then accessed</source>
        <target state="translated">O valor que foi copiado para assegurar que o original não seja mudado por esta operação ou porque a cópia está implícita ao retornar o struct de um membro e outro membro é acessado</target>
        <note />
      </trans-unit>
      <trans-unit id="tastRecursiveValuesMayNotBeInConstructionOfTuple">
        <source>Recursively defined values cannot appear directly as part of the construction of a tuple value within a recursive binding</source>
        <target state="translated">Valores definidos recursivamente não podem aparecer diretamente como parte da construção de um valor tupla em uma associação recursiva</target>
        <note />
      </trans-unit>
      <trans-unit id="tastRecursiveValuesMayNotAppearInConstructionOfType">
        <source>Recursive values cannot appear directly as a construction of the type '{0}' within a recursive binding. This feature has been removed from the F# language. Consider using a record instead.</source>
        <target state="translated">Valores recursivos não podem aparecer diretamente como uma construção do tipo '{0}' em uma associação recursiva. Este recurso foi removido da linguagem F#. Considere usar um registro em seu lugar.</target>
        <note />
      </trans-unit>
      <trans-unit id="tastRecursiveValuesMayNotBeAssignedToNonMutableField">
        <source>Recursive values cannot be directly assigned to the non-mutable field '{0}' of the type '{1}' within a recursive binding. Consider using a mutable field instead.</source>
        <target state="translated">Valores recursivos não podem ser atribuídos diretamente ao campo não mutável '{0}' do tipo '{1}' em uma associação recursiva. Considere usar um registro em vez disso.</target>
        <note />
      </trans-unit>
      <trans-unit id="tastUnexpectedDecodeOfAutoOpenAttribute">
        <source>Unexpected decode of AutoOpenAttribute</source>
        <target state="translated">Decodificação de AutoOpenAttribute inesperada</target>
        <note />
      </trans-unit>
      <trans-unit id="tastUnexpectedDecodeOfInternalsVisibleToAttribute">
        <source>Unexpected decode of InternalsVisibleToAttribute</source>
        <target state="translated">Decodificação de InternalsVisibleToAttribute inesperada</target>
        <note />
      </trans-unit>
      <trans-unit id="tastUnexpectedDecodeOfInterfaceDataVersionAttribute">
        <source>Unexpected decode of InterfaceDataVersionAttribute</source>
        <target state="translated">Decodificação de InterfaceDataVersionAttribute inesperada</target>
        <note />
      </trans-unit>
      <trans-unit id="tastActivePatternsLimitedToSeven">
        <source>Active patterns cannot return more than 7 possibilities</source>
        <target state="translated">Padrões ativos não podem retornar mais que 7 possibilidades</target>
        <note />
      </trans-unit>
      <trans-unit id="tastNotAConstantExpression">
        <source>This is not a valid constant expression or custom attribute value</source>
        <target state="translated">Esta não é uma expressão constante ou um valor de atributo personalizado válido</target>
        <note />
      </trans-unit>
      <trans-unit id="ValueNotContainedMutabilityAttributesDiffer">
        <source>Module '{0}' contains\n    {1}    \nbut its signature specifies\n    {2}    \nThe mutability attributes differ</source>
        <target state="translated">O módulo '{0}' contém\n    {1}    \n, mas sua assinatura especifica\n    {2}    \nOs atributos de mutabilidade são diferentes</target>
        <note />
      </trans-unit>
      <trans-unit id="ValueNotContainedMutabilityNamesDiffer">
        <source>Module '{0}' contains\n    {1}    \nbut its signature specifies\n    {2}    \nThe names differ</source>
        <target state="translated">O módulo '{0}' contém\n    {1}    \n, mas sua assinatura especifica\n    {2}    \nOs nomes são diferentes</target>
        <note />
      </trans-unit>
      <trans-unit id="ValueNotContainedMutabilityCompiledNamesDiffer">
        <source>Module '{0}' contains\n    {1}    \nbut its signature specifies\n    {2}    \nThe compiled names differ</source>
        <target state="translated">O módulo '{0}' contém\n    {1}    \n, mas sua assinatura especifica\n    {2}    \nOs nomes compilados são diferentes</target>
        <note />
      </trans-unit>
      <trans-unit id="ValueNotContainedMutabilityDisplayNamesDiffer">
        <source>Module '{0}' contains\n    {1}    \nbut its signature specifies\n    {2}    \nThe display names differ</source>
        <target state="translated">O módulo '{0}' contém\n    {1}    \n, mas sua assinatura especifica\n    {2}    \nOs nomes para exibição são diferentes</target>
        <note />
      </trans-unit>
      <trans-unit id="ValueNotContainedMutabilityAccessibilityMore">
        <source>Module '{0}' contains\n    {1}    \nbut its signature specifies\n    {2}    \nThe accessibility specified in the signature is more than that specified in the implementation</source>
        <target state="translated">O módulo '{0}' contém\n    {1}    \ n, mas sua assinatura especifica\n    {2}    \nA acessibilidade especificada na assinatura é maior que a especificada na implementação</target>
        <note />
      </trans-unit>
      <trans-unit id="ValueNotContainedMutabilityInlineFlagsDiffer">
        <source>Module '{0}' contains\n    {1}    \nbut its signature specifies\n    {2}    \nThe inline flags differ</source>
        <target state="translated">O módulo '{0}' contém\n    {1}    \n, mas sua assinatura especifica\n    {2}    \nOs sinalizadores embutidos são diferentes</target>
        <note />
      </trans-unit>
      <trans-unit id="ValueNotContainedMutabilityLiteralConstantValuesDiffer">
        <source>Module '{0}' contains\n    {1}    \nbut its signature specifies\n    {2}    \nThe literal constant values and/or attributes differ</source>
        <target state="translated">O módulo '{0}' contém\n    {1}    \n, mas sua assinatura especifica\n    {2}    \nOs valores de constantes literais e/ou atributos são diferentes</target>
        <note />
      </trans-unit>
      <trans-unit id="ValueNotContainedMutabilityOneIsTypeFunction">
        <source>Module '{0}' contains\n    {1}    \nbut its signature specifies\n    {2}    \nOne is a type function and the other is not. The signature requires explicit type parameters if they are present in the implementation.</source>
        <target state="translated">O módulo '{0}' contém\n    {1}    \n, mas sua assinatura especifica\n    {2}    \nUm é função de tipo e o outro não. A assinatura requer parâmetros de tipo explícito caso estejam presentes na implementação.</target>
        <note />
      </trans-unit>
      <trans-unit id="ValueNotContainedMutabilityParameterCountsDiffer">
        <source>Module '{0}' contains\n    {1}    \nbut its signature specifies\n    {2}    \nThe respective type parameter counts differ</source>
        <target state="translated">O módulo '{0}' contém\n    {1}    \n, mas sua assinatura especifica\n    {2}    \nAs respectivas contagens de parâmetro de tipo são diferentes</target>
        <note />
      </trans-unit>
      <trans-unit id="ValueNotContainedMutabilityTypesDiffer">
        <source>Module '{0}' contains\n    {1}    \nbut its signature specifies\n    {2}    \nThe types differ</source>
        <target state="translated">O módulo '{0}' contém\n    {1}    \n, mas sua assinatura especifica\n    {2}    \nOs tipos são diferentes</target>
        <note />
      </trans-unit>
      <trans-unit id="ValueNotContainedMutabilityExtensionsDiffer">
        <source>Module '{0}' contains\n    {1}    \nbut its signature specifies\n    {2}    \nOne is an extension member and the other is not</source>
        <target state="translated">O módulo '{0}' contém\n    {1}    \n, mas sua assinatura especifica\n    {2}    \nUm é membro de extensão e o outro não</target>
        <note />
      </trans-unit>
      <trans-unit id="ValueNotContainedMutabilityArityNotInferred">
        <source>Module '{0}' contains\n    {1}    \nbut its signature specifies\n    {2}    \nAn arity was not inferred for this value</source>
        <target state="translated">O módulo '{0}' contém\n    {1}    \n, mas sua assinatura especifica\n    {2}    \nUma aridade não foi inferida para este valor</target>
        <note />
      </trans-unit>
      <trans-unit id="ValueNotContainedMutabilityGenericParametersDiffer">
        <source>Module '{0}' contains\n    {1}    \nbut its signature specifies\n    {2}    \nThe number of generic parameters in the signature and implementation differ (the signature declares {3} but the implementation declares {4}</source>
        <target state="translated">O módulo '{0}' contém\n    {1}    \n, mas sua assinatura especifica\n    {2}    \nOs números de parâmetros genéricos na assinatura e na implementação são diferentes (a assinatura declara {3} mas sua implementação declara {4}</target>
        <note />
      </trans-unit>
      <trans-unit id="ValueNotContainedMutabilityGenericParametersAreDifferentKinds">
        <source>Module '{0}' contains\n    {1}    \nbut its signature specifies\n    {2}    \nThe generic parameters in the signature and implementation have different kinds. Perhaps there is a missing [&lt;Measure&gt;] attribute.</source>
        <target state="translated">O módulo '{0}' contém\n    {1}    \n, mas sua assinatura especifica\n    {2}    \nOs parâmetros genéricos na assinatura e na implementação têm tipos diferentes. Talvez exista um atributo [&lt;Measure&gt;] ausente.</target>
        <note />
      </trans-unit>
      <trans-unit id="ValueNotContainedMutabilityAritiesDiffer">
        <source>Module '{0}' contains\n    {1}    \nbut its signature specifies\n    {2}    \nThe arities in the signature and implementation differ. The signature specifies that '{3}' is function definition or lambda expression accepting at least {4} argument(s), but the implementation is a computed function value. To declare that a computed function value is a permitted implementation simply parenthesize its type in the signature, e.g.\n\tval {5}: int -&gt; (int -&gt; int)\ninstead of\n\tval {6}: int -&gt; int -&gt; int.</source>
        <target state="translated">O módulo '{0}' contém\n    {1}    \ n, mas sua assinatura especifica\n    {2}    \nAs aridades diferem na assinatura e na implementação. A assinatura especifica que '{3}' é definição de função ou expressão lambda aceitando pelo menos {4} argumentos, mas a implementação é um valor de função computado. Para declarar que um valor de função computado é uma implementação permitida, basta colocar seu tipo entre parênteses na assinatura, por exemplo:\n\tval {5}: int -&gt; (int -&gt; int)\nao invés de\n\tval {6}: int -&gt; int -&gt; int.</target>
        <note />
      </trans-unit>
      <trans-unit id="ValueNotContainedMutabilityDotNetNamesDiffer">
        <source>Module '{0}' contains\n    {1}    \nbut its signature specifies\n    {2}    \nThe CLI member names differ</source>
        <target state="translated">O módulo '{0}' contém\n    {1}    \n, mas sua assinatura especifica\n    {2}    \nOs nomes de membros CLI são diferentes</target>
        <note />
      </trans-unit>
      <trans-unit id="ValueNotContainedMutabilityStaticsDiffer">
        <source>Module '{0}' contains\n    {1}    \nbut its signature specifies\n    {2}    \nOne is static and the other isn't</source>
        <target state="translated">O módulo '{0}' contém\n    {1}    \n, mas sua assinatura especifica\n    {2}    \nUm é estático e o outro não</target>
        <note />
      </trans-unit>
      <trans-unit id="ValueNotContainedMutabilityVirtualsDiffer">
        <source>Module '{0}' contains\n    {1}    \nbut its signature specifies\n    {2}    \nOne is virtual and the other isn't</source>
        <target state="translated">O módulo '{0}' contém\n    {1}    \n, mas sua assinatura especifica\n    {2}    \nUm é virtual e o outro não</target>
        <note />
      </trans-unit>
      <trans-unit id="ValueNotContainedMutabilityAbstractsDiffer">
        <source>Module '{0}' contains\n    {1}    \nbut its signature specifies\n    {2}    \nOne is abstract and the other isn't</source>
        <target state="translated">O módulo '{0}' contém\n    {1}    \n, mas sua assinatura especifica\n    {2}    \nUm é abstrato e outro não</target>
        <note />
      </trans-unit>
      <trans-unit id="ValueNotContainedMutabilityFinalsDiffer">
        <source>Module '{0}' contains\n    {1}    \nbut its signature specifies\n    {2}    \nOne is final and the other isn't</source>
        <target state="translated">O módulo '{0}' contém\n    {1}    \n, mas sua assinatura especifica\n    {2}    \nUm é final e o outro não</target>
        <note />
      </trans-unit>
      <trans-unit id="ValueNotContainedMutabilityOverridesDiffer">
        <source>Module '{0}' contains\n    {1}    \nbut its signature specifies\n    {2}    \nOne is marked as an override and the other isn't</source>
        <target state="translated">O módulo '{0}' contém\n    {1}    \n, mas sua assinatura especifica\n    {2}    \nUm é marcado como uma substituição e o outro não</target>
        <note />
      </trans-unit>
      <trans-unit id="ValueNotContainedMutabilityOneIsConstructor">
        <source>Module '{0}' contains\n    {1}    \nbut its signature specifies\n    {2}    \nOne is a constructor/property and the other is not</source>
        <target state="translated">O módulo '{0}' contém\n    {1}    \n, mas sua assinatura especifica\n    {2}    \nUm é construtor/propriedade e o outro não</target>
        <note />
      </trans-unit>
      <trans-unit id="ValueNotContainedMutabilityStaticButInstance">
        <source>Module '{0}' contains\n    {1}    \nbut its signature specifies\n    {2}    \nThe compiled representation of this method is as a static member but the signature indicates its compiled representation is as an instance member</source>
        <target state="translated">O módulo '{0}' contém\n    {1}    \n, mas sua assinatura especifica\n    {2}    \nA representação compilada deste método é como um membro estático, mas a assinatura indica que sua representação compilada seria como um membro de instância</target>
        <note />
      </trans-unit>
      <trans-unit id="ValueNotContainedMutabilityInstanceButStatic">
        <source>Module '{0}' contains\n    {1}    \nbut its signature specifies\n    {2}    \nThe compiled representation of this method is as an instance member, but the signature indicates its compiled representation is as a static member</source>
        <target state="translated">O módulo '{0}' contém\n    {1}    \n, mas sua assinatura especifica\n    {2}    \nA representação compilada deste método é como um membro de instância, mas a assinatura indica que sua representação compilada seria como um membro estático</target>
        <note />
      </trans-unit>
      <trans-unit id="DefinitionsInSigAndImplNotCompatibleNamesDiffer">
        <source>The {0} definitions in the signature and implementation are not compatible because the names differ. The type is called '{1}' in the signature file but '{2}' in implementation.</source>
        <target state="translated">As definições {0} na assinatura e implementação não são compatíveis, pois os nomes são diferentes. O tipo é chamado de '{1}' no arquivo de assinatura, mas de '{2}' na implementação.</target>
        <note />
      </trans-unit>
      <trans-unit id="DefinitionsInSigAndImplNotCompatibleParameterCountsDiffer">
        <source>The {0} definitions for type '{1}' in the signature and implementation are not compatible because the respective type parameter counts differ</source>
        <target state="translated">As definições {0} para o tipo '{1}' na assinatura e implementação não são compatíveis, pois as respectivas contagens de parâmetro de tipo são diferentes</target>
        <note />
      </trans-unit>
      <trans-unit id="DefinitionsInSigAndImplNotCompatibleAccessibilityDiffer">
        <source>The {0} definitions for type '{1}' in the signature and implementation are not compatible because the accessibility specified in the signature is more than that specified in the implementation</source>
        <target state="translated">As definições {0} para o tipo '{1}' na assinatura e implementação não são compatíveis, pois a acessibilidade especificada na assinatura é maior que a especificada na implementação</target>
        <note />
      </trans-unit>
      <trans-unit id="DefinitionsInSigAndImplNotCompatibleMissingInterface">
        <source>The {0} definitions for type '{1}' in the signature and implementation are not compatible because the signature requires that the type supports the interface {2} but the interface has not been implemented</source>
        <target state="translated">As definições {0} para o tipo '{1}' na assinatura e implementação não são compatíveis, pois a assinatura requer que o tipo dê suporte a interface {2}, mas esta não foi implementada</target>
        <note />
      </trans-unit>
      <trans-unit id="DefinitionsInSigAndImplNotCompatibleImplementationSaysNull">
        <source>The {0} definitions for type '{1}' in the signature and implementation are not compatible because the implementation says this type may use nulls as a representation but the signature does not</source>
        <target state="translated">As definições {0} para o tipo '{1}' na assinatura e implementação não são compatíveis, pois a implementação diz que este tipo pode usar nulos como uma representação, mas a assinatura não</target>
        <note />
      </trans-unit>
      <trans-unit id="DefinitionsInSigAndImplNotCompatibleImplementationSaysNull2">
        <source>The {0} definitions for type '{1}' in the signature and implementation are not compatible because the implementation says this type may use nulls as an extra value but the signature does not</source>
        <target state="translated">As definições {0} para o tipo '{1}' na assinatura e implementação não são compatíveis, pois a implementação diz que este tipo pode usar nulos como um valor adicional, mas a assinatura não</target>
        <note />
      </trans-unit>
      <trans-unit id="DefinitionsInSigAndImplNotCompatibleSignatureSaysNull">
        <source>The {0} definitions for type '{1}' in the signature and implementation are not compatible because the signature says this type may use nulls as a representation but the implementation does not</source>
        <target state="translated">As definições {0} para o tipo '{1}' na assinatura e implementação não são compatíveis, pois a assinatura diz que este tipo pode usar nulos como uma representação, mas a implementação não</target>
        <note />
      </trans-unit>
      <trans-unit id="DefinitionsInSigAndImplNotCompatibleSignatureSaysNull2">
        <source>The {0} definitions for type '{1}' in the signature and implementation are not compatible because the signature says this type may use nulls as an extra value but the implementation does not</source>
        <target state="translated">As definições {0} para o tipo '{1}' na assinatura e implementação não são compatíveis, pois a assinatura diz que este tipo pode usar nulos como um valor adicional, mas a implementação não</target>
        <note />
      </trans-unit>
      <trans-unit id="DefinitionsInSigAndImplNotCompatibleImplementationSealed">
        <source>The {0} definitions for type '{1}' in the signature and implementation are not compatible because the implementation type is sealed but the signature implies it is not. Consider adding the [&lt;Sealed&gt;] attribute to the signature.</source>
        <target state="translated">As definições {0} para o tipo '{1}' na assinatura e implementação não são compatíveis, pois o tipo de implementação é selado, mas a assinatura implica que ele não é. Considere adicionar o atributo [&lt;Sealed&gt;] à assinatura.</target>
        <note />
      </trans-unit>
      <trans-unit id="DefinitionsInSigAndImplNotCompatibleImplementationIsNotSealed">
        <source>The {0} definitions for type '{1}' in the signature and implementation are not compatible because the implementation type is not sealed but signature implies it is. Consider adding the [&lt;Sealed&gt;] attribute to the implementation.</source>
        <target state="translated">As definições {0} para o tipo '{1}' na assinatura e implementação não são compatíveis, pois o tipo de implementação não é selado, mas a assinatura implica que ele é. Considere adicionar o atributo [&lt;Sealed&gt;] à implementação.</target>
        <note />
      </trans-unit>
      <trans-unit id="DefinitionsInSigAndImplNotCompatibleImplementationIsAbstract">
        <source>The {0} definitions for type '{1}' in the signature and implementation are not compatible because the implementation is an abstract class but the signature is not. Consider adding the [&lt;AbstractClass&gt;] attribute to the signature.</source>
        <target state="translated">As definições {0} para o tipo '{1}' na assinatura e implementação não são compatíveis, pois a implementação é uma classe abstrata e a assinatura não. Considere adicionar o atributo [&lt;AbstractClass&gt;] à assinatura.</target>
        <note />
      </trans-unit>
      <trans-unit id="DefinitionsInSigAndImplNotCompatibleSignatureIsAbstract">
        <source>The {0} definitions for type '{1}' in the signature and implementation are not compatible because the signature is an abstract class but the implementation is not. Consider adding the [&lt;AbstractClass&gt;] attribute to the implementation.</source>
        <target state="translated">As definições {0} para o tipo '{1}' na assinatura e implementação não são compatíveis, pois a assinatura é uma classe abstrata, mas a implementação não. Considere adicionar o atributo [&lt;AbstractClass&gt;] à implementação.</target>
        <note />
      </trans-unit>
      <trans-unit id="DefinitionsInSigAndImplNotCompatibleTypesHaveDifferentBaseTypes">
        <source>The {0} definitions for type '{1}' in the signature and implementation are not compatible because the types have different base types</source>
        <target state="translated">As definições {0} para o tipo '{1}' na assinatura e implementação não são compatíveis, pois os tipos têm bases diferentes</target>
        <note />
      </trans-unit>
      <trans-unit id="DefinitionsInSigAndImplNotCompatibleNumbersDiffer">
        <source>The {0} definitions for type '{1}' in the signature and implementation are not compatible because the number of {2}s differ</source>
        <target state="translated">As definições {0} para o tipo '{1}' na assinatura e implementação não são compatíveis, pois o número de {2}s são diferentes</target>
        <note />
      </trans-unit>
      <trans-unit id="DefinitionsInSigAndImplNotCompatibleSignatureDefinesButImplDoesNot">
        <source>The {0} definitions for type '{1}' in the signature and implementation are not compatible because the signature defines the {2} '{3}' but the implementation does not (or does, but not in the same order)</source>
        <target state="translated">As definições {0} para o tipo '{1}' na assinatura e implementação não são compatíveis, pois a assinatura define {2} '{3}', mas a implementação não (ou define em uma ordem diferente)</target>
        <note />
      </trans-unit>
      <trans-unit id="DefinitionsInSigAndImplNotCompatibleImplDefinesButSignatureDoesNot">
        <source>The {0} definitions for type '{1}' in the signature and implementation are not compatible because the implementation defines the {2} '{3}' but the signature does not (or does, but not in the same order)</source>
        <target state="translated">As definições {0} para o tipo '{1}' na assinatura e implementação não são compatíveis, pois a implementação define {2} '{3}', mas a assinatura não (ou define em ordem diferente)</target>
        <note />
      </trans-unit>
      <trans-unit id="DefinitionsInSigAndImplNotCompatibleImplDefinesStruct">
        <source>The {0} definitions for type '{1}' in the signature and implementation are not compatible because the implementation defines a struct but the signature defines a type with a hidden representation</source>
        <target state="translated">As definições {0} para o tipo '{1}' na assinatura e implementação não são compatíveis, pois a implementação define um struct, mas a assinatura define um tipo com representação oculta</target>
        <note />
      </trans-unit>
      <trans-unit id="DefinitionsInSigAndImplNotCompatibleDotNetTypeRepresentationIsHidden">
        <source>The {0} definitions for type '{1}' in the signature and implementation are not compatible because a CLI type representation is being hidden by a signature</source>
        <target state="translated">As definições {0} para o tipo '{1}' na assinatura e implementação não são compatíveis, pois uma representação do tipo CLI foi ocultada pela assinatura</target>
        <note />
      </trans-unit>
      <trans-unit id="DefinitionsInSigAndImplNotCompatibleTypeIsHidden">
        <source>The {0} definitions for type '{1}' in the signature and implementation are not compatible because a type representation is being hidden by a signature</source>
        <target state="translated">As definições {0} para o tipo '{1}' na assinatura e implementação não são compatíveis, pois uma representação de tipo está sendo ocultada por uma assinatura</target>
        <note />
      </trans-unit>
      <trans-unit id="DefinitionsInSigAndImplNotCompatibleTypeIsDifferentKind">
        <source>The {0} definitions for type '{1}' in the signature and implementation are not compatible because the types are of different kinds</source>
        <target state="translated">As definições {0} para o tipo '{1}' na assinatura e implementação não são compatíveis, pois os tipos são de diferentes tipos</target>
        <note />
      </trans-unit>
      <trans-unit id="DefinitionsInSigAndImplNotCompatibleILDiffer">
        <source>The {0} definitions for type '{1}' in the signature and implementation are not compatible because the IL representations differ</source>
        <target state="translated">As definições {0} para o tipo '{1}' na assinatura e implementação não são compatíveis, pois as representações de nível de integridade são diferentes</target>
        <note />
      </trans-unit>
      <trans-unit id="DefinitionsInSigAndImplNotCompatibleRepresentationsDiffer">
        <source>The {0} definitions for type '{1}' in the signature and implementation are not compatible because the representations differ</source>
        <target state="translated">As definições {0} para o tipo '{1}' na assinatura e implementação não são compatíveis, pois as representações são diferentes</target>
        <note />
      </trans-unit>
      <trans-unit id="DefinitionsInSigAndImplNotCompatibleFieldWasPresent">
        <source>The {0} definitions for type '{1}' in the signature and implementation are not compatible because the field {2} was present in the implementation but not in the signature</source>
        <target state="translated">As definições {0} para o tipo '{1}' na assinatura e implementação não são compatíveis, pois o campo {2} estava presente na implementação, mas não na assinatura</target>
        <note />
      </trans-unit>
      <trans-unit id="DefinitionsInSigAndImplNotCompatibleFieldOrderDiffer">
        <source>The {0} definitions for type '{1}' in the signature and implementation are not compatible because the order of the fields is different in the signature and implementation</source>
        <target state="translated">As definições {0} para o tipo '{1}' na assinatura e implementação não são compatíveis, pois a ordem dos campos está diferente na assinatura e na implementação</target>
        <note />
      </trans-unit>
      <trans-unit id="DefinitionsInSigAndImplNotCompatibleFieldRequiredButNotSpecified">
        <source>The {0} definitions for type '{1}' in the signature and implementation are not compatible because the field {2} was required by the signature but was not specified by the implementation</source>
        <target state="translated">As definições {0} para o tipo '{1}' na assinatura e implementação não são compatíveis, pois o campo {2} foi solicitado pela assinatura, mas não foi especificado pela implementação</target>
        <note />
      </trans-unit>
      <trans-unit id="DefinitionsInSigAndImplNotCompatibleFieldIsInImplButNotSig">
        <source>The {0} definitions for type '{1}' in the signature and implementation are not compatible because the field '{2}' was present in the implementation but not in the signature. Struct types must now reveal their fields in the signature for the type, though the fields may still be labelled 'private' or 'internal'.</source>
        <target state="translated">As definições {0} para o tipo '{1}' na assinatura e implementação não são compatíveis, pois o campo '{2}' estava presente na implementação, mas não na assinatura. Os tipos struct agora devem revelar seus campos na assinatura para o tipo, embora os campos ainda possam ser rotulados como 'private' ou 'internal'.</target>
        <note />
      </trans-unit>
      <trans-unit id="DefinitionsInSigAndImplNotCompatibleAbstractMemberMissingInImpl">
        <source>The {0} definitions for type '{1}' in the signature and implementation are not compatible because the abstract member '{2}' was required by the signature but was not specified by the implementation</source>
        <target state="translated">As definições {0} para o tipo '{1}' na assinatura e implementação não são compatíveis, pois o membro abstrato '{2}' foi requerido pela assinatura, mas não foi especificado pela implementação</target>
        <note />
      </trans-unit>
      <trans-unit id="DefinitionsInSigAndImplNotCompatibleAbstractMemberMissingInSig">
        <source>The {0} definitions for type '{1}' in the signature and implementation are not compatible because the abstract member '{2}' was present in the implementation but not in the signature</source>
        <target state="translated">As definições {0} para o tipo '{1}' na assinatura e implementação não são compatíveis, pois o membro abstrato '{2}' estava presente na implementação, mas não na assinatura</target>
        <note />
      </trans-unit>
      <trans-unit id="DefinitionsInSigAndImplNotCompatibleSignatureDeclaresDiffer">
        <source>The {0} definitions for type '{1}' in the signature and implementation are not compatible because the signature declares a {2} while the implementation declares a {3}</source>
        <target state="translated">As definições {0} para o tipo '{1}' na assinatura e implementação não são compatíveis, pois a assinatura declara um {2} enquanto a implementação declara um {3}</target>
        <note />
      </trans-unit>
      <trans-unit id="DefinitionsInSigAndImplNotCompatibleAbbreviationsDiffer">
        <source>The {0} definitions for type '{1}' in the signature and implementation are not compatible because the abbreviations differ: {2} versus {3}</source>
        <target state="translated">As definições {0} para o tipo '{1}' na assinatura e implementação não são compatíveis, pois as abreviações são diferentes: {2} versus {3}</target>
        <note />
      </trans-unit>
      <trans-unit id="DefinitionsInSigAndImplNotCompatibleAbbreviationHiddenBySig">
        <source>The {0} definitions for type '{1}' in the signature and implementation are not compatible because an abbreviation is being hidden by a signature. The abbreviation must be visible to other CLI languages. Consider making the abbreviation visible in the signature.</source>
        <target state="translated">As definições {0} para o tipo '{1}' na assinatura e implementação não são compatíveis, pois uma abreviação está sendo ocultada por uma assinatura. A abreviação deve estar visível a outras linguagens CLIs. Considere deixar a abreviação visível na assinatura.</target>
        <note />
      </trans-unit>
      <trans-unit id="DefinitionsInSigAndImplNotCompatibleSigHasAbbreviation">
        <source>The {0} definitions for type '{1}' in the signature and implementation are not compatible because the signature has an abbreviation while the implementation does not</source>
        <target state="translated">As definições {0} para o tipo '{1}' na assinatura e implementação não são compatíveis, pois a assinatura foi uma abreviação enquanto a implementação não</target>
        <note />
      </trans-unit>
      <trans-unit id="ModuleContainsConstructorButNamesDiffer">
        <source>The module contains the constructor\n    {0}    \nbut its signature specifies\n    {1}    \nThe names differ</source>
        <target state="translated">O módulo contém o construtor\n    {0}    \n, mas sua assinatura especifica\n    {1}    \nOs nomes diferem</target>
        <note />
      </trans-unit>
      <trans-unit id="ModuleContainsConstructorButDataFieldsDiffer">
        <source>The module contains the constructor\n    {0}    \nbut its signature specifies\n    {1}    \nThe respective number of data fields differ</source>
        <target state="translated">O módulo contém o construtor\n    {0}    \n, mas sua assinatura especifica\n    {1}    \nOs respectivos números de campos de dados diferem</target>
        <note />
      </trans-unit>
      <trans-unit id="ModuleContainsConstructorButTypesOfFieldsDiffer">
        <source>The module contains the constructor\n    {0}    \nbut its signature specifies\n    {1}    \nThe types of the fields differ</source>
        <target state="translated">O módulo contém o construtor\n    {0}    \n, mas sua assinatura especifica\n    {1}    \nOs tipos dos campos são diferentes</target>
        <note />
      </trans-unit>
      <trans-unit id="ModuleContainsConstructorButAccessibilityDiffers">
        <source>The module contains the constructor\n    {0}    \nbut its signature specifies\n    {1}    \nthe accessibility specified in the signature is more than that specified in the implementation</source>
        <target state="translated">O módulo contém o construtor\n    {0}    \n, mas sua assinatura especifica\n    {1}    \nA acessibilidade especificada na assinatura é maior que a especificada na implementação</target>
        <note />
      </trans-unit>
      <trans-unit id="FieldNotContainedNamesDiffer">
        <source>The module contains the field\n    {0}    \nbut its signature specifies\n    {1}    \nThe names differ</source>
        <target state="translated">O módulo contém o campo\n    {0}    \n, mas sua assinatura especifica\n    {1}    \nOs nomes são diferentes</target>
        <note />
      </trans-unit>
      <trans-unit id="FieldNotContainedAccessibilitiesDiffer">
        <source>The module contains the field\n    {0}    \nbut its signature specifies\n    {1}    \nthe accessibility specified in the signature is more than that specified in the implementation</source>
        <target state="translated">O módulo contém o campo\n    {0}    \n, mas sua assinatura especifica\n    {1}    \nA acessibilidade especificada na assinatura é maior que a especificada na implementação</target>
        <note />
      </trans-unit>
      <trans-unit id="FieldNotContainedStaticsDiffer">
        <source>The module contains the field\n    {0}    \nbut its signature specifies\n    {1}    \nThe 'static' modifiers differ</source>
        <target state="translated">O módulo contém o campo\n    {0}    \n, mas sua assinatura especifica\n    {1}    \nOs modificadores 'static' são diferentes</target>
        <note />
      </trans-unit>
      <trans-unit id="FieldNotContainedMutablesDiffer">
        <source>The module contains the field\n    {0}    \nbut its signature specifies\n    {1}    \nThe 'mutable' modifiers differ</source>
        <target state="translated">O módulo contém o campo\n    {0}    \n, mas sua assinatura especifica\n    {1}    \nOs modificares 'mutable' são diferentes</target>
        <note />
      </trans-unit>
      <trans-unit id="FieldNotContainedLiteralsDiffer">
        <source>The module contains the field\n    {0}    \nbut its signature specifies\n    {1}    \nThe 'literal' modifiers differ</source>
        <target state="translated">O módulo contém o campo\n    {0}    \n, mas sua assinatura especifica\n    {1}    \nOs modificadores 'literal' são diferentes</target>
        <note />
      </trans-unit>
      <trans-unit id="FieldNotContainedTypesDiffer">
        <source>The module contains the field\n    {0}    \nbut its signature specifies\n    {1}    \nThe types differ</source>
        <target state="translated">O módulo contém o campo\n    {0}    \n, mas sua assinatura especifica\n    {1}    \nOs tipos são diferentes</target>
        <note />
      </trans-unit>
      <trans-unit id="typrelCannotResolveImplicitGenericInstantiation">
        <source>The implicit instantiation of a generic construct at or near this point could not be resolved because it could resolve to multiple unrelated types, e.g. '{0}' and '{1}'. Consider using type annotations to resolve the ambiguity</source>
        <target state="translated">A instanciação implícita do constructo genérico neste ponto ou próximo a ele não pode ser resolvida porque ele conseguiu resolver tipos não relacionados múltiplos, por exemplo '{0}' e '{1}'. Considere usar anotações de tipo para resolver a ambiguidade</target>
        <note />
      </trans-unit>
      <trans-unit id="typrelCannotResolveAmbiguityInPrintf">
        <source>Could not resolve the ambiguity inherent in the use of a 'printf'-style format string</source>
        <target state="translated">Não foi possível resolver a ambiguidade inerente ao uso de uma cadeia de caracteres com formato de estilo 'printf'</target>
        <note />
      </trans-unit>
      <trans-unit id="typrelCannotResolveAmbiguityInEnum">
        <source>Could not resolve the ambiguity in the use of a generic construct with an 'enum' constraint at or near this position</source>
        <target state="translated">Não foi possível resolver a ambiguidade no uso de um construtor genérico com uma restrição 'enum' nesta posição ou próximo a ela</target>
        <note />
      </trans-unit>
      <trans-unit id="typrelCannotResolveAmbiguityInDelegate">
        <source>Could not resolve the ambiguity in the use of a generic construct with a 'delegate' constraint at or near this position</source>
        <target state="translated">Não foi possível resolver a ambiguidade no uso de um construtor genérico com uma restrição 'delegate' nesta posição ou próximo a ela</target>
        <note />
      </trans-unit>
      <trans-unit id="typrelInvalidValue">
        <source>Invalid value</source>
        <target state="translated">Valor inválido</target>
        <note />
      </trans-unit>
      <trans-unit id="typrelSigImplNotCompatibleParamCountsDiffer">
        <source>The signature and implementation are not compatible because the respective type parameter counts differ</source>
        <target state="translated">A assinatura e implementação não são compatíveis porque as contagens de parâmetros de tipo respectivas são diferentes</target>
        <note />
      </trans-unit>
      <trans-unit id="typrelSigImplNotCompatibleCompileTimeRequirementsDiffer">
        <source>The signature and implementation are not compatible because the type parameter in the class/signature has a different compile-time requirement to the one in the member/implementation</source>
        <target state="translated">A assinatura e implementação não são compatíveis porque o parâmetro de tipo na classe/assinatura tem um requisito em tempo de compilação diferente de um membro/implementação</target>
        <note />
      </trans-unit>
      <trans-unit id="typrelSigImplNotCompatibleConstraintsDiffer">
        <source>The signature and implementation are not compatible because the declaration of the type parameter '{0}' requires a constraint of the form {1}</source>
        <target state="translated">A assinatura e implementação não são compatíveis porque a declaração do parâmetro de tipo '{0}' requer uma restrição da forma {1}</target>
        <note />
      </trans-unit>
      <trans-unit id="typrelSigImplNotCompatibleConstraintsDifferRemove">
        <source>The signature and implementation are not compatible because the type parameter '{0}' has a constraint of the form {1} but the implementation does not. Either remove this constraint from the signature or add it to the implementation.</source>
        <target state="translated">A assinatura e implementação não são compatíveis porque o parâmetro de tipo '{0}' possui uma restrição da forma {1}, mas a implementação não. Remova esta restrição da assinatura ou a adicione à implementação.</target>
        <note />
      </trans-unit>
      <trans-unit id="typrelTypeImplementsIComparableShouldOverrideObjectEquals">
        <source>The type '{0}' implements 'System.IComparable'. Consider also adding an explicit override for 'Object.Equals'</source>
        <target state="translated">O tipo '{0}' implementa o 'System.IComparable'. Considere também adicionar uma substituição explícita para 'Object.Equals'</target>
        <note />
      </trans-unit>
      <trans-unit id="typrelTypeImplementsIComparableDefaultObjectEqualsProvided">
        <source>The type '{0}' implements 'System.IComparable' explicitly but provides no corresponding override for 'Object.Equals'. An implementation of 'Object.Equals' has been automatically provided, implemented via 'System.IComparable'. Consider implementing the override 'Object.Equals' explicitly</source>
        <target state="translated">O tipo '{0}' implementa explicitamente o 'System.IComparable', mas não fornece nenhuma substituição correspondente para 'Object.Equals'. Uma implementação de 'Object.Equals' foi automaticamente fornecida e implementada via 'System.IComparable'. Considere implementar a substituição explícita 'Object.Equals'</target>
        <note />
      </trans-unit>
      <trans-unit id="typrelExplicitImplementationOfGetHashCodeOrEquals">
        <source>The struct, record or union type '{0}' has an explicit implementation of 'Object.GetHashCode' or 'Object.Equals'. You must apply the 'CustomEquality' attribute to the type</source>
        <target state="translated">O tipo struct, registro ou união '{0}' tem uma implementação explícita de 'Object.GetHashCode' ou 'Object.Equals'. Você deve aplicar o atributo 'CustomEquality' ao tipo</target>
        <note />
      </trans-unit>
      <trans-unit id="typrelExplicitImplementationOfGetHashCode">
        <source>The struct, record or union type '{0}' has an explicit implementation of 'Object.GetHashCode'. Consider implementing a matching override for 'Object.Equals(obj)'</source>
        <target state="translated">O tipo struct, registro ou união '{0}' tem uma implementação explícita de 'Object.GetHashCode'. Considere implementar uma substituição correspondente para 'Object.Equals(obj)'</target>
        <note />
      </trans-unit>
      <trans-unit id="typrelExplicitImplementationOfEquals">
        <source>The struct, record or union type '{0}' has an explicit implementation of 'Object.Equals'. Consider implementing a matching override for 'Object.GetHashCode()'</source>
        <target state="translated">O tipo struct, registro ou união '{0}' tem uma implementação explícita de 'Object.Equals'. Considere implementar uma substituição correspondente para 'Object.GetHashCode()'</target>
        <note />
      </trans-unit>
      <trans-unit id="ExceptionDefsNotCompatibleHiddenBySignature">
        <source>The exception definitions are not compatible because a CLI exception mapping is being hidden by a signature. The exception mapping must be visible to other modules. The module contains the exception definition\n    {0}    \nbut its signature specifies\n\t{1}</source>
        <target state="translated">As definições de exceções não são compatíveis, pois um mapeamento de exceção CLI está sendo ocultado pela assinatura. O mapeamento de exceção deve ser visível a outros módulos. O módulo contém a definição da exceção\n    {0}    \n, mas sua assinatura especifica\n\t{1}</target>
        <note />
      </trans-unit>
      <trans-unit id="ExceptionDefsNotCompatibleDotNetRepresentationsDiffer">
        <source>The exception definitions are not compatible because the CLI representations differ. The module contains the exception definition\n    {0}    \nbut its signature specifies\n\t{1}</source>
        <target state="translated">As definições de exceções não são compatíveis, pois as representações CLI são diferentes. O módulo contém a definição da exceção\n    {0}    \n, mas a sua assinatura especifica\n\t{1}</target>
        <note />
      </trans-unit>
      <trans-unit id="ExceptionDefsNotCompatibleAbbreviationHiddenBySignature">
        <source>The exception definitions are not compatible because the exception abbreviation is being hidden by the signature. The abbreviation must be visible to other CLI languages. Consider making the abbreviation visible in the signature. The module contains the exception definition\n    {0}    \nbut its signature specifies\n\t{1}.</source>
        <target state="translated">As definições de exceções não são compatíveis, pois a abreviação de exceção está ocultada pela assinatura. A abreviação deve ser visível a outras linguagens CLI. Considere deixar a abreviação visível na assinatura. O módulo contém a definição de assinatura\n    {0}    \nmas sua assinatura especifica\n\t{1}.</target>
        <note />
      </trans-unit>
      <trans-unit id="ExceptionDefsNotCompatibleSignaturesDiffer">
        <source>The exception definitions are not compatible because the exception abbreviations in the signature and implementation differ. The module contains the exception definition\n    {0}    \nbut its signature specifies\n\t{1}.</source>
        <target state="translated">As definições de exceções não são compatíveis, pois as abreviações de exceções na assinatura e implementação são diferentes. O módulo contém a definição da exceção\n    {0}    \n, mas sua assinatura especifica\n\t{1}.</target>
        <note />
      </trans-unit>
      <trans-unit id="ExceptionDefsNotCompatibleExceptionDeclarationsDiffer">
        <source>The exception definitions are not compatible because the exception declarations differ. The module contains the exception definition\n    {0}    \nbut its signature specifies\n\t{1}.</source>
        <target state="translated">As definições de exceções não são compatíveis, pois as declarações de exceções diferem. O módulo contém a definição da exceção\n    {0}    \n, mas sua assinatura especifica\n\t{1}.</target>
        <note />
      </trans-unit>
      <trans-unit id="ExceptionDefsNotCompatibleFieldInSigButNotImpl">
        <source>The exception definitions are not compatible because the field '{0}' was required by the signature but was not specified by the implementation. The module contains the exception definition\n    {1}    \nbut its signature specifies\n\t{2}.</source>
        <target state="translated">As definições de exceções não são compatíveis, pois o campo '{0}' foi requerido pela assinatura, mas não foi especificado na implementação. O módulo contém a definição da exceção\n    {1}    \n, mas sua assinatura especifica\n\t{2}.</target>
        <note />
      </trans-unit>
      <trans-unit id="ExceptionDefsNotCompatibleFieldInImplButNotSig">
        <source>The exception definitions are not compatible because the field '{0}' was present in the implementation but not in the signature. The module contains the exception definition\n    {1}    \nbut its signature specifies\n\t{2}.</source>
        <target state="translated">As definições de exceções não são compatíveis, pois o campo '{0}' estava presente na implementação, mas não na assinatura. O módulo contém a definição da exceção\n    {1}    \n, mas sua assinatura especifica\n\t{2}.</target>
        <note />
      </trans-unit>
      <trans-unit id="ExceptionDefsNotCompatibleFieldOrderDiffers">
        <source>The exception definitions are not compatible because the order of the fields is different in the signature and implementation. The module contains the exception definition\n    {0}    \nbut its signature specifies\n\t{1}.</source>
        <target state="translated">As definições de exceções não são compatíveis, pois a ordem dos campos é diferente na assinatura e na implementação. O módulo contém a definição da exceção\n    {0}    \n, mas sua assinatura especifica\n\t{1}.</target>
        <note />
      </trans-unit>
      <trans-unit id="typrelModuleNamespaceAttributesDifferInSigAndImpl">
        <source>The namespace or module attributes differ between signature and implementation</source>
        <target state="translated">Os atributos de namespace ou módulo diferem entre assinatura e implementação</target>
        <note />
      </trans-unit>
      <trans-unit id="typrelMethodIsOverconstrained">
        <source>This method is over-constrained in its type parameters</source>
        <target state="translated">Este método possui muitas restrições em seus parâmetros de tipo</target>
        <note />
      </trans-unit>
      <trans-unit id="typrelOverloadNotFound">
        <source>No implementations of '{0}' had the correct number of arguments and type parameters. The required signature is '{1}'.</source>
        <target state="translated">Nenhuma implementação de '{0}' tinha o número correto de argumentos e parâmetros de tipo. A assinatura necessária é '{1}'.</target>
        <note />
      </trans-unit>
      <trans-unit id="typrelOverrideWasAmbiguous">
        <source>The override for '{0}' was ambiguous</source>
        <target state="translated">A substituição para '{0}' foi ambígua</target>
        <note />
      </trans-unit>
      <trans-unit id="typrelMoreThenOneOverride">
        <source>More than one override implements '{0}'</source>
        <target state="translated">Mais de uma substituição implementa '{0}'</target>
        <note />
      </trans-unit>
      <trans-unit id="typrelMethodIsSealed">
        <source>The method '{0}' is sealed and cannot be overridden</source>
        <target state="translated">O método '{0}' está selado não pode ser substituído</target>
        <note />
      </trans-unit>
      <trans-unit id="typrelOverrideImplementsMoreThenOneSlot">
        <source>The override '{0}' implements more than one abstract slot, e.g. '{1}' and '{2}'</source>
        <target state="translated">A substituição '{0}' implementa mais de um slot abstrato, por exemplo '{1}' e '{2}'</target>
        <note />
      </trans-unit>
      <trans-unit id="typrelDuplicateInterface">
        <source>Duplicate or redundant interface</source>
        <target state="translated">Interface duplicada ou redundante</target>
        <note />
      </trans-unit>
      <trans-unit id="typrelNeedExplicitImplementation">
        <source>The interface '{0}' is included in multiple explicitly implemented interface types. Add an explicit implementation of this interface.</source>
        <target state="translated">A interface '{0}' está incluída em múltiplos tipos de interface explicitamente implementada. Adicione uma implementação explícita desta interface.</target>
        <note />
      </trans-unit>
      <trans-unit id="typrelNamedArgumentHasBeenAssignedMoreThenOnce">
        <source>A named argument has been assigned more than one value</source>
        <target state="translated">Foi atribuído mais de um valor a um argumento nomeado</target>
        <note />
      </trans-unit>
      <trans-unit id="typrelNoImplementationGiven">
        <source>No implementation was given for '{0}'</source>
        <target state="translated">Nenhuma implementação foi dada por '{0}'</target>
        <note />
      </trans-unit>
      <trans-unit id="typrelNoImplementationGivenWithSuggestion">
        <source>No implementation was given for '{0}'. Note that all interface members must be implemented and listed under an appropriate 'interface' declaration, e.g. 'interface ... with member ...'.</source>
        <target state="translated">Nenhuma implementação foi dada por '{0}'. Note que todos membros de interface devem ser implementados e listados sob uma declaração apropriada 'interface', por exemplo 'interface ... with member ...'.</target>
        <note />
      </trans-unit>
      <trans-unit id="typrelMemberDoesNotHaveCorrectNumberOfArguments">
        <source>The member '{0}' does not have the correct number of arguments. The required signature is '{1}'.</source>
        <target state="translated">O membro '{0}' não possui o número correto de argumentos. A assinatura necessária é '{1}'.</target>
        <note />
      </trans-unit>
      <trans-unit id="typrelMemberDoesNotHaveCorrectNumberOfTypeParameters">
        <source>The member '{0}' does not have the correct number of method type parameters. The required signature is '{1}'.</source>
        <target state="translated">O membro '{0}' não possui o número correto de parâmetros de tipo de método. A assinatura necessária é '{1}'.</target>
        <note />
      </trans-unit>
      <trans-unit id="typrelMemberDoesNotHaveCorrectKindsOfGenericParameters">
        <source>The member '{0}' does not have the correct kinds of generic parameters. The required signature is '{1}'.</source>
        <target state="translated">O membro '{0}' não possui os tipos corretos de parâmetros genéricos. A assinatura necessária é '{1}'.</target>
        <note />
      </trans-unit>
      <trans-unit id="typrelMemberCannotImplement">
        <source>The member '{0}' cannot be used to implement '{1}'. The required signature is '{2}'.</source>
        <target state="translated">O membro '{0}' não pode ser usado para implementar '{1}'. A assinatura necessária é '{2}'.</target>
        <note />
      </trans-unit>
      <trans-unit id="astParseEmbeddedILError">
        <source>Error while parsing embedded IL</source>
        <target state="translated">Erro ao analisar IL incorporado</target>
        <note />
      </trans-unit>
      <trans-unit id="astParseEmbeddedILTypeError">
        <source>Error while parsing embedded IL type</source>
        <target state="translated">Erro ao analisar tipo de IL embutido</target>
        <note />
      </trans-unit>
      <trans-unit id="astDeprecatedIndexerNotation">
        <source>This indexer notation has been removed from the F# language</source>
        <target state="translated">Esta notação de indexador foi removida do idioma F#</target>
        <note />
      </trans-unit>
      <trans-unit id="astInvalidExprLeftHandOfAssignment">
        <source>Invalid expression on left of assignment</source>
        <target state="translated">Expressão inválida à esquerda da atribuição</target>
        <note />
      </trans-unit>
      <trans-unit id="augNoRefEqualsOnStruct">
        <source>The 'ReferenceEquality' attribute cannot be used on structs. Consider using the 'StructuralEquality' attribute instead, or implement an override for 'System.Object.Equals(obj)'.</source>
        <target state="translated">O atributo 'ReferenceEquality' não pode ser usado em structs. Considere usar o atributo 'StructuralEquality' em seu lugar, ou implemente uma substituição para 'System.Object.Equals(obj)'.</target>
        <note />
      </trans-unit>
      <trans-unit id="augInvalidAttrs">
        <source>This type uses an invalid mix of the attributes 'NoEquality', 'ReferenceEquality', 'StructuralEquality', 'NoComparison' and 'StructuralComparison'</source>
        <target state="translated">Este tipo usa uma combinação inválida dos atributos 'NoEquality', 'ReferenceEquality', 'StructuralEquality', 'NoComparison' e 'StructuralComparison'</target>
        <note />
      </trans-unit>
      <trans-unit id="augNoEqualityNeedsNoComparison">
        <source>The 'NoEquality' attribute must be used in conjunction with the 'NoComparison' attribute</source>
        <target state="translated">O atributo 'NoEquality' deve ser usado em conjunto com o atributo 'NoComparison'</target>
        <note />
      </trans-unit>
      <trans-unit id="augStructCompNeedsStructEquality">
        <source>The 'StructuralComparison' attribute must be used in conjunction with the 'StructuralEquality' attribute</source>
        <target state="translated">O atributo 'StructuralComparison' deve ser usado em conjunto com o atributo 'StructuralEquality'</target>
        <note />
      </trans-unit>
      <trans-unit id="augStructEqNeedsNoCompOrStructComp">
        <source>The 'StructuralEquality' attribute must be used in conjunction with the 'NoComparison' or 'StructuralComparison' attributes</source>
        <target state="translated">O atributo 'StructuralEquality' deve ser usado junto com os atributos 'NoComparison' ou 'StructuralComparison'</target>
        <note />
      </trans-unit>
      <trans-unit id="augTypeCantHaveRefEqAndStructAttrs">
        <source>A type cannot have both the 'ReferenceEquality' and 'StructuralEquality' or 'StructuralComparison' attributes</source>
        <target state="translated">Um tipo não pode ter, ao mesmo tempo, os atributos 'ReferenceEquality' e 'StructuralEquality' ou 'StructuralComparison'</target>
        <note />
      </trans-unit>
      <trans-unit id="augOnlyCertainTypesCanHaveAttrs">
        <source>Only record, union, exception and struct types may be augmented with the 'ReferenceEquality', 'StructuralEquality' and 'StructuralComparison' attributes</source>
        <target state="translated">Somente tipos registro, união, exceção e struct podem ser aumentados com os atributos 'ReferenceEquality', 'StructuralEquality' e 'StructuralComparison'</target>
        <note />
      </trans-unit>
      <trans-unit id="augRefEqCantHaveObjEquals">
        <source>A type with attribute 'ReferenceEquality' cannot have an explicit implementation of 'Object.Equals(obj)', 'System.IEquatable&lt;_&gt;' or 'System.Collections.IStructuralEquatable'</source>
        <target state="translated">Um tipo com atributo 'ReferenceEquality' não pode ter uma implementação explícita de 'Object.Equals(obj)', 'System.IEquatable&lt;_&gt;' ou 'System.Collections.IStructuralEquatable'</target>
        <note />
      </trans-unit>
      <trans-unit id="augCustomEqNeedsObjEquals">
        <source>A type with attribute 'CustomEquality' must have an explicit implementation of at least one of 'Object.Equals(obj)', 'System.IEquatable&lt;_&gt;' or 'System.Collections.IStructuralEquatable'</source>
        <target state="translated">Um tipo com atributo 'CustomEquality' deve ter uma implementação explícita de pelo menos 'Object.Equals(obj)', 'System.IEquatable&lt;_&gt;' ou 'System.Collections.IStructuralEquatable'</target>
        <note />
      </trans-unit>
      <trans-unit id="augCustomCompareNeedsIComp">
        <source>A type with attribute 'CustomComparison' must have an explicit implementation of at least one of 'System.IComparable' or 'System.Collections.IStructuralComparable'</source>
        <target state="translated">Um tipo com atributo 'CustomComparison' deve ter uma implementação explícita de pelo menos 'System.IComparable' ou 'System.Collections.IStructuralComparable'</target>
        <note />
      </trans-unit>
      <trans-unit id="augNoEqNeedsNoObjEquals">
        <source>A type with attribute 'NoEquality' should not usually have an explicit implementation of 'Object.Equals(obj)'. Disable this warning if this is intentional for interoperability purposes</source>
        <target state="translated">Geralmente um tipo com atributo 'NoEquality' não deve ter uma implementação explícita de 'Object.Equals(obj)'. Desabilite este aviso caso a intenção seja obter interoperabilidade</target>
        <note />
      </trans-unit>
      <trans-unit id="augNoCompCantImpIComp">
        <source>A type with attribute 'NoComparison' should not usually have an explicit implementation of 'System.IComparable', 'System.IComparable&lt;_&gt;' or 'System.Collections.IStructuralComparable'. Disable this warning if this is intentional for interoperability purposes</source>
        <target state="translated">Geralmente um tipo com o atributo 'NoComparison' não deve ter uma implementação explícita de 'System.IComparable', 'System.IComparable&lt;_&gt;' ou 'System.Collections.IStructuralComparable'. Desabilite este aviso caso a intenção seja obter interoperabilidade</target>
        <note />
      </trans-unit>
      <trans-unit id="augCustomEqNeedsNoCompOrCustomComp">
        <source>The 'CustomEquality' attribute must be used in conjunction with the 'NoComparison' or 'CustomComparison' attributes</source>
        <target state="translated">O atributo 'CustomEquality' deve ser usado na conjunção com atributos 'NoComparison' ou 'CustomComparison'</target>
        <note />
      </trans-unit>
      <trans-unit id="forPositionalSpecifiersNotPermitted">
        <source>Positional specifiers are not permitted in format strings</source>
        <target state="translated">Não são permitidos especificadores posicionais em cadeias de caracteres de formato</target>
        <note />
      </trans-unit>
      <trans-unit id="forMissingFormatSpecifier">
        <source>Missing format specifier</source>
        <target state="translated">Especificador de formato ausente</target>
        <note />
      </trans-unit>
      <trans-unit id="forFlagSetTwice">
        <source>'{0}' flag set twice</source>
        <target state="translated">O sinalizador '{0}' foi definido duas vezes</target>
        <note />
      </trans-unit>
      <trans-unit id="forPrefixFlagSpacePlusSetTwice">
        <source>Prefix flag (' ' or '+') set twice</source>
        <target state="translated">Sinalizador de prefixo (' ' ou '+') definido duas vezes</target>
        <note />
      </trans-unit>
      <trans-unit id="forHashSpecifierIsInvalid">
        <source>The # formatting modifier is invalid in F#</source>
        <target state="translated">O modificador de formatação # é inválido em F#</target>
        <note />
      </trans-unit>
      <trans-unit id="forBadPrecision">
        <source>Bad precision in format specifier</source>
        <target state="translated">Especificador de formato com pouca precisão</target>
        <note />
      </trans-unit>
      <trans-unit id="forBadWidth">
        <source>Bad width in format specifier</source>
        <target state="translated">Especificador de formato com largura ruim</target>
        <note />
      </trans-unit>
      <trans-unit id="forDoesNotSupportZeroFlag">
        <source>'{0}' format does not support '0' flag</source>
        <target state="translated">O formato '{0}' não suporta sinalizador '0'</target>
        <note />
      </trans-unit>
      <trans-unit id="forPrecisionMissingAfterDot">
        <source>Precision missing after the '.'</source>
        <target state="translated">Precisão após o '.' ausente</target>
        <note />
      </trans-unit>
      <trans-unit id="forFormatDoesntSupportPrecision">
        <source>'{0}' format does not support precision</source>
        <target state="translated">O sinalizador '{0}' não suporta precisão</target>
        <note />
      </trans-unit>
      <trans-unit id="forBadFormatSpecifier">
        <source>Bad format specifier (after l or L): Expected ld,li,lo,lu,lx or lX. In F# code you can use %d, %x, %o or %u instead, which are overloaded to work with all basic integer types.</source>
        <target state="translated">Especificador de formato inválido (após l ou L): esperado: ld,li,lo,lu,lx ou lX. No código F#, você pode usar %d, %x, %o ou %u no lugar, os quais estão sobrecarregados para trabalhar com todos os tipos básicos de inteiro.</target>
        <note />
      </trans-unit>
      <trans-unit id="forLIsUnnecessary">
        <source>The 'l' or 'L' in this format specifier is unnecessary. In F# code you can use %d, %x, %o or %u instead, which are overloaded to work with all basic integer types.</source>
        <target state="translated">O 'l' nem 'L' são necessários neste especificador de formato. No código F#, você pode usar %d, %x, %o ou %u no lugar, os quais estão sobrecarregados para trabalhar com todos os tipos básicos de inteiro.</target>
        <note />
      </trans-unit>
      <trans-unit id="forHIsUnnecessary">
        <source>The 'h' or 'H' in this format specifier is unnecessary. You can use %d, %x, %o or %u instead, which are overloaded to work with all basic integer types.</source>
        <target state="translated">O 'h' ou 'H' é desnecessário neste especificador de formato. Você pode usar %d, %x, %o ou %u em seu lugar, que estão sobrecarregados para trabalhar com todos os tipos básicos de inteiro.</target>
        <note />
      </trans-unit>
      <trans-unit id="forDoesNotSupportPrefixFlag">
        <source>'{0}' does not support prefix '{1}' flag</source>
        <target state="translated">O '{0}' não dá suporte ao sinalizador '{1}' de prefixo</target>
        <note />
      </trans-unit>
      <trans-unit id="forBadFormatSpecifierGeneral">
        <source>Bad format specifier: '{0}'</source>
        <target state="translated">Especificador de formato incorreto: '{0}'</target>
        <note />
      </trans-unit>
      <trans-unit id="elSysEnvExitDidntExit">
        <source>System.Environment.Exit did not exit</source>
        <target state="translated">System.Environment.Exit não foi finalizado</target>
        <note />
      </trans-unit>
      <trans-unit id="elDeprecatedOperator">
        <source>The treatment of this operator is now handled directly by the F# compiler and its meaning cannot be redefined</source>
        <target state="translated">O tratamento deste operador agora é manipulado diretamente pelo compilador F# e seu significado não pode ser redefinido</target>
        <note />
      </trans-unit>
      <trans-unit id="chkProtectedOrBaseCalled">
        <source>A protected member is called or 'base' is being used. This is only allowed in the direct implementation of members since they could escape their object scope.</source>
        <target state="translated">Um membro protegido é chamado ou a 'base' está sendo usada. Isso só é permitido na implementação direta dos membros, uma vez que eles poderiam escapar do escopo de seus objetos.</target>
        <note />
      </trans-unit>
      <trans-unit id="chkByrefUsedInInvalidWay">
        <source>The byref-typed variable '{0}' is used in an invalid way. Byrefs cannot be captured by closures or passed to inner functions.</source>
        <target state="translated">A variável do tipo byref '{0}' é usada de forma inválida. Byrefs não podem ser capturados por fechamentos ou transmitidos para funções de interiores.</target>
        <note />
      </trans-unit>
      <trans-unit id="chkBaseUsedInInvalidWay">
        <source>The 'base' keyword is used in an invalid way. Base calls cannot be used in closures. Consider using a private member to make base calls.</source>
        <target state="translated">A palavra-chave 'base' é usada de forma incorreta. Chamadas de base não podem ser usadas em fechamentos. Considere utilizar um membro particular para fazer chamadas de base.</target>
        <note />
      </trans-unit>
      <trans-unit id="chkVariableUsedInInvalidWay">
        <source>The variable '{0}' is used in an invalid way</source>
        <target state="translated">A variável '{0}' é usada de forma incorreta</target>
        <note />
      </trans-unit>
      <trans-unit id="chkTypeLessAccessibleThanType">
        <source>The type '{0}' is less accessible than the value, member or type '{1}' it is used in.</source>
        <target state="translated">O tipo '{0}' é menos acessível que o valor, membro ou tipo '{1}' no qual ele é usado.</target>
        <note />
      </trans-unit>
      <trans-unit id="chkSystemVoidOnlyInTypeof">
        <source>'System.Void' can only be used as 'typeof&lt;System.Void&gt;' in F#</source>
        <target state="translated">'System.Void' só pode ser usado como 'typeof &lt;system.void&gt;' em F#</target>
        <note />
      </trans-unit>
      <trans-unit id="chkErrorUseOfByref">
        <source>A type instantiation involves a byref type. This is not permitted by the rules of Common IL.</source>
        <target state="translated">Uma instanciação de tipo inclui um tipo de byref. Isto não é permitido pelas regras do IL Comum.</target>
        <note />
      </trans-unit>
      <trans-unit id="chkErrorContainsCallToRethrow">
        <source>Calls to 'reraise' may only occur directly in a handler of a try-with</source>
        <target state="translated">Chamadas para 'reraise' só podem ocorrer diretamente em um manipulador de um try-with</target>
        <note />
      </trans-unit>
      <trans-unit id="chkSplicingOnlyInQuotations">
        <source>Expression-splicing operators may only be used within quotations</source>
        <target state="translated">Operadores da união de expressão só podem ser usados entre aspas</target>
        <note />
      </trans-unit>
      <trans-unit id="chkNoFirstClassSplicing">
        <source>First-class uses of the expression-splicing operator are not permitted</source>
        <target state="translated">Não são permitidos usos de primeira classe do operador da união de expressão</target>
        <note />
      </trans-unit>
      <trans-unit id="chkNoFirstClassAddressOf">
        <source>First-class uses of the address-of operators are not permitted</source>
        <target state="translated">Utilizações de primeira classe dos operadores de endereço não são permitidas</target>
        <note />
      </trans-unit>
      <trans-unit id="chkNoFirstClassRethrow">
        <source>First-class uses of the 'reraise' function is not permitted</source>
        <target state="translated">Não são permitidos usos de primeira classe da função 'reraise'</target>
        <note />
      </trans-unit>
      <trans-unit id="chkNoByrefAtThisPoint">
        <source>The byref typed value '{0}' cannot be used at this point</source>
        <target state="translated">O valor do tipo byref '{0}' não pode ser usado neste ponto</target>
        <note />
      </trans-unit>
      <trans-unit id="chkLimitationsOfBaseKeyword">
        <source>'base' values may only be used to make direct calls to the base implementations of overridden members</source>
        <target state="translated">Valores 'base' só podem ser usados para fazer chamadas diretas às implementações de base de membros substituídos</target>
        <note />
      </trans-unit>
      <trans-unit id="chkObjCtorsCantUseExceptionHandling">
        <source>Object constructors cannot directly use try/with and try/finally prior to the initialization of the object. This includes constructs such as 'for x in ...' that may elaborate to uses of these constructs. This is a limitation imposed by Common IL.</source>
        <target state="translated">Construtores de objeto não podem usar try/with nem try/finally antes da inicialização do objeto. O que inclui construções como ' x in... ' que podem elaborar usos dessas construções. Esta é uma limitação imposta pelo IL Comum.</target>
        <note />
      </trans-unit>
      <trans-unit id="chkNoAddressOfAtThisPoint">
        <source>The address of the variable '{0}' cannot be used at this point</source>
        <target state="translated">O endereço da variável '{0}' não pode ser usado neste ponto</target>
        <note />
      </trans-unit>
      <trans-unit id="chkNoAddressStaticFieldAtThisPoint">
        <source>The address of the static field '{0}' cannot be used at this point</source>
        <target state="translated">O endereço do campo estático '{0}' não pode ser usado neste ponto</target>
        <note />
      </trans-unit>
      <trans-unit id="chkNoAddressFieldAtThisPoint">
        <source>The address of the field '{0}' cannot be used at this point</source>
        <target state="translated">O endereço do campo '{0}' não pode ser usado neste ponto</target>
        <note />
      </trans-unit>
      <trans-unit id="chkNoAddressOfArrayElementAtThisPoint">
        <source>The address of an array element cannot be used at this point</source>
        <target state="translated">O endereço de um elemento de matriz não pode ser usado neste ponto</target>
        <note />
      </trans-unit>
      <trans-unit id="chkFirstClassFuncNoByref">
        <source>The type of a first-class function cannot contain byrefs</source>
        <target state="translated">O tipo de uma função de primeira classe não pode conter byrefs</target>
        <note />
      </trans-unit>
      <trans-unit id="chkReturnTypeNoByref">
        <source>A method return type would contain byrefs which is not permitted</source>
        <target state="translated">Um tipo de retorno de método conteria byrefs que não são permitidos</target>
        <note />
      </trans-unit>
      <trans-unit id="chkInvalidCustAttrVal">
        <source>Invalid custom attribute value (not a constant or literal)</source>
        <target state="translated">Valor do atributo personalizado inválido (não é uma constante ou um literal)</target>
        <note />
      </trans-unit>
      <trans-unit id="chkAttrHasAllowMultiFalse">
        <source>The attribute type '{0}' has 'AllowMultiple=false'. Multiple instances of this attribute cannot be attached to a single language element.</source>
        <target state="translated">O tipo de atributo '{0}' possui 'AllowMultiple=false'. Instâncias múltiplas deste atributo não podem ser conectadas a um elemento de linguagem simples.</target>
        <note />
      </trans-unit>
      <trans-unit id="chkMemberUsedInInvalidWay">
        <source>The member '{0}' is used in an invalid way. A use of '{1}' has been inferred prior to its definition at or near '{2}'. This is an invalid forward reference.</source>
        <target state="translated">O membro '{0}' é usado de uma forma inválida. Um uso de '{1}' foi inferido anteriormente para sua definição em '{2}' ou próximo a ele. Esta é uma referência de encaminhamento inválida.</target>
        <note />
      </trans-unit>
      <trans-unit id="chkNoByrefAsTopValue">
        <source>A byref typed value would be stored here. Top-level let-bound byref values are not permitted.</source>
        <target state="translated">Um valor do tipo byref seria armazenado aqui. Não são permitidos valores de alto nível associados a let byref.</target>
        <note />
      </trans-unit>
      <trans-unit id="chkReflectedDefCantSplice">
        <source>[&lt;ReflectedDefinition&gt;] terms cannot contain uses of the prefix splice operator '%'</source>
        <target state="translated">Os termos [&lt;ReflectedDefinition&gt;] não podem conter usos de operador da união pré-fixo '%'</target>
        <note />
      </trans-unit>
      <trans-unit id="chkEntryPointUsage">
        <source>A function labeled with the 'EntryPointAttribute' attribute must be the last declaration in the last file in the compilation sequence.</source>
        <target state="translated">Uma função rotulada com o atributo 'EntryPointAttribute' deve ser a última declaração no último arquivo na sequência de compilação.</target>
        <note />
      </trans-unit>
      <trans-unit id="chkUnionCaseCompiledForm">
        <source>compiled form of the union case</source>
        <target state="translated">forma compilada do caso união</target>
        <note />
      </trans-unit>
      <trans-unit id="chkUnionCaseDefaultAugmentation">
        <source>default augmentation of the union case</source>
        <target state="translated">aumento padrão do caso união</target>
        <note />
      </trans-unit>
      <trans-unit id="chkPropertySameNameMethod">
        <source>The property '{0}' has the same name as a method in type '{1}'.</source>
        <target state="translated">A propriedade '{0}' tem o mesmo nome que um método no tipo '{1}'.</target>
        <note />
      </trans-unit>
      <trans-unit id="chkGetterSetterDoNotMatchAbstract">
        <source>The property '{0}' of type '{1}' has a getter and a setter that do not match. If one is abstract then the other must be as well.</source>
        <target state="translated">A propriedade '{0}' do tipo '{1}' tem um getter e um setter que não são correspondentes. Se um deles for abstrato, o outro também deverá ser.</target>
        <note />
      </trans-unit>
      <trans-unit id="chkPropertySameNameIndexer">
        <source>The property '{0}' has the same name as another property in type '{1}', but one takes indexer arguments and the other does not. You may be missing an indexer argument to one of your properties.</source>
        <target state="translated">A propriedade '{0}' tem o mesmo nome que outra propriedade no tipo '{1}', mas uma tem argumentos de indexador e a outra não. Talvez você precise de um argumento de indexador para uma das suas propriedades.</target>
        <note />
      </trans-unit>
      <trans-unit id="chkCantStoreByrefValue">
        <source>A type would store a byref typed value. This is not permitted by Common IL.</source>
        <target state="translated">Um tipo armazenaria um valor do tipo byref. Isso não é permitido pelo IL Comum.</target>
        <note />
      </trans-unit>
      <trans-unit id="chkDuplicateMethod">
        <source>Duplicate method. The method '{0}' has the same name and signature as another method in type '{1}'.</source>
        <target state="translated">Método duplicado. O método '{0}' tem o mesmo nome e assinatura que outro método no tipo '{1}'.</target>
        <note />
      </trans-unit>
      <trans-unit id="chkDuplicateMethodWithSuffix">
        <source>Duplicate method. The method '{0}' has the same name and signature as another method in type '{1}' once tuples, functions, units of measure and/or provided types are erased.</source>
        <target state="translated">Método duplicado. O método '{0}' tem o mesmo nome e assinatura que outro método no tipo '{1}' assim que tuplas, funções, unidades de medida e/ou tipos fornecidos são apagados.</target>
        <note />
      </trans-unit>
      <trans-unit id="chkDuplicateMethodCurried">
        <source>The method '{0}' has curried arguments but has the same name as another method in type '{1}'. Methods with curried arguments cannot be overloaded. Consider using a method taking tupled arguments.</source>
        <target state="translated">O método '{0}' tem argumentos na forma curried, mas tem o mesmo nome que outro método no tipo '{1}'. Os métodos com argumentos na forma curried não podem estar sobrecarregados. Considere usar um método que tenha argumentos na forma de tupla.</target>
        <note />
      </trans-unit>
      <trans-unit id="chkCurriedMethodsCantHaveOutParams">
        <source>Methods with curried arguments cannot declare 'out', 'ParamArray', 'optional', 'ReflectedDefinition', 'byref', 'CallerLineNumber', 'CallerMemberName', or 'CallerFilePath' arguments</source>
        <target state="translated">Os métodos com argumentos via currying não podem declarar os argumentos 'out', 'ParamArray', 'optional', 'ReflectedDefinition', 'byref', 'CallerLineNumber', 'CallerMemberName' ou 'CallerFilePath'</target>
        <note />
      </trans-unit>
      <trans-unit id="chkDuplicateProperty">
        <source>Duplicate property. The property '{0}' has the same name and signature as another property in type '{1}'.</source>
        <target state="translated">Propriedade duplicada. A propriedade '{0}' tem o mesmo nome e assinatura que outra propriedade no tipo '{1}'.</target>
        <note />
      </trans-unit>
      <trans-unit id="chkDuplicatePropertyWithSuffix">
        <source>Duplicate property. The property '{0}' has the same name and signature as another property in type '{1}' once tuples, functions, units of measure and/or provided types are erased.</source>
        <target state="translated">Propriedade duplicada. A propriedade '{0}' tem o mesmo nome e assinatura que outra propriedade no tipo '{1}' assim que tuplas, funções, unidades de medida e/ou tipos fornecidos são apagados.</target>
        <note />
      </trans-unit>
      <trans-unit id="chkDuplicateMethodInheritedType">
        <source>Duplicate method. The abstract method '{0}' has the same name and signature as an abstract method in an inherited type.</source>
        <target state="translated">Método duplicado. O método abstrato '{0}' possui o mesmo nome e assinatura que um método abstrato em um tipo herdado.</target>
        <note />
      </trans-unit>
      <trans-unit id="chkDuplicateMethodInheritedTypeWithSuffix">
        <source>Duplicate method. The abstract method '{0}' has the same name and signature as an abstract method in an inherited type once tuples, functions, units of measure and/or provided types are erased.</source>
        <target state="translated">Método duplicado. O método abstrato '{0}' possui mesmo nome e assinatura que um método abstrato em um tipo herdado assim que tuplas, funções, unidades de medida e/ou tipos fornecidos são apagados.</target>
        <note />
      </trans-unit>
      <trans-unit id="chkMultipleGenericInterfaceInstantiations">
        <source>This type implements the same interface at different generic instantiations '{0}' and '{1}'. This is not permitted in this version of F#.</source>
        <target state="translated">Este tipo implementa a mesma interface em instanciações genéricas diferentes '{0}' e '{1}'. Isto não é permitido nesta versão de F#.</target>
        <note />
      </trans-unit>
      <trans-unit id="chkValueWithDefaultValueMustHaveDefaultValue">
        <source>The type of a field using the 'DefaultValue' attribute must admit default initialization, i.e. have 'null' as a proper value or be a struct type whose fields all admit default initialization. You can use 'DefaultValue(false)' to disable this check</source>
        <target state="translated">O tipo de um campo que usa o atributo 'DefaultValue' deve admitir inicialização padrão, ou seja, possuir 'null' como valor adequado, ou ser um tipo struct cujos todos campos admitem inicialização padrão. Você pode usar 'DefaultValue(false)' para desabilitar esta verificação</target>
        <note />
      </trans-unit>
      <trans-unit id="chkNoByrefInTypeAbbrev">
        <source>The type abbreviation contains byrefs. This is not permitted by F#.</source>
        <target state="translated">A abreviação de tipo contém byrefs. Isto não é permitido por F#.</target>
        <note />
      </trans-unit>
      <trans-unit id="crefBoundVarUsedInSplice">
        <source>The variable '{0}' is bound in a quotation but is used as part of a spliced expression. This is not permitted since it may escape its scope.</source>
        <target state="translated">A variável '{0}' está associada a uma cotação, mas é usada como parte de uma expressão de união. Isso não é permitido, pois pode sair do escopo.</target>
        <note />
      </trans-unit>
      <trans-unit id="crefQuotationsCantContainGenericExprs">
        <source>Quotations cannot contain uses of generic expressions</source>
        <target state="translated">Cotações não podem conter utilizações de expressões genéricas</target>
        <note />
      </trans-unit>
      <trans-unit id="crefQuotationsCantContainGenericFunctions">
        <source>Quotations cannot contain function definitions that are inferred or declared to be generic. Consider adding some type constraints to make this a valid quoted expression.</source>
        <target state="translated">Cotações não podem conter definições de funções que foram deduzidas ou declaradas como genéricas. Considere adicionar algumas restrições para fazer desta uma expressão cotada válida.</target>
        <note />
      </trans-unit>
      <trans-unit id="crefQuotationsCantContainObjExprs">
        <source>Quotations cannot contain object expressions</source>
        <target state="translated">Cotações não podem conter expressões de objeto </target>
        <note />
      </trans-unit>
      <trans-unit id="crefQuotationsCantContainAddressOf">
        <source>Quotations cannot contain expressions that take the address of a field</source>
        <target state="translated">Cotações não podem conter expressões que obtêm o endereço de um campo</target>
        <note />
      </trans-unit>
      <trans-unit id="crefQuotationsCantContainStaticFieldRef">
        <source>Quotations cannot contain expressions that fetch static fields</source>
        <target state="translated">Cotações não podem conter expressões que buscam campos estáticos </target>
        <note />
      </trans-unit>
      <trans-unit id="crefQuotationsCantContainInlineIL">
        <source>Quotations cannot contain inline assembly code or pattern matching on arrays</source>
        <target state="translated">Cotações não podem conter código de assembly embutido ou padrões coincidentes em matrizes</target>
        <note />
      </trans-unit>
      <trans-unit id="crefQuotationsCantContainDescendingForLoops">
        <source>Quotations cannot contain descending for loops</source>
        <target state="translated">Cotações não podem conter decrescentes para loops</target>
        <note />
      </trans-unit>
      <trans-unit id="crefQuotationsCantFetchUnionIndexes">
        <source>Quotations cannot contain expressions that fetch union case indexes</source>
        <target state="translated">Cotações não podem conter expressões que busquem índices de casos união</target>
        <note />
      </trans-unit>
      <trans-unit id="crefQuotationsCantSetUnionFields">
        <source>Quotations cannot contain expressions that set union case fields</source>
        <target state="translated">Cotações não podem conter expressões que definem campos de casos união</target>
        <note />
      </trans-unit>
      <trans-unit id="crefQuotationsCantSetExceptionFields">
        <source>Quotations cannot contain expressions that set fields in exception values</source>
        <target state="translated">Cotações não podem conter expressões que definem campos nos valores de exceção</target>
        <note />
      </trans-unit>
      <trans-unit id="crefQuotationsCantRequireByref">
        <source>Quotations cannot contain expressions that require byref pointers</source>
        <target state="translated">Cotações não podem conter expressões que requerem ponteiros byref</target>
        <note />
      </trans-unit>
      <trans-unit id="crefQuotationsCantCallTraitMembers">
        <source>Quotations cannot contain expressions that make member constraint calls, or uses of operators that implicitly resolve to a member constraint call</source>
        <target state="translated">As cotações não podem conter expressões que façam chamadas de restrição de membros ou usem operadores que resolvem implicitamente uma chamada de restrição de membro</target>
        <note />
      </trans-unit>
      <trans-unit id="crefQuotationsCantContainThisConstant">
        <source>Quotations cannot contain this kind of constant</source>
        <target state="translated">Cotações não podem conter este tipo de constante</target>
        <note />
      </trans-unit>
      <trans-unit id="crefQuotationsCantContainThisPatternMatch">
        <source>Quotations cannot contain this kind of pattern match</source>
        <target state="translated">Cotações não podem conter este tipo de correspondência de padrão</target>
        <note />
      </trans-unit>
      <trans-unit id="crefQuotationsCantContainArrayPatternMatching">
        <source>Quotations cannot contain array pattern matching</source>
        <target state="translated">Cotações não podem conter correspondências de padrão de matriz</target>
        <note />
      </trans-unit>
      <trans-unit id="crefQuotationsCantContainThisType">
        <source>Quotations cannot contain this kind of type</source>
        <target state="translated">Cotações não podem conter esta espécie de tipo</target>
        <note />
      </trans-unit>
      <trans-unit id="csTypeCannotBeResolvedAtCompileTime">
        <source>The declared type parameter '{0}' cannot be used here since the type parameter cannot be resolved at compile time</source>
        <target state="translated">O parâmetro do tipo declarado '{0}' não pode ser usado aqui, uma vez que o parâmetro de tipo não pode ser resolvido no tempo de compilação</target>
        <note />
      </trans-unit>
      <trans-unit id="csCodeLessGeneric">
        <source>This code is less generic than indicated by its annotations. A unit-of-measure specified using '_' has been determined to be '1', i.e. dimensionless. Consider making the code generic, or removing the use of '_'.</source>
        <target state="translated">Este código é menos genérico que o indicado pelas suas anotações. Uma unidade de medida especificada com uso de '_' foi determinada como '1', ou seja, sem dimensão. Considere tornar o código genérico ou remover a utilização de '_'.</target>
        <note />
      </trans-unit>
      <trans-unit id="csTypeInferenceMaxDepth">
        <source>Type inference problem too complicated (maximum iteration depth reached). Consider adding further type annotations.</source>
        <target state="translated">Problema de inferência de tipo excessivamente complicado (profundidade de iteração máxima atingida). Considere adicionar mais anotações de tipo.</target>
        <note />
      </trans-unit>
      <trans-unit id="csExpectedArguments">
        <source>Expected arguments to an instance member</source>
        <target state="translated">Argumentos esperados para um membro de instância</target>
        <note />
      </trans-unit>
      <trans-unit id="csIndexArgumentMismatch">
        <source>This indexer expects {0} arguments but is here given {1}</source>
        <target state="translated">Este indexador espera argumentos {0}, mas aqui é dado {1}</target>
        <note />
      </trans-unit>
      <trans-unit id="csExpectTypeWithOperatorButGivenFunction">
        <source>Expecting a type supporting the operator '{0}' but given a function type. You may be missing an argument to a function.</source>
        <target state="translated">Um tipo que suporte o operador '{0}' era esperado, mas um tipo de função foi recebido. Pode estar faltando um argumento para alguma função.</target>
        <note />
      </trans-unit>
      <trans-unit id="csExpectTypeWithOperatorButGivenTuple">
        <source>Expecting a type supporting the operator '{0}' but given a tuple type</source>
        <target state="translated">Um tipo que suporte o operador '{0}' era esperado, mas um tipo de tupla foi recebido.</target>
        <note />
      </trans-unit>
      <trans-unit id="csTypesDoNotSupportOperator">
        <source>None of the types '{0}' support the operator '{1}'</source>
        <target state="translated">Nenhum dos tipos '{0}' oferece suporte ao operador '{1}'</target>
        <note />
      </trans-unit>
      <trans-unit id="csTypeDoesNotSupportOperator">
        <source>The type '{0}' does not support the operator '{1}'</source>
        <target state="translated">O tipo '{0}' não oferece suporte ao operador '{1}'</target>
        <note />
      </trans-unit>
      <trans-unit id="csTypesDoNotSupportOperatorNullable">
        <source>None of the types '{0}' support the operator '{1}'. Consider opening the module 'Microsoft.FSharp.Linq.NullableOperators'.</source>
        <target state="translated">Nenhum dos tipos '{0}' oferece suporte ao operador '{1}'. Considere abrir o módulo 'Microsoft.FSharp.Linq.NullableOperators'.</target>
        <note />
      </trans-unit>
      <trans-unit id="csTypeDoesNotSupportOperatorNullable">
        <source>The type '{0}' does not support the operator '{1}'. Consider opening the module 'Microsoft.FSharp.Linq.NullableOperators'.</source>
        <target state="translated">O tipo '{0}' não oferece suporte ao operador '{1}'. Considere abrir o módulo 'Microsoft.FSharp.Linq.NullableOperators'.</target>
        <note />
      </trans-unit>
      <trans-unit id="csTypeDoesNotSupportConversion">
        <source>The type '{0}' does not support a conversion to the type '{1}'</source>
        <target state="translated">O tipo '{0}' não suporta conversão para o tipo '{1}'</target>
        <note />
      </trans-unit>
      <trans-unit id="csMethodFoundButIsStatic">
        <source>The type '{0}' has a method '{1}' (full name '{2}'), but the method is static</source>
        <target state="translated">O tipo '{0}' possui um método '{1}' (nome completo '{2}'), mas o método é estático</target>
        <note />
      </trans-unit>
      <trans-unit id="csMethodFoundButIsNotStatic">
        <source>The type '{0}' has a method '{1}' (full name '{2}'), but the method is not static</source>
        <target state="translated">O tipo '{0}' possui um método '{1}' (nome completo '{2}'), mas o método não é estático</target>
        <note />
      </trans-unit>
      <trans-unit id="csStructConstraintInconsistent">
        <source>The constraints 'struct' and 'not struct' are inconsistent</source>
        <target state="translated">As restrições 'struct' e 'not struct' são inconsistentes</target>
        <note />
      </trans-unit>
      <trans-unit id="csTypeDoesNotHaveNull">
        <source>The type '{0}' does not have 'null' as a proper value</source>
        <target state="translated">O tipo '{0}' não possui 'null' como valor adequado</target>
        <note />
      </trans-unit>
      <trans-unit id="csNullableTypeDoesNotHaveNull">
        <source>The type '{0}' does not have 'null' as a proper value. To create a null value for a Nullable type use 'System.Nullable()'.</source>
        <target state="translated">O tipo '{0}' não possui 'null' como valor adequado. Para criar um valor nulo para um tipo Nullable, use 'System.Nullable()'.</target>
        <note />
      </trans-unit>
      <trans-unit id="csTypeDoesNotSupportComparison1">
        <source>The type '{0}' does not support the 'comparison' constraint because it has the 'NoComparison' attribute</source>
        <target state="translated">O tipo '{0}' não suporta a restrição 'comparison' porque ela não possui o atributo 'NoComparison'</target>
        <note />
      </trans-unit>
      <trans-unit id="csTypeDoesNotSupportComparison2">
        <source>The type '{0}' does not support the 'comparison' constraint. For example, it does not support the 'System.IComparable' interface</source>
        <target state="translated">O tipo '{0}' não suporta a restrição 'comparison'. Por exemplo, ele não suporta a interface 'System.IComparable'</target>
        <note />
      </trans-unit>
      <trans-unit id="csTypeDoesNotSupportComparison3">
        <source>The type '{0}' does not support the 'comparison' constraint because it is a record, union or struct with one or more structural element types which do not support the 'comparison' constraint. Either avoid the use of comparison with this type, or add the 'StructuralComparison' attribute to the type to determine which field type does not support comparison</source>
        <target state="translated">O tipo '{0}' não suporta a restrição 'comparison' porque é um registro, união ou struct com um ou mais tipos de elementos estruturais que não suportam a restrição 'comparison'. Evite usar comparação com este tipo, a não ser que você adicione o atributo 'StructuralComparison' ao tipo para determinar qual tipo de campo não suporta comparação</target>
        <note />
      </trans-unit>
      <trans-unit id="csTypeDoesNotSupportEquality1">
        <source>The type '{0}' does not support the 'equality' constraint because it has the 'NoEquality' attribute</source>
        <target state="translated">O tipo '{0}' não suporta a restrição 'equality' porque possui o atributo 'NoEquality'</target>
        <note />
      </trans-unit>
      <trans-unit id="csTypeDoesNotSupportEquality2">
        <source>The type '{0}' does not support the 'equality' constraint because it is a function type</source>
        <target state="translated">O tipo '{0}' não suporta a restrição 'equality' porque ele é um tipo de função</target>
        <note />
      </trans-unit>
      <trans-unit id="csTypeDoesNotSupportEquality3">
        <source>The type '{0}' does not support the 'equality' constraint because it is a record, union or struct with one or more structural element types which do not support the 'equality' constraint. Either avoid the use of equality with this type, or add the 'StructuralEquality' attribute to the type to determine which field type does not support equality</source>
        <target state="translated">O tipo '{0}' não suporta a restrição 'equality' porque é um registro, união ou struct com um ou mais tipos de elementos estruturais que não suportam a restrição 'equality'. Evite usar igualdade com este tipo, a não ser que você adicione o atributo 'StructuralEquality' ao tipo para determinar qual tipo de campo não suportará a igualdade</target>
        <note />
      </trans-unit>
      <trans-unit id="csTypeIsNotEnumType">
        <source>The type '{0}' is not a CLI enum type</source>
        <target state="translated">O tipo '{0}' não é um tipo enum CLI</target>
        <note />
      </trans-unit>
      <trans-unit id="csTypeHasNonStandardDelegateType">
        <source>The type '{0}' has a non-standard delegate type</source>
        <target state="translated">O tipo '{0}' tem um tipo delegado não padrão</target>
        <note />
      </trans-unit>
      <trans-unit id="csTypeIsNotDelegateType">
        <source>The type '{0}' is not a CLI delegate type</source>
        <target state="translated">O tipo '{0}' não é um tipo delegado CLI</target>
        <note />
      </trans-unit>
      <trans-unit id="csTypeParameterCannotBeNullable">
        <source>This type parameter cannot be instantiated to 'Nullable'. This is a restriction imposed in order to ensure the meaning of 'null' in some CLI languages is not confusing when used in conjunction with 'Nullable' values.</source>
        <target state="translated">Esse parâmetro de tipo não pode ser instanciado como 'Nullable'. Esta é uma restrição imposta para assegurar que o significado de 'null' em algumas linguagens CLI não seja confuso quando usado em conjunto com valores 'Nullable'.</target>
        <note />
      </trans-unit>
      <trans-unit id="csGenericConstructRequiresStructType">
        <source>A generic construct requires that the type '{0}' is a CLI or F# struct type</source>
        <target state="translated">Uma construção genérica requer que o tipo '{0}' seja um CLI ou tipo struct F#</target>
        <note />
      </trans-unit>
      <trans-unit id="csGenericConstructRequiresUnmanagedType">
        <source>A generic construct requires that the type '{0}' is an unmanaged type</source>
        <target state="translated">Uma construção genérica requer que o tipo '{0}' seja um tipo não gerenciado</target>
        <note />
      </trans-unit>
      <trans-unit id="csTypeNotCompatibleBecauseOfPrintf">
        <source>The type '{0}' is not compatible with any of the types {1}, arising from the use of a printf-style format string</source>
        <target state="translated">O tipo '{0}' não é compatível com qualquer um dos tipos {1}, decorrentes da utilização de uma cadeia de caracteres do formato estilo printf</target>
        <note />
      </trans-unit>
      <trans-unit id="csGenericConstructRequiresReferenceSemantics">
        <source>A generic construct requires that the type '{0}' have reference semantics, but it does not, i.e. it is a struct</source>
        <target state="translated">Uma construção genérica requer que o tipo '{0}' tenha semânticas de referência, mas ele não tem, ou seja, é um struct</target>
        <note />
      </trans-unit>
      <trans-unit id="csGenericConstructRequiresNonAbstract">
        <source>A generic construct requires that the type '{0}' be non-abstract</source>
        <target state="translated">Uma construção genérica requer que o tipo '{0}' não seja abstrato</target>
        <note />
      </trans-unit>
      <trans-unit id="csGenericConstructRequiresPublicDefaultConstructor">
        <source>A generic construct requires that the type '{0}' have a public default constructor</source>
        <target state="translated">Uma construção genérica requer que o tipo '{0}' tenha um construtor padrão público</target>
        <note />
      </trans-unit>
      <trans-unit id="csTypeInstantiationLengthMismatch">
        <source>Type instantiation length mismatch</source>
        <target state="translated">Incompatibilidade de comprimento de instanciação de tipo</target>
        <note />
      </trans-unit>
      <trans-unit id="csOptionalArgumentNotPermittedHere">
        <source>Optional arguments not permitted here</source>
        <target state="translated">Argumentos opcionais não são permitidos aqui</target>
        <note />
      </trans-unit>
      <trans-unit id="csMemberIsNotStatic">
        <source>{0} is not a static member</source>
        <target state="translated">{0} não é um membro estático</target>
        <note />
      </trans-unit>
      <trans-unit id="csMemberIsNotInstance">
        <source>{0} is not an instance member</source>
        <target state="translated">{0} não é um membro de instância</target>
        <note />
      </trans-unit>
      <trans-unit id="csArgumentLengthMismatch">
        <source>Argument length mismatch</source>
        <target state="translated">Incompatibilidade de comprimento do argumento</target>
        <note />
      </trans-unit>
      <trans-unit id="csArgumentTypesDoNotMatch">
        <source>The argument types don't match</source>
        <target state="translated">Os tipos de argumento não coincidem</target>
        <note />
      </trans-unit>
      <trans-unit id="csMethodExpectsParams">
        <source>This method expects a CLI 'params' parameter in this position. 'params' is a way of passing a variable number of arguments to a method in languages such as C#. Consider passing an array for this argument</source>
        <target state="translated">Este método espera um parâmetro CLI 'params' nesta posição. 'params' é uma forma de transmitir um número de variável de argumentos para um método em linguagens como C#. Considere transmitir uma matriz para este argumento</target>
        <note />
      </trans-unit>
      <trans-unit id="csMemberIsNotAccessible">
        <source>The member or object constructor '{0}' is not {1}</source>
        <target state="translated">O construtor de membro ou objeto '{0}' não é {1}</target>
        <note />
      </trans-unit>
      <trans-unit id="csMemberIsNotAccessible2">
        <source>The member or object constructor '{0}' is not {1}. Private members may only be accessed from within the declaring type. Protected members may only be accessed from an extending type and cannot be accessed from inner lambda expressions.</source>
        <target state="translated">O construtor de membro ou objeto '{0}' não é {1}. Membros particulares só podem ser acessados no tipo de declaração. Membros protegidos só podem ser acessados em um tipo de extensão e não podem ser acessados em expressões lambda internas.</target>
        <note />
      </trans-unit>
      <trans-unit id="csMethodIsNotAStaticMethod">
        <source>{0} is not a static method</source>
        <target state="translated">{0} não é um método estático</target>
        <note />
      </trans-unit>
      <trans-unit id="csMethodIsNotAnInstanceMethod">
        <source>{0} is not an instance method</source>
        <target state="translated">{0} não é um método de instância</target>
        <note />
      </trans-unit>
      <trans-unit id="csMemberHasNoArgumentOrReturnProperty">
        <source>The member or object constructor '{0}' has no argument or settable return property '{1}'. {2}.</source>
        <target state="translated">O construtor de membro ou objeto '{0}' não possui argumento ou propriedade de retorno configurável '{1}'. {2}.</target>
        <note />
      </trans-unit>
      <trans-unit id="csCtorHasNoArgumentOrReturnProperty">
        <source>The object constructor '{0}' has no argument or settable return property '{1}'. {2}.</source>
        <target state="translated">O construtor de objeto '{0}' não tem argumento ou propriedade de retorno configurável '{1}'. {2}.</target>
        <note />
      </trans-unit>
      <trans-unit id="csRequiredSignatureIs">
        <source>The required signature is {0}</source>
        <target state="translated">A assinatura requerida é {0}</target>
        <note />
      </trans-unit>
      <trans-unit id="csMemberSignatureMismatch">
        <source>The member or object constructor '{0}' requires {1} argument(s). The required signature is '{2}'.</source>
        <target state="translated">O construtor de membro ou objeto '{0}' requer {1} argumentos. A assinatura requerida é '{2}'.</target>
        <note />
      </trans-unit>
      <trans-unit id="csMemberSignatureMismatch2">
        <source>The member or object constructor '{0}' requires {1} additional argument(s). The required signature is '{2}'.</source>
        <target state="translated">O construtor de membro ou objeto '{0}' requer {1} argumentos adicionais. A assinatura requerida é '{2}'.</target>
        <note />
      </trans-unit>
      <trans-unit id="csMemberSignatureMismatch3">
        <source>The member or object constructor '{0}' requires {1} argument(s). The required signature is '{2}'. Some names for missing arguments are {3}.</source>
        <target state="translated">O construtor de membro ou objeto '{0}' requer {1} argumentos. A assinatura requerida é '{2}'. Alguns nomes dos argumentos em falta são {3}.</target>
        <note />
      </trans-unit>
      <trans-unit id="csMemberSignatureMismatch4">
        <source>The member or object constructor '{0}' requires {1} additional argument(s). The required signature is '{2}'. Some names for missing arguments are {3}.</source>
        <target state="translated">O construtor de membro ou objeto '{0}' requer {1} argumentos adicionais. A assinatura requerida é '{2}'. Alguns nomes dos argumentos em falta são {3}.</target>
        <note />
      </trans-unit>
      <trans-unit id="csMemberSignatureMismatchArityNamed">
        <source>The member or object constructor '{0}' requires {1} argument(s) but is here given {2} unnamed and {3} named argument(s). The required signature is '{4}'.</source>
        <target state="translated">O construtor de membro ou objeto '{0}' requer {1} argumentos, mas aqui são fornecidos os argumentos sem nome {2} e nomeado {3}. A assinatura requerida é '{4}'.</target>
        <note />
      </trans-unit>
      <trans-unit id="csMemberSignatureMismatchArity">
        <source>The member or object constructor '{0}' takes {1} argument(s) but is here given {2}. The required signature is '{3}'.</source>
        <target state="translated">O construtor de membro ou objeto '{0}' obtém {1} argumentos, mas aqui são fornecidos {2}. A assinatura requerida é '{3}'.</target>
        <note />
      </trans-unit>
      <trans-unit id="csCtorSignatureMismatchArity">
        <source>The object constructor '{0}' takes {1} argument(s) but is here given {2}. The required signature is '{3}'.</source>
        <target state="translated">O construtor de objeto '{0}' obtém {1} argumentos, mas aqui são fornecidos {2}. A assinatura requerida é '{3}'.</target>
        <note />
      </trans-unit>
      <trans-unit id="csCtorSignatureMismatchArityProp">
        <source>The object constructor '{0}' takes {1} argument(s) but is here given {2}. The required signature is '{3}'. If some of the arguments are meant to assign values to properties, consider separating those arguments with a comma (',').</source>
        <target state="translated">O construtor de objeto '{0}' obtém {1} argumentos, mas aqui são fornecidos {2}. A assinatura requerida é '{3}'. Se alguns dos argumentos tiver que atribuir valores a propriedades, considere separar esses argumentos com uma vírgula (',').</target>
        <note />
      </trans-unit>
      <trans-unit id="csMemberSignatureMismatchArityType">
        <source>The member or object constructor '{0}' takes {1} type argument(s) but is here given {2}. The required signature is '{3}'.</source>
        <target state="translated">O construtor de membro ou objeto '{0}' obtém argumentos de tipo {1}, mas aqui é dado {2}. A assinatura requerida é '{3}'.</target>
        <note />
      </trans-unit>
      <trans-unit id="csMemberNotAccessible">
        <source>A member or object constructor '{0}' taking {1} arguments is not accessible from this code location. All accessible versions of method '{2}' take {3} arguments.</source>
        <target state="translated">O construtor de objeto ou de membro '{0}' que obtém {1} argumentos não é acessível por meio desta localização do código. Todas as versões acessíveis do método '{2}' obtêm {3} argumentos.</target>
        <note />
      </trans-unit>
      <trans-unit id="csIncorrectGenericInstantiation">
        <source>Incorrect generic instantiation. No {0} member named '{1}' takes {2} generic arguments.</source>
        <target state="translated">Instanciação genérica incorreta. Nenhum membro {0} chamado '{1}' obtém argumentos genéricos {2}.</target>
        <note />
      </trans-unit>
      <trans-unit id="csMemberOverloadArityMismatch">
        <source>The member or object constructor '{0}' does not take {1} argument(s). An overload was found taking {2} arguments.</source>
        <target state="translated">O construtor de membro ou objeto '{0}' não obtém argumentos {1}. Uma sobrecarga foi encontrada ao obter argumentos {2}.</target>
        <note />
      </trans-unit>
      <trans-unit id="csNoMemberTakesTheseArguments">
        <source>No {0} member or object constructor named '{1}' takes {2} arguments</source>
        <target state="translated">Nenhum membro {0} ou construtor de objeto com nome '{1}' obtém argumentos {2}</target>
        <note />
      </trans-unit>
      <trans-unit id="csNoMemberTakesTheseArguments2">
        <source>No {0} member or object constructor named '{1}' takes {2} arguments. Note the call to this member also provides {3} named arguments.</source>
        <target state="translated">Nenhum membro {0} ou construtor de objeto com nome '{1}' obtém argumentos {2}. Observe que a chamada para este membro também fornece argumentos com nome {3}.</target>
        <note />
      </trans-unit>
      <trans-unit id="csNoMemberTakesTheseArguments3">
        <source>No {0} member or object constructor named '{1}' takes {2} arguments. The named argument '{3}' doesn't correspond to any argument or settable return property for any overload.</source>
        <target state="translated">Nenhum membro {0} ou construtor de objeto com nome '{1}' obtém argumentos {2}. O argumento nomeado '{3}' não corresponde a nenhum argumento ou propriedade de retorno configurável para qualquer sobrecarga.</target>
        <note />
      </trans-unit>
      <trans-unit id="csMethodNotFound">
        <source>Method or object constructor '{0}' not found</source>
        <target state="translated">O método ou construtor de objeto '{0}' não foi encontrado</target>
        <note />
      </trans-unit>
      <trans-unit id="csNoOverloadsFound">
        <source>No overloads match for method '{0}'.</source>
        <target state="translated">Nenhuma sobrecarga corresponde ao método '{0}'.</target>
        <note />
      </trans-unit>
      <trans-unit id="csMethodIsOverloaded">
        <source>A unique overload for method '{0}' could not be determined based on type information prior to this program point. A type annotation may be needed.</source>
        <target state="translated">Não foi possível determinar uma sobrecarga única para o método '{0}' com base nas informações de tipo anteriores a este ponto do programa. Uma anotação de tipo pode ser necessária.</target>
        <note />
      </trans-unit>
      <trans-unit id="csCandidates">
        <source>Candidates: {0}</source>
        <target state="translated">Candidatos: {0}</target>
        <note />
      </trans-unit>
      <trans-unit id="csSeeAvailableOverloads">
        <source>The available overloads are shown below.</source>
        <target state="translated">As sobrecargas disponíveis são mostradas abaixo.</target>
        <note />
      </trans-unit>
      <trans-unit id="parsDoCannotHaveVisibilityDeclarations">
        <source>Accessibility modifiers are not permitted on 'do' bindings, but '{0}' was given.</source>
        <target state="translated">Os modificadores de acessibilidade não são permitidos em associações 'do', mas '{0}' foi fornecido.</target>
        <note />
      </trans-unit>
      <trans-unit id="parsEofInHashIf">
        <source>End of file in #if section begun at or after here</source>
        <target state="translated">Fim de arquivo na seção #if iniciada aqui ou anteriormente</target>
        <note />
      </trans-unit>
      <trans-unit id="parsEofInString">
        <source>End of file in string begun at or before here</source>
        <target state="translated">Fim de arquivo na cadeia de caracteres iniciada aqui ou anteriormente</target>
        <note />
      </trans-unit>
      <trans-unit id="parsEofInVerbatimString">
        <source>End of file in verbatim string begun at or before here</source>
        <target state="translated">Fim de arquivo na cadeia de caracteres textual iniciada aqui ou anteriormente</target>
        <note />
      </trans-unit>
      <trans-unit id="parsEofInComment">
        <source>End of file in comment begun at or before here</source>
        <target state="translated">Fim de arquivo no comentário iniciado aqui ou anteriormente</target>
        <note />
      </trans-unit>
      <trans-unit id="parsEofInStringInComment">
        <source>End of file in string embedded in comment begun at or before here</source>
        <target state="translated">Fim de arquivo na cadeia de caracteres inserida no comentário iniciado aqui ou anteriormente</target>
        <note />
      </trans-unit>
      <trans-unit id="parsEofInVerbatimStringInComment">
        <source>End of file in verbatim string embedded in comment begun at or before here</source>
        <target state="translated">Fim de arquivo na cadeia de caracteres textual inserida no comentário iniciado aqui ou anteriormente</target>
        <note />
      </trans-unit>
      <trans-unit id="parsEofInIfOcaml">
        <source>End of file in IF-OCAML section begun at or before here</source>
        <target state="translated">Fim de arquivo na seção de IF-OCAML iniciada aqui ou anteriormente</target>
        <note />
      </trans-unit>
      <trans-unit id="parsEofInDirective">
        <source>End of file in directive begun at or before here</source>
        <target state="translated">Fim de arquivo na diretiva iniciada aqui ou anteriormente</target>
        <note />
      </trans-unit>
      <trans-unit id="parsNoHashEndIfFound">
        <source>No #endif found for #if or #else</source>
        <target state="translated">Nenhum #endif encontrado para #if ou #else</target>
        <note />
      </trans-unit>
      <trans-unit id="parsAttributesIgnored">
        <source>Attributes have been ignored in this construct</source>
        <target state="translated">Os atributos foram ignorados neste constructo</target>
        <note />
      </trans-unit>
      <trans-unit id="parsUseBindingsIllegalInImplicitClassConstructors">
        <source>'use' bindings are not permitted in primary constructors</source>
        <target state="translated">As associações 'use' não são permitidas em construtores primários</target>
        <note />
      </trans-unit>
      <trans-unit id="parsUseBindingsIllegalInModules">
        <source>'use' bindings are not permitted in modules and are treated as 'let' bindings</source>
        <target state="translated">Não são permitidas associações 'use' em módulos e são tratadas como ligações 'let'</target>
        <note />
      </trans-unit>
      <trans-unit id="parsIntegerForLoopRequiresSimpleIdentifier">
        <source>An integer for loop must use a simple identifier</source>
        <target state="translated">Um inteiro para um loop precisa usar um identificador simples</target>
        <note />
      </trans-unit>
      <trans-unit id="parsOnlyOneWithAugmentationAllowed">
        <source>At most one 'with' augmentation is permitted</source>
        <target state="translated">No máximo um aumento 'with' é permitido</target>
        <note />
      </trans-unit>
      <trans-unit id="parsUnexpectedSemicolon">
        <source>A semicolon is not expected at this point</source>
        <target state="translated">Não é esperado ponto-e-vírgula neste ponto</target>
        <note />
      </trans-unit>
      <trans-unit id="parsUnexpectedEndOfFile">
        <source>Unexpected end of input</source>
        <target state="translated">Final da entrada inesperado</target>
        <note />
      </trans-unit>
      <trans-unit id="parsUnexpectedVisibilityDeclaration">
        <source>Accessibility modifiers are not permitted here, but '{0}' was given.</source>
        <target state="translated">Os modificadores de acessibilidade não são permitidos aqui, mas '{0}' foi fornecido.</target>
        <note />
      </trans-unit>
      <trans-unit id="parsOnlyHashDirectivesAllowed">
        <source>Only '#' compiler directives may occur prior to the first 'namespace' declaration</source>
        <target state="translated">Apenas diretivas de compilador '#' podem ficar antes da primeira declaração de 'namespace'</target>
        <note />
      </trans-unit>
      <trans-unit id="parsVisibilityDeclarationsShouldComePriorToIdentifier">
        <source>Accessibility modifiers should come immediately prior to the identifier naming a construct</source>
        <target state="translated">Modificadores de acessibilidade devem vir imediatamente antes do identificador na nomeação de um constructo</target>
        <note />
      </trans-unit>
      <trans-unit id="parsNamespaceOrModuleNotBoth">
        <source>Files should begin with either a namespace or module declaration, e.g. 'namespace SomeNamespace.SubNamespace' or 'module SomeNamespace.SomeModule', but not both. To define a module within a namespace use 'module SomeModule = ...'</source>
        <target state="translated">Os arquivos devem começar com a declaração de um namespace ou de um módulo, como 'namespace SomeNamespace.SubNamespace' ou 'module SomeNamespace.SomeModule', mas não ambos. Para definir um módulo dentro de um namespace, use 'module SomeModule =...'</target>
        <note />
      </trans-unit>
      <trans-unit id="parsModuleAbbreviationMustBeSimpleName">
        <source>A module abbreviation must be a simple name, not a path</source>
        <target state="translated">Uma abreviação de módulo precisa ser um nome simples, não um caminho</target>
        <note />
      </trans-unit>
      <trans-unit id="parsIgnoreAttributesOnModuleAbbreviation">
        <source>Ignoring attributes on module abbreviation</source>
        <target state="translated">Ignorando atributos em abreviação de módulo</target>
        <note />
      </trans-unit>
      <trans-unit id="parsIgnoreAttributesOnModuleAbbreviationAlwaysPrivate">
        <source>The '{0}' accessibility attribute is not allowed on module abbreviation. Module abbreviations are always private.</source>
        <target state="translated">O atributo de acessibilidade '{0}' não é permitido na abreviação de módulo. As abreviações de módulo são sempre particulares.</target>
        <note />
      </trans-unit>
      <trans-unit id="parsIgnoreVisibilityOnModuleAbbreviationAlwaysPrivate">
        <source>The '{0}' visibility attribute is not allowed on module abbreviation. Module abbreviations are always private.</source>
        <target state="translated">O atributo de visibilidade '{0}' não é permitido na abreviação de módulo. As abreviações de módulo são sempre particulares.</target>
        <note />
      </trans-unit>
      <trans-unit id="parsUnClosedBlockInHashLight">
        <source>Unclosed block</source>
        <target state="translated">Bloco não foi fechado</target>
        <note />
      </trans-unit>
      <trans-unit id="parsUnmatchedBeginOrStruct">
        <source>Unmatched 'begin' or 'struct'</source>
        <target state="translated">'begin' ou 'struct' incompatível</target>
        <note />
      </trans-unit>
      <trans-unit id="parsModuleDefnMustBeSimpleName">
        <source>A module name must be a simple name, not a path</source>
        <target state="translated">Um nome de módulo precisa ser um nome simples, não um caminho</target>
        <note />
      </trans-unit>
      <trans-unit id="parsUnexpectedEmptyModuleDefn">
        <source>Unexpected empty type moduleDefn list</source>
        <target state="translated">Lista de moduleDefn do tipo vazio inesperada</target>
        <note />
      </trans-unit>
      <trans-unit id="parsAttributesMustComeBeforeVal">
        <source>Attributes should be placed before 'val'</source>
        <target state="translated">Atributos devem ser localizados antes de 'val'</target>
        <note />
      </trans-unit>
      <trans-unit id="parsAttributesAreNotPermittedOnInterfaceImplementations">
        <source>Attributes are not permitted on interface implementations</source>
        <target state="translated">Os atributos não são permitidos em implementações de interface</target>
        <note />
      </trans-unit>
      <trans-unit id="parsSyntaxError">
        <source>Syntax error</source>
        <target state="translated">Erro de sintaxe</target>
        <note />
      </trans-unit>
      <trans-unit id="parsAugmentationsIllegalOnDelegateType">
        <source>Augmentations are not permitted on delegate type moduleDefns</source>
        <target state="translated">Aumentos não são permitidos no tipo delegado moduleDefns</target>
        <note />
      </trans-unit>
      <trans-unit id="parsUnmatchedClassInterfaceOrStruct">
        <source>Unmatched 'class', 'interface' or 'struct'</source>
        <target state="translated">'class', 'interface' ou 'struct' incompatível</target>
        <note />
      </trans-unit>
      <trans-unit id="parsEmptyTypeDefinition">
        <source>A type definition requires one or more members or other declarations. If you intend to define an empty class, struct or interface, then use 'type ... = class end', 'interface end' or 'struct end'.</source>
        <target state="translated">Uma definição de tipo requer um ou mais membros ou outras declarações. Se você pretende definir uma classe vazia, struct ou interface, então use 'type ... = class end', 'interface end' ou 'struct end'.</target>
        <note />
      </trans-unit>
      <trans-unit id="parsUnmatchedWith">
        <source>Unmatched 'with' or badly formatted 'with' block</source>
        <target state="translated">'with' incompatível ou bloco 'with' mal formatado</target>
        <note />
      </trans-unit>
      <trans-unit id="parsGetOrSetRequired">
        <source>'get', 'set' or 'get,set' required</source>
        <target state="translated">'get', 'set' ou 'get,set' necessários</target>
        <note />
      </trans-unit>
      <trans-unit id="parsOnlyClassCanTakeValueArguments">
        <source>Only class types may take value arguments</source>
        <target state="translated">Apenas tipos de classe podem ter argumentos de valor</target>
        <note />
      </trans-unit>
      <trans-unit id="parsUnmatchedBegin">
        <source>Unmatched 'begin'</source>
        <target state="translated">'begin' incompatível</target>
        <note />
      </trans-unit>
      <trans-unit id="parsInvalidDeclarationSyntax">
        <source>Invalid declaration syntax</source>
        <target state="translated">Declaração de sintaxe inválida</target>
        <note />
      </trans-unit>
      <trans-unit id="parsGetAndOrSetRequired">
        <source>'get' and/or 'set' required</source>
        <target state="translated">'get' e/ou 'set' necessários</target>
        <note />
      </trans-unit>
      <trans-unit id="parsTypeAnnotationsOnGetSet">
        <source>Type annotations on property getters and setters must be given after the 'get()' or 'set(v)', e.g. 'with get() : string = ...'</source>
        <target state="translated">Anotações de tipo em getters e setters de propriedade devem ser fornecidas após o 'get()' ou 'set(v)', por exemplo: 'with get() : string = ...'</target>
        <note />
      </trans-unit>
      <trans-unit id="parsGetterMustHaveAtLeastOneArgument">
        <source>A getter property is expected to be a function, e.g. 'get() = ...' or 'get(index) = ...'</source>
        <target state="translated">Espera-se que uma propriedade getter seja uma função, por exemplo, 'get() = ...' ou 'get(índice) = ...'</target>
        <note />
      </trans-unit>
      <trans-unit id="parsMultipleAccessibilitiesForGetSet">
        <source>Multiple accessibilities given for property getter or setter</source>
        <target state="translated">Acessibilidades múltiplas fornecidas para getter ou setter de propriedade</target>
        <note />
      </trans-unit>
      <trans-unit id="parsSetSyntax">
        <source>Property setters must be defined using 'set value = ', 'set idx value = ' or 'set (idx1,...,idxN) value = ... '</source>
        <target state="translated">Setters de propriedade devem ser definidos com o uso de 'set value = ', 'set idx value = ' ou 'set (idx1,...,idxN) value = ... '</target>
        <note />
      </trans-unit>
      <trans-unit id="parsInterfacesHaveSameVisibilityAsEnclosingType">
        <source>Interfaces always have the same visibility as the enclosing type</source>
        <target state="translated">Interfaces sempre possuem a mesma visibilidade que o tipo de delimitador</target>
        <note />
      </trans-unit>
      <trans-unit id="parsAccessibilityModsIllegalForAbstract">
        <source>Accessibility modifiers are not allowed on this member. Abstract slots always have the same visibility as the enclosing type.</source>
        <target state="translated">Modificadores de acessibilidade não são permitidos neste membro. Slots abstratos sempre têm a mesma visibilidade que o tipo de delimitador.</target>
        <note />
      </trans-unit>
      <trans-unit id="parsAttributesIllegalOnInherit">
        <source>Attributes are not permitted on 'inherit' declarations</source>
        <target state="translated">Não são permitidos atributos em declarações 'inherit'</target>
        <note />
      </trans-unit>
      <trans-unit id="parsVisibilityIllegalOnInherit">
        <source>Accessibility modifiers are not permitted on an 'inherits' declaration</source>
        <target state="translated">Modificadores de acessibilidade não são permitidos em uma declaração 'inherits'</target>
        <note />
      </trans-unit>
      <trans-unit id="parsInheritDeclarationsCannotHaveAsBindings">
        <source>'inherit' declarations cannot have 'as' bindings. To access members of the base class when overriding a method, the syntax 'base.SomeMember' may be used; 'base' is a keyword. Remove this 'as' binding.</source>
        <target state="translated">Declarações 'inherit' não podem ter associações 'as'. Para acessar membros de classe base quando um método estiver sendo substituído pode se usar a sintaxe 'base.SomeMember'; 'base' é uma palavra-chave. Remova essa associação 'as'.</target>
        <note />
      </trans-unit>
      <trans-unit id="parsAttributesIllegalHere">
        <source>Attributes are not allowed here</source>
        <target state="translated">Não são permitidos atributos aqui</target>
        <note />
      </trans-unit>
      <trans-unit id="parsTypeAbbreviationsCannotHaveVisibilityDeclarations">
        <source>Accessibility modifiers are not permitted in this position for type abbreviations</source>
        <target state="translated">Modificadores de acessibilidade não são permitidos nesta posição para abreviações do tipo</target>
        <note />
      </trans-unit>
      <trans-unit id="parsEnumTypesCannotHaveVisibilityDeclarations">
        <source>Accessibility modifiers are not permitted in this position for enum types</source>
        <target state="translated">Modificadores de acessibilidade não são permitidos nesta posição para tipos enum</target>
        <note />
      </trans-unit>
      <trans-unit id="parsAllEnumFieldsRequireValues">
        <source>All enum fields must be given values</source>
        <target state="translated">Todos campos enum devem ser valores especificados</target>
        <note />
      </trans-unit>
      <trans-unit id="parsInlineAssemblyCannotHaveVisibilityDeclarations">
        <source>Accessibility modifiers are not permitted on inline assembly code types</source>
        <target state="translated">Modificadores de acessibilidade não são permitidos em tipo de código de assembly embutido</target>
        <note />
      </trans-unit>
      <trans-unit id="parsUnexpectedIdentifier">
        <source>Unexpected identifier: '{0}'</source>
        <target state="translated">Identificador inesperado: '{0}'</target>
        <note />
      </trans-unit>
      <trans-unit id="parsUnionCasesCannotHaveVisibilityDeclarations">
        <source>Accessibility modifiers are not permitted on union cases. Use 'type U = internal ...' or 'type U = private ...' to give an accessibility to the whole representation.</source>
        <target state="translated">Modificadores de acessibilidade não são permitidos em casos união. Use ' type U = internal... ' ou ' type U = private... ' para dar uma acessibilidade à representação inteira.</target>
        <note />
      </trans-unit>
      <trans-unit id="parsEnumFieldsCannotHaveVisibilityDeclarations">
        <source>Accessibility modifiers are not permitted on enumeration fields</source>
        <target state="translated">Modificadores de acessibilidade não são permitidos em campos de enumeração</target>
        <note />
      </trans-unit>
      <trans-unit id="parsConsiderUsingSeparateRecordType">
        <source>Consider using a separate record type instead</source>
        <target state="translated">Considere usar um tipo de registro separado em vez disso</target>
        <note />
      </trans-unit>
      <trans-unit id="parsRecordFieldsCannotHaveVisibilityDeclarations">
        <source>Accessibility modifiers are not permitted on record fields. Use 'type R = internal ...' or 'type R = private ...' to give an accessibility to the whole representation.</source>
        <target state="translated">Modificadores de acessibilidade não são permitidos nos campos de registros. Use 'type R = internal ...' ou 'type R = private ...' para dar uma acessibilidade à representação inteira.</target>
        <note />
      </trans-unit>
      <trans-unit id="parsLetAndForNonRecBindings">
        <source>The declaration form 'let ... and ...' for non-recursive bindings is not used in F# code. Consider using a sequence of 'let' bindings</source>
        <target state="translated">A forma de declaração 'let ... and ...' para associações não recursivas não são usadas em código F#. Considere usar uma sequência de associações 'let'</target>
        <note />
      </trans-unit>
      <trans-unit id="parsUnmatchedParen">
        <source>Unmatched '('</source>
        <target state="translated">'(' incompatível</target>
        <note />
      </trans-unit>
      <trans-unit id="parsSuccessivePatternsShouldBeSpacedOrTupled">
        <source>Successive patterns should be separated by spaces or tupled</source>
        <target state="translated">Padrões sucessivos devem ser separados por espaços ou serem tuplas.</target>
        <note />
      </trans-unit>
      <trans-unit id="parsNoMatchingInForLet">
        <source>No matching 'in' found for this 'let'</source>
        <target state="translated">Nenhum 'in' correspondente encontrado para 'let'</target>
        <note />
      </trans-unit>
      <trans-unit id="parsErrorInReturnForLetIncorrectIndentation">
        <source>Error in the return expression for this 'let'. Possible incorrect indentation.</source>
        <target state="translated">Erro na expressão de retorno para este 'let'. Possível recuo incorreto.</target>
        <note />
      </trans-unit>
      <trans-unit id="parsExpectedExpressionAfterLet">
        <source>The block following this '{0}' is unfinished. Every code block is an expression and must have a result. '{1}' cannot be the final code element in a block. Consider giving this block an explicit result.</source>
        <target state="translated">O bloco após '{0}' está inacabado. Cada bloco de código é uma expressão e deve ter um resultado. '{1}' não pode ser o elemento de código final em um bloco. Considere dar a este bloco um resultado explícito.</target>
        <note />
      </trans-unit>
      <trans-unit id="parsIncompleteIf">
        <source>Incomplete conditional. Expected 'if &lt;expr&gt; then &lt;expr&gt;' or 'if &lt;expr&gt; then &lt;expr&gt; else &lt;expr&gt;'.</source>
        <target state="translated">Condicional incompleta. Esperado 'if &lt;expr&gt; then &lt;expr&gt;' ou 'if &lt;expr&gt; then &lt;expr&gt; else &lt;expr&gt;'.</target>
        <note />
      </trans-unit>
      <trans-unit id="parsAssertIsNotFirstClassValue">
        <source>'assert' may not be used as a first class value. Use 'assert &lt;expr&gt;' instead.</source>
        <target state="translated">'assert' não pode ser usado como um valor de primeira classe. Em vez disso, use 'assert &lt;expr&gt;'.</target>
        <note />
      </trans-unit>
      <trans-unit id="parsIdentifierExpected">
        <source>Identifier expected</source>
        <target state="translated">Identificador esperado</target>
        <note />
      </trans-unit>
      <trans-unit id="parsInOrEqualExpected">
        <source>'in' or '=' expected</source>
        <target state="translated">'in' ou '=' esperado</target>
        <note />
      </trans-unit>
      <trans-unit id="parsArrowUseIsLimited">
        <source>The use of '-&gt;' in sequence and computation expressions is limited to the form 'for pat in expr -&gt; expr'. Use the syntax 'for ... in ... do ... yield...' to generate elements in more complex sequence expressions.</source>
        <target state="translated">O uso de '-&gt;' em sequência e expressões computacionais é limitado à forma 'for pat in expr -&gt; expr'. Use a sintaxe 'for ... in ... do ... yield...' para gerar elementos em expressões de sequência mais complexas.</target>
        <note />
      </trans-unit>
      <trans-unit id="parsSuccessiveArgsShouldBeSpacedOrTupled">
        <source>Successive arguments should be separated by spaces or tupled, and arguments involving function or method applications should be parenthesized</source>
        <target state="translated">Argumentos sucessivos devem ser separados por espaços ou serem tuplas; argumentos envolvendo aplicações de função ou de método devem estar entre parênteses</target>
        <note />
      </trans-unit>
      <trans-unit id="parsUnmatchedBracket">
        <source>Unmatched '['</source>
        <target state="translated">'[' incompatível</target>
        <note />
      </trans-unit>
      <trans-unit id="parsMissingQualificationAfterDot">
        <source>Missing qualification after '.'</source>
        <target state="translated">Qualificação após '.' ausente</target>
        <note />
      </trans-unit>
      <trans-unit id="parsParenFormIsForML">
        <source>In F# code you may use 'expr.[expr]'. A type annotation may be required to indicate the first expression is an array</source>
        <target state="translated">No código F#, é possível usar o 'expr.[expr]'. Uma anotação de tipo pode ser necessária para indicar que a primeira expressão é uma matriz</target>
        <note />
      </trans-unit>
      <trans-unit id="parsMismatchedQuote">
        <source>Mismatched quotation, beginning with '{0}'</source>
        <target state="translated">Cotação incompatível, começando com '{0}'</target>
        <note />
      </trans-unit>
      <trans-unit id="parsUnmatched">
        <source>Unmatched '{0}'</source>
        <target state="translated">'{0}' incompatível</target>
        <note />
      </trans-unit>
      <trans-unit id="parsUnmatchedBracketBar">
        <source>Unmatched '[|'</source>
        <target state="translated">'[|' incompatível</target>
        <note />
      </trans-unit>
      <trans-unit id="parsUnmatchedBrace">
        <source>Unmatched '{{'</source>
        <target state="translated">'{{' incompatível</target>
        <note />
      </trans-unit>
      <trans-unit id="parsFieldBinding">
        <source>Field bindings must have the form 'id = expr;'</source>
        <target state="translated">Associações de campo devem ter a forma ' id = expr; '</target>
        <note />
      </trans-unit>
      <trans-unit id="parsMemberIllegalInObjectImplementation">
        <source>This member is not permitted in an object implementation</source>
        <target state="translated">Este membro não é permitido em uma implementação do objeto</target>
        <note />
      </trans-unit>
      <trans-unit id="parsMissingFunctionBody">
        <source>Missing function body</source>
        <target state="translated">Corpo de função ausente</target>
        <note />
      </trans-unit>
      <trans-unit id="parsSyntaxErrorInLabeledType">
        <source>Syntax error in labelled type argument</source>
        <target state="translated">Erro de sintaxe no argumento de tipo rotulado</target>
        <note />
      </trans-unit>
      <trans-unit id="parsUnexpectedInfixOperator">
        <source>Unexpected infix operator in type expression</source>
        <target state="translated">Operador infixo inesperado na expressão de tipo</target>
        <note />
      </trans-unit>
      <trans-unit id="parsMultiArgumentGenericTypeFormDeprecated">
        <source>The syntax '(typ,...,typ) ident' is not used in F# code. Consider using 'ident&lt;typ,...,typ&gt;' instead</source>
        <target state="translated">A sintaxe '(typ,...,typ) ident' não é usada em código F#. Considere o uso de 'ident&lt;typ,...,typ&gt;' ao invés dela</target>
        <note />
      </trans-unit>
      <trans-unit id="parsInvalidLiteralInType">
        <source>Invalid literal in type</source>
        <target state="translated">Literal inválido no tipo</target>
        <note />
      </trans-unit>
      <trans-unit id="parsUnexpectedOperatorForUnitOfMeasure">
        <source>Unexpected infix operator in unit-of-measure expression. Legal operators are '*', '/' and '^'.</source>
        <target state="translated">Operador infixo inesperado na expressão de unidade de medida. Os operadores válidos são '*','/' e '^'.</target>
        <note />
      </trans-unit>
      <trans-unit id="parsUnexpectedIntegerLiteralForUnitOfMeasure">
        <source>Unexpected integer literal in unit-of-measure expression</source>
        <target state="translated">Literal de inteiro inesperado na expressão de unidade de medida</target>
        <note />
      </trans-unit>
      <trans-unit id="parsUnexpectedTypeParameter">
        <source>Syntax error: unexpected type parameter specification</source>
        <target state="translated">Erro de sintaxe: especificação de parâmetro de tipo inesperada</target>
        <note />
      </trans-unit>
      <trans-unit id="parsMismatchedQuotationName">
        <source>Mismatched quotation operator name, beginning with '{0}'</source>
        <target state="translated">Nome de operador de cotação incompatível, começando com '{0}'</target>
        <note />
      </trans-unit>
      <trans-unit id="parsActivePatternCaseMustBeginWithUpperCase">
        <source>Active pattern case identifiers must begin with an uppercase letter</source>
        <target state="translated">Identificadores de caso de padrão ativo precisam ser iniciados com uma letra maiúscula</target>
        <note />
      </trans-unit>
      <trans-unit id="parsActivePatternCaseContainsPipe">
        <source>The '|' character is not permitted in active pattern case identifiers</source>
        <target state="translated">O caractere '|' não é permitido em identificadores de caso de padrão ativo</target>
        <note />
      </trans-unit>
      <trans-unit id="parsIllegalDenominatorForMeasureExponent">
        <source>Denominator must not be 0 in unit-of-measure exponent</source>
        <target state="translated">O denominador não deve ser 0 no expoente de unidade de medida</target>
        <note />
      </trans-unit>
      <trans-unit id="parsNoEqualShouldFollowNamespace">
        <source>No '=' symbol should follow a 'namespace' declaration</source>
        <target state="translated">Nenhum símbolo '=' deve seguir uma declaração 'namespace'</target>
        <note />
      </trans-unit>
      <trans-unit id="parsSyntaxModuleStructEndDeprecated">
        <source>The syntax 'module ... = struct .. end' is not used in F# code. Consider using 'module ... = begin .. end'</source>
        <target state="translated">A sintaxe 'module ... = struct .. end' não é usada no código F#. Considere usar 'module ... = begin .. end'</target>
        <note />
      </trans-unit>
      <trans-unit id="parsSyntaxModuleSigEndDeprecated">
        <source>The syntax 'module ... : sig .. end' is not used in F# code. Consider using 'module ... = begin .. end'</source>
        <target state="translated">A sintaxe 'module ... : sig .. end' não é usada no código F#. Considere usar 'module ... = begin .. end'</target>
        <note />
      </trans-unit>
      <trans-unit id="tcStaticFieldUsedWhenInstanceFieldExpected">
        <source>A static field was used where an instance field is expected</source>
        <target state="translated">Um campo estático foi usado onde era esperado um campo de instância</target>
        <note />
      </trans-unit>
      <trans-unit id="tcMethodNotAccessible">
        <source>Method '{0}' is not accessible from this code location</source>
        <target state="translated">O método '{0}' não é acessível no local deste código</target>
        <note />
      </trans-unit>
      <trans-unit id="tcImplicitMeasureFollowingSlash">
        <source>Implicit product of measures following /</source>
        <target state="translated">Produto de medida implícito seguindo /</target>
        <note />
      </trans-unit>
      <trans-unit id="tcUnexpectedMeasureAnon">
        <source>Unexpected SynMeasure.Anon</source>
        <target state="translated">SynMeasure.Anon Inesperado</target>
        <note />
      </trans-unit>
      <trans-unit id="tcNonZeroConstantCannotHaveGenericUnit">
        <source>Non-zero constants cannot have generic units. For generic zero, write 0.0&lt;_&gt;.</source>
        <target state="translated">Constantes não nulas não podem ter unidades genéricas. Para um zero genérico, grave 0.0&lt;_&gt;.</target>
        <note />
      </trans-unit>
      <trans-unit id="tcSeqResultsUseYield">
        <source>In sequence expressions, results are generated using 'yield'</source>
        <target state="translated">Em expressões de sequência, os resultados são gerados com o uso de 'yield'</target>
        <note />
      </trans-unit>
      <trans-unit id="tcUnexpectedBigRationalConstant">
        <source>Unexpected big rational constant</source>
        <target state="translated">Constante racional grande inesperada</target>
        <note />
      </trans-unit>
      <trans-unit id="tcInvalidTypeForUnitsOfMeasure">
        <source>Units-of-measure supported only on float, float32, decimal and signed integer types</source>
        <target state="translated">Unidades de medida só são suportadas em tipos float, float32, decimal e inteiro com sinal</target>
        <note />
      </trans-unit>
      <trans-unit id="tcUnexpectedConstUint16Array">
        <source>Unexpected Const_uint16array</source>
        <target state="translated">Const_uint16array inesperado</target>
        <note />
      </trans-unit>
      <trans-unit id="tcUnexpectedConstByteArray">
        <source>Unexpected Const_bytearray</source>
        <target state="translated">Const_bytearray inesperado</target>
        <note />
      </trans-unit>
      <trans-unit id="tcParameterRequiresName">
        <source>A parameter with attributes must also be given a name, e.g. '[&lt;Attribute&gt;] Name : Type'</source>
        <target state="translated">Um parâmetro com atributos também deve receber um nome, por exemplo, '[&lt;Atributo&gt;] Nome : Tipo'</target>
        <note />
      </trans-unit>
      <trans-unit id="tcReturnValuesCannotHaveNames">
        <source>Return values cannot have names</source>
        <target state="translated">Valores retornados não podem ter nomes</target>
        <note />
      </trans-unit>
      <trans-unit id="tcMemberKindPropertyGetSetNotExpected">
        <source>MemberKind.PropertyGetSet only expected in parse trees</source>
        <target state="translated">MemberKind.PropertyGetSet só é esperado em árvores de análise</target>
        <note />
      </trans-unit>
      <trans-unit id="tcNamespaceCannotContainValues">
        <source>Namespaces cannot contain values. Consider using a module to hold your value declarations.</source>
        <target state="translated">Namespaces não podem conter valores. Considere usar um módulo para isentar suas declarações de valores.</target>
        <note />
      </trans-unit>
      <trans-unit id="tcNamespaceCannotContainExtensionMembers">
        <source>Namespaces cannot contain extension members except in the same file and namespace declaration group where the type is defined. Consider using a module to hold declarations of extension members.</source>
        <target state="translated">Namespaces não podem conter membros de extensão, exceto no mesmo arquivo e grupo de declaração de namespace, em que o tipo é definido. Considere o uso de um módulo para reter declarações de membros de extensão.</target>
        <note />
      </trans-unit>
      <trans-unit id="tcMultipleVisibilityAttributes">
        <source>Multiple visibility attributes have been specified for this identifier</source>
        <target state="translated">Atributos de visibilidade múltipla foram especificados por este identificador</target>
        <note />
      </trans-unit>
      <trans-unit id="tcMultipleVisibilityAttributesWithLet">
        <source>Multiple visibility attributes have been specified for this identifier. 'let' bindings in classes are always private, as are any 'let' bindings inside expressions.</source>
        <target state="translated">Atributos de visibilidade múltipla foram especificados por este identificador. Associações 'let' em classes são sempre privadas, como quaisquer associações 'let' nestas expressões.</target>
        <note />
      </trans-unit>
      <trans-unit id="tcInvalidMethodNameForRelationalOperator">
        <source>The name '({0})' should not be used as a member name. To define comparison semantics for a type, implement the 'System.IComparable' interface. If defining a static member for use from other CLI languages then use the name '{1}' instead.</source>
        <target state="translated">O nome '({0})' não deve ser usado como um nome de membro. Para definir semânticas de comparação para um tipo, implemente a interface 'System.IComparable'. Se for definir um membro estático para uso em outras linguagens CLI use o nome '{1}'.</target>
        <note />
      </trans-unit>
      <trans-unit id="tcInvalidMethodNameForEquality">
        <source>The name '({0})' should not be used as a member name. To define equality semantics for a type, override the 'Object.Equals' member. If defining a static member for use from other CLI languages then use the name '{1}' instead.</source>
        <target state="translated">O nome '({0})' não deve ser usado como um nome de membro. Para definir a semântica de igualdade substitua o membro 'Object.Equals'. Se for definir um membro estático para uso em outras linguagens CLI, use o nome '{1}'.</target>
        <note />
      </trans-unit>
      <trans-unit id="tcInvalidMemberName">
        <source>The name '({0})' should not be used as a member name. If defining a static member for use from other CLI languages then use the name '{1}' instead.</source>
        <target state="translated">O nome '({0})' não deve ser usado como um nome de membro. Se for definir um membro estático para uso em outras linguagens CLI, use o nome '{1}'.</target>
        <note />
      </trans-unit>
      <trans-unit id="tcInvalidMemberNameFixedTypes">
        <source>The name '({0})' should not be used as a member name because it is given a standard definition in the F# library over fixed types</source>
        <target state="translated">O nome '({0})' não deve ser usado como um nome de membro porque ele é dado a uma definição padrão na biblioteca F# sobre tipos fixos</target>
        <note />
      </trans-unit>
      <trans-unit id="tcInvalidOperatorDefinitionRelational">
        <source>The '{0}' operator should not normally be redefined. To define overloaded comparison semantics for a particular type, implement the 'System.IComparable' interface in the definition of that type.</source>
        <target state="translated">O operador '{0}' não deve ser referenciado normalmente. Para definir semânticas de comparação sobrecarregadas para um tipo particular, implemente a interface 'System.IComparable' na definição deste tipo.</target>
        <note />
      </trans-unit>
      <trans-unit id="tcInvalidOperatorDefinitionEquality">
        <source>The '{0}' operator should not normally be redefined. To define equality semantics for a type, override the 'Object.Equals' member in the definition of that type.</source>
        <target state="translated">O operador '{0}' não deve ser referenciado normalmente. Para definir semânticas de igualdade para um tipo, substitua o membro 'Object.Equals' na definição deste tipo.</target>
        <note />
      </trans-unit>
      <trans-unit id="tcInvalidOperatorDefinition">
        <source>The '{0}' operator should not normally be redefined. Consider using a different operator name</source>
        <target state="translated">O operador '{0}' não deve ser referenciado normalmente. Considere usar um nome de operador diferente</target>
        <note />
      </trans-unit>
      <trans-unit id="tcInvalidIndexOperatorDefinition">
        <source>The '{0}' operator cannot be redefined. Consider using a different operator name</source>
        <target state="translated">O operador '{0}' não pode ser redefinido. Considere usar um nome de operador diferente</target>
        <note />
      </trans-unit>
      <trans-unit id="tcExpectModuleOrNamespaceParent">
        <source>Expected module or namespace parent {0}</source>
        <target state="translated">Pai de módulo ou namespace {0} esperado</target>
        <note />
      </trans-unit>
      <trans-unit id="tcImplementsIComparableExplicitly">
        <source>The struct, record or union type '{0}' implements the interface 'System.IComparable' explicitly. You must apply the 'CustomComparison' attribute to the type.</source>
        <target state="translated">O tipo struct, registro ou união '{0}' implementa explicitamente a interface 'System.IComparable'. Você deve aplicar o atributo 'CustomComparison' ao tipo.</target>
        <note />
      </trans-unit>
      <trans-unit id="tcImplementsGenericIComparableExplicitly">
        <source>The struct, record or union type '{0}' implements the interface 'System.IComparable&lt;_&gt;' explicitly. You must apply the 'CustomComparison' attribute to the type, and should also provide a consistent implementation of the non-generic interface System.IComparable.</source>
        <target state="translated">O tipo de struct, registro ou união '{0}' implementa explicitamente a interface 'System.IComparable&lt;_&gt;'. Você deve aplicar o atributo 'CustomComparison' ao tipo, além de fornecer uma implementação consistente da interface não genérica System.IComparable.</target>
        <note />
      </trans-unit>
      <trans-unit id="tcImplementsIStructuralComparableExplicitly">
        <source>The struct, record or union type '{0}' implements the interface 'System.IStructuralComparable' explicitly. Apply the 'CustomComparison' attribute to the type.</source>
        <target state="translated">O tipo de struct, registro ou união '{0}' implementa explicitamente a interface 'System.IStructuralComparable'. Aplique o atributo 'CustomComparison' ao tipo.</target>
        <note />
      </trans-unit>
      <trans-unit id="tcRecordFieldInconsistentTypes">
        <source>This record contains fields from inconsistent types</source>
        <target state="translated">Este registro contém campos de tipos inconsistentes</target>
        <note />
      </trans-unit>
      <trans-unit id="tcDllImportStubsCannotBeInlined">
        <source>DLLImport stubs cannot be inlined</source>
        <target state="translated">Stubs DLLImport não podem ser embutidos</target>
        <note />
      </trans-unit>
      <trans-unit id="tcStructsCanOnlyBindThisAtMemberDeclaration">
        <source>Structs may only bind a 'this' parameter at member declarations</source>
        <target state="translated">Os structs só podem vincular um parâmetro 'this' em declarações de membros</target>
        <note />
      </trans-unit>
      <trans-unit id="tcUnexpectedExprAtRecInfPoint">
        <source>Unexpected expression at recursive inference point</source>
        <target state="translated">Expressão inesperada no ponto de inferência recursiva</target>
        <note />
      </trans-unit>
      <trans-unit id="tcLessGenericBecauseOfAnnotation">
        <source>This code is less generic than required by its annotations because the explicit type variable '{0}' could not be generalized. It was constrained to be '{1}'.</source>
        <target state="translated">Este código é menos genérico que o requerido por suas anotações porque não foi possível gerar a variável de tipo explícito '{0}'. Ela foi restrita para ser '{1}'.</target>
        <note />
      </trans-unit>
      <trans-unit id="tcConstrainedTypeVariableCannotBeGeneralized">
        <source>One or more of the explicit class or function type variables for this binding could not be generalized, because they were constrained to other types</source>
        <target state="translated">Uma ou mais classes explícitas ou variáveis de tipo função explícita para essa associação não puderam ser geradas, porque foram restritas a outros tipos</target>
        <note />
      </trans-unit>
      <trans-unit id="tcGenericParameterHasBeenConstrained">
        <source>A generic type parameter has been used in a way that constrains it to always be '{0}'</source>
        <target state="translated">Um parâmetro de tipo genérico foi usado de modo que ficou restrito a ser sempre '{0}'</target>
        <note />
      </trans-unit>
      <trans-unit id="tcTypeParameterHasBeenConstrained">
        <source>This type parameter has been used in a way that constrains it to always be '{0}'</source>
        <target state="translated">Este parâmetro de tipo foi usado de forma que fique restrito a ser sempre '{0}'</target>
        <note />
      </trans-unit>
      <trans-unit id="tcTypeParametersInferredAreNotStable">
        <source>The type parameters inferred for this value are not stable under the erasure of type abbreviations. This is due to the use of type abbreviations which drop or reorder type parameters, e.g. \n\ttype taggedInt&lt;'a&gt; = int or\n\ttype swap&lt;'a,'b&gt; = 'b * 'a.\nConsider declaring the type parameters for this value explicitly, e.g.\n\tlet f&lt;'a,'b&gt; ((x,y) : swap&lt;'b,'a&gt;) : swap&lt;'a,'b&gt; = (y,x).</source>
        <target state="translated">Os parâmetros de tipo inferidos para este valor não são estáveis sob a eliminação de abreviações de tipo. Isso ocorre devido ao uso de abreviações de tipo que cancelam ou reorganizam os parâmetros de tipo, isto é \n\ttype taggedInt&lt;'a&gt; = int or\n\ttype swap&lt;'a,'b&gt; = 'b * 'a.\nConsidere declarar os parâmetros de tipo para este valor explicitamente, isto é\n\tlet f&lt;'a,'b&gt; ((x,y) : swap&lt;'b,'a&gt;) : swap&lt;'a,'b&gt; = (y,x).</target>
        <note />
      </trans-unit>
      <trans-unit id="tcExplicitTypeParameterInvalid">
        <source>Explicit type parameters may only be used on module or member bindings</source>
        <target state="translated">Parâmetros de tipo explícitos só podem ser usados em associações de módulo ou membro</target>
        <note />
      </trans-unit>
      <trans-unit id="tcOverridingMethodRequiresAllOrNoTypeParameters">
        <source>You must explicitly declare either all or no type parameters when overriding a generic abstract method</source>
        <target state="translated">Você deve declarar explicitamente todos ou nenhum parâmetro de tipo quando for substituir um método abstrato genérico</target>
        <note />
      </trans-unit>
      <trans-unit id="tcFieldsDoNotDetermineUniqueRecordType">
        <source>The field labels and expected type of this record expression or pattern do not uniquely determine a corresponding record type</source>
        <target state="translated">Os rótulos de campo e tipo esperado desta expressão ou padrão de registro não determinam exclusivamente um tipo de registro correspondente</target>
        <note />
      </trans-unit>
      <trans-unit id="tcFieldAppearsTwiceInRecord">
        <source>The field '{0}' appears twice in this record expression or pattern</source>
        <target state="translated">O campo '{0}' aparece duas vezes nesta expressão de registro ou padrão</target>
        <note />
      </trans-unit>
      <trans-unit id="tcUnknownUnion">
        <source>Unknown union case</source>
        <target state="translated">Caso união desconhecido</target>
        <note />
      </trans-unit>
      <trans-unit id="tcNotSufficientlyGenericBecauseOfScope">
        <source>This code is not sufficiently generic. The type variable {0} could not be generalized because it would escape its scope.</source>
        <target state="translated">Este código não é suficientemente genérico. A variável de tipo {0} não pode ser gerada porque ela escaparia de seu escopo.</target>
        <note />
      </trans-unit>
      <trans-unit id="tcPropertyRequiresExplicitTypeParameters">
        <source>A property cannot have explicit type parameters. Consider using a method instead.</source>
        <target state="translated">Uma propriedade não pode ter parâmetros de tipo explícito. Considere usar um método.</target>
        <note />
      </trans-unit>
      <trans-unit id="tcConstructorCannotHaveTypeParameters">
        <source>A constructor cannot have explicit type parameters. Consider using a static construction method instead.</source>
        <target state="translated">Um construtor não pode ter parâmetros de tipo explícitos. Considere usar um método de construção estática.</target>
        <note />
      </trans-unit>
      <trans-unit id="tcInstanceMemberRequiresTarget">
        <source>This instance member needs a parameter to represent the object being invoked. Make the member static or use the notation 'member x.Member(args) = ...'.</source>
        <target state="translated">Este membro de instância precisa de um parâmetro para representar um objeto a ser chamado. Deixe o membro estático ou use a notação 'membro x.Membro(argumentos) = ...'.</target>
        <note />
      </trans-unit>
      <trans-unit id="tcUnexpectedPropertyInSyntaxTree">
        <source>Unexpected source-level property specification in syntax tree</source>
        <target state="translated">Especificação de propriedade em nível de código inesperada na árvore de sintaxe</target>
        <note />
      </trans-unit>
      <trans-unit id="tcStaticInitializerRequiresArgument">
        <source>A static initializer requires an argument</source>
        <target state="translated">Um inicializador estático requer um argumento</target>
        <note />
      </trans-unit>
      <trans-unit id="tcObjectConstructorRequiresArgument">
        <source>An object constructor requires an argument</source>
        <target state="translated">Um construtor de objeto requer um argumento</target>
        <note />
      </trans-unit>
      <trans-unit id="tcStaticMemberShouldNotHaveThis">
        <source>This static member should not have a 'this' parameter. Consider using the notation 'member Member(args) = ...'.</source>
        <target state="translated">Este membro estático não deve ter um parâmetro 'this'. Considere usar a notação 'member Member(args) = ...'.</target>
        <note />
      </trans-unit>
      <trans-unit id="tcExplicitStaticInitializerSyntax">
        <source>An explicit static initializer should use the syntax 'static new(args) = expr'</source>
        <target state="translated">Um inicializador estático explícito deve usar a sintaxe 'static new(args) = expr'</target>
        <note />
      </trans-unit>
      <trans-unit id="tcExplicitObjectConstructorSyntax">
        <source>An explicit object constructor should use the syntax 'new(args) = expr'</source>
        <target state="translated">Um construtor de objeto explícito deve usar a sintaxe 'new(args) = expr'</target>
        <note />
      </trans-unit>
      <trans-unit id="tcUnexpectedPropertySpec">
        <source>Unexpected source-level property specification</source>
        <target state="translated">Especificação de propriedade no nível da origem inesperada</target>
        <note />
      </trans-unit>
      <trans-unit id="tcObjectExpressionFormDeprecated">
        <source>This form of object expression is not used in F#. Use 'member this.MemberName ... = ...' to define member implementations in object expressions.</source>
        <target state="translated">Esta forma de expressão de objeto não é usada em F#. Use 'member this.MemberName ... = ...' para definir implementações de membros em expressões de objetos.</target>
        <note />
      </trans-unit>
      <trans-unit id="tcInvalidDeclaration">
        <source>Invalid declaration</source>
        <target state="translated">Declaração inválida</target>
        <note />
      </trans-unit>
      <trans-unit id="tcAttributesInvalidInPatterns">
        <source>Attributes are not allowed within patterns</source>
        <target state="translated">Atributos não são permitidos em padrões</target>
        <note />
      </trans-unit>
      <trans-unit id="tcFunctionRequiresExplicitTypeArguments">
        <source>The generic function '{0}' must be given explicit type argument(s)</source>
        <target state="translated">Argumentos de tipo explícito devem ser dados à função genérica '{0}'</target>
        <note />
      </trans-unit>
      <trans-unit id="tcDoesNotAllowExplicitTypeArguments">
        <source>The method or function '{0}' should not be given explicit type argument(s) because it does not declare its type parameters explicitly</source>
        <target state="translated">O método ou função '{0}' não deverá receber argumentos de tipo explícito porque eles não declaram explicitamente seus parâmetros de tipo</target>
        <note />
      </trans-unit>
      <trans-unit id="tcTypeParameterArityMismatch">
        <source>This value, type or method expects {0} type parameter(s) but was given {1}</source>
        <target state="translated">Este valor, tipo ou método espera parâmetros de tipo {0}, mas foi dado {1}</target>
        <note />
      </trans-unit>
      <trans-unit id="tcDefaultStructConstructorCall">
        <source>The default, zero-initializing constructor of a struct type may only be used if all the fields of the struct type admit default initialization</source>
        <target state="translated">O construtor padrão de um tipo struct iniciado com zero só pode ser usado se todos os campos do tipo struct admitirem inicialização padrão</target>
        <note />
      </trans-unit>
      <trans-unit id="tcCouldNotFindIDisposable">
        <source>Couldn't find Dispose on IDisposable, or it was overloaded</source>
        <target state="translated">Não foi possível localizar Dispose em IDisposable, ou ele estava sobrecarregado</target>
        <note />
      </trans-unit>
      <trans-unit id="tcNonLiteralCannotBeUsedInPattern">
        <source>This value is not a literal and cannot be used in a pattern</source>
        <target state="translated">Este valor não é um literal e não pode ser usado em um padrão</target>
        <note />
      </trans-unit>
      <trans-unit id="tcFieldIsReadonly">
        <source>This field is readonly</source>
        <target state="translated">Este campo é somente leitura</target>
        <note />
      </trans-unit>
      <trans-unit id="tcNameArgumentsMustAppearLast">
        <source>Named arguments must appear after all other arguments</source>
        <target state="translated">Argumentos nomeados devem aparecer depois de todos os argumentos</target>
        <note />
      </trans-unit>
      <trans-unit id="tcFunctionRequiresExplicitLambda">
        <source>This function value is being used to construct a delegate type whose signature includes a byref argument. You must use an explicit lambda expression taking {0} arguments.</source>
        <target state="translated">Este valor de função está sendo usado para construir um tipo delegado cuja assinatura inclui argumento byref. Você deve usar uma expressão lambda que obtenha argumentos {0}.</target>
        <note />
      </trans-unit>
      <trans-unit id="tcTypeCannotBeEnumerated">
        <source>The type '{0}' is not a type whose values can be enumerated with this syntax, i.e. is not compatible with either seq&lt;_&gt;, IEnumerable&lt;_&gt; or IEnumerable and does not have a GetEnumerator method</source>
        <target state="translated">O tipo '{0}' não é um tipo cujos valores possam ser enumerados com esta sintaxe, ou seja, não é compatível com seq&lt;_&gt;, IEnumerable&lt;_&gt; ou IEnumerable e não tem um método GetEnumerator</target>
        <note />
      </trans-unit>
      <trans-unit id="tcInvalidMixtureOfRecursiveForms">
        <source>This recursive binding uses an invalid mixture of recursive forms</source>
        <target state="translated">Esta associação recursiva usa uma mistura inválida de formas recursivas</target>
        <note />
      </trans-unit>
      <trans-unit id="tcInvalidObjectConstructionExpression">
        <source>This is not a valid object construction expression. Explicit object constructors must either call an alternate constructor or initialize all fields of the object and specify a call to a super class constructor.</source>
        <target state="translated">Esta não é uma expressão de construção de objeto válida. Construtores de objeto explícitos devem chamar um construtor alternativo ou então iniciar todos os campos do objeto e especificar uma chamada para um construtor de superclasse.</target>
        <note />
      </trans-unit>
      <trans-unit id="tcInvalidConstraint">
        <source>Invalid constraint</source>
        <target state="translated">Restrição inválida</target>
        <note />
      </trans-unit>
      <trans-unit id="tcInvalidConstraintTypeSealed">
        <source>Invalid constraint: the type used for the constraint is sealed, which means the constraint could only be satisfied by at most one solution</source>
        <target state="translated">Restrição inválida: o tipo usado para restrição está selado, o que significa que a restrição só pode ser satisfeita por no máximo uma solução</target>
        <note />
      </trans-unit>
      <trans-unit id="tcInvalidEnumConstraint">
        <source>An 'enum' constraint must be of the form 'enum&lt;type&gt;'</source>
        <target state="translated">Uma restrição 'enum' deve ser da forma 'enum&lt;type&gt;'</target>
        <note />
      </trans-unit>
      <trans-unit id="tcInvalidNewConstraint">
        <source>'new' constraints must take one argument of type 'unit' and return the constructed type</source>
        <target state="translated">Restrições 'new' devem pegar um argumento do tipo 'unit' e retornar o tipo construído</target>
        <note />
      </trans-unit>
      <trans-unit id="tcInvalidPropertyType">
        <source>This property has an invalid type. Properties taking multiple indexer arguments should have types of the form 'ty1 * ty2 -&gt; ty3'. Properties returning functions should have types of the form '(ty1 -&gt; ty2)'.</source>
        <target state="translated">Esta propriedade possui um tipo inválido. Propriedades que pegam argumentos de indexador múltiplo devem ter tipos da forma 'ty1 * ty2 -&gt; ty3'. Propriedades que retornam funções devem ter tipos da seguinte forma '(ty1 -&gt; ty2)'.</target>
        <note />
      </trans-unit>
      <trans-unit id="tcExpectedUnitOfMeasureMarkWithAttribute">
        <source>Expected unit-of-measure parameter, not type parameter. Explicit unit-of-measure parameters must be marked with the [&lt;Measure&gt;] attribute.</source>
        <target state="translated">Um parâmetro de unidade de medida é esperado, não um parâmetro de tipo. Parâmetros de unidade de medida explícitos devem ser marcados com o atributo [&lt;Measure&gt;].</target>
        <note />
      </trans-unit>
      <trans-unit id="tcExpectedTypeParameter">
        <source>Expected type parameter, not unit-of-measure parameter</source>
        <target state="translated">Um parâmetro de tipo é esperado, não um parâmetro de unidade de medida</target>
        <note />
      </trans-unit>
      <trans-unit id="tcExpectedTypeNotUnitOfMeasure">
        <source>Expected type, not unit-of-measure</source>
        <target state="translated">Tipo esperado, não unidade de medida</target>
        <note />
      </trans-unit>
      <trans-unit id="tcExpectedUnitOfMeasureNotType">
        <source>Expected unit-of-measure, not type</source>
        <target state="translated">Unidade de medida esperada, não tipo</target>
        <note />
      </trans-unit>
      <trans-unit id="tcInvalidUnitsOfMeasurePrefix">
        <source>Units-of-measure cannot be used as prefix arguments to a type. Rewrite as postfix arguments in angle brackets.</source>
        <target state="translated">As unidades de medida não podem ser usadas como argumentos de prefixo para um tipo. Reescreva como argumentos de sufixo entre colchetes.</target>
        <note />
      </trans-unit>
      <trans-unit id="tcUnitsOfMeasureInvalidInTypeConstructor">
        <source>Unit-of-measure cannot be used in type constructor application</source>
        <target state="translated">A unidade de medida não pode ser usada em aplicativos de construtor de tipo</target>
        <note />
      </trans-unit>
      <trans-unit id="tcRequireBuilderMethod">
        <source>This control construct may only be used if the computation expression builder defines a '{0}' method</source>
        <target state="translated">Esta construção de controle só é usada se o compilador de expressões de computação definir um método '{0}'</target>
        <note />
      </trans-unit>
      <trans-unit id="tcTypeHasNoNestedTypes">
        <source>This type has no nested types</source>
        <target state="translated">Este tipo não possui tipos aninhados</target>
        <note />
      </trans-unit>
      <trans-unit id="tcUnexpectedSymbolInTypeExpression">
        <source>Unexpected {0} in type expression</source>
        <target state="translated">{0} inesperado na expressão de tipo</target>
        <note />
      </trans-unit>
      <trans-unit id="tcTypeParameterInvalidAsTypeConstructor">
        <source>Type parameter cannot be used as type constructor</source>
        <target state="translated">O parâmetro de tipo não pode ser usado como construtor de tipo</target>
        <note />
      </trans-unit>
      <trans-unit id="tcIllegalSyntaxInTypeExpression">
        <source>Illegal syntax in type expression</source>
        <target state="translated">Sintaxe inválida na expressão de tipo</target>
        <note />
      </trans-unit>
      <trans-unit id="tcAnonymousUnitsOfMeasureCannotBeNested">
        <source>Anonymous unit-of-measure cannot be nested inside another unit-of-measure expression</source>
        <target state="translated">Uma medida de unidade anônima não poder ser aninhada dentro de outra expressão de unidade de medida</target>
        <note />
      </trans-unit>
      <trans-unit id="tcAnonymousTypeInvalidInDeclaration">
        <source>Anonymous type variables are not permitted in this declaration</source>
        <target state="translated">Variáveis de tipos anônimos não são permitidas nesta declaração </target>
        <note />
      </trans-unit>
      <trans-unit id="tcUnexpectedSlashInType">
        <source>Unexpected / in type</source>
        <target state="translated">Inesperado / em tipo</target>
        <note />
      </trans-unit>
      <trans-unit id="tcUnexpectedTypeArguments">
        <source>Unexpected type arguments</source>
        <target state="translated">Argumentos de tipo inesperados</target>
        <note />
      </trans-unit>
      <trans-unit id="tcOptionalArgsOnlyOnMembers">
        <source>Optional arguments are only permitted on type members</source>
        <target state="translated">Argumentos opcionais somente são permitidos em membros do tipo</target>
        <note />
      </trans-unit>
      <trans-unit id="tcNameNotBoundInPattern">
        <source>Name '{0}' not bound in pattern context</source>
        <target state="translated">Nome '{0}' não associado no contexto de padrão</target>
        <note />
      </trans-unit>
      <trans-unit id="tcInvalidNonPrimitiveLiteralInPatternMatch">
        <source>Non-primitive numeric literal constants cannot be used in pattern matches because they can be mapped to multiple different types through the use of a NumericLiteral module. Consider using replacing with a variable, and use 'when &lt;variable&gt; = &lt;constant&gt;' at the end of the match clause.</source>
        <target state="translated">Restrições de literais numéricos não primitivos não podem ser usadas em correspondências padrões porque podem ser mapeadas para multiplicar tipos diferentes através do uso de um módulo NumericLiteral. Considere substituir por uma variável e use 'when &lt;variável&gt; = &lt;constante&gt;' no final da cláusula de correspondência.</target>
        <note />
      </trans-unit>
      <trans-unit id="tcInvalidTypeArgumentUsage">
        <source>Type arguments cannot be specified here</source>
        <target state="translated">Argumentos de tipos não podem ser especificados aqui</target>
        <note />
      </trans-unit>
      <trans-unit id="tcRequireActivePatternWithOneResult">
        <source>Only active patterns returning exactly one result may accept arguments</source>
        <target state="translated">Somente padrões ativos que retornam exatamente um resultado podem aceitar argumentos</target>
        <note />
      </trans-unit>
      <trans-unit id="tcInvalidArgForParameterizedPattern">
        <source>Invalid argument to parameterized pattern label</source>
        <target state="translated">Argumento inválido para rótulo padrão parametrizado</target>
        <note />
      </trans-unit>
      <trans-unit id="tcInvalidIndexIntoActivePatternArray">
        <source>Internal error. Invalid index into active pattern array</source>
        <target state="translated">Erro interno. Indexação inválida em matriz de padrão ativa</target>
        <note />
      </trans-unit>
      <trans-unit id="tcUnionCaseDoesNotTakeArguments">
        <source>This union case does not take arguments</source>
        <target state="translated">Este caso união não obtém argumentos</target>
        <note />
      </trans-unit>
      <trans-unit id="tcUnionCaseRequiresOneArgument">
        <source>This union case takes one argument</source>
        <target state="translated">Este caso união obtém um argumento</target>
        <note />
      </trans-unit>
      <trans-unit id="tcUnionCaseExpectsTupledArguments">
        <source>This union case expects {0} arguments in tupled form</source>
        <target state="translated">Este caso união espera argumentos {0} na forma de tupla</target>
        <note />
      </trans-unit>
      <trans-unit id="tcFieldIsNotStatic">
        <source>Field '{0}' is not static</source>
        <target state="translated">O campo '{0}' não é estático</target>
        <note />
      </trans-unit>
      <trans-unit id="tcFieldNotLiteralCannotBeUsedInPattern">
        <source>This field is not a literal and cannot be used in a pattern</source>
        <target state="translated">Este campo não é um literal e não pode ser usado como um padrão</target>
        <note />
      </trans-unit>
      <trans-unit id="tcRequireVarConstRecogOrLiteral">
        <source>This is not a variable, constant, active recognizer or literal</source>
        <target state="translated">Isto não é uma variável, constante, reorganizador ativo ou literal</target>
        <note />
      </trans-unit>
      <trans-unit id="tcInvalidPattern">
        <source>This is not a valid pattern</source>
        <target state="translated">Este não é um padrão válido</target>
        <note />
      </trans-unit>
      <trans-unit id="tcUseWhenPatternGuard">
        <source>Character range matches have been removed in F#. Consider using a 'when' pattern guard instead.</source>
        <target state="translated">Correspondências de intervalo de caractere foram removidas em F#. Considere usar um 'when' na proteção padrão.</target>
        <note />
      </trans-unit>
      <trans-unit id="tcIllegalPattern">
        <source>Illegal pattern</source>
        <target state="translated">Padrão inválido</target>
        <note />
      </trans-unit>
      <trans-unit id="tcSyntaxErrorUnexpectedQMark">
        <source>Syntax error - unexpected '?' symbol</source>
        <target state="translated">Erro de sintaxe - símbolo '?' inesperado</target>
        <note />
      </trans-unit>
      <trans-unit id="tcExpressionCountMisMatch">
        <source>Expected {0} expressions, got {1}</source>
        <target state="translated">Expressões {0} esperadas, {1} obtidas</target>
        <note />
      </trans-unit>
      <trans-unit id="tcExprUndelayed">
        <source>TcExprUndelayed: delayed</source>
        <target state="translated">TcExprUndelayed: atrasado</target>
        <note />
      </trans-unit>
      <trans-unit id="tcExpressionRequiresSequence">
        <source>This expression form may only be used in sequence and computation expressions</source>
        <target state="translated">Este forma de expressão só pode ser utilizada em expressões de computação e sequência</target>
        <note />
      </trans-unit>
      <trans-unit id="tcInvalidObjectExpressionSyntaxForm">
        <source>Invalid object expression. Objects without overrides or interfaces should use the expression form 'new Type(args)' without braces.</source>
        <target state="translated">Expressão de objeto inválida. Objetos sem substituições ou interfaces devem usar o formato de expressão 'new Type(args)' sem as chaves.</target>
        <note />
      </trans-unit>
      <trans-unit id="tcInvalidObjectSequenceOrRecordExpression">
        <source>Invalid object, sequence or record expression</source>
        <target state="translated">Expressão de objeto, sequência ou registro inválida</target>
        <note />
      </trans-unit>
      <trans-unit id="tcInvalidSequenceExpressionSyntaxForm">
        <source>Invalid record, sequence or computation expression. Sequence expressions should be of the form 'seq {{ ... }}'</source>
        <target state="translated">Expressão de registro, sequência ou computação inválida. Expressões de sequência devem estar na forma 'seq {{ ... }}'</target>
        <note />
      </trans-unit>
      <trans-unit id="tcExpressionWithIfRequiresParenthesis">
        <source>This list or array expression includes an element of the form 'if ... then ... else'. Parenthesize this expression to indicate it is an individual element of the list or array, to disambiguate this from a list generated using a sequence expression</source>
        <target state="translated">Esta expressão de lista ou matriz inclui um elemento da forma 'if ... then ... else'. Use parênteses nesta expressão para indicar os elementos individuais da lista ou matriz. Use uma expressão de sequência para tirar esta ambiguidade desta lista gerada</target>
        <note />
      </trans-unit>
      <trans-unit id="tcUnableToParseFormatString">
        <source>Unable to parse format string '{0}'</source>
        <target state="translated">Não é possível analisar a cadeia de caracteres de formato '{0}'</target>
        <note />
      </trans-unit>
      <trans-unit id="tcListLiteralMaxSize">
        <source>This list expression exceeds the maximum size for list literals. Use an array for larger literals and call Array.ToList.</source>
        <target state="translated">Esta expressão de lista excede o tamanho máximo para literais de lista. Use uma matriz para literais maiores e chame Array.ToList.</target>
        <note />
      </trans-unit>
      <trans-unit id="tcExpressionFormRequiresObjectConstructor">
        <source>The expression form 'expr then expr' may only be used as part of an explicit object constructor</source>
        <target state="translated">A forma de expressão 'expr then expr' só pode ser usada como parte de um construtor de objeto explícito</target>
        <note />
      </trans-unit>
      <trans-unit id="tcNamedArgumentsCannotBeUsedInMemberTraits">
        <source>Named arguments cannot be given to member trait calls</source>
        <target state="translated">Argumentos nomeados não podem ser dados às chamadas características de membros</target>
        <note />
      </trans-unit>
      <trans-unit id="tcNotValidEnumCaseName">
        <source>This is not a valid name for an enumeration case</source>
        <target state="translated">Este não é um nome válido para um caso de enumeração</target>
        <note />
      </trans-unit>
      <trans-unit id="tcFieldIsNotMutable">
        <source>This field is not mutable</source>
        <target state="translated">Este campo não é mutável</target>
        <note />
      </trans-unit>
      <trans-unit id="tcConstructRequiresListArrayOrSequence">
        <source>This construct may only be used within list, array and sequence expressions, e.g. expressions of the form 'seq {{ ... }}', '[ ... ]' or '[| ... |]'. These use the syntax 'for ... in ... do ... yield...' to generate elements</source>
        <target state="translated">Esse constructo só pode ser utilizado em expressões de lista, de matriz e de sequência, como expressões da forma 'seq {{ ... }}', '[ ... ]' ou '[| ... |]', por exemplo. Elas usam a sintaxe 'for ... in ... do ... yield...' para gerar elementos</target>
        <note />
      </trans-unit>
      <trans-unit id="tcConstructRequiresComputationExpressions">
        <source>This construct may only be used within computation expressions. To return a value from an ordinary function simply write the expression without 'return'.</source>
        <target state="translated">Esse constructo só pode ser utilizado em expressões de computação. Para retornar um valor de uma função comum apenas escreva a expressão sem o 'return'.</target>
        <note />
      </trans-unit>
      <trans-unit id="tcConstructRequiresSequenceOrComputations">
        <source>This construct may only be used within sequence or computation expressions</source>
        <target state="translated">Esse constructo só pode ser utilizado em expressões de sequência ou computação</target>
        <note />
      </trans-unit>
      <trans-unit id="tcConstructRequiresComputationExpression">
        <source>This construct may only be used within computation expressions</source>
        <target state="translated">Esse constructo só pode ser utilizado em expressões de computação</target>
        <note />
      </trans-unit>
      <trans-unit id="tcInvalidIndexerExpression">
        <source>Invalid indexer expression</source>
        <target state="translated">Expressão de indexador inválida</target>
        <note />
      </trans-unit>
      <trans-unit id="tcObjectOfIndeterminateTypeUsedRequireTypeConstraint">
        <source>The operator 'expr.[idx]' has been used on an object of indeterminate type based on information prior to this program point. Consider adding further type constraints</source>
        <target state="translated">O operador 'expr.[idx]' foi usado em um objeto de tipo indeterminado baseado em informações anteriores a este ponto do programa. Considere adicionar novas restrições de tipo</target>
        <note />
      </trans-unit>
      <trans-unit id="tcCannotInheritFromVariableType">
        <source>Cannot inherit from a variable type</source>
        <target state="translated">Não é possível herdar de um tipo de variável</target>
        <note />
      </trans-unit>
      <trans-unit id="tcObjectConstructorsOnTypeParametersCannotTakeArguments">
        <source>Calls to object constructors on type parameters cannot be given arguments</source>
        <target state="translated">Chamadas para construtores de objeto sobre parâmetros de tipo não podem receber argumentos</target>
        <note />
      </trans-unit>
      <trans-unit id="tcCompiledNameAttributeMisused">
        <source>The 'CompiledName' attribute cannot be used with this language element</source>
        <target state="translated">O atributo 'CompiledName' não pode ser usado com este elemento de linguagem</target>
        <note />
      </trans-unit>
      <trans-unit id="tcNamedTypeRequired">
        <source>'{0}' may only be used with named types</source>
        <target state="translated">'{0}' só podem ser usados com tipos nomeados</target>
        <note />
      </trans-unit>
      <trans-unit id="tcInheritCannotBeUsedOnInterfaceType">
        <source>'inherit' cannot be used on interface types. Consider implementing the interface by using 'interface ... with ... end' instead.</source>
        <target state="translated">'inherit' não pode ser usado em tipos de interface. Considere implementar a interface usando 'interface ... with ... end'.</target>
        <note />
      </trans-unit>
      <trans-unit id="tcNewCannotBeUsedOnInterfaceType">
        <source>'new' cannot be used on interface types. Consider using an object expression '{{ new ... with ... }}' instead.</source>
        <target state="translated">new' não pode ser usado em tipos de interface. Considere usar uma expressão de objeto '{{ new ... with ... }}'.</target>
        <note />
      </trans-unit>
      <trans-unit id="tcAbstractTypeCannotBeInstantiated">
        <source>Instances of this type cannot be created since it has been marked abstract or not all methods have been given implementations. Consider using an object expression '{{ new ... with ... }}' instead.</source>
        <target state="translated">Instâncias desse tipo não podem ser criadas uma vez que elas foram marcadas como abstratas ou nem todos os métodos receberam implementações. Considere usar uma expressão de objeto '{{ new ... with ... }}' em vez disso.</target>
        <note />
      </trans-unit>
      <trans-unit id="tcIDisposableTypeShouldUseNew">
        <source>It is recommended that objects supporting the IDisposable interface are created using the syntax 'new Type(args)', rather than 'Type(args)' or 'Type' as a function value representing the constructor, to indicate that resources may be owned by the generated value</source>
        <target state="translated">Recomenda-se que objetos que deem suporte à interface IDisposable sejam criados usando a sintaxe 'new Type(args)', em vez de 'Type(args)' ou 'Type' como um valor de função representando o construtor, para indicar que os recursos podem ser de propriedade do valor gerado</target>
        <note />
      </trans-unit>
      <trans-unit id="tcSyntaxCanOnlyBeUsedToCreateObjectTypes">
        <source>'{0}' may only be used to construct object types</source>
        <target state="translated">'{0}' só podem ser usados para tipos de objetos de constructo</target>
        <note />
      </trans-unit>
      <trans-unit id="tcConstructorRequiresCall">
        <source>Constructors for the type '{0}' must directly or indirectly call its implicit object constructor. Use a call to the implicit object constructor instead of a record expression.</source>
        <target state="translated">Construtores para o tipo '{0}' devem chamar seu construtor de objeto implícito direta ou indiretamente. Use uma chamada para o construtor de objeto implícito em vez de uma expressão de registro.</target>
        <note />
      </trans-unit>
      <trans-unit id="tcUndefinedField">
        <source>The field '{0}' has been given a value, but is not present in the type '{1}'</source>
        <target state="translated">O campo '{0}' recebeu um valor, mas ele não está presente no tipo '{1}'</target>
        <note />
      </trans-unit>
      <trans-unit id="tcFieldRequiresAssignment">
        <source>No assignment given for field '{0}' of type '{1}'</source>
        <target state="translated">Nenhuma atribuição foi dada ao campo '{0}' do tipo '{1}'</target>
        <note />
      </trans-unit>
      <trans-unit id="tcExtraneousFieldsGivenValues">
        <source>Extraneous fields have been given values</source>
        <target state="translated">Campos incorretos receberam valores</target>
        <note />
      </trans-unit>
      <trans-unit id="tcObjectExpressionsCanOnlyOverrideAbstractOrVirtual">
        <source>Only overrides of abstract and virtual members may be specified in object expressions</source>
        <target state="translated">Apenas substituições de membros abstratos e virtuais podem ser especificadas nas expressões de objeto</target>
        <note />
      </trans-unit>
      <trans-unit id="tcNoAbstractOrVirtualMemberFound">
        <source>The member '{0}' does not correspond to any abstract or virtual method available to override or implement.</source>
        <target state="translated">O membro '{0}' não corresponde a nenhum método virtual ou abstrato disponível para substituição ou implementação.</target>
        <note />
      </trans-unit>
      <trans-unit id="tcMemberFoundIsNotAbstractOrVirtual">
        <source>The type {0} contains the member '{1}' but it is not a virtual or abstract method that is available to override or implement.</source>
        <target state="translated">O tipo {0} contém o membro '{1}', mas ele não é um método virtual ou abstrato disponível para substituição ou implementação.</target>
        <note />
      </trans-unit>
      <trans-unit id="tcArgumentArityMismatch">
        <source>The member '{0}' does not accept the correct number of arguments. {1} argument(s) are expected, but {2} were given. The required signature is '{3}'.{4}</source>
        <target state="translated">O membro '{0}' não aceita o número correto de argumentos. São esperados {1} argumentos, mas foram fornecidos {2}. A assinatura exigida é '{3}'.{4}</target>
        <note />
      </trans-unit>
      <trans-unit id="tcArgumentArityMismatchOneOverload">
        <source>The member '{0}' does not accept the correct number of arguments. One overload accepts {1} arguments, but {2} were given. The required signature is '{3}'.{4}</source>
        <target state="translated">O membro '{0}' não aceita o número correto de argumentos. Uma sobrecarga aceita {1} argumentos, mas {2} foram fornecidos. A assinatura exigida é '{3}'.{4}</target>
        <note />
      </trans-unit>
      <trans-unit id="tcSimpleMethodNameRequired">
        <source>A simple method name is required here</source>
        <target state="translated">Um nome de método simples é requerido aqui</target>
        <note />
      </trans-unit>
      <trans-unit id="tcPredefinedTypeCannotBeUsedAsSuperType">
        <source>The types System.ValueType, System.Enum, System.Delegate, System.MulticastDelegate and System.Array cannot be used as super types in an object expression or class</source>
        <target state="translated">Os tipos System.ValueType, System.Enum, System.Delegate, System.MulticastDelegate e System.Array não podem ser usados como supertipos em uma expressão ou classe de objeto</target>
        <note />
      </trans-unit>
      <trans-unit id="tcNewMustBeUsedWithNamedType">
        <source>'new' must be used with a named type</source>
        <target state="translated">'new' deve ser usado com um tipo nomeado</target>
        <note />
      </trans-unit>
      <trans-unit id="tcCannotCreateExtensionOfSealedType">
        <source>Cannot create an extension of a sealed type</source>
        <target state="translated">Não é possível criar uma extensão de um tipo selado</target>
        <note />
      </trans-unit>
      <trans-unit id="tcNoArgumentsForRecordValue">
        <source>No arguments may be given when constructing a record value</source>
        <target state="translated">Nenhum argumento pode ser dado na construção de um valor de registro</target>
        <note />
      </trans-unit>
      <trans-unit id="tcNoInterfaceImplementationForConstructionExpression">
        <source>Interface implementations cannot be given on construction expressions</source>
        <target state="translated">Implementações de interface não podem ser fornecidas em expressões de construção</target>
        <note />
      </trans-unit>
      <trans-unit id="tcObjectConstructionCanOnlyBeUsedInClassTypes">
        <source>Object construction expressions may only be used to implement constructors in class types</source>
        <target state="translated">Expressões de construção de objeto só podem ser usadas para implementar construtores nos tipos de classe</target>
        <note />
      </trans-unit>
      <trans-unit id="tcOnlySimpleBindingsCanBeUsedInConstructionExpressions">
        <source>Only simple bindings of the form 'id = expr' can be used in construction expressions</source>
        <target state="translated">Apenas associações simples da forma 'id = expr' podem ser usadas em expressões de construções</target>
        <note />
      </trans-unit>
      <trans-unit id="tcObjectsMustBeInitializedWithObjectExpression">
        <source>Objects must be initialized by an object construction expression that calls an inherited object constructor and assigns a value to each field</source>
        <target state="translated">Objetos devem ser inicializados por uma expressão de construção de objeto que chame um construtor de objeto herdado e atribua um valor para cada campo</target>
        <note />
      </trans-unit>
      <trans-unit id="tcExpectedInterfaceType">
        <source>Expected an interface type</source>
        <target state="translated">Um tipo de interface é esperado</target>
        <note />
      </trans-unit>
      <trans-unit id="tcConstructorForInterfacesDoNotTakeArguments">
        <source>Constructor expressions for interfaces do not take arguments</source>
        <target state="translated">Expressões de construtor para interfaces não possuem argumentos</target>
        <note />
      </trans-unit>
      <trans-unit id="tcConstructorRequiresArguments">
        <source>This object constructor requires arguments</source>
        <target state="translated">Este construtor do objeto requer argumentos</target>
        <note />
      </trans-unit>
      <trans-unit id="tcNewRequiresObjectConstructor">
        <source>'new' may only be used with object constructors</source>
        <target state="translated">'new' deve ser usado com construtores de objeto</target>
        <note />
      </trans-unit>
      <trans-unit id="tcAtLeastOneOverrideIsInvalid">
        <source>At least one override did not correctly implement its corresponding abstract member</source>
        <target state="translated">Pelo menos uma substituição não foi implementada corretamente no membro abstrato correspondente</target>
        <note />
      </trans-unit>
      <trans-unit id="tcNumericLiteralRequiresModule">
        <source>This numeric literal requires that a module '{0}' defining functions FromZero, FromOne, FromInt32, FromInt64 and FromString be in scope</source>
        <target state="translated">Este literal numérico requer que um módulo '{0}' que define funções FromZero, FromOne, FromInt32, FromInt64 e FromString esteja no escopo</target>
        <note />
      </trans-unit>
      <trans-unit id="tcInvalidRecordConstruction">
        <source>Invalid record construction</source>
        <target state="translated">Construção de registros inválida</target>
        <note />
      </trans-unit>
      <trans-unit id="tcExpressionFormRequiresRecordTypes">
        <source>The expression form {{ expr with ... }} may only be used with record types. To build object types use {{ new Type(...) with ... }}</source>
        <target state="translated">A forma de expressão {{ expr with ... }} só pode ser usada com tipos de registro. Para compilar tipos de objeto, use {{ new Type(...) with ... }}</target>
        <note />
      </trans-unit>
      <trans-unit id="tcInheritedTypeIsNotObjectModelType">
        <source>The inherited type is not an object model type</source>
        <target state="translated">O tipo herdado não é um tipo de objeto modelo</target>
        <note />
      </trans-unit>
      <trans-unit id="tcObjectConstructionExpressionCanOnlyImplementConstructorsInObjectModelTypes">
        <source>Object construction expressions (i.e. record expressions with inheritance specifications) may only be used to implement constructors in object model types. Use 'new ObjectType(args)' to construct instances of object model types outside of constructors</source>
        <target state="translated">Expressões de construção de objeto (isto é, expressões de registros com especificações de herança) só podem ser usadas para implementar construtores em tipos de modelo de objeto. Use 'new ObjectType(args)' para instâncias de tipos de modelo de objeto fora dos construtores</target>
        <note />
      </trans-unit>
      <trans-unit id="tcEmptyRecordInvalid">
        <source>'{{ }}' is not a valid expression. Records must include at least one field. Empty sequences are specified by using Seq.empty or an empty list '[]'.</source>
        <target state="translated">'{{ }}' não é uma expressão válida. Registros devem incluir pelo menos um campo. Sequências vazias são especificadas pelo uso de Seq.empty ou uma lista vazia '[]'.</target>
        <note />
      </trans-unit>
      <trans-unit id="tcTypeIsNotARecordTypeNeedConstructor">
        <source>This type is not a record type. Values of class and struct types must be created using calls to object constructors.</source>
        <target state="translated">Este tipo não é um tipo de registro. Valores de tipos de classe e struct devem ser criados com o uso de construtores de objeto.</target>
        <note />
      </trans-unit>
      <trans-unit id="tcTypeIsNotARecordType">
        <source>This type is not a record type</source>
        <target state="translated">Este não é um tipo de registro</target>
        <note />
      </trans-unit>
      <trans-unit id="tcConstructIsAmbiguousInComputationExpression">
        <source>This construct is ambiguous as part of a computation expression. Nested expressions may be written using 'let _ = (...)' and nested computations using 'let! res = builder {{ ... }}'.</source>
        <target state="translated">Esse constructo é ambíguo como parte de uma expressão de computação. Expressões aninhadas podem ser gravadas com o uso de 'let _ = (...)' e computações aninhadas através de 'let! res = builder {{ ... }}'.</target>
        <note />
      </trans-unit>
      <trans-unit id="tcConstructIsAmbiguousInSequenceExpression">
        <source>This construct is ambiguous as part of a sequence expression. Nested expressions may be written using 'let _ = (...)' and nested sequences using 'yield! seq {{... }}'.</source>
        <target state="translated">Esse constructo é ambíguo como parte de uma expressão de sequência. Expressões aninhadas podem ser gravadas usando 'let _ = (...)' e sequências aninhadas através de 'yield! seq {{... }}'.</target>
        <note />
      </trans-unit>
      <trans-unit id="tcDoBangIllegalInSequenceExpression">
        <source>'do!' cannot be used within sequence expressions</source>
        <target state="translated">'do!' não pode ser resolvido em expressões de sequência</target>
        <note />
      </trans-unit>
      <trans-unit id="tcUseForInSequenceExpression">
        <source>The use of 'let! x = coll' in sequence expressions is not permitted. Use 'for x in coll' instead.</source>
        <target state="translated">O uso de 'let! x = coll' em expressões de sequência não é permitido. Em vez disso, use 'for x in coll'.</target>
        <note />
      </trans-unit>
      <trans-unit id="tcTryIllegalInSequenceExpression">
        <source>'try'/'with' cannot be used within sequence expressions</source>
        <target state="translated">'try'/'with' não podem ser usados em expressões de sequência</target>
        <note />
      </trans-unit>
      <trans-unit id="tcUseYieldBangForMultipleResults">
        <source>In sequence expressions, multiple results are generated using 'yield!'</source>
        <target state="translated">Em expressões de sequência, os resultados múltiplos são gerados com o uso de 'yield!'</target>
        <note />
      </trans-unit>
      <trans-unit id="tcInvalidAssignment">
        <source>Invalid assignment</source>
        <target state="translated">Atribuição inválida</target>
        <note />
      </trans-unit>
      <trans-unit id="tcInvalidUseOfTypeName">
        <source>Invalid use of a type name</source>
        <target state="translated">Uso inválido de um nome de tipo</target>
        <note />
      </trans-unit>
      <trans-unit id="tcTypeHasNoAccessibleConstructor">
        <source>This type has no accessible object constructors</source>
        <target state="translated">Este tipo não possui construtores de objeto acessíveis</target>
        <note />
      </trans-unit>
      <trans-unit id="tcInvalidUseOfInterfaceType">
        <source>Invalid use of an interface type</source>
        <target state="translated">Uso inválido de um tipo de interface</target>
        <note />
      </trans-unit>
      <trans-unit id="tcInvalidUseOfDelegate">
        <source>Invalid use of a delegate constructor. Use the syntax 'new Type(args)' or just 'Type(args)'.</source>
        <target state="translated">Uso inválido de um construtor delegado. Use a sintaxe 'new Type(args)' ou somente 'Type(args)'.</target>
        <note />
      </trans-unit>
      <trans-unit id="tcPropertyIsNotStatic">
        <source>Property '{0}' is not static</source>
        <target state="translated">A propriedade '{0}' não é estática</target>
        <note />
      </trans-unit>
      <trans-unit id="tcPropertyIsNotReadable">
        <source>Property '{0}' is not readable</source>
        <target state="translated">A propriedade '{0}' não é legível</target>
        <note />
      </trans-unit>
      <trans-unit id="tcLookupMayNotBeUsedHere">
        <source>This lookup cannot be used here</source>
        <target state="translated">Esta pesquisa não pode ser usada aqui</target>
        <note />
      </trans-unit>
      <trans-unit id="tcPropertyIsStatic">
        <source>Property '{0}' is static</source>
        <target state="translated">A propriedade '{0}' é estática</target>
        <note />
      </trans-unit>
      <trans-unit id="tcPropertyCannotBeSet1">
        <source>Property '{0}' cannot be set</source>
        <target state="translated">A propriedade '{0}' não pode ser definida</target>
        <note />
      </trans-unit>
      <trans-unit id="tcConstructorsCannotBeFirstClassValues">
        <source>Constructors must be applied to arguments and cannot be used as first-class values. If necessary use an anonymous function '(fun arg1 ... argN -&gt; new Type(arg1,...,argN))'.</source>
        <target state="translated">Construtores devem ser aplicados aos argumentos e não podem ser usados como valores de primeira classe. Se for necessário, use uma função anônima '(fun arg1 ... argN -&gt; new Type(arg1,...,argN))'.</target>
        <note />
      </trans-unit>
      <trans-unit id="tcSyntaxFormUsedOnlyWithRecordLabelsPropertiesAndFields">
        <source>The syntax 'expr.id' may only be used with record labels, properties and fields</source>
        <target state="translated">A sintaxe 'expr.id' só pode ser usada em rótulos de registros, propriedades e campos</target>
        <note />
      </trans-unit>
      <trans-unit id="tcEventIsStatic">
        <source>Event '{0}' is static</source>
        <target state="translated">O evento '{0}' é estático</target>
        <note />
      </trans-unit>
      <trans-unit id="tcEventIsNotStatic">
        <source>Event '{0}' is not static</source>
        <target state="translated">O evento '{0}' não é estático</target>
        <note />
      </trans-unit>
      <trans-unit id="tcNamedArgumentDidNotMatch">
        <source>The named argument '{0}' did not match any argument or mutable property</source>
        <target state="translated">O argumento nomeado '{0}' não correspondeu ao argumento ou propriedade mutável</target>
        <note />
      </trans-unit>
      <trans-unit id="tcOverloadsCannotHaveCurriedArguments">
        <source>One or more of the overloads of this method has curried arguments. Consider redesigning these members to take arguments in tupled form.</source>
        <target state="translated">Uma ou mais das sobrecargas deste método possui argumentos na forma curried. Considere reformular esses membros para terem argumentos na forma de tupla.</target>
        <note />
      </trans-unit>
      <trans-unit id="tcUnnamedArgumentsDoNotFormPrefix">
        <source>The unnamed arguments do not form a prefix of the arguments of the method called</source>
        <target state="translated">Os argumentos sem nome não formam um prefixo dos argumentos de métodos chamados</target>
        <note />
      </trans-unit>
      <trans-unit id="tcStaticOptimizationConditionalsOnlyForFSharpLibrary">
        <source>Static optimization conditionals are only for use within the F# library</source>
        <target state="translated">Condicionais de otimização estáticas destinam-se apenas ao uso na biblioteca F#</target>
        <note />
      </trans-unit>
      <trans-unit id="tcFormalArgumentIsNotOptional">
        <source>The corresponding formal argument is not optional</source>
        <target state="translated">O argumento formal correspondente não é opcional</target>
        <note />
      </trans-unit>
      <trans-unit id="tcInvalidOptionalAssignmentToPropertyOrField">
        <source>Invalid optional assignment to a property or field</source>
        <target state="translated">Atribuição opcional inválida para uma propriedade ou um campo</target>
        <note />
      </trans-unit>
      <trans-unit id="tcDelegateConstructorMustBePassed">
        <source>A delegate constructor must be passed a single function value</source>
        <target state="translated">Um construtor delegado deve ser transmitido como um valor de função único</target>
        <note />
      </trans-unit>
      <trans-unit id="tcBindingCannotBeUseAndRec">
        <source>A binding cannot be marked both 'use' and 'rec'</source>
        <target state="translated">Uma associação não pode ser marcada com 'use' e 'rec' ao mesmo tempo</target>
        <note />
      </trans-unit>
      <trans-unit id="tcVolatileOnlyOnClassLetBindings">
        <source>The 'VolatileField' attribute may only be used on 'let' bindings in classes</source>
        <target state="translated">O atributo 'VolatileField' só pode ser usado em associações 'let' nas classes</target>
        <note />
      </trans-unit>
      <trans-unit id="tcAttributesAreNotPermittedOnLetBindings">
        <source>Attributes are not permitted on 'let' bindings in expressions</source>
        <target state="translated">Atributos não são permitidos em associações 'let' das expressões</target>
        <note />
      </trans-unit>
      <trans-unit id="tcDefaultValueAttributeRequiresVal">
        <source>The 'DefaultValue' attribute may only be used on 'val' declarations</source>
        <target state="translated">O atributo 'DefaultValue' só pode ser utilizado em declarações 'val'</target>
        <note />
      </trans-unit>
      <trans-unit id="tcConditionalAttributeRequiresMembers">
        <source>The 'ConditionalAttribute' attribute may only be used on members</source>
        <target state="translated">O atributo 'ConditionalAttribute' só pode ser usado em membros</target>
        <note />
      </trans-unit>
      <trans-unit id="tcInvalidActivePatternName">
        <source>This is not a valid name for an active pattern</source>
        <target state="translated">Este não é um nome válido para um padrão ativo</target>
        <note />
      </trans-unit>
      <trans-unit id="tcEntryPointAttributeRequiresFunctionInModule">
        <source>The 'EntryPointAttribute' attribute may only be used on function definitions in modules</source>
        <target state="translated">O atributo 'EntryPointAttribute' só pode ser usado em definições de função em módulos</target>
        <note />
      </trans-unit>
      <trans-unit id="tcMutableValuesCannotBeInline">
        <source>Mutable values cannot be marked 'inline'</source>
        <target state="translated">Valores mutáveis não podem ser marcados como 'inline'</target>
        <note />
      </trans-unit>
      <trans-unit id="tcMutableValuesMayNotHaveGenericParameters">
        <source>Mutable values cannot have generic parameters</source>
        <target state="translated">Valores mutáveis não podem ter parâmetros genéricos</target>
        <note />
      </trans-unit>
      <trans-unit id="tcMutableValuesSyntax">
        <source>Mutable function values should be written 'let mutable f = (fun args -&gt; ...)'</source>
        <target state="translated">Valores de função mutáveis devem ser escritos como 'let mutable f = (fun args -&gt; ...)'</target>
        <note />
      </trans-unit>
      <trans-unit id="tcOnlyFunctionsCanBeInline">
        <source>Only functions may be marked 'inline'</source>
        <target state="translated">Apenas funções podem ser marcadas como 'inline'</target>
        <note />
      </trans-unit>
      <trans-unit id="tcIllegalAttributesForLiteral">
        <source>A literal value cannot be given the [&lt;ThreadStatic&gt;] or [&lt;ContextStatic&gt;] attributes</source>
        <target state="translated">Atributos [&lt;ThreadStatic&gt;] ou [&lt;ContextStatic&gt;] não podem ser dados a um valor literal</target>
        <note />
      </trans-unit>
      <trans-unit id="tcLiteralCannotBeMutable">
        <source>A literal value cannot be marked 'mutable'</source>
        <target state="translated">Um valor literal não pode ser marcado como 'mutável'</target>
        <note />
      </trans-unit>
      <trans-unit id="tcLiteralCannotBeInline">
        <source>A literal value cannot be marked 'inline'</source>
        <target state="translated">Um valor literal não pode ser marcado como 'inline'</target>
        <note />
      </trans-unit>
      <trans-unit id="tcLiteralCannotHaveGenericParameters">
        <source>Literal values cannot have generic parameters</source>
        <target state="translated">Valores literais não têm parâmetros genéricos</target>
        <note />
      </trans-unit>
      <trans-unit id="tcInvalidConstantExpression">
        <source>This is not a valid constant expression</source>
        <target state="translated">Esta não é uma expressão constante válida</target>
        <note />
      </trans-unit>
      <trans-unit id="tcTypeIsInaccessible">
        <source>This type is not accessible from this code location</source>
        <target state="translated">Este tipo não é acessível deste local de código</target>
        <note />
      </trans-unit>
      <trans-unit id="tcUnexpectedConditionInImportedAssembly">
        <source>Unexpected condition in imported assembly: failed to decode AttributeUsage attribute</source>
        <target state="translated">Condição inesperada no assembly importado: falha ao decodificar o atributo AttributeUsage</target>
        <note />
      </trans-unit>
      <trans-unit id="tcUnrecognizedAttributeTarget">
        <source>Unrecognized attribute target. Valid attribute targets are 'assembly', 'module', 'type', 'method', 'property', 'return', 'param', 'field', 'event', 'constructor'.</source>
        <target state="translated">Destino de atributo não reconhecido. Os destinos de atributos válidos são 'assembly', 'module', 'type', 'method', 'property', 'return', 'param', 'field', 'event' e 'constructor'.</target>
        <note />
      </trans-unit>
      <trans-unit id="tcAttributeIsNotValidForLanguageElementUseDo">
        <source>This attribute is not valid for use on this language element. Assembly attributes should be attached to a 'do ()' declaration, if necessary within an F# module.</source>
        <target state="translated">Este atributo não é válido para ser usado neste elemento de linguagem. Os atributos de assembly devem ser anexados a uma declaração 'do ()' e, se necessário, em um módulo F#.</target>
        <note />
      </trans-unit>
      <trans-unit id="tcAttributeIsNotValidForLanguageElement">
        <source>This attribute is not valid for use on this language element</source>
        <target state="translated">Este atributo não é válido para ser usado neste elemento de linguagem</target>
        <note />
      </trans-unit>
      <trans-unit id="tcOptionalArgumentsCannotBeUsedInCustomAttribute">
        <source>Optional arguments cannot be used in custom attributes</source>
        <target state="translated">Argumentos opcionais não podem ser usados em atributos personalizados</target>
        <note />
      </trans-unit>
      <trans-unit id="tcPropertyCannotBeSet0">
        <source>This property cannot be set</source>
        <target state="translated">Esta propriedade não pode ser definida</target>
        <note />
      </trans-unit>
      <trans-unit id="tcPropertyOrFieldNotFoundInAttribute">
        <source>This property or field was not found on this custom attribute type</source>
        <target state="translated">Esta propriedade ou campo não foram encontrados neste tipo de atributo personalizado</target>
        <note />
      </trans-unit>
      <trans-unit id="tcCustomAttributeMustBeReferenceType">
        <source>A custom attribute must be a reference type</source>
        <target state="translated">Um atributo personalizado deve ser um tipo de referência</target>
        <note />
      </trans-unit>
      <trans-unit id="tcCustomAttributeArgumentMismatch">
        <source>The number of args for a custom attribute does not match the expected number of args for the attribute constructor</source>
        <target state="translated">O número de argumentos de um atributo personalizado não corresponde ao número de argumentos esperado para o construtor de atributos</target>
        <note />
      </trans-unit>
      <trans-unit id="tcCustomAttributeMustInvokeConstructor">
        <source>A custom attribute must invoke an object constructor</source>
        <target state="translated">Um atributo personalizado deve chamar um construtor de objeto</target>
        <note />
      </trans-unit>
      <trans-unit id="tcAttributeExpressionsMustBeConstructorCalls">
        <source>Attribute expressions must be calls to object constructors</source>
        <target state="translated">Expressões de atributo devem ser chamadas para construtores de objeto</target>
        <note />
      </trans-unit>
      <trans-unit id="tcUnsupportedAttribute">
        <source>This attribute cannot be used in this version of F#</source>
        <target state="translated">Este atributo não pode ser usado nesta versão de F#</target>
        <note />
      </trans-unit>
      <trans-unit id="tcInvalidInlineSpecification">
        <source>Invalid inline specification</source>
        <target state="translated">Especificação embutida inválida</target>
        <note />
      </trans-unit>
      <trans-unit id="tcInvalidUseBinding">
        <source>'use' bindings must be of the form 'use &lt;var&gt; = &lt;expr&gt;'</source>
        <target state="translated">Associações 'use' devem estar no formato 'use &lt;var&gt; = &lt;expr&gt;'</target>
        <note />
      </trans-unit>
      <trans-unit id="tcAbstractMembersIllegalInAugmentation">
        <source>Abstract members are not permitted in an augmentation - they must be defined as part of the type itself</source>
        <target state="translated">Membros abstratos não são permitidos em um aumento, eles devem ser definidos como parte do tipo por eles mesmos</target>
        <note />
      </trans-unit>
      <trans-unit id="tcMethodOverridesIllegalHere">
        <source>Method overrides and interface implementations are not permitted here</source>
        <target state="translated">Substituições de método e implementações de interface não são permitidas aqui</target>
        <note />
      </trans-unit>
      <trans-unit id="tcNoMemberFoundForOverride">
        <source>No abstract or interface member was found that corresponds to this override</source>
        <target state="translated">Nenhum membro abstrato ou de interface que corresponde a esta substituição foi localizado</target>
        <note />
      </trans-unit>
      <trans-unit id="tcOverrideArityMismatch">
        <source>This override takes a different number of arguments to the corresponding abstract member. The following abstract members were found:{0}</source>
        <target state="translated">Esta substituição obteve um número de argumentos diferente do membro abstrato correspondente. Os seguintes membros abstratos foram encontrados:{0}</target>
        <note />
      </trans-unit>
      <trans-unit id="tcDefaultImplementationAlreadyExists">
        <source>This method already has a default implementation</source>
        <target state="translated">Este método já tem uma implementação padrão</target>
        <note />
      </trans-unit>
      <trans-unit id="tcDefaultAmbiguous">
        <source>The method implemented by this default is ambiguous</source>
        <target state="translated">O método implementado por este padrão é ambíguo</target>
        <note />
      </trans-unit>
      <trans-unit id="tcNoPropertyFoundForOverride">
        <source>No abstract property was found that corresponds to this override</source>
        <target state="translated">Nenhuma propriedade abstrata que corresponde a esta substituição foi encontrada</target>
        <note />
      </trans-unit>
      <trans-unit id="tcAbstractPropertyMissingGetOrSet">
        <source>This property overrides or implements an abstract property but the abstract property doesn't have a corresponding {0}</source>
        <target state="translated">Esta propriedade substitui ou implementa uma propriedade abstrata, mas esta não possui uma correspondência {0}</target>
        <note />
      </trans-unit>
      <trans-unit id="tcInvalidSignatureForSet">
        <source>Invalid signature for set member</source>
        <target state="translated">Assinatura para configuração de membro inválida</target>
        <note />
      </trans-unit>
      <trans-unit id="tcNewMemberHidesAbstractMember">
        <source>This new member hides the abstract member '{0}'. Rename the member or use 'override' instead.</source>
        <target state="translated">Este novo membro oculta o membro abstrato '{0}'. Renomeie o membro ou use 'override'.</target>
        <note />
      </trans-unit>
      <trans-unit id="tcNewMemberHidesAbstractMemberWithSuffix">
        <source>This new member hides the abstract member '{0}' once tuples, functions, units of measure and/or provided types are erased. Rename the member or use 'override' instead.</source>
        <target state="translated">Este novo membro oculta o membro abstrato '{0}' assim que tuplas, funções, unidades de medida e/ou tipos fornecidos são apagados. Renomeie o membro ou use 'override'.</target>
        <note />
      </trans-unit>
      <trans-unit id="tcStaticInitializersIllegalInInterface">
        <source>Interfaces cannot contain definitions of static initializers</source>
        <target state="translated">Interfaces não podem conter definições de inicializadores estáticos</target>
        <note />
      </trans-unit>
      <trans-unit id="tcObjectConstructorsIllegalInInterface">
        <source>Interfaces cannot contain definitions of object constructors</source>
        <target state="translated">Interfaces não podem conter definições de construtores de objeto</target>
        <note />
      </trans-unit>
      <trans-unit id="tcMemberOverridesIllegalInInterface">
        <source>Interfaces cannot contain definitions of member overrides</source>
        <target state="translated">Interfaces não podem conter definições de substituições de membros</target>
        <note />
      </trans-unit>
      <trans-unit id="tcConcreteMembersIllegalInInterface">
        <source>Interfaces cannot contain definitions of concrete members. You may need to define a constructor on your type to indicate that the type is a class.</source>
        <target state="translated">Interfaces não podem conter definições de membros concretos. Talvez seja necessário definir um construtor no seu tipo para indicar que o tipo é uma classe.</target>
        <note />
      </trans-unit>
      <trans-unit id="tcConstructorsDisallowedInExceptionAugmentation">
        <source>Constructors cannot be specified in exception augmentations</source>
        <target state="translated">Não é possível especificar construtores em aumentos de exceções</target>
        <note />
      </trans-unit>
      <trans-unit id="tcStructsCannotHaveConstructorWithNoArguments">
        <source>Structs cannot have an object constructor with no arguments. This is a restriction imposed on all CLI languages as structs automatically support a default constructor.</source>
        <target state="translated">Os structs não podem ter um construtor de objetos sem argumentos. Esta é uma restrição imposta a todas as linguagens CLI, porque os structs suportam automaticamente um construtor padrão.</target>
        <note />
      </trans-unit>
      <trans-unit id="tcConstructorsIllegalForThisType">
        <source>Constructors cannot be defined for this type</source>
        <target state="translated">Não é possível definir construtores para este tipo</target>
        <note />
      </trans-unit>
      <trans-unit id="tcRecursiveBindingsWithMembersMustBeDirectAugmentation">
        <source>Recursive bindings that include member specifications can only occur as a direct augmentation of a type</source>
        <target state="translated">Associações recursivas que incluem especificações de membros só podem ocorrer como um aumento direto de um tipo</target>
        <note />
      </trans-unit>
      <trans-unit id="tcOnlySimplePatternsInLetRec">
        <source>Only simple variable patterns can be bound in 'let rec' constructs</source>
        <target state="translated">Apenas padrões de variáveis simples podem ser associados em construtores 'let rec'</target>
        <note />
      </trans-unit>
      <trans-unit id="tcOnlyRecordFieldsAndSimpleLetCanBeMutable">
        <source>Only record fields and simple, non-recursive 'let' bindings may be marked mutable</source>
        <target state="translated">Apenas campos de registro e associações 'let' simples e não recursivas podem ser marcados como mutáveis</target>
        <note />
      </trans-unit>
      <trans-unit id="tcMemberIsNotSufficientlyGeneric">
        <source>This member is not sufficiently generic</source>
        <target state="translated">Este membro não é suficientemente genérico</target>
        <note />
      </trans-unit>
      <trans-unit id="tcLiteralAttributeRequiresConstantValue">
        <source>A declaration may only be the [&lt;Literal&gt;] attribute if a constant value is also given, e.g. 'val x : int = 1'</source>
        <target state="translated">Uma declaração só poderá ser o atributo [&lt;Literal&gt;] se um valor constante também for dado, por exemplo 'val x : int = 1'</target>
        <note />
      </trans-unit>
      <trans-unit id="tcValueInSignatureRequiresLiteralAttribute">
        <source>A declaration may only be given a value in a signature if the declaration has the [&lt;Literal&gt;] attribute</source>
        <target state="translated">Uma declaração só poderá receber um valor a uma assinatura se a declaração tiver o atributo [&lt;Literal&gt;]</target>
        <note />
      </trans-unit>
      <trans-unit id="tcThreadStaticAndContextStaticMustBeStatic">
        <source>Thread-static and context-static variables must be static and given the [&lt;DefaultValue&gt;] attribute to indicate that the value is initialized to the default value on each new thread</source>
        <target state="translated">Variáveis de thread estático e de contexto estático devem ser estáticas e receber o atributo [&lt;DefaultValue&gt;] para indicar que o valor é inicializado como valor padrão a cada novo thread</target>
        <note />
      </trans-unit>
      <trans-unit id="tcVolatileFieldsMustBeMutable">
        <source>Volatile fields must be marked 'mutable' and cannot be thread-static</source>
        <target state="translated">Campos voláteis devem ser marcados como 'mutable' e não podem ser thread estático</target>
        <note />
      </trans-unit>
      <trans-unit id="tcUninitializedValFieldsMustBeMutable">
        <source>Uninitialized 'val' fields must be mutable and marked with the '[&lt;DefaultValue&gt;]' attribute. Consider using a 'let' binding instead of a 'val' field.</source>
        <target state="translated">Campos 'val' não inicializados devem ser mutáveis, particulares e marcados com o atributo '[&lt;DefaultValue&gt;]'. Considere usar uma associação 'let' em vez de um campo 'val'.</target>
        <note />
      </trans-unit>
      <trans-unit id="tcStaticValFieldsMustBeMutableAndPrivate">
        <source>Static 'val' fields in types must be mutable, private and marked with the '[&lt;DefaultValue&gt;]' attribute. They are initialized to the 'null' or 'zero' value for their type. Consider also using a 'static let mutable' binding in a class type.</source>
        <target state="translated">Campos 'val' estáticos em tipos devem ser mutáveis, particulares e marcados com o atributo '[&lt;DefaultValue&gt;]'. Eles são iniciados com o valor 'null' ou 'zero' para seus tipos. Também considere usar uma associação 'static let mutable' em um tipo de classe.</target>
        <note />
      </trans-unit>
      <trans-unit id="tcFieldRequiresName">
        <source>This field requires a name</source>
        <target state="translated">Este campo requer um nome</target>
        <note />
      </trans-unit>
      <trans-unit id="tcInvalidNamespaceModuleTypeUnionName">
        <source>Invalid namespace, module, type or union case name</source>
        <target state="translated">Nome de namespace, módulo, tipo ou caso união inválido</target>
        <note />
      </trans-unit>
      <trans-unit id="tcIllegalFormForExplicitTypeDeclaration">
        <source>Explicit type declarations for constructors must be of the form 'ty1 * ... * tyN -&gt; resTy'. Parentheses may be required around 'resTy'</source>
        <target state="translated">Declarações de tipo explícito para construtores devem estar na forma 'ty1 * ... * tyN -&gt; resTy'. Pode ser necessário usar parênteses em torno de 'resTy'</target>
        <note />
      </trans-unit>
      <trans-unit id="tcReturnTypesForUnionMustBeSameAsType">
        <source>Return types of union cases must be identical to the type being defined, up to abbreviations</source>
        <target state="translated">Tipos de retorno de casos união devem ser idênticos aos tipos que estão sendo definidos, até as abreviações</target>
        <note />
      </trans-unit>
      <trans-unit id="tcInvalidEnumerationLiteral">
        <source>This is not a valid value for an enumeration literal</source>
        <target state="translated">Este não é um valor válido para um literal de enumeração</target>
        <note />
      </trans-unit>
      <trans-unit id="tcTypeIsNotInterfaceType1">
        <source>The type '{0}' is not an interface type</source>
        <target state="translated">O tipo '{0}' não é um tipo de interface</target>
        <note />
      </trans-unit>
      <trans-unit id="tcDuplicateSpecOfInterface">
        <source>Duplicate specification of an interface</source>
        <target state="translated">Especificação duplicada de uma interface</target>
        <note />
      </trans-unit>
      <trans-unit id="tcFieldValIllegalHere">
        <source>A field/val declaration is not permitted here</source>
        <target state="translated">Uma declaração de campo/val não é permitida aqui</target>
        <note />
      </trans-unit>
      <trans-unit id="tcInheritIllegalHere">
        <source>A inheritance declaration is not permitted here</source>
        <target state="translated">Não é permitido usar uma declaração herdada aqui</target>
        <note />
      </trans-unit>
      <trans-unit id="tcModuleRequiresQualifiedAccess">
        <source>This declaration opens the module '{0}', which is marked as 'RequireQualifiedAccess'. Adjust your code to use qualified references to the elements of the module instead, e.g. 'List.map' instead of 'map'. This change will ensure that your code is robust as new constructs are added to libraries.</source>
        <target state="translated">Esta declaração abre o módulo '{0}', que é marcado como 'RequireQualifiedAccess'. Ajuste seus códigos para usar referências qualificadas aos elementos do módulo, por exemplo 'List.map' ao invés de 'map'. Esta mudança garantirá que seu código seja robusto porque novos construtores são adicionados às bibliotecas.</target>
        <note />
      </trans-unit>
      <trans-unit id="tcOpenUsedWithPartiallyQualifiedPath">
        <source>This declaration opens the namespace or module '{0}' through a partially qualified path. Adjust this code to use the full path of the namespace. This change will make your code more robust as new constructs are added to the F# and CLI libraries.</source>
        <target state="translated">Esta declaração abre o namespace ou módulo '{0}' através de um caminho parcialmente qualificado. Ajuste este código par usar o caminho completo do namespace. Esta mudança deixará seu código mais robusto uma vez que novos construtores são adicionados a F# e bibliotecas CLI.</target>
        <note />
      </trans-unit>
      <trans-unit id="tcLocalClassBindingsCannotBeInline">
        <source>Local class bindings cannot be marked inline. Consider lifting the definition out of the class or else do not mark it as inline.</source>
        <target state="translated">Associações de classes locais não podem ser marcadas como embutidas. Considere elevar a definição de classe ou não marcá-la como embutida.</target>
        <note />
      </trans-unit>
      <trans-unit id="tcTypeAbbreviationsMayNotHaveMembers">
        <source>Type abbreviations cannot have members</source>
        <target state="translated">Abreviações de tipo não podem ter membros</target>
        <note />
      </trans-unit>
      <trans-unit id="tcTypeAbbreviationsCheckedAtCompileTime">
        <source>As of F# 4.1, the accessibility of type abbreviations is checked at compile-time. Consider changing the accessibility of the type abbreviation. Ignoring this warning might lead to runtime errors.</source>
        <target state="translated">Começando no F# 4.1, a acessibilidade das abreviações de tipo é verificada no momento da compilação. Considere alterar a acessibilidade do tipo de abreviação. Ignorar este aviso pode levar a erros de tempo de execução.</target>
        <note />
      </trans-unit>
      <trans-unit id="tcEnumerationsMayNotHaveMembers">
        <source>Enumerations cannot have members</source>
        <target state="translated">Enumerações não podem ter membros</target>
        <note />
      </trans-unit>
      <trans-unit id="tcMeasureDeclarationsRequireStaticMembers">
        <source>Measure declarations may have only static members</source>
        <target state="translated">Declarações de medida só podem ter membros estáticos</target>
        <note />
      </trans-unit>
      <trans-unit id="tcStructsMayNotContainDoBindings">
        <source>Structs cannot contain 'do' bindings because the default constructor for structs would not execute these bindings</source>
        <target state="translated">Structs não podem conter associações 'do' porque o construtor padrão para structs não as executaria</target>
        <note />
      </trans-unit>
      <trans-unit id="tcStructsMayNotContainLetBindings">
        <source>Structs cannot contain value definitions because the default constructor for structs will not execute these bindings. Consider adding additional arguments to the primary constructor for the type.</source>
        <target state="translated">Structs não podem conter definições de valores porque o construtor padrão para structs não executará essas vinculações. Considere adicionar argumentos complementares ao construtor primário para o tipo.</target>
        <note />
      </trans-unit>
      <trans-unit id="tcStaticLetBindingsRequireClassesWithImplicitConstructors">
        <source>Static value definitions may only be used in types with a primary constructor. Consider adding arguments to the type definition, e.g. 'type X(args) = ...'.</source>
        <target state="translated">Definições de valores estáticos só podem ser usadas em tipos com um construtor primário. Considere adicionar argumentos à definição de tipo, por exemplo, 'type X(args) = ...'.</target>
        <note />
      </trans-unit>
      <trans-unit id="tcMeasureDeclarationsRequireStaticMembersNotConstructors">
        <source>Measure declarations may have only static members: constructors are not available</source>
        <target state="translated">Declarações de medida só podem ter membros estáticos: construtores não estão disponíveis</target>
        <note />
      </trans-unit>
      <trans-unit id="tcMemberAndLocalClassBindingHaveSameName">
        <source>A member and a local class binding both have the name '{0}'</source>
        <target state="translated">Um membro e uma associação de classe local têm o mesmo nome '{0}'</target>
        <note />
      </trans-unit>
      <trans-unit id="tcTypeAbbreviationsCannotHaveInterfaceDeclaration">
        <source>Type abbreviations cannot have interface declarations</source>
        <target state="translated">Abreviações de tipo não podem ter declarações de interface</target>
        <note />
      </trans-unit>
      <trans-unit id="tcEnumerationsCannotHaveInterfaceDeclaration">
        <source>Enumerations cannot have interface declarations</source>
        <target state="translated">Enumeradores não podem ter declarações de interface</target>
        <note />
      </trans-unit>
      <trans-unit id="tcTypeIsNotInterfaceType0">
        <source>This type is not an interface type</source>
        <target state="translated">Este não é um tipo de interface</target>
        <note />
      </trans-unit>
      <trans-unit id="tcAllImplementedInterfacesShouldBeDeclared">
        <source>All implemented interfaces should be declared on the initial declaration of the type</source>
        <target state="translated">Todas as interfaces implementadas devem ser declaradas na declaração inicial do tipo</target>
        <note />
      </trans-unit>
      <trans-unit id="tcDefaultImplementationForInterfaceHasAlreadyBeenAdded">
        <source>A default implementation of this interface has already been added because the explicit implementation of the interface was not specified at the definition of the type</source>
        <target state="translated">Uma implementação padrão desta interface já foi adicionada porque a implementação explícita da interface não foi especificada na definição do tipo</target>
        <note />
      </trans-unit>
      <trans-unit id="tcMemberNotPermittedInInterfaceImplementation">
        <source>This member is not permitted in an interface implementation</source>
        <target state="translated">Este membro não é permitido em implementação de interfaces</target>
        <note />
      </trans-unit>
      <trans-unit id="tcDeclarationElementNotPermittedInAugmentation">
        <source>This declaration element is not permitted in an augmentation</source>
        <target state="translated">Este elemento de declaração não é permitido em um aumento</target>
        <note />
      </trans-unit>
      <trans-unit id="tcTypesCannotContainNestedTypes">
        <source>Types cannot contain nested type definitions</source>
        <target state="translated">Tipos não podem conter definições de tipo aninhadas</target>
        <note />
      </trans-unit>
      <trans-unit id="tcTypeExceptionOrModule">
        <source>type, exception or module</source>
        <target state="translated">tipo, exceção ou módulo</target>
        <note />
      </trans-unit>
      <trans-unit id="tcTypeOrModule">
        <source>type or module</source>
        <target state="translated">tipo ou módulo</target>
        <note />
      </trans-unit>
      <trans-unit id="tcImplementsIStructuralEquatableExplicitly">
        <source>The struct, record or union type '{0}' implements the interface 'System.IStructuralEquatable' explicitly. Apply the 'CustomEquality' attribute to the type.</source>
        <target state="translated">O tipo de struct, registro ou união '{0}' implementa explicitamente a interface 'System.IStructuralEquatable'. Aplique o atributo 'CustomEquality' ao tipo.</target>
        <note />
      </trans-unit>
      <trans-unit id="tcImplementsIEquatableExplicitly">
        <source>The struct, record or union type '{0}' implements the interface 'System.IEquatable&lt;_&gt;' explicitly. Apply the 'CustomEquality' attribute to the type and provide a consistent implementation of the non-generic override 'System.Object.Equals(obj)'.</source>
        <target state="translated">O tipo de struct, registro ou união '{0}' implementa explicitamente a interface 'System.IEquatable&lt;_&gt;' . Aplique o atributo 'CustomEquality' ao tipo e forneça uma implementação consistente da substituição não genérica 'System.Object.Equals(obj)'.</target>
        <note />
      </trans-unit>
      <trans-unit id="tcExplicitTypeSpecificationCannotBeUsedForExceptionConstructors">
        <source>Explicit type specifications cannot be used for exception constructors</source>
        <target state="translated">Especificações de tipo explícitas não podem ser usadas para construtores de exceção</target>
        <note />
      </trans-unit>
      <trans-unit id="tcExceptionAbbreviationsShouldNotHaveArgumentList">
        <source>Exception abbreviations should not have argument lists</source>
        <target state="translated">Abreviações de exceção não devem ter listas de argumentos</target>
        <note />
      </trans-unit>
      <trans-unit id="tcAbbreviationsFordotNetExceptionsCannotTakeArguments">
        <source>Abbreviations for Common IL exceptions cannot take arguments</source>
        <target state="translated">Abreviações para exceções do IL Comum não podem pegar argumentos</target>
        <note />
      </trans-unit>
      <trans-unit id="tcExceptionAbbreviationsMustReferToValidExceptions">
        <source>Exception abbreviations must refer to existing exceptions or F# types deriving from System.Exception</source>
        <target state="translated">Abreviações de exceção devem referir-se às exceções existentes ou tipos F# derivados de System.Exception</target>
        <note />
      </trans-unit>
      <trans-unit id="tcAbbreviationsFordotNetExceptionsMustHaveMatchingObjectConstructor">
        <source>Abbreviations for Common IL exception types must have a matching object constructor</source>
        <target state="translated">Abreviações para tipos de exceção do IL Comum devem ter um construtor de objeto correspondente</target>
        <note />
      </trans-unit>
      <trans-unit id="tcNotAnException">
        <source>Not an exception</source>
        <target state="translated">Não é uma exceção</target>
        <note />
      </trans-unit>
      <trans-unit id="tcInvalidModuleName">
        <source>Invalid module name</source>
        <target state="translated">Nome de módulo inválido</target>
        <note />
      </trans-unit>
      <trans-unit id="tcInvalidTypeExtension">
        <source>Invalid type extension</source>
        <target state="translated">Extensão de tipo inválida</target>
        <note />
      </trans-unit>
      <trans-unit id="tcAttributesOfTypeSpecifyMultipleKindsForType">
        <source>The attributes of this type specify multiple kinds for the type</source>
        <target state="translated">Os atributos deste tipo especificam múltiplas variedades para este tipo</target>
        <note />
      </trans-unit>
      <trans-unit id="tcKindOfTypeSpecifiedDoesNotMatchDefinition">
        <source>The kind of the type specified by its attributes does not match the kind implied by its definition</source>
        <target state="translated">A espécie do tipo especificado por seus atributos não corresponde à espécie sugerida por sua definição</target>
        <note />
      </trans-unit>
      <trans-unit id="tcMeasureDefinitionsCannotHaveTypeParameters">
        <source>Measure definitions cannot have type parameters</source>
        <target state="translated">Definições de medida não podem ter parâmetros de tipo</target>
        <note />
      </trans-unit>
      <trans-unit id="tcTypeRequiresDefinition">
        <source>This type requires a definition</source>
        <target state="translated">Este tipo requer uma definição</target>
        <note />
      </trans-unit>
      <trans-unit id="tcTypeAbbreviationHasTypeParametersMissingOnType">
        <source>This type abbreviation has one or more declared type parameters that do not appear in the type being abbreviated. Type abbreviations must use all declared type parameters in the type being abbreviated. Consider removing one or more type parameters, or use a concrete type definition that wraps an underlying type, such as 'type C&lt;'a&gt; = C of ...'.</source>
        <target state="translated">Esta abreviação de tipo possui um ou mais parâmetros que não aparecem no tipo sendo abreviado. Abreviações de tipo usam todos os parâmetros de tipo declarados no tipo que está sendo abreviado. Considere remover um ou mais parâmetro de tipo ou usar uma definição de tipo concreto que encapsula um tipo adjacente, como 'type C&lt;'a&gt; = C of ...'.</target>
        <note />
      </trans-unit>
      <trans-unit id="tcStructsInterfacesEnumsDelegatesMayNotInheritFromOtherTypes">
        <source>Structs, interfaces, enums and delegates cannot inherit from other types</source>
        <target state="translated">Structs, interfaces, enums e delegados não podem ser herdados de outros tipos</target>
        <note />
      </trans-unit>
      <trans-unit id="tcTypesCannotInheritFromMultipleConcreteTypes">
        <source>Types cannot inherit from multiple concrete types</source>
        <target state="translated">Tipos não podem ser herdados de tipos concretos múltiplos</target>
        <note />
      </trans-unit>
      <trans-unit id="tcRecordsUnionsAbbreviationsStructsMayNotHaveAllowNullLiteralAttribute">
        <source>Records, union, abbreviations and struct types cannot have the 'AllowNullLiteral' attribute</source>
        <target state="translated">Tipos de registros, união, abreviações e struct não podem ter o atributo 'AllowNullLiteral'</target>
        <note />
      </trans-unit>
      <trans-unit id="tcAllowNullTypesMayOnlyInheritFromAllowNullTypes">
        <source>Types with the 'AllowNullLiteral' attribute may only inherit from or implement types which also allow the use of the null literal</source>
        <target state="translated">Tipos com o atributo 'AllowNullLiteral' só podem implementar ou herdar tipos que também permitem o uso do literal nulo.</target>
        <note />
      </trans-unit>
      <trans-unit id="tcGenericTypesCannotHaveStructLayout">
        <source>Generic types cannot be given the 'StructLayout' attribute</source>
        <target state="translated">O atributo 'StructLayout' não pode ser dado a tipos genéricos</target>
        <note />
      </trans-unit>
      <trans-unit id="tcOnlyStructsCanHaveStructLayout">
        <source>Only structs and classes without primary constructors may be given the 'StructLayout' attribute</source>
        <target state="translated">Somente structs e classes sem construtores primários podem receber o atributo 'StructLayout'.</target>
        <note />
      </trans-unit>
      <trans-unit id="tcRepresentationOfTypeHiddenBySignature">
        <source>The representation of this type is hidden by the signature. It must be given an attribute such as [&lt;Sealed&gt;], [&lt;Class&gt;] or [&lt;Interface&gt;] to indicate the characteristics of the type.</source>
        <target state="translated">A representação deste tipo está oculta pela assinatura. Ela deve receber um atributo como [&lt;Sealed&gt;], [&lt;Class&gt;] ou [&lt;Interface&gt;] para indicar as características deste tipo.</target>
        <note />
      </trans-unit>
      <trans-unit id="tcOnlyClassesCanHaveAbstract">
        <source>Only classes may be given the 'AbstractClass' attribute</source>
        <target state="translated">O atributo 'AbstractClass' só pode ser dado a classes</target>
        <note />
      </trans-unit>
      <trans-unit id="tcOnlyTypesRepresentingUnitsOfMeasureCanHaveMeasure">
        <source>Only types representing units-of-measure may be given the 'Measure' attribute</source>
        <target state="translated">Apenas unidades de medida de representações de tipos podem receber o atributo 'Measure'</target>
        <note />
      </trans-unit>
      <trans-unit id="tcOverridesCannotHaveVisibilityDeclarations">
        <source>Accessibility modifiers are not permitted on overrides or interface implementations</source>
        <target state="translated">Modificadores de acessibilidade não são permitidos em implementações de substituições ou de interfaces</target>
        <note />
      </trans-unit>
      <trans-unit id="tcTypesAreAlwaysSealedDU">
        <source>Discriminated union types are always sealed</source>
        <target state="translated">Tipos de união discriminados são sempre selados</target>
        <note />
      </trans-unit>
      <trans-unit id="tcTypesAreAlwaysSealedRecord">
        <source>Record types are always sealed</source>
        <target state="translated">Tipos de registros são sempre selados</target>
        <note />
      </trans-unit>
      <trans-unit id="tcTypesAreAlwaysSealedAssemblyCode">
        <source>Assembly code types are always sealed</source>
        <target state="translated">Tipos de código de assembly são sempre selados</target>
        <note />
      </trans-unit>
      <trans-unit id="tcTypesAreAlwaysSealedStruct">
        <source>Struct types are always sealed</source>
        <target state="translated">Tipos struct são sempre selados</target>
        <note />
      </trans-unit>
      <trans-unit id="tcTypesAreAlwaysSealedDelegate">
        <source>Delegate types are always sealed</source>
        <target state="translated">Tipos delegados são sempre selados</target>
        <note />
      </trans-unit>
      <trans-unit id="tcTypesAreAlwaysSealedEnum">
        <source>Enum types are always sealed</source>
        <target state="translated">Tipos enum são sempre selados</target>
        <note />
      </trans-unit>
      <trans-unit id="tcInterfaceTypesAndDelegatesCannotContainFields">
        <source>Interface types and delegate types cannot contain fields</source>
        <target state="translated">Tipos de interface e tipos delegado não podem conter campos</target>
        <note />
      </trans-unit>
      <trans-unit id="tcAbbreviatedTypesCannotBeSealed">
        <source>Abbreviated types cannot be given the 'Sealed' attribute</source>
        <target state="translated">O atributo 'Sealed' não pode ser dado aos tipos abreviados.</target>
        <note />
      </trans-unit>
      <trans-unit id="tcCannotInheritFromSealedType">
        <source>Cannot inherit a sealed type</source>
        <target state="translated">Não é possível herdar um tipo selado</target>
        <note />
      </trans-unit>
      <trans-unit id="tcCannotInheritFromInterfaceType">
        <source>Cannot inherit from interface type. Use interface ... with instead.</source>
        <target state="translated">Não é possível herdar de um tipo de interface. Use interface ... with em seu lugar.</target>
        <note />
      </trans-unit>
      <trans-unit id="tcStructTypesCannotContainAbstractMembers">
        <source>Struct types cannot contain abstract members</source>
        <target state="translated">Tipos de struct não podem conter membros abstratos</target>
        <note />
      </trans-unit>
      <trans-unit id="tcInterfaceTypesCannotBeSealed">
        <source>Interface types cannot be sealed</source>
        <target state="translated">Tipos de interface não podem ser selados</target>
        <note />
      </trans-unit>
      <trans-unit id="tcInvalidDelegateSpecification">
        <source>Delegate specifications must be of the form 'typ -&gt; typ'</source>
        <target state="translated">A especificação de delegado deve ser da forma 'typ -&gt; typ'</target>
        <note />
      </trans-unit>
      <trans-unit id="tcDelegatesCannotBeCurried">
        <source>Delegate specifications must not be curried types. Use 'typ * ... * typ -&gt; typ' for multi-argument delegates, and 'typ -&gt; (typ -&gt; typ)' for delegates returning function values.</source>
        <target state="translated">Especificações de delegado não devem ser do tipo curried. Use 'typ * ... * typ -&gt; typ' para delegados de múltiplos argumentos e 'typ -&gt; (typ -&gt; typ)' para delegados que retornam valores de função.</target>
        <note />
      </trans-unit>
      <trans-unit id="tcInvalidTypeForLiteralEnumeration">
        <source>Literal enumerations must have type int, uint, int16, uint16, int64, uint64, byte, sbyte or char</source>
        <target state="translated">Enumerações literais devem ter tipo int, uint, int16, uint16, int64, uint64, byte, sbyte ou char</target>
        <note />
      </trans-unit>
      <trans-unit id="tcTypeDefinitionIsCyclic">
        <source>This type definition involves an immediate cyclic reference through an abbreviation</source>
        <target state="translated">Esta definição de tipo envolve uma referência cíclica imediata através de uma abreviação</target>
        <note />
      </trans-unit>
      <trans-unit id="tcTypeDefinitionIsCyclicThroughInheritance">
        <source>This type definition involves an immediate cyclic reference through a struct field or inheritance relation</source>
        <target state="translated">Esta definição de tipo envolve uma referência cíclica imediata através de um campo struct ou relação de herança</target>
        <note />
      </trans-unit>
      <trans-unit id="tcReservedSyntaxForAugmentation">
        <source>The syntax 'type X with ...' is reserved for augmentations. Types whose representations are hidden but which have members are now declared in signatures using 'type X = ...'. You may also need to add the '[&lt;Sealed&gt;] attribute to the type definition in the signature</source>
        <target state="translated">A sintaxe 'type X with ...' é reservada para aumentos. Tipos cujas representações são ocultas, mas têm membros, agora são declarados em assinaturas usando 'type X = ...'. Talvez também seja necessário adicionar o atributo '[&lt;Sealed&gt;] à definição de tipo na assinatura</target>
        <note />
      </trans-unit>
      <trans-unit id="tcMembersThatExtendInterfaceMustBePlacedInSeparateModule">
        <source>Members that extend interface, delegate or enum types must be placed in a module separate to the definition of the type. This module must either have the AutoOpen attribute or be opened explicitly by client code to bring the extension members into scope.</source>
        <target state="translated">Membros que estendem tipos de interface, delegado ou enum devem ser colocados em um módulo separado da definição do tipo. Este módulo deve ter o atributo AutoOpen ou ser aberto explicitamente por um código de cliente para trazer os membros de extensão para o escopo.</target>
        <note />
      </trans-unit>
      <trans-unit id="tcDeclaredTypeParametersForExtensionDoNotMatchOriginal">
        <source>One or more of the declared type parameters for this type extension have a missing or wrong type constraint not matching the original type constraints on '{0}'</source>
        <target state="translated">Um ou mais dos parâmetros de tipo declarados para esta extensão de tipo têm uma restrição ausente ou incorreta que não corresponde às restrições de tipo originais em '{0}'</target>
        <note />
      </trans-unit>
      <trans-unit id="tcTypeDefinitionsWithImplicitConstructionMustHaveOneInherit">
        <source>Type definitions may only have one 'inherit' specification and it must be the first declaration</source>
        <target state="translated">As definições de tipo só podem ter uma especificação 'inherit' e devem ser a primeira declaração</target>
        <note />
      </trans-unit>
      <trans-unit id="tcTypeDefinitionsWithImplicitConstructionMustHaveLocalBindingsBeforeMembers">
        <source>'let' and 'do' bindings must come before member and interface definitions in type definitions</source>
        <target state="translated">As associações 'let' e 'do' devem vir antes das definições de membro e interface nas definições de tipos</target>
        <note />
      </trans-unit>
      <trans-unit id="tcInheritDeclarationMissingArguments">
        <source>This 'inherit' declaration specifies the inherited type but no arguments. Consider supplying arguments, e.g. 'inherit BaseType(args)'.</source>
        <target state="translated">Esta declaração 'inherit' especifica o tipo herdado, mas não especifica nenhum argumento. Considere fornecer argumentos, por exemplo 'inherit BaseType(args)'.</target>
        <note />
      </trans-unit>
      <trans-unit id="tcInheritConstructionCallNotPartOfImplicitSequence">
        <source>This 'inherit' declaration has arguments, but is not in a type with a primary constructor. Consider adding arguments to your type definition, e.g. 'type X(args) = ...'.</source>
        <target state="translated">Esta declaração 'inherit' possui argumentos, mas não está em um tipo com um construtor primário. Considere adicionar argumentos à sua definição de tipo, por exemplo, 'type X(args) = ...'.</target>
        <note />
      </trans-unit>
      <trans-unit id="tcLetAndDoRequiresImplicitConstructionSequence">
        <source>This definition may only be used in a type with a primary constructor. Consider adding arguments to your type definition, e.g. 'type X(args) = ...'.</source>
        <target state="translated">Esta definição só pode ser usada em um tipo com um construtor primário. Considere adicionar argumentos à sua definição de tipo, por exemplo, 'type X(args) = ...'.</target>
        <note />
      </trans-unit>
      <trans-unit id="tcTypeAbbreviationsCannotHaveAugmentations">
        <source>Type abbreviations cannot have augmentations</source>
        <target state="translated">Abreviações de tipo não podem ter aumentos</target>
        <note />
      </trans-unit>
      <trans-unit id="tcModuleAbbreviationForNamespace">
        <source>The path '{0}' is a namespace. A module abbreviation may not abbreviate a namespace.</source>
        <target state="translated">O caminho '{0}' é um namespace. Uma abreviação de módulo não pode abreviar um namespace.</target>
        <note />
      </trans-unit>
      <trans-unit id="tcTypeUsedInInvalidWay">
        <source>The type '{0}' is used in an invalid way. A value prior to '{1}' has an inferred type involving '{2}', which is an invalid forward reference.</source>
        <target state="translated">O tipo '{0}' é usado de forma inválida. Um valor anterior a '{1}' possui um tipo inferido envolvendo '{2}', que é uma referencia de encaminhamento inválida.</target>
        <note />
      </trans-unit>
      <trans-unit id="tcMemberUsedInInvalidWay">
        <source>The member '{0}' is used in an invalid way. A use of '{1}' has been inferred prior to the definition of '{2}', which is an invalid forward reference.</source>
        <target state="translated">O membro '{0}' é usado de forma inválida. Um uso de '{1}' possui inferência anterior à definição de '{2}', que é uma referência de encaminhamento inválida.</target>
        <note />
      </trans-unit>
      <trans-unit id="tcAttributeAutoOpenWasIgnored">
        <source>The attribute 'AutoOpen(\"{0}\")' in the assembly '{1}' did not refer to a valid module or namespace in that assembly and has been ignored</source>
        <target state="translated">O atributo 'AutoOpen(\"{0}\")' no assembly '{1}' não referenciou um módulo ou namespace válido neste assembly e foi ignorado</target>
        <note />
      </trans-unit>
      <trans-unit id="ilUndefinedValue">
        <source>Undefined value '{0}'</source>
        <target state="translated">Valor indefinido '{0}'</target>
        <note />
      </trans-unit>
      <trans-unit id="ilLabelNotFound">
        <source>Label {0} not found</source>
        <target state="translated">Rótulo {0} não encontrado</target>
        <note />
      </trans-unit>
      <trans-unit id="ilIncorrectNumberOfTypeArguments">
        <source>Incorrect number of type arguments to local call</source>
        <target state="translated">Número incorreto de argumentos de tipo para chamadas locais</target>
        <note />
      </trans-unit>
      <trans-unit id="ilDynamicInvocationNotSupported">
        <source>Dynamic invocation of {0} is not supported</source>
        <target state="translated">A chamada dinâmica de {0} não é suportada</target>
        <note />
      </trans-unit>
      <trans-unit id="ilAddressOfLiteralFieldIsInvalid">
        <source>Taking the address of a literal field is invalid</source>
        <target state="translated">Não é válido pegar o endereço de um campo literal</target>
        <note />
      </trans-unit>
      <trans-unit id="ilAddressOfValueHereIsInvalid">
        <source>This operation involves taking the address of a value '{0}' represented using a local variable or other special representation. This is invalid.</source>
        <target state="translated">Esta operação envolve pegar o endereço de um valor representado '{0}' através do uso de variável local ou outra representação especial, o que é inválido.</target>
        <note />
      </trans-unit>
      <trans-unit id="ilCustomMarshallersCannotBeUsedInFSharp">
        <source>Custom marshallers cannot be specified in F# code. Consider using a C# helper function.</source>
        <target state="translated">Marshallers personalizados não podem ser especificados em código F#. Considere usar uma função de ajuda de C#.</target>
        <note />
      </trans-unit>
      <trans-unit id="ilMarshalAsAttributeCannotBeDecoded">
        <source>The MarshalAs attribute could not be decoded</source>
        <target state="translated">Não foi possível decodificar o atributo MarshalAs</target>
        <note />
      </trans-unit>
      <trans-unit id="ilSignatureForExternalFunctionContainsTypeParameters">
        <source>The signature for this external function contains type parameters. Constrain the argument and return types to indicate the types of the corresponding C function.</source>
        <target state="translated">A assinatura para esta função externa contém parâmetros de tipo. Restrinja o argumento e tipos de retorno para indicar os tipos de função C correspondente.</target>
        <note />
      </trans-unit>
      <trans-unit id="ilDllImportAttributeCouldNotBeDecoded">
        <source>The DllImport attribute could not be decoded</source>
        <target state="translated">Não foi possível decodificar o atributo DllImport</target>
        <note />
      </trans-unit>
      <trans-unit id="ilLiteralFieldsCannotBeSet">
        <source>Literal fields cannot be set</source>
        <target state="translated">Não foi possível definir os campos literais</target>
        <note />
      </trans-unit>
      <trans-unit id="ilStaticMethodIsNotLambda">
        <source>GenSetStorage: {0} was represented as a static method but was not an appropriate lambda expression</source>
        <target state="translated">GenSetStorage: {0} foi representado como método estático mas não foi uma expressão lambda apropriada</target>
        <note />
      </trans-unit>
      <trans-unit id="ilMutableVariablesCannotEscapeMethod">
        <source>Mutable variables cannot escape their method</source>
        <target state="translated">Variáveis mutáveis não podem escapar de seus métodos</target>
        <note />
      </trans-unit>
      <trans-unit id="ilUnexpectedUnrealizedValue">
        <source>Compiler error: unexpected unrealized value</source>
        <target state="translated">Erro de compilador: valor não realizado inesperado</target>
        <note />
      </trans-unit>
      <trans-unit id="ilMainModuleEmpty">
        <source>Main module of program is empty: nothing will happen when it is run</source>
        <target state="translated">O módulo principal do programa está vazio: nada ocorrerá enquanto ele estiver em execução</target>
        <note />
      </trans-unit>
      <trans-unit id="ilTypeCannotBeUsedForLiteralField">
        <source>This type cannot be used for a literal field</source>
        <target state="translated">Este tipo não pode ser usado para um campo literal</target>
        <note />
      </trans-unit>
      <trans-unit id="ilUnexpectedGetSetAnnotation">
        <source>Unexpected GetSet annotation on a property</source>
        <target state="translated">Anotação GetSet inesperada em um propriedade</target>
        <note />
      </trans-unit>
      <trans-unit id="ilFieldOffsetAttributeCouldNotBeDecoded">
        <source>The FieldOffset attribute could not be decoded</source>
        <target state="translated">Não foi possível decodificar o atributo FieldOffset</target>
        <note />
      </trans-unit>
      <trans-unit id="ilStructLayoutAttributeCouldNotBeDecoded">
        <source>The StructLayout attribute could not be decoded</source>
        <target state="translated">Não foi possível decodificar o atributo StructLayout</target>
        <note />
      </trans-unit>
      <trans-unit id="ilDefaultAugmentationAttributeCouldNotBeDecoded">
        <source>The DefaultAugmentation attribute could not be decoded</source>
        <target state="translated">Não foi possível decodificar o atributo DefaultAugmentation</target>
        <note />
      </trans-unit>
      <trans-unit id="ilReflectedDefinitionsCannotUseSliceOperator">
        <source>Reflected definitions cannot contain uses of the prefix splice operator '%'</source>
        <target state="translated">Definições refletidas não podem conter usos do operador união pré-fixo '%'</target>
        <note />
      </trans-unit>
      <trans-unit id="optsProblemWithCodepage">
        <source>Problem with codepage '{0}': {1}</source>
        <target state="translated">Problema com o código de página '{0}': {1}</target>
        <note />
      </trans-unit>
      <trans-unit id="optsCopyright">
        <source>Copyright (c) Microsoft Corporation. All Rights Reserved.</source>
        <target state="translated">Copyright (c) Microsoft Corporation. Todos direitos reservados.</target>
        <note />
      </trans-unit>
      <trans-unit id="optsCopyrightCommunity">
        <source>Freely distributed under the MIT Open Source License.  https://github.com/Microsoft/visualfsharp/blob/master/License.txt</source>
        <target state="translated">Distribuído gratuitamente sob a Licença de Software Livre do MIT.  https://github.com/Microsoft/visualfsharp/blob/master/License.txt</target>
        <note />
      </trans-unit>
      <trans-unit id="optsNameOfOutputFile">
        <source>Name of the output file (Short form: -o)</source>
        <target state="translated">Nome do arquivo de saída (Forma abreviada: -o)</target>
        <note />
      </trans-unit>
      <trans-unit id="optsBuildConsole">
        <source>Build a console executable</source>
        <target state="translated">Criar um executável de console</target>
        <note />
      </trans-unit>
      <trans-unit id="optsBuildWindows">
        <source>Build a Windows executable</source>
        <target state="translated">Criar um executável do Windows</target>
        <note />
      </trans-unit>
      <trans-unit id="optsBuildLibrary">
        <source>Build a library (Short form: -a)</source>
        <target state="translated">Criar uma biblioteca (Forma abreviada: -a)</target>
        <note />
      </trans-unit>
      <trans-unit id="optsBuildModule">
        <source>Build a module that can be added to another assembly</source>
        <target state="translated">Criar um módulo que possa ser adicionado a outro assembly</target>
        <note />
      </trans-unit>
      <trans-unit id="optsDelaySign">
        <source>Delay-sign the assembly using only the public portion of the strong name key</source>
        <target state="translated">Assinatura atrasada do assembly usando somente a parte pública da chave de nome forte</target>
        <note />
      </trans-unit>
      <trans-unit id="optsPublicSign">
        <source>Public-sign the assembly using only the public portion of the strong name key, and mark the assembly as signed</source>
        <target state="translated">Assine de forma pública o assembly usando a única parte pública da chave de nome forte e marque o assembly como assinado</target>
        <note />
      </trans-unit>
      <trans-unit id="optsWriteXml">
        <source>Write the xmldoc of the assembly to the given file</source>
        <target state="translated">Gravar o xmldoc do assembly para o arquivo especificado</target>
        <note />
      </trans-unit>
      <trans-unit id="optsStrongKeyFile">
        <source>Specify a strong name key file</source>
        <target state="translated">Especificar um arquivo de chave de nome forte</target>
        <note />
      </trans-unit>
      <trans-unit id="optsStrongKeyContainer">
        <source>Specify a strong name key container</source>
        <target state="translated">Especificar um contêiner de chave de nome forte</target>
        <note />
      </trans-unit>
      <trans-unit id="optsPlatform">
        <source>Limit which platforms this code can run on: x86, Itanium, x64, anycpu32bitpreferred, or anycpu. The default is anycpu.</source>
        <target state="translated">Limite em quais plataformas este código pode ser executado: x86, Itanium, x64, anycpu32bitpreferred ou anycpu. O padrão é anycpu.</target>
        <note />
      </trans-unit>
      <trans-unit id="optsNoOpt">
        <source>Only include optimization information essential for implementing inlined constructs. Inhibits cross-module inlining but improves binary compatibility.</source>
        <target state="translated">Inclua somente informações de otimização essenciais para a implementação de constructos embutidos. Isso inibe a integração dos módulos cruzados, mas aumenta a compatibilidade binária.</target>
        <note />
      </trans-unit>
      <trans-unit id="optsNoInterface">
        <source>Don't add a resource to the generated assembly containing F#-specific metadata</source>
        <target state="translated">Não adicione um recurso ao assembly gerado que contenha metadados específicos a F#</target>
        <note />
      </trans-unit>
      <trans-unit id="optsSig">
        <source>Print the inferred interface of the assembly to a file</source>
        <target state="translated">Imprimir interface deduzida do assembly para um arquivo</target>
        <note />
      </trans-unit>
      <trans-unit id="optsReference">
        <source>Reference an assembly (Short form: -r)</source>
        <target state="translated">Referenciar um assembly (Forma abreviada: -r)</target>
        <note />
      </trans-unit>
      <trans-unit id="optsWin32res">
        <source>Specify a Win32 resource file (.res)</source>
        <target state="translated">Especificar um arquivo de recursos do Win32 (.res)</target>
        <note />
      </trans-unit>
      <trans-unit id="optsWin32manifest">
        <source>Specify a Win32 manifest file</source>
        <target state="translated">Especificar um arquivo de manifesto Win32</target>
        <note />
      </trans-unit>
      <trans-unit id="optsNowin32manifest">
        <source>Do not include the default Win32 manifest</source>
        <target state="translated">Não inclua o manifesto Win32 padrão</target>
        <note />
      </trans-unit>
      <trans-unit id="optsEmbedAllSource">
        <source>Embed all source files in the portable PDB file</source>
        <target state="translated">Inserir todos os arquivos de origem no arquivo PDB portátil</target>
        <note />
      </trans-unit>
      <trans-unit id="optsEmbedSource">
        <source>Embed specific source files in the portable PDB file</source>
        <target state="translated">Inserir os arquivos de origem específicos no arquivo PDB portátil</target>
        <note />
      </trans-unit>
      <trans-unit id="optsSourceLink">
        <source>Source link information file to embed in the portable PDB file</source>
        <target state="translated">O arquivo de informações do link de origem para inserir em um arquivo PDB portátil</target>
        <note />
      </trans-unit>
      <trans-unit id="optsEmbeddedSourceRequirePortablePDBs">
        <source>--embed switch only supported when emitting a Portable PDB (--debug:portable or --debug:embedded)</source>
        <target state="translated">o comutador --embed tem suporte somente ao emitir um PDB Portátil (--debug:portable ou --debug:embedded)</target>
        <note />
      </trans-unit>
      <trans-unit id="optsSourceLinkRequirePortablePDBs">
        <source>--sourcelink switch only supported when emitting a Portable PDB (--debug:portable or --debug:embedded)</source>
        <target state="translated">o comutador --sourcelink tem suporte somente ao emitir um PDB Portátil (--debug:portable ou --debug:embedded)</target>
        <note />
      </trans-unit>
      <trans-unit id="srcFileTooLarge">
        <source>Source file is too large to embed in a portable PDB</source>
        <target state="translated">O arquivo de origem é muito grande para ser inserido em um PDB portátil</target>
        <note />
      </trans-unit>
      <trans-unit id="optsResource">
        <source>Embed the specified managed resource</source>
        <target state="translated">Inserir o recurso gerenciado especificado</target>
        <note />
      </trans-unit>
      <trans-unit id="optsLinkresource">
        <source>Link the specified resource to this assembly where the resinfo format is &lt;file&gt;[,&lt;string name&gt;[,public|private]]</source>
        <target state="translated">Vincule o recurso especificado a este assembly, em que o formato resinfo é &lt;arquivo&gt;[,&lt;nome da cadeia de caracteres&gt;[,public|private]]</target>
        <note />
      </trans-unit>
      <trans-unit id="optsDebugPM">
        <source>Emit debug information (Short form: -g)</source>
        <target state="translated">Emita as informação de depuração (Forma abreviada: -g)</target>
        <note />
      </trans-unit>
      <trans-unit id="optsDebug">
        <source>Specify debugging type: full, portable, embedded, pdbonly. ('{0}' is the default if no debuggging type specified and enables attaching a debugger to a running program, 'portable' is a cross-platform format, 'embedded' is a cross-platform format embedded into the output file).</source>
        <target state="translated">Especificar tipo de depuração: completo, portátil, incorporado, somente PDB. ('{0}' será o padrão se nenhum tipo de depuração for especificado e permite anexar um depurador a um programa em execução; 'portátil' é um formato multiplataforma; 'incorporado' é um formato multiplataforma incorporado no arquivo de saída).</target>
        <note />
      </trans-unit>
      <trans-unit id="optsOptimize">
        <source>Enable optimizations (Short form: -O)</source>
        <target state="translated">Habilite otimizações (Forma abreviada: -O)</target>
        <note />
      </trans-unit>
      <trans-unit id="optsTailcalls">
        <source>Enable or disable tailcalls</source>
        <target state="translated">Habilitar ou desabilitar tailcalls</target>
        <note />
      </trans-unit>
      <trans-unit id="optsDeterministic">
        <source>Produce a deterministic assembly (including module version GUID and timestamp)</source>
        <target state="translated">Produzir um assembly determinístico (incluindo GUID de versão de módulo e carimbo de data/hora)</target>
        <note />
      </trans-unit>
      <trans-unit id="optsCrossoptimize">
        <source>Enable or disable cross-module optimizations</source>
        <target state="translated">Habilite ou desabilite otimizações de módulo cruzado</target>
        <note />
      </trans-unit>
      <trans-unit id="optsWarnaserrorPM">
        <source>Report all warnings as errors</source>
        <target state="translated">Relatar todos os avisos como erros</target>
        <note />
      </trans-unit>
      <trans-unit id="optsWarnaserror">
        <source>Report specific warnings as errors</source>
        <target state="translated">Relatar avisos específicos como erros</target>
        <note />
      </trans-unit>
      <trans-unit id="optsWarn">
        <source>Set a warning level (0-5)</source>
        <target state="translated">Definir um nível de aviso (0-5)</target>
        <note />
      </trans-unit>
      <trans-unit id="optsNowarn">
        <source>Disable specific warning messages</source>
        <target state="translated">Desabilitar mensagens de aviso específicas</target>
        <note />
      </trans-unit>
      <trans-unit id="optsWarnOn">
        <source>Enable specific warnings that may be off by default</source>
        <target state="translated">Habilitar avisos específicos que podem estar desativados por padrão</target>
        <note />
      </trans-unit>
      <trans-unit id="optsChecked">
        <source>Generate overflow checks</source>
        <target state="translated">Gerar verificações de estouro</target>
        <note />
      </trans-unit>
      <trans-unit id="optsDefine">
        <source>Define conditional compilation symbols (Short form: -d)</source>
        <target state="translated">Defina símbolos de compilação condicional (Forma abreviada: -d)</target>
        <note />
      </trans-unit>
      <trans-unit id="optsMlcompatibility">
        <source>Ignore ML compatibility warnings</source>
        <target state="translated">Ignore avisos de compatibilidade ML</target>
        <note />
      </trans-unit>
      <trans-unit id="optsNologo">
        <source>Suppress compiler copyright message</source>
        <target state="translated">Suprimir a mensagem de direitos autorais do compilador</target>
        <note />
      </trans-unit>
      <trans-unit id="optsHelp">
        <source>Display this usage message (Short form: -?)</source>
        <target state="translated">Exibir esta mensagem de uso (Forma abreviada: -?)</target>
        <note />
      </trans-unit>
      <trans-unit id="optsResponseFile">
        <source>Read response file for more options</source>
        <target state="translated">Leia o arquivo de resposta para obter mais opções</target>
        <note />
      </trans-unit>
      <trans-unit id="optsCodepage">
        <source>Specify the codepage used to read source files</source>
        <target state="translated">Especifique a página de código usada para ler arquivos de origem</target>
        <note />
      </trans-unit>
      <trans-unit id="optsUtf8output">
        <source>Output messages in UTF-8 encoding</source>
        <target state="translated">Mensagens de saída em codificação UTF-8</target>
        <note />
      </trans-unit>
      <trans-unit id="optsFullpaths">
        <source>Output messages with fully qualified paths</source>
        <target state="translated">Mensagens de saída com caminhos totalmente qualificados</target>
        <note />
      </trans-unit>
      <trans-unit id="optsLib">
        <source>Specify a directory for the include path which is used to resolve source files and assemblies (Short form: -I)</source>
        <target state="translated">Especifique um diretório para incluir o caminho que é usado para resolver arquivos de origem e assemblies (Forma abreviada: -I)</target>
        <note />
      </trans-unit>
      <trans-unit id="optsBaseaddress">
        <source>Base address for the library to be built</source>
        <target state="translated">Endereço base para a biblioteca a ser criada</target>
        <note />
      </trans-unit>
      <trans-unit id="optsNoframework">
        <source>Do not reference the default CLI assemblies by default</source>
        <target state="translated">Não referencie os assemblies CLI padrões por padrão</target>
        <note />
      </trans-unit>
      <trans-unit id="optsStandalone">
        <source>Statically link the F# library and all referenced DLLs that depend on it into the assembly being generated</source>
        <target state="translated">Vincular estaticamente a biblioteca F# e todos os DLLs referenciados que dependem do assembly que está sendo gerado</target>
        <note />
      </trans-unit>
      <trans-unit id="optsStaticlink">
        <source>Statically link the given assembly and all referenced DLLs that depend on this assembly. Use an assembly name e.g. mylib, not a DLL name.</source>
        <target state="translated">Vincule estaticamente o assembly fornecido e todas as DLLs referenciadas que dependem deste assembly. Use um nome de assembly como mylib, por exemplo, não um nome de DLL.</target>
        <note />
      </trans-unit>
      <trans-unit id="optsResident">
        <source>Use a resident background compilation service to improve compiler startup times.</source>
        <target state="translated">Use um serviço de compilação em segundo plano residente para aprimorar os tempos de inicialização do compilador.</target>
        <note />
      </trans-unit>
      <trans-unit id="optsPdb">
        <source>Name the output debug file</source>
        <target state="translated">Nomear o arquivo de depuração de saída</target>
        <note />
      </trans-unit>
      <trans-unit id="optsSimpleresolution">
        <source>Resolve assembly references using directory-based rules rather than MSBuild resolution</source>
        <target state="translated">Resolver referências de assembly usando regras baseadas em diretório em vez da resolução do MSBuild</target>
        <note />
      </trans-unit>
      <trans-unit id="optsUnrecognizedTarget">
        <source>Unrecognized target '{0}', expected 'exe', 'winexe', 'library' or 'module'</source>
        <target state="translated">Destino desconhecido '{0}', 'exe', 'winexe', 'library' ou 'module' era esperado</target>
        <note />
      </trans-unit>
      <trans-unit id="optsUnrecognizedDebugType">
        <source>Unrecognized debug type '{0}', expected 'pdbonly' or 'full'</source>
        <target state="translated">Tipo de depuração desconhecida '{0}', 'pdbonly' ou 'full' era esperado</target>
        <note />
      </trans-unit>
      <trans-unit id="optsInvalidWarningLevel">
        <source>Invalid warning level '{0}'</source>
        <target state="translated">Nível de aviso '{0}' inválido</target>
        <note />
      </trans-unit>
      <trans-unit id="optsShortFormOf">
        <source>Short form of '{0}'</source>
        <target state="translated">Forma abreviada de '{0}'</target>
        <note />
      </trans-unit>
      <trans-unit id="optsClirootDeprecatedMsg">
        <source>The command-line option '--cliroot' has been deprecated. Use an explicit reference to a specific copy of mscorlib.dll instead.</source>
        <target state="translated">A opção de linha de comando '--cliroot' foi preterida. Use uma referência explicita para uma cópia específica de mscorlib.dll em seu lugar.</target>
        <note />
      </trans-unit>
      <trans-unit id="optsClirootDescription">
        <source>Use to override where the compiler looks for mscorlib.dll and framework components</source>
        <target state="translated">Use para substituir onde o compilador deve procurar por mscorlib.dll e componentes de framework</target>
        <note />
      </trans-unit>
      <trans-unit id="optsHelpBannerOutputFiles">
        <source>- OUTPUT FILES -</source>
        <target state="translated">- ARQUIVOS DE SAÍDA -</target>
        <note />
      </trans-unit>
      <trans-unit id="optsHelpBannerInputFiles">
        <source>- INPUT FILES -</source>
        <target state="translated">- ARQUIVOS DE ENTRADA -</target>
        <note />
      </trans-unit>
      <trans-unit id="optsHelpBannerResources">
        <source>- RESOURCES -</source>
        <target state="translated">- RECURSOS -</target>
        <note />
      </trans-unit>
      <trans-unit id="optsHelpBannerCodeGen">
        <source>- CODE GENERATION -</source>
        <target state="translated">- GERAÇÃO DE CÓDIGO -</target>
        <note />
      </trans-unit>
      <trans-unit id="optsHelpBannerAdvanced">
        <source>- ADVANCED -</source>
        <target state="translated">- AVANÇADO -</target>
        <note />
      </trans-unit>
      <trans-unit id="optsHelpBannerMisc">
        <source>- MISCELLANEOUS -</source>
        <target state="translated">- DIVERSOS -</target>
        <note />
      </trans-unit>
      <trans-unit id="optsHelpBannerLanguage">
        <source>- LANGUAGE -</source>
        <target state="translated">- LINGUAGEM -</target>
        <note />
      </trans-unit>
      <trans-unit id="optsHelpBannerErrsAndWarns">
        <source>- ERRORS AND WARNINGS -</source>
        <target state="translated">- ERROS E AVISOS -</target>
        <note />
      </trans-unit>
      <trans-unit id="optsUnknownArgumentToTheTestSwitch">
        <source>Unknown --test argument: '{0}'</source>
        <target state="translated">Argumento --test desconhecido: '{0}'</target>
        <note />
      </trans-unit>
      <trans-unit id="optsUnknownPlatform">
        <source>Unrecognized platform '{0}', valid values are 'x86', 'x64', 'Itanium', 'anycpu32bitpreferred', and 'anycpu'</source>
        <target state="translated">Plataforma não reconhecida '{0}', os valores válidos são 'x86', 'x64', 'Itanium', 'anycpu32bitpreferred' e 'anycpu'</target>
        <note />
      </trans-unit>
      <trans-unit id="optsInternalNoDescription">
        <source>The command-line option '{0}' is for test purposes only</source>
        <target state="translated">A opção de linha de comando '{0}' é somente para propósitos de teste</target>
        <note />
      </trans-unit>
      <trans-unit id="optsDCLONoDescription">
        <source>The command-line option '{0}' has been deprecated</source>
        <target state="translated">A opção de linha de comando '{0}' foi preterida</target>
        <note />
      </trans-unit>
      <trans-unit id="optsDCLODeprecatedSuggestAlternative">
        <source>The command-line option '{0}' has been deprecated. Use '{1}' instead.</source>
        <target state="translated">A opção de linha de comando '{0}' foi preterida. Use '{1}' em seu lugar.</target>
        <note />
      </trans-unit>
      <trans-unit id="optsDCLOHtmlDoc">
        <source>The command-line option '{0}' has been deprecated. HTML document generation is now part of the F# Power Pack, via the tool FsHtmlDoc.exe.</source>
        <target state="translated">A opção de linha de comando '{0}' foi preterida. A geração de documento HTML é agora parte do pacote de energia F#, através da ferramenta FsHtmlDoc.exe.</target>
        <note />
      </trans-unit>
      <trans-unit id="optsConsoleColors">
        <source>Output warning and error messages in color</source>
        <target state="translated">Mensagens de aviso e erro de saída em cores</target>
        <note />
      </trans-unit>
      <trans-unit id="optsUseHighEntropyVA">
        <source>Enable high-entropy ASLR</source>
        <target state="translated">Habilitar ASLR de alta entropia</target>
        <note />
      </trans-unit>
      <trans-unit id="optsSubSystemVersion">
        <source>Specify subsystem version of this assembly</source>
        <target state="translated">Especificar a versão do subsistema deste assembly</target>
        <note />
      </trans-unit>
      <trans-unit id="optsTargetProfile">
        <source>Specify target framework profile of this assembly. Valid values are mscorlib, netcore or netstandard. Default - mscorlib</source>
        <target state="translated">Especifique o perfil da estrutura de destino deste assembly. Os valores válidos são mscorlib, netcore ou netstandard. O padrão é mscorlib</target>
        <note />
      </trans-unit>
      <trans-unit id="optsEmitDebugInfoInQuotations">
        <source>Emit debug information in quotations</source>
        <target state="translated">Emitir informações de depuração entre aspas</target>
        <note />
      </trans-unit>
      <trans-unit id="optsPreferredUiLang">
        <source>Specify the preferred output language culture name (e.g. es-ES, ja-JP)</source>
        <target state="translated">Especifique o nome de cultura de idioma de saída preferencial (por exemplo, es-ES, ja-JP)</target>
        <note />
      </trans-unit>
      <trans-unit id="optsNoCopyFsharpCore">
        <source>Don't copy FSharp.Core.dll along the produced binaries</source>
        <target state="translated">Não copiar FSharp.Core.dll nos binários produzidos</target>
        <note />
      </trans-unit>
      <trans-unit id="optsInvalidSubSystemVersion">
        <source>Invalid version '{0}' for '--subsystemversion'. The version must be 4.00 or greater.</source>
        <target state="translated">Versão inválida '{0}' para '--subsystemversion'. A versão deve ser 4.00 ou posterior.</target>
        <note />
      </trans-unit>
      <trans-unit id="optsInvalidTargetProfile">
        <source>Invalid value '{0}' for '--targetprofile', valid values are 'mscorlib', 'netcore' or 'netstandard'.</source>
        <target state="translated">Valor inválido '{0}' para '--targetprofile', os valores válidos são 'mscorlib', 'netcore' ou 'netstandard'.</target>
        <note />
      </trans-unit>
      <trans-unit id="typeInfoFullName">
        <source>Full name</source>
        <target state="translated">Nome completo</target>
        <note />
      </trans-unit>
      <trans-unit id="typeInfoOtherOverloads">
        <source>and {0} other overloads</source>
        <target state="translated">e {0} outras sobrecargas</target>
        <note />
      </trans-unit>
      <trans-unit id="typeInfoUnionCase">
        <source>union case</source>
        <target state="translated">caso união</target>
        <note />
      </trans-unit>
      <trans-unit id="typeInfoActivePatternResult">
        <source>active pattern result</source>
        <target state="translated">resultado padrão ativo</target>
        <note />
      </trans-unit>
      <trans-unit id="typeInfoActiveRecognizer">
        <source>active recognizer</source>
        <target state="translated">reorganizador ativo</target>
        <note />
      </trans-unit>
      <trans-unit id="typeInfoField">
        <source>field</source>
        <target state="translated">campo</target>
        <note />
      </trans-unit>
      <trans-unit id="typeInfoEvent">
        <source>event</source>
        <target state="translated">evento</target>
        <note />
      </trans-unit>
      <trans-unit id="typeInfoProperty">
        <source>property</source>
        <target state="translated">propriedade</target>
        <note />
      </trans-unit>
      <trans-unit id="typeInfoExtension">
        <source>extension</source>
        <target state="translated">extensão</target>
        <note />
      </trans-unit>
      <trans-unit id="typeInfoCustomOperation">
        <source>custom operation</source>
        <target state="translated">operação personalizada</target>
        <note />
      </trans-unit>
      <trans-unit id="typeInfoArgument">
        <source>argument</source>
        <target state="translated">argumento</target>
        <note />
      </trans-unit>
      <trans-unit id="typeInfoPatternVariable">
        <source>patvar</source>
        <target state="translated">patvar</target>
        <note />
      </trans-unit>
      <trans-unit id="typeInfoNamespace">
        <source>namespace</source>
        <target state="translated">namespace</target>
        <note />
      </trans-unit>
      <trans-unit id="typeInfoModule">
        <source>module</source>
        <target state="translated">módulo</target>
        <note />
      </trans-unit>
      <trans-unit id="typeInfoNamespaceOrModule">
        <source>namespace/module</source>
        <target state="translated">namespace/módulo</target>
        <note />
      </trans-unit>
      <trans-unit id="typeInfoFromFirst">
        <source>from {0}</source>
        <target state="translated">de {0}</target>
        <note />
      </trans-unit>
      <trans-unit id="typeInfoFromNext">
        <source>also from {0}</source>
        <target state="translated">também de {0}</target>
        <note />
      </trans-unit>
      <trans-unit id="typeInfoGeneratedProperty">
        <source>generated property</source>
        <target state="translated">propriedade gerada</target>
        <note />
      </trans-unit>
      <trans-unit id="typeInfoGeneratedType">
        <source>generated type</source>
        <target state="translated">tipo gerado</target>
        <note />
      </trans-unit>
      <trans-unit id="assemblyResolutionFoundByAssemblyFoldersKey">
        <source>Found by AssemblyFolders registry key</source>
        <target state="translated">Localizada pela chave de registro AssemblyFolders</target>
        <note />
      </trans-unit>
      <trans-unit id="assemblyResolutionFoundByAssemblyFoldersExKey">
        <source>Found by AssemblyFoldersEx registry key</source>
        <target state="translated">Localizada pela chave de registro AssemblyFoldersEx</target>
        <note />
      </trans-unit>
      <trans-unit id="assemblyResolutionNetFramework">
        <source>.NET Framework</source>
        <target state="translated">.NET Framework</target>
        <note />
      </trans-unit>
      <trans-unit id="assemblyResolutionGAC">
        <source>Global Assembly Cache</source>
        <target state="translated">Cache de Assembly Global</target>
        <note />
      </trans-unit>
      <trans-unit id="recursiveClassHierarchy">
        <source>Recursive class hierarchy in type '{0}'</source>
        <target state="translated">Hierarquia de classe recursiva no tipo '{0}'</target>
        <note />
      </trans-unit>
      <trans-unit id="InvalidRecursiveReferenceToAbstractSlot">
        <source>Invalid recursive reference to an abstract slot</source>
        <target state="translated">Referência recursiva inválida para um slot abstrato</target>
        <note />
      </trans-unit>
      <trans-unit id="eventHasNonStandardType">
        <source>The event '{0}' has a non-standard type. If this event is declared in another CLI language, you may need to access this event using the explicit {1} and {2} methods for the event. If this event is declared in F#, make the type of the event an instantiation of either 'IDelegateEvent&lt;_&gt;' or 'IEvent&lt;_,_&gt;'.</source>
        <target state="translated">O evento '{0}' possui um tipo não padrão. Se este evento for declarado em outra linguagem CLI, você pode precisar acessar este evento com o uso de {1} explícito e métodos {2} para ele. Se este evento estiver declarado em F#, faça o tipo de evento também ser uma instanciação de 'IDelegateEvent&lt;_&gt;' ou 'IEvent&lt;_,_&gt;'.</target>
        <note />
      </trans-unit>
      <trans-unit id="typeIsNotAccessible">
        <source>The type '{0}' is not accessible from this code location</source>
        <target state="translated">O tipo '{0}' não é acessível deste local do código</target>
        <note />
      </trans-unit>
      <trans-unit id="unionCasesAreNotAccessible">
        <source>The union cases or fields of the type '{0}' are not accessible from this code location</source>
        <target state="translated">Os casos união ou campos do tipo '{0}' não são acessíveis deste local de código</target>
        <note />
      </trans-unit>
      <trans-unit id="valueIsNotAccessible">
        <source>The value '{0}' is not accessible from this code location</source>
        <target state="translated">O valor '{0}' não é acessível deste local de código</target>
        <note />
      </trans-unit>
      <trans-unit id="unionCaseIsNotAccessible">
        <source>The union case '{0}' is not accessible from this code location</source>
        <target state="translated">O caso união '{0}' não está acessível deste local de código</target>
        <note />
      </trans-unit>
      <trans-unit id="fieldIsNotAccessible">
        <source>The record, struct or class field '{0}' is not accessible from this code location</source>
        <target state="translated">O campo de registro, struct ou classe '{0}' não está acessível neste local de código</target>
        <note />
      </trans-unit>
      <trans-unit id="structOrClassFieldIsNotAccessible">
        <source>The struct or class field '{0}' is not accessible from this code location</source>
        <target state="translated">O campo da struct ou classe '{0}' não é acessível neste local do código</target>
        <note />
      </trans-unit>
      <trans-unit id="experimentalConstruct">
        <source>This construct is experimental</source>
        <target state="translated">Este constructo é experimental</target>
        <note />
      </trans-unit>
      <trans-unit id="noInvokeMethodsFound">
        <source>No Invoke methods found for delegate type</source>
        <target state="translated">Nenhum método de invocação encontrado para o tipo delegate</target>
        <note />
      </trans-unit>
      <trans-unit id="moreThanOneInvokeMethodFound">
        <source>More than one Invoke method found for delegate type</source>
        <target state="translated">Mais de um método de chamada encontrado para o tipo delegado</target>
        <note />
      </trans-unit>
      <trans-unit id="delegatesNotAllowedToHaveCurriedSignatures">
        <source>Delegates are not allowed to have curried signatures</source>
        <target state="translated">Delegados não estão autorizados a ter assinaturas na forma curried</target>
        <note />
      </trans-unit>
      <trans-unit id="tlrUnexpectedTExpr">
        <source>Unexpected Expr.TyChoose</source>
        <target state="translated">Expr.TyChoose inesperado</target>
        <note />
      </trans-unit>
      <trans-unit id="tlrLambdaLiftingOptimizationsNotApplied">
        <source>Note: Lambda-lifting optimizations have not been applied because of the use of this local constrained generic function as a first class value. Adding type constraints may resolve this condition.</source>
        <target state="translated">Observação: as otimizações de levantamento de lambda não foram aplicadas devido ao uso desta função genérica restrita local como um valor de primeira classe. Adicionar restrições pode resolver esta condição.</target>
        <note />
      </trans-unit>
      <trans-unit id="lexhlpIdentifiersContainingAtSymbolReserved">
        <source>Identifiers containing '@' are reserved for use in F# code generation</source>
        <target state="translated">Identificadores que contém '@' são reservados para uso em geração de código F#</target>
        <note />
      </trans-unit>
      <trans-unit id="lexhlpIdentifierReserved">
        <source>The identifier '{0}' is reserved for future use by F#</source>
        <target state="translated">O identificador '{0}' é reservado para uso futuro por F#</target>
        <note />
      </trans-unit>
      <trans-unit id="patcMissingVariable">
        <source>Missing variable '{0}'</source>
        <target state="translated">Variável '{0}' ausente</target>
        <note />
      </trans-unit>
      <trans-unit id="patcPartialActivePatternsGenerateOneResult">
        <source>Partial active patterns may only generate one result</source>
        <target state="translated">Padrões ativos parciais só podem gerar um resultado</target>
        <note />
      </trans-unit>
      <trans-unit id="impTypeRequiredUnavailable">
        <source>The type '{0}' is required here and is unavailable. You must add a reference to assembly '{1}'.</source>
        <target state="translated">O tipo '{0}' é requerido aqui e não está disponível. Você deve adicionar uma referência ao assembly '{1}'.</target>
        <note />
      </trans-unit>
      <trans-unit id="impReferencedTypeCouldNotBeFoundInAssembly">
        <source>A reference to the type '{0}' in assembly '{1}' was found, but the type could not be found in that assembly</source>
        <target state="translated">A referência para o tipo '{0}' no assembly '{1}' foi encontrada, mas o tipo não pôde ser encontrado neste assembly</target>
        <note />
      </trans-unit>
      <trans-unit id="impNotEnoughTypeParamsInScopeWhileImporting">
        <source>Internal error or badly formed metadata: not enough type parameters were in scope while importing</source>
        <target state="translated">Erro interno ou metadado malformado: os parâmetros de tipo que estavam no escopo durante a importação não são suficientes</target>
        <note />
      </trans-unit>
      <trans-unit id="impReferenceToDllRequiredByAssembly">
        <source>A reference to the DLL {0} is required by assembly {1}. The imported type {2} is located in the first assembly and could not be resolved.</source>
        <target state="translated">Uma referência ao DLL {0} é requerida pelo assembly {1}. O tipo importado {2} está localizado no primeiro assembly e não pôde ser resolvido.</target>
        <note />
      </trans-unit>
      <trans-unit id="impImportedAssemblyUsesNotPublicType">
        <source>An imported assembly uses the type '{0}' but that type is not public</source>
        <target state="translated">Um assembly importado usa o tipo '{0}', mas este tipo não é público</target>
        <note />
      </trans-unit>
      <trans-unit id="optValueMarkedInlineButIncomplete">
        <source>The value '{0}' was marked inline but its implementation makes use of an internal or private function which is not sufficiently accessible</source>
        <target state="translated">O valor '{0}' foi marcado como embutido, mas sua implementação faz uso de uma função interna ou privada que não é suficientemente acessível</target>
        <note />
      </trans-unit>
      <trans-unit id="optValueMarkedInlineButWasNotBoundInTheOptEnv">
        <source>The value '{0}' was marked inline but was not bound in the optimization environment</source>
        <target state="translated">O valor '{0}' foi marcado como embutido, mas não está associado no ambiente de otimização</target>
        <note />
      </trans-unit>
      <trans-unit id="optLocalValueNotFoundDuringOptimization">
        <source>Local value {0} not found during optimization</source>
        <target state="translated">O valor local {0} não foi encontrado durante a otimização</target>
        <note />
      </trans-unit>
      <trans-unit id="optValueMarkedInlineHasUnexpectedValue">
        <source>A value marked as 'inline' has an unexpected value</source>
        <target state="translated">Um valor marcado como 'embutido' possui um valor inesperado</target>
        <note />
      </trans-unit>
      <trans-unit id="optValueMarkedInlineCouldNotBeInlined">
        <source>A value marked as 'inline' could not be inlined</source>
        <target state="translated">Um valor marcado como 'embutido' não pôde ser embutido</target>
        <note />
      </trans-unit>
      <trans-unit id="optFailedToInlineValue">
        <source>Failed to inline the value '{0}' marked 'inline', perhaps because a recursive value was marked 'inline'</source>
        <target state="translated">Falha ao embutir o valor '{0}' marcado como 'inline', talvez porque um valor recursivo tenha sido marcado como 'inline'</target>
        <note />
      </trans-unit>
      <trans-unit id="optRecursiveValValue">
        <source>Recursive ValValue {0}</source>
        <target state="translated">ValValue {0} recursivo </target>
        <note />
      </trans-unit>
      <trans-unit id="lexfltIncorrentIndentationOfIn">
        <source>The indentation of this 'in' token is incorrect with respect to the corresponding 'let'</source>
        <target state="translated">O recuo deste token 'in' é incorreto em relação ao 'let' correspondente</target>
        <note />
      </trans-unit>
      <trans-unit id="lexfltTokenIsOffsideOfContextStartedEarlier">
        <source>Possible incorrect indentation: this token is offside of context started at position {0}. Try indenting this token further or using standard formatting conventions.</source>
        <target state="translated">Recuo possivelmente incorreto: este token está fora do contexto iniciado na posição {0}. Tente recuar mais este token ou use conversões de formatação padrão.</target>
        <note />
      </trans-unit>
      <trans-unit id="lexfltSeparatorTokensOfPatternMatchMisaligned">
        <source>The '|' tokens separating rules of this pattern match are misaligned by one column. Consider realigning your code or using further indentation.</source>
        <target state="translated">Os tokens '|' que separam regras desta correspondência de padrão estão desalinhados em uma coluna. Considere realinhar seu código ou usar mais recuo.</target>
        <note />
      </trans-unit>
      <trans-unit id="nrInvalidModuleExprType">
        <source>Invalid module/expression/type</source>
        <target state="translated">Módulo/expressão/tipo inválido</target>
        <note />
      </trans-unit>
      <trans-unit id="nrTypeInstantiationNeededToDisambiguateTypesWithSameName">
        <source>Multiple types exist called '{0}', taking different numbers of generic parameters. Provide a type instantiation to disambiguate the type resolution, e.g. '{1}'.</source>
        <target state="translated">Existem tipos múltiplos chamados '{0}', que pegam diferentes números de parâmetros genéricos. Forneça uma instanciação de tipo para desfazer a ambiguidade da resolução de tipo, por exemplo '{1}'.</target>
        <note />
      </trans-unit>
      <trans-unit id="nrTypeInstantiationIsMissingAndCouldNotBeInferred">
        <source>The instantiation of the generic type '{0}' is missing and can't be inferred from the arguments or return type of this member. Consider providing a type instantiation when accessing this type, e.g. '{1}'.</source>
        <target state="translated">Está faltando a instanciação do tipo genérico '{0}', a qual não pode ser inferida a partir de argumentos ou tipo de retorno deste membro. Considere providenciar uma instanciação de tipo quando acessar este tipo, por exemplo '{1}'.</target>
        <note />
      </trans-unit>
      <trans-unit id="nrGlobalUsedOnlyAsFirstName">
        <source>'global' may only be used as the first name in a qualified path</source>
        <target state="translated">'global' só pode ser usado com primeiro nome em um caminho qualificado</target>
        <note />
      </trans-unit>
      <trans-unit id="nrIsNotConstructorOrLiteral">
        <source>This is not a constructor or literal, or a constructor is being used incorrectly</source>
        <target state="translated">Este não é um construtor ou literal, ou então um construtor está sendo usado de forma incorreta</target>
        <note />
      </trans-unit>
      <trans-unit id="nrUnexpectedEmptyLongId">
        <source>Unexpected empty long identifier</source>
        <target state="translated">Identificador de long vazio inesperado</target>
        <note />
      </trans-unit>
      <trans-unit id="nrRecordDoesNotContainSuchLabel">
        <source>The record type '{0}' does not contain a label '{1}'.</source>
        <target state="translated">O tipo de registro '{0}' não contém um rótulo '{1}'.</target>
        <note />
      </trans-unit>
      <trans-unit id="nrInvalidFieldLabel">
        <source>Invalid field label</source>
        <target state="translated">Rótulo de campo inválido</target>
        <note />
      </trans-unit>
      <trans-unit id="nrInvalidExpression">
        <source>Invalid expression '{0}'</source>
        <target state="translated">Expressão '{0}' inválida</target>
        <note />
      </trans-unit>
      <trans-unit id="nrNoConstructorsAvailableForType">
        <source>No constructors are available for the type '{0}'</source>
        <target state="translated">Nenhum construtor está disponível para o tipo '{0}'</target>
        <note />
      </trans-unit>
      <trans-unit id="nrUnionTypeNeedsQualifiedAccess">
        <source>The union type for union case '{0}' was defined with the RequireQualifiedAccessAttribute. Include the name of the union type ('{1}') in the name you are using.</source>
        <target state="translated">O tipo de união para o caso de união '{0}' foi definido com o RequireQualifiedAccessAttribute. Inclua o nome do tipo de união ('{1}') no nome que você está usando.</target>
        <note />
      </trans-unit>
      <trans-unit id="nrRecordTypeNeedsQualifiedAccess">
        <source>The record type for the record field '{0}' was defined with the RequireQualifiedAccessAttribute. Include the name of the record type ('{1}') in the name you are using.</source>
        <target state="translated">O tipo de registro para o campo de registro '{0}' foi definido com o RequireQualifiedAccessAttribute. Inclua o nome do tipo de registro ('{1}') no nome que você está usando.</target>
        <note />
      </trans-unit>
      <trans-unit id="ilwriteErrorCreatingPdb">
        <source>Unexpected error creating debug information file '{0}'</source>
        <target state="translated">Erro inesperado ao criar o arquivo de informação de depuração '{0}'</target>
        <note />
      </trans-unit>
      <trans-unit id="lexOutsideIntegerRange">
        <source>This number is outside the allowable range for this integer type</source>
        <target state="translated">Este número está fora do intervalo permitido para este tipo de inteiro</target>
        <note />
      </trans-unit>
      <trans-unit id="lexCharNotAllowedInOperatorNames">
        <source>'{0}' is not permitted as a character in operator names and is reserved for future use</source>
        <target state="translated">'{0}' não é permitido como um caractere em nomes de operadores e está reservado para uso futuro</target>
        <note />
      </trans-unit>
      <trans-unit id="lexUnexpectedChar">
        <source>Unexpected character '{0}'</source>
        <target state="translated">Caractere inesperado '{0}'</target>
        <note />
      </trans-unit>
      <trans-unit id="lexByteArrayCannotEncode">
        <source>This byte array literal contains characters that do not encode as a single byte</source>
        <target state="translated">Este literal matriz de byte contém caracteres não codificados como um byte simples</target>
        <note />
      </trans-unit>
      <trans-unit id="lexIdentEndInMarkReserved">
        <source>Identifiers followed by '{0}' are reserved for future use</source>
        <target state="translated">Os identificadores seguidos por '{0}' são reservados para uso futuro</target>
        <note />
      </trans-unit>
      <trans-unit id="lexOutsideEightBitSigned">
        <source>This number is outside the allowable range for 8-bit signed integers</source>
        <target state="translated">Este número está fora do intervalo permitido para inteiros de 8-bit com sinal</target>
        <note />
      </trans-unit>
      <trans-unit id="lexOutsideEightBitSignedHex">
        <source>This number is outside the allowable range for hexadecimal 8-bit signed integers</source>
        <target state="translated">Este número está fora do intervalo permitido para inteiros hexadecimais de 8-bit com sinal</target>
        <note />
      </trans-unit>
      <trans-unit id="lexOutsideEightBitUnsigned">
        <source>This number is outside the allowable range for 8-bit unsigned integers</source>
        <target state="translated">Este número está fora do intervalo permitido para inteiros de 8-bit sem sinal</target>
        <note />
      </trans-unit>
      <trans-unit id="lexOutsideSixteenBitSigned">
        <source>This number is outside the allowable range for 16-bit signed integers</source>
        <target state="translated">Este número está fora do intervalo permitido para inteiros de 16-bit com sinal</target>
        <note />
      </trans-unit>
      <trans-unit id="lexOutsideSixteenBitUnsigned">
        <source>This number is outside the allowable range for 16-bit unsigned integers</source>
        <target state="translated">Este número está fora do intervalo permitido para inteiros de 16-bit sem sinal</target>
        <note />
      </trans-unit>
      <trans-unit id="lexOutsideThirtyTwoBitSigned">
        <source>This number is outside the allowable range for 32-bit signed integers</source>
        <target state="translated">Este número está fora do intervalo permitido para inteiros de 32-bit com sinal</target>
        <note />
      </trans-unit>
      <trans-unit id="lexOutsideThirtyTwoBitUnsigned">
        <source>This number is outside the allowable range for 32-bit unsigned integers</source>
        <target state="translated">Este número está fora do intervalo permitido para inteiros de 32-bit sem sinal</target>
        <note />
      </trans-unit>
      <trans-unit id="lexOutsideSixtyFourBitSigned">
        <source>This number is outside the allowable range for 64-bit signed integers</source>
        <target state="translated">Este número está fora do intervalo permitido para inteiros de 64-bit com sinal</target>
        <note />
      </trans-unit>
      <trans-unit id="lexOutsideSixtyFourBitUnsigned">
        <source>This number is outside the allowable range for 64-bit unsigned integers</source>
        <target state="translated">Este número está fora do intervalo permitido para inteiros de 64-bit sem sinal</target>
        <note />
      </trans-unit>
      <trans-unit id="lexOutsideNativeSigned">
        <source>This number is outside the allowable range for signed native integers</source>
        <target state="translated">Este número está fora do intervalo permitido para inteiros nativos com sinal</target>
        <note />
      </trans-unit>
      <trans-unit id="lexOutsideNativeUnsigned">
        <source>This number is outside the allowable range for unsigned native integers</source>
        <target state="translated">Este número está fora do intervalo permitido para inteiros nativos sem sinal</target>
        <note />
      </trans-unit>
      <trans-unit id="lexInvalidFloat">
        <source>Invalid floating point number</source>
        <target state="translated">Número do ponto flutuante inválido</target>
        <note />
      </trans-unit>
      <trans-unit id="lexOusideDecimal">
        <source>This number is outside the allowable range for decimal literals</source>
        <target state="translated">Este número está fora do intervalo permitido para literais decimais</target>
        <note />
      </trans-unit>
      <trans-unit id="lexOusideThirtyTwoBitFloat">
        <source>This number is outside the allowable range for 32-bit floats</source>
        <target state="translated">Este número está fora do intervalo permitido para floats de 32-bit</target>
        <note />
      </trans-unit>
      <trans-unit id="lexInvalidNumericLiteral">
        <source>This is not a valid numeric literal. Valid numeric literals include 1, 0x1, 0b0001 (int), 1u (uint32), 1L (int64), 1UL (uint64), 1s (int16), 1y (sbyte), 1uy (byte), 1.0 (float), 1.0f (float32), 1.0m (decimal), 1I (BigInteger).</source>
        <target state="translated">Este não é um literal numérico válido. Literais numéricos válidos incluem 1, 0x1, 0b0001 (int), 1u (uint32), 1L (int64), 1UL (uint64), 1s (int16), 1y (sbyte), 1uy (byte), 1.0 (float), 1.0f (float32), 1.0m (decimal), 1I (BigInteger).</target>
        <note />
      </trans-unit>
      <trans-unit id="lexInvalidByteLiteral">
        <source>This is not a valid byte literal</source>
        <target state="translated">Este não é um literal de byte válido</target>
        <note />
      </trans-unit>
      <trans-unit id="lexInvalidCharLiteral">
        <source>This is not a valid character literal</source>
        <target state="translated">Este não é um literal de caractere válido</target>
        <note />
      </trans-unit>
      <trans-unit id="lexThisUnicodeOnlyInStringLiterals">
        <source>This Unicode encoding is only valid in string literals</source>
        <target state="translated">Esta codificação Unicode só é válida em literais de cadeia de caracteres</target>
        <note />
      </trans-unit>
      <trans-unit id="lexTokenReserved">
        <source>This token is reserved for future use</source>
        <target state="translated">Este token está reservado para uso futuro</target>
        <note />
      </trans-unit>
      <trans-unit id="lexTabsNotAllowed">
        <source>TABs are not allowed in F# code unless the #indent \"off\" option is used</source>
        <target state="translated">TABs não são permitidos em código F#, a menos que a opção #indent \"off\" seja usada</target>
        <note />
      </trans-unit>
      <trans-unit id="lexInvalidLineNumber">
        <source>Invalid line number: '{0}'</source>
        <target state="translated">Número de linha inválido: '{0}'</target>
        <note />
      </trans-unit>
      <trans-unit id="lexHashIfMustBeFirst">
        <source>#if directive must appear as the first non-whitespace character on a line</source>
        <target state="translated">A diretiva #if deve aparecer como o primeiro caractere diferente de um espaço em branco em uma linha</target>
        <note />
      </trans-unit>
      <trans-unit id="lexHashElseNoMatchingIf">
        <source>#else has no matching #if</source>
        <target state="translated">#else não tem nenhuma correspondência #if</target>
        <note />
      </trans-unit>
      <trans-unit id="lexHashEndifRequiredForElse">
        <source>#endif required for #else</source>
        <target state="translated">#endif requerido por #else</target>
        <note />
      </trans-unit>
      <trans-unit id="lexHashElseMustBeFirst">
        <source>#else directive must appear as the first non-whitespace character on a line</source>
        <target state="translated">A diretiva #else deve aparecer como o primeiro caractere diferente de um espaço em branco em uma linha</target>
        <note />
      </trans-unit>
      <trans-unit id="lexHashEndingNoMatchingIf">
        <source>#endif has no matching #if</source>
        <target state="translated">#endif não tem nenhuma correspondência #if</target>
        <note />
      </trans-unit>
      <trans-unit id="lexHashEndifMustBeFirst">
        <source>#endif directive must appear as the first non-whitespace character on a line</source>
        <target state="translated">A diretiva #endif deve aparecer como o primeiro caractere diferente de um espaço em branco em uma linha</target>
        <note />
      </trans-unit>
      <trans-unit id="lexHashIfMustHaveIdent">
        <source>#if directive should be immediately followed by an identifier</source>
        <target state="translated">A diretiva #if deve ser seguida imediatamente por um identificador</target>
        <note />
      </trans-unit>
      <trans-unit id="lexWrongNestedHashEndif">
        <source>Syntax error. Wrong nested #endif, unexpected tokens before it.</source>
        <target state="translated">Erro de sintaxe. #endif aninhado de forma errada, tokens não são esperados antes dele.</target>
        <note />
      </trans-unit>
      <trans-unit id="lexHashBangMustBeFirstInFile">
        <source>#! may only appear as the first line at the start of a file.</source>
        <target state="translated">#! somente pode aparecer na primeira linha do início de um arquivo.</target>
        <note />
      </trans-unit>
      <trans-unit id="pplexExpectedSingleLineComment">
        <source>Expected single line comment or end of line</source>
        <target state="translated">Linha de comando simples ou fim de linha esperado</target>
        <note />
      </trans-unit>
      <trans-unit id="memberOperatorDefinitionWithNoArguments">
        <source>Infix operator member '{0}' has no arguments. Expected a tuple of 2 arguments, e.g. static member (+) (x,y) = ...</source>
        <target state="translated">O membro do operador infixo '{0}' não possui argumentos. Uma tupla de 2 argumentos é esperada, como por exemplo o membro estático (+) (x,y) = ...</target>
        <note />
      </trans-unit>
      <trans-unit id="memberOperatorDefinitionWithNonPairArgument">
        <source>Infix operator member '{0}' has {1} initial argument(s). Expected a tuple of 2 arguments, e.g. static member (+) (x,y) = ...</source>
        <target state="translated">O membro do operador infixo '{0}' possui {1} argumentos iniciais. Uma tupla de 2 argumentos é esperada, como por exemplo o membro estático (+) (x,y) = ...</target>
        <note />
      </trans-unit>
      <trans-unit id="memberOperatorDefinitionWithCurriedArguments">
        <source>Infix operator member '{0}' has extra curried arguments. Expected a tuple of 2 arguments, e.g. static member (+) (x,y) = ...</source>
        <target state="translated">O membro do operador infixo '{0}' possui argumentos na forma curried adicionais. Uma tupla de 2 argumentos é esperada, como por exemplo o membro estático (+) (x,y) = ...</target>
        <note />
      </trans-unit>
      <trans-unit id="tcFSharpCoreRequiresExplicit">
        <source>All record, union and struct types in FSharp.Core.dll must be explicitly labelled with 'StructuralComparison' or 'NoComparison'</source>
        <target state="translated">Todos tipos de registro, união e struct em FSharp.Core.dll devem ser rotulados explicitamente com 'StructuralComparison' ou 'NoComparison'</target>
        <note />
      </trans-unit>
      <trans-unit id="tcStructuralComparisonNotSatisfied1">
        <source>The struct, record or union type '{0}' has the 'StructuralComparison' attribute but the type parameter '{1}' does not satisfy the 'comparison' constraint. Consider adding the 'comparison' constraint to the type parameter</source>
        <target state="translated">O tipo struct, registro ou união '{0}' tem o atributo 'StructuralComparison', mas o parâmetro de tipo '{1}' não satisfaz a restrição 'comparison'. Considere incluir a restrição 'comparison' ao parâmetro de tipo</target>
        <note />
      </trans-unit>
      <trans-unit id="tcStructuralComparisonNotSatisfied2">
        <source>The struct, record or union type '{0}' has the 'StructuralComparison' attribute but the component type '{1}' does not satisfy the 'comparison' constraint</source>
        <target state="translated">O tipo struct, registro ou união '{0}' tem o atributo 'StructuralComparison', mas o tipo de componente '{1}' não satisfaz a restrição 'comparison'</target>
        <note />
      </trans-unit>
      <trans-unit id="tcNoComparisonNeeded1">
        <source>The struct, record or union type '{0}' is not structurally comparable because the type parameter {1} does not satisfy the 'comparison' constraint. Consider adding the 'NoComparison' attribute to the type '{2}' to clarify that the type is not comparable</source>
        <target state="translated">O tipo de struct, registro ou união '{0}' não é estruturalmente comparável porque o parâmetro de tipo {1} não satisfaz a restrição 'comparison'. Considere adicionar o atributo 'NoComparison' ao tipo '{2}' para esclarecer que o tipo não é comparável</target>
        <note />
      </trans-unit>
      <trans-unit id="tcNoComparisonNeeded2">
        <source>The struct, record or union type '{0}' is not structurally comparable because the type '{1}' does not satisfy the 'comparison' constraint. Consider adding the 'NoComparison' attribute to the type '{2}' to clarify that the type is not comparable</source>
        <target state="translated">O tipo de struct, registro ou união '{0}' não é estruturalmente comparável porque o tipo {1} não satisfaz a restrição 'comparison'. Considere adicionar o atributo 'NoComparison' ao tipo '{2}' para esclarecer que o tipo não é comparável</target>
        <note />
      </trans-unit>
      <trans-unit id="tcNoEqualityNeeded1">
        <source>The struct, record or union type '{0}' does not support structural equality because the type parameter {1} does not satisfy the 'equality' constraint. Consider adding the 'NoEquality' attribute to the type '{2}' to clarify that the type does not support structural equality</source>
        <target state="translated">O tipo de struct, registro ou união '{0}' não suporta igualdade estrutural porque o parâmetro de tipo {1} não satisfaz a restrição 'equality'. Considere adicionar o atributo 'NoEquality' ao tipo '{2}' para esclarecer que o tipo não suporta igualdade estrutural</target>
        <note />
      </trans-unit>
      <trans-unit id="tcNoEqualityNeeded2">
        <source>The struct, record or union type '{0}' does not support structural equality because the type '{1}' does not satisfy the 'equality' constraint. Consider adding the 'NoEquality' attribute to the type '{2}' to clarify that the type does not support structural equality</source>
        <target state="translated">O tipo de struct, registro ou união '{0}' não suporta igualdade estrutural porque o tipo {1} não satisfaz a restrição 'equality'. Considere adicionar o atributo 'NoEquality' ao tipo '{2}' para esclarecer que o tipo não suporta igualdade estrutural</target>
        <note />
      </trans-unit>
      <trans-unit id="tcStructuralEqualityNotSatisfied1">
        <source>The struct, record or union type '{0}' has the 'StructuralEquality' attribute but the type parameter '{1}' does not satisfy the 'equality' constraint. Consider adding the 'equality' constraint to the type parameter</source>
        <target state="translated">O tipo struct, registro ou união '{0}' tem o atributo 'StructuralEquality', mas o parâmetro de tipo '{1}' não satisfaz a restrição 'equality'. Considere adicionar a restrição 'equality' ao parâmetro de tipo</target>
        <note />
      </trans-unit>
      <trans-unit id="tcStructuralEqualityNotSatisfied2">
        <source>The struct, record or union type '{0}' has the 'StructuralEquality' attribute but the component type '{1}' does not satisfy the 'equality' constraint</source>
        <target state="translated">O tipo struct, registro ou união '{0}' tem o atributo 'StructuralEquality', mas o tipo de componente '{1}' não satisfaz a restrição 'equality'</target>
        <note />
      </trans-unit>
      <trans-unit id="tcStructsMustDeclareTypesOfImplicitCtorArgsExplicitly">
        <source>Each argument of the primary constructor for a struct must be given a type, for example 'type S(x1:int, x2: int) = ...'. These arguments determine the fields of the struct.</source>
        <target state="translated">Cada argumento do construtor primário para um struct deve receber um tipo, por exemplo 'type S(x1:int, x2: int) = ...'. Esses argumentos determinam o campo do struct.</target>
        <note />
      </trans-unit>
      <trans-unit id="chkUnusedValue">
        <source>The value '{0}' is unused</source>
        <target state="translated">O valor '{0}' é não usado.</target>
        <note />
      </trans-unit>
      <trans-unit id="chkUnusedThisVariable">
        <source>The recursive object reference '{0}' is unused. The presence of a recursive object reference adds runtime initialization checks to members in this and derived types. Consider removing this recursive object reference.</source>
        <target state="translated">A referência de objeto recursiva '{0}' não é usada. A presença de uma referência de objeto recursiva adiciona verificações de inicialização em tempo de execução aos membros destes tipos e seus derivados. Considere remover essa referência de objeto recursiva.</target>
        <note />
      </trans-unit>
      <trans-unit id="parsGetterAtMostOneArgument">
        <source>A getter property may have at most one argument group</source>
        <target state="translated">Uma propriedade getter pode ter no máximo um grupo de argumento</target>
        <note />
      </trans-unit>
      <trans-unit id="parsSetterAtMostTwoArguments">
        <source>A setter property may have at most two argument groups</source>
        <target state="translated">Uma propriedade setter pode ter no máximo dois grupos de argumento</target>
        <note />
      </trans-unit>
      <trans-unit id="parsInvalidProperty">
        <source>Invalid property getter or setter</source>
        <target state="translated">Propriedade getter ou setter inválida</target>
        <note />
      </trans-unit>
      <trans-unit id="parsIndexerPropertyRequiresAtLeastOneArgument">
        <source>An indexer property must be given at least one argument</source>
        <target state="translated">Uma propriedade do indexador deve receber pelo menos um argumento</target>
        <note />
      </trans-unit>
      <trans-unit id="tastInvalidAddressOfMutableAcrossAssemblyBoundary">
        <source>This operation accesses a mutable top-level value defined in another assembly in an unsupported way. The value cannot be accessed through its address. Consider copying the expression to a mutable local, e.g. 'let mutable x = ...', and if necessary assigning the value back after the completion of the operation</source>
        <target state="translated">Esta operação acessa um valor de alto nível mutável definido em outro assembly de uma forma não suportada. O valor não pode ser acessado através de seu endereço. Considere copiar a expressão ao local mutável, por exemplo: 'let mutable x = ...', e se for necessário atribuir o valor de volta após a conclusão da operação</target>
        <note />
      </trans-unit>
      <trans-unit id="parsNonAdjacentTypars">
        <source>Type parameters must be placed directly adjacent to the type name, e.g. \"type C&lt;'T&gt;\", not     type \"C   &lt;'T&gt;\"</source>
        <target state="translated">Parâmetros de tipo devem ser colocados diretamente ao lado do nome do tipo, por exemplo: \"type C&lt;'T&gt;\", não     type \"C   &lt;'T&gt;\"</target>
        <note />
      </trans-unit>
      <trans-unit id="parsNonAdjacentTyargs">
        <source>Type arguments must be placed directly adjacent to the type name, e.g. \"C&lt;'T&gt;\", not \"C  &lt;'T&gt;\"</source>
        <target state="translated">Argumentos de tipo devem ser colocados diretamente ao lado do nome do tipo, por exemplo: \"C&lt;'T&gt;\", não \"C  &lt;'T&gt;\"</target>
        <note />
      </trans-unit>
      <trans-unit id="parsNonAtomicType">
        <source>The use of the type syntax 'int C' and 'C  &lt;int&gt;' is not permitted here. Consider adjusting this type to be written in the form 'C&lt;int&gt;'</source>
        <target state="translated">O uso da sintaxe de tipo 'int C' e 'C &lt;int&gt;' não é permitido aqui. Considere adaptar este tipo para ser gravado na forma 'C&lt;int&gt;'</target>
        <note />
      </trans-unit>
      <trans-unit id="tastUndefinedItemRefModuleNamespace">
        <source>The module/namespace '{0}' from compilation unit '{1}' did not contain the module/namespace '{2}'</source>
        <target state="translated">O módulo/namespace '{0}' da unidade de compilação '{1}' não contém o módulo/namespace '{2}'</target>
        <note />
      </trans-unit>
      <trans-unit id="tastUndefinedItemRefVal">
        <source>The module/namespace '{0}' from compilation unit '{1}' did not contain the val '{2}'</source>
        <target state="translated">O módulo/namespace '{0}' da unidade de compilação '{1}' não contém o val '{2}'</target>
        <note />
      </trans-unit>
      <trans-unit id="tastUndefinedItemRefModuleNamespaceType">
        <source>The module/namespace '{0}' from compilation unit '{1}' did not contain the namespace, module or type '{2}'</source>
        <target state="translated">O módulo/namespace '{0}' da unidade de compilação '{1}' não contém o namespace, módulo ou tipo '{2}'</target>
        <note />
      </trans-unit>
      <trans-unit id="tcInvalidUseNullAsTrueValue">
        <source>The 'UseNullAsTrueValue' attribute flag may only be used with union types that have one nullary case and at least one non-nullary case</source>
        <target state="translated">O sinalizador de atributo 'UseNullAsTrueValue' só podem ser usados com tipos de união que possuem um caso nulário e pelo menos um caso não nulário</target>
        <note />
      </trans-unit>
      <trans-unit id="tcParameterInferredByref">
        <source>The parameter '{0}' was inferred to have byref type. Parameters of byref type must be given an explicit type annotation, e.g. 'x1: byref&lt;int&gt;'. When used, a byref parameter is implicitly dereferenced.</source>
        <target state="translated">O parâmetro '{0}' foi inferido para ter o tipo byref. Parâmetros de tipo byref devem receber uma anotação de tipo explícito, por exemplo 'x1: byref&lt;int&gt;'. Ao ser usado, um parâmetro byref é desreferenciado implicitamente.</target>
        <note />
      </trans-unit>
      <trans-unit id="tcNonUniformMemberUse">
        <source>The generic member '{0}' has been used at a non-uniform instantiation prior to this program point. Consider reordering the members so this member occurs first. Alternatively, specify the full type of the member explicitly, including argument types, return type and any additional generic parameters and constraints.</source>
        <target state="translated">O membro genérico '{0}' foi usado em uma instanciação não uniforme anterior a este ponto de programa. Considere reordenar os membros para que ele venha antes. Como alternativa, especifique o tipo completo do membro explicitamente, incluindo tipos de argumentos, tipo de retorno e todos parâmetros e restrições genéricas adicionais.</target>
        <note />
      </trans-unit>
      <trans-unit id="tcAttribArgsDiffer">
        <source>The attribute '{0}' appears in both the implementation and the signature, but the attribute arguments differ. Only the attribute from the signature will be included in the compiled code.</source>
        <target state="translated">O atributo '{0}' parece tanto na implementação quanto na assinatura, mas os argumentos de atributos são diferentes. Apenas o atributo da assinatura será incluído no código compilado.</target>
        <note />
      </trans-unit>
      <trans-unit id="tcCannotCallAbstractBaseMember">
        <source>Cannot call an abstract base member: '{0}'</source>
        <target state="translated">Não é possível chamar o membro de base abstrata: '{0}'</target>
        <note />
      </trans-unit>
      <trans-unit id="typrelCannotResolveAmbiguityInUnmanaged">
        <source>Could not resolve the ambiguity in the use of a generic construct with an 'unmanaged' constraint at or near this position</source>
        <target state="translated">Não foi possível resolver a ambiguidade no uso do constructo genérico com uma restrição 'unmanaged' nesta posição ou próxima a ela</target>
        <note />
      </trans-unit>
      <trans-unit id="mlCompatMessage">
        <source>This construct is for ML compatibility. {0}. You can disable this warning by using '--mlcompatibility' or '--nowarn:62'.</source>
        <target state="translated">Este constructo serve para a compatibilidade ML. {0}. Você pode desabilitar esse aviso usando '--mlcompatibility' ou '--nowarn:62'.</target>
        <note />
      </trans-unit>
      <trans-unit id="ilFieldDoesNotHaveValidOffsetForStructureLayout">
        <source>The type '{0}' has been marked as having an Explicit layout, but the field '{1}' has not been marked with the 'FieldOffset' attribute</source>
        <target state="translated">O tipo '{0}' foi marcado como tendo um layout explícito, mas o campo '{1}' não tinha sido marcado com o atributo 'FieldOffset'</target>
        <note />
      </trans-unit>
      <trans-unit id="tcInterfacesShouldUseInheritNotInterface">
        <source>Interfaces inherited by other interfaces should be declared using 'inherit ...' instead of 'interface ...'</source>
        <target state="translated">Interfaces herdadas de outras interfaces devem ser declaradas com o uso de 'inherit ...' ao invés de 'interface ...'</target>
        <note />
      </trans-unit>
      <trans-unit id="parsInvalidPrefixOperator">
        <source>Invalid prefix operator</source>
        <target state="translated">Operador pré-fixo inválido</target>
        <note />
      </trans-unit>
      <trans-unit id="parsInvalidPrefixOperatorDefinition">
        <source>Invalid operator definition. Prefix operator definitions must use a valid prefix operator name.</source>
        <target state="translated">Definição de operador inválida. Definições de operadores pré-fixos precisam usar um nome de operador válido.</target>
        <note />
      </trans-unit>
      <trans-unit id="buildCompilingExtensionIsForML">
        <source>The file extensions '.ml' and '.mli' are for ML compatibility</source>
        <target state="translated">As extensões de arquivo '.ml' e '.mli' são para compatibilidade com ML</target>
        <note />
      </trans-unit>
      <trans-unit id="lexIndentOffForML">
        <source>Consider using a file with extension '.ml' or '.mli' instead</source>
        <target state="translated">Considere usar um arquivo com extensão '.ml' ou '.mli' em vez disso</target>
        <note />
      </trans-unit>
      <trans-unit id="activePatternIdentIsNotFunctionTyped">
        <source>Active pattern '{0}' is not a function</source>
        <target state="translated">O padrão ativo '{0}' não é uma função</target>
        <note />
      </trans-unit>
      <trans-unit id="activePatternChoiceHasFreeTypars">
        <source>Active pattern '{0}' has a result type containing type variables that are not determined by the input. The common cause is a when a result case is not mentioned, e.g. 'let (|A|B|) (x:int) = A x'. This can be fixed with a type constraint, e.g. 'let (|A|B|) (x:int) : Choice&lt;int,unit&gt; = A x'</source>
        <target state="translated">O padrão ativo '{0}' possui um tipo de resultado contendo variáveis de tipo que não são determinadas pela entrada. A causa comum é a falta da menção ao caso de resultado, por exemplo 'let (|A|B|) (x:int) = A x'. Isto pode ser corrigido com uma restrição de tipo, por exemplo 'let (|A|B|) (x:int) : Choice&lt;int,unit&gt; = A x'</target>
        <note />
      </trans-unit>
      <trans-unit id="ilFieldHasOffsetForSequentialLayout">
        <source>The FieldOffset attribute can only be placed on members of types marked with the StructLayout(LayoutKind.Explicit)</source>
        <target state="translated">O atributo FieldOffset só pode ser colocado em membros de tipos marcados com StructLayout(LayoutKind.Explicit)</target>
        <note />
      </trans-unit>
      <trans-unit id="tcOptionalArgsMustComeAfterNonOptionalArgs">
        <source>Optional arguments must come at the end of the argument list, after any non-optional arguments</source>
        <target state="translated">Argumentos opcionais devem vir no final da lista de argumentos, depois dos argumentos não opcionais</target>
        <note />
      </trans-unit>
      <trans-unit id="tcConditionalAttributeUsage">
        <source>Attribute 'System.Diagnostics.ConditionalAttribute' is only valid on methods or attribute classes</source>
        <target state="translated">O atributo 'System.Diagnostics.ConditionalAttribute' somente é válido em classes de métodos ou atributos</target>
        <note />
      </trans-unit>
      <trans-unit id="tcMemberOperatorDefinitionInExtrinsic">
        <source>Extension members cannot provide operator overloads.  Consider defining the operator as part of the type definition instead.</source>
        <target state="translated">Membros de extensão não podem fornecer sobrecargas de operadores. Considere definir o operador como parte da definição de tipo.</target>
        <note />
      </trans-unit>
      <trans-unit id="ilwriteMDBFileNameCannotBeChangedWarning">
        <source>The name of the MDB file must be &lt;assembly-file-name&gt;.mdb. The --pdb option will be ignored.</source>
        <target state="translated">O nome do arquivo MDB deve ser &lt;nome-do-arquivo-do-assembly&gt;.mdb. A opção --pdb será ignorada.</target>
        <note />
      </trans-unit>
      <trans-unit id="ilwriteMDBMemberMissing">
        <source>MDB generation failed. Could not find compatible member {0}</source>
        <target state="translated">Falha ao gerar MDB. Não foi possível encontrar o membro compatível {0}</target>
        <note />
      </trans-unit>
      <trans-unit id="ilwriteErrorCreatingMdb">
        <source>Cannot generate MDB debug information. Failed to load the 'MonoSymbolWriter' type from the 'Mono.CompilerServices.SymbolWriter.dll' assembly.</source>
        <target state="translated">Não é possível gerar informações de depuração de MDB. Falha ao carregar o tipo 'MonoSymbolWriter' do assembly 'Mono.CompilerServices.SymbolWriter.dll'.</target>
        <note />
      </trans-unit>
      <trans-unit id="tcUnionCaseNameConflictsWithGeneratedType">
        <source>The union case named '{0}' conflicts with the generated type '{1}'</source>
        <target state="translated">O caso união chamado '{0}' conflita com o tipo gerado '{1}'</target>
        <note />
      </trans-unit>
      <trans-unit id="chkNoReflectedDefinitionOnStructMember">
        <source>ReflectedDefinitionAttribute may not be applied to an instance member on a struct type, because the instance member takes an implicit 'this' byref parameter</source>
        <target state="translated">O ReflectedDefinitionAttribute não pode ser aplicado a um membro de instância em um tipo struct porque o membro da instância assume um parâmetro byref 'this' implícito</target>
        <note />
      </trans-unit>
      <trans-unit id="tcDllImportNotAllowed">
        <source>DLLImport bindings must be static members in a class or function definitions in a module</source>
        <target state="translated">As associações DLLImport devem ser membros estáticos em uma classe ou definições de função em um módulo</target>
        <note />
      </trans-unit>
      <trans-unit id="buildExplicitCoreLibRequiresNoFramework">
        <source>When mscorlib.dll or FSharp.Core.dll is explicitly referenced the {0} option must also be passed</source>
        <target state="translated">Enquanto mscorlib.dll ou FSharp.Core.dll é explicitamente referenciado, a opção {0} também deve ser passada</target>
        <note />
      </trans-unit>
      <trans-unit id="buildExpectedSigdataFile">
        <source>FSharp.Core.sigdata not found alongside FSharp.Core. File expected in {0}. Consider upgrading to a more recent version of FSharp.Core, where this file is no longer be required.</source>
        <target state="translated">FSharp.Core.sigdata não encontrado junto com FSharp.Core. Arquivo esperado em {0}. Considere atualizar para uma versão mais recente do FSharp.Corem, na qual esse arquivo não é mais necessário.</target>
        <note />
      </trans-unit>
      <trans-unit id="buildExpectedFileAlongSideFSharpCore">
        <source>File '{0}' not found alongside FSharp.Core. File expected in {1}. Consider upgrading to a more recent version of FSharp.Core, where this file is no longer be required.</source>
        <target state="translated">O arquivo '{0}' não foi encontrado junto com FSharp.Core. Arquivo esperado em {1}. Considere atualizar para uma versão mais recente do FSharp.Corem, na qual esse arquivo não é mais necessário.</target>
        <note />
      </trans-unit>
      <trans-unit id="buildUnexpectedFileNameCharacter">
        <source>Filename '{0}' contains invalid character '{1}'</source>
        <target state="translated">O nome de arquivo '{0}' contém o caractere inválido '{1}'.</target>
        <note />
      </trans-unit>
      <trans-unit id="tcInvalidUseBangBinding">
        <source>'use!' bindings must be of the form 'use! &lt;var&gt; = &lt;expr&gt;'</source>
        <target state="translated">Associações 'use!' devem estar no formato 'use! &lt;var&gt; = &lt;expr&gt;'</target>
        <note />
      </trans-unit>
      <trans-unit id="crefNoInnerGenericsInQuotations">
        <source>Inner generic functions are not permitted in quoted expressions. Consider adding some type constraints until this function is no longer generic.</source>
        <target state="translated">Funções genéricas interiores não são permitidas em expressões entre aspas. Considere adicionar algumas restrições de tipo até que esta função não seja mais genérica.</target>
        <note />
      </trans-unit>
      <trans-unit id="tcEnumTypeCannotBeEnumerated">
        <source>The type '{0}' is not a valid enumerator type , i.e. does not have a 'MoveNext()' method returning a bool, and a 'Current' property</source>
        <target state="translated">O tipo '{0}' não é um tipo de enumerador válido, ou seja, não possui um método MoveNext()' retornando um bool e uma propriedade 'Current'</target>
        <note />
      </trans-unit>
      <trans-unit id="parsEofInTripleQuoteString">
        <source>End of file in triple-quote string begun at or before here</source>
        <target state="translated">Fim de arquivo na cadeia de caracteres com aspas triplas iniciada aqui ou antes</target>
        <note />
      </trans-unit>
      <trans-unit id="parsEofInTripleQuoteStringInComment">
        <source>End of file in triple-quote string embedded in comment begun at or before here</source>
        <target state="translated">Fim de arquivo na cadeia de caracteres com aspas triplas inserida no comentário iniciado aqui ou antes</target>
        <note />
      </trans-unit>
      <trans-unit id="tcTypeTestLosesMeasures">
        <source>This type test or downcast will ignore the unit-of-measure '{0}'</source>
        <target state="translated">Esse teste de tipo ou downcast ignorará a unidade de medida '{0}'</target>
        <note />
      </trans-unit>
      <trans-unit id="parsMissingTypeArgs">
        <source>Expected type argument or static argument</source>
        <target state="translated">Argumento de tipo ou argumento estático esperado</target>
        <note />
      </trans-unit>
      <trans-unit id="parsMissingGreaterThan">
        <source>Unmatched '&lt;'. Expected closing '&gt;'</source>
        <target state="translated">'&lt;' sem correspondência. '&gt;' de fechamento esperado</target>
        <note />
      </trans-unit>
      <trans-unit id="parsUnexpectedQuotationOperatorInTypeAliasDidYouMeanVerbatimString">
        <source>Unexpected quotation operator '&lt;@' in type definition. If you intend to pass a verbatim string as a static argument to a type provider, put a space between the '&lt;' and '@' characters.</source>
        <target state="translated">Operador de cotação inesperado '&lt;@' na definição do tipo. Se você pretende passar uma cadeia de caracteres textual como argumento estático para um provedor de tipos, coloque um espaço entre os caracteres '&lt;' e '@'.</target>
        <note />
      </trans-unit>
      <trans-unit id="parsErrorParsingAsOperatorName">
        <source>Attempted to parse this as an operator name, but failed</source>
        <target state="translated">A tentativa de analisar isto como um nome de operador falhou</target>
        <note />
      </trans-unit>
      <trans-unit id="lexInvalidUnicodeLiteral">
        <source>\U{0} is not a valid Unicode character escape sequence</source>
        <target state="translated">\U{0} não é uma sequência de escape de caracteres Unicode válida</target>
        <note />
      </trans-unit>
      <trans-unit id="tcCallerInfoWrongType">
        <source>'{0}' must be applied to an argument of type '{1}', but has been applied to an argument of type '{2}'</source>
        <target state="translated">'{0}' deve ser aplicado a um argumento do tipo '{1}', mas foi aplicado a um argumento do tipo '{2}'</target>
        <note />
      </trans-unit>
      <trans-unit id="tcCallerInfoNotOptional">
        <source>'{0}' can only be applied to optional arguments</source>
        <target state="translated">'{0}' só pode ser aplicado a argumentos opcionais</target>
        <note />
      </trans-unit>
      <trans-unit id="toolLocationHelperUnsupportedFrameworkVersion">
        <source>The specified .NET Framework version '{0}' is not supported. Please specify a value from the enumeration Microsoft.Build.Utilities.TargetDotNetFrameworkVersion.</source>
        <target state="translated">Não há suporte para a versão especificada do .NET Framework '{0}'. Especifique um valor da enumeração Microsoft.Build.Utilities.TargetDotNetFrameworkVersion.</target>
        <note />
      </trans-unit>
      <trans-unit id="ilSignInvalidMagicValue">
        <source>Invalid Magic value in CLR Header</source>
        <target state="translated">Valor Mágico Inválido no Cabeçalho CLR</target>
        <note />
      </trans-unit>
      <trans-unit id="ilSignBadImageFormat">
        <source>Bad image format</source>
        <target state="translated">Formato de imagem inválido</target>
        <note />
      </trans-unit>
      <trans-unit id="ilSignPrivateKeyExpected">
        <source>Private key expected</source>
        <target state="translated">Chave privada esperada</target>
        <note />
      </trans-unit>
      <trans-unit id="ilSignRsaKeyExpected">
        <source>RSA key expected</source>
        <target state="translated">Chave RSA esperada</target>
        <note />
      </trans-unit>
      <trans-unit id="ilSignInvalidBitLen">
        <source>Invalid bit Length</source>
        <target state="translated">Tamanho de bit inválido</target>
        <note />
      </trans-unit>
      <trans-unit id="ilSignInvalidRSAParams">
        <source>Invalid RSAParameters structure - '{{0}}' expected</source>
        <target state="translated">Estrutura RSAParameters inválida - '{{0}}' esperado</target>
        <note />
      </trans-unit>
      <trans-unit id="ilSignInvalidAlgId">
        <source>Invalid algId - 'Exponent' expected</source>
        <target state="translated">algId inválido - 'Exponente' esperado</target>
        <note />
      </trans-unit>
      <trans-unit id="ilSignInvalidSignatureSize">
        <source>Invalid signature size</source>
        <target state="translated">Tamanho de assinatura inválido</target>
        <note />
      </trans-unit>
      <trans-unit id="ilSignNoSignatureDirectory">
        <source>No signature directory</source>
        <target state="translated">Nenhum diretório de assinatura</target>
        <note />
      </trans-unit>
      <trans-unit id="ilSignInvalidPKBlob">
        <source>Invalid Public Key blob</source>
        <target state="translated">Blob de Chave Pública Inválido</target>
        <note />
      </trans-unit>
      <trans-unit id="fscTooManyErrors">
        <source>Exiting - too many errors</source>
        <target state="translated">Saindo: excesso de erros</target>
        <note />
      </trans-unit>
      <trans-unit id="docfileNoXmlSuffix">
        <source>The documentation file has no .xml suffix</source>
        <target state="translated">O arquivo de documentação não possui sufixo .xml</target>
        <note />
      </trans-unit>
      <trans-unit id="fscNoImplementationFiles">
        <source>No implementation files specified</source>
        <target state="translated">Nenhum arquivo de implementação especificado</target>
        <note />
      </trans-unit>
      <trans-unit id="fscBadAssemblyVersion">
        <source>The attribute {0} specified version '{1}', but this value is invalid and has been ignored</source>
        <target state="translated">O atributo {0} especificou a versão '{1}', mas esse valor é inválido e foi ignorado</target>
        <note />
      </trans-unit>
      <trans-unit id="fscTwoResourceManifests">
        <source>Conflicting options specified: 'win32manifest' and 'win32res'. Only one of these can be used.</source>
        <target state="translated">Opções de conflito especificadas: 'win32manifest' e 'win32res'. Somente uma delas pode ser usada.</target>
        <note />
      </trans-unit>
      <trans-unit id="fscQuotationLiteralsStaticLinking">
        <source>The code in assembly '{0}' makes uses of quotation literals. Static linking may not include components that make use of quotation literals unless all assemblies are compiled with at least F# 4.0.</source>
        <target state="translated">O código no assembly '{0}' usa literais de cotação. A vinculação estática pode não incluir componentes que usam literais de cotação, a menos que todos os assemblies estejam compilados com, pelo menos, F# 4.0.</target>
        <note />
      </trans-unit>
      <trans-unit id="fscQuotationLiteralsStaticLinking0">
        <source>Code in this assembly makes uses of quotation literals. Static linking may not include components that make use of quotation literals unless all assemblies are compiled with at least F# 4.0.</source>
        <target state="translated">O código neste assembly usa literais de cotação. A vinculação estática pode não incluir componentes que usam literais de cotação, a menos que todos os assemblies estejam compilados com, pelo menos, F# 4.0.</target>
        <note />
      </trans-unit>
      <trans-unit id="fscStaticLinkingNoEXE">
        <source>Static linking may not include a .EXE</source>
        <target state="translated">A vinculação estática pode não incluir um .EXE</target>
        <note />
      </trans-unit>
      <trans-unit id="fscStaticLinkingNoMixedDLL">
        <source>Static linking may not include a mixed managed/unmanaged DLL</source>
        <target state="translated">A vinculação estática pode não incluir uma DLL gerenciada/não gerenciada mista</target>
        <note />
      </trans-unit>
      <trans-unit id="fscIgnoringMixedWhenLinking">
        <source>Ignoring mixed managed/unmanaged assembly '{0}' during static linking</source>
        <target state="translated">Ignorando assembly gerenciado/não gerenciado misto '{0}' durante vinculação estática</target>
        <note />
      </trans-unit>
      <trans-unit id="fscAssumeStaticLinkContainsNoDependencies">
        <source>Assembly '{0}' was referenced transitively and the assembly could not be resolved automatically. Static linking will assume this DLL has no dependencies on the F# library or other statically linked DLLs. Consider adding an explicit reference to this DLL.</source>
        <target state="translated">O assembly '{0}' foi referenciado transitivamente e o assembly não pôde ser resolvido automaticamente. A vinculação estática assumirá que esta DLL não possui dependências na biblioteca F# ou outras DLLs vinculadas estaticamente. Considere adicionar uma referência explícita a esta DLL.</target>
        <note />
      </trans-unit>
      <trans-unit id="fscAssemblyNotFoundInDependencySet">
        <source>Assembly '{0}' not found in dependency set of target binary. Statically linked roots should be specified using an assembly name, without a DLL or EXE extension. If this assembly was referenced explicitly then it is possible the assembly was not actually required by the generated binary, in which case it should not be statically linked.</source>
        <target state="translated">O assembly '{0}' não foi encontrado no conjunto de dependências do binário de destino. Raízes vinculadas estaticamente devem ser especificadas por um nome de assembly, sem extensão DLL ou EXE. Se esse assembly foi referenciado explicitamente, é possível que ele não tenha sido exigido de fato pelo binário gerado e, nesse caso, ele não deve ser vinculado estaticamente.</target>
        <note />
      </trans-unit>
      <trans-unit id="fscKeyFileCouldNotBeOpened">
        <source>The key file '{0}' could not be opened</source>
        <target state="translated">Não foi possível abrir o arquivo de chave '{0}'</target>
        <note />
      </trans-unit>
      <trans-unit id="fscProblemWritingBinary">
        <source>A problem occurred writing the binary '{0}': {1}</source>
        <target state="translated">Ocorreu um problema ao gravar o binário '{0}': {1}</target>
        <note />
      </trans-unit>
      <trans-unit id="fscAssemblyVersionAttributeIgnored">
        <source>The 'AssemblyVersionAttribute' has been ignored because a version was given using a command line option</source>
        <target state="translated">O 'AssemblyVersionAttribute' foi ignorado porque uma versão foi atribuída usando uma opção de linha de comando</target>
        <note />
      </trans-unit>
      <trans-unit id="fscAssemblyCultureAttributeError">
        <source>Error emitting 'System.Reflection.AssemblyCultureAttribute' attribute -- 'Executables cannot be satellite assemblies, Culture should always be empty'</source>
        <target state="translated">Erro ao emitir o atributo 'System.Reflection.AssemblyCultureAttribute' -- 'Executáveis não podem ser assemblies satélites, a Cultura deve estar sempre vazia'</target>
        <note />
      </trans-unit>
      <trans-unit id="fscDelaySignWarning">
        <source>Option '--delaysign' overrides attribute 'System.Reflection.AssemblyDelaySignAttribute' given in a source file or added module</source>
        <target state="translated">A opção '--delaysign' substitui o atributo 'System.Reflection.AssemblyDelaySignAttribute' fornecido em um arquivo de origem ou módulo adicionado</target>
        <note />
      </trans-unit>
      <trans-unit id="fscKeyFileWarning">
        <source>Option '--keyfile' overrides attribute 'System.Reflection.AssemblyKeyFileAttribute' given in a source file or added module</source>
        <target state="translated">A opção '--keyfile' substitui o atributo 'System.Reflection.AssemblyKeyFileAttribute' fornecido em um módulo adicionado ou arquivo de origem</target>
        <note />
      </trans-unit>
      <trans-unit id="fscKeyNameWarning">
        <source>Option '--keycontainer' overrides attribute 'System.Reflection.AssemblyNameAttribute' given in a source file or added module</source>
        <target state="translated">A opção '--keycontainer' substitui o atributo 'System.Reflection.AssemblyNameAttribute' fornecido em um módulo adicionado ou arquivo de origem</target>
        <note />
      </trans-unit>
      <trans-unit id="fscReferenceOnCommandLine">
        <source>The assembly '{0}' is listed on the command line. Assemblies should be referenced using a command line flag such as '-r'.</source>
        <target state="translated">O assembly '{0}' está listado na linha de comando. Assemblies devem ser referenciados usando um sinalizador de linha de comando como '-r'.</target>
        <note />
      </trans-unit>
      <trans-unit id="fscRemotingError">
        <source>The resident compilation service was not used because a problem occured in communicating with the server.</source>
        <target state="translated">O serviço de compilação residente não foi usado porque houve um problema de comunicação com o servidor.</target>
        <note />
      </trans-unit>
      <trans-unit id="pathIsInvalid">
        <source>Problem with filename '{0}': Illegal characters in path.</source>
        <target state="translated">Problema com nome de arquivo '{0}': caracteres inválidos no caminho.</target>
        <note />
      </trans-unit>
      <trans-unit id="fscResxSourceFileDeprecated">
        <source>Passing a .resx file ({0}) as a source file to the compiler is deprecated. Use resgen.exe to transform the .resx file into a .resources file to pass as a --resource option. If you are using MSBuild, this can be done via an &lt;EmbeddedResource&gt; item in the .fsproj project file.</source>
        <target state="translated">A passagem de um arquivo .resx ({0}) como arquivo de origem para o compilador foi preterida. Use o resgen.exe para transformar o arquivo .resx em um arquivo .resources para passar como uma opção --resource. Se você estiver usando o MSBuild, isso poderá ser feito via um item &lt;EmbeddedResource&gt; no arquivo de projeto .fsproj.</target>
        <note />
      </trans-unit>
      <trans-unit id="fscStaticLinkingNoProfileMismatches">
        <source>Static linking may not be used on an assembly referencing mscorlib (e.g. a .NET Framework assembly) when generating an assembly that references System.Runtime (e.g. a .NET Core or Portable assembly).</source>
        <target state="translated">A vinculação estática não pode ser usada em um assembly com referência a mscorlib (por exemplo, um assembly do .NET Framework) ao gerar um assembly com referência a System.Runtime (por exemplo, um assembly .NET Core ou Portátil).</target>
        <note />
      </trans-unit>
      <trans-unit id="fscAssemblyWildcardAndDeterminism">
        <source>An {0} specified version '{1}', but this value is a wildcard, and you have requested a deterministic build, these are in conflict.</source>
        <target state="translated">Uma versão especificada {0} '{1}', mas esse valor é um curinga, e você solicitou uma compilação determinística. Eles estão em conflito.</target>
        <note />
      </trans-unit>
      <trans-unit id="fscDeterministicDebugRequiresPortablePdb">
        <source>Determinstic builds only support portable PDBs (--debug:portable or --debug:embedded)</source>
        <target state="translated">Compilações determinísticas dão suporte somente a PDBs portáteis (--debug:portable ou --debug:embedded)</target>
        <note />
      </trans-unit>
      <trans-unit id="etIllegalCharactersInNamespaceName">
        <source>Character '{0}' is not allowed in provided namespace name '{1}'</source>
        <target state="translated">O caractere '{0}' não é permitido no nome de namespace fornecido '{1}'.</target>
        <note />
      </trans-unit>
      <trans-unit id="etNullOrEmptyMemberName">
        <source>The provided type '{0}' returned a member with a null or empty member name</source>
        <target state="translated">O tipo fornecido '{0}' retornou um membro com nome de membro nulo ou vazio</target>
        <note />
      </trans-unit>
      <trans-unit id="etNullMember">
        <source>The provided type '{0}' returned a null member</source>
        <target state="translated">O tipo fornecido '{0}' retornou um membro nulo</target>
        <note />
      </trans-unit>
      <trans-unit id="etNullMemberDeclaringType">
        <source>The provided type '{0}' member info '{1}' has null declaring type</source>
        <target state="translated">As informações do membro {1} do tipo fornecido '{0}' possui um tipo de declaração nulo</target>
        <note />
      </trans-unit>
      <trans-unit id="etNullMemberDeclaringTypeDifferentFromProvidedType">
        <source>The provided type '{0}' has member '{1}' which has declaring type '{2}'. Expected declaring type to be the same as provided type.</source>
        <target state="translated">O tipo fornecido '{0}' possui um membro '{1}' com tipo declarativo '{2}'. O tipo declarativo esperado deve ser o mesmo que o tipo fornecido.</target>
        <note />
      </trans-unit>
      <trans-unit id="etHostingAssemblyFoundWithoutHosts">
        <source>Referenced assembly '{0}' has assembly level attribute '{1}' but no public type provider classes were found</source>
        <target state="translated">O assembly referenciado '{0}' possui atributo de nível de assembly '{1}', mas nenhuma classe de provedor de tipos público foi encontrada</target>
        <note />
      </trans-unit>
      <trans-unit id="etEmptyNamespaceOfTypeNotAllowed">
        <source>Type '{0}' from type provider '{1}' has an empty namespace. Use 'null' for the global namespace.</source>
        <target state="translated">O tipo '{0}' do provedor de tipos '{1}' possui um namespace vazio. Use 'null' para o namespace global.</target>
        <note />
      </trans-unit>
      <trans-unit id="etEmptyNamespaceNotAllowed">
        <source>Empty namespace found from the type provider '{0}'. Use 'null' for the global namespace.</source>
        <target state="translated">Namespace vazio encontrado do provedor de tipos '{0}'. Use 'null' para o namespace global.</target>
        <note />
      </trans-unit>
      <trans-unit id="etMustNotBeGeneric">
        <source>Provided type '{0}' has 'IsGenericType' as true, but generic types are not supported.</source>
        <target state="translated">O tipo fornecido '{0}' possui 'IsGenericType' como verdadeiro, mas não há suporte a tipos genéricos.</target>
        <note />
      </trans-unit>
      <trans-unit id="etMustNotBeAnArray">
        <source>Provided type '{0}' has 'IsArray' as true, but array types are not supported.</source>
        <target state="translated">O tipo fornecido '{0}' possui 'IsArray' como verdadeiro, mas não há suporte a tipos matriz.</target>
        <note />
      </trans-unit>
      <trans-unit id="etMethodHasRequirements">
        <source>Invalid member '{0}' on provided type '{1}'. Provided type members must be public, and not be generic, virtual, or abstract.</source>
        <target state="translated">Membro inválido '{0}' no tipo fornecido '{1}'. Os membros do tipo fornecido devem ser públicos, e não genéricos, virtuais ou abstratos.</target>
        <note />
      </trans-unit>
      <trans-unit id="etUnsupportedMemberKind">
        <source>Invalid member '{0}' on provided type '{1}'. Only properties, methods and constructors are allowed</source>
        <target state="translated">Membro inválido '{0}' no tipo fornecido '{1}'. Somente propriedades, métodos e construtores são permitidos</target>
        <note />
      </trans-unit>
      <trans-unit id="etPropertyCanReadButHasNoGetter">
        <source>Property '{0}' on provided type '{1}' has CanRead=true but there was no value from GetGetMethod()</source>
        <target state="translated">A propriedade '{0}' no tipo fornecido '{1}' possui CanRead=true, mas não houve valor de GetGetMethod()</target>
        <note />
      </trans-unit>
      <trans-unit id="etPropertyHasGetterButNoCanRead">
        <source>Property '{0}' on provided type '{1}' has CanRead=false but GetGetMethod() returned a method</source>
        <target state="translated">A propriedade '{0}' no tipo fornecido '{1}' possui CanRead=false, mas GetGetMethod() retornou um método</target>
        <note />
      </trans-unit>
      <trans-unit id="etPropertyCanWriteButHasNoSetter">
        <source>Property '{0}' on provided type '{1}' has CanWrite=true but there was no value from GetSetMethod()</source>
        <target state="translated">A propriedade '{0}' no tipo fornecido '{1}' possui CanWrite=true, mas não houve valor de GetSetMethod()</target>
        <note />
      </trans-unit>
      <trans-unit id="etPropertyHasSetterButNoCanWrite">
        <source>Property '{0}' on provided type '{1}' has CanWrite=false but GetSetMethod() returned a method</source>
        <target state="translated">A propriedade '{0}' no tipo fornecido '{1}' possui CanWrite=false, mas GetSetMethod() retornou um método</target>
        <note />
      </trans-unit>
      <trans-unit id="etOneOrMoreErrorsSeenDuringExtensionTypeSetting">
        <source>One or more errors seen during provided type setup</source>
        <target state="translated">Um ou mais erros observados durante a configuração de tipo fornecida</target>
        <note />
      </trans-unit>
      <trans-unit id="etUnexpectedExceptionFromProvidedTypeMember">
        <source>Unexpected exception from provided type '{0}' member '{1}': {2}</source>
        <target state="translated">Exceção inesperada do membro '{1}' do tipo fornecido '{0}': {2}</target>
        <note />
      </trans-unit>
      <trans-unit id="etUnsupportedConstantType">
        <source>Unsupported constant type '{0}'. Quotations provided by type providers can only contain simple constants. The implementation of the type provider may need to be adjusted by moving a value declared outside a provided quotation literal to be a 'let' binding inside the quotation literal.</source>
        <target state="translated">Tipo da constante sem suporte '{0}'. Citações fornecidas pelos provedores de tipo só podem conter constantes simples. A implementação do provedor do tipo talvez precise ser ajustada movendo um valor declarado para fora de um literal de citação fornecido para que seja uma associação 'let' dentro do literal de citação.</target>
        <note />
      </trans-unit>
      <trans-unit id="etUnsupportedProvidedExpression">
        <source>Unsupported expression '{0}' from type provider. If you are the author of this type provider, consider adjusting it to provide a different provided expression.</source>
        <target state="translated">Expressão '{0}' sem suporte do provedor de tipos. Se você é o autor desse provedor de tipo, considere ajustá-lo para oferecer uma expressão diferente.</target>
        <note />
      </trans-unit>
      <trans-unit id="etProvidedTypeHasUnexpectedName">
        <source>Expected provided type named '{0}' but provided type has 'Name' with value '{1}'</source>
        <target state="translated">Um tipo fornecido com nome '{0}' era esperado, mas o tipo fornecido possui 'Name' com o valor '{1}'</target>
        <note />
      </trans-unit>
      <trans-unit id="etEventNoAdd">
        <source>Event '{0}' on provided type '{1}' has no value from GetAddMethod()</source>
        <target state="translated">O evento '{0}' no tipo fornecido '{1}' não tem valores de GetAddMethod()</target>
        <note />
      </trans-unit>
      <trans-unit id="etEventNoRemove">
        <source>Event '{0}' on provided type '{1}' has no value from GetRemoveMethod()</source>
        <target state="translated">O evento '{0}' no tipo fornecido '{1}' não tem valores de GetRemoveMethod()</target>
        <note />
      </trans-unit>
      <trans-unit id="etProviderHasWrongDesignerAssembly">
        <source>Assembly attribute '{0}' refers to a designer assembly '{1}' which cannot be loaded or doesn't exist. {2}</source>
        <target state="translated">O atributo '{0}' do assembly refere-se a um assembly de designer '{1}' que não pode ser carregado ou não existe. {2}</target>
        <note />
      </trans-unit>
      <trans-unit id="etProviderDoesNotHaveValidConstructor">
        <source>The type provider does not have a valid constructor. A constructor taking either no arguments or one argument of type 'TypeProviderConfig' was expected.</source>
        <target state="translated">O provedor de tipos não tem um construtor válido. Um construtor que não recebe argumentos ou recebe um argumento do tipo 'TypeProviderConfig' era esperado.</target>
        <note />
      </trans-unit>
      <trans-unit id="etProviderError">
        <source>The type provider '{0}' reported an error: {1}</source>
        <target state="translated">O provedor de tipos '{0}' relatou um erro: {1}</target>
        <note />
      </trans-unit>
      <trans-unit id="etIncorrectParameterExpression">
        <source>The type provider '{0}' used an invalid parameter in the ParameterExpression: {1}</source>
        <target state="translated">O provedor de tipos '{0}' usou um parâmetro inválido na ParameterExpression: {1}</target>
        <note />
      </trans-unit>
      <trans-unit id="etIncorrectProvidedMethod">
        <source>The type provider '{0}' provided a method with a name '{1}' and metadata token '{2}', which is not reported among its methods of its declaring type '{3}'</source>
        <target state="translated">O provedor de tipos '{0}' forneceu um método com um nome '{1}' e um token de metadados '{2}' que não é relatado entre seus métodos de seu tipo declarante '{3}'</target>
        <note />
      </trans-unit>
      <trans-unit id="etIncorrectProvidedConstructor">
        <source>The type provider '{0}' provided a constructor which is not reported among the constructors of its declaring type '{1}'</source>
        <target state="translated">O provedor de tipos '{0}' forneceu um construtor que não é relatado entre os construtores de seu tipo declarante '{1}'</target>
        <note />
      </trans-unit>
      <trans-unit id="etDirectReferenceToGeneratedTypeNotAllowed">
        <source>A direct reference to the generated type '{0}' is not permitted. Instead, use a type definition, e.g. 'type TypeAlias = &lt;path&gt;'. This indicates that a type provider adds generated types to your assembly.</source>
        <target state="translated">Uma referência direta ao tipo gerado '{0}' não é permitida. Em vez disso, use uma definição de tipo, por exemplo, 'type TypeAlias = &lt;caminho&gt;'. Isso indica que um provedor de tipos adiciona tipos gerados ao seu assembly.</target>
        <note />
      </trans-unit>
      <trans-unit id="etProvidedTypeHasUnexpectedPath">
        <source>Expected provided type with path '{0}' but provided type has path '{1}'</source>
        <target state="translated">Um tipo fornecido com caminho '{0}' era esperado, mas o tipo fornecido possui o caminho '{1}'</target>
        <note />
      </trans-unit>
      <trans-unit id="etUnexpectedNullFromProvidedTypeMember">
        <source>Unexpected 'null' return value from provided type '{0}' member '{1}'</source>
        <target state="translated">Valor 'null' inesperado retornado do membro '{1}' do tipo fornecido '{0}'</target>
        <note />
      </trans-unit>
      <trans-unit id="etUnexpectedExceptionFromProvidedMemberMember">
        <source>Unexpected exception from member '{0}' of provided type '{1}' member '{2}': {3}</source>
        <target state="translated">Exceção inesperada do membro '{0}' do membro '{2}' do tipo fornecido '{1}': {3}</target>
        <note />
      </trans-unit>
      <trans-unit id="etNestedProvidedTypesDoNotTakeStaticArgumentsOrGenericParameters">
        <source>Nested provided types do not take static arguments or generic parameters</source>
        <target state="translated">Os tipos fornecidos aninhados não recebem argumentos estáticos ou parâmetros genéricos</target>
        <note />
      </trans-unit>
      <trans-unit id="etInvalidStaticArgument">
        <source>Invalid static argument to provided type. Expected an argument of kind '{0}'.</source>
        <target state="translated">Argumento estático inválido para tipo fornecido. Argumento do tipo '{0}' esperado.</target>
        <note />
      </trans-unit>
      <trans-unit id="etErrorApplyingStaticArgumentsToType">
        <source>An error occured applying the static arguments to a provided type</source>
        <target state="translated">Erro ao aplicar os argumentos estáticos a um tipo fornecido</target>
        <note />
      </trans-unit>
      <trans-unit id="etUnknownStaticArgumentKind">
        <source>Unknown static argument kind '{0}' when resolving a reference to a provided type or method '{1}'</source>
        <target state="translated">Tipo de argumento estático desconhecido '{0}' ao resolver uma referência a um método ou tipo fornecido '{1}'</target>
        <note />
      </trans-unit>
      <trans-unit id="invalidNamespaceForProvidedType">
        <source>invalid namespace for provided type</source>
        <target state="translated">namespace inválido para tipo fornecido</target>
        <note />
      </trans-unit>
      <trans-unit id="invalidFullNameForProvidedType">
        <source>invalid full name for provided type</source>
        <target state="translated">nome completo inválido para tipo fornecido</target>
        <note />
      </trans-unit>
      <trans-unit id="etProviderReturnedNull">
        <source>The type provider returned 'null', which is not a valid return value from '{0}'</source>
        <target state="translated">O provedor de tipos retornou 'null', o que não é um valor retornado válido de '{0}'.</target>
        <note />
      </trans-unit>
      <trans-unit id="etTypeProviderConstructorException">
        <source>The type provider constructor has thrown an exception: {0}</source>
        <target state="translated">O construtor do provedor de tipos gerou uma exceção: {0}</target>
        <note />
      </trans-unit>
      <trans-unit id="etNullProvidedExpression">
        <source>Type provider '{0}' returned null from GetInvokerExpression.</source>
        <target state="translated">O provedor de tipos '{0}' retornou nulo de GetInvokerExpression.</target>
        <note />
      </trans-unit>
      <trans-unit id="etProvidedAppliedTypeHadWrongName">
        <source>The type provider '{0}' returned an invalid type from 'ApplyStaticArguments'. A type with name '{1}' was expected, but a type with name '{2}' was returned.</source>
        <target state="translated">O provedor de tipos '{0}' retornou um tipo inválido de 'ApplyStaticArguments'. Um tipo com nome '{1}' era esperado, mas um tipo com nome '{2}' foi retornado.</target>
        <note />
      </trans-unit>
      <trans-unit id="etProvidedAppliedMethodHadWrongName">
        <source>The type provider '{0}' returned an invalid method from 'ApplyStaticArgumentsForMethod'. A method with name '{1}' was expected, but a method with name '{2}' was returned.</source>
        <target state="translated">O provedor de tipos '{0}' retornou um método inválido de 'AplicarArgumentosEstáticosParaMétodo'. Um método com o nome '{1}' era esperado, mas um método com o nome '{2}' foi retornado.</target>
        <note />
      </trans-unit>
      <trans-unit id="tcTypeTestLossy">
        <source>This type test or downcast will erase the provided type '{0}' to the type '{1}'</source>
        <target state="translated">Esse teste de tipo ou downcast irá apagar o tipo fornecido '{0}' para o tipo '{1}'</target>
        <note />
      </trans-unit>
      <trans-unit id="tcTypeCastErased">
        <source>This downcast will erase the provided type '{0}' to the type '{1}'.</source>
        <target state="translated">Este downcast apagará o tipo fornecido '{0}' para o tipo '{1}'.</target>
        <note />
      </trans-unit>
      <trans-unit id="tcTypeTestErased">
        <source>This type test with a provided type '{0}' is not allowed because this provided type will be erased to '{1}' at runtime.</source>
        <target state="translated">Este teste de tipo com um tipo fornecido '{0}' não é permitido porque este tipo fornecido será apagado para '{1}' no tempo de execução.</target>
        <note />
      </trans-unit>
      <trans-unit id="tcCannotInheritFromErasedType">
        <source>Cannot inherit from erased provided type</source>
        <target state="translated">Não é possível herdar de um tipo fornecido apagado</target>
        <note />
      </trans-unit>
      <trans-unit id="etInvalidTypeProviderAssemblyName">
        <source>Assembly '{0}' hase TypeProviderAssembly attribute with invalid value '{1}'. The value should be a valid assembly name</source>
        <target state="translated">O assembly '{0}' possui um atributo TypeProviderAssembly com valor inválido '{1}'. O valor deve ser um nome de assembly válido</target>
        <note />
      </trans-unit>
      <trans-unit id="tcInvalidMemberNameCtor">
        <source>Invalid member name. Members may not have name '.ctor' or '.cctor'</source>
        <target state="translated">Nome de membro inválido. Os membros não podem ter os nomes '.ctor' ou '.cctor'</target>
        <note />
      </trans-unit>
      <trans-unit id="tcInferredGenericTypeGivesRiseToInconsistency">
        <source>The function or member '{0}' is used in a way that requires further type annotations at its definition to ensure consistency of inferred types. The inferred signature is '{1}'.</source>
        <target state="translated">A função ou o membro '{0}' é usado de uma forma que requer anotações de tipo adicionais em sua definição para garantir a consistência de tipos deduzidos. A assinatura deduzida é '{1}'.</target>
        <note />
      </trans-unit>
      <trans-unit id="tcInvalidTypeArgumentCount">
        <source>The number of type arguments did not match: '{0}' given, '{1}' expected. This may be related to a previously reported error.</source>
        <target state="translated">O número de argumentos de tipo não corresponde: '{0}' fornecido, '{1}' esperado. Isso pode estar relacionado a um erro relatado anteriormente.</target>
        <note />
      </trans-unit>
      <trans-unit id="tcCannotOverrideSealedMethod">
        <source>Cannot override inherited member '{0}' because it is sealed</source>
        <target state="translated">Não é possível substituir o membro herdado '{0}' porque ele é sealed</target>
        <note />
      </trans-unit>
      <trans-unit id="etProviderErrorWithContext">
        <source>The type provider '{0}' reported an error in the context of provided type '{1}', member '{2}'. The error: {3}</source>
        <target state="translated">O provedor de tipos '{0}' relatou um erro no contexto do tipo fornecido '{1}', membro '{2}'. Erro: {3}</target>
        <note />
      </trans-unit>
      <trans-unit id="etProvidedTypeWithNameException">
        <source>An exception occurred when accessing the '{0}' of a provided type: {1}</source>
        <target state="translated">Exceção ao acessar o '{0}' de um tipo fornecido: {1}</target>
        <note />
      </trans-unit>
      <trans-unit id="etProvidedTypeWithNullOrEmptyName">
        <source>The '{0}' of a provided type was null or empty.</source>
        <target state="translated">O '{0}' de um tipo fornecido era nulo ou vazio.</target>
        <note />
      </trans-unit>
      <trans-unit id="etIllegalCharactersInTypeName">
        <source>Character '{0}' is not allowed in provided type name '{1}'</source>
        <target state="translated">O caractere '{0}' não é permitido no nome de tipo fornecido '{1}'.</target>
        <note />
      </trans-unit>
      <trans-unit id="tcJoinMustUseSimplePattern">
        <source>In queries, '{0}' must use a simple pattern</source>
        <target state="translated">Em consultas, '{0}' deve usar um padrão simples</target>
        <note />
      </trans-unit>
      <trans-unit id="tcMissingCustomOperation">
        <source>A custom query operation for '{0}' is required but not specified</source>
        <target state="translated">Uma consulta de operação personalizada para '{0}' é necessária, mas não foi especificada</target>
        <note />
      </trans-unit>
      <trans-unit id="etBadUnnamedStaticArgs">
        <source>Named static arguments must come after all unnamed static arguments</source>
        <target state="translated">Argumentos estáticos nomeados devem ser colocados após todos os argumentos estáticos não nomeados</target>
        <note />
      </trans-unit>
      <trans-unit id="etStaticParameterRequiresAValue">
        <source>The static parameter '{0}' of the provided type or method '{1}' requires a value. Static parameters to type providers may be optionally specified using named arguments, e.g. '{2}&lt;{3}=...&gt;'.</source>
        <target state="translated">O parâmetro estático '{0}' do tipo fornecido ou método '{1}' requer um valor. Parâmetros estáticos para provedores de tipos podem, opcionalmente, ser especificados usando argumentos nomeados, por exemplo, e.g. '{2}&lt;{3}=...&gt;'.</target>
        <note />
      </trans-unit>
      <trans-unit id="etNoStaticParameterWithName">
        <source>No static parameter exists with name '{0}'</source>
        <target state="translated">Não existe um parâmetro estático com o nome '{0}'</target>
        <note />
      </trans-unit>
      <trans-unit id="etStaticParameterAlreadyHasValue">
        <source>The static parameter '{0}' has already been given a value</source>
        <target state="translated">O parâmetro estático '{0}' já recebeu um valor</target>
        <note />
      </trans-unit>
      <trans-unit id="etMultipleStaticParameterWithName">
        <source>Multiple static parameters exist with name '{0}'</source>
        <target state="translated">Há vários parâmetros estáticos com o nome '{0}'</target>
        <note />
      </trans-unit>
      <trans-unit id="tcCustomOperationMayNotBeUsedInConjunctionWithNonSimpleLetBindings">
        <source>A custom operation may not be used in conjunction with a non-value or recursive 'let' binding in another part of this computation expression</source>
        <target state="translated">Uma operação personalizada não pode ser usada em conjunto com uma vinculação 'let' recursiva ou sem valor em outra parte desta expressão computacional</target>
        <note />
      </trans-unit>
      <trans-unit id="tcCustomOperationMayNotBeUsedHere">
        <source>A custom operation may not be used in conjunction with 'use', 'try/with', 'try/finally', 'if/then/else' or 'match' operators within this computation expression</source>
        <target state="translated">Uma operação personalizada não pode ser usada em conjunto com os operadores 'use', 'try/with', 'try/finally', 'if/then/else' ou 'match' nesta expressão computacional</target>
        <note />
      </trans-unit>
      <trans-unit id="tcCustomOperationMayNotBeOverloaded">
        <source>The custom operation '{0}' refers to a method which is overloaded. The implementations of custom operations may not be overloaded.</source>
        <target state="translated">A operação personalizada '{0}' refere-se a um método que está sobrecarregado. As implementações das operações personalizadas não podem ser sobrecarregadas.</target>
        <note />
      </trans-unit>
      <trans-unit id="tcIfThenElseMayNotBeUsedWithinQueries">
        <source>An if/then/else expression may not be used within queries. Consider using either an if/then expression, or use a sequence expression instead.</source>
        <target state="translated">Uma expressão if/then/else não pode ser usada em consultas. Considere usar uma expressão if/then ou uma expressão de sequência.</target>
        <note />
      </trans-unit>
      <trans-unit id="ilxgenUnexpectedArgumentToMethodHandleOfDuringCodegen">
        <source>Invalid argument to 'methodhandleof' during codegen</source>
        <target state="translated">Argumento inválido para 'methodhandleof' durante geração de código</target>
        <note />
      </trans-unit>
      <trans-unit id="etProvidedTypeReferenceMissingArgument">
        <source>A reference to a provided type was missing a value for the static parameter '{0}'. You may need to recompile one or more referenced assemblies.</source>
        <target state="translated">Uma referência para um tipo fornecido não continha um valor para o parâmetro estático '{0}'. Talvez seja necessário recompilar um ou mais assemblies referenciados.</target>
        <note />
      </trans-unit>
      <trans-unit id="etProvidedTypeReferenceInvalidText">
        <source>A reference to a provided type had an invalid value '{0}' for a static parameter. You may need to recompile one or more referenced assemblies.</source>
        <target state="translated">Uma referência a um tipo fornecido possuía um valor inválido '{0}' para um parâmetro estático. Talvez seja necessário recompilar um ou mais assemblies referenciados.</target>
        <note />
      </trans-unit>
      <trans-unit id="tcCustomOperationNotUsedCorrectly">
        <source>'{0}' is not used correctly. This is a custom operation in this query or computation expression.</source>
        <target state="translated">'{0}' não está sendo usado corretamente. Esta é uma operação personalizada nesta consulta ou expressão de computação.</target>
        <note />
      </trans-unit>
      <trans-unit id="tcCustomOperationNotUsedCorrectly2">
        <source>'{0}' is not used correctly. Usage: {1}. This is a custom operation in this query or computation expression.</source>
        <target state="translated">'{0}' não está sendo usado corretamente. Uso: {1}. Esta é uma operação personalizada nesta consulta ou expressão de computação.</target>
        <note />
      </trans-unit>
      <trans-unit id="customOperationTextLikeJoin">
        <source>{0} var in collection {1} (outerKey = innerKey). Note that parentheses are required after '{2}'</source>
        <target state="translated">{0} var na coleção {1} (outerKey = innerKey). Observe que os parênteses são necessários após '{2}'</target>
        <note />
      </trans-unit>
      <trans-unit id="customOperationTextLikeGroupJoin">
        <source>{0} var in collection {1} (outerKey = innerKey) into group. Note that parentheses are required after '{2}'</source>
        <target state="translated">{0} var na coleção {1} (outerKey = innerKey) para o grupo. Observe que os parênteses são necessários após '{2}'</target>
        <note />
      </trans-unit>
      <trans-unit id="customOperationTextLikeZip">
        <source>{0} var in collection</source>
        <target state="translated">{0} var na coleção</target>
        <note />
      </trans-unit>
      <trans-unit id="tcBinaryOperatorRequiresVariable">
        <source>'{0}' must be followed by a variable name. Usage: {1}.</source>
        <target state="translated">'{0}' deve ser seguido por um nome de variável. Uso: {1}.</target>
        <note />
      </trans-unit>
      <trans-unit id="tcOperatorIncorrectSyntax">
        <source>Incorrect syntax for '{0}'. Usage: {1}.</source>
        <target state="translated">Sintaxe incorreta para '{0}'. Uso: {1}.</target>
        <note />
      </trans-unit>
      <trans-unit id="tcBinaryOperatorRequiresBody">
        <source>'{0}' must come after a 'for' selection clause and be followed by the rest of the query. Syntax: ... {1} ...</source>
        <target state="translated">'{0}' deve vir após uma cláusula de seleção 'for' e ser seguido pelo restante da consulta. Sintaxe: ... {1} ...</target>
        <note />
      </trans-unit>
      <trans-unit id="tcCustomOperationHasIncorrectArgCount">
        <source>'{0}' is used with an incorrect number of arguments. This is a custom operation in this query or computation expression. Expected {1} argument(s), but given {2}.</source>
        <target state="translated">'{0}' é usado com um número incorreto de argumentos. Esta é uma operação personalizada nesta consulta ou expressão de computação. {1} argumentos são esperados, mas {2} foram fornecidos.</target>
        <note />
      </trans-unit>
      <trans-unit id="parsExpectedExpressionAfterToken">
        <source>Expected an expression after this point</source>
        <target state="translated">Expressão esperada após este ponto</target>
        <note />
      </trans-unit>
      <trans-unit id="parsExpectedTypeAfterToken">
        <source>Expected a type after this point</source>
        <target state="translated">Um tipo é esperado após este ponto</target>
        <note />
      </trans-unit>
      <trans-unit id="parsUnmatchedLBrackLess">
        <source>Unmatched '[&lt;'. Expected closing '&gt;]'</source>
        <target state="translated">'[&lt;' sem correspondência. '&gt;]' de fechamento esperado</target>
        <note />
      </trans-unit>
      <trans-unit id="parsUnexpectedEndOfFileMatch">
        <source>Unexpected end of input in 'match' expression. Expected 'match &lt;expr&gt; with | &lt;pat&gt; -&gt; &lt;expr&gt; | &lt;pat&gt; -&gt; &lt;expr&gt; ...'.</source>
        <target state="translated">Fim inesperado de entrada na expressão 'match'. 'match &lt;expr&gt; with | &lt;pat&gt; -&gt; &lt;expr&gt; | &lt;pat&gt; -&gt; &lt;expr&gt; ...' esperado.</target>
        <note />
      </trans-unit>
      <trans-unit id="parsUnexpectedEndOfFileTry">
        <source>Unexpected end of input in 'try' expression. Expected 'try &lt;expr&gt; with &lt;rules&gt;' or 'try &lt;expr&gt; finally &lt;expr&gt;'.</source>
        <target state="translated">Fim inesperado de entrada na expressão 'try'. 'try &lt;expr&gt; with &lt;regras&gt;' ou 'try &lt;expr&gt; finally &lt;expr&gt;' esperado.</target>
        <note />
      </trans-unit>
      <trans-unit id="parsUnexpectedEndOfFileWhile">
        <source>Unexpected end of input in 'while' expression. Expected 'while &lt;expr&gt; do &lt;expr&gt;'.</source>
        <target state="translated">Fim inesperado de entrada na expressão 'while'. 'while &lt;expr&gt; do &lt;expr&gt;' esperado.</target>
        <note />
      </trans-unit>
      <trans-unit id="parsUnexpectedEndOfFileFor">
        <source>Unexpected end of input in 'for' expression. Expected 'for &lt;pat&gt; in &lt;expr&gt; do &lt;expr&gt;'.</source>
        <target state="translated">Fim inesperado de entrada na expressão 'for'. 'for &lt;pat&gt; in &lt;expr&gt; do &lt;expr&gt;' esperado.</target>
        <note />
      </trans-unit>
      <trans-unit id="parsUnexpectedEndOfFileWith">
        <source>Unexpected end of input in 'match' or 'try' expression</source>
        <target state="translated">Fim inesperado de entrada na expressão 'match' ou 'try'.</target>
        <note />
      </trans-unit>
      <trans-unit id="parsUnexpectedEndOfFileThen">
        <source>Unexpected end of input in 'then' branch of conditional expression. Expected 'if &lt;expr&gt; then &lt;expr&gt;' or 'if &lt;expr&gt; then &lt;expr&gt; else &lt;expr&gt;'.</source>
        <target state="translated">Fim inesperado de entrada em ramificação 'then' de expressão condicional. 'if &lt;expr&gt; then &lt;expr&gt;' ou 'if &lt;expr&gt; then &lt;expr&gt; else &lt;expr&gt;' esperado.</target>
        <note />
      </trans-unit>
      <trans-unit id="parsUnexpectedEndOfFileElse">
        <source>Unexpected end of input in 'else' branch of conditional expression. Expected 'if &lt;expr&gt; then &lt;expr&gt;' or 'if &lt;expr&gt; then &lt;expr&gt; else &lt;expr&gt;'.</source>
        <target state="translated">Fim inesperado de entrada em ramificação 'else' de expressão condicional. 'if &lt;expr&gt; then &lt;expr&gt;' ou 'if &lt;expr&gt; then &lt;expr&gt; else &lt;expr&gt;' esperado.</target>
        <note />
      </trans-unit>
      <trans-unit id="parsUnexpectedEndOfFileFunBody">
        <source>Unexpected end of input in body of lambda expression. Expected 'fun &lt;pat&gt; ... &lt;pat&gt; -&gt; &lt;expr&gt;'.</source>
        <target state="translated">Fim inesperado de entrada no corpo da expressão lambda. 'fun &lt;pat&gt; ... &lt;pat&gt; -&gt; &lt;expr&gt;' esperado.</target>
        <note />
      </trans-unit>
      <trans-unit id="parsUnexpectedEndOfFileTypeArgs">
        <source>Unexpected end of input in type arguments</source>
        <target state="translated">Fim inesperado de entrada em argumentos de tipo</target>
        <note />
      </trans-unit>
      <trans-unit id="parsUnexpectedEndOfFileTypeSignature">
        <source>Unexpected end of input in type signature</source>
        <target state="translated">Fim inesperado de entrada em assinatura de tipo</target>
        <note />
      </trans-unit>
      <trans-unit id="parsUnexpectedEndOfFileTypeDefinition">
        <source>Unexpected end of input in type definition</source>
        <target state="translated">Fim inesperado de entrada em definição de tipo</target>
        <note />
      </trans-unit>
      <trans-unit id="parsUnexpectedEndOfFileObjectMembers">
        <source>Unexpected end of input in object members</source>
        <target state="translated">Fim inesperado de entrada em membros de objeto.</target>
        <note />
      </trans-unit>
      <trans-unit id="parsUnexpectedEndOfFileDefinition">
        <source>Unexpected end of input in value, function or member definition</source>
        <target state="translated">Fim inesperado de entrada em definição de valor, função ou membro</target>
        <note />
      </trans-unit>
      <trans-unit id="parsUnexpectedEndOfFileExpression">
        <source>Unexpected end of input in expression</source>
        <target state="translated">Fim inesperado de entrada na expressão</target>
        <note />
      </trans-unit>
      <trans-unit id="parsExpectedNameAfterToken">
        <source>Unexpected end of type. Expected a name after this point.</source>
        <target state="translated">Fim de tipo inesperado. Esperado um nome após este ponto.</target>
        <note />
      </trans-unit>
      <trans-unit id="parsUnmatchedLet">
        <source>Incomplete value or function definition. If this is in an expression, the body of the expression must be indented to the same column as the 'let' keyword.</source>
        <target state="translated">Definição incompleta de valor ou função. Se isso for uma expressão, o corpo da expressão deverá ser recuado para a mesma coluna que a palavra-chave 'let'.</target>
        <note />
      </trans-unit>
      <trans-unit id="parsUnmatchedLetBang">
        <source>Incomplete value definition. If this is in an expression, the body of the expression must be indented to the same column as the 'let!' keyword.</source>
        <target state="translated">Definição incompleta de valor. Se isso for uma expressão, o corpo da expressão deverá ser recuado para a mesma coluna que a palavra-chave 'let'.</target>
        <note />
      </trans-unit>
      <trans-unit id="parsUnmatchedUseBang">
        <source>Incomplete value definition. If this is in an expression, the body of the expression must be indented to the same column as the 'use!' keyword.</source>
        <target state="translated">Definição incompleta de valor. Se isso for uma expressão, o corpo da expressão deverá ser recuado para a mesma coluna que a palavra-chave 'use!'.</target>
        <note />
      </trans-unit>
      <trans-unit id="parsUnmatchedUse">
        <source>Incomplete value definition. If this is in an expression, the body of the expression must be indented to the same column as the 'use' keyword.</source>
        <target state="translated">Definição incompleta de valor. Se isso for uma expressão, o corpo da expressão deverá ser recuado para a mesma coluna que a palavra-chave 'use'.</target>
        <note />
      </trans-unit>
      <trans-unit id="parsWhileDoExpected">
        <source>Missing 'do' in 'while' expression. Expected 'while &lt;expr&gt; do &lt;expr&gt;'.</source>
        <target state="translated">'do' ausente em expressão 'while'. 'while &lt;expr&gt; do &lt;expr&gt;' esperado.</target>
        <note />
      </trans-unit>
      <trans-unit id="parsForDoExpected">
        <source>Missing 'do' in 'for' expression. Expected 'for &lt;pat&gt; in &lt;expr&gt; do &lt;expr&gt;'.</source>
        <target state="translated">'do' ausente em expressão 'for'. Esperado 'for &lt;pat&gt; in &lt;expr&gt; do &lt;expr&gt;'.</target>
        <note />
      </trans-unit>
      <trans-unit id="tcInvalidRelationInJoin">
        <source>Invalid join relation in '{0}'. Expected 'expr &lt;op&gt; expr', where &lt;op&gt; is =, =?, ?= or ?=?.</source>
        <target state="translated">Relação de junção inválida em '{0}'. 'expr &lt;op&gt; expr' é esperado, onde &lt;op&gt; é =, =?, ?= ou ?=?.</target>
        <note />
      </trans-unit>
      <trans-unit id="typeInfoCallsWord">
        <source>Calls</source>
        <target state="translated">Chamadas</target>
        <note />
      </trans-unit>
      <trans-unit id="impInvalidNumberOfGenericArguments">
        <source>Invalid number of generic arguments to type '{0}' in provided type. Expected '{1}' arguments, given '{2}'.</source>
        <target state="translated">Número inválido de argumentos genéricos para o tipo '{0}' no tipo fornecido. '{1}' argumentos esperados, '{2}' recebidos.</target>
        <note />
      </trans-unit>
      <trans-unit id="impInvalidMeasureArgument1">
        <source>Invalid value '{0}' for unit-of-measure parameter '{1}'</source>
        <target state="translated">Valor inválido '{0}' para parâmetro de unidade de medida '{1}'</target>
        <note />
      </trans-unit>
      <trans-unit id="impInvalidMeasureArgument2">
        <source>Invalid value unit-of-measure parameter '{0}'</source>
        <target state="translated">Valor inválido do parâmetro de unidade de medida '{0}'</target>
        <note />
      </trans-unit>
      <trans-unit id="etPropertyNeedsCanWriteOrCanRead">
        <source>Property '{0}' on provided type '{1}' is neither readable nor writable as it has CanRead=false and CanWrite=false</source>
        <target state="translated">A propriedade '{0}' no tipo fornecido '{1}' não é legível nem gravável, pois possui CanRead=false e CanWrite=false</target>
        <note />
      </trans-unit>
      <trans-unit id="tcIntoNeedsRestOfQuery">
        <source>A use of 'into' must be followed by the remainder of the computation</source>
        <target state="translated">O uso de 'into' deve ser seguido pelo restante da computação</target>
        <note />
      </trans-unit>
      <trans-unit id="tcOperatorDoesntAcceptInto">
        <source>The operator '{0}' does not accept the use of 'into'</source>
        <target state="translated">O operador '{0}' não aceita o uso de 'into'</target>
        <note />
      </trans-unit>
      <trans-unit id="tcCustomOperationInvalid">
        <source>The definition of the custom operator '{0}' does not use a valid combination of attribute flags</source>
        <target state="translated">A definição do operador personalizado '{0}' não usa uma combinação válida de sinalizadores de atributos</target>
        <note />
      </trans-unit>
      <trans-unit id="tcThisTypeMayNotHaveACLIMutableAttribute">
        <source>This type definition may not have the 'CLIMutable' attribute. Only record types may have this attribute.</source>
        <target state="translated">Esta definição de tipo pode não ter o atributo CLIMutable'. Somente tipos de registro podem ter este atributo.</target>
        <note />
      </trans-unit>
      <trans-unit id="tcAutoPropertyRequiresImplicitConstructionSequence">
        <source>'member val' definitions are only permitted in types with a primary constructor. Consider adding arguments to your type definition, e.g. 'type X(args) = ...'.</source>
        <target state="translated">As definições de 'member val' são permitidas apenas em tipos com um construtor primário. Considere adicionar argumentos à sua definição de tipo, por exemplo, 'type X(args) = ...'.</target>
        <note />
      </trans-unit>
      <trans-unit id="parsMutableOnAutoPropertyShouldBeGetSet">
        <source>Property definitions may not be declared mutable. To indicate that this property can be set, use 'member val PropertyName = expr with get,set'.</source>
        <target state="translated">As definições de propriedades podem não ser declaradas mutáveis. Para indicar que esta propriedade pode ser definida, use 'member val PropertyName = expr com get,set'.</target>
        <note />
      </trans-unit>
      <trans-unit id="parsMutableOnAutoPropertyShouldBeGetSetNotJustSet">
        <source>To indicate that this property can be set, use 'member val PropertyName = expr with get,set'.</source>
        <target state="translated">Para indicar que esta propriedade pode ser definida, use 'member val PropertyName = expr com get,set'.</target>
        <note />
      </trans-unit>
      <trans-unit id="chkNoByrefsOfByrefs">
        <source>Type '{0}' is illegal because in byref&lt;T&gt;, T cannot contain byref types.</source>
        <target state="translated">O tipo '{0}' é inválido porque o byref&lt;T&gt;, T não pode conter tipos byref.</target>
        <note />
      </trans-unit>
      <trans-unit id="tastopsMaxArrayThirtyTwo">
        <source>F# supports array ranks between 1 and 32. The value {0} is not allowed.</source>
        <target state="translated">F# dá suporte a classificações de matriz entre 1 e 32. O valor {0} não é permitido.</target>
        <note />
      </trans-unit>
      <trans-unit id="tcNoIntegerForLoopInQuery">
        <source>In queries, use the form 'for x in n .. m do ...' for ranging over integers</source>
        <target state="translated">Em consultas, use o formato 'for x in n .. m do ...' para inteiros abrangentes</target>
        <note />
      </trans-unit>
      <trans-unit id="tcNoWhileInQuery">
        <source>'while' expressions may not be used in queries</source>
        <target state="translated">As expressões 'while' não podem ser usadas em consultas</target>
        <note />
      </trans-unit>
      <trans-unit id="tcNoTryFinallyInQuery">
        <source>'try/finally' expressions may not be used in queries</source>
        <target state="translated">As expressões 'try/finally' não podem ser usadas em consultas</target>
        <note />
      </trans-unit>
      <trans-unit id="tcUseMayNotBeUsedInQueries">
        <source>'use' expressions may not be used in queries</source>
        <target state="translated">As expressões 'use' não podem ser usadas em consultas</target>
        <note />
      </trans-unit>
      <trans-unit id="tcBindMayNotBeUsedInQueries">
        <source>'let!', 'use!' and 'do!' expressions may not be used in queries</source>
        <target state="translated">As expressões 'let!', 'use!' e 'do!' não podem ser usadas em consultas</target>
        <note />
      </trans-unit>
      <trans-unit id="tcReturnMayNotBeUsedInQueries">
        <source>'return' and 'return!' may not be used in queries</source>
        <target state="translated">'return' e 'return!' não podem ser usados em consultas</target>
        <note />
      </trans-unit>
      <trans-unit id="tcUnrecognizedQueryOperator">
        <source>This is not a known query operator. Query operators are identifiers such as 'select', 'where', 'sortBy', 'thenBy', 'groupBy', 'groupValBy', 'join', 'groupJoin', 'sumBy' and 'averageBy', defined using corresponding methods on the 'QueryBuilder' type.</source>
        <target state="translated">Este não é um operador de consulta válido. Operadores de consulta são identificadores como 'select', 'where', 'sortBy', 'thenBy', 'groupBy', 'groupValBy', 'join', 'groupJoin', 'sumBy' e 'averageBy' definidos usando métodos correspondentes no tipo 'QueryBuilder'.</target>
        <note />
      </trans-unit>
      <trans-unit id="tcTryWithMayNotBeUsedInQueries">
        <source>'try/with' expressions may not be used in queries</source>
        <target state="translated">As expressões 'try/with' não podem ser usadas em consultas</target>
        <note />
      </trans-unit>
      <trans-unit id="tcNonSimpleLetBindingInQuery">
        <source>This 'let' definition may not be used in a query. Only simple value definitions may be used in queries.</source>
        <target state="translated">Esta definição 'let' não pode ser usada em uma consulta. Somente definições de valores simples podem ser usadas em consultas.</target>
        <note />
      </trans-unit>
      <trans-unit id="etTooManyStaticParameters">
        <source>Too many static parameters. Expected at most {0} parameters, but got {1} unnamed and {2} named parameters.</source>
        <target state="translated">Excesso de parâmetros estáticos. Eram esperados no máximo {0} parâmetros, mas {1} parâmetros não nomeados e {2} parâmetros nomeados foram recebidos.</target>
        <note />
      </trans-unit>
      <trans-unit id="infosInvalidProvidedLiteralValue">
        <source>Invalid provided literal value '{0}'</source>
        <target state="translated">Valor literal fornecido '{0}' inválido</target>
        <note />
      </trans-unit>
      <trans-unit id="invalidPlatformTarget">
        <source>The 'anycpu32bitpreferred' platform can only be used with EXE targets. You must use 'anycpu' instead.</source>
        <target state="translated">A plataforma 'anycpu32bitpreferred' só pode ser usada com destinos EXE. Em vez disso, use 'anycpu'.</target>
        <note />
      </trans-unit>
      <trans-unit id="tcThisValueMayNotBeInlined">
        <source>This member, function or value declaration may not be declared 'inline'</source>
        <target state="translated">Esta declaração de membro, função ou valor não pode ser declarada 'inline'</target>
        <note />
      </trans-unit>
      <trans-unit id="etErasedTypeUsedInGeneration">
        <source>The provider '{0}' returned a non-generated type '{1}' in the context of a set of generated types. Consider adjusting the type provider to only return generated types.</source>
        <target state="translated">O provedor '{0}' retornou um tipo não gerado '{1}' no contexto de um conjunto de tipos gerados. Considere ajustar o provedor de tipos para retornar somente tipos gerados.</target>
        <note />
      </trans-unit>
      <trans-unit id="tcUnrecognizedQueryBinaryOperator">
        <source>Arguments to query operators may require parentheses, e.g. 'where (x &gt; y)' or 'groupBy (x.Length / 10)'</source>
        <target state="translated">Argumentos de operadores de consultas podem exigir parênteses, por exemplo, 'where (x &gt; y)' ou 'groupBy (x.Length / 10)'</target>
        <note />
      </trans-unit>
      <trans-unit id="crefNoSetOfHole">
        <source>A quotation may not involve an assignment to or taking the address of a captured local variable</source>
        <target state="translated">Uma cotação não pode incluir uma atribuição para ou assumir o endereço de uma variável local capturada</target>
        <note />
      </trans-unit>
      <trans-unit id="nicePrintOtherOverloads1">
        <source>+ 1 overload</source>
        <target state="translated">+ 1 sobrecarga</target>
        <note />
      </trans-unit>
      <trans-unit id="nicePrintOtherOverloadsN">
        <source>+ {0} overloads</source>
        <target state="translated">+ {0} sobrecargas</target>
        <note />
      </trans-unit>
      <trans-unit id="erasedTo">
        <source>Erased to</source>
        <target state="translated">Apagado para</target>
        <note />
      </trans-unit>
      <trans-unit id="parsUnfinishedExpression">
        <source>Unexpected token '{0}' or incomplete expression</source>
        <target state="translated">Token '{0}' inesperado ou expressão incompleta</target>
        <note />
      </trans-unit>
      <trans-unit id="parsAttributeOnIncompleteCode">
        <source>Cannot find code target for this attribute, possibly because the code after the attribute is incomplete.</source>
        <target state="translated">Não é possível encontrar o destino de código para este atributo, possivelmente porque o código após o atributo está incompleto.</target>
        <note />
      </trans-unit>
      <trans-unit id="parsTypeNameCannotBeEmpty">
        <source>Type name cannot be empty.</source>
        <target state="translated">O nome do tipo não pode ficar vazio.</target>
        <note />
      </trans-unit>
      <trans-unit id="buildProblemReadingAssembly">
        <source>Problem reading assembly '{0}': {1}</source>
        <target state="translated">Problema ao ler assembly '{0}': {1}</target>
        <note />
      </trans-unit>
      <trans-unit id="tcTPFieldMustBeLiteral">
        <source>Invalid provided field. Provided fields of erased provided types must be literals.</source>
        <target state="translated">Campo fornecido inválido. Os campos fornecidos de tipos fornecidos apagados devem ser literais.</target>
        <note />
      </trans-unit>
      <trans-unit id="loadingDescription">
        <source>(loading description...)</source>
        <target state="translated">(carregando descrição...)</target>
        <note />
      </trans-unit>
      <trans-unit id="descriptionUnavailable">
        <source>(description unavailable...)</source>
        <target state="translated">(descrição não disponível...)</target>
        <note />
      </trans-unit>
      <trans-unit id="chkTyparMultipleClassConstraints">
        <source>A type variable has been constrained by multiple different class types. A type variable may only have one class constraint.</source>
        <target state="translated">Uma variável de tipo foi restringida por vários tipos de classes diferentes. Uma variável de tipo só pode conter uma restrição de classe.</target>
        <note />
      </trans-unit>
      <trans-unit id="tcMatchMayNotBeUsedWithQuery">
        <source>'match' expressions may not be used in queries</source>
        <target state="translated">As expressões 'match' não podem ser usadas em consultas</target>
        <note />
      </trans-unit>
      <trans-unit id="memberOperatorDefinitionWithNonTripleArgument">
        <source>Infix operator member '{0}' has {1} initial argument(s). Expected a tuple of 3 arguments</source>
        <target state="translated">O membro do operador infixo '{0}' possui {1} argumentos iniciais. Uma tupla de 3 argumentos é esperada</target>
        <note />
      </trans-unit>
      <trans-unit id="cannotResolveNullableOperators">
        <source>The operator '{0}' cannot be resolved. Consider opening the module 'Microsoft.FSharp.Linq.NullableOperators'.</source>
        <target state="translated">O operador '{0}' não pode ser resolvido. Considere abrir o módulo 'Microsoft.FSharp.Linq.NullableOperators'.</target>
        <note />
      </trans-unit>
      <trans-unit id="tcOperatorRequiresIn">
        <source>'{0}' must be followed by 'in'. Usage: {1}.</source>
        <target state="translated">'{0}' deve ser seguido por 'in'. Uso: {1}.</target>
        <note />
      </trans-unit>
      <trans-unit id="parsIllegalMemberVarInObjectImplementation">
        <source>Neither 'member val' nor 'override val' definitions are permitted in object expressions.</source>
        <target state="translated">As definições de 'member val' e 'override val' não são permitidas em expressões de objetos.</target>
        <note />
      </trans-unit>
      <trans-unit id="tcEmptyCopyAndUpdateRecordInvalid">
        <source>Copy-and-update record expressions must include at least one field.</source>
        <target state="translated">As expressões de registros copiar e atualizar devem incluir pelo menos um campo.</target>
        <note />
      </trans-unit>
      <trans-unit id="parsUnderscoreInvalidFieldName">
        <source>'_' cannot be used as field name</source>
        <target state="translated">'_' não pode ser usado como nome de campo</target>
        <note />
      </trans-unit>
      <trans-unit id="tcGeneratedTypesShouldBeInternalOrPrivate">
        <source>The provided types generated by this use of a type provider may not be used from other F# assemblies and should be marked internal or private. Consider using 'type internal TypeName = ...' or 'type private TypeName = ...'.</source>
        <target state="translated">Os tipos fornecidos gerados por este uso de um provedor de tipos não podem ser usados de outros assemblies F# e devem ser marcados como internos ou privados. Considere usar 'type internal TypeName = ...' ou 'type private TypeName = ...'.</target>
        <note />
      </trans-unit>
      <trans-unit id="chkGetterAndSetterHaveSamePropertyType">
        <source>A property's getter and setter must have the same type. Property '{0}' has getter of type '{1}' but setter of type '{2}'.</source>
        <target state="translated">O getter e o setter de uma propriedade devem ter o mesmo tipo. A propriedade '{0}' possui getter do tipo '{1}', mas setter do tipo '{2}'.</target>
        <note />
      </trans-unit>
      <trans-unit id="tcRuntimeSuppliedMethodCannotBeUsedInUserCode">
        <source>Array method '{0}' is supplied by the runtime and cannot be directly used in code. For operations with array elements consider using family of GetArray/SetArray functions from LanguagePrimitives.IntrinsicFunctions module.</source>
        <target state="translated">O método de matriz '{0}' é fornecido pelo tempo de execução e não pode ser usado diretamente no código. Para operações com elementos de matriz, considere usar a família de funções GetArray/SetArray do módulo LanguagePrimitives.IntrinsicFunctions.</target>
        <note />
      </trans-unit>
      <trans-unit id="tcUnionCaseConstructorDoesNotHaveFieldWithGivenName">
        <source>Union case/exception '{0}' does not have field named '{1}'.</source>
        <target state="translated">O caso união/exceção '{0}' não possui um campo chamado '{1}'.</target>
        <note />
      </trans-unit>
      <trans-unit id="tcUnionCaseFieldCannotBeUsedMoreThanOnce">
        <source>Union case/exception field '{0}' cannot be used more than once.</source>
        <target state="translated">O campo '{0}' do caso união/exceção não pode ser usado mais de uma vez.</target>
        <note />
      </trans-unit>
      <trans-unit id="tcFieldNameIsUsedModeThanOnce">
        <source>Named field '{0}' is used more than once.</source>
        <target state="translated">O campo nomeado '{0}' é usado mais de uma vez.</target>
        <note />
      </trans-unit>
      <trans-unit id="tcFieldNameConflictsWithGeneratedNameForAnonymousField">
        <source>Named field '{0}' conflicts with autogenerated name for anonymous field.</source>
        <target state="translated">O campo nomeado '{0}' está em conflito com o nome gerado automaticamente para o campo anônimo.</target>
        <note />
      </trans-unit>
      <trans-unit id="tastConstantExpressionOverflow">
        <source>This literal expression or attribute argument results in an arithmetic overflow.</source>
        <target state="translated">Esta expressão literal ou este argumento de atributo resulta em um estouro aritmético.</target>
        <note />
      </trans-unit>
      <trans-unit id="tcIllegalStructTypeForConstantExpression">
        <source>This is not valid literal expression. The [&lt;Literal&gt;] attribute will be ignored.</source>
        <target state="translated">Expressão literal inválida. O atributo [&lt;Literal&gt;] será ignorado.</target>
        <note />
      </trans-unit>
      <trans-unit id="fscSystemRuntimeInteropServicesIsRequired">
        <source>System.Runtime.InteropServices assembly is required to use UnknownWrapper\DispatchWrapper classes.</source>
        <target state="translated">O assembly System.Runtime.InteropServices é necessário para usar classes as UnknownWrapper\DispatchWrapper.</target>
        <note />
      </trans-unit>
      <trans-unit id="abImplicitHeapAllocation">
        <source>The mutable local '{0}' is implicitly allocated as a reference cell because it has been captured by a closure. This warning is for informational purposes only to indicate where implicit allocations are performed.</source>
        <target state="translated">O local mutável '{0}' está alocado implicitamente como uma célula de referência porque foi capturado por um fechamento. Este aviso é somente para fins informativos para indicar onde alocações implícitas são executadas.</target>
        <note />
      </trans-unit>
      <trans-unit id="estApplyStaticArgumentsForMethodNotImplemented">
        <source>A type provider implemented GetStaticParametersForMethod, but ApplyStaticArgumentsForMethod was not implemented or invalid</source>
        <target state="translated">Um provedor de tipos implementado ObterParâmetrosEstáticosParaMétodo, mas AplicarArgumentosEstatísticasParaMétodo não foi implementado ou inválido</target>
        <note />
      </trans-unit>
      <trans-unit id="etErrorApplyingStaticArgumentsToMethod">
        <source>An error occured applying the static arguments to a provided method</source>
        <target state="translated">Ocorreu um erro ao aplicar os argumentos estáticos para um método fornecido</target>
        <note />
      </trans-unit>
      <trans-unit id="pplexUnexpectedChar">
        <source>Unexpected character '{0}' in preprocessor expression</source>
        <target state="translated">Caractere inesperado '{0}' na expressão do pré-processador</target>
        <note />
      </trans-unit>
      <trans-unit id="ppparsUnexpectedToken">
        <source>Unexpected token '{0}' in preprocessor expression</source>
        <target state="translated">Token inesperado '{0}' na expressão do pré-processador</target>
        <note />
      </trans-unit>
      <trans-unit id="ppparsIncompleteExpression">
        <source>Incomplete preprocessor expression</source>
        <target state="translated">Expressão incompleta do pré-processador</target>
        <note />
      </trans-unit>
      <trans-unit id="ppparsMissingToken">
        <source>Missing token '{0}' in preprocessor expression</source>
        <target state="translated">Token ausente '{0}' na expressão do pré-processador</target>
        <note />
      </trans-unit>
      <trans-unit id="pickleMissingDefinition">
        <source>An error occurred while reading the F# metadata node at position {0} in table '{1}' of assembly '{2}'. The node had no matching declaration. Please report this warning. You may need to recompile the F# assembly you are using.</source>
        <target state="translated">Ocorreu um erro ao ler o nó de metadados F# na posição {0} na tabela '{1}' do assembly '{2}'. O nó não tinha declaração correspondente. Reporte este aviso. Pode ser necessário recompilar o assembly F# que você está usando.</target>
        <note />
      </trans-unit>
      <trans-unit id="checkNotSufficientlyGenericBecauseOfScope">
        <source>Type inference caused the type variable {0} to escape its scope. Consider adding an explicit type parameter declaration or adjusting your code to be less generic.</source>
        <target state="translated">A inferência de tipos causou um escape no escopo da variável de tipo {0}. Considere adicionar uma declaração de parâmetro de tipo explícito ou ajustar seu código para ser menos genérico.</target>
        <note />
      </trans-unit>
      <trans-unit id="checkNotSufficientlyGenericBecauseOfScopeAnon">
        <source>Type inference caused an inference type variable to escape its scope. Consider adding type annotations to make your code less generic.</source>
        <target state="translated">A inferência de tipos causou um escape no escopo de uma variável de tipo de inferência. Considere adicionar anotações de tipo para tornar seu código menos genérico.</target>
        <note />
      </trans-unit>
      <trans-unit id="checkRaiseFamilyFunctionArgumentCount">
        <source>Redundant arguments are being ignored in function '{0}'. Expected {1} but got {2} arguments.</source>
        <target state="translated">Argumentos redundantes estão sendo ignorados na função '{0}'. Era esperado {1} mas foi obtido {2} argumentos.</target>
        <note />
      </trans-unit>
      <trans-unit id="checkLowercaseLiteralBindingInPattern">
        <source>Lowercase literal '{0}' is being shadowed by a new pattern with the same name. Only uppercase and module-prefixed literals can be used as named patterns.</source>
        <target state="translated">O literal em minúsculas '{0}' está sendo ocultado por um novo padrão com o mesmo nome. Somente literais com prefixo de módulo e em maiúsculas podem ser usados como padrões de nomes.</target>
        <note />
      </trans-unit>
      <trans-unit id="tcLiteralDoesNotTakeArguments">
        <source>This literal pattern does not take arguments</source>
        <target state="translated">Esse padrão literal não tem argumentos</target>
        <note />
      </trans-unit>
      <trans-unit id="tcConstructorsIllegalInAugmentation">
        <source>Constructors are not permitted as extension members - they must be defined as part of the original definition of the type</source>
        <target state="translated">Os construtores não são permitidos como membros de extensão - eles devem ser definidos como parte da definição original do tipo</target>
        <note />
      </trans-unit>
      <trans-unit id="optsInvalidResponseFile">
        <source>Invalid response file '{0}' ( '{1}' )</source>
        <target state="translated">Arquivo de resposta '{0}' inválido ( '{1}' )</target>
        <note />
      </trans-unit>
      <trans-unit id="optsResponseFileNotFound">
        <source>Response file '{0}' not found in '{1}'</source>
        <target state="translated">Arquivo de resposta '{0}' não encontrado em '{1}'</target>
        <note />
      </trans-unit>
      <trans-unit id="optsResponseFileNameInvalid">
        <source>Response file name '{0}' is empty, contains invalid characters, has a drive specification without an absolute path, or is too long</source>
        <target state="translated">O nome do arquivo de resposta '{0}' está vazio, contém caracteres inválidos, tem uma especificação de unidade sem um caminho absoluto ou é muito longo</target>
        <note />
      </trans-unit>
      <trans-unit id="fsharpCoreNotFoundToBeCopied">
        <source>Cannot find FSharp.Core.dll in compiler's directory</source>
        <target state="translated">Não é possível localizar FSharp.Core.dll no diretório do compilador</target>
        <note />
      </trans-unit>
      <trans-unit id="tcTupleStructMismatch">
        <source>One tuple type is a struct tuple, the other is a reference tuple</source>
        <target state="translated">Um tipo de tupla é uma tupla de struct, o outro é uma tupla de referência</target>
        <note />
      </trans-unit>
      <trans-unit id="etMissingStaticArgumentsToMethod">
        <source>This provided method requires static parameters</source>
        <target state="translated">Esse método fornecido requer parâmetros estáticos</target>
        <note />
      </trans-unit>
      <trans-unit id="considerUpcast">
        <source>The conversion from {0} to {1} is a compile-time safe upcast, not a downcast. Consider using 'upcast' instead of 'downcast'.</source>
        <target state="translated">A conversão de {0} para {1} é um upcast de segurança de tempo de compilação, não um downcast. Considere usar 'upcast' em vez de 'downcast'.</target>
        <note />
      </trans-unit>
      <trans-unit id="considerUpcastOperator">
        <source>The conversion from {0} to {1} is a compile-time safe upcast, not a downcast. Consider using the :&gt; (upcast) operator instead of the :?&gt; (downcast) operator.</source>
        <target state="translated">A conversão de {0} para {1} é o upcast de segurança de tempo de compilação, não um downcast. Considere usar o operador :&gt; (upcast) em vez do operador :?&gt; (downcast).</target>
        <note />
      </trans-unit>
      <trans-unit id="tcRecImplied">
        <source>The 'rec' on this module is implied by an outer 'rec' declaration and is being ignored</source>
        <target state="translated">O 'rec' neste módulo é implícito por uma declaração 'rec' externa e está sendo ignorado</target>
        <note />
      </trans-unit>
      <trans-unit id="tcOpenFirstInMutRec">
        <source>In a recursive declaration group, 'open' declarations must come first in each module</source>
        <target state="translated">Em um grupo de declaração recursivo, as declarações 'open' devem vir antes em cada módulo</target>
        <note />
      </trans-unit>
      <trans-unit id="tcModuleAbbrevFirstInMutRec">
        <source>In a recursive declaration group, module abbreviations must come after all 'open' declarations and before other declarations</source>
        <target state="translated">Em um grupo de declaração recursivo, as abreviações de módulo devem vir após todas as declarações 'open' e antes de outras declarações</target>
        <note />
      </trans-unit>
      <trans-unit id="tcUnsupportedMutRecDecl">
        <source>This declaration is not supported in recursive declaration groups</source>
        <target state="translated">Não há suporte para esta declaração em grupos de declaração recursivos</target>
        <note />
      </trans-unit>
      <trans-unit id="parsInvalidUseOfRec">
        <source>Invalid use of 'rec' keyword</source>
        <target state="translated">Uso inválido da palavra-chave 'rec'</target>
        <note />
      </trans-unit>
      <trans-unit id="tcStructUnionMultiCaseDistinctFields">
        <source>If a union type has more than one case and is a struct, then all fields within the union type must be given unique names.</source>
        <target state="translated">Se um tipo de união tiver mais de um caso e for struct, então todos os campos dentro do tipo de união deverão ter nomes exclusivos.</target>
        <note />
      </trans-unit>
      <trans-unit id="CallerMemberNameIsOverriden">
        <source>The CallerMemberNameAttribute applied to parameter '{0}' will have no effect. It is overridden by the CallerFilePathAttribute.</source>
        <target state="translated">O CallerMemberNameAttribute aplicado ao parâmetro '{0}' não terá nenhum efeito. Ele será substituído pelo CallerFilePathAttribute.</target>
        <note />
      </trans-unit>
      <trans-unit id="tcFixedNotAllowed">
        <source>Invalid use of 'fixed'. 'fixed' may only be used in a declaration of the form 'use x = fixed expr' where the expression is an array, the address of a field, the address of an array element or a string'</source>
        <target state="translated">Uso inválido da 'fixed'. 'fixed' somente pode ser usada em uma declaração no formato 'use x = fixed expr', em que a expressão é uma matriz, o endereço de um campo, o endereço de um elemento de matriz ou uma cadeia de caracteres</target>
        <note />
      </trans-unit>
      <trans-unit id="tcCouldNotFindOffsetToStringData">
        <source>Could not find method System.Runtime.CompilerServices.OffsetToStringData in references when building 'fixed' expression.</source>
        <target state="translated">Não foi possível encontrar o método System.Runtime.CompilerServices.OffsetToStringData nas referências ao compilar a expressão 'fixed'.</target>
        <note />
      </trans-unit>
      <trans-unit id="tcNamedActivePattern">
        <source>{0} is an active pattern and cannot be treated as a discriminated union case with named fields.</source>
        <target state="translated">{0} é um padrão ativo e não pode ser tratado como um caso de união discriminada com campos nomeados.</target>
        <note />
      </trans-unit>
      <trans-unit id="DefaultParameterValueNotAppropriateForArgument">
        <source>The default value does not have the same type as the argument. The DefaultParameterValue attribute and any Optional attribute will be ignored. Note: 'null' needs to be annotated with the correct type, e.g. 'DefaultParameterValue(null:obj)'.</source>
        <target state="translated">O valor padrão não tem o mesmo tipo que o argumento. O atributo DefaultParameterValue e qualquer atributo Optional serão ignorados. Observação: 'null' precisa ser anotado com o tipo correto, por exemplo, 'DefaultParameterValue(null:obj)'.</target>
        <note />
      </trans-unit>
      <trans-unit id="tcGlobalsSystemTypeNotFound">
        <source>The system type '{0}' was required but no referenced system DLL contained this type</source>
        <target state="translated">O tipo de sistema '{0}' era necessário, mas nenhum DLL de sistema referenciado o continha</target>
        <note />
      </trans-unit>
      <trans-unit id="typrelMemberHasMultiplePossibleDispatchSlots">
        <source>The member '{0}' matches multiple overloads of the same method.\nPlease restrict it to one of the following:{1}.</source>
        <target state="translated">O membro '{0}' corresponde a várias sobrecargas do mesmo método.\nLimite-o a uma das seguintes:{1}.</target>
        <note />
      </trans-unit>
      <trans-unit id="methodIsNotStatic">
        <source>Method or object constructor '{0}' is not static</source>
        <target state="translated">O método ou o construtor de objeto '{0}' não é estático</target>
        <note />
      </trans-unit>
      <trans-unit id="parsUnexpectedSymbolEqualsInsteadOfIn">
        <source>Unexpected symbol '=' in expression. Did you intend to use 'for x in y .. z do' instead?</source>
        <target state="translated">Símbolo inesperado '=' na expressão. Você pretendia usar 'for x in y .. z do' em vez disso?</target>
        <note />
      </trans-unit>
      <trans-unit id="keywordDescriptionAbstract">
        <source>Indicates a method that either has no implementation in the type in which it is declared or that is virtual and has a default implementation.</source>
        <target state="translated">Indica um método que não tem implementação no tipo no qual ele é declarado ou que é virtual e tem uma implementação padrão.</target>
        <note />
      </trans-unit>
      <trans-unit id="keyworkDescriptionAnd">
        <source>Used in mutually recursive bindings, in property declarations, and with multiple constraints on generic parameters.</source>
        <target state="translated">Usado em associações mutualmente recursivas, em declarações de propriedade e em múltiplas restrições em parâmetros genéricos.</target>
        <note />
      </trans-unit>
      <trans-unit id="keywordDescriptionAs">
        <source>Used to give the current class object an object name. Also used to give a name to a whole pattern within a pattern match.</source>
        <target state="translated">Usado para dar ao objeto de classe atual um nome de objeto. Também usado para dar um nome para um padrão completo em uma correspondência de padrão.</target>
        <note />
      </trans-unit>
      <trans-unit id="keywordDescriptionAssert">
        <source>Used to verify code during debugging.</source>
        <target state="translated">Usado para verificar o código durante a depuração.</target>
        <note />
      </trans-unit>
      <trans-unit id="keywordDescriptionBase">
        <source>Used as the name of the base class object.</source>
        <target state="translated">Usado como o nome do objeto de classe base.</target>
        <note />
      </trans-unit>
      <trans-unit id="keywordDescriptionBegin">
        <source>In verbose syntax, indicates the start of a code block.</source>
        <target state="translated">Na sintaxe detalhada, indica o começo de um bloco de código.</target>
        <note />
      </trans-unit>
      <trans-unit id="keywordDescriptionClass">
        <source>In verbose syntax, indicates the start of a class definition.</source>
        <target state="translated">Na sintaxe detalhada, indica o começo de uma definição de classe.</target>
        <note />
      </trans-unit>
      <trans-unit id="keywordDescriptionDefault">
        <source>Indicates an implementation of an abstract method; used together with an abstract method declaration to create a virtual method.</source>
        <target state="translated">Indica uma implementação de um método abstrato; usado em conjunto com uma declaração de método abstrato para criar um método virtual.</target>
        <note />
      </trans-unit>
      <trans-unit id="keywordDescriptionDelegate">
        <source>Used to declare a delegate.</source>
        <target state="translated">Usada para declarar um delegado.</target>
        <note />
      </trans-unit>
      <trans-unit id="keywordDescriptionDo">
        <source>Used in looping constructs or to execute imperative code.</source>
        <target state="translated">Usado em construções de looping ou para executar código imperativo.</target>
        <note />
      </trans-unit>
      <trans-unit id="keywordDescriptionDone">
        <source>In verbose syntax, indicates the end of a block of code in a looping expression.</source>
        <target state="translated">Na sintaxe detalhada, indica o fim de um bloco de código em uma expressão de looping.</target>
        <note />
      </trans-unit>
      <trans-unit id="keywordDescriptionDowncast">
        <source>Used to convert to a type that is lower in the inheritance chain.</source>
        <target state="translated">Usada para converter para um tipo que é inferior na cadeia de herança.</target>
        <note />
      </trans-unit>
      <trans-unit id="keywordDescriptionDownto">
        <source>In a for expression, used when counting in reverse.</source>
        <target state="translated">Em uma expressão, usado ao contar regressivamente.</target>
        <note />
      </trans-unit>
      <trans-unit id="keywordDescriptionElif">
        <source>Used in conditional branching. A short form of else if.</source>
        <target state="translated">Usado em ramificação condicional. Uma forma abreviada de else if.</target>
        <note />
      </trans-unit>
      <trans-unit id="keywordDescriptionElse">
        <source>Used in conditional branching.</source>
        <target state="translated">Usado em ramificação condicional.</target>
        <note />
      </trans-unit>
      <trans-unit id="keywordDescriptionEnd">
        <source>In type definitions and type extensions, indicates the end of a section of member definitions. In verbose syntax, used to specify the end of a code block that starts with the begin keyword.</source>
        <target state="translated">Em definições e extensões de tipo, indica o final de uma seção de definições de membro. Na sintaxe detalhada, é usado para especificar o final de um bloco de código que começa com a palavra-chave "begin".</target>
        <note />
      </trans-unit>
      <trans-unit id="keywordDescriptionException">
        <source>Used to declare an exception type.</source>
        <target state="translated">Usado para declarar um tipo de exceção.</target>
        <note />
      </trans-unit>
      <trans-unit id="keywordDescriptionExtern">
        <source>Indicates that a declared program element is defined in another binary or assembly.</source>
        <target state="translated">Indica que um elemento de programa declarado é definido em outro binário ou assembly.</target>
        <note />
      </trans-unit>
      <trans-unit id="keywordDescriptionTrueFalse">
        <source>Used as a Boolean literal.</source>
        <target state="translated">Usado como um literal Booliano.</target>
        <note />
      </trans-unit>
      <trans-unit id="keywordDescriptionFinally">
        <source>Used together with try to introduce a block of code that executes regardless of whether an exception occurs.</source>
        <target state="translated">Usado junto com try para introduzir um bloco de código que é executado independentemente da ocorrência de uma exceção.</target>
        <note />
      </trans-unit>
      <trans-unit id="keywordDescriptionFor">
        <source>Used in looping constructs.</source>
        <target state="translated">Usado em constructos de looping.</target>
        <note />
      </trans-unit>
      <trans-unit id="keywordDescriptionFun">
        <source>Used in lambda expressions, also known as anonymous functions.</source>
        <target state="translated">Usado em expressões lambda, também conhecidas como funções anônimas.</target>
        <note />
      </trans-unit>
      <trans-unit id="keywordDescriptionFunction">
        <source>Used as a shorter alternative to the fun keyword and a match expression in a lambda expression that has pattern matching on a single argument.</source>
        <target state="translated">Usado como uma alternativa menor para a palavra-chave "fun" e uma expressão de correspondência em uma expressão lambda que tem correspondência de padrão em um único argumento.</target>
        <note />
      </trans-unit>
      <trans-unit id="keywordDescriptionGlobal">
        <source>Used to reference the top-level .NET namespace.</source>
        <target state="translated">Usado para referenciar o namespace .NET de nível superior.</target>
        <note />
      </trans-unit>
      <trans-unit id="keywordDescriptionIf">
        <source>Used in conditional branching constructs.</source>
        <target state="translated">Usado em constructos de ramificação condicional.</target>
        <note />
      </trans-unit>
      <trans-unit id="keywordDescriptionIn">
        <source>Used for sequence expressions and, in verbose syntax, to separate expressions from bindings.</source>
        <target state="translated">Usada para expressões de sequência e, na sintaxe detalhada, para separar expressões de ligações.</target>
        <note />
      </trans-unit>
      <trans-unit id="keywordDescriptionInherit">
        <source>Used to specify a base class or base interface.</source>
        <target state="translated">Usado para especificar uma classe base ou interface base.</target>
        <note />
      </trans-unit>
      <trans-unit id="keywordDescriptionInline">
        <source>Used to indicate a function that should be integrated directly into the caller's code.</source>
        <target state="translated">Usado para indicar a função que deve ser integrada diretamente no código do chamador.</target>
        <note />
      </trans-unit>
      <trans-unit id="keywordDescriptionInterface">
        <source>Used to declare and implement interfaces.</source>
        <target state="translated">Usado para declarar e implementar interfaces.</target>
        <note />
      </trans-unit>
      <trans-unit id="keywordDescriptionInternal">
        <source>Used to specify that a member is visible inside an assembly but not outside it.</source>
        <target state="translated">Usado para especificar que membro está visível dentro de um assembly, mas não fora dele.</target>
        <note />
      </trans-unit>
      <trans-unit id="keywordDescriptionLazy">
        <source>Used to specify a computation that is to be performed only when a result is needed.</source>
        <target state="translated">Usado para especificar uma computação que deve ser executada somente quando um resultado é necessário.</target>
        <note />
      </trans-unit>
      <trans-unit id="keywordDescriptionLet">
        <source>Used to associate, or bind, a name to a value or function.</source>
        <target state="translated">Usado para associar um nome para uma função ou valor.</target>
        <note />
      </trans-unit>
      <trans-unit id="keywordDescriptionLetBang">
        <source>Used in asynchronous workflows to bind a name to the result of an asynchronous computation, or, in other computation expressions, used to bind a name to a result, which is of the computation type.</source>
        <target state="translated">Usado em fluxos de trabalho assíncronos para associar um nome ao resultado de uma computação assíncrona ou, em outras expressões de cálculo, usado para associar um nome a um resultado, que é do tipo de computação.</target>
        <note />
      </trans-unit>
      <trans-unit id="keywordDescriptionMatch">
        <source>Used to branch by comparing a value to a pattern.</source>
        <target state="translated">Usado para ramificar ao comparar um valor a um padrão.</target>
        <note />
      </trans-unit>
      <trans-unit id="keywordDescriptionMember">
        <source>Used to declare a property or method in an object type.</source>
        <target state="translated">Usado para declarar uma propriedade ou método em um tipo de objeto.</target>
        <note />
      </trans-unit>
      <trans-unit id="keywordDescriptionModule">
        <source>Used to associate a name with a group of related types, values, and functions, to logically separate it from other code.</source>
        <target state="translated">Usado para associar um nome com um grupo de tipos, valores e funções relacionados para separá-lo de outro código.</target>
        <note />
      </trans-unit>
      <trans-unit id="keywordDescriptionMutable">
        <source>Used to declare a variable, that is, a value that can be changed.</source>
        <target state="translated">Usado para declarar uma variável, ou seja, um valor que pode ser alterado.</target>
        <note />
      </trans-unit>
      <trans-unit id="keywordDescriptionNamespace">
        <source>Used to associate a name with a group of related types and modules, to logically separate it from other code.</source>
        <target state="translated">Usado para associar um nome com um grupo de tipos e módulos relacionados, para separá-lo logicamente de outro código.</target>
        <note />
      </trans-unit>
      <trans-unit id="keywordDescriptionNew">
        <source>Used to declare, define, or invoke a constructor that creates or that can create an object. Also used in generic parameter constraints to indicate that a type must have a certain constructor.</source>
        <target state="translated">Usado para declarar, definir ou invocar um construtor que cria ou que pode criar um objeto. Também usado em restrições de parâmetro genérico para indicar que um tipo deve ter um certo construtor.</target>
        <note />
      </trans-unit>
      <trans-unit id="keywordDescriptionNot">
        <source>Not actually a keyword. However, not struct in combination is used as a generic parameter constraint.</source>
        <target state="translated">Não é uma palavra-chave real. No entanto, o "not struct" em combinação é usado como uma restrição de parâmetro genérico.</target>
        <note />
      </trans-unit>
      <trans-unit id="keywordDescriptionNull">
        <source>Indicates the absence of an object. Also used in generic parameter constraints.</source>
        <target state="translated">Indica a ausência de um objeto. Também usado em restrições de parâmetros genéricos.</target>
        <note />
      </trans-unit>
      <trans-unit id="keywordDescriptionOf">
        <source>Used in discriminated unions to indicate the type of categories of values, and in delegate and exception declarations.</source>
        <target state="translated">Usado em uniões discriminadas para indicar o tipo de categorias de valores e nas declarações de delegado e exceção.</target>
        <note />
      </trans-unit>
      <trans-unit id="keywordDescriptionOpen">
        <source>Used to make the contents of a namespace or module available without qualification.</source>
        <target state="translated">Usado para disponibilizar o conteúdo de um namespace ou módulo sem qualificação.</target>
        <note />
      </trans-unit>
      <trans-unit id="keywordDescriptionOr">
        <source>Used with Boolean conditions as a Boolean or operator. Equivalent to ||. Also used in member constraints.</source>
        <target state="translated">Usado com condições Boolianas como um Booliano ou operador. Equivalente a ||. Também usado em restrições de membro.</target>
        <note />
      </trans-unit>
      <trans-unit id="keywordDescriptionOverride">
        <source>Used to implement a version of an abstract or virtual method that differs from the base version.</source>
        <target state="translated">Usado para implantar uma versão de um resumo ou método virtual que difere da versão de base.</target>
        <note />
      </trans-unit>
      <trans-unit id="keywordDescriptionPrivate">
        <source>Restricts access to a member to code in the same type or module.</source>
        <target state="translated">Restringe o acesso a um membro para codificar no mesmo tipo ou módulo.</target>
        <note />
      </trans-unit>
      <trans-unit id="keywordDescriptionPublic">
        <source>Allows access to a member from outside the type.</source>
        <target state="translated">Permite acesso a um membro de fora do tipo.</target>
        <note />
      </trans-unit>
      <trans-unit id="keywordDescriptionRec">
        <source>Used to indicate that a function is recursive.</source>
        <target state="translated">Usado para indicar que uma função é recursiva.</target>
        <note />
      </trans-unit>
      <trans-unit id="keywordDescriptionReturn">
        <source>Used to indicate a value to provide as the result of a computation expression.</source>
        <target state="translated">Usado para indicar o valor a ser fornecido como o resultado de uma expressão de computação.</target>
        <note />
      </trans-unit>
      <trans-unit id="keywordDescriptionReturnBang">
        <source>Used to indicate a computation expression that, when evaluated, provides the result of the containing computation expression.</source>
        <target state="translated">Usado para indicar uma expressão de computação que, quando avaliada, fornece o resultado da expressão de computação que a contém.</target>
        <note />
      </trans-unit>
      <trans-unit id="keywordDescriptionSelect">
        <source>Used in query expressions to specify what fields or columns to extract. Note that this is a contextual keyword, which means that it is not actually a reserved word and it only acts like a keyword in appropriate context.</source>
        <target state="translated">Usado em expressões de consulta para especificar quais campos ou colunas extrair. Observe que isso é uma palavra-chave contextual, o que significa que não é realmente uma palavra reservada e age apenas como uma palavra-chave no contexto apropriado.</target>
        <note />
      </trans-unit>
      <trans-unit id="keywordDescriptionStatic">
        <source>Used to indicate a method or property that can be called without an instance of a type, or a value member that is shared among all instances of a type.</source>
        <target state="translated">Usado para indicar um método ou propriedade que podem ser chamados sem uma instância de um tipo ou um membro de valor que é compartilhado entre todas as instâncias de um tipo.</target>
        <note />
      </trans-unit>
      <trans-unit id="keywordDescriptionStruct">
        <source>Used to declare a structure type. Also used in generic parameter constraints. Used for OCaml compatibility in module definitions.</source>
        <target state="translated">Usado para declarar um tipo de estrutura. Também usado nas restrições de parâmetro genérico. Usado para compatibilidade OCaml nas definições do módulo.</target>
        <note />
      </trans-unit>
      <trans-unit id="keywordDescriptionThen">
        <source>Used in conditional expressions. Also used to perform side effects after object construction.</source>
        <target state="translated">Usado em expressões condicionais. Também usado para desempenhar efeitos colaterais depois de construção de objeto.</target>
        <note />
      </trans-unit>
      <trans-unit id="keywordDescriptionTo">
        <source>Used in for loops to indicate a range.</source>
        <target state="translated">Usado em loops para indicar um intervalo.</target>
        <note />
      </trans-unit>
      <trans-unit id="keywordDescriptionTry">
        <source>Used to introduce a block of code that might generate an exception. Used together with with or finally.</source>
        <target state="translated">Usado para introduzir um bloco de código que pode gerar uma exceção. Usado junto com with ou finally.</target>
        <note />
      </trans-unit>
      <trans-unit id="keywordDescriptionType">
        <source>Used to declare a class, record, structure, discriminated union, enumeration type, unit of measure, or type abbreviation.</source>
        <target state="translated">Usado para declarar uma classe, registro, estrutura, união discriminada, tipo de enumeração, unidade de medida ou abreviação de tipo.</target>
        <note />
      </trans-unit>
      <trans-unit id="keywordDescriptionUpcast">
        <source>Used to convert to a type that is higher in the inheritance chain.</source>
        <target state="translated">Usada para converter para um tipo que é superior na cadeia de herança.</target>
        <note />
      </trans-unit>
      <trans-unit id="keywordDescriptionUse">
        <source>Used instead of let for values that require Dispose to be called to free resources.</source>
        <target state="translated">Usado ao invés de let para valores que necessitam que Dispose seja chamado para liberar recursos.</target>
        <note />
      </trans-unit>
      <trans-unit id="keywordDescriptionUseBang">
        <source>Used instead of let! in asynchronous workflows and other computation expressions for values that require Dispose to be called to free resources.</source>
        <target state="translated">Usado ao invés de let! em fluxos de trabalho assíncronos e outras expressões de computação para valores que necessitam que Dispose seja chamado para liberar recursos.</target>
        <note />
      </trans-unit>
      <trans-unit id="keywordDescriptionVal">
        <source>Used in a signature to indicate a value, or in a type to declare a member, in limited situations.</source>
        <target state="translated">Usado em uma assinatura para indicar um valor ou em um tipo para declarar um membro em situações limitadas.</target>
        <note />
      </trans-unit>
      <trans-unit id="keywordDescriptionVoid">
        <source>Indicates the .NET void type. Used when interoperating with other .NET languages.</source>
        <target state="translated">Indica o tipo void .NET. Usado ao interoperar com outras linguagens .NET.</target>
        <note />
      </trans-unit>
      <trans-unit id="keywordDescriptionWhen">
        <source>Used for Boolean conditions (when guards) on pattern matches and to introduce a constraint clause for a generic type parameter.</source>
        <target state="translated">Usado para condições boolianas (when guards) em correspondências de padrão e para introduzir uma cláusula de restrição para um parâmetro de tipo genérico.</target>
        <note />
      </trans-unit>
      <trans-unit id="keywordDescriptionWhile">
        <source>Introduces a looping construct.</source>
        <target state="translated">Apresenta um constructo de looping.</target>
        <note />
      </trans-unit>
      <trans-unit id="keywordDescriptionWith">
        <source>Used together with the match keyword in pattern matching expressions. Also used in object expressions, record copying expressions, and type extensions to introduce member definitions, and to introduce exception handlers.</source>
        <target state="translated">Usado em conjunto com a palavra-chave correspondente em expressões de correspondência de padrão. Também usado em expressões de objeto, expressões de cópia de registros e extensões de tipo para apresentar as definições de membro e introduzir os manipuladores de exceção.</target>
        <note />
      </trans-unit>
      <trans-unit id="keywordDescriptionYield">
        <source>Used in a sequence expression to produce a value for a sequence.</source>
        <target state="translated">Usado em uma expressão de sequência para produzir um valor de uma sequência.</target>
        <note />
      </trans-unit>
      <trans-unit id="keywordDescriptionYieldBang">
        <source>Used in a computation expression to append the result of a given computation expression to a collection of results for the containing computation expression.</source>
        <target state="translated">Usado em uma expressão de computação para acrescentar ao resultado de uma expressão de computação fornecida a uma coleção de resultados para a expressão de computação que a contém.</target>
        <note />
      </trans-unit>
      <trans-unit id="keywordDescriptionRightArrow">
        <source>In function types, delimits arguments and return values. Yields an expression (in sequence expressions); equivalent to the yield keyword. Used in match expressions</source>
        <target state="translated">Em tipos de função, delimita argumentos e valores retornados. Produz uma expressão (em expressões de sequência); equivalente à palavra-chave de rendimento. Usado em expressões de correspondência</target>
        <note />
      </trans-unit>
      <trans-unit id="keywordDescriptionLeftArrow">
        <source>Assigns a value to a variable.</source>
        <target state="translated">Atribui um valor a uma variável.</target>
        <note />
      </trans-unit>
      <trans-unit id="keywordDescriptionCast">
        <source>Converts a type to type that is higher in the hierarchy.</source>
        <target state="translated">Converte um tipo em um tipo em posição superior na hierarquia.</target>
        <note />
      </trans-unit>
      <trans-unit id="keywordDescriptionDynamicCast">
        <source>Converts a type to a type that is lower in the hierarchy.</source>
        <target state="translated">Converte um tipo em um tipo em posição inferior na hierarquia.</target>
        <note />
      </trans-unit>
      <trans-unit id="keywordDescriptionTypedQuotation">
        <source>Delimits a typed code quotation.</source>
        <target state="translated">Delimita uma citação tipada do código.</target>
        <note />
      </trans-unit>
      <trans-unit id="keywordDescriptionUntypedQuotation">
        <source>Delimits a untyped code quotation.</source>
        <target state="translated">Delimita uma citação não tipada do código.</target>
        <note />
      </trans-unit>
      <trans-unit id="itemNotFoundDuringDynamicCodeGen">
        <source>{0} '{1}' not found in assembly '{2}'. A possible cause may be a version incompatibility. You may need to explicitly reference the correct version of this assembly to allow all referenced components to use the correct version.</source>
        <target state="translated">{0} '{1}' não encontrado no assembly '{2}'. Uma possível causa seria uma incompatibilidade de versão. Talvez seja necessário fazer uma referência explicitamente à versão correta deste assembly para permitir que todos os componentes referenciados possam utilizar a versão correta.</target>
        <note />
      </trans-unit>
      <trans-unit id="itemNotFoundInTypeDuringDynamicCodeGen">
        <source>{0} '{1}' not found in type '{2}' from assembly '{3}'. A possible cause may be a version incompatibility. You may need to explicitly reference the correct version of this assembly to allow all referenced components to use the correct version.</source>
        <target state="translated">{0} '{1}' não encontrado no tipo '{2}' do assembly '{3}'. Uma possível causa seria uma incompatibilidade de versão. Talvez seja necessário fazer uma referência explicitamente à versão correta deste assembly para permitir que todos os componentes referenciados utilizem a versão correta.</target>
        <note />
      </trans-unit>
      <trans-unit id="descriptionWordIs">
        <source>is</source>
        <target state="translated">is</target>
        <note />
      </trans-unit>
      <trans-unit id="notAFunction">
        <source>This value is not a function and cannot be applied.</source>
        <target state="translated">Este valor não é uma função e não pode ser aplicado.</target>
        <note />
      </trans-unit>
      <trans-unit id="notAFunctionButMaybeIndexerWithName">
        <source>This value is not a function and cannot be applied. Did you intend to access the indexer via {0}.[index] instead?</source>
        <target state="translated">Este valor não é uma função e não pode ser aplicado. Você pretendia acessar o indexador por meio do {0}.[index] como alternativa?</target>
        <note />
      </trans-unit>
      <trans-unit id="notAFunctionButMaybeIndexer">
        <source>This expression is not a function and cannot be applied. Did you intend to access the indexer via expr.[index] instead?</source>
        <target state="translated">Esta expressão não é uma função e não pode ser aplicada. Você pretendia acessar o indexador por meio do expr.[index] como alternativa?</target>
        <note />
      </trans-unit>
      <trans-unit id="notAFunctionButMaybeDeclaration">
        <source>This value is not a function and cannot be applied. Did you forget to terminate a declaration?</source>
        <target state="translated">Este valor não é uma função e não pode ser aplicado. Você esqueceu de finalizar a declaração?</target>
        <note />
      </trans-unit>
      <trans-unit id="ArgumentsInSigAndImplMismatch">
        <source>The argument names in the signature '{0}' and implementation '{1}' do not match. The argument name from the signature file will be used. This may cause problems when debugging or profiling.</source>
        <target state="translated">Os nomes de argumento na assinatura '{0}' e na implementação '{1}' não coincidem. O nome do argumento do arquivo da assinatura será usado. Isso pode causar problemas durante a depuração ou a criação de perfil.</target>
        <note />
      </trans-unit>
      <trans-unit id="pickleUnexpectedNonZero">
        <source>An error occurred while reading the F# metadata of assembly '{0}'. A reserved construct was utilized. You may need to upgrade your F# compiler or use an earlier version of the assembly that doesn't make use of a specific construct.</source>
        <target state="translated">Ocorreu um erro ao ler os metadados F# do assembly '{0}'. Foi utilizada um constructo reservado. Talvez seja necessário atualizar seu compilador F# ou usar uma versão anterior do assembly que não faça uso de um constructo específico.</target>
        <note />
      </trans-unit>
      <trans-unit id="tcTupleMemberNotNormallyUsed">
        <source>This method or property is not normally used from F# code, use an explicit tuple pattern for deconstruction instead.</source>
        <target state="translated">Essa propriedade ou esse método normalmente não é usado no código F#. Use um padrão de tupla explícito para a desconstrução.</target>
        <note />
      </trans-unit>
      <trans-unit id="implicitlyDiscardedInSequenceExpression">
        <source>This expression returns a value of type '{0}' but is implicitly discarded. Consider using 'let' to bind the result to a name, e.g. 'let result = expression'. If you intended to use the expression as a value in the sequence then use an explicit 'yield'.</source>
        <target state="translated">Essa expressão retorna um valor de tipo '{0}', mas é descartada de forma implícita. Considere o uso de 'let' para associar o resultado a um nome, por exemplo, 'let result = expression'. Se você pretende usar a expressão como um valor na sequência, use um “yield” explícito.</target>
        <note />
      </trans-unit>
      <trans-unit id="implicitlyDiscardedSequenceInSequenceExpression">
        <source>This expression returns a value of type '{0}' but is implicitly discarded. Consider using 'let' to bind the result to a name, e.g. 'let result = expression'. If you intended to use the expression as a value in the sequence then use an explicit 'yield!'.</source>
        <target state="translated">Essa expressão retorna um valor de tipo '{0}', mas é descartada de forma implícita. Considere o uso de 'let' para associar o resultado a um nome, por exemplo, 'let result = expression'. Se você pretende usar a expressão como um valor na sequência, use um “yield!” explícito.</target>
        <note />
      </trans-unit>
      <trans-unit id="keywordDescriptionMatchBang">
        <source>Used in computation expressions to pattern match directly over the result of another computation expression.</source>
        <target state="translated">Usado em expressões de computação para corresponder ao padrão diretamente sobre o resultado de outra expressão de computação.</target>
        <note />
      </trans-unit>
      <trans-unit id="ilreadFileChanged">
        <source>The file '{0}' changed on disk unexpectedly, please reload.</source>
        <target state="translated">O arquivo '{0}' foi alterado no disco inesperadamente. Recarregue-o.</target>
        <note />
      </trans-unit>
      <trans-unit id="writeToReadOnlyByref">
        <source>The byref pointer is readonly, so this write is not permitted.</source>
        <target state="translated">O ponteiro byref é somente leitura. Portanto, esta gravação não é permitida.</target>
        <note />
      </trans-unit>
      <trans-unit id="tastValueMustBeMutable">
        <source>A value must be mutable in order to mutate the contents or take the address of a value type, e.g. 'let mutable x = ...'</source>
        <target state="translated">Um valor deve ser mutável para que seja possível mudar o conteúdo ou pegar o endereço de um tipo de valor, por exemplo: 'let mutable x = ...'</target>
        <note />
      </trans-unit>
      <trans-unit id="readOnlyAttributeOnStructWithMutableField">
        <source>A ReadOnly attribute has been applied to a struct type with a mutable field.</source>
        <target state="translated">O atributo ReadOnly foi aplicado a um tipo de struct com um campo mutável.</target>
        <note />
      </trans-unit>
      <trans-unit id="tcByrefReturnImplicitlyDereferenced">
        <source>A byref pointer returned by a function or method is implicitly dereferenced as of F# 4.5. To acquire the return value as a pointer, use the address-of operator, e.g. '&amp;f(x)' or '&amp;obj.Method(arg1, arg2)'.</source>
        <target state="translated">Um ponteiro byref retornado por uma função ou um método é implicitamente desreferenciado de F # 4.5. Para adquirir o valor retornado como um ponteiro, utilize o operador de endereços, por exemplo, '&amp;f(x)' ou '&amp;obj.Method(arg1, arg2)'.</target>
        <note />
      </trans-unit>
      <trans-unit id="tcByRefLikeNotStruct">
        <source>A type annotated with IsByRefLike must also be a struct. Consider adding the [&lt;Struct&gt;] attribute to the type.</source>
        <target state="translated">Um tipo anotado com IsByRefLike também deve ser um struct. Considere adicionar o atributo [&lt;Struct&gt;] ao tipo.</target>
        <note />
      </trans-unit>
      <trans-unit id="chkNoByrefAddressOfLocal">
        <source>The address of the variable '{0}' or a related expression cannot be used at this point. This is to ensure the address of the local value does not escape its scope.</source>
        <target state="translated">O endereço da variável '{0}' ou de uma expressão relacionada não pode ser utilizado neste ponto. Isso tem como objetivo garantir que o endereço do valor local não escape de seu escopo.</target>
        <note />
      </trans-unit>
<<<<<<< HEAD
=======
      <trans-unit id="chkNoReturnOfLimitedSpan">
        <source>The Span or IsByRefLike expression cannot be returned from this function or method, because it is composed using elements that may escape their scope.</source>
        <target state="translated">A expressão Span ou IsByRefLike não pode ser retornada desta função ou deste método porque ela é composta utilizando elementos que podem escapar de seu escopo.</target>
        <note />
      </trans-unit>
>>>>>>> ba601156
      <trans-unit id="chkNoWriteToLimitedSpan">
        <source>This value can't be assigned because the target '{0}' may refer to non-stack-local memory, while the expression being assigned is assessed to potentially refer to stack-local memory. This is to help prevent pointers to stack-bound memory escaping their scope.</source>
        <target state="translated">Este valor não pode ser atribuído porque o destino '{0}' pode se referir a uma memória local não empilhada, enquanto a expressão que está sendo atribuída é avaliada para possivelmente se referir à memória local empilhada. Isso tem como objetivo ajudar a evitar que os ponteiros da memória vinculada à pilha escapem de seu escopo.</target>
        <note />
      </trans-unit>
      <trans-unit id="tastValueMustBeLocal">
        <source>A value defined in a module must be mutable in order to take its address, e.g. 'let mutable x = ...'</source>
        <target state="translated">O valor definido em um módulo deve ser mutável para obter seu endereço, por exemplo, 'let mutable x = ...'</target>
        <note />
      </trans-unit>
      <trans-unit id="tcIsReadOnlyNotStruct">
        <source>A type annotated with IsReadOnly must also be a struct. Consider adding the [&lt;Struct&gt;] attribute to the type.</source>
        <target state="translated">Um tipo anotado com IsReadOnly também deve ser um struct. Considere adicionar o atributo [&lt;Struct&gt;] ao tipo.</target>
        <note />
      </trans-unit>
      <trans-unit id="chkStructsMayNotReturnAddressesOfContents">
        <source>Struct members cannot return the address of fields of the struct by reference</source>
        <target state="translated">Os membros do struct não podem retornar o endereço dos campos do struct por referência</target>
        <note />
      </trans-unit>
      <trans-unit id="chkNoByrefLikeFunctionCall">
        <source>The function or method call cannot be used at this point, because one argument that is a byref of a non-stack-local Span or IsByRefLike type is used with another argument that is a stack-local Span or IsByRefLike type. This is to ensure the address of the local value does not escape its scope.</source>
        <target state="translated">A função ou a chamada do método não pode ser utilizada neste ponto porque um argumento, que é um byref de um tipo Span ou IsByRefLike local não empilhado, é utilizado com outro argumento, que é um tipo Span ou IsByRefLike local empilhado. Isso tem como objetivo garantir que o endereço do valor local não escape de seu escopo.</target>
        <note />
      </trans-unit>
      <trans-unit id="chkNoByrefAddressOfValueFromExpression">
        <source>The address of a value returned from the expression cannot be used at this point. This is to ensure the address of the local value does not escape its scope.</source>
        <target state="translated">O endereço de um valor retornado da expressão não pode ser utilizado neste ponto. Isso tem como objetivo garantir que o endereço do valor local não escape de seu escopo.</target>
        <note />
      </trans-unit>
      <trans-unit id="chkNoSpanLikeVariable">
        <source>The Span or IsByRefLike variable '{0}' cannot be used at this point. This is to ensure the address of the local value does not escape its scope.</source>
        <target state="translated">A variável '{0}' de Span ou IsByRefLike não pode ser utilizada neste ponto. Isso tem como objetivo garantir que o endereço do valor local não escape de seu escopo.</target>
        <note />
      </trans-unit>
      <trans-unit id="chkNoSpanLikeValueFromExpression">
        <source>A Span or IsByRefLike value returned from the expression cannot be used at ths point. This is to ensure the address of the local value does not escape its scope.</source>
        <target state="translated">O valor Span ou IsByRefLike retornado da expressão não pode ser utilizado neste ponto. Isso tem como objetivo garantir que o endereço do valor local não escape de seu escopo.</target>
        <note />
      </trans-unit>
      <trans-unit id="tastCantTakeAddressOfExpression">
        <source>Cannot take the address of the value returned from the expression. Assign the returned value to a let-bound value before taking the address.</source>
        <target state="translated">Não é possível obter o endereço do valor retornado da expressão. Atribua o valor retornado a um valor associado a let antes de obter o endereço.</target>
        <note />
      </trans-unit>
    </body>
  </file>
</xliff><|MERGE_RESOLUTION|>--- conflicted
+++ resolved
@@ -7012,14 +7012,6 @@
         <target state="translated">O endereço da variável '{0}' ou de uma expressão relacionada não pode ser utilizado neste ponto. Isso tem como objetivo garantir que o endereço do valor local não escape de seu escopo.</target>
         <note />
       </trans-unit>
-<<<<<<< HEAD
-=======
-      <trans-unit id="chkNoReturnOfLimitedSpan">
-        <source>The Span or IsByRefLike expression cannot be returned from this function or method, because it is composed using elements that may escape their scope.</source>
-        <target state="translated">A expressão Span ou IsByRefLike não pode ser retornada desta função ou deste método porque ela é composta utilizando elementos que podem escapar de seu escopo.</target>
-        <note />
-      </trans-unit>
->>>>>>> ba601156
       <trans-unit id="chkNoWriteToLimitedSpan">
         <source>This value can't be assigned because the target '{0}' may refer to non-stack-local memory, while the expression being assigned is assessed to potentially refer to stack-local memory. This is to help prevent pointers to stack-bound memory escaping their scope.</source>
         <target state="translated">Este valor não pode ser atribuído porque o destino '{0}' pode se referir a uma memória local não empilhada, enquanto a expressão que está sendo atribuída é avaliada para possivelmente se referir à memória local empilhada. Isso tem como objetivo ajudar a evitar que os ponteiros da memória vinculada à pilha escapem de seu escopo.</target>
