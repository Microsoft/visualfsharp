﻿<?xml version="1.0" encoding="utf-8"?>
<xliff xmlns="urn:oasis:names:tc:xliff:document:1.2" xmlns:xsi="http://www.w3.org/2001/XMLSchema-instance" version="1.2" xsi:schemaLocation="urn:oasis:names:tc:xliff:document:1.2 xliff-core-1.2-transitional.xsd">
  <file datatype="xml" source-language="en" target-language="ja" original="../FSComp.resx">
    <body>
      <trans-unit id="chkFeatureNotLanguageSupported">
        <source>Feature '{0}' is not available in F# {1}. Please use language version {2} or greater.</source>
        <target state="translated">機能 '{0}' は F# {1} では使用できません。{2} 以上の言語バージョンをお使いください。</target>
        <note />
      </trans-unit>
      <trans-unit id="chkFeatureNotRuntimeSupported">
        <source>Feature '{0}' is not supported by target runtime.</source>
        <target state="translated">機能 '{0}' は、ターゲット ランタイムではサポートされていません。</target>
        <note />
      </trans-unit>
      <trans-unit id="chkFeatureNotSupportedInLibrary">
        <source>Feature '{0}' requires the F# library for language version {1} or greater.</source>
        <target state="translated">機能 '{0}' を使用するには、言語バージョン {1} 以上の F# ライブラリが必要です。</target>
        <note />
      </trans-unit>
<<<<<<< HEAD
      <trans-unit id="chkValueWithDefaultValueMustHaveDefaultValueNulls">
        <source>Nullness warning. The 'DefaultValue' attribute is used but the type (or one of its fields if a struct) is non-nullable.</source>
        <target state="new">Nullness warning. The 'DefaultValue' attribute is used but the type (or one of its fields if a struct) is non-nullable.</target>
=======
      <trans-unit id="containerDeprecated">
        <source>The 'AssemblyKeyNameAttribute' has been deprecated. Use 'AssemblyKeyFileAttribute' instead.</source>
        <target state="new">The 'AssemblyKeyNameAttribute' has been deprecated. Use 'AssemblyKeyFileAttribute' instead.</target>
        <note />
      </trans-unit>
      <trans-unit id="containerSigningUnsupportedOnThisPlatform">
        <source>Key container signing is not supported on this platform.</source>
        <target state="new">Key container signing is not supported on this platform.</target>
>>>>>>> 42dc1c90
        <note />
      </trans-unit>
      <trans-unit id="csAvailableOverloads">
        <source>Available overloads:\n{0}</source>
        <target state="translated">使用可能なオーバーロード:\n{0}</target>
        <note />
      </trans-unit>
      <trans-unit id="csDelegateComparisonConstraintInconsistent">
        <source>The constraints 'delegate' and 'comparison' are inconsistent</source>
        <target state="new">The constraints 'delegate' and 'comparison' are inconsistent</target>
        <note />
      </trans-unit>
      <trans-unit id="csGenericConstructRequiresStructOrReferenceConstraint">
        <source>A generic construct requires that a generic type parameter be known as a struct or reference type. Consider adding a type annotation.</source>
        <target state="translated">ジェネリック コンストラクトでは、ジェネリック型パラメーターが構造体または参照型として認識されている必要があります。型の注釈の追加を検討してください。</target>
        <note />
      </trans-unit>
      <trans-unit id="csNoOverloadsFoundArgumentsPrefixPlural">
        <source>Known types of arguments: {0}</source>
        <target state="translated">既知の型の引数: {0}</target>
        <note />
      </trans-unit>
      <trans-unit id="csNoOverloadsFoundArgumentsPrefixSingular">
        <source>Known type of argument: {0}</source>
        <target state="translated">既知の型の引数: {0}</target>
        <note />
      </trans-unit>
      <trans-unit id="csNoOverloadsFoundReturnType">
        <source>Known return type: {0}</source>
        <target state="translated">既知の戻り値の型: {0}</target>
        <note />
      </trans-unit>
      <trans-unit id="csNoOverloadsFoundTypeParametersPrefixPlural">
        <source>Known type parameters: {0}</source>
        <target state="translated">既知の型パラメーター: {0}</target>
        <note />
      </trans-unit>
      <trans-unit id="csNoOverloadsFoundTypeParametersPrefixSingular">
        <source>Known type parameter: {0}</source>
        <target state="translated">既知の型パラメーター: {0}</target>
        <note />
      </trans-unit>
      <trans-unit id="csNullNotNullConstraintInconsistent">
        <source>The constraints 'null' and 'not null' are inconsistent</source>
        <target state="new">The constraints 'null' and 'not null' are inconsistent</target>
        <note />
      </trans-unit>
      <trans-unit id="csOverloadCandidateIndexedArgumentTypeMismatch">
        <source>Argument at index {0} doesn't match</source>
        <target state="translated">インデックス {0} の引数が一致しません</target>
        <note />
      </trans-unit>
      <trans-unit id="csOverloadCandidateNamedArgumentTypeMismatch">
        <source>Argument '{0}' doesn't match</source>
        <target state="translated">引数 '{0}' が一致しません</target>
        <note />
      </trans-unit>
      <trans-unit id="csStructNullConstraintInconsistent">
        <source>The constraints 'struct' and 'null' are inconsistent</source>
        <target state="new">The constraints 'struct' and 'null' are inconsistent</target>
        <note />
      </trans-unit>
      <trans-unit id="csTypeHasNullAsExtraValue">
        <source>The type '{0}' has 'null' as an extra value but a constraint does not permit this</source>
        <target state="new">The type '{0}' has 'null' as an extra value but a constraint does not permit this</target>
        <note />
      </trans-unit>
      <trans-unit id="csTypeHasNullAsTrueValue">
        <source>The type '{0}' has 'null' as a true representation value but a constraint does not permit this</source>
        <target state="new">The type '{0}' has 'null' as a true representation value but a constraint does not permit this</target>
        <note />
      </trans-unit>
      <trans-unit id="etProviderHasDesignerAssemblyDependency">
        <source>The type provider designer assembly '{0}' could not be loaded from folder '{1}' because a dependency was missing or could not loaded. All dependencies of the type provider designer assembly must be located in the same folder as that assembly. The exception reported was: {2} - {3}</source>
        <target state="translated">依存関係がないか、または読み込めなかったため、型プロバイダーのデザイナー アセンブリ '{0}' をフォルダー '{1}' から読み込めませんでした。型プロバイダーのデザイナー アセンブリのすべての依存関係は、そのアセンブリと同じフォルダーに配置されている必要があります。次の例外が報告されました: {2} - {3}</target>
        <note />
      </trans-unit>
      <trans-unit id="etProviderHasDesignerAssemblyException">
        <source>The type provider designer assembly '{0}' could not be loaded from folder '{1}'. The exception reported was: {2} - {3}</source>
        <target state="translated">型プロバイダーのデザイナー アセンブリ '{0}' をフォルダー '{1}' から読み込めませんでした。次の例外が報告されました: {2} - {3}</target>
        <note />
      </trans-unit>
      <trans-unit id="etProviderHasWrongDesignerAssemblyNoPath">
        <source>Assembly attribute '{0}' refers to a designer assembly '{1}' which cannot be loaded or doesn't exist. The exception reported was: {2} - {3}</source>
        <target state="translated">アセンブリ属性 '{0}' は、デザイナー アセンブリ '{1}' を参照していますが、これは読み込むことができないか、存在していません。報告された例外: {2} - {3}</target>
        <note />
      </trans-unit>
      <trans-unit id="fSharpBannerVersion">
        <source>{0} for F# {1}</source>
        <target state="new">{0} for F# {1}</target>
        <note />
      </trans-unit>
      <trans-unit id="featureAndBang">
        <source>applicative computation expressions</source>
        <target state="translated">適用できる計算式</target>
        <note />
      </trans-unit>
      <trans-unit id="featureDefaultInterfaceMemberConsumption">
        <source>default interface member consumption</source>
        <target state="translated">既定のインターフェイス メンバーの消費</target>
        <note />
      </trans-unit>
      <trans-unit id="featureDotlessFloat32Literal">
        <source>dotless float32 literal</source>
        <target state="translated">ドットなしの float32 リテラル</target>
        <note />
      </trans-unit>
      <trans-unit id="featureExpandedMeasurables">
        <source>more types support units of measure</source>
        <target state="translated">単位をサポートするその他の型</target>
        <note />
      </trans-unit>
      <trans-unit id="featureFixedIndexSlice3d4d">
        <source>fixed-index slice 3d/4d</source>
        <target state="translated">固定インデックス スライス 3d/4d</target>
        <note />
      </trans-unit>
      <trans-unit id="featureFromEndSlicing">
        <source>from-end slicing</source>
        <target state="translated">開始と終了を指定したスライス</target>
        <note />
      </trans-unit>
      <trans-unit id="featureImplicitYield">
        <source>implicit yield</source>
        <target state="translated">暗黙的な yield</target>
        <note />
      </trans-unit>
      <trans-unit id="featureInterfacesWithMultipleGenericInstantiation">
        <source>interfaces with multiple generic instantiation</source>
        <target state="translated">複数のジェネリックのインスタンス化を含むインターフェイス</target>
        <note />
      </trans-unit>
      <trans-unit id="featureNameOf">
        <source>nameof</source>
        <target state="translated">nameof</target>
        <note />
      </trans-unit>
      <trans-unit id="featureNullableOptionalInterop">
        <source>nullable optional interop</source>
        <target state="translated">Null 許容のオプションの相互運用</target>
        <note />
      </trans-unit>
      <trans-unit id="featureNullnessChecking">
        <source>nullness checking</source>
        <target state="new">nullness checking</target>
        <note />
      </trans-unit>
      <trans-unit id="featureOpenTypeDeclaration">
        <source>open type declaration</source>
        <target state="translated">オープン型宣言</target>
        <note />
      </trans-unit>
      <trans-unit id="featureOverloadsForCustomOperations">
        <source>overloads for custom operations</source>
        <target state="translated">カスタム操作のオーバーロード</target>
        <note />
      </trans-unit>
      <trans-unit id="featurePackageManagement">
        <source>package management</source>
        <target state="translated">パッケージの管理</target>
        <note />
      </trans-unit>
      <trans-unit id="featureRelaxWhitespace">
        <source>whitespace relexation</source>
        <target state="translated">空白の緩和</target>
        <note />
      </trans-unit>
      <trans-unit id="featureSingleUnderscorePattern">
        <source>single underscore pattern</source>
        <target state="translated">単一のアンダースコア パターン</target>
        <note />
      </trans-unit>
      <trans-unit id="featureStringInterpolation">
        <source>string interpolation</source>
        <target state="translated">文字列の補間</target>
        <note />
      </trans-unit>
      <trans-unit id="featureWildCardInForLoop">
        <source>wild card in for loop</source>
        <target state="translated">for ループのワイルド カード</target>
        <note />
      </trans-unit>
      <trans-unit id="featureWitnessPassing">
        <source>witness passing for trait constraints in F# quotations</source>
        <target state="translated">F# 引用での特性制約に対する監視の引き渡し</target>
        <note />
      </trans-unit>
      <trans-unit id="forFormatInvalidForInterpolated">
        <source>Interpolated strings may not use '%' format specifiers unless each is given an expression, e.g. '%d{{1+1}}'.</source>
        <target state="translated">'%d{{1+1}}' などの式が指定されている場合を除き、補間された文字列では '%' 書式指定子を使用できません。</target>
        <note />
      </trans-unit>
      <trans-unit id="forFormatInvalidForInterpolated2">
        <source>.NET-style format specifiers such as '{{x,3}}' or '{{x:N5}}' may not be mixed with '%' format specifiers.</source>
        <target state="translated">'{{x,3}}' や '{{x:N5}}' などの .NET 形式の書式指定子は、'%' 書式指定子と混在させることはできません。</target>
        <note />
      </trans-unit>
      <trans-unit id="forFormatInvalidForInterpolated3">
        <source>The '%P' specifier may not be used explicitly.</source>
        <target state="translated">'%P' 指定子は、明示的に使用できません。</target>
        <note />
      </trans-unit>
      <trans-unit id="forFormatInvalidForInterpolated4">
        <source>Interpolated strings used as type IFormattable or type FormattableString may not use '%' specifiers, only .NET-style interpolands such as '{{expr}}', '{{expr,3}}' or '{{expr:N5}}' may be used.</source>
        <target state="translated">IFormattable 型または FormattableString 型として使用される補間された文字列では、'%' 指定子を使用できません。'{{expr}}'、'{{expr,3}}'、'{{expr:N5}}' などの .NET 形式の補間のみ使用できます。</target>
        <note />
      </trans-unit>
      <trans-unit id="formatDashItem">
        <source> - {0}</source>
        <target state="translated"> - {0}</target>
        <note />
      </trans-unit>
      <trans-unit id="fromEndSlicingRequiresVFive">
        <source>From the end slicing with requires language version 5.0, use /langversion:preview.</source>
        <target state="translated">言語バージョン 5.0 が必要な最後からのスライスで、/langversion:preview を使用してください。</target>
        <note />
      </trans-unit>
      <trans-unit id="fsiInvalidDirective">
        <source>Invalid directive '#{0} {1}'</source>
        <target state="translated">無効なディレクティブ '#{0} {1}'</target>
        <note />
      </trans-unit>
      <trans-unit id="keywordDescriptionConst">
        <source>Keyword to specify a constant literal as a type parameter argument in Type Providers.</source>
        <target state="translated">定数リテラルを型プロバイダーの型パラメーター引数として指定するキーワード。</target>
        <note />
      </trans-unit>
      <trans-unit id="lexByteStringMayNotBeInterpolated">
        <source>a byte string may not be interpolated</source>
        <target state="translated">バイト文字列は補間されていない可能性があります</target>
        <note />
      </trans-unit>
      <trans-unit id="lexRBraceInInterpolatedString">
        <source>A '}}' character must be escaped (by doubling) in an interpolated string.</source>
        <target state="translated">文字 '}}' は、補間された文字列内で (二重にすることで) エスケープする必要があります。</target>
        <note />
      </trans-unit>
      <trans-unit id="lexSingleQuoteInSingleQuote">
        <source>Invalid interpolated string. Single quote or verbatim string literals may not be used in interpolated expressions in single quote or verbatim strings. Consider using an explicit 'let' binding for the interpolation expression or use a triple quote string as the outer string literal.</source>
        <target state="translated">補間された文字列が無効です。単一引用符または逐語的文字列リテラルは、単一引用符または逐語的文字列内の補間された式では使用できません。補間式に対して明示的な 'let' バインドを使用するか、外部文字列リテラルとして三重引用符文字列を使用することをご検討ください。</target>
        <note />
      </trans-unit>
      <trans-unit id="lexTripleQuoteInTripleQuote">
        <source>Invalid interpolated string. Triple quote string literals may not be used in interpolated expressions. Consider using an explicit 'let' binding for the interpolation expression.</source>
        <target state="translated">補間された文字列が無効です。三重引用符文字列リテラルは、補間された式では使用できません。補間式に対して明示的な 'let' バインドを使用することをご検討ください。</target>
        <note />
      </trans-unit>
      <trans-unit id="nativeResourceFormatError">
        <source>Stream does not begin with a null resource and is not in '.RES' format.</source>
        <target state="translated">ストリームは null リソースでは始まらず、'RES' 形式でもありません。</target>
        <note />
      </trans-unit>
      <trans-unit id="nativeResourceHeaderMalformed">
        <source>Resource header beginning at offset {0} is malformed.</source>
        <target state="translated">オフセット {0} で始まるリソース ヘッダーの形式に誤りがあります。</target>
        <note />
      </trans-unit>
      <trans-unit id="optsCheckNulls">
        <source>Enable nullness declarations and checks</source>
        <target state="new">Enable nullness declarations and checks</target>
        <note />
      </trans-unit>
      <trans-unit id="optsLangVersion">
        <source>Display the allowed values for language version, specify language version such as 'latest' or 'preview'</source>
        <target state="translated">言語バージョンで許可された値を表示し、'最新' や 'プレビュー' などの言語バージョンを指定する</target>
        <note />
      </trans-unit>
      <trans-unit id="optsSupportedLangVersions">
        <source>Supported language versions:</source>
        <target state="translated">サポートされる言語バージョン:</target>
        <note />
      </trans-unit>
      <trans-unit id="optsUnrecognizedLanguageVersion">
        <source>Unrecognized value '{0}' for --langversion use --langversion:? for complete list</source>
        <target state="translated">--langversion の値 '{0}' が認識されません。完全なリストについては、--langversion:? を使用してください</target>
        <note />
      </trans-unit>
      <trans-unit id="optsVersion">
        <source>Display compiler version banner and exit</source>
        <target state="translated">コンパイラ バージョンのバナーを表示して終了する</target>
        <note />
      </trans-unit>
      <trans-unit id="packageManagementRequiresVFive">
        <source>The package management feature requires language version 5.0 use /langversion:preview</source>
        <target state="translated">パッケージ管理機能では、言語バージョン 5.0 で /langversion:preview を使用する必要があります</target>
        <note />
      </trans-unit>
      <trans-unit id="parsEmptyFillInInterpolatedString">
        <source>Invalid interpolated string. This interpolated string expression fill is empty, an expression was expected.</source>
        <target state="translated">補間された文字列が無効です。この補間された文字列式の塗りつぶしが空です。式が必要です。</target>
        <note />
      </trans-unit>
      <trans-unit id="parsEofInInterpolatedString">
        <source>Incomplete interpolated string begun at or before here</source>
        <target state="translated">この位置以前に始まった補間された文字列が不完全です</target>
        <note />
      </trans-unit>
      <trans-unit id="parsEofInInterpolatedStringFill">
        <source>Incomplete interpolated string expression fill begun at or before here</source>
        <target state="translated">この位置以前に始まった補間された文字列式の入力が不完全です</target>
        <note />
      </trans-unit>
      <trans-unit id="parsEofInInterpolatedTripleQuoteString">
        <source>Incomplete interpolated triple-quote string begun at or before here</source>
        <target state="translated">この位置以前に始まった補間された三重引用符文字列が不完全です</target>
        <note />
      </trans-unit>
      <trans-unit id="parsEofInInterpolatedVerbatimString">
        <source>Incomplete interpolated verbatim string begun at or before here</source>
        <target state="translated">この位置以前に始まった補間された逐語的文字列が不完全です</target>
        <note />
      </trans-unit>
      <trans-unit id="parsEqualsMissingInTypeDefinition">
        <source>Unexpected token in type definition. Expected '=' after the type '{0}'.</source>
        <target state="translated">型定義に予期しないトークンがあります。型 '{0}' の後には '=' が必要です。</target>
        <note />
      </trans-unit>
      <trans-unit id="parsUnexpectedSymbolDot">
        <source>Unexpected symbol '.' in member definition. Expected 'with', '=' or other token.</source>
        <target state="translated">メンバー定義に予期しない記号 '.' があります。'with'、'=' またはその他のトークンが必要です。</target>
        <note />
      </trans-unit>
      <trans-unit id="optsChecksumAlgorithm">
        <source>Specify algorithm for calculating source file checksum stored in PDB. Supported values are: SHA1 or SHA256 (default)</source>
        <target state="translated">PDB に格納されているソース ファイル チェックサムを計算するためのアルゴリズムを指定します。サポートされる値は次のとおりです: SHA1 または SHA256 (既定)</target>
        <note />
      </trans-unit>
      <trans-unit id="optsUnknownChecksumAlgorithm">
        <source>Algorithm '{0}' is not supported</source>
        <target state="translated">アルゴリズム '{0}' はサポートされていません</target>
        <note />
      </trans-unit>
      <trans-unit id="poundiNotSupportedByRegisteredDependencyManagers">
        <source>#i is not supported by the registered PackageManagers</source>
        <target state="translated">登録された PackageManager によって、#i はサポートされていません</target>
        <note />
      </trans-unit>
      <trans-unit id="scriptSdkNotDetermined">
        <source>The .NET SDK for this script could not be determined. If the script is in a directory using a 'global.json' then ensure the relevant .NET SDK is installed. The output from '{0} --version' in the directory '{1}' was: '{2}' and the exit code was '{3}'.</source>
        <target state="translated">このスクリプトの .NET SDK を特定できませんでした。このスクリプトが、'global.json' が使用されているディレクトリにある場合は、関連する .NET SDK がインストールされていることを確認してください。ディレクトリ '{1}' の '{0} --version' からの出力は '{2}' で、終了コードは '{3}' でした。</target>
        <note />
      </trans-unit>
      <trans-unit id="tcAndBangNotSupported">
        <source>This feature is not supported in this version of F#. You may need to add /langversion:preview to use this feature.</source>
        <target state="translated">この機能は、このバージョンの F# ではサポートされていません。この機能を使用するには、/langversion:preview の追加が必要な場合があります。</target>
        <note />
      </trans-unit>
      <trans-unit id="tcAnonRecdFieldNameDifferent">
        <source>This is the wrong anonymous record. It should have the fields {0}.</source>
        <target state="translated">この匿名レコードは正しくありません。フィールド {0} を含んでいる必要があります。</target>
        <note />
      </trans-unit>
      <trans-unit id="tcAnonRecdFieldNameSubset">
        <source>This anonymous record does not have enough fields. Add the missing fields {0}.</source>
        <target state="translated">この匿名レコードには十分なフィールドがありません。不足しているフィールド {0} を追加してください。</target>
        <note />
      </trans-unit>
      <trans-unit id="tcAnonRecdFieldNameSuperset">
        <source>This anonymous record has too many fields. Remove the extra fields {0}.</source>
        <target state="translated">この匿名レコードはフィールドが多すぎます。不要なフィールド {0} を削除してください。</target>
        <note />
      </trans-unit>
      <trans-unit id="tcAnonRecdInvalid">
        <source>Invalid Anonymous Record type declaration.</source>
        <target state="translated">匿名レコードの型宣言が無効です。</target>
        <note />
      </trans-unit>
      <trans-unit id="tcAugmentationsCannotHaveAttributes">
        <source>Attributes cannot be applied to type extensions.</source>
        <target state="translated">属性を型拡張に適用することはできません。</target>
        <note />
      </trans-unit>
      <trans-unit id="tcDefaultStructConstructorCallNulls">
        <source>Nullness warning. The default constructor of a struct type is required but one of the fields of struct type is non-nullable.</source>
        <target state="new">Nullness warning. The default constructor of a struct type is required but one of the fields of struct type is non-nullable.</target>
        <note />
      </trans-unit>
      <trans-unit id="tcIllegalByrefsInOpenTypeDeclaration">
        <source>Byref types are not allowed in an open type declaration.</source>
        <target state="translated">Byref 型は、オープン型宣言では使用できません。</target>
        <note />
      </trans-unit>
      <trans-unit id="tcInterpolationMixedWithPercent">
        <source>Mismatch in interpolated string. Interpolated strings may not use '%' format specifiers unless each is given an expression, e.g. '%d{{1+1}}'</source>
        <target state="translated">補間された文字列が一致しません。'%d{{1+1}}' などの式が指定されている場合を除き、補間された文字列では '%' 書式指定子を使用できません</target>
        <note />
      </trans-unit>
      <trans-unit id="tcInvalidAlignmentInInterpolatedString">
        <source>Invalid alignment in interpolated string</source>
        <target state="translated">補間された文字列内の配置が無効です</target>
        <note />
      </trans-unit>
      <trans-unit id="tcInvalidUseBangBindingNoAndBangs">
        <source>use! may not be combined with and!</source>
        <target state="translated">use! を and! と組み合わせて使用することはできません</target>
        <note />
      </trans-unit>
      <trans-unit id="tcLiteralAttributeCannotUseActivePattern">
        <source>A [&lt;Literal&gt;] declaration cannot use an active pattern for its identifier</source>
        <target state="translated">[&lt;Literal&gt;] 宣言では、その識別子に対してアクティブ パターンを使用することはできません</target>
        <note />
      </trans-unit>
      <trans-unit id="tcLiteralFieldAssignmentNoArg">
        <source>Cannot assign a value to another value marked literal</source>
        <target state="translated">リテラルとしてマークされた別の値に値を割り当てることはできません</target>
        <note />
      </trans-unit>
      <trans-unit id="tcLiteralFieldAssignmentWithArg">
        <source>Cannot assign '{0}' to a value marked literal</source>
        <target state="translated">リテラルとしてマークされた値に '{0}' を割り当てることはできません</target>
        <note />
      </trans-unit>
      <trans-unit id="tcNullnessCheckingNotEnabled">
        <source>The 'nullness checking' language feature is not enabled. This use of a nullness checking construct will be ignored.</source>
        <target state="new">The 'nullness checking' language feature is not enabled. This use of a nullness checking construct will be ignored.</target>
        <note />
      </trans-unit>
      <trans-unit id="tcRequireMergeSourcesOrBindN">
        <source>The 'let! ... and! ...' construct may only be used if the computation expression builder defines either a '{0}' method or appropriate 'MergeSource' and 'Bind' methods</source>
        <target state="translated">'let! ... and! ...' コンストラクトは、コンピュテーション式ビルダーが '{0}' メソッドまたは適切な 'MergeSource' および 'Bind' メソッドのいずれかを定義している場合にのみ使用できます</target>
        <note />
      </trans-unit>
      <trans-unit id="tcTypeDoesNotHaveAnyNull">
        <source>The type '{0}' does not support a nullness qualitification.</source>
        <target state="new">The type '{0}' does not support a nullness qualitification.</target>
        <note />
      </trans-unit>
      <trans-unit id="tcUnableToParseInterpolatedString">
        <source>Invalid interpolated string. {0}</source>
        <target state="translated">補間された文字列が無効です。{0}</target>
        <note />
      </trans-unit>
      <trans-unit id="typrelInterfaceMemberNoMostSpecificImplementation">
        <source>Interface member '{0}' does not have a most specific implementation.</source>
        <target state="translated">インターフェイス メンバー '{0}' には最も固有な実装がありません。</target>
        <note />
      </trans-unit>
      <trans-unit id="typrelInterfaceWithConcreteAndVariable">
        <source>'{0}' cannot implement the interface '{1}' with the two instantiations '{2}' and '{3}' because they may unify.</source>
        <target state="translated">統合している可能性があるため、'{0}' は、'{2}' と '{3}' の 2 つのインスタンス化を含むインターフェイス '{1}' を実装できません。</target>
        <note />
      </trans-unit>
      <trans-unit id="typrelInterfaceWithConcreteAndVariableObjectExpression">
        <source>You cannot implement the interface '{0}' with the two instantiations '{1}' and '{2}' because they may unify.</source>
        <target state="translated">統合している可能性があるため、'{1}' と '{2}' の 2 つのインスタンス化を含むインターフェイス '{0}' を実装することはできません。</target>
        <note />
      </trans-unit>
      <trans-unit id="undefinedNameFieldConstructorOrMemberWhenTypeIsKnown">
        <source>The type '{0}' does not define the field, constructor or member '{1}'.</source>
        <target state="translated">型 '{0}' は、フィールド、コンストラクター、またはメンバー '{1}' を定義していません。</target>
        <note />
      </trans-unit>
      <trans-unit id="undefinedNameNamespace">
        <source>The namespace '{0}' is not defined.</source>
        <target state="translated">名前空間 '{0}' が定義されていません。</target>
        <note />
      </trans-unit>
      <trans-unit id="undefinedNameNamespaceOrModule">
        <source>The namespace or module '{0}' is not defined.</source>
        <target state="translated">名前空間またはモジュール '{0}' が定義されていません。</target>
        <note />
      </trans-unit>
      <trans-unit id="undefinedNameFieldConstructorOrMember">
        <source>The field, constructor or member '{0}' is not defined.</source>
        <target state="translated">フィールド、コンストラクター、またはメンバー '{0}' が定義されていません。</target>
        <note />
      </trans-unit>
      <trans-unit id="undefinedNameValueConstructorNamespaceOrType">
        <source>The value, constructor, namespace or type '{0}' is not defined.</source>
        <target state="translated">値、コンストラクター、名前空間、または型 '{0}' が定義されていません。</target>
        <note />
      </trans-unit>
      <trans-unit id="undefinedNameValueOfConstructor">
        <source>The value or constructor '{0}' is not defined.</source>
        <target state="translated">値またはコンストラクター '{0}' が定義されていません。</target>
        <note />
      </trans-unit>
      <trans-unit id="undefinedNameValueNamespaceTypeOrModule">
        <source>The value, namespace, type or module '{0}' is not defined.</source>
        <target state="translated">値、名前空間、型、またはモジュール '{0}' が定義されていません。</target>
        <note />
      </trans-unit>
      <trans-unit id="undefinedNameConstructorModuleOrNamespace">
        <source>The constructor, module or namespace '{0}' is not defined.</source>
        <target state="translated">コンストラクター、モジュール、または名前空間 '{0}' が定義されていません。</target>
        <note />
      </trans-unit>
      <trans-unit id="undefinedNameType">
        <source>The type '{0}' is not defined.</source>
        <target state="translated">型 '{0}' が定義されていません。</target>
        <note />
      </trans-unit>
      <trans-unit id="undefinedNameTypeIn">
        <source>The type '{0}' is not defined in '{1}'.</source>
        <target state="translated">{1}' で型 '{0}' が定義されていません。</target>
        <note />
      </trans-unit>
      <trans-unit id="undefinedNameRecordLabelOrNamespace">
        <source>The record label or namespace '{0}' is not defined.</source>
        <target state="translated">レコード ラベルまたは名前空間 '{0}' が定義されていません。</target>
        <note />
      </trans-unit>
      <trans-unit id="undefinedNameRecordLabel">
        <source>The record label '{0}' is not defined.</source>
        <target state="translated">レコード ラベル '{0}' が定義されていません。</target>
        <note />
      </trans-unit>
      <trans-unit id="undefinedNameSuggestionsIntro">
        <source>Maybe you want one of the following:</source>
        <target state="translated">次のいずれかの可能性はありませんか:</target>
        <note />
      </trans-unit>
      <trans-unit id="undefinedNameTypeParameter">
        <source>The type parameter {0} is not defined.</source>
        <target state="translated">型パラメーター {0} が定義されていません。</target>
        <note />
      </trans-unit>
      <trans-unit id="undefinedNamePatternDiscriminator">
        <source>The pattern discriminator '{0}' is not defined.</source>
        <target state="translated">パターン識別子 '{0}' が定義されていません。</target>
        <note />
      </trans-unit>
      <trans-unit id="replaceWithSuggestion">
        <source>Replace with '{0}'</source>
        <target state="translated">'{0}' で置換</target>
        <note />
      </trans-unit>
      <trans-unit id="addIndexerDot">
        <source>Add . for indexer access.</source>
        <target state="translated">インデクサーにアクセスするには . を追加します。</target>
        <note />
      </trans-unit>
      <trans-unit id="listElementHasWrongType">
        <source>All elements of a list must be of the same type as the first element, which here is '{0}'. This element has type '{1}'.</source>
        <target state="translated">リスト コンストラクター式のすべての要素は同じ型である必要があります。この式に必要な型は '{0}' ですが、ここでは型 '{1}' になっています。</target>
        <note />
      </trans-unit>
      <trans-unit id="arrayElementHasWrongType">
        <source>All elements of an array must be of the same type as the first element, which here is '{0}'. This element has type '{1}'.</source>
        <target state="translated">配列コンストラクター式の要素はすべて同じ型である必要があります。この式に必要な型は '{0}' ですが、ここでは型 '{1}' になっています。</target>
        <note />
      </trans-unit>
      <trans-unit id="missingElseBranch">
        <source>This 'if' expression is missing an 'else' branch. Because 'if' is an expression, and not a statement, add an 'else' branch which also returns a value of type '{0}'.</source>
        <target state="translated">'if' 式に 'else' ブランチがありません。'then' ブランチは型 '{0}' です。'if' はステートメントではなく式であるため、同じ型の値を返す 'else' ブランチを追加してください。</target>
        <note />
      </trans-unit>
      <trans-unit id="ifExpression">
        <source>The 'if' expression needs to have type '{0}' to satisfy context type requirements. It currently has type '{1}'.</source>
        <target state="translated">コンテキストの型要件を満たすためには、'if' 式の型は '{0}' である必要があります。現在の型は '{1}' です。</target>
        <note />
      </trans-unit>
      <trans-unit id="elseBranchHasWrongType">
        <source>All branches of an 'if' expression must return values of the same type as the first branch, which here is '{0}'. This branch returns a value of type '{1}'.</source>
        <target state="translated">if' 式のすべてのブランチは同じ型である必要があります。この式に必要な型は '{0}' ですが、ここでは型 '{1}' になっています。</target>
        <note />
      </trans-unit>
      <trans-unit id="followingPatternMatchClauseHasWrongType">
        <source>All branches of a pattern match expression must return values of the same type as the first branch, which here is '{0}'. This branch returns a value of type '{1}'.</source>
        <target state="translated">パターン マッチ式のすべてのブランチは、同じ型の値を返す必要があります。最初のブランチが返した値の型は '{0}' ですが、このブランチが返した値の型は '{1}' です。</target>
        <note />
      </trans-unit>
      <trans-unit id="patternMatchGuardIsNotBool">
        <source>A pattern match guard must be of type 'bool', but this 'when' expression is of type '{0}'.</source>
        <target state="translated">パターン マッチ ガードは型 'bool' である必要がありますが、この 'when' 式は型 '{0}' です。</target>
        <note />
      </trans-unit>
      <trans-unit id="commaInsteadOfSemicolonInRecord">
        <source>A ';' is used to separate field values in records. Consider replacing ',' with ';'.</source>
        <target state="translated">';' は、レコード内でフィールド値を区切るために使われます。',' を ';' で置き換えることを検討してください。</target>
        <note />
      </trans-unit>
      <trans-unit id="derefInsteadOfNot">
        <source>The '!' operator is used to dereference a ref cell. Consider using 'not expr' here.</source>
        <target state="translated">'!' 演算子は ref セルの逆参照に使用されます。ここに 'not expr' を使用することをご検討ください。</target>
        <note />
      </trans-unit>
      <trans-unit id="buildUnexpectedTypeArgs">
        <source>The non-generic type '{0}' does not expect any type arguments, but here is given {1} type argument(s)</source>
        <target state="translated">非ジェネリック型 '{0}' に型引数は使用できませんが、{1} 個の型引数があります</target>
        <note />
      </trans-unit>
      <trans-unit id="returnUsedInsteadOfReturnBang">
        <source>Consider using 'return!' instead of 'return'.</source>
        <target state="translated">'return' の代わりに 'return!' を使うことを検討してください。</target>
        <note />
      </trans-unit>
      <trans-unit id="useSdkRefs">
        <source>Use reference assemblies for .NET framework references when available (Enabled by default).</source>
        <target state="translated">使用可能な場合は、.NET Framework リファレンスの参照アセンブリを使用します (既定で有効)。</target>
        <note />
      </trans-unit>
      <trans-unit id="xmlDocBadlyFormed">
        <source>This XML comment is invalid: '{0}'</source>
        <target state="translated">この XML コメントは無効です: '{0}'</target>
        <note />
      </trans-unit>
      <trans-unit id="xmlDocDuplicateParameter">
        <source>This XML comment is invalid: multiple documentation entries for parameter '{0}'</source>
        <target state="translated">この XML コメントは無効です: パラメーター '{0}' に複数のドキュメント エントリがあります</target>
        <note />
      </trans-unit>
      <trans-unit id="xmlDocInvalidParameterName">
        <source>This XML comment is invalid: unknown parameter '{0}'</source>
        <target state="translated">この XML コメントは無効です: パラメーター '{0}' が不明です</target>
        <note />
      </trans-unit>
      <trans-unit id="xmlDocMissingCrossReference">
        <source>This XML comment is invalid: missing 'cref' attribute for cross-reference</source>
        <target state="translated">この XML コメントは無効です: 相互参照に 'cref' 属性がありません</target>
        <note />
      </trans-unit>
      <trans-unit id="xmlDocMissingParameter">
        <source>This XML comment is incomplete: no documentation for parameter '{0}'</source>
        <target state="translated">この XML コメントは不完全です: パラメーター '{0}' にドキュメントがありません</target>
        <note />
      </trans-unit>
      <trans-unit id="xmlDocMissingParameterName">
        <source>This XML comment is invalid: missing 'name' attribute for parameter or parameter reference</source>
        <target state="translated">この XML コメントは無効です: パラメーターまたはパラメーター参照に 'name' 属性がありません</target>
        <note />
      </trans-unit>
      <trans-unit id="xmlDocUnresolvedCrossReference">
        <source>This XML comment is invalid: unresolved cross-reference '{0}'</source>
        <target state="translated">この XML コメントは無効です: 相互参照 '{0}' が未解決です</target>
        <note />
      </trans-unit>
      <trans-unit id="yieldUsedInsteadOfYieldBang">
        <source>Consider using 'yield!' instead of 'yield'.</source>
        <target state="translated">'yield' の代わりに 'yield!' を使うことを検討してください。</target>
        <note />
      </trans-unit>
      <trans-unit id="tupleRequiredInAbstractMethod">
        <source>\nA tuple type is required for one or more arguments. Consider wrapping the given arguments in additional parentheses or review the definition of the interface.</source>
        <target state="translated">\n1 つ以上の引数についてタプル型を指定する必要があります。指定した引数を追加のかっこ内にラップすることを検討するか、インターフェイスの定義を確認してください。</target>
        <note />
      </trans-unit>
      <trans-unit id="buildInvalidWarningNumber">
        <source>Invalid warning number '{0}'</source>
        <target state="translated">警告番号 '{0}' が無効です</target>
        <note />
      </trans-unit>
      <trans-unit id="buildInvalidVersionString">
        <source>Invalid version string '{0}'</source>
        <target state="translated">バージョン文字列 '{0}' が無効です</target>
        <note />
      </trans-unit>
      <trans-unit id="buildInvalidVersionFile">
        <source>Invalid version file '{0}'</source>
        <target state="translated">バージョン ファイル '{0}' が無効です</target>
        <note />
      </trans-unit>
      <trans-unit id="buildProblemWithFilename">
        <source>Problem with filename '{0}': {1}</source>
        <target state="translated">ファイル名 '{0}' に問題があります: {1}</target>
        <note />
      </trans-unit>
      <trans-unit id="buildNoInputsSpecified">
        <source>No inputs specified</source>
        <target state="translated">入力が指定されていません</target>
        <note />
      </trans-unit>
      <trans-unit id="buildPdbRequiresDebug">
        <source>The '--pdb' option requires the '--debug' option to be used</source>
        <target state="translated">'--pdb' オプションでは '--debug' オプションを使用する必要があります</target>
        <note />
      </trans-unit>
      <trans-unit id="buildInvalidSearchDirectory">
        <source>The search directory '{0}' is invalid</source>
        <target state="translated">検索ディレクトリ '{0}' が無効です</target>
        <note />
      </trans-unit>
      <trans-unit id="buildSearchDirectoryNotFound">
        <source>The search directory '{0}' could not be found</source>
        <target state="translated">検索ディレクトリ '{0}' が見つかりませんでした</target>
        <note />
      </trans-unit>
      <trans-unit id="buildInvalidFilename">
        <source>'{0}' is not a valid filename</source>
        <target state="translated">'{0}' は有効なファイル名ではありません</target>
        <note />
      </trans-unit>
      <trans-unit id="buildInvalidAssemblyName">
        <source>'{0}' is not a valid assembly name</source>
        <target state="translated">'{0}' は有効なアセンブリ名ではありません</target>
        <note />
      </trans-unit>
      <trans-unit id="buildInvalidPrivacy">
        <source>Unrecognized privacy setting '{0}' for managed resource, valid options are 'public' and 'private'</source>
        <target state="translated">マネージド リソースの認識されないプライバシー設定 '{0}'。有効なオプションは 'public' および 'private' です。</target>
        <note />
      </trans-unit>
      <trans-unit id="buildCannotReadAssembly">
        <source>Unable to read assembly '{0}'</source>
        <target state="translated">アセンブリ '{0}' を読み取れません</target>
        <note />
      </trans-unit>
      <trans-unit id="buildAssemblyResolutionFailed">
        <source>Assembly resolution failure at or near this location</source>
        <target state="translated">この場所またはこの場所付近でアセンブリ解決エラーが発生しました</target>
        <note />
      </trans-unit>
      <trans-unit id="buildImplicitModuleIsNotLegalIdentifier">
        <source>The declarations in this file will be placed in an implicit module '{0}' based on the file name '{1}'. However this is not a valid F# identifier, so the contents will not be accessible from other files. Consider renaming the file or adding a 'module' or 'namespace' declaration at the top of the file.</source>
        <target state="translated">このファイルの宣言は、ファイル名 '{1}' に基づいて、暗黙的なモジュール '{0}' に配置されます。ただし、これは有効な F# 識別子ではないため、その内容には他のファイルからアクセスできません。ファイル名を変更するか、ファイルの一番上に 'module' または 'namespace' の宣言を追加してください。</target>
        <note />
      </trans-unit>
      <trans-unit id="buildMultiFileRequiresNamespaceOrModule">
        <source>Files in libraries or multiple-file applications must begin with a namespace or module declaration, e.g. 'namespace SomeNamespace.SubNamespace' or 'module SomeNamespace.SomeModule'. Only the last source file of an application may omit such a declaration.</source>
        <target state="translated">ライブラリまたは複数ファイル アプリケーション内のファイルは、名前空間またはモジュールの宣言から開始する必要があります (例: 'namespace SomeNamespace.SubNamespace' or 'module SomeNamespace.SomeModule')。アプリケーションの最後のソース ファイルのみ、このような宣言を省略できます。</target>
        <note />
      </trans-unit>
      <trans-unit id="noEqualSignAfterModule">
        <source>Files in libraries or multiple-file applications must begin with a namespace or module declaration. When using a module declaration at the start of a file the '=' sign is not allowed. If this is a top-level module, consider removing the = to resolve this error.</source>
        <target state="translated">ライブラリ内のファイル、または複数ファイル アプリケーション内のファイルでは、先頭に名前空間宣言またはモジュール宣言を置く必要があります。ファイルの先頭にモジュール宣言を置く場合、'=' 記号は指定できません。これが最上位レベルのモジュールである場合は、このエラーを解決するために = を削除することを検討してください。</target>
        <note />
      </trans-unit>
      <trans-unit id="buildMultipleToplevelModules">
        <source>This file contains multiple declarations of the form 'module SomeNamespace.SomeModule'. Only one declaration of this form is permitted in a file. Change your file to use an initial namespace declaration and/or use 'module ModuleName = ...' to define your modules.</source>
        <target state="translated">このファイルには、'module SomeNamespace.SomeModule' という形式の宣言が複数含まれます。1 ファイル内で指定できるこの形式の宣言は 1 つのみです。最初の名前空間宣言を使用するようにファイルを変更するか、'module ModuleName = ...' を使用してモジュールを定義してください。</target>
        <note />
      </trans-unit>
      <trans-unit id="buildOptionRequiresParameter">
        <source>Option requires parameter: {0}</source>
        <target state="translated">オプションにパラメーターが必要です: {0}</target>
        <note />
      </trans-unit>
      <trans-unit id="buildCouldNotFindSourceFile">
        <source>Source file '{0}' could not be found</source>
        <target state="translated">ソース ファイル '{0}' が見つかりませんでした</target>
        <note />
      </trans-unit>
      <trans-unit id="buildInvalidSourceFileExtension">
        <source>The file extension of '{0}' is not recognized. Source files must have extension .fs, .fsi, .fsx, .fsscript, .ml or .mli.</source>
        <target state="translated">'{0}' のファイル拡張子は認識されません。ソース ファイルの拡張子は .fs、.fsi、.fsx、.fsscript、.ml、または .mli にする必要があります。</target>
        <note />
      </trans-unit>
      <trans-unit id="buildCouldNotResolveAssembly">
        <source>Could not resolve assembly '{0}'</source>
        <target state="translated">アセンブリ '{0}' を解決できませんでした</target>
        <note />
      </trans-unit>
      <trans-unit id="buildCouldNotResolveAssemblyRequiredByFile">
        <source>Could not resolve assembly '{0}' required by '{1}'</source>
        <target state="translated">{1}' に必要なアセンブリ '{0}' を解決できませんでした</target>
        <note />
      </trans-unit>
      <trans-unit id="buildErrorOpeningBinaryFile">
        <source>Error opening binary file '{0}': {1}</source>
        <target state="translated">バイナリ ファイル '{0}' を開くときにエラーが発生しました: {1}</target>
        <note />
      </trans-unit>
      <trans-unit id="buildDifferentVersionMustRecompile">
        <source>The F#-compiled DLL '{0}' needs to be recompiled to be used with this version of F#</source>
        <target state="translated">F# でコンパイルされたこの DLL '{0}' は、このバージョンの F# で使用するために再コンパイルする必要があります</target>
        <note />
      </trans-unit>
      <trans-unit id="buildInvalidHashIDirective">
        <source>Invalid directive. Expected '#I \"&lt;path&gt;\"'.</source>
        <target state="translated">ディレクティブが無効です。'#I \"&lt;path&gt;\"' が必要でした。</target>
        <note />
      </trans-unit>
      <trans-unit id="buildInvalidHashrDirective">
        <source>Invalid directive. Expected '#r \"&lt;file-or-assembly&gt;\"'.</source>
        <target state="translated">ディレクティブが無効です。'#r \"&lt;file-or-assembly&gt;\"' という形式で指定する必要があります。</target>
        <note />
      </trans-unit>
      <trans-unit id="buildInvalidHashloadDirective">
        <source>Invalid directive. Expected '#load \"&lt;file&gt;\" ... \"&lt;file&gt;\"'.</source>
        <target state="translated">ディレクティブが無効です。'#load \"&lt;file&gt;\" ... \"&lt;file&gt;\"' が必要でした。</target>
        <note />
      </trans-unit>
      <trans-unit id="buildInvalidHashtimeDirective">
        <source>Invalid directive. Expected '#time', '#time \"on\"' or '#time \"off\"'.</source>
        <target state="translated">ディレクティブが無効です。'#time'、'#time \"on\"'、または '#time \"off\"' という形式で指定する必要があります。</target>
        <note />
      </trans-unit>
      <trans-unit id="buildDirectivesInModulesAreIgnored">
        <source>Directives inside modules are ignored</source>
        <target state="translated">モジュール内のディレクティブは無視されます</target>
        <note />
      </trans-unit>
      <trans-unit id="buildSignatureAlreadySpecified">
        <source>A signature for the file or module '{0}' has already been specified</source>
        <target state="translated">ファイルまたはモジュール '{0}' のシグネチャは指定済みです</target>
        <note />
      </trans-unit>
      <trans-unit id="buildImplementationAlreadyGivenDetail">
        <source>An implementation of file or module '{0}' has already been given. Compilation order is significant in F# because of type inference. You may need to adjust the order of your files to place the signature file before the implementation. In Visual Studio files are type-checked in the order they appear in the project file, which can be edited manually or adjusted using the solution explorer.</source>
        <target state="translated">ファイルまたはモジュール '{0}' の実装は指定済みです。型推論があるため、F# ではコンパイルの順序が重要です。必要に応じて、実装の前にシグネチャ ファイルを配置するよう、ファイルの順序を調整します。Visual Studio では、プロジェクト ファイル内の出現順にファイルが型チェックされます。プロジェクト ファイルは、手動で編集するか、ソリューション エクスプローラーを使用して調整することができます。</target>
        <note />
      </trans-unit>
      <trans-unit id="buildImplementationAlreadyGiven">
        <source>An implementation of the file or module '{0}' has already been given</source>
        <target state="translated">ファイルまたはモジュール '{0}' の実装は指定済みです</target>
        <note />
      </trans-unit>
      <trans-unit id="buildSignatureWithoutImplementation">
        <source>The signature file '{0}' does not have a corresponding implementation file. If an implementation file exists then check the 'module' and 'namespace' declarations in the signature and implementation files match.</source>
        <target state="translated">シグネチャ ファイル '{0}' に対応する実装ファイルがありません。実装ファイルが存在する場合、シグネチャ ファイルおよび実装ファイル内の 'module' 宣言や 'namespace' 宣言が一致することを確認してください。</target>
        <note />
      </trans-unit>
      <trans-unit id="buildArgInvalidInt">
        <source>'{0}' is not a valid integer argument</source>
        <target state="translated">'{0}' は有効な整数引数ではありません</target>
        <note />
      </trans-unit>
      <trans-unit id="buildArgInvalidFloat">
        <source>'{0}' is not a valid floating point argument</source>
        <target state="translated">'{0}' は有効な浮動小数点引数ではありません</target>
        <note />
      </trans-unit>
      <trans-unit id="buildUnrecognizedOption">
        <source>Unrecognized option: '{0}'</source>
        <target state="translated">認識されないオプション:'{0}'</target>
        <note />
      </trans-unit>
      <trans-unit id="buildInvalidModuleOrNamespaceName">
        <source>Invalid module or namespace name</source>
        <target state="translated">モジュール名または名前空間名が無効です</target>
        <note />
      </trans-unit>
      <trans-unit id="pickleErrorReadingWritingMetadata">
        <source>Error reading/writing metadata for the F# compiled DLL '{0}'. Was the DLL compiled with an earlier version of the F# compiler? (error: '{1}').</source>
        <target state="translated">F# でコンパイルした DLL '{0}' のメタデータの読み取り/書き込み中にエラーが発生しました。旧バージョンの F# コンパイラーでコンパイルした DLL ですか? (エラー: '{1}')</target>
        <note />
      </trans-unit>
      <trans-unit id="tastTypeOrModuleNotConcrete">
        <source>The type/module '{0}' is not a concrete module or type</source>
        <target state="translated">型/モジュール '{0}' は具象モジュールまたは具象型ではありません</target>
        <note />
      </trans-unit>
      <trans-unit id="tastTypeHasAssemblyCodeRepresentation">
        <source>The type '{0}' has an inline assembly code representation</source>
        <target state="translated">型 '{0}' にはインライン アセンブラー コード表現があります</target>
        <note />
      </trans-unit>
      <trans-unit id="tastNamespaceAndModuleWithSameNameInAssembly">
        <source>A namespace and a module named '{0}' both occur in two parts of this assembly</source>
        <target state="translated">'{0}' という名前空間とモジュールの両方がこのアセンブリの 2 か所で発生しています</target>
        <note />
      </trans-unit>
      <trans-unit id="tastTwoModulesWithSameNameInAssembly">
        <source>Two modules named '{0}' occur in two parts of this assembly</source>
        <target state="translated">'{0}' という 2 つのモジュールがこのアセンブリの 2 か所で使用されています</target>
        <note />
      </trans-unit>
      <trans-unit id="tastDuplicateTypeDefinitionInAssembly">
        <source>Two type definitions named '{0}' occur in namespace '{1}' in two parts of this assembly</source>
        <target state="translated">'{0}' という 2 つの型の定義が、このアセンブリの 2 か所の名前空間 '{1}' で発生しています</target>
        <note />
      </trans-unit>
      <trans-unit id="tastConflictingModuleAndTypeDefinitionInAssembly">
        <source>A module and a type definition named '{0}' occur in namespace '{1}' in two parts of this assembly</source>
        <target state="translated">'{0}' というモジュールおよび型の定義が、このアセンブリの 2 か所の名前空間 '{1}' で発生しています</target>
        <note />
      </trans-unit>
      <trans-unit id="tastInvalidMemberSignature">
        <source>Invalid member signature encountered because of an earlier error</source>
        <target state="translated">前に発生しているエラーのために、メンバーのシグネチャが無効です</target>
        <note />
      </trans-unit>
      <trans-unit id="tastValueDoesNotHaveSetterType">
        <source>This value does not have a valid property setter type</source>
        <target state="translated">この値には、有効なプロパティの set アクセス操作子の型がありません</target>
        <note />
      </trans-unit>
      <trans-unit id="tastInvalidFormForPropertyGetter">
        <source>Invalid form for a property getter. At least one '()' argument is required when using the explicit syntax.</source>
        <target state="translated">プロパティのゲッターの形式が無効です。明示的な構文を使用する場合、少なくとも 1 つの '()' 引数が必要です。</target>
        <note />
      </trans-unit>
      <trans-unit id="tastInvalidFormForPropertySetter">
        <source>Invalid form for a property setter. At least one argument is required.</source>
        <target state="translated">プロパティの set アクセス操作子の形式が無効です。少なくとも 1 つの引数が必要です。</target>
        <note />
      </trans-unit>
      <trans-unit id="tastUnexpectedByRef">
        <source>Unexpected use of a byref-typed variable</source>
        <target state="translated">byref 型変数の予期しない使用方法です</target>
        <note />
      </trans-unit>
      <trans-unit id="tastInvalidMutationOfConstant">
        <source>Invalid mutation of a constant expression. Consider copying the expression to a mutable local, e.g. 'let mutable x = ...'.</source>
        <target state="translated">定数式の変更は無効です。変更可能なローカルに式をコピーしてください (たとえば、'let mutable x = ...')。</target>
        <note />
      </trans-unit>
      <trans-unit id="tastValueHasBeenCopied">
        <source>The value has been copied to ensure the original is not mutated by this operation or because the copy is implicit when returning a struct from a member and another member is then accessed</source>
        <target state="translated">この操作で元の値が変更されないように、値はコピーされました</target>
        <note />
      </trans-unit>
      <trans-unit id="tastRecursiveValuesMayNotBeInConstructionOfTuple">
        <source>Recursively defined values cannot appear directly as part of the construction of a tuple value within a recursive binding</source>
        <target state="translated">再帰的に定義された値は、再帰的な束縛内にあるタプル値の構造の一部として直接使用することはできません。</target>
        <note />
      </trans-unit>
      <trans-unit id="tastRecursiveValuesMayNotAppearInConstructionOfType">
        <source>Recursive values cannot appear directly as a construction of the type '{0}' within a recursive binding. This feature has been removed from the F# language. Consider using a record instead.</source>
        <target state="translated">再帰的な値は、再帰的な束縛内の型 '{0}' の構造として直接使用することはできません。この機能は F# 言語から削除されました。代わりにレコードを使用してください。</target>
        <note />
      </trans-unit>
      <trans-unit id="tastRecursiveValuesMayNotBeAssignedToNonMutableField">
        <source>Recursive values cannot be directly assigned to the non-mutable field '{0}' of the type '{1}' within a recursive binding. Consider using a mutable field instead.</source>
        <target state="translated">再帰的な値は、再帰的な束縛内の型 '{1}' の変更可能ではないフィールド '{0}' に直接割り当てることはできません。代わりに変更可能なフィールドを使用してください。</target>
        <note />
      </trans-unit>
      <trans-unit id="tastUnexpectedDecodeOfAutoOpenAttribute">
        <source>Unexpected decode of AutoOpenAttribute</source>
        <target state="translated">AutoOpenAttribute の予期しないデコードです</target>
        <note />
      </trans-unit>
      <trans-unit id="tastUnexpectedDecodeOfInternalsVisibleToAttribute">
        <source>Unexpected decode of InternalsVisibleToAttribute</source>
        <target state="translated">InternalsVisibleToAttribute の予期しないデコードです</target>
        <note />
      </trans-unit>
      <trans-unit id="tastUnexpectedDecodeOfInterfaceDataVersionAttribute">
        <source>Unexpected decode of InterfaceDataVersionAttribute</source>
        <target state="translated">InterfaceDataVersionAttribute の予期しないデコードです</target>
        <note />
      </trans-unit>
      <trans-unit id="tastActivePatternsLimitedToSeven">
        <source>Active patterns cannot return more than 7 possibilities</source>
        <target state="translated">アクティブ パターンが返すことができる結果は 7 個以下です</target>
        <note />
      </trans-unit>
      <trans-unit id="tastNotAConstantExpression">
        <source>This is not a valid constant expression or custom attribute value</source>
        <target state="translated">これは有効な定数式でもカスタム属性値でもありません</target>
        <note />
      </trans-unit>
      <trans-unit id="ValueNotContainedMutabilityAttributesDiffer">
        <source>Module '{0}' contains\n    {1}    \nbut its signature specifies\n    {2}    \nThe mutability attributes differ</source>
        <target state="translated">モジュール '{0}' には\n    {1}    \nが含まれますが、シグネチャには\n    {2}    \nを指定しています。変更可能属性が異なります。</target>
        <note />
      </trans-unit>
      <trans-unit id="ValueNotContainedMutabilityNamesDiffer">
        <source>Module '{0}' contains\n    {1}    \nbut its signature specifies\n    {2}    \nThe names differ</source>
        <target state="translated">モジュール '{0}' には\n    {1}    \nが含まれますが、シグネチャには\n    {2}    \nを指定しています。名前が異なります。</target>
        <note />
      </trans-unit>
      <trans-unit id="ValueNotContainedMutabilityCompiledNamesDiffer">
        <source>Module '{0}' contains\n    {1}    \nbut its signature specifies\n    {2}    \nThe compiled names differ</source>
        <target state="translated">モジュール '{0}' には\n    {1}    \nが含まれていますが、シグネチャには\n    {2}    \nが指定されています。コンパイル名が異なります。</target>
        <note />
      </trans-unit>
      <trans-unit id="ValueNotContainedMutabilityDisplayNamesDiffer">
        <source>Module '{0}' contains\n    {1}    \nbut its signature specifies\n    {2}    \nThe display names differ</source>
        <target state="translated">モジュール '{0}' には\n    {1}    \nが含まれていますが、シグネチャには\n    {2}    \nが指定されています。表示名が異なります。</target>
        <note />
      </trans-unit>
      <trans-unit id="ValueNotContainedMutabilityAccessibilityMore">
        <source>Module '{0}' contains\n    {1}    \nbut its signature specifies\n    {2}    \nThe accessibility specified in the signature is more than that specified in the implementation</source>
        <target state="translated">モジュール '{0}' には\n    {1}    \nが含まれますが、シグネチャでは\n    {2}    \nを指定しています。シグネチャに指定されたアクセシビリティの方が、実装よりも高い設定です。</target>
        <note />
      </trans-unit>
      <trans-unit id="ValueNotContainedMutabilityInlineFlagsDiffer">
        <source>Module '{0}' contains\n    {1}    \nbut its signature specifies\n    {2}    \nThe inline flags differ</source>
        <target state="translated">モジュール '{0}' には\n    {1}    \nが含まれますが、シグネチャには\n    {2}    \nを指定しています。インライン フラグが異なります。</target>
        <note />
      </trans-unit>
      <trans-unit id="ValueNotContainedMutabilityLiteralConstantValuesDiffer">
        <source>Module '{0}' contains\n    {1}    \nbut its signature specifies\n    {2}    \nThe literal constant values and/or attributes differ</source>
        <target state="translated">モジュール '{0}' には\n    {1}    \nが含まれますが、シグネチャには\n    {2}    \nを指定しています。リテラル定数値、属性、またはその両方が異なります。</target>
        <note />
      </trans-unit>
      <trans-unit id="ValueNotContainedMutabilityOneIsTypeFunction">
        <source>Module '{0}' contains\n    {1}    \nbut its signature specifies\n    {2}    \nOne is a type function and the other is not. The signature requires explicit type parameters if they are present in the implementation.</source>
        <target state="translated">モジュール '{0}' には\n    {1}    \nが含まれますが、シグネチャには\n    {2}    \nを指定しています。一方は型関数ですが、もう一方は違います。型パラメーターが実装にある場合、シグネチャには明示的な型パラメーターが必要です。</target>
        <note />
      </trans-unit>
      <trans-unit id="ValueNotContainedMutabilityParameterCountsDiffer">
        <source>Module '{0}' contains\n    {1}    \nbut its signature specifies\n    {2}    \nThe respective type parameter counts differ</source>
        <target state="translated">モジュール '{0}' には\n    {1}    \nが含まれますが、シグネチャには\n    {2}    \nを指定しています。それぞれの型パラメーター数が異なります。</target>
        <note />
      </trans-unit>
      <trans-unit id="ValueNotContainedMutabilityTypesDiffer">
        <source>Module '{0}' contains\n    {1}    \nbut its signature specifies\n    {2}    \nThe types differ</source>
        <target state="translated">モジュール '{0}' には\n    {1}    \nが含まれますが、シグネチャには\n    {2}    \nを指定しています。型が異なります。</target>
        <note />
      </trans-unit>
      <trans-unit id="ValueNotContainedMutabilityExtensionsDiffer">
        <source>Module '{0}' contains\n    {1}    \nbut its signature specifies\n    {2}    \nOne is an extension member and the other is not</source>
        <target state="translated">モジュール '{0}' には\n    {1}    \nが含まれますが、シグネチャには\n    {2}    \nを指定しています。一方は拡張メンバーですが、もう一方は違います。</target>
        <note />
      </trans-unit>
      <trans-unit id="ValueNotContainedMutabilityArityNotInferred">
        <source>Module '{0}' contains\n    {1}    \nbut its signature specifies\n    {2}    \nAn arity was not inferred for this value</source>
        <target state="translated">モジュール '{0}' には\n    {1}    \nが含まれますが、シグネチャには\n    {2}    \nを指定しています。この値の項数は推論されませんでした。</target>
        <note />
      </trans-unit>
      <trans-unit id="ValueNotContainedMutabilityGenericParametersDiffer">
        <source>Module '{0}' contains\n    {1}    \nbut its signature specifies\n    {2}    \nThe number of generic parameters in the signature and implementation differ (the signature declares {3} but the implementation declares {4}</source>
        <target state="translated">モジュール '{0}' には\n    {1}    \nが含まれますが、シグネチャには\n    {2}    \nを指定しています。シグネチャと実装のジェネリック パラメーター数が異なります (シグネチャは {3} 個を宣言しましたが、実装は {4} 個です)。</target>
        <note />
      </trans-unit>
      <trans-unit id="ValueNotContainedMutabilityGenericParametersAreDifferentKinds">
        <source>Module '{0}' contains\n    {1}    \nbut its signature specifies\n    {2}    \nThe generic parameters in the signature and implementation have different kinds. Perhaps there is a missing [&lt;Measure&gt;] attribute.</source>
        <target state="translated">モジュール '{0}' には\n    {1}    \nが含まれていますが、シグネチャで指定されているのは\n    {2} です    \nシグネチャと実装の汎用パラメーターの種類が異なります。[&lt;Measure&gt;] 属性が欠落している可能性があります。</target>
        <note />
      </trans-unit>
      <trans-unit id="ValueNotContainedMutabilityAritiesDiffer">
        <source>Module '{0}' contains\n    {1}    \nbut its signature specifies\n    {2}    \nThe arities in the signature and implementation differ. The signature specifies that '{3}' is function definition or lambda expression accepting at least {4} argument(s), but the implementation is a computed function value. To declare that a computed function value is a permitted implementation simply parenthesize its type in the signature, e.g.\n\tval {5}: int -&gt; (int -&gt; int)\ninstead of\n\tval {6}: int -&gt; int -&gt; int.</source>
        <target state="translated">モジュール '{0}' には\n    {1} が含まれていますが、    \nシグネチャでは\n    {2} が指定されています    \nシグネチャと実装の項数が異なります。シグネチャは、'{3}' が {4} 個以上の引数を受け入れる関数定義またはラムダ式であると指定していますが、実装は計算された関数値です。計算された関数値が許可された実装であることを宣言するには、シグネチャの型をかっこで囲んでください。たとえば、\n\tval {6}: int -&gt; int -&gt; int ではなく、\n\tval {5}: int -&gt; (int -&gt; int) と指定します。</target>
        <note />
      </trans-unit>
      <trans-unit id="ValueNotContainedMutabilityDotNetNamesDiffer">
        <source>Module '{0}' contains\n    {1}    \nbut its signature specifies\n    {2}    \nThe CLI member names differ</source>
        <target state="translated">モジュール '{0}' には\n    {1}    \nが含まれますが、シグネチャには\n    {2}    \nを指定しています。CLI メンバー名が異なります。</target>
        <note />
      </trans-unit>
      <trans-unit id="ValueNotContainedMutabilityStaticsDiffer">
        <source>Module '{0}' contains\n    {1}    \nbut its signature specifies\n    {2}    \nOne is static and the other isn't</source>
        <target state="translated">モジュール '{0}' には\n    {1}    \nが含まれますが、シグネチャには\n    {2}    \nを指定しています。一方は静的ですが、もう一方は違います。</target>
        <note />
      </trans-unit>
      <trans-unit id="ValueNotContainedMutabilityVirtualsDiffer">
        <source>Module '{0}' contains\n    {1}    \nbut its signature specifies\n    {2}    \nOne is virtual and the other isn't</source>
        <target state="translated">モジュール '{0}' には\n    {1}    \nが含まれますが、シグネチャには\n    {2}    \nを指定しています。一方は仮想ですが、もう一方は違います。</target>
        <note />
      </trans-unit>
      <trans-unit id="ValueNotContainedMutabilityAbstractsDiffer">
        <source>Module '{0}' contains\n    {1}    \nbut its signature specifies\n    {2}    \nOne is abstract and the other isn't</source>
        <target state="translated">モジュール '{0}' には\n    {1}    \nが含まれますが、シグネチャには\n    {2}    \nを指定しています。一方は抽象ですが、もう一方は違います。</target>
        <note />
      </trans-unit>
      <trans-unit id="ValueNotContainedMutabilityFinalsDiffer">
        <source>Module '{0}' contains\n    {1}    \nbut its signature specifies\n    {2}    \nOne is final and the other isn't</source>
        <target state="translated">モジュール '{0}' には\n    {1}    \nが含まれますが、シグネチャには\n    {2}    \nを指定しています。一方は final ですが、もう一方は違います。</target>
        <note />
      </trans-unit>
      <trans-unit id="ValueNotContainedMutabilityOverridesDiffer">
        <source>Module '{0}' contains\n    {1}    \nbut its signature specifies\n    {2}    \nOne is marked as an override and the other isn't</source>
        <target state="translated">モジュール '{0}' には\n    {1}    \nが含まれますが、シグネチャには\n    {2}    \nを指定しています。一方はオーバーライドとマークされていますが、もう一方は違います。</target>
        <note />
      </trans-unit>
      <trans-unit id="ValueNotContainedMutabilityOneIsConstructor">
        <source>Module '{0}' contains\n    {1}    \nbut its signature specifies\n    {2}    \nOne is a constructor/property and the other is not</source>
        <target state="translated">モジュール '{0}' には\n    {1}    \nが含まれますが、シグネチャには\n    {2}    \nを指定しています。一方はコンストラクター/プロパティですが、もう一方は違います。</target>
        <note />
      </trans-unit>
      <trans-unit id="ValueNotContainedMutabilityStaticButInstance">
        <source>Module '{0}' contains\n    {1}    \nbut its signature specifies\n    {2}    \nThe compiled representation of this method is as a static member but the signature indicates its compiled representation is as an instance member</source>
        <target state="translated">モジュール '{0}' には\n    {1}    \nが含まれますが、シグネチャには\n    {2}    \nを指定しています。このメソッドのコンパイル済み表現は静的メンバーとして指定されていますが、シグネチャが示すコンパイル済み表現はインスタンス メンバーです。</target>
        <note />
      </trans-unit>
      <trans-unit id="ValueNotContainedMutabilityInstanceButStatic">
        <source>Module '{0}' contains\n    {1}    \nbut its signature specifies\n    {2}    \nThe compiled representation of this method is as an instance member, but the signature indicates its compiled representation is as a static member</source>
        <target state="translated">モジュール '{0}' には\n    {1}    \nが含まれますが、シグネチャには\n    {2}    \nを指定しています。このメソッドのコンパイル済み表現はインスタンス メンバーとして指定されていますが、シグネチャが示すコンパイル済み表現は静的メンバーです。</target>
        <note />
      </trans-unit>
      <trans-unit id="DefinitionsInSigAndImplNotCompatibleNamesDiffer">
        <source>The {0} definitions in the signature and implementation are not compatible because the names differ. The type is called '{1}' in the signature file but '{2}' in implementation.</source>
        <target state="translated">シグネチャおよび実装内の {0} 定義は、名前が異なるため、互換性がありません。この型はシグネチャ ファイルでは '{1}' という名前ですが、実装では '{2}' という名前です。</target>
        <note />
      </trans-unit>
      <trans-unit id="DefinitionsInSigAndImplNotCompatibleParameterCountsDiffer">
        <source>The {0} definitions for type '{1}' in the signature and implementation are not compatible because the respective type parameter counts differ</source>
        <target state="translated">型パラメーターの数が異なるため、シグネチャおよび実装内の型 '{1}' の {0} 定義は互換性がありません</target>
        <note />
      </trans-unit>
      <trans-unit id="DefinitionsInSigAndImplNotCompatibleAccessibilityDiffer">
        <source>The {0} definitions for type '{1}' in the signature and implementation are not compatible because the accessibility specified in the signature is more than that specified in the implementation</source>
        <target state="translated">シグネチャに指定されたアクセシビリティが実装の指定よりも高いため、シグネチャおよび実装内の型 '{1}' の {0} 定義は互換性がありません</target>
        <note />
      </trans-unit>
      <trans-unit id="DefinitionsInSigAndImplNotCompatibleMissingInterface">
        <source>The {0} definitions for type '{1}' in the signature and implementation are not compatible because the signature requires that the type supports the interface {2} but the interface has not been implemented</source>
        <target state="translated">シグネチャでは型がインターフェイス {2} をサポートする必要がありますが、インターフェイスが実装されていないため、シグネチャおよび実装内の型 '{1}' の {0} 定義は互換性がありません</target>
        <note />
      </trans-unit>
      <trans-unit id="DefinitionsInSigAndImplNotCompatibleImplementationSaysNull">
        <source>The {0} definitions for type '{1}' in the signature and implementation are not compatible because the implementation says this type may use nulls as a representation but the signature does not</source>
        <target state="translated">実装では表現としてこの型に null を使用できると指定していますが、シグネチャは指定していないため、シグネチャおよび実装内の型 '{1}' の {0} 定義は互換性がありません</target>
        <note />
      </trans-unit>
      <trans-unit id="DefinitionsInSigAndImplNotCompatibleImplementationSaysNull2">
        <source>The {0} definitions for type '{1}' in the signature and implementation are not compatible because the implementation says this type may use nulls as an extra value but the signature does not</source>
        <target state="translated">実装では特別な値としてこの型に null を使用できると指定していますが、シグネチャは指定していないため、シグネチャおよび実装内の型 '{1}' の {0} 定義は互換性がありません</target>
        <note />
      </trans-unit>
      <trans-unit id="DefinitionsInSigAndImplNotCompatibleSignatureSaysNull">
        <source>The {0} definitions for type '{1}' in the signature and implementation are not compatible because the signature says this type may use nulls as a representation but the implementation does not</source>
        <target state="translated">シグネチャでは表現としてこの型に null を使用できると指定していますが、実装では指定していないため、シグネチャおよび実装内の型 '{1}' の {0} 定義は互換性がありません</target>
        <note />
      </trans-unit>
      <trans-unit id="DefinitionsInSigAndImplNotCompatibleSignatureSaysNull2">
        <source>The {0} definitions for type '{1}' in the signature and implementation are not compatible because the signature says this type may use nulls as an extra value but the implementation does not</source>
        <target state="translated">シグネチャでは特別な値としてこの型に null を使用できると指定していますが、実装は指定していないため、シグネチャおよび実装内の型 '{1}' の {0} 定義は互換性がありません</target>
        <note />
      </trans-unit>
      <trans-unit id="DefinitionsInSigAndImplNotCompatibleImplementationSealed">
        <source>The {0} definitions for type '{1}' in the signature and implementation are not compatible because the implementation type is sealed but the signature implies it is not. Consider adding the [&lt;Sealed&gt;] attribute to the signature.</source>
        <target state="translated">シグネチャと実装の型 '{1}' の {0} 定義に互換性がありません。実装の種類はシールドですが、シグネチャではシールドが暗黙的に示されていません。シグネチャに [&lt;Sealed&gt;] 属性を追加してください。</target>
        <note />
      </trans-unit>
      <trans-unit id="DefinitionsInSigAndImplNotCompatibleImplementationIsNotSealed">
        <source>The {0} definitions for type '{1}' in the signature and implementation are not compatible because the implementation type is not sealed but signature implies it is. Consider adding the [&lt;Sealed&gt;] attribute to the implementation.</source>
        <target state="translated">シグネチャと実装の種類 '{1}' の {0} 定義に互換性がありません。実装の種類はシールド型ではありませんが、シグネチャは暗黙的にシールド型に設定されています。実装に [&lt;Sealed&gt;] 属性を追加することを検討してください。</target>
        <note />
      </trans-unit>
      <trans-unit id="DefinitionsInSigAndImplNotCompatibleImplementationIsAbstract">
        <source>The {0} definitions for type '{1}' in the signature and implementation are not compatible because the implementation is an abstract class but the signature is not. Consider adding the [&lt;AbstractClass&gt;] attribute to the signature.</source>
        <target state="translated">シグネチャと実装の型 '{1}' の {0} 定義に互換性がありません。実装は抽象クラスですが、シグネチャは抽象クラスではありません。シグネチャに [&lt;AbstractClass&gt;] 属性を追加してください。</target>
        <note />
      </trans-unit>
      <trans-unit id="DefinitionsInSigAndImplNotCompatibleSignatureIsAbstract">
        <source>The {0} definitions for type '{1}' in the signature and implementation are not compatible because the signature is an abstract class but the implementation is not. Consider adding the [&lt;AbstractClass&gt;] attribute to the implementation.</source>
        <target state="translated">シグネチャと実装の型 '{1}' の {0} の定義には互換性がありません。シグネチャは抽象クラスですが、実装は抽象クラスではありません。実装に [&lt;AbstractClass&gt;] 属性を追加してください。</target>
        <note />
      </trans-unit>
      <trans-unit id="DefinitionsInSigAndImplNotCompatibleTypesHaveDifferentBaseTypes">
        <source>The {0} definitions for type '{1}' in the signature and implementation are not compatible because the types have different base types</source>
        <target state="translated">型の基本型が異なるため、シグネチャおよび実装内の型 '{1}' の {0} 定義は互換性がありません</target>
        <note />
      </trans-unit>
      <trans-unit id="DefinitionsInSigAndImplNotCompatibleNumbersDiffer">
        <source>The {0} definitions for type '{1}' in the signature and implementation are not compatible because the number of {2}s differ</source>
        <target state="translated">{2} の数が異なるため、シグネチャおよび実装内の型 '{1}' の {0} 定義は互換性がありません</target>
        <note />
      </trans-unit>
      <trans-unit id="DefinitionsInSigAndImplNotCompatibleSignatureDefinesButImplDoesNot">
        <source>The {0} definitions for type '{1}' in the signature and implementation are not compatible because the signature defines the {2} '{3}' but the implementation does not (or does, but not in the same order)</source>
        <target state="translated">シグネチャでは {2} '{3}' を定義していますが、実装では定義していないため (または定義していても同じ順序ではないため)、シグネチャおよび実装内の型 '{1}' の {0} 定義は互換性がありません</target>
        <note />
      </trans-unit>
      <trans-unit id="DefinitionsInSigAndImplNotCompatibleImplDefinesButSignatureDoesNot">
        <source>The {0} definitions for type '{1}' in the signature and implementation are not compatible because the implementation defines the {2} '{3}' but the signature does not (or does, but not in the same order)</source>
        <target state="translated">実装では {2} '{3}' を定義していますが、シグネチャでは定義していないため (または定義していても同じ順序ではないため)、シグネチャおよび実装内の型 '{1}' の {0} 定義は互換性がありません</target>
        <note />
      </trans-unit>
      <trans-unit id="DefinitionsInSigAndImplNotCompatibleImplDefinesStruct">
        <source>The {0} definitions for type '{1}' in the signature and implementation are not compatible because the implementation defines a struct but the signature defines a type with a hidden representation</source>
        <target state="translated">実装では構造体を定義していますが、シグネチャでは隠ぺいされた表現で型を定義しているため、シグネチャおよび実装内の型 '{1}' の {0} 定義は互換性がありません</target>
        <note />
      </trans-unit>
      <trans-unit id="DefinitionsInSigAndImplNotCompatibleDotNetTypeRepresentationIsHidden">
        <source>The {0} definitions for type '{1}' in the signature and implementation are not compatible because a CLI type representation is being hidden by a signature</source>
        <target state="translated">CLI の型表現がシグネチャによって隠ぺいされているため、シグネチャおよび実装内の型 '{1}' の {0} 定義は互換性がありません</target>
        <note />
      </trans-unit>
      <trans-unit id="DefinitionsInSigAndImplNotCompatibleTypeIsHidden">
        <source>The {0} definitions for type '{1}' in the signature and implementation are not compatible because a type representation is being hidden by a signature</source>
        <target state="translated">型表現がシグネチャによって隠ぺいされているため、シグネチャおよび実装内の型 '{1}' の {0} 定義は互換性がありません</target>
        <note />
      </trans-unit>
      <trans-unit id="DefinitionsInSigAndImplNotCompatibleTypeIsDifferentKind">
        <source>The {0} definitions for type '{1}' in the signature and implementation are not compatible because the types are of different kinds</source>
        <target state="translated">型の種類が異なるため、シグネチャおよび実装内の型 '{1}' の {0} 定義は互換性がありません</target>
        <note />
      </trans-unit>
      <trans-unit id="DefinitionsInSigAndImplNotCompatibleILDiffer">
        <source>The {0} definitions for type '{1}' in the signature and implementation are not compatible because the IL representations differ</source>
        <target state="translated">IL 表現が異なるため、シグネチャおよび実装内の型 '{1}' の {0} 定義は互換性がありません</target>
        <note />
      </trans-unit>
      <trans-unit id="DefinitionsInSigAndImplNotCompatibleRepresentationsDiffer">
        <source>The {0} definitions for type '{1}' in the signature and implementation are not compatible because the representations differ</source>
        <target state="translated">シグネチャおよび実装内の型 '{1}' の {0} 定義は、表現が異なるため、互換性がありません</target>
        <note />
      </trans-unit>
      <trans-unit id="DefinitionsInSigAndImplNotCompatibleFieldWasPresent">
        <source>The {0} definitions for type '{1}' in the signature and implementation are not compatible because the field {2} was present in the implementation but not in the signature</source>
        <target state="translated">フィールド {2} が実装にはありますがシグネチャにはないため、シグネチャおよび実装内の型 '{1}' の {0} 定義は互換性がありません</target>
        <note />
      </trans-unit>
      <trans-unit id="DefinitionsInSigAndImplNotCompatibleFieldOrderDiffer">
        <source>The {0} definitions for type '{1}' in the signature and implementation are not compatible because the order of the fields is different in the signature and implementation</source>
        <target state="translated">フィールドの順序がシグネチャと実装とで異なるため、シグネチャおよび実装内の型 '{1}' の {0} 定義は互換性がありません</target>
        <note />
      </trans-unit>
      <trans-unit id="DefinitionsInSigAndImplNotCompatibleFieldRequiredButNotSpecified">
        <source>The {0} definitions for type '{1}' in the signature and implementation are not compatible because the field {2} was required by the signature but was not specified by the implementation</source>
        <target state="translated">シグネチャにはフィールド {2} が必要ですが、実装では指定されていないため、シグネチャおよび実装内の型 '{1}' の {0} 定義は互換性がありません</target>
        <note />
      </trans-unit>
      <trans-unit id="DefinitionsInSigAndImplNotCompatibleFieldIsInImplButNotSig">
        <source>The {0} definitions for type '{1}' in the signature and implementation are not compatible because the field '{2}' was present in the implementation but not in the signature. Struct types must now reveal their fields in the signature for the type, though the fields may still be labelled 'private' or 'internal'.</source>
        <target state="translated">フィールド '{2}' が実装にはありますがシグネチャにはないため、シグネチャおよび実装内の型 '{1}' の {0} 定義は互換性がありません。この型のシグネチャでは、構造体型のフィールドを公開する必要があります。ただし、フィールドのラベルは 'private' または 'internal' のままにすることもできます。</target>
        <note />
      </trans-unit>
      <trans-unit id="DefinitionsInSigAndImplNotCompatibleAbstractMemberMissingInImpl">
        <source>The {0} definitions for type '{1}' in the signature and implementation are not compatible because the abstract member '{2}' was required by the signature but was not specified by the implementation</source>
        <target state="translated">シグネチャには抽象メンバー '{2}' が必要ですが、実装では指定されていないため、シグネチャおよび実装内の型 '{1}' の {0} 定義は互換性がありません</target>
        <note />
      </trans-unit>
      <trans-unit id="DefinitionsInSigAndImplNotCompatibleAbstractMemberMissingInSig">
        <source>The {0} definitions for type '{1}' in the signature and implementation are not compatible because the abstract member '{2}' was present in the implementation but not in the signature</source>
        <target state="translated">抽象メンバー '{2}' が実装にはありますがシグネチャにはないため、シグネチャおよび実装内の型 '{1}' の {0} 定義は互換性がありません</target>
        <note />
      </trans-unit>
      <trans-unit id="DefinitionsInSigAndImplNotCompatibleSignatureDeclaresDiffer">
        <source>The {0} definitions for type '{1}' in the signature and implementation are not compatible because the signature declares a {2} while the implementation declares a {3}</source>
        <target state="translated">シグネチャは {2} を宣言していますが、実装では {3} を宣言しているため、シグネチャおよび実装内の型 '{1}' の {0} 定義は互換性がありません</target>
        <note />
      </trans-unit>
      <trans-unit id="DefinitionsInSigAndImplNotCompatibleAbbreviationsDiffer">
        <source>The {0} definitions for type '{1}' in the signature and implementation are not compatible because the abbreviations differ: {2} versus {3}</source>
        <target state="translated">シグネチャおよび実装内の型 '{1}' の {0} 定義は、省略形が異なるため ({2} と {3})、互換性がありません</target>
        <note />
      </trans-unit>
      <trans-unit id="DefinitionsInSigAndImplNotCompatibleAbbreviationHiddenBySig">
        <source>The {0} definitions for type '{1}' in the signature and implementation are not compatible because an abbreviation is being hidden by a signature. The abbreviation must be visible to other CLI languages. Consider making the abbreviation visible in the signature.</source>
        <target state="translated">省略形がシグネチャによって隠ぺいされているため、シグネチャおよび実装の型 '{1}' の {0} 定義に互換性がありません。省略形は他の CLI 言語から参照できるようにする必要があります。シグネチャ内の省略形を参照できるようにしてください。</target>
        <note />
      </trans-unit>
      <trans-unit id="DefinitionsInSigAndImplNotCompatibleSigHasAbbreviation">
        <source>The {0} definitions for type '{1}' in the signature and implementation are not compatible because the signature has an abbreviation while the implementation does not</source>
        <target state="translated">シグネチャには省略形がありますが、実装にはないため、シグネチャおよび実装内の型 '{1}' の {0} 定義は互換性がありません</target>
        <note />
      </trans-unit>
      <trans-unit id="ModuleContainsConstructorButNamesDiffer">
        <source>The module contains the constructor\n    {0}    \nbut its signature specifies\n    {1}    \nThe names differ</source>
        <target state="translated">モジュールにはコンストラクター\n    {0}    \nが含まれますが、シグネチャでは\n    {1}    \nを指定しています。名前が異なります。</target>
        <note />
      </trans-unit>
      <trans-unit id="ModuleContainsConstructorButDataFieldsDiffer">
        <source>The module contains the constructor\n    {0}    \nbut its signature specifies\n    {1}    \nThe respective number of data fields differ</source>
        <target state="translated">モジュールにはコンストラクター\n    {0}    \nが含まれますが、シグネチャでは\n    {1}    \nを指定しています。データ フィールドの数が異なります。</target>
        <note />
      </trans-unit>
      <trans-unit id="ModuleContainsConstructorButTypesOfFieldsDiffer">
        <source>The module contains the constructor\n    {0}    \nbut its signature specifies\n    {1}    \nThe types of the fields differ</source>
        <target state="translated">モジュールにはコンストラクター\n    {0}    \nが含まれますが、シグネチャでは\n    {1}    \nを指定しています。フィールドの型が異なります。</target>
        <note />
      </trans-unit>
      <trans-unit id="ModuleContainsConstructorButAccessibilityDiffers">
        <source>The module contains the constructor\n    {0}    \nbut its signature specifies\n    {1}    \nthe accessibility specified in the signature is more than that specified in the implementation</source>
        <target state="translated">モジュールにはコンストラクター\n    {0}    \nが含まれますが、シグネチャでは\n    {1}    \nを指定しています。シグネチャに指定されたアクセシビリティの方が、実装よりも高い設定です。</target>
        <note />
      </trans-unit>
      <trans-unit id="FieldNotContainedNamesDiffer">
        <source>The module contains the field\n    {0}    \nbut its signature specifies\n    {1}    \nThe names differ</source>
        <target state="translated">モジュールにはフィールド\n    {0}    \nが含まれますが、シグネチャでは\n    {1}    \nを指定しています。名前が異なります。</target>
        <note />
      </trans-unit>
      <trans-unit id="FieldNotContainedAccessibilitiesDiffer">
        <source>The module contains the field\n    {0}    \nbut its signature specifies\n    {1}    \nthe accessibility specified in the signature is more than that specified in the implementation</source>
        <target state="translated">モジュールにはフィールド\n    {0}    \nが含まれますが、シグネチャでは\n    {1}    \nを指定しています。シグネチャに指定されたアクセシビリティの方が、実装よりも高い設定です。</target>
        <note />
      </trans-unit>
      <trans-unit id="FieldNotContainedStaticsDiffer">
        <source>The module contains the field\n    {0}    \nbut its signature specifies\n    {1}    \nThe 'static' modifiers differ</source>
        <target state="translated">モジュールにはフィールド\n    {0}    \nが含まれますが、シグネチャでは\n    {1}    \nを指定しています。'static' 修飾子が異なります。</target>
        <note />
      </trans-unit>
      <trans-unit id="FieldNotContainedMutablesDiffer">
        <source>The module contains the field\n    {0}    \nbut its signature specifies\n    {1}    \nThe 'mutable' modifiers differ</source>
        <target state="translated">モジュールにはフィールド\n    {0}    \nが含まれますが、シグネチャでは\n    {1}    \nを指定しています。'mutable' 修飾子が異なります。</target>
        <note />
      </trans-unit>
      <trans-unit id="FieldNotContainedLiteralsDiffer">
        <source>The module contains the field\n    {0}    \nbut its signature specifies\n    {1}    \nThe 'literal' modifiers differ</source>
        <target state="translated">モジュールにはフィールド\n    {0}    \nが含まれますが、シグネチャでは\n    {1}    \nを指定しています。'literal' 修飾子が異なります。</target>
        <note />
      </trans-unit>
      <trans-unit id="FieldNotContainedTypesDiffer">
        <source>The module contains the field\n    {0}    \nbut its signature specifies\n    {1}    \nThe types differ</source>
        <target state="translated">モジュールにはフィールド\n    {0}    \nが含まれますが、シグネチャでは\n    {1}    \nを指定しています。型が異なります。</target>
        <note />
      </trans-unit>
      <trans-unit id="typrelCannotResolveImplicitGenericInstantiation">
        <source>The implicit instantiation of a generic construct at or near this point could not be resolved because it could resolve to multiple unrelated types, e.g. '{0}' and '{1}'. Consider using type annotations to resolve the ambiguity</source>
        <target state="translated">この場所またはその付近にあるジェネリック コンストラクトの暗黙的なインスタンス化を解決できませんでした。これは、関連性のない複数の型に解決される可能性があるためです (たとえば、'{0}' と '{1}')。あいまいさを解決するために、型の注釈を使用してください。</target>
        <note />
      </trans-unit>
      <trans-unit id="typrelCannotResolveAmbiguityInPrintf">
        <source>Could not resolve the ambiguity inherent in the use of a 'printf'-style format string</source>
        <target state="translated">'printf' 形式の書式指定文字列の使用に関して、あいまいな継承を解決できませんでした</target>
        <note />
      </trans-unit>
      <trans-unit id="typrelCannotResolveAmbiguityInEnum">
        <source>Could not resolve the ambiguity in the use of a generic construct with an 'enum' constraint at or near this position</source>
        <target state="translated">この位置、またはこの位置付近にある 'enum' 制約を含むジェネリック コンストラクトの使用に関して、あいまいさを解決できませんでした</target>
        <note />
      </trans-unit>
      <trans-unit id="typrelCannotResolveAmbiguityInDelegate">
        <source>Could not resolve the ambiguity in the use of a generic construct with a 'delegate' constraint at or near this position</source>
        <target state="translated">この位置、またはこの位置付近にある 'delegate' 制約を含むジェネリック コンストラクトの使用に関して、あいまいさを解決できませんでした</target>
        <note />
      </trans-unit>
      <trans-unit id="typrelInvalidValue">
        <source>Invalid value</source>
        <target state="translated">無効な値</target>
        <note />
      </trans-unit>
      <trans-unit id="typrelSigImplNotCompatibleParamCountsDiffer">
        <source>The signature and implementation are not compatible because the respective type parameter counts differ</source>
        <target state="translated">それぞれの型パラメーターの数が異なるため、シグネチャおよび実装は互換性がありません</target>
        <note />
      </trans-unit>
      <trans-unit id="typrelSigImplNotCompatibleCompileTimeRequirementsDiffer">
        <source>The signature and implementation are not compatible because the type parameter in the class/signature has a different compile-time requirement to the one in the member/implementation</source>
        <target state="translated">クラス/シグネチャの型パラメーターには、メンバー/実装の型パラメーターとは異なるコンパイル時の要件があるため、シグネチャと実装には互換性がありません</target>
        <note />
      </trans-unit>
      <trans-unit id="typrelSigImplNotCompatibleConstraintsDiffer">
        <source>The signature and implementation are not compatible because the declaration of the type parameter '{0}' requires a constraint of the form {1}</source>
        <target state="translated">型パラメーター '{0}' の宣言には形式 {1} の制約が必要なため、シグネチャと実装には互換性がありません</target>
        <note />
      </trans-unit>
      <trans-unit id="typrelSigImplNotCompatibleConstraintsDifferRemove">
        <source>The signature and implementation are not compatible because the type parameter '{0}' has a constraint of the form {1} but the implementation does not. Either remove this constraint from the signature or add it to the implementation.</source>
        <target state="translated">型パラメーター '{0}' には形式 {1} の制約がありますが、実装にはないため、シグネチャと実装には互換性がありません。シグネチャからこの制約を削除するか、実装に制約を追加してください。</target>
        <note />
      </trans-unit>
      <trans-unit id="typrelTypeImplementsIComparableShouldOverrideObjectEquals">
        <source>The type '{0}' implements 'System.IComparable'. Consider also adding an explicit override for 'Object.Equals'</source>
        <target state="translated">型 '{0}' は 'System.IComparable' を実装しています。'Object.Equals' の明示的なオーバーライドも追加してください。</target>
        <note />
      </trans-unit>
      <trans-unit id="typrelTypeImplementsIComparableDefaultObjectEqualsProvided">
        <source>The type '{0}' implements 'System.IComparable' explicitly but provides no corresponding override for 'Object.Equals'. An implementation of 'Object.Equals' has been automatically provided, implemented via 'System.IComparable'. Consider implementing the override 'Object.Equals' explicitly</source>
        <target state="translated">型 '{0}' は 'System.IComparable' を明示的に実装していますが、'Object.Equals' に対応するオーバーライドを提供していません。'Object.Equals' の実装は自動的に提供され、'System.IComparable' を介して実装されます。明示的にオーバーライド 'Object.Equals' を実装してください。</target>
        <note />
      </trans-unit>
      <trans-unit id="typrelExplicitImplementationOfGetHashCodeOrEquals">
        <source>The struct, record or union type '{0}' has an explicit implementation of 'Object.GetHashCode' or 'Object.Equals'. You must apply the 'CustomEquality' attribute to the type</source>
        <target state="translated">構造体型、レコード型、または共用体型 '{0}' には 'Object.GetHashCode' または 'Object.Equals' の明示的な実装があります。この型には 'CustomEquality' 属性を適用してください。</target>
        <note />
      </trans-unit>
      <trans-unit id="typrelExplicitImplementationOfGetHashCode">
        <source>The struct, record or union type '{0}' has an explicit implementation of 'Object.GetHashCode'. Consider implementing a matching override for 'Object.Equals(obj)'</source>
        <target state="translated">構造体型、レコード型、または共用体型 '{0}' には 'Object.GetHashCode' の明示的な実装があります。'Object.Equals(obj)' に対応するオーバーライドを実装してください。</target>
        <note />
      </trans-unit>
      <trans-unit id="typrelExplicitImplementationOfEquals">
        <source>The struct, record or union type '{0}' has an explicit implementation of 'Object.Equals'. Consider implementing a matching override for 'Object.GetHashCode()'</source>
        <target state="translated">構造体型、レコード型、または共用体型 '{0}' には 'Object.Equals' の明示的な実装があります。'Object.GetHashCode()' に対応するオーバーライドを実装してください。</target>
        <note />
      </trans-unit>
      <trans-unit id="ExceptionDefsNotCompatibleHiddenBySignature">
        <source>The exception definitions are not compatible because a CLI exception mapping is being hidden by a signature. The exception mapping must be visible to other modules. The module contains the exception definition\n    {0}    \nbut its signature specifies\n\t{1}</source>
        <target state="translated">CLI の例外のマッピングがシグネチャによって隠ぺいされているため、例外の定義に互換性がありません。例外のマッピングは他のモジュールから参照できるようにする必要があります。モジュールには例外の定義\n    {0}    \nが含まれますが、シグネチャでは\n\t{1}を指定しています</target>
        <note />
      </trans-unit>
      <trans-unit id="ExceptionDefsNotCompatibleDotNetRepresentationsDiffer">
        <source>The exception definitions are not compatible because the CLI representations differ. The module contains the exception definition\n    {0}    \nbut its signature specifies\n\t{1}</source>
        <target state="translated">CLI 表現が異なるため、例外の定義に互換性がありません。モジュールには例外の定義\n    {0}    \nが含まれますが、シグネチャでは\n\t{1}を指定しています</target>
        <note />
      </trans-unit>
      <trans-unit id="ExceptionDefsNotCompatibleAbbreviationHiddenBySignature">
        <source>The exception definitions are not compatible because the exception abbreviation is being hidden by the signature. The abbreviation must be visible to other CLI languages. Consider making the abbreviation visible in the signature. The module contains the exception definition\n    {0}    \nbut its signature specifies\n\t{1}.</source>
        <target state="translated">例外の省略形がシグネチャによって隠ぺいされているため、例外の定義に互換性がありません。省略形は他の CLI 言語から参照できるようにする必要があります。シグネチャ内の省略形を参照できるようにしてください。モジュールには例外の定義\n    {0}    \nがありますが、シグネチャでは\n\t{1}を指定しています。</target>
        <note />
      </trans-unit>
      <trans-unit id="ExceptionDefsNotCompatibleSignaturesDiffer">
        <source>The exception definitions are not compatible because the exception abbreviations in the signature and implementation differ. The module contains the exception definition\n    {0}    \nbut its signature specifies\n\t{1}.</source>
        <target state="translated">例外の省略形がシグネチャと実装とで異なるため、例外の定義に互換性がありません。モジュールには例外の定義\n    {0}    \nが含まれますが、シグネチャでは\n\t{1}を指定しています。</target>
        <note />
      </trans-unit>
      <trans-unit id="ExceptionDefsNotCompatibleExceptionDeclarationsDiffer">
        <source>The exception definitions are not compatible because the exception declarations differ. The module contains the exception definition\n    {0}    \nbut its signature specifies\n\t{1}.</source>
        <target state="translated">例外の宣言が異なるため、例外の定義に互換性がありません。モジュールには例外の定義\n    {0}    \nが含まれますが、シグネチャでは\n\t{1}を指定しています。</target>
        <note />
      </trans-unit>
      <trans-unit id="ExceptionDefsNotCompatibleFieldInSigButNotImpl">
        <source>The exception definitions are not compatible because the field '{0}' was required by the signature but was not specified by the implementation. The module contains the exception definition\n    {1}    \nbut its signature specifies\n\t{2}.</source>
        <target state="translated">シグネチャにはフィールド '{0}' が必要ですが、実装では指定されなかったため、例外の定義に互換性がありません。モジュールには例外の定義\n    {1}    \nが含まれますが、シグネチャでは\n\t{2}を指定しています。</target>
        <note />
      </trans-unit>
      <trans-unit id="ExceptionDefsNotCompatibleFieldInImplButNotSig">
        <source>The exception definitions are not compatible because the field '{0}' was present in the implementation but not in the signature. The module contains the exception definition\n    {1}    \nbut its signature specifies\n\t{2}.</source>
        <target state="translated">実装にはフィールド '{0}' がありますが、シグネチャにはないため、例外の定義に互換性がありません。モジュールには例外の定義\n    {1}    \nが含まれますが、シグネチャでは\n\t{2}を指定しています。</target>
        <note />
      </trans-unit>
      <trans-unit id="ExceptionDefsNotCompatibleFieldOrderDiffers">
        <source>The exception definitions are not compatible because the order of the fields is different in the signature and implementation. The module contains the exception definition\n    {0}    \nbut its signature specifies\n\t{1}.</source>
        <target state="translated">フィールドの順序がシグネチャと実装とで異なるため、例外の定義に互換性がありません。モジュールには例外の定義\n    {0}    \nが含まれますが、シグネチャでは\n\t{1}を指定しています。</target>
        <note />
      </trans-unit>
      <trans-unit id="typrelModuleNamespaceAttributesDifferInSigAndImpl">
        <source>The namespace or module attributes differ between signature and implementation</source>
        <target state="translated">名前空間属性またはモジュール属性が、シグネチャと実装とで異なります</target>
        <note />
      </trans-unit>
      <trans-unit id="typrelMethodIsOverconstrained">
        <source>This method is over-constrained in its type parameters</source>
        <target state="translated">型パラメーターのこのメソッドは、制約過多です</target>
        <note />
      </trans-unit>
      <trans-unit id="typrelOverloadNotFound">
        <source>No implementations of '{0}' had the correct number of arguments and type parameters. The required signature is '{1}'.</source>
        <target state="translated">正しい数の引数と型パラメーターが指定された '{0}' の実装がありません。必要なシグネチャは '{1}' です。</target>
        <note />
      </trans-unit>
      <trans-unit id="typrelOverrideWasAmbiguous">
        <source>The override for '{0}' was ambiguous</source>
        <target state="translated">'{0}' のオーバーライドがあいまいでした</target>
        <note />
      </trans-unit>
      <trans-unit id="typrelMoreThenOneOverride">
        <source>More than one override implements '{0}'</source>
        <target state="translated">複数のオーバーライドが '{0}' を実装しています</target>
        <note />
      </trans-unit>
      <trans-unit id="typrelMethodIsSealed">
        <source>The method '{0}' is sealed and cannot be overridden</source>
        <target state="translated">メソッド '{0}' がシールドであるため、オーバーライドできません</target>
        <note />
      </trans-unit>
      <trans-unit id="typrelOverrideImplementsMoreThenOneSlot">
        <source>The override '{0}' implements more than one abstract slot, e.g. '{1}' and '{2}'</source>
        <target state="translated">オーバーライド '{0}' は複数の抽象スロットを実装しています (たとえば、'{1}' と '{2}')</target>
        <note />
      </trans-unit>
      <trans-unit id="typrelDuplicateInterface">
        <source>Duplicate or redundant interface</source>
        <target state="translated">インターフェイスが重複するか、冗長です</target>
        <note />
      </trans-unit>
      <trans-unit id="typrelNeedExplicitImplementation">
        <source>The interface '{0}' is included in multiple explicitly implemented interface types. Add an explicit implementation of this interface.</source>
        <target state="translated">複数の明示的に実装されたインターフェイス型に、インターフェイス '{0}' が含まれています。このインターフェイスの明示的な実装を追加してください。</target>
        <note />
      </trans-unit>
      <trans-unit id="typrelNamedArgumentHasBeenAssignedMoreThenOnce">
        <source>The named argument '{0}' has been assigned more than one value</source>
        <target state="translated">名前付き引数 '{0}' に複数の値が割り当てられました</target>
        <note />
      </trans-unit>
      <trans-unit id="typrelNoImplementationGiven">
        <source>No implementation was given for '{0}'</source>
        <target state="translated">'{0}' に指定された実装がありませんでした</target>
        <note />
      </trans-unit>
      <trans-unit id="typrelNoImplementationGivenWithSuggestion">
        <source>No implementation was given for '{0}'. Note that all interface members must be implemented and listed under an appropriate 'interface' declaration, e.g. 'interface ... with member ...'.</source>
        <target state="translated">'{0}' に指定された実装がありませんでした。すべてのインターフェイス メンバーを実装し、適切な 'interface' 宣言で列挙してください (たとえば、'interface ... with member ...')。</target>
        <note />
      </trans-unit>
      <trans-unit id="typrelMemberDoesNotHaveCorrectNumberOfArguments">
        <source>The member '{0}' does not have the correct number of arguments. The required signature is '{1}'.</source>
        <target state="translated">メンバー '{0}' には引数の正しいメンバーがありません。必要なシグネチャは '{1}' です。</target>
        <note />
      </trans-unit>
      <trans-unit id="typrelMemberDoesNotHaveCorrectNumberOfTypeParameters">
        <source>The member '{0}' does not have the correct number of method type parameters. The required signature is '{1}'.</source>
        <target state="translated">メンバー '{0}' には正しい数のメソッド型パラメーターがありません。必要なシグネチャは '{1}' です。</target>
        <note />
      </trans-unit>
      <trans-unit id="typrelMemberDoesNotHaveCorrectKindsOfGenericParameters">
        <source>The member '{0}' does not have the correct kinds of generic parameters. The required signature is '{1}'.</source>
        <target state="translated">メンバー '{0}' には正しい種類のジェネリック パラメーターがありません。必要なシグネチャは '{1}' です。</target>
        <note />
      </trans-unit>
      <trans-unit id="typrelMemberCannotImplement">
        <source>The member '{0}' cannot be used to implement '{1}'. The required signature is '{2}'.</source>
        <target state="translated">{1}' を実装するためにメンバー '{0}' は使用できません。必要なシグネチャは '{2}' です。</target>
        <note />
      </trans-unit>
      <trans-unit id="astParseEmbeddedILError">
        <source>Error while parsing embedded IL</source>
        <target state="translated">埋め込まれた IL の解析中にエラーが発生しました</target>
        <note />
      </trans-unit>
      <trans-unit id="astParseEmbeddedILTypeError">
        <source>Error while parsing embedded IL type</source>
        <target state="translated">埋め込まれた IL 型の解析中にエラーが発生しました</target>
        <note />
      </trans-unit>
      <trans-unit id="astDeprecatedIndexerNotation">
        <source>This indexer notation has been removed from the F# language</source>
        <target state="translated">このインデクサー表記は F# 言語から削除されました</target>
        <note />
      </trans-unit>
      <trans-unit id="astInvalidExprLeftHandOfAssignment">
        <source>Invalid expression on left of assignment</source>
        <target state="translated">代入式の左辺が無効です</target>
        <note />
      </trans-unit>
      <trans-unit id="augNoRefEqualsOnStruct">
        <source>The 'ReferenceEquality' attribute cannot be used on structs. Consider using the 'StructuralEquality' attribute instead, or implement an override for 'System.Object.Equals(obj)'.</source>
        <target state="translated">構造体で 'ReferenceEquality' 属性は使用できません。代わりに 'StructuralEquality' 属性を使用するか、'System.Object.Equals(obj)' のオーバーライドを実装してください。</target>
        <note />
      </trans-unit>
      <trans-unit id="augInvalidAttrs">
        <source>This type uses an invalid mix of the attributes 'NoEquality', 'ReferenceEquality', 'StructuralEquality', 'NoComparison' and 'StructuralComparison'</source>
        <target state="translated">この型には、'NoEquality' 属性、'ReferenceEquality' 属性、'StructuralEquality' 属性、'NoComparison' 属性、および 'StructuralComparison' 属性の無効な組み合わせが使用されています</target>
        <note />
      </trans-unit>
      <trans-unit id="augNoEqualityNeedsNoComparison">
        <source>The 'NoEquality' attribute must be used in conjunction with the 'NoComparison' attribute</source>
        <target state="translated">'NoEquality' 属性は、'NoComparison' 属性と組み合わせて使用する必要があります</target>
        <note />
      </trans-unit>
      <trans-unit id="augStructCompNeedsStructEquality">
        <source>The 'StructuralComparison' attribute must be used in conjunction with the 'StructuralEquality' attribute</source>
        <target state="translated">'StructuralComparison' 属性は、'StructuralEquality' 属性と組み合わせて使用する必要があります</target>
        <note />
      </trans-unit>
      <trans-unit id="augStructEqNeedsNoCompOrStructComp">
        <source>The 'StructuralEquality' attribute must be used in conjunction with the 'NoComparison' or 'StructuralComparison' attributes</source>
        <target state="translated">'StructuralEquality' 属性は、'NoComparison' 属性または 'StructuralComparison' 属性と組み合わせて使用する必要があります</target>
        <note />
      </trans-unit>
      <trans-unit id="augTypeCantHaveRefEqAndStructAttrs">
        <source>A type cannot have both the 'ReferenceEquality' and 'StructuralEquality' or 'StructuralComparison' attributes</source>
        <target state="translated">1 つの型に 'ReferenceEquality' 属性および 'StructuralEquality' 属性、または 'ReferenceEquality' 属性および 'StructuralComparison' 属性を同時に使用することはできません</target>
        <note />
      </trans-unit>
      <trans-unit id="augOnlyCertainTypesCanHaveAttrs">
        <source>Only record, union, exception and struct types may be augmented with the 'ReferenceEquality', 'StructuralEquality' and 'StructuralComparison' attributes</source>
        <target state="translated">'ReferenceEquality' 属性、'StructuralEquality' 属性、および 'StructuralComparison' 属性を使用して拡張できるのは、レコード型、共用体型、例外型、および構造体型のみです</target>
        <note />
      </trans-unit>
      <trans-unit id="augRefEqCantHaveObjEquals">
        <source>A type with attribute 'ReferenceEquality' cannot have an explicit implementation of 'Object.Equals(obj)', 'System.IEquatable&lt;_&gt;' or 'System.Collections.IStructuralEquatable'</source>
        <target state="translated">'ReferenceEquality' 属性が含まれる型に 'Object.Equals(obj)'、'System.IEquatable&lt;_&gt;'、または 'System.Collections.IStructuralEquatable' の明示的な実装を含めることはできません</target>
        <note />
      </trans-unit>
      <trans-unit id="augCustomEqNeedsObjEquals">
        <source>A type with attribute 'CustomEquality' must have an explicit implementation of at least one of 'Object.Equals(obj)', 'System.IEquatable&lt;_&gt;' or 'System.Collections.IStructuralEquatable'</source>
        <target state="translated">'CustomEquality' 属性が含まれる型には、'Object.Equals(obj)'、'System.IEquatable&lt;_&gt;'、'System.Collections.IStructuralEquatable' の少なくとも 1 つの明示的な実装が含まれていなければなりません</target>
        <note />
      </trans-unit>
      <trans-unit id="augCustomCompareNeedsIComp">
        <source>A type with attribute 'CustomComparison' must have an explicit implementation of at least one of 'System.IComparable' or 'System.Collections.IStructuralComparable'</source>
        <target state="translated">'CustomComparison' 属性を持つ型には、'System.IComparable' または 'System.Collections.IStructuralComparable' の少なくとも 1 つの明示的な実装が必要です</target>
        <note />
      </trans-unit>
      <trans-unit id="augNoEqNeedsNoObjEquals">
        <source>A type with attribute 'NoEquality' should not usually have an explicit implementation of 'Object.Equals(obj)'. Disable this warning if this is intentional for interoperability purposes</source>
        <target state="translated">通常、'NoEquality' 属性を持つ型には、'Object.Equals(obj)' を明示的に実装しません。相互運用性のために意図的に実装した場合、この警告は無効にしてください。</target>
        <note />
      </trans-unit>
      <trans-unit id="augNoCompCantImpIComp">
        <source>A type with attribute 'NoComparison' should not usually have an explicit implementation of 'System.IComparable', 'System.IComparable&lt;_&gt;' or 'System.Collections.IStructuralComparable'. Disable this warning if this is intentional for interoperability purposes</source>
        <target state="translated">'NoComparison' 属性が含まれる型には 'System.IComparable'、'System.IComparable&lt;_&gt;'、または 'System.Collections.IStructuralComparable' の明示的な実装を通常は含めるべきではありません。相互運用のために意図的な場合には、この警告を無効にします</target>
        <note />
      </trans-unit>
      <trans-unit id="augCustomEqNeedsNoCompOrCustomComp">
        <source>The 'CustomEquality' attribute must be used in conjunction with the 'NoComparison' or 'CustomComparison' attributes</source>
        <target state="translated">'CustomEquality' 属性は、'NoComparison' 属性または 'CustomComparison' 属性と組み合わせて使用する必要があります</target>
        <note />
      </trans-unit>
      <trans-unit id="forPositionalSpecifiersNotPermitted">
        <source>Positional specifiers are not permitted in format strings</source>
        <target state="translated">位置指定子は書式指定文字列で許可されていません</target>
        <note />
      </trans-unit>
      <trans-unit id="forMissingFormatSpecifier">
        <source>Missing format specifier</source>
        <target state="translated">書式指定子がありません</target>
        <note />
      </trans-unit>
      <trans-unit id="forFlagSetTwice">
        <source>'{0}' flag set twice</source>
        <target state="translated">'{0}' フラグが 2 回設定されました</target>
        <note />
      </trans-unit>
      <trans-unit id="forPrefixFlagSpacePlusSetTwice">
        <source>Prefix flag (' ' or '+') set twice</source>
        <target state="translated">プレフィックスのフラグ (' ' または '+') が 2 回設定されました</target>
        <note />
      </trans-unit>
      <trans-unit id="forHashSpecifierIsInvalid">
        <source>The # formatting modifier is invalid in F#</source>
        <target state="translated"># 書式修飾子は F# では無効です</target>
        <note />
      </trans-unit>
      <trans-unit id="forBadPrecision">
        <source>Bad precision in format specifier</source>
        <target state="translated">書式指定子の精度に誤りがあります</target>
        <note />
      </trans-unit>
      <trans-unit id="forBadWidth">
        <source>Bad width in format specifier</source>
        <target state="translated">書式指定子の幅に誤りがあります</target>
        <note />
      </trans-unit>
      <trans-unit id="forDoesNotSupportZeroFlag">
        <source>'{0}' format does not support '0' flag</source>
        <target state="translated">'{0}' 形式は '0' フラグをサポートしていません</target>
        <note />
      </trans-unit>
      <trans-unit id="forPrecisionMissingAfterDot">
        <source>Precision missing after the '.'</source>
        <target state="translated">'.' の後に精度がありません</target>
        <note />
      </trans-unit>
      <trans-unit id="forFormatDoesntSupportPrecision">
        <source>'{0}' format does not support precision</source>
        <target state="translated">'{0}' 形式は精度をサポートしていません</target>
        <note />
      </trans-unit>
      <trans-unit id="forBadFormatSpecifier">
        <source>Bad format specifier (after l or L): Expected ld,li,lo,lu,lx or lX. In F# code you can use %d, %x, %o or %u instead, which are overloaded to work with all basic integer types.</source>
        <target state="translated">(l または L の後の) 書式指定子に誤りがあります。ld、li、lo、lu、lx、または lX を指定してください。F# コードでは、代わりに %d、%x、%o、または %u を使用できます。これらは、すべての基本的な整数型を扱うためにオーバーロードされます。</target>
        <note />
      </trans-unit>
      <trans-unit id="forLIsUnnecessary">
        <source>The 'l' or 'L' in this format specifier is unnecessary. In F# code you can use %d, %x, %o or %u instead, which are overloaded to work with all basic integer types.</source>
        <target state="translated">この書式指定子に 'l' または 'L' は不要です。F# のコードでは、%d、%x、%o、または %u を使用できます。これらは、すべての基本的な整数型を扱うためにオーバーロードされます。</target>
        <note />
      </trans-unit>
      <trans-unit id="forHIsUnnecessary">
        <source>The 'h' or 'H' in this format specifier is unnecessary. You can use %d, %x, %o or %u instead, which are overloaded to work with all basic integer types.</source>
        <target state="translated">この書式指定子に 'h' または 'H' は不要です。代わりに %d、%x、%o、または %u を使用できます。これらは、すべての基本的な整数型を扱うためにオーバーロードされます。</target>
        <note />
      </trans-unit>
      <trans-unit id="forDoesNotSupportPrefixFlag">
        <source>'{0}' does not support prefix '{1}' flag</source>
        <target state="translated">{0}' はプレフィックスの '{1}' フラグをサポートしていません</target>
        <note />
      </trans-unit>
      <trans-unit id="forBadFormatSpecifierGeneral">
        <source>Bad format specifier: '{0}'</source>
        <target state="translated">書式指定子に誤りがあります:'{0}'</target>
        <note />
      </trans-unit>
      <trans-unit id="elSysEnvExitDidntExit">
        <source>System.Environment.Exit did not exit</source>
        <target state="translated">System.Environment.Exit が終了しませんでした</target>
        <note />
      </trans-unit>
      <trans-unit id="elDeprecatedOperator">
        <source>The treatment of this operator is now handled directly by the F# compiler and its meaning cannot be redefined</source>
        <target state="translated">この演算子は F# コンパイラが直接処理するようになったため、演算子の意味を再定義することはできません</target>
        <note />
      </trans-unit>
      <trans-unit id="chkProtectedOrBaseCalled">
        <source>A protected member is called or 'base' is being used. This is only allowed in the direct implementation of members since they could escape their object scope.</source>
        <target state="translated">プロテクト メンバーが呼び出されたか、'base' が使用されています。この操作が許可されているのはメンバーの直接実装の場合のみです。直接実装ではオブジェクトのスコープを回避できます。</target>
        <note />
      </trans-unit>
      <trans-unit id="chkByrefUsedInInvalidWay">
        <source>The byref-typed variable '{0}' is used in an invalid way. Byrefs cannot be captured by closures or passed to inner functions.</source>
        <target state="translated">byref 型の変数 '{0}' の使用方法に誤りがあります。byref をクロージャでキャプチャすること、または内部関数に渡すことはできません。</target>
        <note />
      </trans-unit>
      <trans-unit id="chkBaseUsedInInvalidWay">
        <source>The 'base' keyword is used in an invalid way. Base calls cannot be used in closures. Consider using a private member to make base calls.</source>
        <target state="translated">'base' キーワードの使用方法に誤りがあります。'base' の呼び出しはクロージャに使用できません。'base' の呼び出しを行うには、プライベート メンバーを使用してください。</target>
        <note />
      </trans-unit>
      <trans-unit id="chkVariableUsedInInvalidWay">
        <source>The variable '{0}' is used in an invalid way</source>
        <target state="translated">変数 '{0}' の使用方法に誤りがあります</target>
        <note />
      </trans-unit>
      <trans-unit id="chkTypeLessAccessibleThanType">
        <source>The type '{0}' is less accessible than the value, member or type '{1}' it is used in.</source>
        <target state="translated">型 '{0}' は、使用されている値、メンバー、型 '{1}' よりもアクセシビリティが低く設定されています。</target>
        <note />
      </trans-unit>
      <trans-unit id="chkSystemVoidOnlyInTypeof">
        <source>'System.Void' can only be used as 'typeof&lt;System.Void&gt;' in F#</source>
        <target state="translated">F# では 'System.Void' は 'typeof&lt;System.Void&gt;' としてのみ使用できます</target>
        <note />
      </trans-unit>
      <trans-unit id="chkErrorUseOfByref">
        <source>A type instantiation involves a byref type. This is not permitted by the rules of Common IL.</source>
        <target state="translated">型のインスタンス化に byref 型が使用されています。この操作は Common IL の規則では許可されていません。</target>
        <note />
      </trans-unit>
      <trans-unit id="chkErrorContainsCallToRethrow">
        <source>Calls to 'reraise' may only occur directly in a handler of a try-with</source>
        <target state="translated">'reraise' への呼び出しを直接実行できるのは、try-with ハンドラーの中のみです。</target>
        <note />
      </trans-unit>
      <trans-unit id="chkSplicingOnlyInQuotations">
        <source>Expression-splicing operators may only be used within quotations</source>
        <target state="translated">式スプライス演算子は引用符で囲む必要があります</target>
        <note />
      </trans-unit>
      <trans-unit id="chkNoFirstClassSplicing">
        <source>First-class uses of the expression-splicing operator are not permitted</source>
        <target state="translated">式スプライス演算子のファーストクラスの使用は許可されていません</target>
        <note />
      </trans-unit>
      <trans-unit id="chkNoFirstClassAddressOf">
        <source>First-class uses of the address-of operators are not permitted</source>
        <target state="translated">アドレス演算子のファーストクラスの使用は許可されていません</target>
        <note />
      </trans-unit>
      <trans-unit id="chkNoFirstClassRethrow">
        <source>First-class uses of the 'reraise' function is not permitted</source>
        <target state="translated">'reraise' 関数のファーストクラスの使用は許可されていません</target>
        <note />
      </trans-unit>
      <trans-unit id="chkNoByrefAtThisPoint">
        <source>The byref typed value '{0}' cannot be used at this point</source>
        <target state="translated">この時点で byref 型の値 '{0}' は使用できません</target>
        <note />
      </trans-unit>
      <trans-unit id="chkLimitationsOfBaseKeyword">
        <source>'base' values may only be used to make direct calls to the base implementations of overridden members</source>
        <target state="translated">'base' 値を使用できるのは、オーバーライドされたメンバーの基本実装に対して直接呼び出しを行う場合のみです。</target>
        <note />
      </trans-unit>
      <trans-unit id="chkObjCtorsCantUseExceptionHandling">
        <source>Object constructors cannot directly use try/with and try/finally prior to the initialization of the object. This includes constructs such as 'for x in ...' that may elaborate to uses of these constructs. This is a limitation imposed by Common IL.</source>
        <target state="translated">オブジェクト コンストラクターでは、オブジェクトの初期化前に try/with および try/finally を直接使用できません。'for x in ...' などのコストラクトを呼び出す可能性があるようなコンストラクトがこれに含まれます。これは Common IL での制限事項です。</target>
        <note />
      </trans-unit>
      <trans-unit id="chkNoAddressOfAtThisPoint">
        <source>The address of the variable '{0}' cannot be used at this point</source>
        <target state="translated">この時点で変数 '{0}' のアドレスは使用できません</target>
        <note />
      </trans-unit>
      <trans-unit id="chkNoAddressStaticFieldAtThisPoint">
        <source>The address of the static field '{0}' cannot be used at this point</source>
        <target state="translated">この時点で静的フィールド '{0}' のアドレスは使用できません</target>
        <note />
      </trans-unit>
      <trans-unit id="chkNoAddressFieldAtThisPoint">
        <source>The address of the field '{0}' cannot be used at this point</source>
        <target state="translated">この時点でフィールド '{0}' のアドレスは使用できません</target>
        <note />
      </trans-unit>
      <trans-unit id="chkNoAddressOfArrayElementAtThisPoint">
        <source>The address of an array element cannot be used at this point</source>
        <target state="translated">この時点で配列要素のアドレスは使用できません</target>
        <note />
      </trans-unit>
      <trans-unit id="chkFirstClassFuncNoByref">
        <source>The type of a first-class function cannot contain byrefs</source>
        <target state="translated">ファーストクラス関数の型に byref を含むことはできません</target>
        <note />
      </trans-unit>
      <trans-unit id="chkReturnTypeNoByref">
        <source>A method return type would contain byrefs which is not permitted</source>
        <target state="translated">メソッドの戻り値の型に許可されていない byref が含まれています</target>
        <note />
      </trans-unit>
      <trans-unit id="chkInvalidCustAttrVal">
        <source>Invalid custom attribute value (not a constant or literal)</source>
        <target state="translated">カスタム属性値が無効です (定数またはリテラルではありません)</target>
        <note />
      </trans-unit>
      <trans-unit id="chkAttrHasAllowMultiFalse">
        <source>The attribute type '{0}' has 'AllowMultiple=false'. Multiple instances of this attribute cannot be attached to a single language element.</source>
        <target state="translated">属性の型 '{0}' に 'AllowMultiple=false' があります。この属性を持つ複数のインスタンスは、単一の言語要素にアタッチできません。</target>
        <note />
      </trans-unit>
      <trans-unit id="chkMemberUsedInInvalidWay">
        <source>The member '{0}' is used in an invalid way. A use of '{1}' has been inferred prior to its definition at or near '{2}'. This is an invalid forward reference.</source>
        <target state="translated">メンバー '{0}' の使用方法に誤りがあります。'{2}' またはその付近の定義の前に '{1}' の使用が推論されました。これは無効な前方参照です。</target>
        <note />
      </trans-unit>
      <trans-unit id="chkNoByrefAsTopValue">
        <source>A byref typed value would be stored here. Top-level let-bound byref values are not permitted.</source>
        <target state="translated">byref 型の値がここに保存されます。トップレベルの let-bound byref 値は許可されていません。</target>
        <note />
      </trans-unit>
      <trans-unit id="chkReflectedDefCantSplice">
        <source>[&lt;ReflectedDefinition&gt;] terms cannot contain uses of the prefix splice operator '%'</source>
        <target state="translated">[&lt;ReflectedDefinition&gt;] 用語には、プレフィックスのスプライス演算子 '%' を使用できません</target>
        <note />
      </trans-unit>
      <trans-unit id="chkEntryPointUsage">
        <source>A function labeled with the 'EntryPointAttribute' attribute must be the last declaration in the last file in the compilation sequence.</source>
        <target state="translated">'EntryPointAttribute' 属性のラベルを付けた関数は、コンパイル シーケンスの最後のファイルの最後の宣言にする必要があります。</target>
        <note />
      </trans-unit>
      <trans-unit id="chkUnionCaseCompiledForm">
        <source>compiled form of the union case</source>
        <target state="translated">共用体ケースのコンパイル済みの形式</target>
        <note />
      </trans-unit>
      <trans-unit id="chkUnionCaseDefaultAugmentation">
        <source>default augmentation of the union case</source>
        <target state="translated">共用体ケースの既定の拡張</target>
        <note />
      </trans-unit>
      <trans-unit id="chkPropertySameNameMethod">
        <source>The property '{0}' has the same name as a method in type '{1}'.</source>
        <target state="translated">プロパティ '{0}' は、型 '{1}' のメソッドと名前が同じです。</target>
        <note />
      </trans-unit>
      <trans-unit id="chkGetterSetterDoNotMatchAbstract">
        <source>The property '{0}' of type '{1}' has a getter and a setter that do not match. If one is abstract then the other must be as well.</source>
        <target state="translated">型 '{1}' のプロパティ '{0}' には一致しないゲッターとセッターがあります。一方が抽象の場合、もう一方も抽象にします。</target>
        <note />
      </trans-unit>
      <trans-unit id="chkPropertySameNameIndexer">
        <source>The property '{0}' has the same name as another property in type '{1}', but one takes indexer arguments and the other does not. You may be missing an indexer argument to one of your properties.</source>
        <target state="translated">プロパティ '{0}' は型 '{1}' の別のプロパティと名前が同じですが、一方はインデクサー引数を使用し、もう一方は使用していません。一方のプロパティでインデクサー引数を失う可能性があります。</target>
        <note />
      </trans-unit>
      <trans-unit id="chkCantStoreByrefValue">
        <source>A type would store a byref typed value. This is not permitted by Common IL.</source>
        <target state="translated">型に byref 型の値が保存されています。この操作は Common IL では許可されていません。</target>
        <note />
      </trans-unit>
      <trans-unit id="chkDuplicateMethod">
        <source>Duplicate method. The method '{0}' has the same name and signature as another method in type '{1}'.</source>
        <target state="translated">重複したメソッド。メソッド '{0}' は、名前とシグネチャが型 '{1}' の別のメソッドと同じです。</target>
        <note />
      </trans-unit>
      <trans-unit id="chkDuplicateMethodWithSuffix">
        <source>Duplicate method. The method '{0}' has the same name and signature as another method in type '{1}' once tuples, functions, units of measure and/or provided types are erased.</source>
        <target state="translated">重複したメソッド。メソッド '{0}' は、タプル、関数、測定単位、指定された型が消去されると、名前とシグネチャが型 '{1}' の他のメソッドと同じになります。</target>
        <note />
      </trans-unit>
      <trans-unit id="chkDuplicateMethodCurried">
        <source>The method '{0}' has curried arguments but has the same name as another method in type '{1}'. Methods with curried arguments cannot be overloaded. Consider using a method taking tupled arguments.</source>
        <target state="translated">メソッド '{0}' にはカリー化された引数が使用されていますが、型 '{1}' の別のメソッドと名前が同じです。カリー化された引数を使用したメソッドはオーバーロードできません。メソッドにはタプル化された引数を使用することをご検討ください。</target>
        <note />
      </trans-unit>
      <trans-unit id="chkCurriedMethodsCantHaveOutParams">
        <source>Methods with curried arguments cannot declare 'out', 'ParamArray', 'optional', 'ReflectedDefinition', 'byref', 'CallerLineNumber', 'CallerMemberName', or 'CallerFilePath' arguments</source>
        <target state="translated">カリー化された引数を使用したメソッドでは、'out'、'ParamArray'、'optional'、'ReflectedDefinition'、'byref'、'CallerLineNumber'、'CallerMemberName'、または 'CallerFilePath' の各引数を宣言できません</target>
        <note />
      </trans-unit>
      <trans-unit id="chkDuplicateProperty">
        <source>Duplicate property. The property '{0}' has the same name and signature as another property in type '{1}'.</source>
        <target state="translated">重複したプロパティ。プロパティ '{0}' は、名前とシグネチャが型 '{1}' の別のプロパティと同じです。</target>
        <note />
      </trans-unit>
      <trans-unit id="chkDuplicatePropertyWithSuffix">
        <source>Duplicate property. The property '{0}' has the same name and signature as another property in type '{1}' once tuples, functions, units of measure and/or provided types are erased.</source>
        <target state="translated">重複したプロパティ。プロパティ '{0}' は、タプル、関数、測定単位、指定された型が消去されると、名前とシグネチャが型 '{1}' の別のプロパティと同じになります。</target>
        <note />
      </trans-unit>
      <trans-unit id="chkDuplicateMethodInheritedType">
        <source>Duplicate method. The abstract method '{0}' has the same name and signature as an abstract method in an inherited type.</source>
        <target state="translated">重複したメソッド。抽象メソッド '{0}' は、名前とシグネチャが継承型の抽象メソッドと同じです。</target>
        <note />
      </trans-unit>
      <trans-unit id="chkDuplicateMethodInheritedTypeWithSuffix">
        <source>Duplicate method. The abstract method '{0}' has the same name and signature as an abstract method in an inherited type once tuples, functions, units of measure and/or provided types are erased.</source>
        <target state="translated">重複したメソッド。抽象メソッド '{0}' は、タプル、関数、測定単位、または指定された型が消去されると、名前とシグネチャが継承型の抽象メソッドと同じになります。</target>
        <note />
      </trans-unit>
      <trans-unit id="chkMultipleGenericInterfaceInstantiations">
        <source>This type implements the same interface at different generic instantiations '{0}' and '{1}'. This is not permitted in this version of F#.</source>
        <target state="translated">この型は、異なるジェネリックのインスタンス化 '{0}' と '{1}' で同じインターフェイスを実装しています。これは、このバージョンの F# で許可されていません。</target>
        <note />
      </trans-unit>
      <trans-unit id="chkValueWithDefaultValueMustHaveDefaultValue">
        <source>The type of a field using the 'DefaultValue' attribute must admit default initialization, i.e. have 'null' as a proper value or be a struct type whose fields all admit default initialization. You can use 'DefaultValue(false)' to disable this check</source>
        <target state="translated">'DefaultValue' 属性を使用するフィールドの型は、既定の初期化を許可する必要があります。つまり、'null' が正規の値として含まれるか、すべてのフィールドが既定の初期化を許可する構造体型です。このチェックを無効にするには、'DefaultValue(false)' を使用します。</target>
        <note />
      </trans-unit>
      <trans-unit id="chkNoByrefInTypeAbbrev">
        <source>The type abbreviation contains byrefs. This is not permitted by F#.</source>
        <target state="translated">型略称に byref が含まれます。この操作は F# で許可されていません。</target>
        <note />
      </trans-unit>
      <trans-unit id="crefBoundVarUsedInSplice">
        <source>The variable '{0}' is bound in a quotation but is used as part of a spliced expression. This is not permitted since it may escape its scope.</source>
        <target state="translated">変数 '{0}' は引用符内でバインドされていますが、スプライスされた式の一部として使用されています。スコープが回避される可能性があるため、この操作は許可されていません。</target>
        <note />
      </trans-unit>
      <trans-unit id="crefQuotationsCantContainGenericExprs">
        <source>Quotations cannot contain uses of generic expressions</source>
        <target state="translated">引用符内にはジェネリック式の使用を含めることはできません</target>
        <note />
      </trans-unit>
      <trans-unit id="crefQuotationsCantContainGenericFunctions">
        <source>Quotations cannot contain function definitions that are inferred or declared to be generic. Consider adding some type constraints to make this a valid quoted expression.</source>
        <target state="translated">引用符内には、ジェネリック型に推論または宣言する関数定義を含めることはできません。有効な引用符付きの式にするには、何らかの型の制約を追加してください。</target>
        <note />
      </trans-unit>
      <trans-unit id="crefQuotationsCantContainObjExprs">
        <source>Quotations cannot contain object expressions</source>
        <target state="translated">引用符内には、オブジェクト式を含めることはできません</target>
        <note />
      </trans-unit>
      <trans-unit id="crefQuotationsCantContainAddressOf">
        <source>Quotations cannot contain expressions that take the address of a field</source>
        <target state="translated">引用符内には、フィールドのアドレスを使用した式を含めることはできません</target>
        <note />
      </trans-unit>
      <trans-unit id="crefQuotationsCantContainStaticFieldRef">
        <source>Quotations cannot contain expressions that fetch static fields</source>
        <target state="translated">引用符内には、静的フィールドをフェッチする式を含めることはできません</target>
        <note />
      </trans-unit>
      <trans-unit id="crefQuotationsCantContainInlineIL">
        <source>Quotations cannot contain inline assembly code or pattern matching on arrays</source>
        <target state="translated">引用符内にインライン アセンブラー コードまたは配列のパターン マッチを含めることはできません</target>
        <note />
      </trans-unit>
      <trans-unit id="crefQuotationsCantContainDescendingForLoops">
        <source>Quotations cannot contain descending for loops</source>
        <target state="translated">引用符内に降順の for loop を含めることはできません</target>
        <note />
      </trans-unit>
      <trans-unit id="crefQuotationsCantFetchUnionIndexes">
        <source>Quotations cannot contain expressions that fetch union case indexes</source>
        <target state="translated">引用符内には、共用体ケースのインデックスをフェッチする式を含めることはできません</target>
        <note />
      </trans-unit>
      <trans-unit id="crefQuotationsCantSetUnionFields">
        <source>Quotations cannot contain expressions that set union case fields</source>
        <target state="translated">引用符内には、共用体ケースのフィールドを設定する式を含めることはできません</target>
        <note />
      </trans-unit>
      <trans-unit id="crefQuotationsCantSetExceptionFields">
        <source>Quotations cannot contain expressions that set fields in exception values</source>
        <target state="translated">引用符内には、例外値のフィールドを設定する式を含めることはできません</target>
        <note />
      </trans-unit>
      <trans-unit id="crefQuotationsCantRequireByref">
        <source>Quotations cannot contain expressions that require byref pointers</source>
        <target state="translated">引用符内には、byref ポインターを必要とする式を含めることはできません</target>
        <note />
      </trans-unit>
      <trans-unit id="crefQuotationsCantCallTraitMembers">
        <source>Quotations cannot contain expressions that make member constraint calls, or uses of operators that implicitly resolve to a member constraint call</source>
        <target state="translated">引用符内にメンバーの制約を呼び出す式を含めること、または暗黙的にメンバーの制約の呼び出しに解決される演算子を使用することはできません</target>
        <note />
      </trans-unit>
      <trans-unit id="crefQuotationsCantContainThisConstant">
        <source>Quotations cannot contain this kind of constant</source>
        <target state="translated">引用符内には、この種類の定数を含めることはできません</target>
        <note />
      </trans-unit>
      <trans-unit id="crefQuotationsCantContainThisPatternMatch">
        <source>Quotations cannot contain this kind of pattern match</source>
        <target state="translated">引用符内には、この種類のパターン マッチを含めることはできません</target>
        <note />
      </trans-unit>
      <trans-unit id="crefQuotationsCantContainArrayPatternMatching">
        <source>Quotations cannot contain array pattern matching</source>
        <target state="translated">引用符内には、配列のパターン マッチを含めることはできません</target>
        <note />
      </trans-unit>
      <trans-unit id="crefQuotationsCantContainThisType">
        <source>Quotations cannot contain this kind of type</source>
        <target state="translated">引用符内には、この種類の型を含めることはできません</target>
        <note />
      </trans-unit>
      <trans-unit id="csTypeCannotBeResolvedAtCompileTime">
        <source>The declared type parameter '{0}' cannot be used here since the type parameter cannot be resolved at compile time</source>
        <target state="translated">宣言された型パラメーター '{0}' はコンパイル時に解決できないため、使用できません</target>
        <note />
      </trans-unit>
      <trans-unit id="csCodeLessGeneric">
        <source>This code is less generic than indicated by its annotations. A unit-of-measure specified using '_' has been determined to be '1', i.e. dimensionless. Consider making the code generic, or removing the use of '_'.</source>
        <target state="translated">このコードは注釈よりも総称性が低く設定されています。'_' を使用して指定された単位は、'1' (無次元) と判断されます。コードをジェネリックにするか、'_' を使用しないでください。</target>
        <note />
      </trans-unit>
      <trans-unit id="csTypeInferenceMaxDepth">
        <source>Type inference problem too complicated (maximum iteration depth reached). Consider adding further type annotations.</source>
        <target state="translated">複雑すぎるため、型推論ができません (最大反復回数に達しました)。さらに詳細な型の注釈を増やしてください。</target>
        <note />
      </trans-unit>
      <trans-unit id="csExpectedArguments">
        <source>Expected arguments to an instance member</source>
        <target state="translated">インスタンス メンバーに対して引数を指定してください</target>
        <note />
      </trans-unit>
      <trans-unit id="csIndexArgumentMismatch">
        <source>This indexer expects {0} arguments but is here given {1}</source>
        <target state="translated">このインデクサーには {0} 個の引数が必要ですが、存在するのは {1} 個です</target>
        <note />
      </trans-unit>
      <trans-unit id="csExpectTypeWithOperatorButGivenFunction">
        <source>Expecting a type supporting the operator '{0}' but given a function type. You may be missing an argument to a function.</source>
        <target state="translated">演算子 '{0}' をサポートし、特定の関数型である型が必要です。関数に対する引数が足りない可能性があります。</target>
        <note />
      </trans-unit>
      <trans-unit id="csExpectTypeWithOperatorButGivenTuple">
        <source>Expecting a type supporting the operator '{0}' but given a tuple type</source>
        <target state="translated">演算子 '{0}' をサポートする型が必要ですが、タプル型が指定されました</target>
        <note />
      </trans-unit>
      <trans-unit id="csTypesDoNotSupportOperator">
        <source>None of the types '{0}' support the operator '{1}'</source>
        <target state="translated">型 '{0}' はいずれも演算子 '{1}' をサポートしていません</target>
        <note />
      </trans-unit>
      <trans-unit id="csTypeDoesNotSupportOperator">
        <source>The type '{0}' does not support the operator '{1}'</source>
        <target state="translated">型 '{0}' は演算子 '{1}' をサポートしていません</target>
        <note />
      </trans-unit>
      <trans-unit id="csTypesDoNotSupportOperatorNullable">
        <source>None of the types '{0}' support the operator '{1}'. Consider opening the module 'Microsoft.FSharp.Linq.NullableOperators'.</source>
        <target state="translated">型 '{0}' はいずれも演算子 '{1}' をサポートしていません。'Microsoft.FSharp.Linq.NullableOperators' モジュールを開いてください。</target>
        <note />
      </trans-unit>
      <trans-unit id="csTypeDoesNotSupportOperatorNullable">
        <source>The type '{0}' does not support the operator '{1}'. Consider opening the module 'Microsoft.FSharp.Linq.NullableOperators'.</source>
        <target state="translated">型 '{0}' は演算子 '{1}' をサポートしていません。'Microsoft.FSharp.Linq.NullableOperators' モジュールを開いてください。</target>
        <note />
      </trans-unit>
      <trans-unit id="csTypeDoesNotSupportConversion">
        <source>The type '{0}' does not support a conversion to the type '{1}'</source>
        <target state="translated">型 '{0}' は型 '{1}' への変換をサポートしていません</target>
        <note />
      </trans-unit>
      <trans-unit id="csMethodFoundButIsStatic">
        <source>The type '{0}' has a method '{1}' (full name '{2}'), but the method is static</source>
        <target state="translated">型 '{0}' にメソッド '{1}' (フル ネームは '{2}') がありますが、メソッドは静的です</target>
        <note />
      </trans-unit>
      <trans-unit id="csMethodFoundButIsNotStatic">
        <source>The type '{0}' has a method '{1}' (full name '{2}'), but the method is not static</source>
        <target state="translated">型 '{0}' にメソッド '{1}' (フル ネームは '{2}') がありますが、メソッドは静的ではありません</target>
        <note />
      </trans-unit>
      <trans-unit id="csStructConstraintInconsistent">
        <source>The constraints 'struct' and 'not struct' are inconsistent</source>
        <target state="translated">'struct' および 'not struct' という制約は矛盾しています</target>
        <note />
      </trans-unit>
      <trans-unit id="csTypeDoesNotHaveNull">
        <source>The type '{0}' does not have 'null' as a proper value</source>
        <target state="translated">型 '{0}' に 'null' は使用できません</target>
        <note />
      </trans-unit>
      <trans-unit id="csNullableTypeDoesNotHaveNull">
        <source>The type '{0}' does not have 'null' as a proper value. To create a null value for a Nullable type use 'System.Nullable()'.</source>
        <target state="translated">型 '{0}' に 'null' は使用できません。Null 許容型に対して null 値を作成するには、'System.Nullable()' を使用します。</target>
        <note />
      </trans-unit>
      <trans-unit id="csTypeDoesNotSupportComparison1">
        <source>The type '{0}' does not support the 'comparison' constraint because it has the 'NoComparison' attribute</source>
        <target state="translated">型 '{0}' は 'NoComparison' 属性があるため、'comparison' 制約をサポートしません</target>
        <note />
      </trans-unit>
      <trans-unit id="csTypeDoesNotSupportComparison2">
        <source>The type '{0}' does not support the 'comparison' constraint. For example, it does not support the 'System.IComparable' interface</source>
        <target state="translated">型 '{0}' は 'comparison' 制約をサポートしません。たとえば、'System.IComparable' インターフェイスをサポートしません。</target>
        <note />
      </trans-unit>
      <trans-unit id="csTypeDoesNotSupportComparison3">
        <source>The type '{0}' does not support the 'comparison' constraint because it is a record, union or struct with one or more structural element types which do not support the 'comparison' constraint. Either avoid the use of comparison with this type, or add the 'StructuralComparison' attribute to the type to determine which field type does not support comparison</source>
        <target state="translated">型 '{0}' は、'comparison' 制約をサポートしない 1 個または複数の構造体の要素型を持つレコード、共用体、または構造体なので、'comparison' 制約をサポートしません。この型では comparison を使用しないようにするか、または、comparison をサポートしないフィールド型を決定するために、'StructuralComparison' 属性を型に追加してください。</target>
        <note />
      </trans-unit>
      <trans-unit id="csTypeDoesNotSupportEquality1">
        <source>The type '{0}' does not support the 'equality' constraint because it has the 'NoEquality' attribute</source>
        <target state="translated">型 '{0}' は 'NoEquality' 属性があるため、'equality' 制約をサポートしません</target>
        <note />
      </trans-unit>
      <trans-unit id="csTypeDoesNotSupportEquality2">
        <source>The type '{0}' does not support the 'equality' constraint because it is a function type</source>
        <target state="translated">型 '{0}' は関数型なので、'equality' 制約をサポートしません</target>
        <note />
      </trans-unit>
      <trans-unit id="csTypeDoesNotSupportEquality3">
        <source>The type '{0}' does not support the 'equality' constraint because it is a record, union or struct with one or more structural element types which do not support the 'equality' constraint. Either avoid the use of equality with this type, or add the 'StructuralEquality' attribute to the type to determine which field type does not support equality</source>
        <target state="translated">型 '{0}' は、'equality' 制約をサポートしない 1 個または複数の構造体の要素型を持つレコード、共用体、または構造体なので、'equality' 制約をサポートしません。この型を持つ equality を使用しないでください。または、equality をサポートしないフィールド型を決定するために、'StructuralEquality' 属性を型に追加してください。</target>
        <note />
      </trans-unit>
      <trans-unit id="csTypeIsNotEnumType">
        <source>The type '{0}' is not a CLI enum type</source>
        <target state="translated">型 '{0}' は CLI の列挙型ではありません</target>
        <note />
      </trans-unit>
      <trans-unit id="csTypeHasNonStandardDelegateType">
        <source>The type '{0}' has a non-standard delegate type</source>
        <target state="translated">型 '{0}' には標準ではないデリゲート型があります</target>
        <note />
      </trans-unit>
      <trans-unit id="csTypeIsNotDelegateType">
        <source>The type '{0}' is not a CLI delegate type</source>
        <target state="translated">型 '{0}' は CLI のデリゲート型ではありません</target>
        <note />
      </trans-unit>
      <trans-unit id="csTypeParameterCannotBeNullable">
        <source>This type parameter cannot be instantiated to 'Nullable'. This is a restriction imposed in order to ensure the meaning of 'null' in some CLI languages is not confusing when used in conjunction with 'Nullable' values.</source>
        <target state="translated">の型パラメーターは 'Nullable' にインスタンス化できません。別の CLI 言語などでも 'Nullable' の値との関係で、'null' の意味があいまいにならないように、この制限があります。</target>
        <note />
      </trans-unit>
      <trans-unit id="csGenericConstructRequiresStructType">
        <source>A generic construct requires that the type '{0}' is a CLI or F# struct type</source>
        <target state="translated">ジェネリック コンストラクトの型 '{0}' は、CLI または F# の構造体型にする必要があります</target>
        <note />
      </trans-unit>
      <trans-unit id="csGenericConstructRequiresUnmanagedType">
        <source>A generic construct requires that the type '{0}' is an unmanaged type</source>
        <target state="translated">ジェネリック コンストラクターの型 '{0}' はアンマネージ型にする必要があります</target>
        <note />
      </trans-unit>
      <trans-unit id="csTypeNotCompatibleBecauseOfPrintf">
        <source>The type '{0}' is not compatible with any of the types {1}, arising from the use of a printf-style format string</source>
        <target state="translated">型 '{0}' は、printf 形式の書式指定文字列の使用によって生じる型 {1} のいずれとも互換性がありません</target>
        <note />
      </trans-unit>
      <trans-unit id="csGenericConstructRequiresReferenceSemantics">
        <source>A generic construct requires that the type '{0}' have reference semantics, but it does not, i.e. it is a struct</source>
        <target state="translated">ジェネリック コンストラクトの型 '{0}' には参照のセマンティクスが必要ですが、存在しません (つまり構造体です)</target>
        <note />
      </trans-unit>
      <trans-unit id="csGenericConstructRequiresNonAbstract">
        <source>A generic construct requires that the type '{0}' be non-abstract</source>
        <target state="translated">ジェネリック コンストラクトの型 '{0}' は、非抽象にする必要があります</target>
        <note />
      </trans-unit>
      <trans-unit id="csGenericConstructRequiresPublicDefaultConstructor">
        <source>A generic construct requires that the type '{0}' have a public default constructor</source>
        <target state="translated">ジェネリック コンストラクトの型 '{0}' には、パブリック既定コンストラクターが必要です</target>
        <note />
      </trans-unit>
      <trans-unit id="csTypeInstantiationLengthMismatch">
        <source>Type instantiation length mismatch</source>
        <target state="translated">型のインスタンス化の長さが一致しません</target>
        <note />
      </trans-unit>
      <trans-unit id="csOptionalArgumentNotPermittedHere">
        <source>Optional arguments not permitted here</source>
        <target state="translated">オプションの引数は使用できません</target>
        <note />
      </trans-unit>
      <trans-unit id="csMemberIsNotStatic">
        <source>{0} is not a static member</source>
        <target state="translated">{0} は静的メンバーではありません</target>
        <note />
      </trans-unit>
      <trans-unit id="csMemberIsNotInstance">
        <source>{0} is not an instance member</source>
        <target state="translated">{0} はインスタンス メンバーではありません</target>
        <note />
      </trans-unit>
      <trans-unit id="csArgumentLengthMismatch">
        <source>Argument length mismatch</source>
        <target state="translated">引数の長さが一致しません</target>
        <note />
      </trans-unit>
      <trans-unit id="csArgumentTypesDoNotMatch">
        <source>The argument types don't match</source>
        <target state="translated">引数の型が一致しません</target>
        <note />
      </trans-unit>
      <trans-unit id="csMethodExpectsParams">
        <source>This method expects a CLI 'params' parameter in this position. 'params' is a way of passing a variable number of arguments to a method in languages such as C#. Consider passing an array for this argument</source>
        <target state="translated">このメソッドのこの位置には、CLI 'params' パラメーターが必要です。'params' は、可変個数の引数を C# などの言語のメソッドに渡すときに使用されます。この引数には配列を渡してください。</target>
        <note />
      </trans-unit>
      <trans-unit id="csMemberIsNotAccessible">
        <source>The member or object constructor '{0}' is not {1}</source>
        <target state="translated">メンバーまたはオブジェクト コンストラクター '{0}' は {1} ではありません</target>
        <note />
      </trans-unit>
      <trans-unit id="csMemberIsNotAccessible2">
        <source>The member or object constructor '{0}' is not {1}. Private members may only be accessed from within the declaring type. Protected members may only be accessed from an extending type and cannot be accessed from inner lambda expressions.</source>
        <target state="translated">メンバーまたはオブジェクト コンストラクター '{0}' は {1} ではありません。プライベート メンバーには、宣言する型の中からのみアクセスできます。プロテクト メンバーには、拡張する型からのみアクセスでき、内部ラムダ式からアクセスすることはできません。</target>
        <note />
      </trans-unit>
      <trans-unit id="csMethodIsNotAStaticMethod">
        <source>{0} is not a static method</source>
        <target state="translated">{0} は静的メソッドではありません</target>
        <note />
      </trans-unit>
      <trans-unit id="csMethodIsNotAnInstanceMethod">
        <source>{0} is not an instance method</source>
        <target state="translated">{0} はインスタンス メソッドではありません</target>
        <note />
      </trans-unit>
      <trans-unit id="csMemberHasNoArgumentOrReturnProperty">
        <source>The member or object constructor '{0}' has no argument or settable return property '{1}'. {2}.</source>
        <target state="translated">メンバーまたはオブジェクト コンストラクター '{0}' には、引数または設定可能な戻り値のプロパティ '{1}' がありません。{2}</target>
        <note />
      </trans-unit>
      <trans-unit id="csCtorHasNoArgumentOrReturnProperty">
        <source>The object constructor '{0}' has no argument or settable return property '{1}'. {2}.</source>
        <target state="translated">オブジェクト コンストラクター '{0}' には、引数または設定可能な戻り値のプロパティ '{1}' がありません。{2}。</target>
        <note />
      </trans-unit>
      <trans-unit id="csRequiredSignatureIs">
        <source>The required signature is {0}</source>
        <target state="translated">必要なシグネチャは {0} です</target>
        <note />
      </trans-unit>
      <trans-unit id="csMemberSignatureMismatch">
        <source>The member or object constructor '{0}' requires {1} argument(s). The required signature is '{2}'.</source>
        <target state="translated">メンバーまたはオブジェクト コンストラクター '{0}' には {1} 個の引数が必要です。必要なシグネチャは '{2}' です。</target>
        <note />
      </trans-unit>
      <trans-unit id="csMemberSignatureMismatch2">
        <source>The member or object constructor '{0}' requires {1} additional argument(s). The required signature is '{2}'.</source>
        <target state="translated">メンバーまたはオブジェクト コンストラクター '{0}' には追加で {1} 個の引数が必要です。必要なシグネチャは '{2}' です。</target>
        <note />
      </trans-unit>
      <trans-unit id="csMemberSignatureMismatch3">
        <source>The member or object constructor '{0}' requires {1} argument(s). The required signature is '{2}'. Some names for missing arguments are {3}.</source>
        <target state="translated">メンバーまたはオブジェクト コンストラクター '{0}' には {1} 個の引数が必要です。必要なシグネチャは '{2}' です。足りない引数の名前は {3} です。</target>
        <note />
      </trans-unit>
      <trans-unit id="csMemberSignatureMismatch4">
        <source>The member or object constructor '{0}' requires {1} additional argument(s). The required signature is '{2}'. Some names for missing arguments are {3}.</source>
        <target state="translated">メンバーまたはオブジェクト コンストラクター '{0}' には追加で {1} 個の引数が必要です。必要なシグネチャは '{2}' です。足りない引数の名前は {3} です。</target>
        <note />
      </trans-unit>
      <trans-unit id="csMemberSignatureMismatchArityNamed">
        <source>The member or object constructor '{0}' requires {1} argument(s) but is here given {2} unnamed and {3} named argument(s). The required signature is '{4}'.</source>
        <target state="translated">メンバーまたはオブジェクト コンストラクター '{0}' には {1} 個の引数が必要ですが、名前がない引数が {2} 個、名前付き引数が {3} 個です。必要なシグネチャは '{4}' です。</target>
        <note />
      </trans-unit>
      <trans-unit id="csMemberSignatureMismatchArity">
        <source>The member or object constructor '{0}' takes {1} argument(s) but is here given {2}. The required signature is '{3}'.</source>
        <target state="translated">メンバーまたはオブジェクト コンストラクター '{0}' には {1} 個の引数が必要ですが、{2} 個です。必要なシグネチャは '{3}' です。</target>
        <note />
      </trans-unit>
      <trans-unit id="csCtorSignatureMismatchArity">
        <source>The object constructor '{0}' takes {1} argument(s) but is here given {2}. The required signature is '{3}'.</source>
        <target state="translated">オブジェクト コンストラクター '{0}' には {1} 個の引数が必要ですが、指定されているのは {2} 個です。必要なシグネチャは '{3}' です。</target>
        <note />
      </trans-unit>
      <trans-unit id="csCtorSignatureMismatchArityProp">
        <source>The object constructor '{0}' takes {1} argument(s) but is here given {2}. The required signature is '{3}'. If some of the arguments are meant to assign values to properties, consider separating those arguments with a comma (',').</source>
        <target state="translated">オブジェクト コンストラクター '{0}' には {1} 個の引数が必要ですが、指定されているのは {2} 個です。必要なシグネチャは '{3}' です。いくつかの引数がプロパティに値を割り当てる引数である場合は、それらの引数をコンマ (',') で区切ることを検討してください。</target>
        <note />
      </trans-unit>
      <trans-unit id="csMemberSignatureMismatchArityType">
        <source>The member or object constructor '{0}' takes {1} type argument(s) but is here given {2}. The required signature is '{3}'.</source>
        <target state="translated">メンバーまたはオブジェクト コンストラクター '{0}' には {1} 個の型引数が必要ですが、存在するのは {2} 個です。必要なシグネチャは '{3}' です。</target>
        <note />
      </trans-unit>
      <trans-unit id="csMemberNotAccessible">
        <source>A member or object constructor '{0}' taking {1} arguments is not accessible from this code location. All accessible versions of method '{2}' take {3} arguments.</source>
        <target state="translated">{1} 個の引数を使用するメンバーまたはオブジェクト コンストラクター '{0}' は、このコードの場所からはアクセスできません。メソッド '{2}' のすべてのアクセス可能なバージョンは {3} 個の引数を使用します。</target>
        <note />
      </trans-unit>
      <trans-unit id="csIncorrectGenericInstantiation">
        <source>Incorrect generic instantiation. No {0} member named '{1}' takes {2} generic arguments.</source>
        <target state="translated">ジェネリックのインスタンス化が正しくありません。{2} のジェネリック引数を使用する '{1}' という {0} メンバーはありません。</target>
        <note />
      </trans-unit>
      <trans-unit id="csMemberOverloadArityMismatch">
        <source>The member or object constructor '{0}' does not take {1} argument(s). An overload was found taking {2} arguments.</source>
        <target state="translated">メンバーまたはオブジェクト コンストラクター '{0}' は {1} 個の引数ではありません。{2} 個の引数を使用するオーバーロードが見つかりました。</target>
        <note />
      </trans-unit>
      <trans-unit id="csNoMemberTakesTheseArguments">
        <source>No {0} member or object constructor named '{1}' takes {2} arguments</source>
        <target state="translated">{2} 個の引数を使用する {0} メンバーまたはオブジェクト コンストラクター '{1}' がありません</target>
        <note />
      </trans-unit>
      <trans-unit id="csNoMemberTakesTheseArguments2">
        <source>No {0} member or object constructor named '{1}' takes {2} arguments. Note the call to this member also provides {3} named arguments.</source>
        <target state="translated">{2} 個の引数を使用する {0} メンバーまたはオブジェクト コンストラクター '{1}' がありません。このメンバーの呼び出しには、{3} 個の名前付き引数も必要です。</target>
        <note />
      </trans-unit>
      <trans-unit id="csNoMemberTakesTheseArguments3">
        <source>No {0} member or object constructor named '{1}' takes {2} arguments. The named argument '{3}' doesn't correspond to any argument or settable return property for any overload.</source>
        <target state="translated">{2} 個の引数を使用する {0} メンバーまたはオブジェクト コンストラクター '{1}' がありません。名前付き引数 '{3}' に対応する、オーバーロードに合致した任意の引数、または設定可能な戻り値のプロパティはありません。</target>
        <note />
      </trans-unit>
      <trans-unit id="csMethodNotFound">
        <source>Method or object constructor '{0}' not found</source>
        <target state="translated">メソッドまたはオブジェクト コンストラクター '{0}' が見つかりません</target>
        <note />
      </trans-unit>
      <trans-unit id="csNoOverloadsFound">
        <source>No overloads match for method '{0}'.</source>
        <target state="translated">メソッド '{0}' に一致するオーバーロードはありません。</target>
        <note />
      </trans-unit>
      <trans-unit id="csMethodIsOverloaded">
        <source>A unique overload for method '{0}' could not be determined based on type information prior to this program point. A type annotation may be needed.</source>
        <target state="translated">このプログラム ポイントよりも前の型情報に基づいて、メソッド '{0}' の固有のオーバーロードを決定することができませんでした。型の注釈が必要な場合があります。</target>
        <note />
      </trans-unit>
      <trans-unit id="csCandidates">
        <source>Candidates:\n{0}</source>
        <target state="translated">候補:\n{0}</target>
        <note />
      </trans-unit>
      <trans-unit id="parsDoCannotHaveVisibilityDeclarations">
        <source>Accessibility modifiers are not permitted on 'do' bindings, but '{0}' was given.</source>
        <target state="translated">'do' バインドにはアクセシビリティ修飾子を使用できませんが、'{0}' が指定されました。</target>
        <note />
      </trans-unit>
      <trans-unit id="parsEofInHashIf">
        <source>End of file in #if section begun at or after here</source>
        <target state="translated">この位置以前に始まった #if セクションの途中でファイルの終わりが見つかりました</target>
        <note />
      </trans-unit>
      <trans-unit id="parsEofInString">
        <source>End of file in string begun at or before here</source>
        <target state="translated">この位置以前に始まった文字列の途中でファイルの終わりが見つかりました</target>
        <note />
      </trans-unit>
      <trans-unit id="parsEofInVerbatimString">
        <source>End of file in verbatim string begun at or before here</source>
        <target state="translated">この位置以前に始まった verbatim 文字列の途中でファイルの終わりが見つかりました</target>
        <note />
      </trans-unit>
      <trans-unit id="parsEofInComment">
        <source>End of file in comment begun at or before here</source>
        <target state="translated">この位置以前に始まったコメントの途中でファイルの終わりが見つかりました</target>
        <note />
      </trans-unit>
      <trans-unit id="parsEofInStringInComment">
        <source>End of file in string embedded in comment begun at or before here</source>
        <target state="translated">この位置以前に始まったコメントに埋め込まれた文字列の途中でファイルの終わりが見つかりました</target>
        <note />
      </trans-unit>
      <trans-unit id="parsEofInVerbatimStringInComment">
        <source>End of file in verbatim string embedded in comment begun at or before here</source>
        <target state="translated">この位置以前に始まったコメントに埋め込まれた verbatim 文字列の途中でファイルの終わりが見つかりました</target>
        <note />
      </trans-unit>
      <trans-unit id="parsEofInIfOcaml">
        <source>End of file in IF-OCAML section begun at or before here</source>
        <target state="translated">この位置以前に始まった IF-OCAML セクションの途中でファイルの終わりが見つかりました</target>
        <note />
      </trans-unit>
      <trans-unit id="parsEofInDirective">
        <source>End of file in directive begun at or before here</source>
        <target state="translated">この位置以前に始まったディレクティブの途中でファイルの終わりが見つかりました</target>
        <note />
      </trans-unit>
      <trans-unit id="parsNoHashEndIfFound">
        <source>No #endif found for #if or #else</source>
        <target state="translated">#if または #else の #endif が見つかりません</target>
        <note />
      </trans-unit>
      <trans-unit id="parsAttributesIgnored">
        <source>Attributes have been ignored in this construct</source>
        <target state="translated">このコンストラクトの属性は無視されました</target>
        <note />
      </trans-unit>
      <trans-unit id="parsUseBindingsIllegalInImplicitClassConstructors">
        <source>'use' bindings are not permitted in primary constructors</source>
        <target state="translated">プライマリ コンストラクターに 'use' 束縛は使用できません</target>
        <note />
      </trans-unit>
      <trans-unit id="parsUseBindingsIllegalInModules">
        <source>'use' bindings are not permitted in modules and are treated as 'let' bindings</source>
        <target state="translated">モジュールに 'use' 束縛は使用できません。この束縛は 'let' 束縛として扱われます。</target>
        <note />
      </trans-unit>
      <trans-unit id="parsIntegerForLoopRequiresSimpleIdentifier">
        <source>An integer for loop must use a simple identifier</source>
        <target state="translated">ループの整数には単純な識別子を使用する必要があります</target>
        <note />
      </trans-unit>
      <trans-unit id="parsOnlyOneWithAugmentationAllowed">
        <source>At most one 'with' augmentation is permitted</source>
        <target state="translated">使用できる 'with' の拡張の数は 1 以下です</target>
        <note />
      </trans-unit>
      <trans-unit id="parsUnexpectedSemicolon">
        <source>A semicolon is not expected at this point</source>
        <target state="translated">この位置にセミコロンは使用できません</target>
        <note />
      </trans-unit>
      <trans-unit id="parsUnexpectedEndOfFile">
        <source>Unexpected end of input</source>
        <target state="translated">予期しない入力の終わりです</target>
        <note />
      </trans-unit>
      <trans-unit id="parsUnexpectedVisibilityDeclaration">
        <source>Accessibility modifiers are not permitted here, but '{0}' was given.</source>
        <target state="translated">ここではアクセシビリティ修飾子を使用できませんが、'{0}' が指定されました。</target>
        <note />
      </trans-unit>
      <trans-unit id="parsOnlyHashDirectivesAllowed">
        <source>Only '#' compiler directives may occur prior to the first 'namespace' declaration</source>
        <target state="translated">最初の 'namespace' 宣言の前に指定できるのは、'#' コンパイラ ディレクティブのみです</target>
        <note />
      </trans-unit>
      <trans-unit id="parsVisibilityDeclarationsShouldComePriorToIdentifier">
        <source>Accessibility modifiers should come immediately prior to the identifier naming a construct</source>
        <target state="translated">アクセシビリティ修飾子は、コンストラクトを示す識別子の直前に指定する必要があります</target>
        <note />
      </trans-unit>
      <trans-unit id="parsNamespaceOrModuleNotBoth">
        <source>Files should begin with either a namespace or module declaration, e.g. 'namespace SomeNamespace.SubNamespace' or 'module SomeNamespace.SomeModule', but not both. To define a module within a namespace use 'module SomeModule = ...'</source>
        <target state="translated">ファイルは名前空間またはモジュールの宣言から開始する必要があります。たとえば、'namespace SomeNamespace.SubNamespace'、'module SomeNamespace.SomeModule' などです。ただし、両方は指定しません。名前空間内でモジュールを定義するには、'module SomeModule = ...' を使用してください。</target>
        <note />
      </trans-unit>
      <trans-unit id="parsModuleAbbreviationMustBeSimpleName">
        <source>A module abbreviation must be a simple name, not a path</source>
        <target state="translated">モジュールの省略形はパスではなく簡易名にする必要があります</target>
        <note />
      </trans-unit>
      <trans-unit id="parsIgnoreAttributesOnModuleAbbreviation">
        <source>Ignoring attributes on module abbreviation</source>
        <target state="translated">モジュールの省略形にある属性を無視します</target>
        <note />
      </trans-unit>
      <trans-unit id="parsIgnoreAttributesOnModuleAbbreviationAlwaysPrivate">
        <source>The '{0}' accessibility attribute is not allowed on module abbreviation. Module abbreviations are always private.</source>
        <target state="translated">モジュールの省略形には '{0}' アクセシビリティ属性を使用できません。モジュールの省略形は常にプライベートです。</target>
        <note />
      </trans-unit>
      <trans-unit id="parsIgnoreVisibilityOnModuleAbbreviationAlwaysPrivate">
        <source>The '{0}' visibility attribute is not allowed on module abbreviation. Module abbreviations are always private.</source>
        <target state="translated">モジュールの省略形には '{0}' 表示範囲属性を使用できません。モジュールの省略形は常にプライベートです。</target>
        <note />
      </trans-unit>
      <trans-unit id="parsUnClosedBlockInHashLight">
        <source>Unclosed block</source>
        <target state="translated">ブロックが閉じられていません</target>
        <note />
      </trans-unit>
      <trans-unit id="parsUnmatchedBeginOrStruct">
        <source>Unmatched 'begin' or 'struct'</source>
        <target state="translated">'begin' または 'struct' が対応しません</target>
        <note />
      </trans-unit>
      <trans-unit id="parsModuleDefnMustBeSimpleName">
        <source>A module name must be a simple name, not a path</source>
        <target state="translated">モジュール名はパスではなく簡易名にする必要があります</target>
        <note />
      </trans-unit>
      <trans-unit id="parsUnexpectedEmptyModuleDefn">
        <source>Unexpected empty type moduleDefn list</source>
        <target state="translated">予期しない空の型の moduleDefn リストです</target>
        <note />
      </trans-unit>
      <trans-unit id="parsAttributesMustComeBeforeVal">
        <source>Attributes should be placed before 'val'</source>
        <target state="translated">属性は 'val' の前に配置してください</target>
        <note />
      </trans-unit>
      <trans-unit id="parsAttributesAreNotPermittedOnInterfaceImplementations">
        <source>Attributes are not permitted on interface implementations</source>
        <target state="translated">インターフェイスの実装に属性は使用できません</target>
        <note />
      </trans-unit>
      <trans-unit id="parsSyntaxError">
        <source>Syntax error</source>
        <target state="translated">構文エラーです</target>
        <note />
      </trans-unit>
      <trans-unit id="parsAugmentationsIllegalOnDelegateType">
        <source>Augmentations are not permitted on delegate type moduleDefns</source>
        <target state="translated">デリゲート型 moduleDefns では拡張が許可されていません</target>
        <note />
      </trans-unit>
      <trans-unit id="parsUnmatchedClassInterfaceOrStruct">
        <source>Unmatched 'class', 'interface' or 'struct'</source>
        <target state="translated">'class'、'interface'、または 'struct' が対応しません</target>
        <note />
      </trans-unit>
      <trans-unit id="parsEmptyTypeDefinition">
        <source>A type definition requires one or more members or other declarations. If you intend to define an empty class, struct or interface, then use 'type ... = class end', 'interface end' or 'struct end'.</source>
        <target state="translated">型定義には、1 つまたは複数のメンバーまたは他の宣言が必要です。空のクラス、構造体、またはインターフェイスを定義する場合、'type ... = class end'、'interface end'、または 'struct end' を使用してください。</target>
        <note />
      </trans-unit>
      <trans-unit id="parsUnmatchedWith">
        <source>Unmatched 'with' or badly formatted 'with' block</source>
        <target state="translated">with' が対応しないか、'with' ブロックの形式に誤りがあります</target>
        <note />
      </trans-unit>
      <trans-unit id="parsGetOrSetRequired">
        <source>'get', 'set' or 'get,set' required</source>
        <target state="translated">'get'、'set'、または 'get,set' が必要です</target>
        <note />
      </trans-unit>
      <trans-unit id="parsOnlyClassCanTakeValueArguments">
        <source>Only class types may take value arguments</source>
        <target state="translated">値の引数を使用できるのはクラス型のみです</target>
        <note />
      </trans-unit>
      <trans-unit id="parsUnmatchedBegin">
        <source>Unmatched 'begin'</source>
        <target state="translated">'begin' が対応しません</target>
        <note />
      </trans-unit>
      <trans-unit id="parsInvalidDeclarationSyntax">
        <source>Invalid declaration syntax</source>
        <target state="translated">宣言の構文が無効です</target>
        <note />
      </trans-unit>
      <trans-unit id="parsGetAndOrSetRequired">
        <source>'get' and/or 'set' required</source>
        <target state="translated">'get'、'set'、またはその両方が必要です</target>
        <note />
      </trans-unit>
      <trans-unit id="parsTypeAnnotationsOnGetSet">
        <source>Type annotations on property getters and setters must be given after the 'get()' or 'set(v)', e.g. 'with get() : string = ...'</source>
        <target state="translated">プロパティのゲッターおよびセッターでは、'get()' または 'set(v)' の後に型の注釈を指定する必要があります。たとえば、'with get() : string = ...' などです。</target>
        <note />
      </trans-unit>
      <trans-unit id="parsGetterMustHaveAtLeastOneArgument">
        <source>A getter property is expected to be a function, e.g. 'get() = ...' or 'get(index) = ...'</source>
        <target state="translated">ゲッターのプロパティは関数にする必要があります (たとえば、'get() = ...'、'get(index) = ...')</target>
        <note />
      </trans-unit>
      <trans-unit id="parsMultipleAccessibilitiesForGetSet">
        <source>Multiple accessibilities given for property getter or setter</source>
        <target state="translated">プロパティのゲッターまたはセッターに指定されたアクセシビリティが複数あります</target>
        <note />
      </trans-unit>
      <trans-unit id="parsSetSyntax">
        <source>Property setters must be defined using 'set value = ', 'set idx value = ' or 'set (idx1,...,idxN) value = ... '</source>
        <target state="translated">プロパティ Set アクセス操作子を定義するには、'set value = '、'set idx value = '、または 'set (idx1,...,idxN) value = ... ' を使用する必要があります</target>
        <note />
      </trans-unit>
      <trans-unit id="parsInterfacesHaveSameVisibilityAsEnclosingType">
        <source>Interfaces always have the same visibility as the enclosing type</source>
        <target state="translated">インターフェイスは、それを囲む型と常に同じ表示範囲を持ちます</target>
        <note />
      </trans-unit>
      <trans-unit id="parsAccessibilityModsIllegalForAbstract">
        <source>Accessibility modifiers are not allowed on this member. Abstract slots always have the same visibility as the enclosing type.</source>
        <target state="translated">アクセシビリティ修飾子はこのメンバーでは許可されていません。抽象スロットには、それを囲む型と常に同じ表示範囲があります。</target>
        <note />
      </trans-unit>
      <trans-unit id="parsAttributesIllegalOnInherit">
        <source>Attributes are not permitted on 'inherit' declarations</source>
        <target state="translated">'inherit' 宣言に属性は使用できません</target>
        <note />
      </trans-unit>
      <trans-unit id="parsVisibilityIllegalOnInherit">
        <source>Accessibility modifiers are not permitted on an 'inherits' declaration</source>
        <target state="translated">'inherits' 宣言にアクセシビリティ修飾子は使用できません</target>
        <note />
      </trans-unit>
      <trans-unit id="parsInheritDeclarationsCannotHaveAsBindings">
        <source>'inherit' declarations cannot have 'as' bindings. To access members of the base class when overriding a method, the syntax 'base.SomeMember' may be used; 'base' is a keyword. Remove this 'as' binding.</source>
        <target state="translated">'inherit' 宣言に 'as' 束縛は指定できません。メソッドをオーバーライドするときに基底クラスのメンバーにアクセスするには、'base.SomeMember' という構文を使用できます。'base' はキーワードです。この 'as' 束縛は削除してください。</target>
        <note />
      </trans-unit>
      <trans-unit id="parsAttributesIllegalHere">
        <source>Attributes are not allowed here</source>
        <target state="translated">ここでは属性を使用できません</target>
        <note />
      </trans-unit>
      <trans-unit id="parsTypeAbbreviationsCannotHaveVisibilityDeclarations">
        <source>Accessibility modifiers are not permitted in this position for type abbreviations</source>
        <target state="translated">型略称のこの位置にアクセシビリティ修飾子は使用できません</target>
        <note />
      </trans-unit>
      <trans-unit id="parsEnumTypesCannotHaveVisibilityDeclarations">
        <source>Accessibility modifiers are not permitted in this position for enum types</source>
        <target state="translated">列挙型のこの位置にアクセシビリティ修飾子は使用できません</target>
        <note />
      </trans-unit>
      <trans-unit id="parsAllEnumFieldsRequireValues">
        <source>All enum fields must be given values</source>
        <target state="translated">すべての列挙型フィールドに値を指定する必要があります</target>
        <note />
      </trans-unit>
      <trans-unit id="parsInlineAssemblyCannotHaveVisibilityDeclarations">
        <source>Accessibility modifiers are not permitted on inline assembly code types</source>
        <target state="translated">アクセシビリティ修飾子はインライン アセンブラー コード型では許可されていません</target>
        <note />
      </trans-unit>
      <trans-unit id="parsUnexpectedIdentifier">
        <source>Unexpected identifier: '{0}'</source>
        <target state="translated">予期しない識別子: '{0}'</target>
        <note />
      </trans-unit>
      <trans-unit id="parsUnionCasesCannotHaveVisibilityDeclarations">
        <source>Accessibility modifiers are not permitted on union cases. Use 'type U = internal ...' or 'type U = private ...' to give an accessibility to the whole representation.</source>
        <target state="translated">アクセシビリティ修飾子は共用体ケースに使用できません。表現全体にアクセシビリティを付与するには、'type U = internal ...' または 'type U = private ...' を使用してください。</target>
        <note />
      </trans-unit>
      <trans-unit id="parsEnumFieldsCannotHaveVisibilityDeclarations">
        <source>Accessibility modifiers are not permitted on enumeration fields</source>
        <target state="translated">列挙型フィールドにアクセシビリティ修飾子は使用できません</target>
        <note />
      </trans-unit>
      <trans-unit id="parsConsiderUsingSeparateRecordType">
        <source>Consider using a separate record type instead</source>
        <target state="translated">代わりに別のレコード型を使用してください</target>
        <note />
      </trans-unit>
      <trans-unit id="parsRecordFieldsCannotHaveVisibilityDeclarations">
        <source>Accessibility modifiers are not permitted on record fields. Use 'type R = internal ...' or 'type R = private ...' to give an accessibility to the whole representation.</source>
        <target state="translated">アクセシビリティ修飾子はレコード フィールドに使用できません。表現全体にアクセシビリティを付与するには、'type R = internal ...' または 'type R = private ...' を使用してください</target>
        <note />
      </trans-unit>
      <trans-unit id="parsLetAndForNonRecBindings">
        <source>The declaration form 'let ... and ...' for non-recursive bindings is not used in F# code. Consider using a sequence of 'let' bindings</source>
        <target state="translated">非再帰的な束縛の宣言の形式 'let ... and ...' は、F# コードでは使用されません。'let' 束縛のシーケンスを使用してください。</target>
        <note />
      </trans-unit>
      <trans-unit id="parsUnmatchedParen">
        <source>Unmatched '('</source>
        <target state="translated">'(' が対応しません</target>
        <note />
      </trans-unit>
      <trans-unit id="parsSuccessivePatternsShouldBeSpacedOrTupled">
        <source>Successive patterns should be separated by spaces or tupled</source>
        <target state="translated">複数のパターンが連続する場合、スペースで区切るかタプル化します</target>
        <note />
      </trans-unit>
      <trans-unit id="parsNoMatchingInForLet">
        <source>No matching 'in' found for this 'let'</source>
        <target state="translated">この 'let' に対応する 'in' が見つかりません</target>
        <note />
      </trans-unit>
      <trans-unit id="parsErrorInReturnForLetIncorrectIndentation">
        <source>Error in the return expression for this 'let'. Possible incorrect indentation.</source>
        <target state="translated">この 'let' の return 式にエラーが見つかりました。インデントが正しくない可能性があります。</target>
        <note />
      </trans-unit>
      <trans-unit id="parsExpectedExpressionAfterLet">
        <source>The block following this '{0}' is unfinished. Every code block is an expression and must have a result. '{1}' cannot be the final code element in a block. Consider giving this block an explicit result.</source>
        <target state="translated">この '{0}' に続くブロックが完了していません。すべてのコード ブロックは式であり、結果を持つ必要があります。'{1}' をブロック内の最後のコード要素にすることはできません。このブロックに明示的な結果を指定することを検討してください。</target>
        <note />
      </trans-unit>
      <trans-unit id="parsIncompleteIf">
        <source>Incomplete conditional. Expected 'if &lt;expr&gt; then &lt;expr&gt;' or 'if &lt;expr&gt; then &lt;expr&gt; else &lt;expr&gt;'.</source>
        <target state="translated">不完全な条件です。'if &lt;expr&gt; then &lt;expr&gt;' や 'if &lt;expr&gt; then &lt;expr&gt; else &lt;expr&gt;' が必要でした。</target>
        <note />
      </trans-unit>
      <trans-unit id="parsAssertIsNotFirstClassValue">
        <source>'assert' may not be used as a first class value. Use 'assert &lt;expr&gt;' instead.</source>
        <target state="translated">'assert' をファースト クラス値として使用することはできません。代わりに 'assert &lt;expr&gt;' を使用します。</target>
        <note />
      </trans-unit>
      <trans-unit id="parsIdentifierExpected">
        <source>Identifier expected</source>
        <target state="translated">識別子がありません</target>
        <note />
      </trans-unit>
      <trans-unit id="parsInOrEqualExpected">
        <source>'in' or '=' expected</source>
        <target state="translated">'in' または '=' が必要です</target>
        <note />
      </trans-unit>
      <trans-unit id="parsArrowUseIsLimited">
        <source>The use of '-&gt;' in sequence and computation expressions is limited to the form 'for pat in expr -&gt; expr'. Use the syntax 'for ... in ... do ... yield...' to generate elements in more complex sequence expressions.</source>
        <target state="translated">シーケンス式または計算式で '-&gt;' を使用する場合、'for pat in expr -&gt; expr' という形式にするよう制限されています。より複雑なシーケンス式でエレメントを生成するには、'for ... in ... do ... yield...' 構文を使用します。</target>
        <note />
      </trans-unit>
      <trans-unit id="parsSuccessiveArgsShouldBeSpacedOrTupled">
        <source>Successive arguments should be separated by spaces or tupled, and arguments involving function or method applications should be parenthesized</source>
        <target state="translated">複数の引数が連続する場合、スペースで区切るかタプル化します。関数またはメソッド アプリケーションに関する引数の場合、かっこで囲む必要があります。</target>
        <note />
      </trans-unit>
      <trans-unit id="parsUnmatchedBracket">
        <source>Unmatched '['</source>
        <target state="translated">'[' が対応しません</target>
        <note />
      </trans-unit>
      <trans-unit id="parsMissingQualificationAfterDot">
        <source>Missing qualification after '.'</source>
        <target state="translated">'.' の後に修飾子がありません</target>
        <note />
      </trans-unit>
      <trans-unit id="parsParenFormIsForML">
        <source>In F# code you may use 'expr.[expr]'. A type annotation may be required to indicate the first expression is an array</source>
        <target state="translated">F# コードでは、'expr.[expr]' を使用できます。最初の式が配列であることを示すには、型の注釈が必要です。</target>
        <note />
      </trans-unit>
      <trans-unit id="parsMismatchedQuote">
        <source>Mismatched quotation, beginning with '{0}'</source>
        <target state="translated">'{0}' で始まる引用符が対応しません</target>
        <note />
      </trans-unit>
      <trans-unit id="parsUnmatched">
        <source>Unmatched '{0}'</source>
        <target state="translated">'{0}' が対応しません</target>
        <note />
      </trans-unit>
      <trans-unit id="parsUnmatchedBracketBar">
        <source>Unmatched '[|'</source>
        <target state="translated">'[|' が対応しません</target>
        <note />
      </trans-unit>
      <trans-unit id="parsUnmatchedBrace">
        <source>Unmatched '{{'</source>
        <target state="translated">'{{' が対応しません</target>
        <note />
      </trans-unit>
      <trans-unit id="parsFieldBinding">
        <source>Field bindings must have the form 'id = expr;'</source>
        <target state="translated">フィールドの束縛は 'id = expr;' という形式にする必要があります</target>
        <note />
      </trans-unit>
      <trans-unit id="parsMemberIllegalInObjectImplementation">
        <source>This member is not permitted in an object implementation</source>
        <target state="translated">オブジェクトの実装では、このメンバーは使用できません</target>
        <note />
      </trans-unit>
      <trans-unit id="parsMissingFunctionBody">
        <source>Missing function body</source>
        <target state="translated">関数の本体がありません</target>
        <note />
      </trans-unit>
      <trans-unit id="parsSyntaxErrorInLabeledType">
        <source>Syntax error in labelled type argument</source>
        <target state="translated">ラベル付き型引数に構文エラーが見つかりました</target>
        <note />
      </trans-unit>
      <trans-unit id="parsUnexpectedInfixOperator">
        <source>Unexpected infix operator in type expression</source>
        <target state="translated">型式に予期しない挿入演算子が見つかりました</target>
        <note />
      </trans-unit>
      <trans-unit id="parsMultiArgumentGenericTypeFormDeprecated">
        <source>The syntax '(typ,...,typ) ident' is not used in F# code. Consider using 'ident&lt;typ,...,typ&gt;' instead</source>
        <target state="translated">構文 '(typ,...,typ) ident' は F# コードでは使用されません。代わりに、'ident&lt;typ,...,typ&gt;' を使用してください</target>
        <note />
      </trans-unit>
      <trans-unit id="parsInvalidLiteralInType">
        <source>Invalid literal in type</source>
        <target state="translated">型のリテラルが無効です</target>
        <note />
      </trans-unit>
      <trans-unit id="parsUnexpectedOperatorForUnitOfMeasure">
        <source>Unexpected infix operator in unit-of-measure expression. Legal operators are '*', '/' and '^'.</source>
        <target state="translated">単位式に予期しない挿入演算子が見つかりました。正しい演算子は '*'、'/'、および '^' です。</target>
        <note />
      </trans-unit>
      <trans-unit id="parsUnexpectedIntegerLiteralForUnitOfMeasure">
        <source>Unexpected integer literal in unit-of-measure expression</source>
        <target state="translated">単位式に予期しない整数リテラルが見つかりました</target>
        <note />
      </trans-unit>
      <trans-unit id="parsUnexpectedTypeParameter">
        <source>Syntax error: unexpected type parameter specification</source>
        <target state="translated">構文エラー: 予期しない型パラメーターが指定されました</target>
        <note />
      </trans-unit>
      <trans-unit id="parsMismatchedQuotationName">
        <source>Mismatched quotation operator name, beginning with '{0}'</source>
        <target state="translated">'{0}' で始まる演算子名の引用符が対応しません</target>
        <note />
      </trans-unit>
      <trans-unit id="parsActivePatternCaseMustBeginWithUpperCase">
        <source>Active pattern case identifiers must begin with an uppercase letter</source>
        <target state="translated">アクティブ パターンのケース識別子は先頭を大文字にする必要があります</target>
        <note />
      </trans-unit>
      <trans-unit id="parsActivePatternCaseContainsPipe">
        <source>The '|' character is not permitted in active pattern case identifiers</source>
        <target state="translated">文字 ' |' は、アクティブなパターンのケース識別子では許可されていません</target>
        <note />
      </trans-unit>
      <trans-unit id="parsIllegalDenominatorForMeasureExponent">
        <source>Denominator must not be 0 in unit-of-measure exponent</source>
        <target state="translated">分母は単位指数で、0 以外でなければなりません</target>
        <note />
      </trans-unit>
      <trans-unit id="parsNoEqualShouldFollowNamespace">
        <source>No '=' symbol should follow a 'namespace' declaration</source>
        <target state="translated">'namespace' 宣言の後に '=' 記号は指定できません</target>
        <note />
      </trans-unit>
      <trans-unit id="parsSyntaxModuleStructEndDeprecated">
        <source>The syntax 'module ... = struct .. end' is not used in F# code. Consider using 'module ... = begin .. end'</source>
        <target state="translated">F# コードでは ... 'module ... = struct .. end' という構文は使用されません。'module ... = begin .. end' を使用してください。</target>
        <note />
      </trans-unit>
      <trans-unit id="parsSyntaxModuleSigEndDeprecated">
        <source>The syntax 'module ... : sig .. end' is not used in F# code. Consider using 'module ... = begin .. end'</source>
        <target state="translated">F# コードでは 'module ... : sig .. end' という構文は使用されません。'module ... = begin .. end' を使用してください。</target>
        <note />
      </trans-unit>
      <trans-unit id="tcStaticFieldUsedWhenInstanceFieldExpected">
        <source>A static field was used where an instance field is expected</source>
        <target state="translated">インスタンス フィールドが必要な場所に静的フィールドが使用されました</target>
        <note />
      </trans-unit>
      <trans-unit id="tcMethodNotAccessible">
        <source>Method '{0}' is not accessible from this code location</source>
        <target state="translated">メソッド '{0}' はこのコードの場所からアクセスできません</target>
        <note />
      </trans-unit>
      <trans-unit id="tcImplicitMeasureFollowingSlash">
        <source>Implicit product of measures following /</source>
        <target state="translated">/ に続く暗黙的な単位の積</target>
        <note />
      </trans-unit>
      <trans-unit id="tcUnexpectedMeasureAnon">
        <source>Unexpected SynMeasure.Anon</source>
        <target state="translated">予期しない SynMeasure.Anon です</target>
        <note />
      </trans-unit>
      <trans-unit id="tcNonZeroConstantCannotHaveGenericUnit">
        <source>Non-zero constants cannot have generic units. For generic zero, write 0.0&lt;_&gt;.</source>
        <target state="translated">ゼロではない定数に汎用ユニットを含めることはできません。汎用ゼロの場合、0.0&lt;_&gt; とします。</target>
        <note />
      </trans-unit>
      <trans-unit id="tcSeqResultsUseYield">
        <source>In sequence expressions, results are generated using 'yield'</source>
        <target state="translated">シーケンス式の結果は、'yield' を使用して生成されます</target>
        <note />
      </trans-unit>
      <trans-unit id="tcUnexpectedBigRationalConstant">
        <source>Unexpected big rational constant</source>
        <target state="translated">有理定数が大きすぎます</target>
        <note />
      </trans-unit>
      <trans-unit id="tcInvalidTypeForUnitsOfMeasure">
        <source>Units-of-measure are only supported on float, float32, decimal, and integer types.</source>
        <target state="translated">単位は、float、float32、decimal、整数型でのみサポートされます。</target>
        <note />
      </trans-unit>
      <trans-unit id="tcUnexpectedConstUint16Array">
        <source>Unexpected Const_uint16array</source>
        <target state="translated">予期しない Const_uint16array です</target>
        <note />
      </trans-unit>
      <trans-unit id="tcUnexpectedConstByteArray">
        <source>Unexpected Const_bytearray</source>
        <target state="translated">予期しない Const_bytearray です</target>
        <note />
      </trans-unit>
      <trans-unit id="tcParameterRequiresName">
        <source>A parameter with attributes must also be given a name, e.g. '[&lt;Attribute&gt;] Name : Type'</source>
        <target state="translated">属性のパラメーターにも名前を指定する必要があります。例: '[&lt;Attribute&gt;] Name : Type'</target>
        <note />
      </trans-unit>
      <trans-unit id="tcReturnValuesCannotHaveNames">
        <source>Return values cannot have names</source>
        <target state="translated">戻り値には名前を指定できません</target>
        <note />
      </trans-unit>
      <trans-unit id="tcMemberKindPropertyGetSetNotExpected">
        <source>SynMemberKind.PropertyGetSet only expected in parse trees</source>
        <target state="needs-review-translation">解析ツリーに使用できるのは MemberKind.PropertyGetSet のみです</target>
        <note />
      </trans-unit>
      <trans-unit id="tcNamespaceCannotContainValues">
        <source>Namespaces cannot contain values. Consider using a module to hold your value declarations.</source>
        <target state="translated">名前空間に値を含めることはできません。値の宣言を保持するモジュールを使用してください。</target>
        <note />
      </trans-unit>
      <trans-unit id="tcNamespaceCannotContainExtensionMembers">
        <source>Namespaces cannot contain extension members except in the same file and namespace declaration group where the type is defined. Consider using a module to hold declarations of extension members.</source>
        <target state="translated">型を定義したファイルおよび名前空間宣言グループの場合を除き、名前空間に拡張メンバーを含めることはできません。拡張メンバーの宣言を保持するモジュールを使用してください。</target>
        <note />
      </trans-unit>
      <trans-unit id="tcMultipleVisibilityAttributes">
        <source>Multiple visibility attributes have been specified for this identifier</source>
        <target state="translated">この識別子に複数の表示範囲属性が指定されました</target>
        <note />
      </trans-unit>
      <trans-unit id="tcMultipleVisibilityAttributesWithLet">
        <source>Multiple visibility attributes have been specified for this identifier. 'let' bindings in classes are always private, as are any 'let' bindings inside expressions.</source>
        <target state="translated">この識別子に複数の表示範囲属性が指定されました。式内のすべての 'let' 束縛と同様に、クラス内の 'let' 束縛は常にプライベートです。</target>
        <note />
      </trans-unit>
      <trans-unit id="tcInvalidMethodNameForRelationalOperator">
        <source>The name '({0})' should not be used as a member name. To define comparison semantics for a type, implement the 'System.IComparable' interface. If defining a static member for use from other CLI languages then use the name '{1}' instead.</source>
        <target state="translated">名前 '({0})' はメンバー名として使用しないでください。型の比較セマンティクスを定義するには、'System.IComparable' インターフェイスを実装してください。他の CLI 言語から使用するために静的メンバーを定義する場合、代わりに '{1}' という名前を使用してください。</target>
        <note />
      </trans-unit>
      <trans-unit id="tcInvalidMethodNameForEquality">
        <source>The name '({0})' should not be used as a member name. To define equality semantics for a type, override the 'Object.Equals' member. If defining a static member for use from other CLI languages then use the name '{1}' instead.</source>
        <target state="translated">名前 '({0})' はメンバー名として使用しないでください。型の等値セマンティクスを定義するには、'Object.Equals' メンバーをオーバーライドしてください。他の CLI 言語から使用するために静的メンバーを定義する場合、代わりに '{1}' という名前を使用してください。</target>
        <note />
      </trans-unit>
      <trans-unit id="tcInvalidMemberName">
        <source>The name '({0})' should not be used as a member name. If defining a static member for use from other CLI languages then use the name '{1}' instead.</source>
        <target state="translated">名前 '({0})' はメンバー名として使用しないでください。他の CLI 言語から使用するために静的メンバーを定義する場合、代わりに '{1}' という名前を使用してください。</target>
        <note />
      </trans-unit>
      <trans-unit id="tcInvalidMemberNameFixedTypes">
        <source>The name '({0})' should not be used as a member name because it is given a standard definition in the F# library over fixed types</source>
        <target state="translated">名前 '({0})' はメンバー名として使用しないでください。固定の型に関して、F# ライブラリではこの名前は標準的な定義が指定されています。</target>
        <note />
      </trans-unit>
      <trans-unit id="tcInvalidOperatorDefinitionRelational">
        <source>The '{0}' operator should not normally be redefined. To define overloaded comparison semantics for a particular type, implement the 'System.IComparable' interface in the definition of that type.</source>
        <target state="translated">通常、'{0}' 演算子は再定義できません。特定の型について、オーバーロードされた比較セマンティクスを定義するには、その型の定義で 'System.IComparable' インターフェイスを実装してください。</target>
        <note />
      </trans-unit>
      <trans-unit id="tcInvalidOperatorDefinitionEquality">
        <source>The '{0}' operator should not normally be redefined. To define equality semantics for a type, override the 'Object.Equals' member in the definition of that type.</source>
        <target state="translated">通常、'{0}' 演算子は再定義できません。型の等値セマンティクスを定義するには、その型の定義で 'Object.Equals' メンバーをオーバーライドしてください。</target>
        <note />
      </trans-unit>
      <trans-unit id="tcInvalidOperatorDefinition">
        <source>The '{0}' operator should not normally be redefined. Consider using a different operator name</source>
        <target state="translated">通常、'{0}' 演算子は再定義できません。別の演算子名を使用してください。</target>
        <note />
      </trans-unit>
      <trans-unit id="tcInvalidIndexOperatorDefinition">
        <source>The '{0}' operator cannot be redefined. Consider using a different operator name</source>
        <target state="translated">'{0}' 演算子は再定義できません。別の演算子名を使用してください。</target>
        <note />
      </trans-unit>
      <trans-unit id="tcExpectModuleOrNamespaceParent">
        <source>Expected module or namespace parent {0}</source>
        <target state="translated">モジュールまたは名前空間の親 {0} を指定してください</target>
        <note />
      </trans-unit>
      <trans-unit id="tcImplementsIComparableExplicitly">
        <source>The struct, record or union type '{0}' implements the interface 'System.IComparable' explicitly. You must apply the 'CustomComparison' attribute to the type.</source>
        <target state="translated">構造体型、レコード型、または共用体型の '{0}' はインターフェイス 'System.IComparable' を明示的に実装しています。この型には 'CustomComparison' 属性を適用する必要があります。</target>
        <note />
      </trans-unit>
      <trans-unit id="tcImplementsGenericIComparableExplicitly">
        <source>The struct, record or union type '{0}' implements the interface 'System.IComparable&lt;_&gt;' explicitly. You must apply the 'CustomComparison' attribute to the type, and should also provide a consistent implementation of the non-generic interface System.IComparable.</source>
        <target state="translated">構造体型、レコード型、または共用体型の '{0}' はインターフェース 'System.IComparable&lt;_&gt;' を明示的に実装しています。この型には 'CustomComparison' 属性を適用し、さらに整合性のある非ジェネリック インターフェース System.IComparable の実装を用意する必要があります。</target>
        <note />
      </trans-unit>
      <trans-unit id="tcImplementsIStructuralComparableExplicitly">
        <source>The struct, record or union type '{0}' implements the interface 'System.IStructuralComparable' explicitly. Apply the 'CustomComparison' attribute to the type.</source>
        <target state="translated">構造体型、レコード型、または共用体型の '{0}' はインターフェイス 'System.IStructuralComparable' を明示的に実装しています。この型には 'CustomComparison' 属性を適用してください。</target>
        <note />
      </trans-unit>
      <trans-unit id="tcRecordFieldInconsistentTypes">
        <source>This record contains fields from inconsistent types</source>
        <target state="translated">このレコードには、相反する型からのフィールドが含まれます</target>
        <note />
      </trans-unit>
      <trans-unit id="tcDllImportStubsCannotBeInlined">
        <source>DLLImport stubs cannot be inlined</source>
        <target state="translated">DLLImport スタブはインライン展開できません</target>
        <note />
      </trans-unit>
      <trans-unit id="tcStructsCanOnlyBindThisAtMemberDeclaration">
        <source>Structs may only bind a 'this' parameter at member declarations</source>
        <target state="translated">構造体は、メンバーの宣言の 'this' パラメーターのみをバインドできます</target>
        <note />
      </trans-unit>
      <trans-unit id="tcUnexpectedExprAtRecInfPoint">
        <source>Unexpected expression at recursive inference point</source>
        <target state="translated">再帰的推論ポイントに予期しない式があります</target>
        <note />
      </trans-unit>
      <trans-unit id="tcLessGenericBecauseOfAnnotation">
        <source>This code is less generic than required by its annotations because the explicit type variable '{0}' could not be generalized. It was constrained to be '{1}'.</source>
        <target state="translated">明示的な型変数 '{0}' をジェネリック化できないため、このコードは、注釈に必要な総称性よりも低くなります。このコードは '{1}' に制限されました。</target>
        <note />
      </trans-unit>
      <trans-unit id="tcConstrainedTypeVariableCannotBeGeneralized">
        <source>One or more of the explicit class or function type variables for this binding could not be generalized, because they were constrained to other types</source>
        <target state="translated">この束縛に関する 1 つまたは複数の明示的クラスまたは関数型の変数は、他の型に制限されているため、ジェネリック化できませんでした。</target>
        <note />
      </trans-unit>
      <trans-unit id="tcGenericParameterHasBeenConstrained">
        <source>A generic type parameter has been used in a way that constrains it to always be '{0}'</source>
        <target state="translated">常に '{0}' であるという制約があるジェネリック型パラメーターが使用されました</target>
        <note />
      </trans-unit>
      <trans-unit id="tcTypeParameterHasBeenConstrained">
        <source>This type parameter has been used in a way that constrains it to always be '{0}'</source>
        <target state="translated">常に '{0}' であるという制約がある型パラメーターが使用されました</target>
        <note />
      </trans-unit>
      <trans-unit id="tcTypeParametersInferredAreNotStable">
        <source>The type parameters inferred for this value are not stable under the erasure of type abbreviations. This is due to the use of type abbreviations which drop or reorder type parameters, e.g. \n\ttype taggedInt&lt;'a&gt; = int or\n\ttype swap&lt;'a,'b&gt; = 'b * 'a.\nConsider declaring the type parameters for this value explicitly, e.g.\n\tlet f&lt;'a,'b&gt; ((x,y) : swap&lt;'b,'a&gt;) : swap&lt;'a,'b&gt; = (y,x).</source>
        <target state="translated">この値に推論される型パラメーターは、型の省略形を無効にすると安定しません。型パラメーターをドロップまたは並び替える型の省略形を使用していることが原因です (例: \n\ttype taggedInt&lt;'a&gt; = int または\n\ttype swap&lt;'a,'b&gt; = 'b * 'a)。\nこの値の型パラメーターを明示的に宣言してください (例: \n\tlet f&lt;'a,'b&gt; ((x,y) : swap&lt;'b,'a&gt;) : swap&lt;'a,'b&gt; = (y,x))。</target>
        <note />
      </trans-unit>
      <trans-unit id="tcExplicitTypeParameterInvalid">
        <source>Explicit type parameters may only be used on module or member bindings</source>
        <target state="translated">明示的な型パラメーターを使用できるのは、モジュールまたはメンバーの束縛のみです</target>
        <note />
      </trans-unit>
      <trans-unit id="tcOverridingMethodRequiresAllOrNoTypeParameters">
        <source>You must explicitly declare either all or no type parameters when overriding a generic abstract method</source>
        <target state="translated">ジェネリック抽象メソッドをオーバーライドする場合、明示的にすべての型パラメーターを宣言するか、まったく宣言しないでください</target>
        <note />
      </trans-unit>
      <trans-unit id="tcFieldsDoNotDetermineUniqueRecordType">
        <source>The field labels and expected type of this record expression or pattern do not uniquely determine a corresponding record type</source>
        <target state="translated">フィールド ラベルとこのレコード式またはパターンの型だけでは、対応するレコード型を一意に決定できません</target>
        <note />
      </trans-unit>
      <trans-unit id="tcFieldAppearsTwiceInRecord">
        <source>The field '{0}' appears twice in this record expression or pattern</source>
        <target state="translated">のレコード式またはパターンに、フィールド '{0}' が 2 回出現します</target>
        <note />
      </trans-unit>
      <trans-unit id="tcUnknownUnion">
        <source>Unknown union case</source>
        <target state="translated">不明な共用体ケースです</target>
        <note />
      </trans-unit>
      <trans-unit id="tcNotSufficientlyGenericBecauseOfScope">
        <source>This code is not sufficiently generic. The type variable {0} could not be generalized because it would escape its scope.</source>
        <target state="translated">このコードの総称性が十分ではありません。スコープが回避されるため、型変数 {0} をジェネリック化することはできません。</target>
        <note />
      </trans-unit>
      <trans-unit id="tcPropertyRequiresExplicitTypeParameters">
        <source>A property cannot have explicit type parameters. Consider using a method instead.</source>
        <target state="translated">プロパティには明示的な型パラメーターを使用できません。代わりにメソッドを使用してください。</target>
        <note />
      </trans-unit>
      <trans-unit id="tcConstructorCannotHaveTypeParameters">
        <source>A constructor cannot have explicit type parameters. Consider using a static construction method instead.</source>
        <target state="translated">コンストラクターには明示的な型パラメーターを使用できません。代わりに静的構築のメソッドを使用してください。</target>
        <note />
      </trans-unit>
      <trans-unit id="tcInstanceMemberRequiresTarget">
        <source>This instance member needs a parameter to represent the object being invoked. Make the member static or use the notation 'member x.Member(args) = ...'.</source>
        <target state="translated">このインスタンス メンバーには、呼び出されるオブジェクトを表すパラメーターが必要です。メンバーを静的にするか、'member x.Member(args) = ...' という表記を使用してください。</target>
        <note />
      </trans-unit>
      <trans-unit id="tcUnexpectedPropertyInSyntaxTree">
        <source>Unexpected source-level property specification in syntax tree</source>
        <target state="translated">構文ツリーに予期しないソースレベルのプロパティの指定があります</target>
        <note />
      </trans-unit>
      <trans-unit id="tcStaticInitializerRequiresArgument">
        <source>A static initializer requires an argument</source>
        <target state="translated">静的初期化子には引数が必要です</target>
        <note />
      </trans-unit>
      <trans-unit id="tcObjectConstructorRequiresArgument">
        <source>An object constructor requires an argument</source>
        <target state="translated">オブジェクト コンストラクターには引数が必要です</target>
        <note />
      </trans-unit>
      <trans-unit id="tcStaticMemberShouldNotHaveThis">
        <source>This static member should not have a 'this' parameter. Consider using the notation 'member Member(args) = ...'.</source>
        <target state="translated">この静的メンバーに 'this' パラメーターを指定することはできません。'member Member(args) = ...' という表記を使用してください。</target>
        <note />
      </trans-unit>
      <trans-unit id="tcExplicitStaticInitializerSyntax">
        <source>An explicit static initializer should use the syntax 'static new(args) = expr'</source>
        <target state="translated">明示的な静的初期化子には 'static new(args) = expr' という構文を使用してください</target>
        <note />
      </trans-unit>
      <trans-unit id="tcExplicitObjectConstructorSyntax">
        <source>An explicit object constructor should use the syntax 'new(args) = expr'</source>
        <target state="translated">明示的なオブジェクト コンストラクターには 'new(args) = expr' という構文を使用してください</target>
        <note />
      </trans-unit>
      <trans-unit id="tcUnexpectedPropertySpec">
        <source>Unexpected source-level property specification</source>
        <target state="translated">予期しないソースレベルのプロパティの指定があります</target>
        <note />
      </trans-unit>
      <trans-unit id="tcObjectExpressionFormDeprecated">
        <source>This form of object expression is not used in F#. Use 'member this.MemberName ... = ...' to define member implementations in object expressions.</source>
        <target state="translated">この形式のオブジェクト式は F# では使用されません。オブジェクト式でメンバーの実装を定義するには、'member this.MemberName ... = ...' を使用してください。</target>
        <note />
      </trans-unit>
      <trans-unit id="tcInvalidDeclaration">
        <source>Invalid declaration</source>
        <target state="translated">宣言が無効です</target>
        <note />
      </trans-unit>
      <trans-unit id="tcAttributesInvalidInPatterns">
        <source>Attributes are not allowed within patterns</source>
        <target state="translated">パターン内では属性を使用できません</target>
        <note />
      </trans-unit>
      <trans-unit id="tcFunctionRequiresExplicitTypeArguments">
        <source>The generic function '{0}' must be given explicit type argument(s)</source>
        <target state="translated">ジェネリック関数 '{0}' に明示的な型引数を指定する必要があります</target>
        <note />
      </trans-unit>
      <trans-unit id="tcDoesNotAllowExplicitTypeArguments">
        <source>The method or function '{0}' should not be given explicit type argument(s) because it does not declare its type parameters explicitly</source>
        <target state="translated">メソッドまたは関数 '{0}' は、型パラメーターを明示的に宣言していないため、明示的な型引数を指定しないでください</target>
        <note />
      </trans-unit>
      <trans-unit id="tcTypeParameterArityMismatch">
        <source>This value, type or method expects {0} type parameter(s) but was given {1}</source>
        <target state="translated">この値、型、またはメソッドには {0} 型パラメーターを使用しますが、{1} が指定されました</target>
        <note />
      </trans-unit>
      <trans-unit id="tcDefaultStructConstructorCall">
        <source>The default, zero-initializing constructor of a struct type may only be used if all the fields of the struct type admit default initialization</source>
        <target state="translated">構造体型のすべてのフィールドが既定の初期化を許可している場合のみ、既定である、ゼロで初期化した構造型のコンストラクターを使用できます。</target>
        <note />
      </trans-unit>
      <trans-unit id="tcCouldNotFindIDisposable">
        <source>Couldn't find Dispose on IDisposable, or it was overloaded</source>
        <target state="translated">IDisposable に Dispose が見つからないか、Dispose がオーバーロードされました</target>
        <note />
      </trans-unit>
      <trans-unit id="tcNonLiteralCannotBeUsedInPattern">
        <source>This value is not a literal and cannot be used in a pattern</source>
        <target state="translated">この値はリテラルではないため、パターンに使用できません</target>
        <note />
      </trans-unit>
      <trans-unit id="tcFieldIsReadonly">
        <source>This field is readonly</source>
        <target state="translated">このフィールドは読み取り専用です</target>
        <note />
      </trans-unit>
      <trans-unit id="tcNameArgumentsMustAppearLast">
        <source>Named arguments must appear after all other arguments</source>
        <target state="translated">名前付き引数は、その他の引数の後ろに指定してください</target>
        <note />
      </trans-unit>
      <trans-unit id="tcFunctionRequiresExplicitLambda">
        <source>This function value is being used to construct a delegate type whose signature includes a byref argument. You must use an explicit lambda expression taking {0} arguments.</source>
        <target state="translated">この関数値は、byref 引数を含むシグネチャのデリゲート型を構築するために使用されます。{0} 個の引数を使用する明示的なラムダ式を使用する必要があります。</target>
        <note />
      </trans-unit>
      <trans-unit id="tcTypeCannotBeEnumerated">
        <source>The type '{0}' is not a type whose values can be enumerated with this syntax, i.e. is not compatible with either seq&lt;_&gt;, IEnumerable&lt;_&gt; or IEnumerable and does not have a GetEnumerator method</source>
        <target state="translated">型 '{0}' は、この構文で列挙できる値の型ではありません。つまり、seq&lt;_&gt;, IEnumerable&lt;_&gt; とも IEnumerable とも互換性がなく、GetEnumerator メソッドがありません</target>
        <note />
      </trans-unit>
      <trans-unit id="tcInvalidMixtureOfRecursiveForms">
        <source>This recursive binding uses an invalid mixture of recursive forms</source>
        <target state="translated">この再帰的束縛に使用されている再帰形式の混合は無効です</target>
        <note />
      </trans-unit>
      <trans-unit id="tcInvalidObjectConstructionExpression">
        <source>This is not a valid object construction expression. Explicit object constructors must either call an alternate constructor or initialize all fields of the object and specify a call to a super class constructor.</source>
        <target state="translated">これは有効なオブジェクト構築式ではありません。明示的なオブジェクト コンストラクターでは、代わりのコンストラクターを呼び出すかまたはオブジェクトのすべてのフィールドを初期化し、スーパークラス コンストラクターの呼び出しを指定する必要があります。</target>
        <note />
      </trans-unit>
      <trans-unit id="tcInvalidConstraint">
        <source>Invalid constraint</source>
        <target state="translated">制約が無効です</target>
        <note />
      </trans-unit>
      <trans-unit id="tcInvalidConstraintTypeSealed">
        <source>Invalid constraint: the type used for the constraint is sealed, which means the constraint could only be satisfied by at most one solution</source>
        <target state="translated">無効な制約: 制約に使用された型がシールドです。つまり、制約を満たすことができるのは、最高でも 1 つの解です。</target>
        <note />
      </trans-unit>
      <trans-unit id="tcInvalidEnumConstraint">
        <source>An 'enum' constraint must be of the form 'enum&lt;type&gt;'</source>
        <target state="translated">'enum' 制約の形式は 'enum&lt;type&gt;' にする必要があります</target>
        <note />
      </trans-unit>
      <trans-unit id="tcInvalidNewConstraint">
        <source>'new' constraints must take one argument of type 'unit' and return the constructed type</source>
        <target state="translated">'new' 制約は型 'unit' の引数を 1 つ指定し、構築された型を返す必要があります</target>
        <note />
      </trans-unit>
      <trans-unit id="tcInvalidPropertyType">
        <source>This property has an invalid type. Properties taking multiple indexer arguments should have types of the form 'ty1 * ty2 -&gt; ty3'. Properties returning functions should have types of the form '(ty1 -&gt; ty2)'.</source>
        <target state="translated">このプロパティに無効な型があります。複数のインデクサー引数を取るプロパティの型の形式は 'ty1 * ty2 -&gt; ty3' でなければなりません。関数を返すプロパティの型の形式は '(ty1 -&gt; ty2)' にする必要があります。</target>
        <note />
      </trans-unit>
      <trans-unit id="tcExpectedUnitOfMeasureMarkWithAttribute">
        <source>Expected unit-of-measure parameter, not type parameter. Explicit unit-of-measure parameters must be marked with the [&lt;Measure&gt;] attribute.</source>
        <target state="translated">必要なのは型パラメーターではなく測定単位パラメーターです。明示的な測定単位パラメーターは、[&lt;Measure&gt;] 属性でマークされている必要があります。</target>
        <note />
      </trans-unit>
      <trans-unit id="tcExpectedTypeParameter">
        <source>Expected type parameter, not unit-of-measure parameter</source>
        <target state="translated">単位パラメーターではなく型パラメーターを指定してください</target>
        <note />
      </trans-unit>
      <trans-unit id="tcExpectedTypeNotUnitOfMeasure">
        <source>Expected type, not unit-of-measure</source>
        <target state="translated">単位ではなく型を指定してください</target>
        <note />
      </trans-unit>
      <trans-unit id="tcExpectedUnitOfMeasureNotType">
        <source>Expected unit-of-measure, not type</source>
        <target state="translated">型ではなく単位を指定してください</target>
        <note />
      </trans-unit>
      <trans-unit id="tcInvalidUnitsOfMeasurePrefix">
        <source>Units-of-measure cannot be used as prefix arguments to a type. Rewrite as postfix arguments in angle brackets.</source>
        <target state="translated">型に対するプレフィックス引数として単位を使用することはできません。山かっこで囲んだ後置引数として書き換えてください。</target>
        <note />
      </trans-unit>
      <trans-unit id="tcUnitsOfMeasureInvalidInTypeConstructor">
        <source>Unit-of-measure cannot be used in type constructor application</source>
        <target state="translated">型コンストラクター応用には単位を使用できません</target>
        <note />
      </trans-unit>
      <trans-unit id="tcRequireBuilderMethod">
        <source>This control construct may only be used if the computation expression builder defines a '{0}' method</source>
        <target state="translated">この制御コンストラクトを使用できるのは、コンピュテーション式ビルダーが '{0}' メソッドを定義する場合のみです</target>
        <note />
      </trans-unit>
      <trans-unit id="tcTypeHasNoNestedTypes">
        <source>This type has no nested types</source>
        <target state="translated">この型に入れ子の型はありません</target>
        <note />
      </trans-unit>
      <trans-unit id="tcUnexpectedSymbolInTypeExpression">
        <source>Unexpected {0} in type expression</source>
        <target state="translated">型式に予期しない {0} があります</target>
        <note />
      </trans-unit>
      <trans-unit id="tcTypeParameterInvalidAsTypeConstructor">
        <source>Type parameter cannot be used as type constructor</source>
        <target state="translated">型パラメーターは型コンストラクターとして使用できません</target>
        <note />
      </trans-unit>
      <trans-unit id="tcIllegalSyntaxInTypeExpression">
        <source>Illegal syntax in type expression</source>
        <target state="translated">型式の構文が正しくありません</target>
        <note />
      </trans-unit>
      <trans-unit id="tcAnonymousUnitsOfMeasureCannotBeNested">
        <source>Anonymous unit-of-measure cannot be nested inside another unit-of-measure expression</source>
        <target state="translated">匿名の単位は、別の単位式の中に入れ子にすることはできません</target>
        <note />
      </trans-unit>
      <trans-unit id="tcAnonymousTypeInvalidInDeclaration">
        <source>Anonymous type variables are not permitted in this declaration</source>
        <target state="translated">この宣言で匿名型の変数は使用できません</target>
        <note />
      </trans-unit>
      <trans-unit id="tcUnexpectedSlashInType">
        <source>Unexpected / in type</source>
        <target state="translated">型に予期しない / があります</target>
        <note />
      </trans-unit>
      <trans-unit id="tcUnexpectedTypeArguments">
        <source>Unexpected type arguments</source>
        <target state="translated">予期しない型引数です</target>
        <note />
      </trans-unit>
      <trans-unit id="tcOptionalArgsOnlyOnMembers">
        <source>Optional arguments are only permitted on type members</source>
        <target state="translated">型メンバーにはオプションの引数のみを使用できます</target>
        <note />
      </trans-unit>
      <trans-unit id="tcNameNotBoundInPattern">
        <source>Name '{0}' not bound in pattern context</source>
        <target state="translated">名前 '{0}' がパターン コンテキストにバインドされていません</target>
        <note />
      </trans-unit>
      <trans-unit id="tcInvalidNonPrimitiveLiteralInPatternMatch">
        <source>Non-primitive numeric literal constants cannot be used in pattern matches because they can be mapped to multiple different types through the use of a NumericLiteral module. Consider using replacing with a variable, and use 'when &lt;variable&gt; = &lt;constant&gt;' at the end of the match clause.</source>
        <target state="translated">プリミティブではない数値リテラル定数は、NumericLiteral モジュールを介して複数の型にマップされる可能性があるため、パターン マッチには使用できません。変数で置き換え、match 句の末尾に 'when &lt;variable&gt; = &lt;constant&gt;' を使用してください。</target>
        <note />
      </trans-unit>
      <trans-unit id="tcInvalidTypeArgumentUsage">
        <source>Type arguments cannot be specified here</source>
        <target state="translated">ここで型引数は指定できません</target>
        <note />
      </trans-unit>
      <trans-unit id="tcRequireActivePatternWithOneResult">
        <source>Only active patterns returning exactly one result may accept arguments</source>
        <target state="translated">結果を 1 つだけ返すアクティブ パターンのみが、引数を使用できます</target>
        <note />
      </trans-unit>
      <trans-unit id="tcInvalidArgForParameterizedPattern">
        <source>Invalid argument to parameterized pattern label</source>
        <target state="translated">パラメーター化されたパターン ラベルに無効な引数が指定されました</target>
        <note />
      </trans-unit>
      <trans-unit id="tcInvalidIndexIntoActivePatternArray">
        <source>Internal error. Invalid index into active pattern array</source>
        <target state="translated">内部エラー。アクティブ パターン配列への無効なインデックスです。</target>
        <note />
      </trans-unit>
      <trans-unit id="tcUnionCaseDoesNotTakeArguments">
        <source>This union case does not take arguments</source>
        <target state="translated">この共用体ケースに引数は指定できません</target>
        <note />
      </trans-unit>
      <trans-unit id="tcUnionCaseRequiresOneArgument">
        <source>This union case takes one argument</source>
        <target state="translated">この共用体ケースには 1 つの引数を指定します</target>
        <note />
      </trans-unit>
      <trans-unit id="tcUnionCaseExpectsTupledArguments">
        <source>This union case expects {0} arguments in tupled form</source>
        <target state="translated">この共用体ケースにはタプル形式の引数を {0} 個指定してください</target>
        <note />
      </trans-unit>
      <trans-unit id="tcFieldIsNotStatic">
        <source>Field '{0}' is not static</source>
        <target state="translated">フィールド '{0}' は静的ではありません</target>
        <note />
      </trans-unit>
      <trans-unit id="tcFieldNotLiteralCannotBeUsedInPattern">
        <source>This field is not a literal and cannot be used in a pattern</source>
        <target state="translated">このフィールドはリテラルではないため、パターンに使用できません</target>
        <note />
      </trans-unit>
      <trans-unit id="tcRequireVarConstRecogOrLiteral">
        <source>This is not a variable, constant, active recognizer or literal</source>
        <target state="translated">これは変数、定数、アクティブ レコグナイザー、またはリテラルではありません</target>
        <note />
      </trans-unit>
      <trans-unit id="tcInvalidPattern">
        <source>This is not a valid pattern</source>
        <target state="translated">これは有効なパターンではありません</target>
        <note />
      </trans-unit>
      <trans-unit id="tcUseWhenPatternGuard">
        <source>Character range matches have been removed in F#. Consider using a 'when' pattern guard instead.</source>
        <target state="translated">F# では文字範囲の一致が削除されました。代わりに 'when' パターン ガードを使用してください。</target>
        <note />
      </trans-unit>
      <trans-unit id="tcIllegalPattern">
        <source>Illegal pattern</source>
        <target state="translated">パターンが正しくありません</target>
        <note />
      </trans-unit>
      <trans-unit id="tcSyntaxErrorUnexpectedQMark">
        <source>Syntax error - unexpected '?' symbol</source>
        <target state="translated">構文エラー - 予期しない '?' 記号です</target>
        <note />
      </trans-unit>
      <trans-unit id="tcExpressionCountMisMatch">
        <source>Expected {0} expressions, got {1}</source>
        <target state="translated">{0} 式を指定する必要がありますが、{1} が指定されました</target>
        <note />
      </trans-unit>
      <trans-unit id="tcExprUndelayed">
        <source>TcExprUndelayed: delayed</source>
        <target state="translated">TcExprUndelayed: 遅延しました</target>
        <note />
      </trans-unit>
      <trans-unit id="tcExpressionRequiresSequence">
        <source>This expression form may only be used in sequence and computation expressions</source>
        <target state="translated">この式の形式を使用できるのは、シーケンス式またはコンピュテーション式のみです</target>
        <note />
      </trans-unit>
      <trans-unit id="tcInvalidObjectExpressionSyntaxForm">
        <source>Invalid object expression. Objects without overrides or interfaces should use the expression form 'new Type(args)' without braces.</source>
        <target state="translated">オブジェクト式が無効です。オーバーライドまたはインターフェイスがないオブジェクトには、かっこなしで 'new Type(args)' という形式の式を使用してください。</target>
        <note />
      </trans-unit>
      <trans-unit id="tcInvalidObjectSequenceOrRecordExpression">
        <source>Invalid object, sequence or record expression</source>
        <target state="translated">オブジェクト式、シーケンス式、またはレコード式が無効です</target>
        <note />
      </trans-unit>
      <trans-unit id="tcInvalidSequenceExpressionSyntaxForm">
        <source>Invalid record, sequence or computation expression. Sequence expressions should be of the form 'seq {{ ... }}'</source>
        <target state="translated">無効なレコード、シーケンス式、またはコンピュテーション式です。シーケンス式は 'seq {{ ... }}' という形式にしてください。</target>
        <note />
      </trans-unit>
      <trans-unit id="tcExpressionWithIfRequiresParenthesis">
        <source>This list or array expression includes an element of the form 'if ... then ... else'. Parenthesize this expression to indicate it is an individual element of the list or array, to disambiguate this from a list generated using a sequence expression</source>
        <target state="translated">このリスト式または配列式には、'if ... then ... else' という形式の要素が含まれます。この式をかっこで囲んでリストまたは配列の個別の要素であることを示し、シーケンス式を使用して生成されたリストとこのリストを区別してください。</target>
        <note />
      </trans-unit>
      <trans-unit id="tcUnableToParseFormatString">
        <source>Unable to parse format string '{0}'</source>
        <target state="translated">書式指定文字列 '{0}' を解析できません</target>
        <note />
      </trans-unit>
      <trans-unit id="tcListLiteralMaxSize">
        <source>This list expression exceeds the maximum size for list literals. Use an array for larger literals and call Array.ToList.</source>
        <target state="translated">このリスト式は、リスト リテラルの最大サイズを超えています。より大きなリテラルの配列を使用し、Array.ToList を呼び出してください。</target>
        <note />
      </trans-unit>
      <trans-unit id="tcExpressionFormRequiresObjectConstructor">
        <source>The expression form 'expr then expr' may only be used as part of an explicit object constructor</source>
        <target state="translated">明示的なオブジェクト コンストラクターの一部としてのみ、'expr then expr' という形式の式を使用できます</target>
        <note />
      </trans-unit>
      <trans-unit id="tcNamedArgumentsCannotBeUsedInMemberTraits">
        <source>Named arguments cannot be given to member trait calls</source>
        <target state="translated">名前付き引数をメンバーの特徴 (trait) の呼び出しに指定することはできません</target>
        <note />
      </trans-unit>
      <trans-unit id="tcNotValidEnumCaseName">
        <source>This is not a valid name for an enumeration case</source>
        <target state="translated">列挙型のケースの有効な名前ではありません</target>
        <note />
      </trans-unit>
      <trans-unit id="tcFieldIsNotMutable">
        <source>This field is not mutable</source>
        <target state="translated">このフィールドは変更可能ではありません</target>
        <note />
      </trans-unit>
      <trans-unit id="tcConstructRequiresListArrayOrSequence">
        <source>This construct may only be used within list, array and sequence expressions, e.g. expressions of the form 'seq {{ ... }}', '[ ... ]' or '[| ... |]'. These use the syntax 'for ... in ... do ... yield...' to generate elements</source>
        <target state="translated">このコンストラクトは、リスト式、配列式、およびシーケンス式内でのみ使用できます (たとえば、'seq {{ ... }}'、'[ ... ]'、'[| ... |]' などの形式の式)。この場合、要素を生成するには 'for ... in ... do ... yield...' という構文を使用します。</target>
        <note />
      </trans-unit>
      <trans-unit id="tcConstructRequiresComputationExpressions">
        <source>This construct may only be used within computation expressions. To return a value from an ordinary function simply write the expression without 'return'.</source>
        <target state="translated">このコンストラクトはコンピュテーション式内でのみ使用できます。通常の関数から値を返すには、'return' を使用せずに式を記述してください。</target>
        <note />
      </trans-unit>
      <trans-unit id="tcConstructRequiresSequenceOrComputations">
        <source>This construct may only be used within sequence or computation expressions</source>
        <target state="translated">このコンストラクトはシーケンス式およびコンピュテーション式内でのみ使用できます</target>
        <note />
      </trans-unit>
      <trans-unit id="tcConstructRequiresComputationExpression">
        <source>This construct may only be used within computation expressions</source>
        <target state="translated">このコンストラクトはコンピュテーション式内でのみ使用できます</target>
        <note />
      </trans-unit>
      <trans-unit id="tcInvalidIndexerExpression">
        <source>Invalid indexer expression</source>
        <target state="translated">インデクサー式が無効です</target>
        <note />
      </trans-unit>
      <trans-unit id="tcObjectOfIndeterminateTypeUsedRequireTypeConstraint">
        <source>The operator 'expr.[idx]' has been used on an object of indeterminate type based on information prior to this program point. Consider adding further type constraints</source>
        <target state="translated">このプログラムのポイントよりも前の情報に基づいた不確定の型のオブジェクトに、演算子 'expr.[idx]' が使用されました。型の制約を増やしてください。</target>
        <note />
      </trans-unit>
      <trans-unit id="tcCannotInheritFromVariableType">
        <source>Cannot inherit from a variable type</source>
        <target state="translated">変数型から継承できません</target>
        <note />
      </trans-unit>
      <trans-unit id="tcObjectConstructorsOnTypeParametersCannotTakeArguments">
        <source>Calls to object constructors on type parameters cannot be given arguments</source>
        <target state="translated">型パラメーター上のオブジェクト コンストラクターの呼び出しに引数を指定することはできません</target>
        <note />
      </trans-unit>
      <trans-unit id="tcCompiledNameAttributeMisused">
        <source>The 'CompiledName' attribute cannot be used with this language element</source>
        <target state="translated">この言語要素では、'CompiledName' 属性を使用できません</target>
        <note />
      </trans-unit>
      <trans-unit id="tcNamedTypeRequired">
        <source>'{0}' may only be used with named types</source>
        <target state="translated">'{0}' を使用できるのは、名前付き型のみです</target>
        <note />
      </trans-unit>
      <trans-unit id="tcInheritCannotBeUsedOnInterfaceType">
        <source>'inherit' cannot be used on interface types. Consider implementing the interface by using 'interface ... with ... end' instead.</source>
        <target state="translated">インターフェイス型に 'inherit' は使用できません。代わりに 'interface ... with ... end' を使用してインターフェイスを実装してください。</target>
        <note />
      </trans-unit>
      <trans-unit id="tcNewCannotBeUsedOnInterfaceType">
        <source>'new' cannot be used on interface types. Consider using an object expression '{{ new ... with ... }}' instead.</source>
        <target state="translated">インターフェイス型では 'new' を使用できません。代わりにオブジェクト式 '{{ new ... with ... }}' を使用してください。</target>
        <note />
      </trans-unit>
      <trans-unit id="tcAbstractTypeCannotBeInstantiated">
        <source>Instances of this type cannot be created since it has been marked abstract or not all methods have been given implementations. Consider using an object expression '{{ new ... with ... }}' instead.</source>
        <target state="translated">abstract とマークされているか、一部のメソッドが実装されていないため、この型のインスタンスを作成できません。代わりにオブジェクト式 '{{ new ... with ... }}' を使用してください。</target>
        <note />
      </trans-unit>
      <trans-unit id="tcIDisposableTypeShouldUseNew">
        <source>It is recommended that objects supporting the IDisposable interface are created using the syntax 'new Type(args)', rather than 'Type(args)' or 'Type' as a function value representing the constructor, to indicate that resources may be owned by the generated value</source>
        <target state="translated">IDisposable インターフェイスをサポートするオブジェクトは、コンストラクターを表す関数値として 'Type(args)' や 'Type' ではなく 'new Type(args)' の構文を使用して作成することをお勧めします。これは、リソースが生成された値に所有される可能性があることを示すためです</target>
        <note />
      </trans-unit>
      <trans-unit id="tcSyntaxCanOnlyBeUsedToCreateObjectTypes">
        <source>'{0}' may only be used to construct object types</source>
        <target state="translated">'{0}' は、オブジェクト型を構築するときにのみ使用できます</target>
        <note />
      </trans-unit>
      <trans-unit id="tcConstructorRequiresCall">
        <source>Constructors for the type '{0}' must directly or indirectly call its implicit object constructor. Use a call to the implicit object constructor instead of a record expression.</source>
        <target state="translated">型 '{0}' のコンストラクターはその暗黙的なオブジェクト コンストラクターを直接、または間接的に呼び出す必要があります。レコード式ではなく、暗黙的なオブジェクト コンストラクターの呼び出しを使用してください。</target>
        <note />
      </trans-unit>
      <trans-unit id="tcUndefinedField">
        <source>The field '{0}' has been given a value, but is not present in the type '{1}'</source>
        <target state="translated">フィールド '{0}' に値が指定されましたが、このフィールドは型 '{1}' に存在しません</target>
        <note />
      </trans-unit>
      <trans-unit id="tcFieldRequiresAssignment">
        <source>No assignment given for field '{0}' of type '{1}'</source>
        <target state="translated">型 '{1}' のフィールド '{0}' に割り当てが指定されていません</target>
        <note />
      </trans-unit>
      <trans-unit id="tcExtraneousFieldsGivenValues">
        <source>Extraneous fields have been given values</source>
        <target state="translated">不適切なフィールドに値を指定しました</target>
        <note />
      </trans-unit>
      <trans-unit id="tcObjectExpressionsCanOnlyOverrideAbstractOrVirtual">
        <source>Only overrides of abstract and virtual members may be specified in object expressions</source>
        <target state="translated">オブジェクト式に指定できるのは、抽象メンバーおよび仮想メンバーのオーバーライドのみです。</target>
        <note />
      </trans-unit>
      <trans-unit id="tcNoAbstractOrVirtualMemberFound">
        <source>The member '{0}' does not correspond to any abstract or virtual method available to override or implement.</source>
        <target state="translated">メンバー '{0}' は、無視または実装に使用できるどの抽象メソッドまたは仮想メソッドにも対応していません。</target>
        <note />
      </trans-unit>
      <trans-unit id="tcMemberFoundIsNotAbstractOrVirtual">
        <source>The type {0} contains the member '{1}' but it is not a virtual or abstract method that is available to override or implement.</source>
        <target state="translated">型 {0} にメンバー '{1}' が含まれていますが、このメンバーはオーバーライドまたは実装に使用できる仮想メソッドでも抽象メソッドでもありません。</target>
        <note />
      </trans-unit>
      <trans-unit id="tcArgumentArityMismatch">
        <source>The member '{0}' does not accept the correct number of arguments. {1} argument(s) are expected, but {2} were given. The required signature is '{3}'.{4}</source>
        <target state="translated">メンバー '{0}' の引数の数が正しくありません。{1} 個の引数が必要ですが、指定されたのは {2} 個です。必要な署名は '{3}' です。{4}</target>
        <note />
      </trans-unit>
      <trans-unit id="tcArgumentArityMismatchOneOverload">
        <source>The member '{0}' does not accept the correct number of arguments. One overload accepts {1} arguments, but {2} were given. The required signature is '{3}'.{4}</source>
        <target state="translated">メンバー '{0}' の引数の数が正しくありません。1 つのオーバーロードには {1} 個の引数を指定できますが、{2} 個が指定されました。必要な署名は '{3}' です。{4}</target>
        <note />
      </trans-unit>
      <trans-unit id="tcSimpleMethodNameRequired">
        <source>A simple method name is required here</source>
        <target state="translated">ここでは単純なメソッド名が必要です</target>
        <note />
      </trans-unit>
      <trans-unit id="tcPredefinedTypeCannotBeUsedAsSuperType">
        <source>The types System.ValueType, System.Enum, System.Delegate, System.MulticastDelegate and System.Array cannot be used as super types in an object expression or class</source>
        <target state="translated">型 System.ValueType、System.Enum、System.Delegate、System.MulticastDelegate、および System.Array は、オブジェクト式またはクラスのスーパー型として使用できません</target>
        <note />
      </trans-unit>
      <trans-unit id="tcNewMustBeUsedWithNamedType">
        <source>'new' must be used with a named type</source>
        <target state="translated">名前付き型には 'new' を使用してください</target>
        <note />
      </trans-unit>
      <trans-unit id="tcCannotCreateExtensionOfSealedType">
        <source>Cannot create an extension of a sealed type</source>
        <target state="translated">シールド型の拡張は作成できません</target>
        <note />
      </trans-unit>
      <trans-unit id="tcNoArgumentsForRecordValue">
        <source>No arguments may be given when constructing a record value</source>
        <target state="translated">レコード値を構築するときに指定できる引数はありません</target>
        <note />
      </trans-unit>
      <trans-unit id="tcNoInterfaceImplementationForConstructionExpression">
        <source>Interface implementations cannot be given on construction expressions</source>
        <target state="translated">構築式ではインターフェイスの実装を指定できません</target>
        <note />
      </trans-unit>
      <trans-unit id="tcObjectConstructionCanOnlyBeUsedInClassTypes">
        <source>Object construction expressions may only be used to implement constructors in class types</source>
        <target state="translated">オブジェクト構築式は、クラス型のコンストラクターを実装する場合にのみ使用できます</target>
        <note />
      </trans-unit>
      <trans-unit id="tcOnlySimpleBindingsCanBeUsedInConstructionExpressions">
        <source>Only simple bindings of the form 'id = expr' can be used in construction expressions</source>
        <target state="translated">構築式に使用できるのは、'id = expr' という形式の単純な束縛のみです</target>
        <note />
      </trans-unit>
      <trans-unit id="tcObjectsMustBeInitializedWithObjectExpression">
        <source>Objects must be initialized by an object construction expression that calls an inherited object constructor and assigns a value to each field</source>
        <target state="translated">オブジェクトを初期化するには、継承したオブジェクト コンストラクターを呼び出し、値を各フィールドに割り当てるオブジェクト構築式を使用してください。</target>
        <note />
      </trans-unit>
      <trans-unit id="tcExpectedInterfaceType">
        <source>Expected an interface type</source>
        <target state="translated">インターフェイスの型を指定してください</target>
        <note />
      </trans-unit>
      <trans-unit id="tcConstructorForInterfacesDoNotTakeArguments">
        <source>Constructor expressions for interfaces do not take arguments</source>
        <target state="translated">インターフェイスのコンストラクター式には引数を使用できません</target>
        <note />
      </trans-unit>
      <trans-unit id="tcConstructorRequiresArguments">
        <source>This object constructor requires arguments</source>
        <target state="translated">このオブジェクト コンストラクターには引数が必要です</target>
        <note />
      </trans-unit>
      <trans-unit id="tcNewRequiresObjectConstructor">
        <source>'new' may only be used with object constructors</source>
        <target state="translated">'new' を使用できるのは、オブジェクト コンストラクターのみです</target>
        <note />
      </trans-unit>
      <trans-unit id="tcAtLeastOneOverrideIsInvalid">
        <source>At least one override did not correctly implement its corresponding abstract member</source>
        <target state="translated">少なくとも 1 つのオーバーライドが対応する抽象メンバーを正しく実装していません</target>
        <note />
      </trans-unit>
      <trans-unit id="tcNumericLiteralRequiresModule">
        <source>This numeric literal requires that a module '{0}' defining functions FromZero, FromOne, FromInt32, FromInt64 and FromString be in scope</source>
        <target state="translated">数値リテラルの場合、関数 FromZero、FromOne、FromInt32、FromInt64、および FromString を定義するモジュール '{0}' がスコープに含まれている必要があります</target>
        <note />
      </trans-unit>
      <trans-unit id="tcInvalidRecordConstruction">
        <source>Invalid record construction</source>
        <target state="translated">レコードの構造が無効です</target>
        <note />
      </trans-unit>
      <trans-unit id="tcExpressionFormRequiresRecordTypes">
        <source>The expression form {{ expr with ... }} may only be used with record types. To build object types use {{ new Type(...) with ... }}</source>
        <target state="translated">{{ expr with ... }} という形式の式を使用できるのはレコード型のみです。オブジェクトの型を構築するには、{{ new Type(...) with ... }} を使用してください。</target>
        <note />
      </trans-unit>
      <trans-unit id="tcInheritedTypeIsNotObjectModelType">
        <source>The inherited type is not an object model type</source>
        <target state="translated">継承された型はオブジェクト モデル型ではありません</target>
        <note />
      </trans-unit>
      <trans-unit id="tcObjectConstructionExpressionCanOnlyImplementConstructorsInObjectModelTypes">
        <source>Object construction expressions (i.e. record expressions with inheritance specifications) may only be used to implement constructors in object model types. Use 'new ObjectType(args)' to construct instances of object model types outside of constructors</source>
        <target state="translated">オブジェクト構築式 (つまり、継承の指定があるレコード式) は、オブジェクト モデル型のコンストラクターを実装する場合にのみ使用できます。コンストラクターの外側でオブジェクト モデル型のインスタンスを構築するには、'new ObjectType(args)' を使用してください。</target>
        <note />
      </trans-unit>
      <trans-unit id="tcEmptyRecordInvalid">
        <source>'{{ }}' is not a valid expression. Records must include at least one field. Empty sequences are specified by using Seq.empty or an empty list '[]'.</source>
        <target state="translated">'{{ }}' は有効な式ではありません。レコードには 1 つ以上のフィールドを含める必要があります。空のシーケンスを指定するには、Seq.empty または空のリスト '[]' をご使用ください。</target>
        <note />
      </trans-unit>
      <trans-unit id="tcTypeIsNotARecordTypeNeedConstructor">
        <source>This type is not a record type. Values of class and struct types must be created using calls to object constructors.</source>
        <target state="translated">この型はレコード型ではありません。クラス型および構造体型の値は、オブジェクト コンストラクターの呼び出しを使用して作成してください。</target>
        <note />
      </trans-unit>
      <trans-unit id="tcTypeIsNotARecordType">
        <source>This type is not a record type</source>
        <target state="translated">この型はレコード型ではありません</target>
        <note />
      </trans-unit>
      <trans-unit id="tcConstructIsAmbiguousInComputationExpression">
        <source>This construct is ambiguous as part of a computation expression. Nested expressions may be written using 'let _ = (...)' and nested computations using 'let! res = builder {{ ... }}'.</source>
        <target state="translated">このコンストラクトはコンピュテーション式の一部としてあいまいです。入れ子の式を記述するには 'let _ = (...)' を使用し、入れ子の計算には 'let! res = builder {{ ... }}' を使用します。</target>
        <note />
      </trans-unit>
      <trans-unit id="tcConstructIsAmbiguousInSequenceExpression">
        <source>This construct is ambiguous as part of a sequence expression. Nested expressions may be written using 'let _ = (...)' and nested sequences using 'yield! seq {{... }}'.</source>
        <target state="translated">このコンストラクトはシーケンス式の一部としてあいまいです。入れ子の式を記述するには 'let _ = (...)' を使用し、入れ子のシーケンスには 'yield! seq {{... }}' を使用します。</target>
        <note />
      </trans-unit>
      <trans-unit id="tcDoBangIllegalInSequenceExpression">
        <source>'do!' cannot be used within sequence expressions</source>
        <target state="translated">シーケンス式内には 'do!' を使用できません</target>
        <note />
      </trans-unit>
      <trans-unit id="tcUseForInSequenceExpression">
        <source>The use of 'let! x = coll' in sequence expressions is not permitted. Use 'for x in coll' instead.</source>
        <target state="translated">シーケンス式では 'let! x = coll' を使用できません。代わりに 'for x in coll' を使用してください。</target>
        <note />
      </trans-unit>
      <trans-unit id="tcTryIllegalInSequenceExpression">
        <source>'try'/'with' cannot be used within sequence expressions</source>
        <target state="translated">シーケンス式内には 'try'/'with' を使用できません</target>
        <note />
      </trans-unit>
      <trans-unit id="tcUseYieldBangForMultipleResults">
        <source>In sequence expressions, multiple results are generated using 'yield!'</source>
        <target state="translated">シーケンス式で、複数の結果は 'yield!' を使用して生成されます</target>
        <note />
      </trans-unit>
      <trans-unit id="tcInvalidAssignment">
        <source>Invalid assignment</source>
        <target state="translated">割り当てが無効です</target>
        <note />
      </trans-unit>
      <trans-unit id="tcInvalidUseOfTypeName">
        <source>Invalid use of a type name</source>
        <target state="translated">型名の使用方法に誤りがあります</target>
        <note />
      </trans-unit>
      <trans-unit id="tcTypeHasNoAccessibleConstructor">
        <source>This type has no accessible object constructors</source>
        <target state="translated">この型にアクセスできるオブジェクト コンストラクターはありません</target>
        <note />
      </trans-unit>
      <trans-unit id="tcInvalidUseOfInterfaceType">
        <source>Invalid use of an interface type</source>
        <target state="translated">インターフェイス型の使用方法に誤りがあります</target>
        <note />
      </trans-unit>
      <trans-unit id="tcInvalidUseOfDelegate">
        <source>Invalid use of a delegate constructor. Use the syntax 'new Type(args)' or just 'Type(args)'.</source>
        <target state="translated">デリゲート コンストラクターの使用方法に誤りがあります。'new Type(args)' か、単に 'Type(args)' という構文を使用してください</target>
        <note />
      </trans-unit>
      <trans-unit id="tcPropertyIsNotStatic">
        <source>Property '{0}' is not static</source>
        <target state="translated">プロパティ '{0}' は静的ではありません</target>
        <note />
      </trans-unit>
      <trans-unit id="tcPropertyIsNotReadable">
        <source>Property '{0}' is not readable</source>
        <target state="translated">プロパティ '{0}' は読み取り可能ではありません</target>
        <note />
      </trans-unit>
      <trans-unit id="tcLookupMayNotBeUsedHere">
        <source>This lookup cannot be used here</source>
        <target state="translated">ここでこの参照は使用できません</target>
        <note />
      </trans-unit>
      <trans-unit id="tcPropertyIsStatic">
        <source>Property '{0}' is static</source>
        <target state="translated">プロパティ '{0}' は静的です</target>
        <note />
      </trans-unit>
      <trans-unit id="tcPropertyCannotBeSet1">
        <source>Property '{0}' cannot be set</source>
        <target state="translated">プロパティ '{0}' は設定できません</target>
        <note />
      </trans-unit>
      <trans-unit id="tcConstructorsCannotBeFirstClassValues">
        <source>Constructors must be applied to arguments and cannot be used as first-class values. If necessary use an anonymous function '(fun arg1 ... argN -&gt; new Type(arg1,...,argN))'.</source>
        <target state="translated">コンストラクターは引数に適用する必要があり、ファースト クラス値として使用することはできません。必要な場合には、匿名関数 '(fun arg1 ... argN -&gt; new Type(arg1,...,argN))' を使用します。</target>
        <note />
      </trans-unit>
      <trans-unit id="tcSyntaxFormUsedOnlyWithRecordLabelsPropertiesAndFields">
        <source>The syntax 'expr.id' may only be used with record labels, properties and fields</source>
        <target state="translated">構文 'expr.id' を使用できるのは、レコードのラベル、プロパティ、およびフィールドのみです</target>
        <note />
      </trans-unit>
      <trans-unit id="tcEventIsStatic">
        <source>Event '{0}' is static</source>
        <target state="translated">イベント '{0}' は静的です</target>
        <note />
      </trans-unit>
      <trans-unit id="tcEventIsNotStatic">
        <source>Event '{0}' is not static</source>
        <target state="translated">イベント '{0}' は静的ではありません</target>
        <note />
      </trans-unit>
      <trans-unit id="tcNamedArgumentDidNotMatch">
        <source>The named argument '{0}' did not match any argument or mutable property</source>
        <target state="translated">名前付き引数 '{0}' と一致する引数または変更可能なプロパティがありませんでした</target>
        <note />
      </trans-unit>
      <trans-unit id="tcOverloadsCannotHaveCurriedArguments">
        <source>One or more of the overloads of this method has curried arguments. Consider redesigning these members to take arguments in tupled form.</source>
        <target state="translated">このメソッドのオーバーロードの 1 つまたは複数にカリー化された引数があります。タプル化された形式で引数を使用するようにこれらのメンバーを再設計してください。</target>
        <note />
      </trans-unit>
      <trans-unit id="tcUnnamedArgumentsDoNotFormPrefix">
        <source>The unnamed arguments do not form a prefix of the arguments of the method called</source>
        <target state="translated">名前なしの引数は、呼び出されるメソッドの引数のプレフィックスを形成できません</target>
        <note />
      </trans-unit>
      <trans-unit id="tcStaticOptimizationConditionalsOnlyForFSharpLibrary">
        <source>Static optimization conditionals are only for use within the F# library</source>
        <target state="translated">静的最適化の条件は、F# ライブラリ内でのみ使用できます</target>
        <note />
      </trans-unit>
      <trans-unit id="tcFormalArgumentIsNotOptional">
        <source>The corresponding formal argument is not optional</source>
        <target state="translated">対応する正式な引数はオプションではありません</target>
        <note />
      </trans-unit>
      <trans-unit id="tcInvalidOptionalAssignmentToPropertyOrField">
        <source>Invalid optional assignment to a property or field</source>
        <target state="translated">プロパティまたはフィールドに対するオプションの割り当てが無効です</target>
        <note />
      </trans-unit>
      <trans-unit id="tcDelegateConstructorMustBePassed">
        <source>A delegate constructor must be passed a single function value</source>
        <target state="translated">デリゲート コンストラクターには単一の関数値を渡す必要があります</target>
        <note />
      </trans-unit>
      <trans-unit id="tcBindingCannotBeUseAndRec">
        <source>A binding cannot be marked both 'use' and 'rec'</source>
        <target state="translated">束縛に 'use' と 'rec' の両方をマークすることはできません</target>
        <note />
      </trans-unit>
      <trans-unit id="tcVolatileOnlyOnClassLetBindings">
        <source>The 'VolatileField' attribute may only be used on 'let' bindings in classes</source>
        <target state="translated">'VolatileField' 属性を使用できるのは、クラス内の 'let' 束縛上のみです</target>
        <note />
      </trans-unit>
      <trans-unit id="tcAttributesAreNotPermittedOnLetBindings">
        <source>Attributes are not permitted on 'let' bindings in expressions</source>
        <target state="translated">式内の 'let' 束縛では、属性を使用できません</target>
        <note />
      </trans-unit>
      <trans-unit id="tcDefaultValueAttributeRequiresVal">
        <source>The 'DefaultValue' attribute may only be used on 'val' declarations</source>
        <target state="translated">'DefaultValue' 属性は 'val' 宣言でのみ使用できます</target>
        <note />
      </trans-unit>
      <trans-unit id="tcConditionalAttributeRequiresMembers">
        <source>The 'ConditionalAttribute' attribute may only be used on members</source>
        <target state="translated">'ConditionalAttribute' 属性はメンバーでのみ使用できます</target>
        <note />
      </trans-unit>
      <trans-unit id="tcInvalidActivePatternName">
        <source>This is not a valid name for an active pattern</source>
        <target state="translated">アクティブ パターンの有効な名前ではありません</target>
        <note />
      </trans-unit>
      <trans-unit id="tcEntryPointAttributeRequiresFunctionInModule">
        <source>The 'EntryPointAttribute' attribute may only be used on function definitions in modules</source>
        <target state="translated">'EntryPointAttribute' 属性を使用できるのは、モジュールの関数定義のみです</target>
        <note />
      </trans-unit>
      <trans-unit id="tcMutableValuesCannotBeInline">
        <source>Mutable values cannot be marked 'inline'</source>
        <target state="translated">変更可能な値を 'inline' とマークすることはできません</target>
        <note />
      </trans-unit>
      <trans-unit id="tcMutableValuesMayNotHaveGenericParameters">
        <source>Mutable values cannot have generic parameters</source>
        <target state="translated">変更可能な値にジェネリック パラメーターを指定することはできません</target>
        <note />
      </trans-unit>
      <trans-unit id="tcMutableValuesSyntax">
        <source>Mutable function values should be written 'let mutable f = (fun args -&gt; ...)'</source>
        <target state="translated">関数値を変更可能にするには 'let mutable f = (fun args -&gt; ...)' が必要です</target>
        <note />
      </trans-unit>
      <trans-unit id="tcOnlyFunctionsCanBeInline">
        <source>Only functions may be marked 'inline'</source>
        <target state="translated">'inline' とマークできるのは関数のみです</target>
        <note />
      </trans-unit>
      <trans-unit id="tcIllegalAttributesForLiteral">
        <source>A literal value cannot be given the [&lt;ThreadStatic&gt;] or [&lt;ContextStatic&gt;] attributes</source>
        <target state="translated">リテラル値を [&lt;ThreadStatic&gt;] 属性または [&lt;ContextStatic&gt;] 属性に指定することはできません</target>
        <note />
      </trans-unit>
      <trans-unit id="tcLiteralCannotBeMutable">
        <source>A literal value cannot be marked 'mutable'</source>
        <target state="translated">リテラル値に 'mutable' とマークすることはできません</target>
        <note />
      </trans-unit>
      <trans-unit id="tcLiteralCannotBeInline">
        <source>A literal value cannot be marked 'inline'</source>
        <target state="translated">リテラル値に 'inline' とマークすることはできません</target>
        <note />
      </trans-unit>
      <trans-unit id="tcLiteralCannotHaveGenericParameters">
        <source>Literal values cannot have generic parameters</source>
        <target state="translated">リテラル値にジェネリック パラメーターを指定することはできません</target>
        <note />
      </trans-unit>
      <trans-unit id="tcInvalidConstantExpression">
        <source>This is not a valid constant expression</source>
        <target state="translated">これは有効な定数式ではありません</target>
        <note />
      </trans-unit>
      <trans-unit id="tcTypeIsInaccessible">
        <source>This type is not accessible from this code location</source>
        <target state="translated">このコードの場所からこの型にアクセスすることはできません</target>
        <note />
      </trans-unit>
      <trans-unit id="tcUnexpectedConditionInImportedAssembly">
        <source>Unexpected condition in imported assembly: failed to decode AttributeUsage attribute</source>
        <target state="translated">インポートされたアセンブリに予期しない条件があります。AttributeUsage 属性のデコードに失敗しました</target>
        <note />
      </trans-unit>
      <trans-unit id="tcUnrecognizedAttributeTarget">
        <source>Unrecognized attribute target. Valid attribute targets are 'assembly', 'module', 'type', 'method', 'property', 'return', 'param', 'field', 'event', 'constructor'.</source>
        <target state="translated">認識されない属性のターゲットです。有効な属性のターゲットは、'assembly'、'module'、'type'、'method'、'property'、'return'、'param'、'field'、'event'、および 'constructor' です。</target>
        <note />
      </trans-unit>
      <trans-unit id="tcAttributeIsNotValidForLanguageElementUseDo">
        <source>This attribute is not valid for use on this language element. Assembly attributes should be attached to a 'do ()' declaration, if necessary within an F# module.</source>
        <target state="translated">この言語要素では、この属性を使用できません。アセンブリの属性は (必要に応じて F# モジュール内で) 'do ()' 宣言にアタッチする必要があります。</target>
        <note />
      </trans-unit>
      <trans-unit id="tcAttributeIsNotValidForLanguageElement">
        <source>This attribute is not valid for use on this language element</source>
        <target state="translated">この言語要素では、この属性を使用できません</target>
        <note />
      </trans-unit>
      <trans-unit id="tcOptionalArgumentsCannotBeUsedInCustomAttribute">
        <source>Optional arguments cannot be used in custom attributes</source>
        <target state="translated">カスタム属性にはオプションの引数を使用できません</target>
        <note />
      </trans-unit>
      <trans-unit id="tcPropertyCannotBeSet0">
        <source>This property cannot be set</source>
        <target state="translated">このプロパティは設定できません</target>
        <note />
      </trans-unit>
      <trans-unit id="tcPropertyOrFieldNotFoundInAttribute">
        <source>This property or field was not found on this custom attribute type</source>
        <target state="translated">このカスタム属性型に、このプロパティまたはフィールドが見つかりませんでした</target>
        <note />
      </trans-unit>
      <trans-unit id="tcCustomAttributeMustBeReferenceType">
        <source>A custom attribute must be a reference type</source>
        <target state="translated">カスタム属性は参照型にする必要があります</target>
        <note />
      </trans-unit>
      <trans-unit id="tcCustomAttributeArgumentMismatch">
        <source>The number of args for a custom attribute does not match the expected number of args for the attribute constructor</source>
        <target state="translated">カスタム属性の引数の数は、属性コンストラクターの引数に必要な数と一致しません</target>
        <note />
      </trans-unit>
      <trans-unit id="tcCustomAttributeMustInvokeConstructor">
        <source>A custom attribute must invoke an object constructor</source>
        <target state="translated">カスタム属性はオブジェクト コンストラクターを呼び出す必要があります</target>
        <note />
      </trans-unit>
      <trans-unit id="tcAttributeExpressionsMustBeConstructorCalls">
        <source>Attribute expressions must be calls to object constructors</source>
        <target state="translated">属性式は、オブジェクト コンストラクターに対する呼び出しにしてください</target>
        <note />
      </trans-unit>
      <trans-unit id="tcUnsupportedAttribute">
        <source>This attribute cannot be used in this version of F#</source>
        <target state="translated">このバージョンの F# では、この属性を使用できません</target>
        <note />
      </trans-unit>
      <trans-unit id="tcInvalidInlineSpecification">
        <source>Invalid inline specification</source>
        <target state="translated">インラインの指定が無効です</target>
        <note />
      </trans-unit>
      <trans-unit id="tcInvalidUseBinding">
        <source>'use' bindings must be of the form 'use &lt;var&gt; = &lt;expr&gt;'</source>
        <target state="translated">'use' バインディングの形式は 'use &lt;var&gt; = &lt;expr&gt;' でなければなりません</target>
        <note />
      </trans-unit>
      <trans-unit id="tcAbstractMembersIllegalInAugmentation">
        <source>Abstract members are not permitted in an augmentation - they must be defined as part of the type itself</source>
        <target state="translated">拡張に抽象メンバーは使用できません。型の一部として定義する必要があります。</target>
        <note />
      </trans-unit>
      <trans-unit id="tcMethodOverridesIllegalHere">
        <source>Method overrides and interface implementations are not permitted here</source>
        <target state="translated">ここでメソッドのオーバーライドおよびインターフェイスの実装は許可されていません</target>
        <note />
      </trans-unit>
      <trans-unit id="tcNoMemberFoundForOverride">
        <source>No abstract or interface member was found that corresponds to this override</source>
        <target state="translated">このオーバーライドに対応する抽象メンバーまたはインターフェイス メンバーが見つかりませんでした</target>
        <note />
      </trans-unit>
      <trans-unit id="tcOverrideArityMismatch">
        <source>This override takes a different number of arguments to the corresponding abstract member. The following abstract members were found:{0}</source>
        <target state="translated">このオーバーライドでは、対応する抽象メンバーに対して異なる数の引数を使用しています。次の抽象メンバーが見つかりました: {0}</target>
        <note />
      </trans-unit>
      <trans-unit id="tcDefaultImplementationAlreadyExists">
        <source>This method already has a default implementation</source>
        <target state="translated">このメソッドには既に既定の実装があります</target>
        <note />
      </trans-unit>
      <trans-unit id="tcDefaultAmbiguous">
        <source>The method implemented by this default is ambiguous</source>
        <target state="translated">この既定で実装されたメソッドはあいまいです</target>
        <note />
      </trans-unit>
      <trans-unit id="tcNoPropertyFoundForOverride">
        <source>No abstract property was found that corresponds to this override</source>
        <target state="translated">このオーバーライドに対応する抽象プロパティが見つかりませんでした</target>
        <note />
      </trans-unit>
      <trans-unit id="tcAbstractPropertyMissingGetOrSet">
        <source>This property overrides or implements an abstract property but the abstract property doesn't have a corresponding {0}</source>
        <target state="translated">このプロパティは、抽象プロパティをオーバーライドまたは実装しますが、抽象プロパティには対応する {0} がありません</target>
        <note />
      </trans-unit>
      <trans-unit id="tcInvalidSignatureForSet">
        <source>Invalid signature for set member</source>
        <target state="translated">set メンバーのシグネチャが無効です</target>
        <note />
      </trans-unit>
      <trans-unit id="tcNewMemberHidesAbstractMember">
        <source>This new member hides the abstract member '{0}'. Rename the member or use 'override' instead.</source>
        <target state="translated">この新しいメンバーは抽象メンバー '{0}' を隠ぺいします。メンバーの名前を変更するか、代わりに 'override' を使用してください。</target>
        <note />
      </trans-unit>
      <trans-unit id="tcNewMemberHidesAbstractMemberWithSuffix">
        <source>This new member hides the abstract member '{0}' once tuples, functions, units of measure and/or provided types are erased. Rename the member or use 'override' instead.</source>
        <target state="translated">タプル、関数、測定単位、または指定された型が消去されると、この新しいメンバーは抽象メンバー '{0}' を隠ぺいします。メンバーの名前を変更するか、代わりに 'override' を使用してください。</target>
        <note />
      </trans-unit>
      <trans-unit id="tcStaticInitializersIllegalInInterface">
        <source>Interfaces cannot contain definitions of static initializers</source>
        <target state="translated">インターフェイスに静的初期化子の定義を含めることはできません</target>
        <note />
      </trans-unit>
      <trans-unit id="tcObjectConstructorsIllegalInInterface">
        <source>Interfaces cannot contain definitions of object constructors</source>
        <target state="translated">インターフェイスにオブジェクト コンストラクターの定義を含めることはできません</target>
        <note />
      </trans-unit>
      <trans-unit id="tcMemberOverridesIllegalInInterface">
        <source>Interfaces cannot contain definitions of member overrides</source>
        <target state="translated">インターフェイスにメンバーのオーバーライドの定義を含めることはできません</target>
        <note />
      </trans-unit>
      <trans-unit id="tcConcreteMembersIllegalInInterface">
        <source>Interfaces cannot contain definitions of concrete members. You may need to define a constructor on your type to indicate that the type is a class.</source>
        <target state="translated">インターフェイスに具象メンバーの定義を含めることはできません。必要に応じて、型にコンストラクターを定義して、型がクラスであることを示してください。</target>
        <note />
      </trans-unit>
      <trans-unit id="tcConstructorsDisallowedInExceptionAugmentation">
        <source>Constructors cannot be specified in exception augmentations</source>
        <target state="translated">例外の拡張にコンストラクターは指定できません</target>
        <note />
      </trans-unit>
      <trans-unit id="tcStructsCannotHaveConstructorWithNoArguments">
        <source>Structs cannot have an object constructor with no arguments. This is a restriction imposed on all CLI languages as structs automatically support a default constructor.</source>
        <target state="translated">構造体には、引数なしのオブジェクト コンストラクターを使用できません。構造体は既定のコンストラクターを自動的にサポートするため、これはすべての CLI 言語に課せられた制限です。</target>
        <note />
      </trans-unit>
      <trans-unit id="tcConstructorsIllegalForThisType">
        <source>Constructors cannot be defined for this type</source>
        <target state="translated">この型にコンストラクターは定義できません</target>
        <note />
      </trans-unit>
      <trans-unit id="tcRecursiveBindingsWithMembersMustBeDirectAugmentation">
        <source>Recursive bindings that include member specifications can only occur as a direct augmentation of a type</source>
        <target state="translated">メンバーの指定を含む再帰的束縛は、型の直接的な拡張としてのみ実行できます</target>
        <note />
      </trans-unit>
      <trans-unit id="tcOnlySimplePatternsInLetRec">
        <source>Only simple variable patterns can be bound in 'let rec' constructs</source>
        <target state="translated">'let rec' コンストラクトでバインドできるのは、単純な変数パターンのみです</target>
        <note />
      </trans-unit>
      <trans-unit id="tcOnlyRecordFieldsAndSimpleLetCanBeMutable">
        <source>Mutable 'let' bindings can't be recursive or defined in recursive modules or namespaces</source>
        <target state="translated">変更可能な 'let' バインドは、再帰的にしたり、再帰的なモジュールまたは名前空間で定義したりすることはできません</target>
        <note />
      </trans-unit>
      <trans-unit id="tcMemberIsNotSufficientlyGeneric">
        <source>This member is not sufficiently generic</source>
        <target state="translated">このメンバーの総称性が十分ではありません</target>
        <note />
      </trans-unit>
      <trans-unit id="tcLiteralAttributeRequiresConstantValue">
        <source>A declaration may only be the [&lt;Literal&gt;] attribute if a constant value is also given, e.g. 'val x : int = 1'</source>
        <target state="translated">定数値も指定する場合には宣言を [&lt;Literal&gt;] 属性のみにできます。例: 'val x : int = 1'</target>
        <note />
      </trans-unit>
      <trans-unit id="tcValueInSignatureRequiresLiteralAttribute">
        <source>A declaration may only be given a value in a signature if the declaration has the [&lt;Literal&gt;] attribute</source>
        <target state="translated">宣言に [&lt;Literal&gt;] 属性が設定されている場合には宣言によって値を指定できるのはシグネチャ内のみです</target>
        <note />
      </trans-unit>
      <trans-unit id="tcThreadStaticAndContextStaticMustBeStatic">
        <source>Thread-static and context-static variables must be static and given the [&lt;DefaultValue&gt;] attribute to indicate that the value is initialized to the default value on each new thread</source>
        <target state="translated">Thread-static 変数および context-static 変数は静的にし、[&lt;DefaultValue&gt;] 属性を指定し、新しいスレッドごとに値が既定値に初期化されることを示す必要があります</target>
        <note />
      </trans-unit>
      <trans-unit id="tcVolatileFieldsMustBeMutable">
        <source>Volatile fields must be marked 'mutable' and cannot be thread-static</source>
        <target state="translated">volatile フィールドは 'mutable' とマークしてください。また、thread-static にすることはできません。</target>
        <note />
      </trans-unit>
      <trans-unit id="tcUninitializedValFieldsMustBeMutable">
        <source>Uninitialized 'val' fields must be mutable and marked with the '[&lt;DefaultValue&gt;]' attribute. Consider using a 'let' binding instead of a 'val' field.</source>
        <target state="translated">初期化されていない 'val' フィールドは変更可能で、'[&lt;DefaultValue&gt;]' 属性によってマークされている必要があります。'val' フィールドの代わりに 'let' バインディングの使用を検討してください。</target>
        <note />
      </trans-unit>
      <trans-unit id="tcStaticValFieldsMustBeMutableAndPrivate">
        <source>Static 'val' fields in types must be mutable, private and marked with the '[&lt;DefaultValue&gt;]' attribute. They are initialized to the 'null' or 'zero' value for their type. Consider also using a 'static let mutable' binding in a class type.</source>
        <target state="translated">型の静的な 'val' フィールドは変更可能で、プライベートで、さらには'[&lt;DefaultValue&gt;]' 属性でマークされている必要があります。これらの型では、'null' 値または 'zero' 値に初期化されます。クラス型で 'static let mutable' バインディングを使用することも検討してください。</target>
        <note />
      </trans-unit>
      <trans-unit id="tcFieldRequiresName">
        <source>This field requires a name</source>
        <target state="translated">このフィールドには名前が必要です</target>
        <note />
      </trans-unit>
      <trans-unit id="tcInvalidNamespaceModuleTypeUnionName">
        <source>Invalid namespace, module, type or union case name</source>
        <target state="translated">名前空間、モジュール、型、または共用体ケースの名前が無効です</target>
        <note />
      </trans-unit>
      <trans-unit id="tcIllegalFormForExplicitTypeDeclaration">
        <source>Explicit type declarations for constructors must be of the form 'ty1 * ... * tyN -&gt; resTy'. Parentheses may be required around 'resTy'</source>
        <target state="translated">コンストラクターの明示的な型宣言の形式は 'ty1 * ... * tyN -&gt; resTy' でなければなりません。'resTy' をかっこで囲まなければならない場合があります</target>
        <note />
      </trans-unit>
      <trans-unit id="tcReturnTypesForUnionMustBeSameAsType">
        <source>Return types of union cases must be identical to the type being defined, up to abbreviations</source>
        <target state="translated">共用体ケースの戻り値の型は、省略形に従い、定義されている型と同じにする必要があります</target>
        <note />
      </trans-unit>
      <trans-unit id="tcInvalidEnumerationLiteral">
        <source>This is not a valid value for an enumeration literal</source>
        <target state="translated">列挙型リテラルの有効な値ではありません</target>
        <note />
      </trans-unit>
      <trans-unit id="tcTypeIsNotInterfaceType1">
        <source>The type '{0}' is not an interface type</source>
        <target state="translated">型 '{0}' はインターフェイス型ではありません</target>
        <note />
      </trans-unit>
      <trans-unit id="tcDuplicateSpecOfInterface">
        <source>Duplicate specification of an interface</source>
        <target state="translated">インターフェイスの指定に重複があります</target>
        <note />
      </trans-unit>
      <trans-unit id="tcFieldValIllegalHere">
        <source>A field/val declaration is not permitted here</source>
        <target state="translated">ここでは field/val の宣言を使用できません</target>
        <note />
      </trans-unit>
      <trans-unit id="tcInheritIllegalHere">
        <source>A inheritance declaration is not permitted here</source>
        <target state="translated">ここでは継承の宣言を使用できません</target>
        <note />
      </trans-unit>
      <trans-unit id="tcModuleRequiresQualifiedAccess">
        <source>This declaration opens the module '{0}', which is marked as 'RequireQualifiedAccess'. Adjust your code to use qualified references to the elements of the module instead, e.g. 'List.map' instead of 'map'. This change will ensure that your code is robust as new constructs are added to libraries.</source>
        <target state="translated">この宣言は 'RequireQualifiedAccess' とマークされているモジュール '{0}' を開きます。代わりにモジュールの要素に対する限定参照を使用するようにコードを変更してください (たとえば、'map' の代わりに 'List.map')。この変更によってコードが堅牢になり、新しいコンストラクターがライブラリに追加された場合にも対応できます。</target>
        <note />
      </trans-unit>
      <trans-unit id="tcOpenUsedWithPartiallyQualifiedPath">
        <source>This declaration opens the namespace or module '{0}' through a partially qualified path. Adjust this code to use the full path of the namespace. This change will make your code more robust as new constructs are added to the F# and CLI libraries.</source>
        <target state="translated">この宣言は部分的な修飾パスを介して名前空間またはモジュール '{0}' を開きます。名前空間の完全パスを使用するようにコードを変更してください。この変更によってコードが堅牢になり、新しいコンストラクターが F# ライブラリや CLI ライブラリに追加された場合にも対応できます。</target>
        <note />
      </trans-unit>
      <trans-unit id="tcLocalClassBindingsCannotBeInline">
        <source>Local class bindings cannot be marked inline. Consider lifting the definition out of the class or else do not mark it as inline.</source>
        <target state="translated">ローカル クラスの束縛に 'inline' とマークすることはできません。クラスから定義を取り除くか、'inline' とマークしないでください。</target>
        <note />
      </trans-unit>
      <trans-unit id="tcTypeAbbreviationsMayNotHaveMembers">
        <source>Type abbreviations cannot have members</source>
        <target state="translated">型略称にメンバーを含めることはできません</target>
        <note />
      </trans-unit>
      <trans-unit id="tcTypeAbbreviationsCheckedAtCompileTime">
        <source>As of F# 4.1, the accessibility of type abbreviations is checked at compile-time. Consider changing the accessibility of the type abbreviation. Ignoring this warning might lead to runtime errors.</source>
        <target state="translated">F# 4.1 まででは、型略称のアクセシビリティはコンパイル時に確認されます。型略称のアクセシビリティを変更することを検討してください。この警告を無視すると、ランタイム エラーが発生する可能性があります。</target>
        <note />
      </trans-unit>
      <trans-unit id="tcEnumerationsMayNotHaveMembers">
        <source>Enumerations cannot have members</source>
        <target state="translated">列挙型にメンバーを含めることはできません</target>
        <note />
      </trans-unit>
      <trans-unit id="tcMeasureDeclarationsRequireStaticMembers">
        <source>Measure declarations may have only static members</source>
        <target state="translated">単位の宣言に使用できるのは静的なメンバーのみです</target>
        <note />
      </trans-unit>
      <trans-unit id="tcStructsMayNotContainDoBindings">
        <source>Structs cannot contain 'do' bindings because the default constructor for structs would not execute these bindings</source>
        <target state="translated">構造体の既定のコンストラクターは束縛を実行しないため、構造体には 'do' 束縛を含むことができません</target>
        <note />
      </trans-unit>
      <trans-unit id="tcStructsMayNotContainLetBindings">
        <source>Structs cannot contain value definitions because the default constructor for structs will not execute these bindings. Consider adding additional arguments to the primary constructor for the type.</source>
        <target state="translated">構造体の既定のコンストラクターは束縛を実行しないため、構造体には値の定義を含むことができません。型のプライマリ コンストラクターに引数を追加してください。</target>
        <note />
      </trans-unit>
      <trans-unit id="tcStaticLetBindingsRequireClassesWithImplicitConstructors">
        <source>Static value definitions may only be used in types with a primary constructor. Consider adding arguments to the type definition, e.g. 'type X(args) = ...'.</source>
        <target state="translated">静的な値の定義は、プライマリ コンストラクターを含む型でのみ使用できます。型定義に引数を追加してください ( たとえば、'type X(args) = ...')。</target>
        <note />
      </trans-unit>
      <trans-unit id="tcMeasureDeclarationsRequireStaticMembersNotConstructors">
        <source>Measure declarations may have only static members: constructors are not available</source>
        <target state="translated">単位の宣言に使用できるのは静的なメンバーのみです。コンストラクターは使用できません。</target>
        <note />
      </trans-unit>
      <trans-unit id="tcMemberAndLocalClassBindingHaveSameName">
        <source>A member and a local class binding both have the name '{0}'</source>
        <target state="translated">メンバーとローカル クラスの束縛はどちらも '{0}' という名前を使用しています</target>
        <note />
      </trans-unit>
      <trans-unit id="tcTypeAbbreviationsCannotHaveInterfaceDeclaration">
        <source>Type abbreviations cannot have interface declarations</source>
        <target state="translated">型略称にインターフェイスの宣言を含めることはできません</target>
        <note />
      </trans-unit>
      <trans-unit id="tcEnumerationsCannotHaveInterfaceDeclaration">
        <source>Enumerations cannot have interface declarations</source>
        <target state="translated">列挙型にインターフェイスの宣言を含めることはできません</target>
        <note />
      </trans-unit>
      <trans-unit id="tcTypeIsNotInterfaceType0">
        <source>This type is not an interface type</source>
        <target state="translated">この型はインターフェイス型ではありません</target>
        <note />
      </trans-unit>
      <trans-unit id="tcAllImplementedInterfacesShouldBeDeclared">
        <source>All implemented interfaces should be declared on the initial declaration of the type</source>
        <target state="translated">実装したすべてのインターフェイスは、型の最初の宣言で宣言する必要があります</target>
        <note />
      </trans-unit>
      <trans-unit id="tcDefaultImplementationForInterfaceHasAlreadyBeenAdded">
        <source>A default implementation of this interface has already been added because the explicit implementation of the interface was not specified at the definition of the type</source>
        <target state="translated">インターフェイスの明示的な実装が型の定義時に指定されなかったため、このインターフェイスの既定の実装が追加されました。</target>
        <note />
      </trans-unit>
      <trans-unit id="tcMemberNotPermittedInInterfaceImplementation">
        <source>This member is not permitted in an interface implementation</source>
        <target state="translated">インターフェイスの実装では、このメンバーは使用できません</target>
        <note />
      </trans-unit>
      <trans-unit id="tcDeclarationElementNotPermittedInAugmentation">
        <source>This declaration element is not permitted in an augmentation</source>
        <target state="translated">拡張にこの宣言の要素は使用できません</target>
        <note />
      </trans-unit>
      <trans-unit id="tcTypesCannotContainNestedTypes">
        <source>Types cannot contain nested type definitions</source>
        <target state="translated">型に入れ子の型定義を含めることはできません</target>
        <note />
      </trans-unit>
      <trans-unit id="tcTypeExceptionOrModule">
        <source>type, exception or module</source>
        <target state="translated">型、例外、またはモジュール</target>
        <note />
      </trans-unit>
      <trans-unit id="tcTypeOrModule">
        <source>type or module</source>
        <target state="translated">型またはモジュール</target>
        <note />
      </trans-unit>
      <trans-unit id="tcImplementsIStructuralEquatableExplicitly">
        <source>The struct, record or union type '{0}' implements the interface 'System.IStructuralEquatable' explicitly. Apply the 'CustomEquality' attribute to the type.</source>
        <target state="translated">構造体型、レコード型、または共用体型の '{0}' はインターフェイス 'System.IStructuralEquatable' を明示的に実装しています。この型には 'CustomEquality' 属性を適用してください。</target>
        <note />
      </trans-unit>
      <trans-unit id="tcImplementsIEquatableExplicitly">
        <source>The struct, record or union type '{0}' implements the interface 'System.IEquatable&lt;_&gt;' explicitly. Apply the 'CustomEquality' attribute to the type and provide a consistent implementation of the non-generic override 'System.Object.Equals(obj)'.</source>
        <target state="translated">構造体型、レコード型、共用体型の '{0}' がインターフェース 'System.IEquatable&lt;_&gt;' を明示的に実装しています。この型に 'CustomEquality' 属性を適用し、非ジェネリック オーバーライド 'System.Object.Equals(obj)' の整合性のある実装を用意します。</target>
        <note />
      </trans-unit>
      <trans-unit id="tcExplicitTypeSpecificationCannotBeUsedForExceptionConstructors">
        <source>Explicit type specifications cannot be used for exception constructors</source>
        <target state="translated">明示的な型の指定は、例外のコンストラクターには使用できません</target>
        <note />
      </trans-unit>
      <trans-unit id="tcExceptionAbbreviationsShouldNotHaveArgumentList">
        <source>Exception abbreviations should not have argument lists</source>
        <target state="translated">例外の省略形に引数リストを含めることはできません</target>
        <note />
      </trans-unit>
      <trans-unit id="tcAbbreviationsFordotNetExceptionsCannotTakeArguments">
        <source>Abbreviations for Common IL exceptions cannot take arguments</source>
        <target state="translated">Common IL の例外型の場合、省略形には引数を使用できません</target>
        <note />
      </trans-unit>
      <trans-unit id="tcExceptionAbbreviationsMustReferToValidExceptions">
        <source>Exception abbreviations must refer to existing exceptions or F# types deriving from System.Exception</source>
        <target state="translated">例外の省略形は、既存の例外、または System.Exception から派生した F# 型を参照する必要があります</target>
        <note />
      </trans-unit>
      <trans-unit id="tcAbbreviationsFordotNetExceptionsMustHaveMatchingObjectConstructor">
        <source>Abbreviations for Common IL exception types must have a matching object constructor</source>
        <target state="translated">Common IL の例外型の場合、省略形には対応するオブジェクト コンストラクターが必要です</target>
        <note />
      </trans-unit>
      <trans-unit id="tcNotAnException">
        <source>Not an exception</source>
        <target state="translated">例外ではありません</target>
        <note />
      </trans-unit>
      <trans-unit id="tcInvalidModuleName">
        <source>Invalid module name</source>
        <target state="translated">モジュール名が無効です</target>
        <note />
      </trans-unit>
      <trans-unit id="tcInvalidTypeExtension">
        <source>Invalid type extension</source>
        <target state="translated">型の拡張が無効です</target>
        <note />
      </trans-unit>
      <trans-unit id="tcAttributesOfTypeSpecifyMultipleKindsForType">
        <source>The attributes of this type specify multiple kinds for the type</source>
        <target state="translated">この型の属性は、その型に対して複数の種類を指定しています</target>
        <note />
      </trans-unit>
      <trans-unit id="tcKindOfTypeSpecifiedDoesNotMatchDefinition">
        <source>The kind of the type specified by its attributes does not match the kind implied by its definition</source>
        <target state="translated">この属性によって指定された型の種類は、定義が示す種類と一致しません</target>
        <note />
      </trans-unit>
      <trans-unit id="tcMeasureDefinitionsCannotHaveTypeParameters">
        <source>Measure definitions cannot have type parameters</source>
        <target state="translated">単位の定義に型パラメーターは使用できません</target>
        <note />
      </trans-unit>
      <trans-unit id="tcTypeRequiresDefinition">
        <source>This type requires a definition</source>
        <target state="translated">この型には定義が必要です</target>
        <note />
      </trans-unit>
      <trans-unit id="tcTypeAbbreviationHasTypeParametersMissingOnType">
        <source>This type abbreviation has one or more declared type parameters that do not appear in the type being abbreviated. Type abbreviations must use all declared type parameters in the type being abbreviated. Consider removing one or more type parameters, or use a concrete type definition that wraps an underlying type, such as 'type C&lt;'a&gt; = C of ...'.</source>
        <target state="translated">この型の省略形では、省略される型に出現しない型パラメーターが 1 つまたは複数宣言されました。型の省略形には、省略される型のすべての宣言済み型パラメーターを使用する必要があります。1 つまたは複数のパラメーターを削除するか、基底となる型をラップする具象型定義を使用してください (たとえば、'type C&lt;'a&gt; = C of ...')。</target>
        <note />
      </trans-unit>
      <trans-unit id="tcStructsInterfacesEnumsDelegatesMayNotInheritFromOtherTypes">
        <source>Structs, interfaces, enums and delegates cannot inherit from other types</source>
        <target state="translated">構造体、インターフェイス、列挙型、およびデリゲートは、他の型から継承できません</target>
        <note />
      </trans-unit>
      <trans-unit id="tcTypesCannotInheritFromMultipleConcreteTypes">
        <source>Types cannot inherit from multiple concrete types</source>
        <target state="translated">型は複数の具象型から継承できません</target>
        <note />
      </trans-unit>
      <trans-unit id="tcRecordsUnionsAbbreviationsStructsMayNotHaveAllowNullLiteralAttribute">
        <source>Records, union, abbreviations and struct types cannot have the 'AllowNullLiteral' attribute</source>
        <target state="translated">レコード型、共用体型、省略形型、および構造体型に 'AllowNullLiteral' 属性を指定することはできません</target>
        <note />
      </trans-unit>
      <trans-unit id="tcAllowNullTypesMayOnlyInheritFromAllowNullTypes">
        <source>Types with the 'AllowNullLiteral' attribute may only inherit from or implement types which also allow the use of the null literal</source>
        <target state="translated">'AllowNullLiteral' 属性を持つ型が継承または実装できるのは、null のリテラルも使用できる型のみです</target>
        <note />
      </trans-unit>
      <trans-unit id="tcGenericTypesCannotHaveStructLayout">
        <source>Generic types cannot be given the 'StructLayout' attribute</source>
        <target state="translated">ジェネリック型に 'StructLayout' 属性を指定することはできません</target>
        <note />
      </trans-unit>
      <trans-unit id="tcOnlyStructsCanHaveStructLayout">
        <source>Only structs and classes without primary constructors may be given the 'StructLayout' attribute</source>
        <target state="translated">'StructLayout' 属性を指定できるのは、プライマリ コンストラクターなしの構造体およびクラスのみです</target>
        <note />
      </trans-unit>
      <trans-unit id="tcRepresentationOfTypeHiddenBySignature">
        <source>The representation of this type is hidden by the signature. It must be given an attribute such as [&lt;Sealed&gt;], [&lt;Class&gt;] or [&lt;Interface&gt;] to indicate the characteristics of the type.</source>
        <target state="translated">この種の表現は、シグネチャによって非表示になります。この種の特性を示すには、[&lt;Sealed&gt;]、[&lt;Class&gt;]、または [&lt;Interface&gt;] などの属性を指定する必要があります。</target>
        <note />
      </trans-unit>
      <trans-unit id="tcOnlyClassesCanHaveAbstract">
        <source>Only classes may be given the 'AbstractClass' attribute</source>
        <target state="translated">'AbstractClass' 属性を指定できるのはクラスのみです</target>
        <note />
      </trans-unit>
      <trans-unit id="tcOnlyTypesRepresentingUnitsOfMeasureCanHaveMeasure">
        <source>Only types representing units-of-measure may be given the 'Measure' attribute</source>
        <target state="translated">'Measure' 属性を指定できるのは、単位を表す型のみです</target>
        <note />
      </trans-unit>
      <trans-unit id="tcOverridesCannotHaveVisibilityDeclarations">
        <source>Accessibility modifiers are not permitted on overrides or interface implementations</source>
        <target state="translated">オーバーライドまたはインターフェイスの実装にはアクセシビリティ修飾子を使用できません</target>
        <note />
      </trans-unit>
      <trans-unit id="tcTypesAreAlwaysSealedDU">
        <source>Discriminated union types are always sealed</source>
        <target state="translated">判別された共用体型は常にシールドです</target>
        <note />
      </trans-unit>
      <trans-unit id="tcTypesAreAlwaysSealedRecord">
        <source>Record types are always sealed</source>
        <target state="translated">レコード型は常にシールドです</target>
        <note />
      </trans-unit>
      <trans-unit id="tcTypesAreAlwaysSealedAssemblyCode">
        <source>Assembly code types are always sealed</source>
        <target state="translated">アセンブリ コード型は常にシールドです</target>
        <note />
      </trans-unit>
      <trans-unit id="tcTypesAreAlwaysSealedStruct">
        <source>Struct types are always sealed</source>
        <target state="translated">構造体型は常にシールドです</target>
        <note />
      </trans-unit>
      <trans-unit id="tcTypesAreAlwaysSealedDelegate">
        <source>Delegate types are always sealed</source>
        <target state="translated">デリゲート型は常にシールドです</target>
        <note />
      </trans-unit>
      <trans-unit id="tcTypesAreAlwaysSealedEnum">
        <source>Enum types are always sealed</source>
        <target state="translated">列挙型は常にシールドです</target>
        <note />
      </trans-unit>
      <trans-unit id="tcInterfaceTypesAndDelegatesCannotContainFields">
        <source>Interface types and delegate types cannot contain fields</source>
        <target state="translated">インターフェイス型またはデリゲート型にフィールドを含めることはできません</target>
        <note />
      </trans-unit>
      <trans-unit id="tcAbbreviatedTypesCannotBeSealed">
        <source>Abbreviated types cannot be given the 'Sealed' attribute</source>
        <target state="translated">省略された型に 'Sealed' 属性を指定することはできません</target>
        <note />
      </trans-unit>
      <trans-unit id="tcCannotInheritFromSealedType">
        <source>Cannot inherit a sealed type</source>
        <target state="translated">シールド型を継承できません</target>
        <note />
      </trans-unit>
      <trans-unit id="tcCannotInheritFromInterfaceType">
        <source>Cannot inherit from interface type. Use interface ... with instead.</source>
        <target state="translated">インターフェイスの型から継承できません。代わりに interface ... with を使用してください。</target>
        <note />
      </trans-unit>
      <trans-unit id="tcStructTypesCannotContainAbstractMembers">
        <source>Struct types cannot contain abstract members</source>
        <target state="translated">構造体型に抽象メンバーを含むことはできません</target>
        <note />
      </trans-unit>
      <trans-unit id="tcInterfaceTypesCannotBeSealed">
        <source>Interface types cannot be sealed</source>
        <target state="translated">インターフェイス型をシールドにすることはできません</target>
        <note />
      </trans-unit>
      <trans-unit id="tcInvalidDelegateSpecification">
        <source>Delegate specifications must be of the form 'typ -&gt; typ'</source>
        <target state="translated">デリゲート仕様の形式は、'typ -&gt; typ' でなければなりません</target>
        <note />
      </trans-unit>
      <trans-unit id="tcDelegatesCannotBeCurried">
        <source>Delegate specifications must not be curried types. Use 'typ * ... * typ -&gt; typ' for multi-argument delegates, and 'typ -&gt; (typ -&gt; typ)' for delegates returning function values.</source>
        <target state="translated">デリゲートにはカリー化された型を指定しないでください。複数引数のデリゲートには 'typ * ... * typ -&gt; typ' を使用し、関数値を返すデリゲートには 'typ -&gt; (typ -&gt; typ)' を使用します。</target>
        <note />
      </trans-unit>
      <trans-unit id="tcInvalidTypeForLiteralEnumeration">
        <source>Literal enumerations must have type int, uint, int16, uint16, int64, uint64, byte, sbyte or char</source>
        <target state="translated">リテラル列挙値の型は、int、uint、int16、uint16、int64、uint64、byte、sbyte、または char にする必要があります</target>
        <note />
      </trans-unit>
      <trans-unit id="tcTypeDefinitionIsCyclic">
        <source>This type definition involves an immediate cyclic reference through an abbreviation</source>
        <target state="translated">この型定義では、省略形による直接的な循環参照が発生します</target>
        <note />
      </trans-unit>
      <trans-unit id="tcTypeDefinitionIsCyclicThroughInheritance">
        <source>This type definition involves an immediate cyclic reference through a struct field or inheritance relation</source>
        <target state="translated">この型定義では、構造体フィールドまたは継承の関係による直接的な循環参照が発生します</target>
        <note />
      </trans-unit>
      <trans-unit id="tcReservedSyntaxForAugmentation">
        <source>The syntax 'type X with ...' is reserved for augmentations. Types whose representations are hidden but which have members are now declared in signatures using 'type X = ...'. You may also need to add the '[&lt;Sealed&gt;] attribute to the type definition in the signature</source>
        <target state="translated">構文 'type X with ...' は拡張用に予約されています。これらは非表示になっていますが、'type X = ...' を使用してシグネチャでメンバーが宣言されています。シグネチャの型定義に '[&lt;Sealed&gt;] 属性を追加しなければならない場合があります</target>
        <note />
      </trans-unit>
      <trans-unit id="tcMembersThatExtendInterfaceMustBePlacedInSeparateModule">
        <source>Members that extend interface, delegate or enum types must be placed in a module separate to the definition of the type. This module must either have the AutoOpen attribute or be opened explicitly by client code to bring the extension members into scope.</source>
        <target state="translated">インターフェイス型、デリゲート型、または列挙型を拡張するメンバーは、型の定義とは別のモジュールに配置する必要があります。このモジュールに AutoOpen 属性を指定するか、クライアント コードで明示的にモジュールを開いて、拡張メンバーをスコープに含める必要があります。</target>
        <note />
      </trans-unit>
      <trans-unit id="tcDeclaredTypeParametersForExtensionDoNotMatchOriginal">
        <source>One or more of the declared type parameters for this type extension have a missing or wrong type constraint not matching the original type constraints on '{0}'</source>
        <target state="translated">この型の拡張の 1 つ以上の宣言された型パラメーターについて、型の制約が見つからないか、型の制約が '{0}' の元の型の制約に一致しないため正しくありません。</target>
        <note />
      </trans-unit>
      <trans-unit id="tcTypeDefinitionsWithImplicitConstructionMustHaveOneInherit">
        <source>Type definitions may only have one 'inherit' specification and it must be the first declaration</source>
        <target state="translated">型定義に含めることができる 'inherit' 指定は 1 つのみであり、これを最初の宣言にする必要があります。</target>
        <note />
      </trans-unit>
      <trans-unit id="tcTypeDefinitionsWithImplicitConstructionMustHaveLocalBindingsBeforeMembers">
        <source>'let' and 'do' bindings must come before member and interface definitions in type definitions</source>
        <target state="translated">型定義内のメンバーとインターフェイスの定義の前に、'let' および 'do' 束縛を含める必要があります</target>
        <note />
      </trans-unit>
      <trans-unit id="tcInheritDeclarationMissingArguments">
        <source>This 'inherit' declaration specifies the inherited type but no arguments. Consider supplying arguments, e.g. 'inherit BaseType(args)'.</source>
        <target state="translated">この 'inherit' 宣言は継承された型を指定していますが、引数がありません。引数を指定してください (たとえば、'inherit BaseType(args)')。</target>
        <note />
      </trans-unit>
      <trans-unit id="tcInheritConstructionCallNotPartOfImplicitSequence">
        <source>This 'inherit' declaration has arguments, but is not in a type with a primary constructor. Consider adding arguments to your type definition, e.g. 'type X(args) = ...'.</source>
        <target state="translated">この 'inherit' 宣言には引数が含まれていますが、これはプライマリ コンストラクターを含む型ではありません。型定義に引数を追加してください (たとえば、'type X(args) = ...')。</target>
        <note />
      </trans-unit>
      <trans-unit id="tcLetAndDoRequiresImplicitConstructionSequence">
        <source>This definition may only be used in a type with a primary constructor. Consider adding arguments to your type definition, e.g. 'type X(args) = ...'.</source>
        <target state="translated">この定義は、プライマリ コンストラクターを含む型でのみ使用できます。型定義に引数を追加してください (たとえば、'type X(args) = ...')。</target>
        <note />
      </trans-unit>
      <trans-unit id="tcTypeAbbreviationsCannotHaveAugmentations">
        <source>Type abbreviations cannot have augmentations</source>
        <target state="translated">型略称に拡張を含めることはできません</target>
        <note />
      </trans-unit>
      <trans-unit id="tcModuleAbbreviationForNamespace">
        <source>The path '{0}' is a namespace. A module abbreviation may not abbreviate a namespace.</source>
        <target state="translated">パス '{0}' は名前空間です。モジュールの省略形は名前空間の省略形にはできません。</target>
        <note />
      </trans-unit>
      <trans-unit id="tcTypeUsedInInvalidWay">
        <source>The type '{0}' is used in an invalid way. A value prior to '{1}' has an inferred type involving '{2}', which is an invalid forward reference.</source>
        <target state="translated">型 '{0}' の使用方法に誤りがあります。'{1}' の前の値に、'{2}' と推論されるような型があります。これは無効な前方参照です。</target>
        <note />
      </trans-unit>
      <trans-unit id="tcMemberUsedInInvalidWay">
        <source>The member '{0}' is used in an invalid way. A use of '{1}' has been inferred prior to the definition of '{2}', which is an invalid forward reference.</source>
        <target state="translated">メンバー '{0}' の使用方法に誤りがあります。'{2}' の定義の前に '{1}' の使用が推論されました。これは無効な前方参照です。</target>
        <note />
      </trans-unit>
      <trans-unit id="tcAttributeAutoOpenWasIgnored">
        <source>The attribute 'AutoOpen(\"{0}\")' in the assembly '{1}' did not refer to a valid module or namespace in that assembly and has been ignored</source>
        <target state="translated">アセンブリ '{1}' の属性 'AutoOpen(\"{0}\")' は、このアセンブリ内の有効なモジュールまたは名前空間を参照していないため、無視されました</target>
        <note />
      </trans-unit>
      <trans-unit id="ilUndefinedValue">
        <source>Undefined value '{0}'</source>
        <target state="translated">未定義の値 '{0}'</target>
        <note />
      </trans-unit>
      <trans-unit id="ilLabelNotFound">
        <source>Label {0} not found</source>
        <target state="translated">ラベル {0} が見つかりません</target>
        <note />
      </trans-unit>
      <trans-unit id="ilIncorrectNumberOfTypeArguments">
        <source>Incorrect number of type arguments to local call</source>
        <target state="translated">ローカルの呼び出しに対する型引数の数が正しくありません</target>
        <note />
      </trans-unit>
      <trans-unit id="ilDynamicInvocationNotSupported">
        <source>Dynamic invocation of {0} is not supported</source>
        <target state="translated">{0} の動的呼び出しはサポートされません</target>
        <note />
      </trans-unit>
      <trans-unit id="ilAddressOfLiteralFieldIsInvalid">
        <source>Taking the address of a literal field is invalid</source>
        <target state="translated">リテラル フィールドのアドレスは使用できません</target>
        <note />
      </trans-unit>
      <trans-unit id="ilAddressOfValueHereIsInvalid">
        <source>This operation involves taking the address of a value '{0}' represented using a local variable or other special representation. This is invalid.</source>
        <target state="translated">この操作には、ローカル変数または他の特殊な表現を使用して表された値 '{0}' のアドレスが使用されています。これは無効です。</target>
        <note />
      </trans-unit>
      <trans-unit id="ilCustomMarshallersCannotBeUsedInFSharp">
        <source>Custom marshallers cannot be specified in F# code. Consider using a C# helper function.</source>
        <target state="translated">F# コードではカスタム マーシャラーを指定できません。C# ヘルパー関数を使用してください。</target>
        <note />
      </trans-unit>
      <trans-unit id="ilMarshalAsAttributeCannotBeDecoded">
        <source>The MarshalAs attribute could not be decoded</source>
        <target state="translated">MarshalAs 属性をデコードできませんでした</target>
        <note />
      </trans-unit>
      <trans-unit id="ilSignatureForExternalFunctionContainsTypeParameters">
        <source>The signature for this external function contains type parameters. Constrain the argument and return types to indicate the types of the corresponding C function.</source>
        <target state="translated">この外部関数のシグネチャには型パラメーターが含まれます。引数を制限し、対応する C 関数の型を示す型を戻してください。</target>
        <note />
      </trans-unit>
      <trans-unit id="ilDllImportAttributeCouldNotBeDecoded">
        <source>The DllImport attribute could not be decoded</source>
        <target state="translated">DllImport 属性をデコードできませんでした</target>
        <note />
      </trans-unit>
      <trans-unit id="ilLiteralFieldsCannotBeSet">
        <source>Literal fields cannot be set</source>
        <target state="translated">リテラル フィールドを設定できません</target>
        <note />
      </trans-unit>
      <trans-unit id="ilStaticMethodIsNotLambda">
        <source>GenSetStorage: {0} was represented as a static method but was not an appropriate lambda expression</source>
        <target state="translated">GenSetStorage: {0} は静的メソッドとして表現されましたが、適切なラムダ式ではありません</target>
        <note />
      </trans-unit>
      <trans-unit id="ilMutableVariablesCannotEscapeMethod">
        <source>Mutable variables cannot escape their method</source>
        <target state="translated">変更可能な変数ではメソッドをエスケープできません</target>
        <note />
      </trans-unit>
      <trans-unit id="ilUnexpectedUnrealizedValue">
        <source>Compiler error: unexpected unrealized value</source>
        <target state="translated">コンパイラ エラー: 予期しない認識されない値</target>
        <note />
      </trans-unit>
      <trans-unit id="ilMainModuleEmpty">
        <source>Main module of program is empty: nothing will happen when it is run</source>
        <target state="translated">プログラムのメイン モジュールが空です。実行しても何も処理されません</target>
        <note />
      </trans-unit>
      <trans-unit id="ilTypeCannotBeUsedForLiteralField">
        <source>This type cannot be used for a literal field</source>
        <target state="translated">リテラル フィールドにこの型は使用できません</target>
        <note />
      </trans-unit>
      <trans-unit id="ilUnexpectedGetSetAnnotation">
        <source>Unexpected GetSet annotation on a property</source>
        <target state="translated">プロパティに予期しない GetSet 注釈がありました</target>
        <note />
      </trans-unit>
      <trans-unit id="ilFieldOffsetAttributeCouldNotBeDecoded">
        <source>The FieldOffset attribute could not be decoded</source>
        <target state="translated">FieldOffset 属性をデコードできませんでした</target>
        <note />
      </trans-unit>
      <trans-unit id="ilStructLayoutAttributeCouldNotBeDecoded">
        <source>The StructLayout attribute could not be decoded</source>
        <target state="translated">StructLayout 属性をデコードできませんでした</target>
        <note />
      </trans-unit>
      <trans-unit id="ilDefaultAugmentationAttributeCouldNotBeDecoded">
        <source>The DefaultAugmentation attribute could not be decoded</source>
        <target state="translated">DefaultAugmentation 属性をデコードできませんでした</target>
        <note />
      </trans-unit>
      <trans-unit id="ilReflectedDefinitionsCannotUseSliceOperator">
        <source>Reflected definitions cannot contain uses of the prefix splice operator '%'</source>
        <target state="translated">リフレクションされた定義には、プレフィックスのスプライス演算子 '%' を使用できません</target>
        <note />
      </trans-unit>
      <trans-unit id="optsProblemWithCodepage">
        <source>Problem with codepage '{0}': {1}</source>
        <target state="translated">コードページ '{0}' に問題があります: {1}</target>
        <note />
      </trans-unit>
      <trans-unit id="optsCopyright">
        <source>Copyright (c) Microsoft Corporation. All Rights Reserved.</source>
        <target state="translated">Copyright (C) Microsoft Corporation. All rights reserved.</target>
        <note />
      </trans-unit>
      <trans-unit id="optsCopyrightCommunity">
        <source>Freely distributed under the MIT Open Source License.  https://github.com/Microsoft/visualfsharp/blob/master/License.txt</source>
        <target state="translated">MIT のオープン ソース ライセンスで無料配布されています。https://github.com/Microsoft/visualfsharp/blob/master/License.txt</target>
        <note />
      </trans-unit>
      <trans-unit id="optsNameOfOutputFile">
        <source>Name of the output file (Short form: -o)</source>
        <target state="translated">出力ファイルの名前 (短い形式: -o)</target>
        <note />
      </trans-unit>
      <trans-unit id="optsBuildConsole">
        <source>Build a console executable</source>
        <target state="translated">コンソール実行可能ファイルをビルドします</target>
        <note />
      </trans-unit>
      <trans-unit id="optsBuildWindows">
        <source>Build a Windows executable</source>
        <target state="translated">Windows 実行可能ファイルをビルドします</target>
        <note />
      </trans-unit>
      <trans-unit id="optsBuildLibrary">
        <source>Build a library (Short form: -a)</source>
        <target state="translated">ライブラリをビルドします (短い形式: -a)</target>
        <note />
      </trans-unit>
      <trans-unit id="optsBuildModule">
        <source>Build a module that can be added to another assembly</source>
        <target state="translated">別のアセンブリに追加できるモジュールをビルドします</target>
        <note />
      </trans-unit>
      <trans-unit id="optsDelaySign">
        <source>Delay-sign the assembly using only the public portion of the strong name key</source>
        <target state="translated">厳密名キーのパブリックな部分のみを使ってアセンブリを遅延署名します</target>
        <note />
      </trans-unit>
      <trans-unit id="optsPublicSign">
        <source>Public-sign the assembly using only the public portion of the strong name key, and mark the assembly as signed</source>
        <target state="translated">厳密な名前のキーの公開部分のみを使ってアセンブリを公開署名し、アセンブリを署名済みとしてマークします</target>
        <note />
      </trans-unit>
      <trans-unit id="optsWriteXml">
        <source>Write the xmldoc of the assembly to the given file</source>
        <target state="translated">指定したファイルにアセンブリの xmldoc を書き込みます</target>
        <note />
      </trans-unit>
      <trans-unit id="optsStrongKeyFile">
        <source>Specify a strong name key file</source>
        <target state="translated">厳密名キー ファイルを指定します</target>
        <note />
      </trans-unit>
      <trans-unit id="optsStrongKeyContainer">
        <source>Specify a strong name key container</source>
        <target state="translated">厳密名キー コンテナーを指定します</target>
        <note />
      </trans-unit>
      <trans-unit id="optsPlatform">
        <source>Limit which platforms this code can run on: x86, Itanium, x64, anycpu32bitpreferred, or anycpu. The default is anycpu.</source>
        <target state="translated">このコードが実行されるプラットフォームの制限: x86、Itanium、x64、anycpu32bitpreferred、または anycpu。既定は anycpu です。</target>
        <note />
      </trans-unit>
      <trans-unit id="optsNoOpt">
        <source>Only include optimization information essential for implementing inlined constructs. Inhibits cross-module inlining but improves binary compatibility.</source>
        <target state="translated">インライン コンストラクトの実装に必要な最適化情報のみを含めてください。モジュール間のインライン処理を禁止し、バイナリの互換性を改善してください。</target>
        <note />
      </trans-unit>
      <trans-unit id="optsNoInterface">
        <source>Don't add a resource to the generated assembly containing F#-specific metadata</source>
        <target state="translated">F# 固有のメタデータを含む生成済みアセンブリにリソースを追加しないでください</target>
        <note />
      </trans-unit>
      <trans-unit id="optsSig">
        <source>Print the inferred interface of the assembly to a file</source>
        <target state="translated">アセンブリの推論されたインターフェイスをファイルに出力します</target>
        <note />
      </trans-unit>
      <trans-unit id="optsReference">
        <source>Reference an assembly (Short form: -r)</source>
        <target state="translated">アセンブリを参照します (短い形式: -r)</target>
        <note />
      </trans-unit>
      <trans-unit id="optsWin32res">
        <source>Specify a Win32 resource file (.res)</source>
        <target state="translated">Win32 リソース ファイル (.res) を指定します</target>
        <note />
      </trans-unit>
      <trans-unit id="optsWin32manifest">
        <source>Specify a Win32 manifest file</source>
        <target state="translated">Win32 マニフェスト ファイルを指定します</target>
        <note />
      </trans-unit>
      <trans-unit id="optsNowin32manifest">
        <source>Do not include the default Win32 manifest</source>
        <target state="translated">既定の Win32 マニフェストを含めないでください</target>
        <note />
      </trans-unit>
      <trans-unit id="optsEmbedAllSource">
        <source>Embed all source files in the portable PDB file</source>
        <target state="translated">移植可能な PDB ファイル内にすべてのソース ファイルを埋め込む</target>
        <note />
      </trans-unit>
      <trans-unit id="optsEmbedSource">
        <source>Embed specific source files in the portable PDB file</source>
        <target state="translated">移植可能な PDB ファイル内に特定のソース ファイルを埋め込む</target>
        <note />
      </trans-unit>
      <trans-unit id="optsSourceLink">
        <source>Source link information file to embed in the portable PDB file</source>
        <target state="translated">移植可能な PDB ファイルに埋め込むソース リンク情報ファイル</target>
        <note />
      </trans-unit>
      <trans-unit id="optsEmbeddedSourceRequirePortablePDBs">
        <source>--embed switch only supported when emitting a Portable PDB (--debug:portable or --debug:embedded)</source>
        <target state="translated">--embed スイッチは、移植可能な PDB の生成時にのみサポートされます (--debug:portable または --debug:embedded)</target>
        <note />
      </trans-unit>
      <trans-unit id="optsSourceLinkRequirePortablePDBs">
        <source>--sourcelink switch only supported when emitting a Portable PDB (--debug:portable or --debug:embedded)</source>
        <target state="translated">--sourcelink スイッチは、移植可能な PDB の生成時にのみサポートされます (--debug:portable または --debug:embedded)</target>
        <note />
      </trans-unit>
      <trans-unit id="srcFileTooLarge">
        <source>Source file is too large to embed in a portable PDB</source>
        <target state="translated">ソース ファイルが大きすぎるので、移植可能な PDB 内に埋め込めません</target>
        <note />
      </trans-unit>
      <trans-unit id="optsResource">
        <source>Embed the specified managed resource</source>
        <target state="translated">指定したマネージド リソースを埋め込みます</target>
        <note />
      </trans-unit>
      <trans-unit id="optsLinkresource">
        <source>Link the specified resource to this assembly where the resinfo format is &lt;file&gt;[,&lt;string name&gt;[,public|private]]</source>
        <target state="translated">指定されたリソースを、resinfo 形式が &lt;file&gt;[,&lt;string name&gt;[,public|private]] のこのアセンブリにリンクします</target>
        <note />
      </trans-unit>
      <trans-unit id="optsDebugPM">
        <source>Emit debug information (Short form: -g)</source>
        <target state="translated">デバッグ情報を生成します (短い形式: -g)</target>
        <note />
      </trans-unit>
      <trans-unit id="optsDebug">
        <source>Specify debugging type: full, portable, embedded, pdbonly. ('{0}' is the default if no debuggging type specified and enables attaching a debugger to a running program, 'portable' is a cross-platform format, 'embedded' is a cross-platform format embedded into the output file).</source>
        <target state="translated">デバッグの種類 full、portable、pdbonly を指定します (デバッグの種類が指定されない場合には '{0}' が既定で、実行中のプログラムにデバッガーを付加することができます。'portable' はクロスプラットフォーム形式、'embedded' は出力ファイルに埋め込まれたクロスプラットフォーム形式です)。</target>
        <note />
      </trans-unit>
      <trans-unit id="optsOptimize">
        <source>Enable optimizations (Short form: -O)</source>
        <target state="translated">最適化を有効にします (短い形式: -O)</target>
        <note />
      </trans-unit>
      <trans-unit id="optsTailcalls">
        <source>Enable or disable tailcalls</source>
        <target state="translated">tail の呼び出しを有効または無効にします</target>
        <note />
      </trans-unit>
      <trans-unit id="optsDeterministic">
        <source>Produce a deterministic assembly (including module version GUID and timestamp)</source>
        <target state="translated">決定論的アセンブリを作成します (モジュール バージョン GUID やタイムスタンプなど)</target>
        <note />
      </trans-unit>
      <trans-unit id="optsCrossoptimize">
        <source>Enable or disable cross-module optimizations</source>
        <target state="translated">モジュール間の最適化を有効または無効にします</target>
        <note />
      </trans-unit>
      <trans-unit id="optsWarnaserrorPM">
        <source>Report all warnings as errors</source>
        <target state="translated">すべての警告をエラーとして報告する</target>
        <note />
      </trans-unit>
      <trans-unit id="optsWarnaserror">
        <source>Report specific warnings as errors</source>
        <target state="translated">指定した警告をエラーとして報告する</target>
        <note />
      </trans-unit>
      <trans-unit id="optsWarn">
        <source>Set a warning level (0-5)</source>
        <target state="translated">警告レベル (0 ～ 5) を設定します</target>
        <note />
      </trans-unit>
      <trans-unit id="optsNowarn">
        <source>Disable specific warning messages</source>
        <target state="translated">指定の警告メッセージを無効にする</target>
        <note />
      </trans-unit>
      <trans-unit id="optsWarnOn">
        <source>Enable specific warnings that may be off by default</source>
        <target state="translated">既定でオフにすることができる特定の警告を有効にします</target>
        <note />
      </trans-unit>
      <trans-unit id="optsChecked">
        <source>Generate overflow checks</source>
        <target state="translated">オーバーフロー チェックの生成</target>
        <note />
      </trans-unit>
      <trans-unit id="optsDefine">
        <source>Define conditional compilation symbols (Short form: -d)</source>
        <target state="translated">条件付きコンパイル シンボルを定義します (短い形式: -d)</target>
        <note />
      </trans-unit>
      <trans-unit id="optsMlcompatibility">
        <source>Ignore ML compatibility warnings</source>
        <target state="translated">ML 互換性に関する警告を無視します</target>
        <note />
      </trans-unit>
      <trans-unit id="optsNologo">
        <source>Suppress compiler copyright message</source>
        <target state="translated">コンパイラーの著作権メッセージを表示しません</target>
        <note />
      </trans-unit>
      <trans-unit id="optsHelp">
        <source>Display this usage message (Short form: -?)</source>
        <target state="translated">この使用方法に関するメッセージを表示します (短い形式: -?)</target>
        <note />
      </trans-unit>
      <trans-unit id="optsResponseFile">
        <source>Read response file for more options</source>
        <target state="translated">その他のオプションを、応答ファイルから読み取ります</target>
        <note />
      </trans-unit>
      <trans-unit id="optsCodepage">
        <source>Specify the codepage used to read source files</source>
        <target state="translated">ソース ファイルの読み取りに使用するコードページを指定します</target>
        <note />
      </trans-unit>
      <trans-unit id="optsUtf8output">
        <source>Output messages in UTF-8 encoding</source>
        <target state="translated">UTF-8 エンコードでメッセージを出力します</target>
        <note />
      </trans-unit>
      <trans-unit id="optsFullpaths">
        <source>Output messages with fully qualified paths</source>
        <target state="translated">完全修飾パスを含むメッセージを出力します</target>
        <note />
      </trans-unit>
      <trans-unit id="optsLib">
        <source>Specify a directory for the include path which is used to resolve source files and assemblies (Short form: -I)</source>
        <target state="translated">ソース ファイルおよびアセンブリの解決に使用する include パスのディレクトリを指定します (短い形式: -I)</target>
        <note />
      </trans-unit>
      <trans-unit id="optsBaseaddress">
        <source>Base address for the library to be built</source>
        <target state="translated">ビルドするライブラリのベース アドレス</target>
        <note />
      </trans-unit>
      <trans-unit id="optsNoframework">
        <source>Do not reference the default CLI assemblies by default</source>
        <target state="translated">既定では、既定の CLI アセンブリを参照しません</target>
        <note />
      </trans-unit>
      <trans-unit id="optsStandalone">
        <source>Statically link the F# library and all referenced DLLs that depend on it into the assembly being generated</source>
        <target state="translated">F# ライブラリと、ライブラリに依存するすべての参照 DLL を、生成されるアセンブリへ静的にリンクします</target>
        <note />
      </trans-unit>
      <trans-unit id="optsStaticlink">
        <source>Statically link the given assembly and all referenced DLLs that depend on this assembly. Use an assembly name e.g. mylib, not a DLL name.</source>
        <target state="translated">指定したアセンブリと、そのアセンブリに依存するすべての参照 DLL を静的にリンクします。DLL 名ではなく、アセンブリ名 (たとえば、mylib) を使用してください。</target>
        <note />
      </trans-unit>
      <trans-unit id="optsResident">
        <source>Use a resident background compilation service to improve compiler startup times.</source>
        <target state="translated">バックグラウンドに常駐するコンパイル サービスを使用して、コンパイラの起動時間を改善します。</target>
        <note />
      </trans-unit>
      <trans-unit id="optsPdb">
        <source>Name the output debug file</source>
        <target state="translated">出力デバッグ ファイルの名前を指定します</target>
        <note />
      </trans-unit>
      <trans-unit id="optsSimpleresolution">
        <source>Resolve assembly references using directory-based rules rather than MSBuild resolution</source>
        <target state="translated">MSBuild の解決ではなく、ディレクトリベースの規則を使用してアセンブリの参照を解決します</target>
        <note />
      </trans-unit>
      <trans-unit id="optsUnrecognizedTarget">
        <source>Unrecognized target '{0}', expected 'exe', 'winexe', 'library' or 'module'</source>
        <target state="translated">認識されないターゲット '{0}'。'exe'、'winexe'、'library'、または 'module' を指定してください。</target>
        <note />
      </trans-unit>
      <trans-unit id="optsUnrecognizedDebugType">
        <source>Unrecognized debug type '{0}', expected 'pdbonly' or 'full'</source>
        <target state="translated">認識されないデバッグの種類 '{0}'。'pdbonly' または 'full' を指定してください。</target>
        <note />
      </trans-unit>
      <trans-unit id="optsInvalidWarningLevel">
        <source>Invalid warning level '{0}'</source>
        <target state="translated">警告レベル '{0}' が無効です</target>
        <note />
      </trans-unit>
      <trans-unit id="optsShortFormOf">
        <source>Short form of '{0}'</source>
        <target state="translated">'{0}' の短い形式</target>
        <note />
      </trans-unit>
      <trans-unit id="optsClirootDeprecatedMsg">
        <source>The command-line option '--cliroot' has been deprecated. Use an explicit reference to a specific copy of mscorlib.dll instead.</source>
        <target state="translated">コマンド ライン オプション '--cliroot' は非推奨になりました。代わりに mscorlib.dll の特定のコピーに対する明示的な参照を使用してください。</target>
        <note />
      </trans-unit>
      <trans-unit id="optsClirootDescription">
        <source>Use to override where the compiler looks for mscorlib.dll and framework components</source>
        <target state="translated">コンパイラが mscorlib.dll およびフレームワーク コンポーネントを検索する場所をオーバーライドするために使用します</target>
        <note />
      </trans-unit>
      <trans-unit id="optsHelpBannerOutputFiles">
        <source>- OUTPUT FILES -</source>
        <target state="translated">- 出力ファイル -</target>
        <note />
      </trans-unit>
      <trans-unit id="optsHelpBannerInputFiles">
        <source>- INPUT FILES -</source>
        <target state="translated">- 入力ファイル -</target>
        <note />
      </trans-unit>
      <trans-unit id="optsHelpBannerResources">
        <source>- RESOURCES -</source>
        <target state="translated">- リソース -</target>
        <note />
      </trans-unit>
      <trans-unit id="optsHelpBannerCodeGen">
        <source>- CODE GENERATION -</source>
        <target state="translated">- コード生成 -</target>
        <note />
      </trans-unit>
      <trans-unit id="optsHelpBannerAdvanced">
        <source>- ADVANCED -</source>
        <target state="translated">- 詳細 -</target>
        <note />
      </trans-unit>
      <trans-unit id="optsHelpBannerMisc">
        <source>- MISCELLANEOUS -</source>
        <target state="translated">- その他 -</target>
        <note />
      </trans-unit>
      <trans-unit id="optsHelpBannerLanguage">
        <source>- LANGUAGE -</source>
        <target state="translated">- 言語 -</target>
        <note />
      </trans-unit>
      <trans-unit id="optsHelpBannerErrsAndWarns">
        <source>- ERRORS AND WARNINGS -</source>
        <target state="translated">- エラーと警告 -</target>
        <note />
      </trans-unit>
      <trans-unit id="optsUnknownArgumentToTheTestSwitch">
        <source>Unknown --test argument: '{0}'</source>
        <target state="translated">不明 -- テスト引数:'{0}'</target>
        <note />
      </trans-unit>
      <trans-unit id="optsUnknownPlatform">
        <source>Unrecognized platform '{0}', valid values are 'x86', 'x64', 'Itanium', 'anycpu32bitpreferred', and 'anycpu'</source>
        <target state="translated">認識されないプラットフォーム '{0}'。有効な値は 'x86'、'x64'、'Itanium'、'anycpu32bitpreferred'、および 'anycpu' です。</target>
        <note />
      </trans-unit>
      <trans-unit id="optsInternalNoDescription">
        <source>The command-line option '{0}' is for test purposes only</source>
        <target state="translated">コマンド ライン オプション '{0}' はテスト目的でのみ使用できます</target>
        <note />
      </trans-unit>
      <trans-unit id="optsDCLONoDescription">
        <source>The command-line option '{0}' has been deprecated</source>
        <target state="translated">コマンド ライン オプション '{0}' は使用されなくなりました</target>
        <note />
      </trans-unit>
      <trans-unit id="optsDCLODeprecatedSuggestAlternative">
        <source>The command-line option '{0}' has been deprecated. Use '{1}' instead.</source>
        <target state="translated">コマンド ライン オプション '{0}' は非推奨になりました。代わりに '{1}' を使用してください。</target>
        <note />
      </trans-unit>
      <trans-unit id="optsDCLOHtmlDoc">
        <source>The command-line option '{0}' has been deprecated. HTML document generation is now part of the F# Power Pack, via the tool FsHtmlDoc.exe.</source>
        <target state="translated">コマンド ライン オプション '{0}' は使用されなくなりました。HTML ドキュメントの生成は、F# Power Pack のツール FsHtmlDoc.exe で実行できるようになりました。</target>
        <note />
      </trans-unit>
      <trans-unit id="optsConsoleColors">
        <source>Output warning and error messages in color</source>
        <target state="translated">警告メッセージとエラー メッセージを色つきで表示します</target>
        <note />
      </trans-unit>
      <trans-unit id="optsUseHighEntropyVA">
        <source>Enable high-entropy ASLR</source>
        <target state="translated">高エントロピ ASLR の有効化</target>
        <note />
      </trans-unit>
      <trans-unit id="optsSubSystemVersion">
        <source>Specify subsystem version of this assembly</source>
        <target state="translated">このアセンブリのサブシステム バージョンを指定してください</target>
        <note />
      </trans-unit>
      <trans-unit id="optsTargetProfile">
        <source>Specify target framework profile of this assembly. Valid values are mscorlib, netcore or netstandard. Default - mscorlib</source>
        <target state="translated">このアセンブリのターゲット フレームワーク プロファイルを指定します。有効な値は、mscorlib、netcore、netstandard のいずれかです。既定 - mscorlib</target>
        <note />
      </trans-unit>
      <trans-unit id="optsEmitDebugInfoInQuotations">
        <source>Emit debug information in quotations</source>
        <target state="translated">デバッグ情報を引用符で囲んで生成します</target>
        <note />
      </trans-unit>
      <trans-unit id="optsPreferredUiLang">
        <source>Specify the preferred output language culture name (e.g. es-ES, ja-JP)</source>
        <target state="translated">優先する出力用言語のカルチャ名を指定します (例: es-ES, ja-JP)</target>
        <note />
      </trans-unit>
      <trans-unit id="optsNoCopyFsharpCore">
        <source>Don't copy FSharp.Core.dll along the produced binaries</source>
        <target state="translated">生成したバイナリと共に FSharp.Core.dll をコピーしないでください</target>
        <note />
      </trans-unit>
      <trans-unit id="optsInvalidSubSystemVersion">
        <source>Invalid version '{0}' for '--subsystemversion'. The version must be 4.00 or greater.</source>
        <target state="translated">'--subsystemversion' のバージョン '{0}' が無効です。バージョンは 4.00 以上でなければなりません。</target>
        <note />
      </trans-unit>
      <trans-unit id="optsInvalidTargetProfile">
        <source>Invalid value '{0}' for '--targetprofile', valid values are 'mscorlib', 'netcore' or 'netstandard'.</source>
        <target state="translated">'--targetprofile' の値 '{0}' が無効です。有効な値は 'mscorlib'、'netcore'、'netstandard' のいずれかです。</target>
        <note />
      </trans-unit>
      <trans-unit id="typeInfoFullName">
        <source>Full name</source>
        <target state="translated">完全名</target>
        <note />
      </trans-unit>
      <trans-unit id="typeInfoOtherOverloads">
        <source>and {0} other overloads</source>
        <target state="translated">およびその他の {0} 個のオーバーロード</target>
        <note />
      </trans-unit>
      <trans-unit id="typeInfoUnionCase">
        <source>union case</source>
        <target state="translated">共用体ケース</target>
        <note />
      </trans-unit>
      <trans-unit id="typeInfoActivePatternResult">
        <source>active pattern result</source>
        <target state="translated">アクティブ パターンの結果</target>
        <note />
      </trans-unit>
      <trans-unit id="typeInfoActiveRecognizer">
        <source>active recognizer</source>
        <target state="translated">アクティブ レコグナイザー</target>
        <note />
      </trans-unit>
      <trans-unit id="typeInfoField">
        <source>field</source>
        <target state="translated">フィールド</target>
        <note />
      </trans-unit>
      <trans-unit id="typeInfoEvent">
        <source>event</source>
        <target state="translated">イベント</target>
        <note />
      </trans-unit>
      <trans-unit id="typeInfoProperty">
        <source>property</source>
        <target state="translated">プロパティ</target>
        <note />
      </trans-unit>
      <trans-unit id="typeInfoExtension">
        <source>extension</source>
        <target state="translated">拡張子</target>
        <note />
      </trans-unit>
      <trans-unit id="typeInfoCustomOperation">
        <source>custom operation</source>
        <target state="translated">カスタム操作</target>
        <note />
      </trans-unit>
      <trans-unit id="typeInfoArgument">
        <source>argument</source>
        <target state="translated">引数</target>
        <note />
      </trans-unit>
      <trans-unit id="typeInfoPatternVariable">
        <source>patvar</source>
        <target state="translated">patvar</target>
        <note />
      </trans-unit>
      <trans-unit id="typeInfoNamespace">
        <source>namespace</source>
        <target state="translated">名前空間</target>
        <note />
      </trans-unit>
      <trans-unit id="typeInfoModule">
        <source>module</source>
        <target state="translated">モジュール</target>
        <note />
      </trans-unit>
      <trans-unit id="typeInfoNamespaceOrModule">
        <source>namespace/module</source>
        <target state="translated">名前空間/モジュール</target>
        <note />
      </trans-unit>
      <trans-unit id="typeInfoFromFirst">
        <source>from {0}</source>
        <target state="translated">{0} から</target>
        <note />
      </trans-unit>
      <trans-unit id="typeInfoFromNext">
        <source>also from {0}</source>
        <target state="translated">また、{0} から</target>
        <note />
      </trans-unit>
      <trans-unit id="typeInfoGeneratedProperty">
        <source>generated property</source>
        <target state="translated">生成されたプロパティ</target>
        <note />
      </trans-unit>
      <trans-unit id="typeInfoGeneratedType">
        <source>generated type</source>
        <target state="translated">生成された型</target>
        <note />
      </trans-unit>
      <trans-unit id="assemblyResolutionFoundByAssemblyFoldersKey">
        <source>Found by AssemblyFolders registry key</source>
        <target state="translated">AssemblyFolders レジストリ キーによって検出されました</target>
        <note />
      </trans-unit>
      <trans-unit id="assemblyResolutionFoundByAssemblyFoldersExKey">
        <source>Found by AssemblyFoldersEx registry key</source>
        <target state="translated">AssemblyFoldersEx レジストリ キーによって検出されました</target>
        <note />
      </trans-unit>
      <trans-unit id="assemblyResolutionNetFramework">
        <source>.NET Framework</source>
        <target state="translated">.NET Framework</target>
        <note />
      </trans-unit>
      <trans-unit id="assemblyResolutionGAC">
        <source>Global Assembly Cache</source>
        <target state="translated">グローバル アセンブリ キャッシュ</target>
        <note />
      </trans-unit>
      <trans-unit id="recursiveClassHierarchy">
        <source>Recursive class hierarchy in type '{0}'</source>
        <target state="translated">型 '{0}' の再帰的クラス階層</target>
        <note />
      </trans-unit>
      <trans-unit id="InvalidRecursiveReferenceToAbstractSlot">
        <source>Invalid recursive reference to an abstract slot</source>
        <target state="translated">抽象スロットに対する再帰的参照が無効です</target>
        <note />
      </trans-unit>
      <trans-unit id="eventHasNonStandardType">
        <source>The event '{0}' has a non-standard type. If this event is declared in another CLI language, you may need to access this event using the explicit {1} and {2} methods for the event. If this event is declared in F#, make the type of the event an instantiation of either 'IDelegateEvent&lt;_&gt;' or 'IEvent&lt;_,_&gt;'.</source>
        <target state="translated">イベント '{0}' には非標準の型が含まれています。このイベントが別の CLI 言語で宣言されると、イベントの明示的な {1} メソッドと {2} メソッドを使用してこのイベントにアクセスしなければならない場合があります。このイベントが F# で宣言される場合には、イベントの種類を 'IDelegateEvent&lt;_&gt;' または 'IEvent&lt;_,_&gt;' のどちらかのインスタンスにします。</target>
        <note />
      </trans-unit>
      <trans-unit id="typeIsNotAccessible">
        <source>The type '{0}' is not accessible from this code location</source>
        <target state="translated">型 '{0}' はこのコードの場所からアクセスできません</target>
        <note />
      </trans-unit>
      <trans-unit id="unionCasesAreNotAccessible">
        <source>The union cases or fields of the type '{0}' are not accessible from this code location</source>
        <target state="translated">型 '{0}' の共用体ケースまたはフィールドは、このコードの場所からアクセスできません</target>
        <note />
      </trans-unit>
      <trans-unit id="valueIsNotAccessible">
        <source>The value '{0}' is not accessible from this code location</source>
        <target state="translated">値 '{0}' はこのコードの場所からアクセスできません</target>
        <note />
      </trans-unit>
      <trans-unit id="unionCaseIsNotAccessible">
        <source>The union case '{0}' is not accessible from this code location</source>
        <target state="translated">共用体ケース '{0}' はこのコードの場所からアクセスできません</target>
        <note />
      </trans-unit>
      <trans-unit id="fieldIsNotAccessible">
        <source>The record, struct or class field '{0}' is not accessible from this code location</source>
        <target state="translated">レコード、構造体、またはクラスのフィールド '{0}' はこのコードの場所からアクセスできません</target>
        <note />
      </trans-unit>
      <trans-unit id="structOrClassFieldIsNotAccessible">
        <source>The struct or class field '{0}' is not accessible from this code location</source>
        <target state="translated">構造体またはクラスのフィールド '{0}' はこのコードの場所からアクセスできません</target>
        <note />
      </trans-unit>
      <trans-unit id="experimentalConstruct">
        <source>This construct is experimental</source>
        <target state="translated">このコンストラクトは試験段階です</target>
        <note />
      </trans-unit>
      <trans-unit id="noInvokeMethodsFound">
        <source>No Invoke methods found for delegate type</source>
        <target state="translated">デリゲート型に Invoke メソッドが見つかりませんでした</target>
        <note />
      </trans-unit>
      <trans-unit id="moreThanOneInvokeMethodFound">
        <source>More than one Invoke method found for delegate type</source>
        <target state="translated">デリゲート型に複数の Invoke メソッドが見つかりました</target>
        <note />
      </trans-unit>
      <trans-unit id="delegatesNotAllowedToHaveCurriedSignatures">
        <source>Delegates are not allowed to have curried signatures</source>
        <target state="translated">カリー化されたシグネチャを含むデリゲートは許可されていません</target>
        <note />
      </trans-unit>
      <trans-unit id="tlrUnexpectedTExpr">
        <source>Unexpected Expr.TyChoose</source>
        <target state="translated">予期しない Expr.TyChoose です</target>
        <note />
      </trans-unit>
      <trans-unit id="tlrLambdaLiftingOptimizationsNotApplied">
        <source>Note: Lambda-lifting optimizations have not been applied because of the use of this local constrained generic function as a first class value. Adding type constraints may resolve this condition.</source>
        <target state="translated">注意: ファースト クラス値としてこのローカルの制約付きジェネリック関数が使用されているため、ラムダリフティングの最適化は適用されませんでした。型制約を追加することで、この状態を解決できる可能性があります。</target>
        <note />
      </trans-unit>
      <trans-unit id="lexhlpIdentifiersContainingAtSymbolReserved">
        <source>Identifiers containing '@' are reserved for use in F# code generation</source>
        <target state="translated">'@' を含む識別子は、F# コードの生成で使用するために予約されています</target>
        <note />
      </trans-unit>
      <trans-unit id="lexhlpIdentifierReserved">
        <source>The identifier '{0}' is reserved for future use by F#</source>
        <target state="translated">識別子 '{0}' は F# で将来利用するために予約されています</target>
        <note />
      </trans-unit>
      <trans-unit id="patcMissingVariable">
        <source>Missing variable '{0}'</source>
        <target state="translated">変数 '{0}' が見つかりません</target>
        <note />
      </trans-unit>
      <trans-unit id="patcPartialActivePatternsGenerateOneResult">
        <source>Partial active patterns may only generate one result</source>
        <target state="translated">パーシャル アクティブ パターンで生成できる結果は 1 個のみです</target>
        <note />
      </trans-unit>
      <trans-unit id="impTypeRequiredUnavailable">
        <source>The type '{0}' is required here and is unavailable. You must add a reference to assembly '{1}'.</source>
        <target state="translated">ここでは型 '{0}' が必要ですが使用できません。アセンブリ '{1}' に参照を追加する必要があります。</target>
        <note />
      </trans-unit>
      <trans-unit id="impReferencedTypeCouldNotBeFoundInAssembly">
        <source>A reference to the type '{0}' in assembly '{1}' was found, but the type could not be found in that assembly</source>
        <target state="translated">アセンブリ '{1}' 内の型 '{0}' に対する参照が見つかりましたが、型はそのアセンブリ内に見つかりませんでした</target>
        <note />
      </trans-unit>
      <trans-unit id="impNotEnoughTypeParamsInScopeWhileImporting">
        <source>Internal error or badly formed metadata: not enough type parameters were in scope while importing</source>
        <target state="translated">内部エラーまたはメタデータの形式エラー: インポート中のスコープに含まれる型パラメーターが足りません</target>
        <note />
      </trans-unit>
      <trans-unit id="impReferenceToDllRequiredByAssembly">
        <source>A reference to the DLL {0} is required by assembly {1}. The imported type {2} is located in the first assembly and could not be resolved.</source>
        <target state="translated">アセンブリ {1} には DLL {0} に対する参照が必要です。インポートされた型 {2} は最初のアセンブリにあり、解決できませんでした。</target>
        <note />
      </trans-unit>
      <trans-unit id="impImportedAssemblyUsesNotPublicType">
        <source>An imported assembly uses the type '{0}' but that type is not public</source>
        <target state="translated">インポートされたアセンブリでは型 '{0}' を使用していますが、その型はパブリックではありません</target>
        <note />
      </trans-unit>
      <trans-unit id="optValueMarkedInlineButIncomplete">
        <source>The value '{0}' was marked inline but its implementation makes use of an internal or private function which is not sufficiently accessible</source>
        <target state="translated">値 '{0}' は 'inline' とマークされましたが、実装ではアクセシビリティが低い内部関数またはプライベート関数を使用しています</target>
        <note />
      </trans-unit>
      <trans-unit id="optValueMarkedInlineButWasNotBoundInTheOptEnv">
        <source>The value '{0}' was marked inline but was not bound in the optimization environment</source>
        <target state="translated">値 '{0}' は 'inline' とマークされましたが、最適化環境ではバインドされません</target>
        <note />
      </trans-unit>
      <trans-unit id="optLocalValueNotFoundDuringOptimization">
        <source>Local value {0} not found during optimization</source>
        <target state="translated">最適化中にローカルの値 {0} が見つかりませんでした</target>
        <note />
      </trans-unit>
      <trans-unit id="optValueMarkedInlineHasUnexpectedValue">
        <source>A value marked as 'inline' has an unexpected value</source>
        <target state="translated">'inline' とマークされた値に予期しない値が含まれます</target>
        <note />
      </trans-unit>
      <trans-unit id="optValueMarkedInlineCouldNotBeInlined">
        <source>A value marked as 'inline' could not be inlined</source>
        <target state="translated">'inline' とマークされた値をインライン展開できませんでした</target>
        <note />
      </trans-unit>
      <trans-unit id="optFailedToInlineValue">
        <source>Failed to inline the value '{0}' marked 'inline', perhaps because a recursive value was marked 'inline'</source>
        <target state="translated">'inline' とマークされた値 '{0}' をインライン化できませんでした。再帰的な値が 'inline' とマークされた可能性があります。</target>
        <note />
      </trans-unit>
      <trans-unit id="optRecursiveValValue">
        <source>Recursive ValValue {0}</source>
        <target state="translated">再帰的な ValValue {0}</target>
        <note />
      </trans-unit>
      <trans-unit id="lexfltIncorrentIndentationOfIn">
        <source>The indentation of this 'in' token is incorrect with respect to the corresponding 'let'</source>
        <target state="translated">この 'in' トークンのインデントは、対応する 'let' に対して正しくありません</target>
        <note />
      </trans-unit>
      <trans-unit id="lexfltTokenIsOffsideOfContextStartedEarlier">
        <source>Possible incorrect indentation: this token is offside of context started at position {0}. Try indenting this token further or using standard formatting conventions.</source>
        <target state="translated">インデントが正しくない可能性があります。このトークンは位置 {0} から開始されるコンテキストのオフサイドになります。このトークンのインデントを増やすか、標準的な書式規則を使用してください。</target>
        <note />
      </trans-unit>
      <trans-unit id="lexfltSeparatorTokensOfPatternMatchMisaligned">
        <source>The '|' tokens separating rules of this pattern match are misaligned by one column. Consider realigning your code or using further indentation.</source>
        <target state="translated">ある列で、このパターン マッチの規則を区切る '|' トークンが正しく配置されていません。コードの配置を変更するか、インデントを増やしてください。</target>
        <note />
      </trans-unit>
      <trans-unit id="nrInvalidModuleExprType">
        <source>Invalid module/expression/type</source>
        <target state="translated">モジュール/式/型が無効です</target>
        <note />
      </trans-unit>
      <trans-unit id="nrTypeInstantiationNeededToDisambiguateTypesWithSameName">
        <source>Multiple types exist called '{0}', taking different numbers of generic parameters. Provide a type instantiation to disambiguate the type resolution, e.g. '{1}'.</source>
        <target state="translated">異なる数のジェネリック パラメーターを使用する '{0}' という複数の型が存在します。厳密に型を解決できるように、型のインスタンス化を指定してください (たとえば、'{1}')。</target>
        <note />
      </trans-unit>
      <trans-unit id="nrTypeInstantiationIsMissingAndCouldNotBeInferred">
        <source>The instantiation of the generic type '{0}' is missing and can't be inferred from the arguments or return type of this member. Consider providing a type instantiation when accessing this type, e.g. '{1}'.</source>
        <target state="translated">ジェネリック型 '{0}' のインスタンス化がありません。また、このメンバーの引数または戻り値の型から推論できません。この型にアクセスするときは型のインスタンス化を指定してください (たとえば、'{1}')。</target>
        <note />
      </trans-unit>
      <trans-unit id="nrGlobalUsedOnlyAsFirstName">
        <source>'global' may only be used as the first name in a qualified path</source>
        <target state="translated">'global' は、修飾パスの最初の名前としてのみ使用できます</target>
        <note />
      </trans-unit>
      <trans-unit id="nrIsNotConstructorOrLiteral">
        <source>This is not a constructor or literal, or a constructor is being used incorrectly</source>
        <target state="translated">これはコンストラクターまたはリテラルではありません。またはコンストラクターの使用方法に誤りがあります。</target>
        <note />
      </trans-unit>
      <trans-unit id="nrUnexpectedEmptyLongId">
        <source>Unexpected empty long identifier</source>
        <target state="translated">予期しない空の長識別子</target>
        <note />
      </trans-unit>
      <trans-unit id="nrRecordDoesNotContainSuchLabel">
        <source>The record type '{0}' does not contain a label '{1}'.</source>
        <target state="translated">レコードの種類 '{0}' にラベル '{1}' が含まれていません。</target>
        <note />
      </trans-unit>
      <trans-unit id="nrInvalidFieldLabel">
        <source>Invalid field label</source>
        <target state="translated">フィールド ラベルが無効です</target>
        <note />
      </trans-unit>
      <trans-unit id="nrInvalidExpression">
        <source>Invalid expression '{0}'</source>
        <target state="translated">式 '{0}' は無効です</target>
        <note />
      </trans-unit>
      <trans-unit id="nrNoConstructorsAvailableForType">
        <source>No constructors are available for the type '{0}'</source>
        <target state="translated">型 '{0}' に使用できるコンストラクターがありません</target>
        <note />
      </trans-unit>
      <trans-unit id="nrUnionTypeNeedsQualifiedAccess">
        <source>The union type for union case '{0}' was defined with the RequireQualifiedAccessAttribute. Include the name of the union type ('{1}') in the name you are using.</source>
        <target state="translated">共用体ケース '{0}' の共用体型が RequireQualifiedAccessAttribute によって定義されました。使用中の名前に共用体型 ('{1}') の名前を含めてください。</target>
        <note />
      </trans-unit>
      <trans-unit id="nrRecordTypeNeedsQualifiedAccess">
        <source>The record type for the record field '{0}' was defined with the RequireQualifiedAccessAttribute. Include the name of the record type ('{1}') in the name you are using.</source>
        <target state="translated">レコード フィールド '{0}' のレコード型が RequireQualifiedAccessAttribute によって定義されました。使用中の名前にレコード型 ('{1}') の名前を含めてください。</target>
        <note />
      </trans-unit>
      <trans-unit id="ilwriteErrorCreatingPdb">
        <source>Unexpected error creating debug information file '{0}'</source>
        <target state="translated">デバッグ情報ファイル '{0}' の作成中に予期しないエラーが発生しました</target>
        <note />
      </trans-unit>
      <trans-unit id="lexOutsideIntegerRange">
        <source>This number is outside the allowable range for this integer type</source>
        <target state="translated">この数値は、この整数型に使用できる範囲から外れています</target>
        <note />
      </trans-unit>
      <trans-unit id="lexCharNotAllowedInOperatorNames">
        <source>'{0}' is not permitted as a character in operator names and is reserved for future use</source>
        <target state="translated">'{0}' は演算子名の文字として使用できません。将来利用するために予約されています</target>
        <note />
      </trans-unit>
      <trans-unit id="lexUnexpectedChar">
        <source>Unexpected character '{0}'</source>
        <target state="translated">予期しない文字 '{0}'</target>
        <note />
      </trans-unit>
      <trans-unit id="lexByteArrayCannotEncode">
        <source>This byte array literal contains characters that do not encode as a single byte</source>
        <target state="translated">このバイト配列リテラルには、シングル バイトとしてエンコードされない文字が含まれます</target>
        <note />
      </trans-unit>
      <trans-unit id="lexIdentEndInMarkReserved">
        <source>Identifiers followed by '{0}' are reserved for future use</source>
        <target state="translated">'{0}' が続く識別子は将来利用するために予約されています</target>
        <note />
      </trans-unit>
      <trans-unit id="lexOutsideEightBitSigned">
        <source>This number is outside the allowable range for 8-bit signed integers</source>
        <target state="translated">この数値は、8 ビット符号付き整数に使用できる範囲から外れています</target>
        <note />
      </trans-unit>
      <trans-unit id="lexOutsideEightBitSignedHex">
        <source>This number is outside the allowable range for hexadecimal 8-bit signed integers</source>
        <target state="translated">この数値は、16 進 8 ビット符号付き整数に使用できる範囲から外れています</target>
        <note />
      </trans-unit>
      <trans-unit id="lexOutsideEightBitUnsigned">
        <source>This number is outside the allowable range for 8-bit unsigned integers</source>
        <target state="translated">この数値は、8 ビット符号なし整数に使用できる範囲から外れています</target>
        <note />
      </trans-unit>
      <trans-unit id="lexOutsideSixteenBitSigned">
        <source>This number is outside the allowable range for 16-bit signed integers</source>
        <target state="translated">この数値は、16 ビット符号付き整数に使用できる範囲から外れています</target>
        <note />
      </trans-unit>
      <trans-unit id="lexOutsideSixteenBitUnsigned">
        <source>This number is outside the allowable range for 16-bit unsigned integers</source>
        <target state="translated">この数値は、16 ビット符号なし整数に使用できる範囲から外れています</target>
        <note />
      </trans-unit>
      <trans-unit id="lexOutsideThirtyTwoBitSigned">
        <source>This number is outside the allowable range for 32-bit signed integers</source>
        <target state="translated">この数値は、32 ビット符号付き整数に使用できる範囲から外れています</target>
        <note />
      </trans-unit>
      <trans-unit id="lexOutsideThirtyTwoBitUnsigned">
        <source>This number is outside the allowable range for 32-bit unsigned integers</source>
        <target state="translated">この数値は、32 ビット符号なし整数に使用できる範囲から外れています</target>
        <note />
      </trans-unit>
      <trans-unit id="lexOutsideSixtyFourBitSigned">
        <source>This number is outside the allowable range for 64-bit signed integers</source>
        <target state="translated">この数値は、64 ビット符号付き整数に使用できる範囲から外れています</target>
        <note />
      </trans-unit>
      <trans-unit id="lexOutsideSixtyFourBitUnsigned">
        <source>This number is outside the allowable range for 64-bit unsigned integers</source>
        <target state="translated">この数値は、64 ビット符号なし整数に使用できる範囲から外れています</target>
        <note />
      </trans-unit>
      <trans-unit id="lexOutsideNativeSigned">
        <source>This number is outside the allowable range for signed native integers</source>
        <target state="translated">この数値は、符号付きネイティブ整数に使用できる範囲から外れています</target>
        <note />
      </trans-unit>
      <trans-unit id="lexOutsideNativeUnsigned">
        <source>This number is outside the allowable range for unsigned native integers</source>
        <target state="translated">この数値は、符号なしネイティブ整数に使用できる範囲から外れています</target>
        <note />
      </trans-unit>
      <trans-unit id="lexInvalidFloat">
        <source>Invalid floating point number</source>
        <target state="translated">浮動小数点数が無効です</target>
        <note />
      </trans-unit>
      <trans-unit id="lexOusideDecimal">
        <source>This number is outside the allowable range for decimal literals</source>
        <target state="translated">この数値は、10 進リテラルに使用できる範囲から外れています</target>
        <note />
      </trans-unit>
      <trans-unit id="lexOusideThirtyTwoBitFloat">
        <source>This number is outside the allowable range for 32-bit floats</source>
        <target state="translated">この数値は、32 ビット浮動小数点に使用できる範囲から外れています</target>
        <note />
      </trans-unit>
      <trans-unit id="lexInvalidNumericLiteral">
        <source>This is not a valid numeric literal. Valid numeric literals include 1, 0x1, 0o1, 0b1, 1l (int), 1u (uint32), 1L (int64), 1UL (uint64), 1s (int16), 1y (sbyte), 1uy (byte), 1.0 (float), 1.0f (float32), 1.0m (decimal), 1I (BigInteger).</source>
        <target state="translated">これは有効な数値リテラルではありません。有効な数値リテラルの例には、1、0x1、0o1、0b1、1l (int)、1u (uint32)、1L (int64)、1UL (uint64)、1s (int16)、1y (sbyte)、1uy (byte)、1.0 (float)、1.0f (float32)、1.0m (decimal)、1I (BigInteger) などがあります。</target>
        <note />
      </trans-unit>
      <trans-unit id="lexInvalidByteLiteral">
        <source>This is not a valid byte literal</source>
        <target state="translated">これは有効なバイト リテラルではありません</target>
        <note />
      </trans-unit>
      <trans-unit id="lexInvalidCharLiteral">
        <source>This is not a valid character literal</source>
        <target state="translated">これは有効な文字リテラルではありません</target>
        <note />
      </trans-unit>
      <trans-unit id="lexThisUnicodeOnlyInStringLiterals">
        <source>This Unicode encoding is only valid in string literals</source>
        <target state="translated">この Unicode エンコーディングが有効なのはリテラル文字列内のみです</target>
        <note />
      </trans-unit>
      <trans-unit id="lexTokenReserved">
        <source>This token is reserved for future use</source>
        <target state="translated">このトークンは将来利用するために予約されています</target>
        <note />
      </trans-unit>
      <trans-unit id="lexTabsNotAllowed">
        <source>TABs are not allowed in F# code unless the #indent \"off\" option is used</source>
        <target state="translated">F# コードにタブを使用するには、#indent \"off\" オプションを使用する必要があります</target>
        <note />
      </trans-unit>
      <trans-unit id="lexInvalidLineNumber">
        <source>Invalid line number: '{0}'</source>
        <target state="translated">行番号: '{0}' は無効です</target>
        <note />
      </trans-unit>
      <trans-unit id="lexHashIfMustBeFirst">
        <source>#if directive must appear as the first non-whitespace character on a line</source>
        <target state="translated">#if ディレクティブは、スペース以外の最初の文字として行頭に指定する必要があります</target>
        <note />
      </trans-unit>
      <trans-unit id="lexHashElseNoMatchingIf">
        <source>#else has no matching #if</source>
        <target state="translated">#else に対応する #if がありません</target>
        <note />
      </trans-unit>
      <trans-unit id="lexHashEndifRequiredForElse">
        <source>#endif required for #else</source>
        <target state="translated">#else には #endif が必要です</target>
        <note />
      </trans-unit>
      <trans-unit id="lexHashElseMustBeFirst">
        <source>#else directive must appear as the first non-whitespace character on a line</source>
        <target state="translated">#else ディレクティブは、スペース以外の最初の文字として行頭に指定する必要があります</target>
        <note />
      </trans-unit>
      <trans-unit id="lexHashEndingNoMatchingIf">
        <source>#endif has no matching #if</source>
        <target state="translated">#endif に対応する #if がありません</target>
        <note />
      </trans-unit>
      <trans-unit id="lexHashEndifMustBeFirst">
        <source>#endif directive must appear as the first non-whitespace character on a line</source>
        <target state="translated">#endif ディレクティブは、スペース以外の最初の文字として行頭に指定する必要があります</target>
        <note />
      </trans-unit>
      <trans-unit id="lexHashIfMustHaveIdent">
        <source>#if directive should be immediately followed by an identifier</source>
        <target state="translated">#if ディレクティブの直後に識別子を指定する必要があります</target>
        <note />
      </trans-unit>
      <trans-unit id="lexWrongNestedHashEndif">
        <source>Syntax error. Wrong nested #endif, unexpected tokens before it.</source>
        <target state="translated">構文エラー。#endif の入れ子が不適切です。#endif の前に予期しないトークンがあります。</target>
        <note />
      </trans-unit>
      <trans-unit id="lexHashBangMustBeFirstInFile">
        <source>#! may only appear as the first line at the start of a file.</source>
        <target state="translated">#! は、ファイル先頭の最初の行にのみ指定できます。</target>
        <note />
      </trans-unit>
      <trans-unit id="pplexExpectedSingleLineComment">
        <source>Expected single line comment or end of line</source>
        <target state="translated">単一行のコメントまたは行の終わりが必要です</target>
        <note />
      </trans-unit>
      <trans-unit id="memberOperatorDefinitionWithNoArguments">
        <source>Infix operator member '{0}' has no arguments. Expected a tuple of 2 arguments, e.g. static member (+) (x,y) = ...</source>
        <target state="translated">挿入演算子メンバー '{0}' に引数がありません。静的メンバー (+) (x,y) = ... など、2 つの引数を持つタプルを指定してください。</target>
        <note />
      </trans-unit>
      <trans-unit id="memberOperatorDefinitionWithNonPairArgument">
        <source>Infix operator member '{0}' has {1} initial argument(s). Expected a tuple of 2 arguments, e.g. static member (+) (x,y) = ...</source>
        <target state="translated">挿入演算子メンバー '{0}' に {1} 個の初期引数があります。静的メンバー (+) (x,y) = ... など、2 つの引数を持つタプルを指定してください。</target>
        <note />
      </trans-unit>
      <trans-unit id="memberOperatorDefinitionWithCurriedArguments">
        <source>Infix operator member '{0}' has extra curried arguments. Expected a tuple of 2 arguments, e.g. static member (+) (x,y) = ...</source>
        <target state="translated">挿入演算子メンバー '{0}' に余分なカリー化された引数があります。静的メンバー (+) (x,y) = ... など、2 つの引数を持つタプルを指定してください。</target>
        <note />
      </trans-unit>
      <trans-unit id="tcFSharpCoreRequiresExplicit">
        <source>All record, union and struct types in FSharp.Core.dll must be explicitly labelled with 'StructuralComparison' or 'NoComparison'</source>
        <target state="translated">FSharp.Core.dll のすべてのレコード型、共用体型、および構造体型は、'StructuralComparison' または 'NoComparison' で明示的にラベル指定する必要があります</target>
        <note />
      </trans-unit>
      <trans-unit id="tcStructuralComparisonNotSatisfied1">
        <source>The struct, record or union type '{0}' has the 'StructuralComparison' attribute but the type parameter '{1}' does not satisfy the 'comparison' constraint. Consider adding the 'comparison' constraint to the type parameter</source>
        <target state="translated">構造体型、レコード型、または共用体型 '{0}' に 'StructuralComparison' 属性がありますが、型パラメーター '{1}' は 'comparison' 制約を満たしていません。型パラメーターに 'comparison' 制約を追加してください。</target>
        <note />
      </trans-unit>
      <trans-unit id="tcStructuralComparisonNotSatisfied2">
        <source>The struct, record or union type '{0}' has the 'StructuralComparison' attribute but the component type '{1}' does not satisfy the 'comparison' constraint</source>
        <target state="translated">構造体型、レコード型、または共用体型 '{0}' に 'StructuralComparison' 属性がありますが、コンポーネント型 '{1}' は 'comparison' 制約を満たしていません。</target>
        <note />
      </trans-unit>
      <trans-unit id="tcNoComparisonNeeded1">
        <source>The struct, record or union type '{0}' is not structurally comparable because the type parameter {1} does not satisfy the 'comparison' constraint. Consider adding the 'NoComparison' attribute to the type '{2}' to clarify that the type is not comparable</source>
        <target state="translated">型パラメーター {1} が 'comparison' 制約を満たしていないため、構造体型、レコード型、または共用体型 '{0}' は構造的に比較できません。型 '{2}' に 'NoComparison' 属性を追加して、型が比較できないことを明確にしてください。</target>
        <note />
      </trans-unit>
      <trans-unit id="tcNoComparisonNeeded2">
        <source>The struct, record or union type '{0}' is not structurally comparable because the type '{1}' does not satisfy the 'comparison' constraint. Consider adding the 'NoComparison' attribute to the type '{2}' to clarify that the type is not comparable</source>
        <target state="translated">型 {1} が 'comparison' 制約を満たしていないため、構造体型、レコード型、または共用体型 '{0}' は構造的に比較できません。型 '{2}' に 'NoComparison' 属性を追加して、型が比較できないことを明確にしてください。</target>
        <note />
      </trans-unit>
      <trans-unit id="tcNoEqualityNeeded1">
        <source>The struct, record or union type '{0}' does not support structural equality because the type parameter {1} does not satisfy the 'equality' constraint. Consider adding the 'NoEquality' attribute to the type '{2}' to clarify that the type does not support structural equality</source>
        <target state="translated">型パラメーター {1} が 'equality' 制約を満たしていないため、構造体型、レコード型、または共用体型 '{0}' は構造の等値性をサポートしません。型 '{2}' に 'NoEquality' 属性を追加して、型が構造の等値性をサポートしないことを明確にしてください。</target>
        <note />
      </trans-unit>
      <trans-unit id="tcNoEqualityNeeded2">
        <source>The struct, record or union type '{0}' does not support structural equality because the type '{1}' does not satisfy the 'equality' constraint. Consider adding the 'NoEquality' attribute to the type '{2}' to clarify that the type does not support structural equality</source>
        <target state="translated">型 {1} が 'equality' 制約を満たしていないため、構造体型、レコード型、または共用体型 '{0}' は構造の等値性をサポートしません。型 '{2}' に 'NoEquality' 属性を追加して、型が構造の等値性をサポートしないことを明確にしてください。</target>
        <note />
      </trans-unit>
      <trans-unit id="tcStructuralEqualityNotSatisfied1">
        <source>The struct, record or union type '{0}' has the 'StructuralEquality' attribute but the type parameter '{1}' does not satisfy the 'equality' constraint. Consider adding the 'equality' constraint to the type parameter</source>
        <target state="translated">構造体型、レコード型、または共用体型 '{0}' に 'StructuralEquality' 属性がありますが、型パラメーター '{1}' は 'equality' 制約を満たしていません。型パラメーターに 'equality' 制約を追加してください。</target>
        <note />
      </trans-unit>
      <trans-unit id="tcStructuralEqualityNotSatisfied2">
        <source>The struct, record or union type '{0}' has the 'StructuralEquality' attribute but the component type '{1}' does not satisfy the 'equality' constraint</source>
        <target state="translated">構造体型、レコード型、または共用体型 '{0}' に 'StructuralEquality' 属性がありますが、コンポーネント型 '{1}' は 'equality' 制約を満たしていません。</target>
        <note />
      </trans-unit>
      <trans-unit id="tcStructsMustDeclareTypesOfImplicitCtorArgsExplicitly">
        <source>Each argument of the primary constructor for a struct must be given a type, for example 'type S(x1:int, x2: int) = ...'. These arguments determine the fields of the struct.</source>
        <target state="translated">構造体のプライマリ コンストラクターの各引数には型を指定してください (たとえば、'type S(x1:int, x2: int) = ...')。これらの引数で構造体のフィールドが決定されます。</target>
        <note />
      </trans-unit>
      <trans-unit id="chkUnusedValue">
        <source>The value '{0}' is unused</source>
        <target state="translated">値 '{0}' は使用されていません</target>
        <note />
      </trans-unit>
      <trans-unit id="chkUnusedThisVariable">
        <source>The recursive object reference '{0}' is unused. The presence of a recursive object reference adds runtime initialization checks to members in this and derived types. Consider removing this recursive object reference.</source>
        <target state="translated">再帰的オブジェクト参照 '{0}' は使用されていません。再帰的オブジェクト参照が存在すると、この型および派生型のメンバーに対するランタイムの初期化チェックが追加されます。この再帰的オブジェクト参照を削除してください。</target>
        <note />
      </trans-unit>
      <trans-unit id="parsGetterAtMostOneArgument">
        <source>A getter property may have at most one argument group</source>
        <target state="translated">ゲッターのプロパティに指定できる引数グループの数は 1 以下です</target>
        <note />
      </trans-unit>
      <trans-unit id="parsSetterAtMostTwoArguments">
        <source>A setter property may have at most two argument groups</source>
        <target state="translated">Set アクセス操作子のプロパティに指定できる引数グループの数は 2 以下です</target>
        <note />
      </trans-unit>
      <trans-unit id="parsInvalidProperty">
        <source>Invalid property getter or setter</source>
        <target state="translated">プロパティのゲッターまたはセッターが無効です</target>
        <note />
      </trans-unit>
      <trans-unit id="parsIndexerPropertyRequiresAtLeastOneArgument">
        <source>An indexer property must be given at least one argument</source>
        <target state="translated">インデクサーのプロパティに 1 つ以上の引数を指定する必要があります</target>
        <note />
      </trans-unit>
      <trans-unit id="tastInvalidAddressOfMutableAcrossAssemblyBoundary">
        <source>This operation accesses a mutable top-level value defined in another assembly in an unsupported way. The value cannot be accessed through its address. Consider copying the expression to a mutable local, e.g. 'let mutable x = ...', and if necessary assigning the value back after the completion of the operation</source>
        <target state="translated">この操作は、別のアセンブリに定義されている変更可能な最上位の値にアクセスしていますが、サポートされないアクセス方法です。アドレスでは値にアクセスできません。変更可能なローカル変数に式をコピーし (たとえば、'let mutable x = ...')、必要に応じて、操作の完了後に値を割り当て直してください。</target>
        <note />
      </trans-unit>
      <trans-unit id="parsNonAdjacentTypars">
        <source>Remove spaces between the type name and type parameter, e.g. \"type C&lt;'T&gt;\", not type \"C   &lt;'T&gt;\". Type parameters must be placed directly adjacent to the type name.</source>
        <target state="translated">型名と型パラメーターの間のスペースを削除します。たとえば、\"C &lt;'T&gt;\" ではなく \"C&lt;'T&gt;\" とします。型パラメーターは型名に隣接して配置する必要があります。</target>
        <note />
      </trans-unit>
      <trans-unit id="parsNonAdjacentTyargs">
        <source>Remove spaces between the type name and type parameter, e.g. \"C&lt;'T&gt;\", not \"C &lt;'T&gt;\". Type parameters must be placed directly adjacent to the type name.</source>
        <target state="translated">型名と型パラメーターの間のスペースを削除します。たとえば、\"C &lt;'T&gt;\" ではなく \"C&lt;'T&gt;\" とします。型パラメーターは型名に隣接して配置する必要があります。</target>
        <note />
      </trans-unit>
      <trans-unit id="parsNonAtomicType">
        <source>The use of the type syntax 'int C' and 'C  &lt;int&gt;' is not permitted here. Consider adjusting this type to be written in the form 'C&lt;int&gt;'</source>
        <target state="translated">ここでは、型構文 'int C' と 'C  &lt;int&gt;' を使用することはできません。この型を 'C&lt;int&gt;' という形式に調整することを検討してください。</target>
        <note />
      </trans-unit>
      <trans-unit id="tastUndefinedItemRefModuleNamespace">
        <source>The module/namespace '{0}' from compilation unit '{1}' did not contain the module/namespace '{2}'</source>
        <target state="translated">コンパイル ユニット '{1}' のモジュール/名前空間 '{0}' には、モジュール/名前空間 '{2}' が含まれません</target>
        <note />
      </trans-unit>
      <trans-unit id="tastUndefinedItemRefVal">
        <source>The module/namespace '{0}' from compilation unit '{1}' did not contain the val '{2}'</source>
        <target state="translated">コンパイル ユニット '{1}' のモジュール/名前空間 '{0}' には、val '{2}' が含まれません</target>
        <note />
      </trans-unit>
      <trans-unit id="tastUndefinedItemRefModuleNamespaceType">
        <source>The module/namespace '{0}' from compilation unit '{1}' did not contain the namespace, module or type '{2}'</source>
        <target state="translated">コンパイル ユニット '{1}' のモジュール/名前空間 '{0}' には、名前空間、モジュール、または型の '{2}' が含まれません</target>
        <note />
      </trans-unit>
      <trans-unit id="tcInvalidUseNullAsTrueValue">
        <source>The 'UseNullAsTrueValue' attribute flag may only be used with union types that have one nullary case and at least one non-nullary case</source>
        <target state="translated">'UseNullAsTrueValue' 属性フラグを使用できるのは、引数がないケース 1 つと、引数があるケース 1 つ以上を持つ共用体型のみです</target>
        <note />
      </trans-unit>
      <trans-unit id="tcParameterInferredByref">
        <source>The parameter '{0}' was inferred to have byref type. Parameters of byref type must be given an explicit type annotation, e.g. 'x1: byref&lt;int&gt;'. When used, a byref parameter is implicitly dereferenced.</source>
        <target state="translated">byre 型に設定するためにパラメーター '{0}' が継承されました。byref 型のパラメーターには明示的な型注釈を指定する必要があります (例: 'x1: byref&lt;int&gt;')。使用すると、byref パラメーターが暗黙的に逆参照されます。</target>
        <note />
      </trans-unit>
      <trans-unit id="tcNonUniformMemberUse">
        <source>The generic member '{0}' has been used at a non-uniform instantiation prior to this program point. Consider reordering the members so this member occurs first. Alternatively, specify the full type of the member explicitly, including argument types, return type and any additional generic parameters and constraints.</source>
        <target state="translated">このプログラム ポイントよりも前の同型でないインスタンス化で、汎用メンバー '{0}' が使用されています。このメンバーが最初に出現するようにメンバーの順序を変えることを検討してください。または、引数の型、戻り値の型、および追加のジェネリック パラメーターと制約を含む、メンバーの完全な型を明示的に指定してください。</target>
        <note />
      </trans-unit>
      <trans-unit id="tcAttribArgsDiffer">
        <source>The attribute '{0}' appears in both the implementation and the signature, but the attribute arguments differ. Only the attribute from the signature will be included in the compiled code.</source>
        <target state="translated">属性 '{0}' が実装とシグネチャの双方に出現していますが、属性の引数が異なります。コンパイル済みコードには、シグネチャの属性のみが含まれます。</target>
        <note />
      </trans-unit>
      <trans-unit id="tcCannotCallAbstractBaseMember">
        <source>Cannot call an abstract base member: '{0}'</source>
        <target state="translated">抽象基本メンバーを呼び出すことはできません:'{0}'</target>
        <note />
      </trans-unit>
      <trans-unit id="typrelCannotResolveAmbiguityInUnmanaged">
        <source>Could not resolve the ambiguity in the use of a generic construct with an 'unmanaged' constraint at or near this position</source>
        <target state="translated">この位置、またはこの位置付近にある 'unmanaged' 制約を含むジェネリック コンストラクトの使用に関して、あいまいさを解決できませんでした</target>
        <note />
      </trans-unit>
      <trans-unit id="mlCompatMessage">
        <source>This construct is for ML compatibility. {0}. You can disable this warning by using '--mlcompatibility' or '--nowarn:62'.</source>
        <target state="translated">このコンストラクターは ML 互換用です。{0}。'--mlcompatibility' または '--nowarn:62' を使用して、この警告を無効にできます。</target>
        <note />
      </trans-unit>
      <trans-unit id="ilFieldDoesNotHaveValidOffsetForStructureLayout">
        <source>The type '{0}' has been marked as having an Explicit layout, but the field '{1}' has not been marked with the 'FieldOffset' attribute</source>
        <target state="translated">型 '{0}' は明示的なレイアウトがあるとしてマークされていますが、フィールド '{1}' は 'FieldOffset' 属性でマークされていません</target>
        <note />
      </trans-unit>
      <trans-unit id="tcInterfacesShouldUseInheritNotInterface">
        <source>Interfaces inherited by other interfaces should be declared using 'inherit ...' instead of 'interface ...'</source>
        <target state="translated">他のインターフェイスによって継承されたインターフェイスは、'interface ...' ではなく 'inherit ...' を使用して宣言する必要があります</target>
        <note />
      </trans-unit>
      <trans-unit id="parsInvalidPrefixOperator">
        <source>Invalid prefix operator</source>
        <target state="translated">無効なプレフィックス演算子です</target>
        <note />
      </trans-unit>
      <trans-unit id="parsInvalidPrefixOperatorDefinition">
        <source>Invalid operator definition. Prefix operator definitions must use a valid prefix operator name.</source>
        <target state="translated">無効な演算子の定義です。プレフィックス演算子の定義には、有効なプレフィックス演算子名を使用する必要があります。</target>
        <note />
      </trans-unit>
      <trans-unit id="buildCompilingExtensionIsForML">
        <source>The file extensions '.ml' and '.mli' are for ML compatibility</source>
        <target state="translated">ファイル拡張子 '.ml' および '.mli' は ML 互換用です</target>
        <note />
      </trans-unit>
      <trans-unit id="lexIndentOffForML">
        <source>Consider using a file with extension '.ml' or '.mli' instead</source>
        <target state="translated">代わりに、ファイル拡張子に '.ml' または '.mli' を使用してください</target>
        <note />
      </trans-unit>
      <trans-unit id="activePatternIdentIsNotFunctionTyped">
        <source>Active pattern '{0}' is not a function</source>
        <target state="translated">アクティブ パターン '{0}' が関数ではありません</target>
        <note />
      </trans-unit>
      <trans-unit id="activePatternChoiceHasFreeTypars">
        <source>Active pattern '{0}' has a result type containing type variables that are not determined by the input. The common cause is a when a result case is not mentioned, e.g. 'let (|A|B|) (x:int) = A x'. This can be fixed with a type constraint, e.g. 'let (|A|B|) (x:int) : Choice&lt;int,unit&gt; = A x'</source>
        <target state="translated">アクティブ パターン '{0}' には、入力によって判別されていない型変数が含まれる結果型があります。一般に考えられる原因は、'let (|A|B|) (x:int) = A x' のように、結果ケースが言及されていない場合です。これは、'let (|A|B|) (x:int) : Choice&lt;int,unit&gt; = A x' などのように型制約を使用して解決できます</target>
        <note />
      </trans-unit>
      <trans-unit id="ilFieldHasOffsetForSequentialLayout">
        <source>The FieldOffset attribute can only be placed on members of types marked with the StructLayout(LayoutKind.Explicit)</source>
        <target state="translated">FieldOffset 属性は、StructLayout(LayoutKind.Explicit) でマークされた型のメンバーでのみ使用できます</target>
        <note />
      </trans-unit>
      <trans-unit id="tcOptionalArgsMustComeAfterNonOptionalArgs">
        <source>Optional arguments must come at the end of the argument list, after any non-optional arguments</source>
        <target state="translated">オプションの引数は、オプションではないすべての引数の後で、引数リストの末尾に指定する必要があります。</target>
        <note />
      </trans-unit>
      <trans-unit id="tcConditionalAttributeUsage">
        <source>Attribute 'System.Diagnostics.ConditionalAttribute' is only valid on methods or attribute classes</source>
        <target state="translated">属性 'System.Diagnostics.ConditionalAttribute' はメソッド クラスまたは属性クラスでのみ有効です</target>
        <note />
      </trans-unit>
      <trans-unit id="tcMemberOperatorDefinitionInExtrinsic">
        <source>Extension members cannot provide operator overloads.  Consider defining the operator as part of the type definition instead.</source>
        <target state="translated">拡張メンバーでは演算子のオーバーロードを実行できません。代わりに型定義の一部として演算子を定義してください。</target>
        <note />
      </trans-unit>
      <trans-unit id="ilwriteMDBFileNameCannotBeChangedWarning">
        <source>The name of the MDB file must be &lt;assembly-file-name&gt;.mdb. The --pdb option will be ignored.</source>
        <target state="translated">MDB ファイルの名前は &lt;assembly-file-name&gt;.mdb でなければなりません、--pdb オプションは無視されます。</target>
        <note />
      </trans-unit>
      <trans-unit id="ilwriteMDBMemberMissing">
        <source>MDB generation failed. Could not find compatible member {0}</source>
        <target state="translated">MDB を生成できませんでした。互換性のあるメンバー {0} が見つかりませんでした</target>
        <note />
      </trans-unit>
      <trans-unit id="ilwriteErrorCreatingMdb">
        <source>Cannot generate MDB debug information. Failed to load the 'MonoSymbolWriter' type from the 'Mono.CompilerServices.SymbolWriter.dll' assembly.</source>
        <target state="translated">MDB デバッグ情報を生成できません。'Mono.CompilerServices.SymbolWriter.dll' アセンブリから 'MonoSymbolWriter' 型を読み込むことができませんでした。</target>
        <note />
      </trans-unit>
      <trans-unit id="tcUnionCaseNameConflictsWithGeneratedType">
        <source>The union case named '{0}' conflicts with the generated type '{1}'</source>
        <target state="translated">{0}' という名前の共用体ケースが、生成された型 '{1}' と競合します</target>
        <note />
      </trans-unit>
      <trans-unit id="chkNoReflectedDefinitionOnStructMember">
        <source>ReflectedDefinitionAttribute may not be applied to an instance member on a struct type, because the instance member takes an implicit 'this' byref parameter</source>
        <target state="translated">ReflectedDefinitionAttribute は、構造体型でインスタンス メンバーに適用することはできません。これは、このインスタンス メンバーが暗黙的な 'this' byref パラメーターを受け取るためです。</target>
        <note />
      </trans-unit>
      <trans-unit id="tcDllImportNotAllowed">
        <source>DLLImport bindings must be static members in a class or function definitions in a module</source>
        <target state="translated">DLLImport 束縛はモジュール内のクラスまたは関数定義の静的メンバーであることが必要です</target>
        <note />
      </trans-unit>
      <trans-unit id="buildExpectedSigdataFile">
        <source>FSharp.Core.sigdata not found alongside FSharp.Core. File expected in {0}. Consider upgrading to a more recent version of FSharp.Core, where this file is no longer be required.</source>
        <target state="translated">FSharp.Core と同じ場所に FSharp.Core.sigdata が見つかりません。ファイルは {0} にある必要があります。このファイルを必要としない、より新しいバージョンの FSharp.Core にアップグレードすることをご検討ください。</target>
        <note />
      </trans-unit>
      <trans-unit id="buildExpectedFileAlongSideFSharpCore">
        <source>File '{0}' not found alongside FSharp.Core. File expected in {1}. Consider upgrading to a more recent version of FSharp.Core, where this file is no longer be required.</source>
        <target state="translated">FSharp.Core と同じ場所にファイル '{0}' が見つかりません。ファイルは {1} にある必要があります。このファイルを必要としない、より新しいバージョンの FSharp.Core にアップグレードすることをご検討ください。</target>
        <note />
      </trans-unit>
      <trans-unit id="buildUnexpectedFileNameCharacter">
        <source>Filename '{0}' contains invalid character '{1}'</source>
        <target state="translated">ファイル名 '{0}' に無効な文字 '{1}' が含まれています</target>
        <note />
      </trans-unit>
      <trans-unit id="tcInvalidUseBangBinding">
        <source>'use!' bindings must be of the form 'use! &lt;var&gt; = &lt;expr&gt;'</source>
        <target state="translated">'use!' バインディングの形式は 'use! &lt;var&gt; = &lt;expr&gt;' でなければなりません</target>
        <note />
      </trans-unit>
      <trans-unit id="crefNoInnerGenericsInQuotations">
        <source>Inner generic functions are not permitted in quoted expressions. Consider adding some type constraints until this function is no longer generic.</source>
        <target state="translated">内部ジェネリック関数は引用符付きの式には使用できません。関数の型を特定できるまで、何らかの型の制約を追加してください。</target>
        <note />
      </trans-unit>
      <trans-unit id="tcEnumTypeCannotBeEnumerated">
        <source>The type '{0}' is not a valid enumerator type , i.e. does not have a 'MoveNext()' method returning a bool, and a 'Current' property</source>
        <target state="translated">型 '{0}' は有効な列挙子の型ではありません。つまり、ブール値を返す 'MoveNext()' メソッドと 'Current' プロパティが含まれていません</target>
        <note />
      </trans-unit>
      <trans-unit id="parsEofInTripleQuoteString">
        <source>End of file in triple-quote string begun at or before here</source>
        <target state="translated">この位置以前に始まった三重引用符文字列の途中でファイルの終わりが見つかりました</target>
        <note />
      </trans-unit>
      <trans-unit id="parsEofInTripleQuoteStringInComment">
        <source>End of file in triple-quote string embedded in comment begun at or before here</source>
        <target state="translated">この位置以前に始まったコメントに埋め込まれた三重引用符文字列の途中でファイルの終わりが見つかりました</target>
        <note />
      </trans-unit>
      <trans-unit id="tcTypeTestLosesMeasures">
        <source>This type test or downcast will ignore the unit-of-measure '{0}'</source>
        <target state="translated">この型テストまたはダウンキャストでは、測定単位 '{0}' が無視されます</target>
        <note />
      </trans-unit>
      <trans-unit id="parsMissingTypeArgs">
        <source>Expected type argument or static argument</source>
        <target state="translated">型引数または静的引数が必要です</target>
        <note />
      </trans-unit>
      <trans-unit id="parsMissingGreaterThan">
        <source>Unmatched '&lt;'. Expected closing '&gt;'</source>
        <target state="translated">'&lt;' が対応していません。対応する '&gt;' が必要です</target>
        <note />
      </trans-unit>
      <trans-unit id="parsUnexpectedQuotationOperatorInTypeAliasDidYouMeanVerbatimString">
        <source>Unexpected quotation operator '&lt;@' in type definition. If you intend to pass a verbatim string as a static argument to a type provider, put a space between the '&lt;' and '@' characters.</source>
        <target state="translated">型定義に予期しない引用演算子 '&lt;@' が見つかりました。verbatim 文字列を静的引数として型プロバイダーに渡す場合は、'&lt;' と '@' の間に空白を挿入してください。</target>
        <note />
      </trans-unit>
      <trans-unit id="parsErrorParsingAsOperatorName">
        <source>Attempted to parse this as an operator name, but failed</source>
        <target state="translated">これを演算子名として解析しようとしましたが、失敗しました</target>
        <note />
      </trans-unit>
      <trans-unit id="lexInvalidUnicodeLiteral">
        <source>\U{0} is not a valid Unicode character escape sequence</source>
        <target state="translated">\U{0} は、無効な Unicode 文字のエスケープ シーケンスです</target>
        <note />
      </trans-unit>
      <trans-unit id="tcCallerInfoWrongType">
        <source>'{0}' must be applied to an argument of type '{1}', but has been applied to an argument of type '{2}'</source>
        <target state="translated">'{0}' は、型が '{1}' の引数に適用する必要がありますが、型が '{2}' の引数に適用されています</target>
        <note />
      </trans-unit>
      <trans-unit id="tcCallerInfoNotOptional">
        <source>'{0}' can only be applied to optional arguments</source>
        <target state="translated">'{0}' の適用対象にできるのはオプションの引数だけです</target>
        <note />
      </trans-unit>
      <trans-unit id="toolLocationHelperUnsupportedFrameworkVersion">
        <source>The specified .NET Framework version '{0}' is not supported. Please specify a value from the enumeration Microsoft.Build.Utilities.TargetDotNetFrameworkVersion.</source>
        <target state="translated">指定した .NET Framework のバージョン '{0}' はサポートされていません。列挙型 Microsoft.Build.Utilities.TargetDotNetFrameworkVersion からの値を指定してください。</target>
        <note />
      </trans-unit>
      <trans-unit id="ilSignInvalidMagicValue">
        <source>Invalid Magic value in CLR Header</source>
        <target state="translated">CLR ヘッダーのマジック値が正しくありません</target>
        <note />
      </trans-unit>
      <trans-unit id="ilSignBadImageFormat">
        <source>Bad image format</source>
        <target state="translated">イメージ形式が正しくありません</target>
        <note />
      </trans-unit>
      <trans-unit id="ilSignPrivateKeyExpected">
        <source>Private key expected</source>
        <target state="translated">秘密キーが必要です</target>
        <note />
      </trans-unit>
      <trans-unit id="ilSignRsaKeyExpected">
        <source>RSA key expected</source>
        <target state="translated">RSA キーが必要です</target>
        <note />
      </trans-unit>
      <trans-unit id="ilSignInvalidBitLen">
        <source>Invalid bit Length</source>
        <target state="translated">ビット長が正しくありません</target>
        <note />
      </trans-unit>
      <trans-unit id="ilSignInvalidRSAParams">
        <source>Invalid RSAParameters structure - '{{0}}' expected</source>
        <target state="translated">RSAParameters 構造が正しくありません - '{{0}}' が必要です</target>
        <note />
      </trans-unit>
      <trans-unit id="ilSignInvalidAlgId">
        <source>Invalid algId - 'Exponent' expected</source>
        <target state="translated">algId が正しくありません - '指数' が必要です</target>
        <note />
      </trans-unit>
      <trans-unit id="ilSignInvalidSignatureSize">
        <source>Invalid signature size</source>
        <target state="translated">シグネチャのサイズが正しくありません</target>
        <note />
      </trans-unit>
      <trans-unit id="ilSignNoSignatureDirectory">
        <source>No signature directory</source>
        <target state="translated">シグネチャのディレクトリがありません</target>
        <note />
      </trans-unit>
      <trans-unit id="ilSignInvalidPKBlob">
        <source>Invalid Public Key blob</source>
        <target state="translated">公開キー BLOB が正しくありません</target>
        <note />
      </trans-unit>
      <trans-unit id="fscTooManyErrors">
        <source>Exiting - too many errors</source>
        <target state="translated">終了しています - エラーが多すぎます</target>
        <note />
      </trans-unit>
      <trans-unit id="docfileNoXmlSuffix">
        <source>The documentation file has no .xml suffix</source>
        <target state="translated">ドキュメント ファイルに .xml サフィックスがありません</target>
        <note />
      </trans-unit>
      <trans-unit id="fscNoImplementationFiles">
        <source>No implementation files specified</source>
        <target state="translated">実装ファイルが指定されていません</target>
        <note />
      </trans-unit>
      <trans-unit id="fscBadAssemblyVersion">
        <source>The attribute {0} specified version '{1}', but this value is invalid and has been ignored</source>
        <target state="translated">属性 {0} にバージョン '{1}' を指定しましたが、この値は無効なため無視されました</target>
        <note />
      </trans-unit>
      <trans-unit id="fscTwoResourceManifests">
        <source>Conflicting options specified: 'win32manifest' and 'win32res'. Only one of these can be used.</source>
        <target state="translated">競合するオプションが指定されました: 'win32manifest' および 'win32res'。これらのうち、1 つのみを使用できます。</target>
        <note />
      </trans-unit>
      <trans-unit id="fscQuotationLiteralsStaticLinking">
        <source>The code in assembly '{0}' makes uses of quotation literals. Static linking may not include components that make use of quotation literals unless all assemblies are compiled with at least F# 4.0.</source>
        <target state="translated">アセンブリ '{0}' 内のコードで引用符リテラルが使用されています。静的リンクでは、F# 4.0 以上ですべてのアセンブリがコンパイルされる場合を除き、引用符リテラルを使用するコンポーネントがインクルードされない可能性があります。</target>
        <note />
      </trans-unit>
      <trans-unit id="fscQuotationLiteralsStaticLinking0">
        <source>Code in this assembly makes uses of quotation literals. Static linking may not include components that make use of quotation literals unless all assemblies are compiled with at least F# 4.0.</source>
        <target state="translated">このアセンブリ内のコードでは引用符リテラルが使用されています。静的リンクでは、F# 4.0 以上ですべてのアセンブリがコンパイルされる場合を除き、引用符リテラルを使用するコンポーネントがインクルードされない可能性があります。</target>
        <note />
      </trans-unit>
      <trans-unit id="fscStaticLinkingNoEXE">
        <source>Static linking may not include a .EXE</source>
        <target state="translated">静的リンクでは、.EXE がインクルードされない可能性があります</target>
        <note />
      </trans-unit>
      <trans-unit id="fscStaticLinkingNoMixedDLL">
        <source>Static linking may not include a mixed managed/unmanaged DLL</source>
        <target state="translated">静的リンクでは、混合マネージ/アンマネージ DLL がインクルードされない可能性があります</target>
        <note />
      </trans-unit>
      <trans-unit id="fscIgnoringMixedWhenLinking">
        <source>Ignoring mixed managed/unmanaged assembly '{0}' during static linking</source>
        <target state="translated">静的リンク中に混合マネージド/アンマネージド アセンブリ '{0}' を無視しています</target>
        <note />
      </trans-unit>
      <trans-unit id="fscAssumeStaticLinkContainsNoDependencies">
        <source>Assembly '{0}' was referenced transitively and the assembly could not be resolved automatically. Static linking will assume this DLL has no dependencies on the F# library or other statically linked DLLs. Consider adding an explicit reference to this DLL.</source>
        <target state="translated">アセンブリ '{0}' は推移的に参照され、このアセンブリを自動的に解決できませんでした。静的リンクでは、この DLL に F# ライブラリ上またはその他の静的にリンクされた DLL 上の依存関係がないと見なされます。この DLL に明示的な参照を追加することを検討してください。</target>
        <note />
      </trans-unit>
      <trans-unit id="fscAssemblyNotFoundInDependencySet">
        <source>Assembly '{0}' not found in dependency set of target binary. Statically linked roots should be specified using an assembly name, without a DLL or EXE extension. If this assembly was referenced explicitly then it is possible the assembly was not actually required by the generated binary, in which case it should not be statically linked.</source>
        <target state="translated">アセンブリ '{0}' は、対象のバイナリの依存関係セットから見つかりませんでした。静的にリンクされたルートは、DLL または EXE 拡張子なしでアセンブリ名を使用して指定する必要があります。このアセンブリが明示的に参照された場合、アセンブリは生成されたバイナリで実際に要求されていない可能性があり、この場合には静的にリンクしないでください。</target>
        <note />
      </trans-unit>
      <trans-unit id="fscKeyFileCouldNotBeOpened">
        <source>The key file '{0}' could not be opened</source>
        <target state="translated">キー ファイル '{0}' を開けませんでした</target>
        <note />
      </trans-unit>
      <trans-unit id="fscProblemWritingBinary">
        <source>A problem occurred writing the binary '{0}': {1}</source>
        <target state="translated">バイナリ '{0}' の書き込み中に問題が発生しました: {1}</target>
        <note />
      </trans-unit>
      <trans-unit id="fscAssemblyVersionAttributeIgnored">
        <source>The 'AssemblyVersionAttribute' has been ignored because a version was given using a command line option</source>
        <target state="translated">'AssemblyVersionAttribute' は、バージョンがコマンド ライン オプションを使用して指定されたため無視されました</target>
        <note />
      </trans-unit>
      <trans-unit id="fscAssemblyCultureAttributeError">
        <source>Error emitting 'System.Reflection.AssemblyCultureAttribute' attribute -- 'Executables cannot be satellite assemblies, Culture should always be empty'</source>
        <target state="translated">'System.Reflection.AssemblyCultureAttribute' 属性の生成中にエラーが発生しました -- '実行可能ファイルをサテライト アセンブリにすることはできません。カルチャは常に空である必要があります'</target>
        <note />
      </trans-unit>
      <trans-unit id="fscDelaySignWarning">
        <source>Option '--delaysign' overrides attribute 'System.Reflection.AssemblyDelaySignAttribute' given in a source file or added module</source>
        <target state="translated">ソース ファイルまたは追加されたモジュールに指定された 'System.Reflection.AssemblyDelaySignAttribute' 属性は、'--delaysign' オプションでオーバーライドされます</target>
        <note />
      </trans-unit>
      <trans-unit id="fscKeyFileWarning">
        <source>Option '--keyfile' overrides attribute 'System.Reflection.AssemblyKeyFileAttribute' given in a source file or added module</source>
        <target state="translated">ソース ファイルまたは追加されたモジュールに指定された 'System.Reflection.AssemblyKeyFileAttribute' 属性は、'--keyfile' オプションでオーバーライドされます</target>
        <note />
      </trans-unit>
      <trans-unit id="fscKeyNameWarning">
        <source>Option '--keycontainer' overrides attribute 'System.Reflection.AssemblyNameAttribute' given in a source file or added module</source>
        <target state="translated">ソース ファイルまたは追加されたモジュールに指定された 'System.Reflection.AssemblyNameAttribute' 属性は、'--keycontainer' オプションでオーバーライドされます</target>
        <note />
      </trans-unit>
      <trans-unit id="fscReferenceOnCommandLine">
        <source>The assembly '{0}' is listed on the command line. Assemblies should be referenced using a command line flag such as '-r'.</source>
        <target state="translated">アセンブリ '{0}' はコマンド ラインに一覧表示されます。アセンブリは '-r' などのコマンド ライン フラグを使用して参照する必要があります。</target>
        <note />
      </trans-unit>
      <trans-unit id="fscRemotingError">
        <source>The resident compilation service was not used because a problem occured in communicating with the server.</source>
        <target state="translated">サーバーとの通信で問題が発生したため、常駐コンパイル サービスが使用されませんでした。</target>
        <note />
      </trans-unit>
      <trans-unit id="pathIsInvalid">
        <source>Problem with filename '{0}': Illegal characters in path.</source>
        <target state="translated">ファイル名 '{0}' に問題があります: パスに無効な文字が含まれています。</target>
        <note />
      </trans-unit>
      <trans-unit id="fscResxSourceFileDeprecated">
        <source>Passing a .resx file ({0}) as a source file to the compiler is deprecated. Use resgen.exe to transform the .resx file into a .resources file to pass as a --resource option. If you are using MSBuild, this can be done via an &lt;EmbeddedResource&gt; item in the .fsproj project file.</source>
        <target state="translated">.resx ファイル ({0}) をコンパイラにソース ファイルとして渡す操作は非推奨です。resgen.exe を使用して .resx ファイルから .resources ファイル (--resource オプションで渡すファイル) に変換します。MSBuild を使用している場合には、.fsproj プロジェクト ファイルの &lt;EmbeddedResource&gt; 項目を使用して変換を実行できます。</target>
        <note />
      </trans-unit>
      <trans-unit id="fscStaticLinkingNoProfileMismatches">
        <source>Static linking may not be used on an assembly referencing mscorlib (e.g. a .NET Framework assembly) when generating an assembly that references System.Runtime (e.g. a .NET Core or Portable assembly).</source>
        <target state="translated">静的リンクは、System.Runtime (.NET Core または移植可能なアセンブリなど) を参照するアセンブリを生成する場合、mscorlib (.NET Framework アセンブリなど) を参照するアセンブリには使用できません。</target>
        <note />
      </trans-unit>
      <trans-unit id="fscAssemblyWildcardAndDeterminism">
        <source>An {0} specified version '{1}', but this value is a wildcard, and you have requested a deterministic build, these are in conflict.</source>
        <target state="translated">{0} によりバージョン '{1}' が指定されましたが、この値はワイルドカードです。決定論的なビルドを要求しているため、これらの指定は矛盾しています。</target>
        <note />
      </trans-unit>
      <trans-unit id="fscDeterministicDebugRequiresPortablePdb">
        <source>Deterministic builds only support portable PDBs (--debug:portable or --debug:embedded)</source>
        <target state="translated">決定論的ビルドは、ポータブル PDB のみをサポートします (--debug:portable または --debug:embedded)</target>
        <note />
      </trans-unit>
      <trans-unit id="etIllegalCharactersInNamespaceName">
        <source>Character '{0}' is not allowed in provided namespace name '{1}'</source>
        <target state="translated">指定された名前空間名 '{1}' には、文字 '{0}' を使用することはできません</target>
        <note />
      </trans-unit>
      <trans-unit id="etNullOrEmptyMemberName">
        <source>The provided type '{0}' returned a member with a null or empty member name</source>
        <target state="translated">指定された型 '{0}' が返したメンバーのメンバー名が null または空です</target>
        <note />
      </trans-unit>
      <trans-unit id="etNullMember">
        <source>The provided type '{0}' returned a null member</source>
        <target state="translated">指定された型 '{0}' が null のメンバーを返しました</target>
        <note />
      </trans-unit>
      <trans-unit id="etNullMemberDeclaringType">
        <source>The provided type '{0}' member info '{1}' has null declaring type</source>
        <target state="translated">指定された型 '{0}' のメンバー情報 '{1}' に null を宣言する型が含まれています</target>
        <note />
      </trans-unit>
      <trans-unit id="etNullMemberDeclaringTypeDifferentFromProvidedType">
        <source>The provided type '{0}' has member '{1}' which has declaring type '{2}'. Expected declaring type to be the same as provided type.</source>
        <target state="translated">指定された型 '{0}' のメンバー '{1}' に、宣言する型 '{2}' が含まれています。宣言する型は、指定された型と同じである必要があります。</target>
        <note />
      </trans-unit>
      <trans-unit id="etHostingAssemblyFoundWithoutHosts">
        <source>Referenced assembly '{0}' has assembly level attribute '{1}' but no public type provider classes were found</source>
        <target state="translated">参照アセンブリ '{0}' にアセンブリ レベル属性 '{1}' が含まれていますが、パブリックな型プロバイダー クラスが見つかりません</target>
        <note />
      </trans-unit>
      <trans-unit id="etEmptyNamespaceOfTypeNotAllowed">
        <source>Type '{0}' from type provider '{1}' has an empty namespace. Use 'null' for the global namespace.</source>
        <target state="translated">型プロバイダー '{1}' からの型 '{0}' に空の名前空間が含まれています。グローバル名前空間を表す 'null' を使用してください。</target>
        <note />
      </trans-unit>
      <trans-unit id="etEmptyNamespaceNotAllowed">
        <source>Empty namespace found from the type provider '{0}'. Use 'null' for the global namespace.</source>
        <target state="translated">型プロバイダー '{0}' に空の名前空間が見つかりました。グローバル名前空間を表す 'null' を使用してください。</target>
        <note />
      </trans-unit>
      <trans-unit id="etMustNotBeGeneric">
        <source>Provided type '{0}' has 'IsGenericType' as true, but generic types are not supported.</source>
        <target state="translated">指定された型 '{0}' で 'IsGenericType' が true になっていますが、ジェネリック型はサポートされていません。</target>
        <note />
      </trans-unit>
      <trans-unit id="etMustNotBeAnArray">
        <source>Provided type '{0}' has 'IsArray' as true, but array types are not supported.</source>
        <target state="translated">指定された型 '{0}' で 'IsArray' が true になっていますが、配列型はサポートされていません。</target>
        <note />
      </trans-unit>
      <trans-unit id="etMethodHasRequirements">
        <source>Invalid member '{0}' on provided type '{1}'. Provided type members must be public, and not be generic, virtual, or abstract.</source>
        <target state="translated">指定された型 '{1}' に無効なメンバー '{0}' が含まれています。指定された型のメンバーはパブリックである必要があり、汎用メンバー、仮想メンバー、および抽象メンバーは無効です。</target>
        <note />
      </trans-unit>
      <trans-unit id="etUnsupportedMemberKind">
        <source>Invalid member '{0}' on provided type '{1}'. Only properties, methods and constructors are allowed</source>
        <target state="translated">指定された型 '{1}' のメンバー '{0}' が無効です。許容されるのは、プロパティ、メソッド、およびコンストラクターのみです</target>
        <note />
      </trans-unit>
      <trans-unit id="etPropertyCanReadButHasNoGetter">
        <source>Property '{0}' on provided type '{1}' has CanRead=true but there was no value from GetGetMethod()</source>
        <target state="translated">指定された型 '{1}' のプロパティ '{0}' で CanRead=true となっていますが、GetGetMethod() からの値が存在しません</target>
        <note />
      </trans-unit>
      <trans-unit id="etPropertyHasGetterButNoCanRead">
        <source>Property '{0}' on provided type '{1}' has CanRead=false but GetGetMethod() returned a method</source>
        <target state="translated">指定された型 '{1}' のプロパティ '{0}' で CanRead=false となっていますが、GetGetMethod() がメソッドを返しました</target>
        <note />
      </trans-unit>
      <trans-unit id="etPropertyCanWriteButHasNoSetter">
        <source>Property '{0}' on provided type '{1}' has CanWrite=true but there was no value from GetSetMethod()</source>
        <target state="translated">指定された型 '{1}' のプロパティ '{0}' で CanWrite=true となっていますが、GetSetMethod() からの値が存在しません</target>
        <note />
      </trans-unit>
      <trans-unit id="etPropertyHasSetterButNoCanWrite">
        <source>Property '{0}' on provided type '{1}' has CanWrite=false but GetSetMethod() returned a method</source>
        <target state="translated">指定された型 '{1}' のプロパティ '{0}' で CanWrite=false となっていますが、GetSetMethod() がメソッドを返しました</target>
        <note />
      </trans-unit>
      <trans-unit id="etOneOrMoreErrorsSeenDuringExtensionTypeSetting">
        <source>One or more errors seen during provided type setup</source>
        <target state="translated">指定された型のセットアップ中にエラーが発生しました</target>
        <note />
      </trans-unit>
      <trans-unit id="etUnexpectedExceptionFromProvidedTypeMember">
        <source>Unexpected exception from provided type '{0}' member '{1}': {2}</source>
        <target state="translated">指定された型 '{0}' のメンバー '{1}' で予期しない例外が発生しました: {2}</target>
        <note />
      </trans-unit>
      <trans-unit id="etUnsupportedConstantType">
        <source>Unsupported constant type '{0}'. Quotations provided by type providers can only contain simple constants. The implementation of the type provider may need to be adjusted by moving a value declared outside a provided quotation literal to be a 'let' binding inside the quotation literal.</source>
        <target state="translated">サポートされない定数型 '{0}'。型プロバイダーで提供される引用に含められるのは単純定数のみです。型プロバイダーの実装は、指定された引用リテラル外部で宣言された値を移動して、引用リテラル内部の 'let' バインドにすることによって調整することが必要な場合があります。</target>
        <note />
      </trans-unit>
      <trans-unit id="etUnsupportedProvidedExpression">
        <source>Unsupported expression '{0}' from type provider. If you are the author of this type provider, consider adjusting it to provide a different provided expression.</source>
        <target state="translated">型プロバイダーから、サポートされない式 '{0}' が指定されました。この型プロバイダーの作成者である場合は、別の指定された式を指定するように調整することを検討してください。</target>
        <note />
      </trans-unit>
      <trans-unit id="etProvidedTypeHasUnexpectedName">
        <source>Expected provided type named '{0}' but provided type has 'Name' with value '{1}'</source>
        <target state="translated">指定された型の名前が '{0}' である必要がありましたが、指定された型の名前は 'Name'、値は '{1}' でした</target>
        <note />
      </trans-unit>
      <trans-unit id="etEventNoAdd">
        <source>Event '{0}' on provided type '{1}' has no value from GetAddMethod()</source>
        <target state="translated">指定された型 '{1}' におけるイベント '{0}' に、GetAddMethod() の値が含まれていません</target>
        <note />
      </trans-unit>
      <trans-unit id="etEventNoRemove">
        <source>Event '{0}' on provided type '{1}' has no value from GetRemoveMethod()</source>
        <target state="translated">指定された型 '{1}' におけるイベント '{0}' に、GetRemoveMethod() の値が含まれていません</target>
        <note />
      </trans-unit>
      <trans-unit id="etProviderHasWrongDesignerAssembly">
        <source>Assembly attribute '{0}' refers to a designer assembly '{1}' which cannot be loaded from path '{2}'. The exception reported was: {3} - {4}</source>
        <target state="translated">アセンブリ属性 '{0}' は、デザイナー アセンブリ '{1}' を参照していますが、これはパス '{2}' から読み込むことができません。報告された例外: {3} - {4}</target>
        <note />
      </trans-unit>
      <trans-unit id="etProviderDoesNotHaveValidConstructor">
        <source>The type provider does not have a valid constructor. A constructor taking either no arguments or one argument of type 'TypeProviderConfig' was expected.</source>
        <target state="translated">型プロバイダーに有効なコンストラクターが含まれていません。引数を受け取らないコンストラクター、または 'TypeProviderConfig' 型の引数を 1 つ受け取るコンストラクターが必要です。</target>
        <note />
      </trans-unit>
      <trans-unit id="etProviderError">
        <source>The type provider '{0}' reported an error: {1}</source>
        <target state="translated">型プロバイダー '{0}' がエラーを報告しました: {1}</target>
        <note />
      </trans-unit>
      <trans-unit id="etIncorrectParameterExpression">
        <source>The type provider '{0}' used an invalid parameter in the ParameterExpression: {1}</source>
        <target state="translated">型プロバイダー '{0}' の ParameterExpression 内で無効なパラメーターが使用されました: {1}</target>
        <note />
      </trans-unit>
      <trans-unit id="etIncorrectProvidedMethod">
        <source>The type provider '{0}' provided a method with a name '{1}' and metadata token '{2}', which is not reported among its methods of its declaring type '{3}'</source>
        <target state="translated">型プロバイダー '{0}' で、'{1}' という名前のメソッドとメタデータ トークン '{2}' が指定されましたが、これは宣言型 '{3}' のメソッドの中で報告されていません</target>
        <note />
      </trans-unit>
      <trans-unit id="etIncorrectProvidedConstructor">
        <source>The type provider '{0}' provided a constructor which is not reported among the constructors of its declaring type '{1}'</source>
        <target state="translated">型プロバイダー '{0}' で指定されたコンストラクターは、宣言型 '{1}' のコンストラクターの中で報告されていません</target>
        <note />
      </trans-unit>
      <trans-unit id="etDirectReferenceToGeneratedTypeNotAllowed">
        <source>A direct reference to the generated type '{0}' is not permitted. Instead, use a type definition, e.g. 'type TypeAlias = &lt;path&gt;'. This indicates that a type provider adds generated types to your assembly.</source>
        <target state="translated">生成された型 '{0}' への直接参照は許可されていません。代わりに型定義 (例: 'type TypeAlias = &lt;path&gt;') を使用します。型プロバイダーがアセンブリに生成された型を追加することを示します。</target>
        <note />
      </trans-unit>
      <trans-unit id="etProvidedTypeHasUnexpectedPath">
        <source>Expected provided type with path '{0}' but provided type has path '{1}'</source>
        <target state="translated">指定された型のパスが '{0}' である必要がありましたが、指定された型のパスは '{1}' でした</target>
        <note />
      </trans-unit>
      <trans-unit id="etUnexpectedNullFromProvidedTypeMember">
        <source>Unexpected 'null' return value from provided type '{0}' member '{1}'</source>
        <target state="translated">指定された型 '{0}' のメンバー '{1}' から予期しない 'null' 戻り値が返されました</target>
        <note />
      </trans-unit>
      <trans-unit id="etUnexpectedExceptionFromProvidedMemberMember">
        <source>Unexpected exception from member '{0}' of provided type '{1}' member '{2}': {3}</source>
        <target state="translated">指定された型 '{1}' のメンバー '{2}' のメンバー '{0}' で予期しない例外が発生しました: {3}</target>
        <note />
      </trans-unit>
      <trans-unit id="etNestedProvidedTypesDoNotTakeStaticArgumentsOrGenericParameters">
        <source>Nested provided types do not take static arguments or generic parameters</source>
        <target state="translated">指定された型が入れ子の場合、静的引数もジェネリック パラメーターも受け取りません</target>
        <note />
      </trans-unit>
      <trans-unit id="etInvalidStaticArgument">
        <source>Invalid static argument to provided type. Expected an argument of kind '{0}'.</source>
        <target state="translated">指定された型に対して無効な静的引数が渡されました。'{0}' という種類の引数を渡す必要があります。</target>
        <note />
      </trans-unit>
      <trans-unit id="etErrorApplyingStaticArgumentsToType">
        <source>An error occured applying the static arguments to a provided type</source>
        <target state="translated">指定された型に静的引数を適用する際にエラーが発生しました</target>
        <note />
      </trans-unit>
      <trans-unit id="etUnknownStaticArgumentKind">
        <source>Unknown static argument kind '{0}' when resolving a reference to a provided type or method '{1}'</source>
        <target state="translated">指定された型またはメソッド '{1}' への参照を解決する際に、不明な静的引数の種類 '{0}' が検出されました</target>
        <note />
      </trans-unit>
      <trans-unit id="invalidNamespaceForProvidedType">
        <source>invalid namespace for provided type</source>
        <target state="translated">指定された型の名前空間が無効です</target>
        <note />
      </trans-unit>
      <trans-unit id="invalidFullNameForProvidedType">
        <source>invalid full name for provided type</source>
        <target state="translated">指定された型の完全名が無効です</target>
        <note />
      </trans-unit>
      <trans-unit id="etProviderReturnedNull">
        <source>The type provider returned 'null', which is not a valid return value from '{0}'</source>
        <target state="translated">型プロバイダーが 'null' を返しましたが、これは '{0}' からの戻り値としては無効です</target>
        <note />
      </trans-unit>
      <trans-unit id="etTypeProviderConstructorException">
        <source>The type provider constructor has thrown an exception: {0}</source>
        <target state="translated">型プロバイダー コンストラクターが例外をスローしました: {0}</target>
        <note />
      </trans-unit>
      <trans-unit id="etNullProvidedExpression">
        <source>Type provider '{0}' returned null from GetInvokerExpression.</source>
        <target state="translated">型プロバイダー '{0}' が、GetInvokerExpression から null を返しました。</target>
        <note />
      </trans-unit>
      <trans-unit id="etProvidedAppliedTypeHadWrongName">
        <source>The type provider '{0}' returned an invalid type from 'ApplyStaticArguments'. A type with name '{1}' was expected, but a type with name '{2}' was returned.</source>
        <target state="translated">型プロバイダー '{0}' が 'ApplyStaticArguments' から無効な型を返しました。'{1}' という名前の型が返される必要がありましたが、返されたのは '{2}' という名前の型でした。</target>
        <note />
      </trans-unit>
      <trans-unit id="etProvidedAppliedMethodHadWrongName">
        <source>The type provider '{0}' returned an invalid method from 'ApplyStaticArgumentsForMethod'. A method with name '{1}' was expected, but a method with name '{2}' was returned.</source>
        <target state="translated">型プロバイダー '{0}' が、'ApplyStaticArgumentsForMethod' から無効なメソッドを返しました。名前が '{1}' のメソッドが必要ですが、名前が '{2}' のメソッドが返されました。</target>
        <note />
      </trans-unit>
      <trans-unit id="tcTypeTestLossy">
        <source>This type test or downcast will erase the provided type '{0}' to the type '{1}'</source>
        <target state="translated">この型テストまたはダウンキャストによって、指定された型 '{0}' が型 '{1}' に消去されます</target>
        <note />
      </trans-unit>
      <trans-unit id="tcTypeCastErased">
        <source>This downcast will erase the provided type '{0}' to the type '{1}'.</source>
        <target state="translated">このダウンキャストによって、指定された型 '{0}' が型 '{1}' に消去されます。</target>
        <note />
      </trans-unit>
      <trans-unit id="tcTypeTestErased">
        <source>This type test with a provided type '{0}' is not allowed because this provided type will be erased to '{1}' at runtime.</source>
        <target state="translated">指定された型 '{0}' は実行時に '{1}' に消去されるため、この型を使用して型テストを実行することはできません。</target>
        <note />
      </trans-unit>
      <trans-unit id="tcCannotInheritFromErasedType">
        <source>Cannot inherit from erased provided type</source>
        <target state="translated">指定された型が消去されている場合、継承することはできません</target>
        <note />
      </trans-unit>
      <trans-unit id="etInvalidTypeProviderAssemblyName">
        <source>Assembly '{0}' hase TypeProviderAssembly attribute with invalid value '{1}'. The value should be a valid assembly name</source>
        <target state="translated">アセンブリ '{0}' の TypeProviderAssembly 属性に、無効な値 '{1}' が含まれています。この値は有効なアセンブリ名であることが必要です</target>
        <note />
      </trans-unit>
      <trans-unit id="tcInvalidMemberNameCtor">
        <source>Invalid member name. Members may not have name '.ctor' or '.cctor'</source>
        <target state="translated">メンバー名が無効です。メンバーに '.ctor' または '.cctor' という名前を付けることはできません</target>
        <note />
      </trans-unit>
      <trans-unit id="tcInferredGenericTypeGivesRiseToInconsistency">
        <source>The function or member '{0}' is used in a way that requires further type annotations at its definition to ensure consistency of inferred types. The inferred signature is '{1}'.</source>
        <target state="translated">現在使用されている関数またはメンバー '{0}' では、推論された型の一貫性を確保するために、さらに型の注釈が必要です。推論されたシグネチャは '{1}' です。</target>
        <note />
      </trans-unit>
      <trans-unit id="tcInvalidTypeArgumentCount">
        <source>The number of type arguments did not match: '{0}' given, '{1}' expected. This may be related to a previously reported error.</source>
        <target state="translated">型引数の数が一致しません: 指定されているのは '{0}' 個ですが、'{1}' 個にする必要があります。このエラーは、前に報告されたエラーに関係する場合があります。</target>
        <note />
      </trans-unit>
      <trans-unit id="tcCannotOverrideSealedMethod">
        <source>Cannot override inherited member '{0}' because it is sealed</source>
        <target state="translated">継承されたメンバー '{0}' はシールされているため、オーバーライドできません</target>
        <note />
      </trans-unit>
      <trans-unit id="etProviderErrorWithContext">
        <source>The type provider '{0}' reported an error in the context of provided type '{1}', member '{2}'. The error: {3}</source>
        <target state="translated">型プロバイダー '{0}' が、指定された型 '{1}'、メンバー '{2}' のコンテキストでエラーを報告しました。エラー: {3}</target>
        <note />
      </trans-unit>
      <trans-unit id="etProvidedTypeWithNameException">
        <source>An exception occurred when accessing the '{0}' of a provided type: {1}</source>
        <target state="translated">指定された型の '{0}' にアクセスする際に例外が発生しました: {1}</target>
        <note />
      </trans-unit>
      <trans-unit id="etProvidedTypeWithNullOrEmptyName">
        <source>The '{0}' of a provided type was null or empty.</source>
        <target state="translated">指定された型の '{0}' が null または空でした。</target>
        <note />
      </trans-unit>
      <trans-unit id="etIllegalCharactersInTypeName">
        <source>Character '{0}' is not allowed in provided type name '{1}'</source>
        <target state="translated">指定された型名 '{1}' には、文字 '{0}' を使用することはできません</target>
        <note />
      </trans-unit>
      <trans-unit id="tcJoinMustUseSimplePattern">
        <source>In queries, '{0}' must use a simple pattern</source>
        <target state="translated">クエリ内では、'{0}' は単純なパターンを使用する必要があります</target>
        <note />
      </trans-unit>
      <trans-unit id="tcMissingCustomOperation">
        <source>A custom query operation for '{0}' is required but not specified</source>
        <target state="translated">'{0}' に対するカスタム クエリ操作が必要ですが、指定されていません</target>
        <note />
      </trans-unit>
      <trans-unit id="etBadUnnamedStaticArgs">
        <source>Named static arguments must come after all unnamed static arguments</source>
        <target state="translated">名前付きの静的引数は、名前のない静的引数の後に置く必要があります</target>
        <note />
      </trans-unit>
      <trans-unit id="etStaticParameterRequiresAValue">
        <source>The static parameter '{0}' of the provided type or method '{1}' requires a value. Static parameters to type providers may be optionally specified using named arguments, e.g. '{2}&lt;{3}=...&gt;'.</source>
        <target state="translated">指定された型またはメソッド '{1}' の静的パラメーター '{0}' には値が必要です。型プロバイダーへの静的パラメーターは、名前付き引数を使用して任意で指定できます (例: '{2}&lt;{3}=...&gt;')。</target>
        <note />
      </trans-unit>
      <trans-unit id="etNoStaticParameterWithName">
        <source>No static parameter exists with name '{0}'</source>
        <target state="translated">'{0}' という名前の静的パラメーターがありません</target>
        <note />
      </trans-unit>
      <trans-unit id="etStaticParameterAlreadyHasValue">
        <source>The static parameter '{0}' has already been given a value</source>
        <target state="translated">静的パラメーター '{0}' には既に値が指定されています</target>
        <note />
      </trans-unit>
      <trans-unit id="etMultipleStaticParameterWithName">
        <source>Multiple static parameters exist with name '{0}'</source>
        <target state="translated">'{0}' という名前の静的パラメーターが複数存在しています</target>
        <note />
      </trans-unit>
      <trans-unit id="tcCustomOperationMayNotBeUsedInConjunctionWithNonSimpleLetBindings">
        <source>A custom operation may not be used in conjunction with a non-value or recursive 'let' binding in another part of this computation expression</source>
        <target state="translated">このコンピュテーション式の別の部分に値のない束縛または再帰的な 'let' 束縛が含まれている場合、カスタム操作を使用することができません</target>
        <note />
      </trans-unit>
      <trans-unit id="tcCustomOperationMayNotBeUsedHere">
        <source>A custom operation may not be used in conjunction with 'use', 'try/with', 'try/finally', 'if/then/else' or 'match' operators within this computation expression</source>
        <target state="translated">このコンピュテーション式に 'use'、'try/with'、'try/finally'、'if/then/else'、または 'match' 演算子が含まれている場合、カスタム操作を使用することができません</target>
        <note />
      </trans-unit>
      <trans-unit id="tcCustomOperationMayNotBeOverloaded">
        <source>The custom operation '{0}' refers to a method which is overloaded. The implementations of custom operations may not be overloaded.</source>
        <target state="translated">カスタム操作 '{0}' が、オーバーロードされたメソッドを参照しています。カスタム操作の実装をオーバーロードすることはできません。</target>
        <note />
      </trans-unit>
      <trans-unit id="tcIfThenElseMayNotBeUsedWithinQueries">
        <source>An if/then/else expression may not be used within queries. Consider using either an if/then expression, or use a sequence expression instead.</source>
        <target state="translated">if/then/else 式はクエリ内で使用できません。if/then 式を使用するか、シーケンス式を使用してください。</target>
        <note />
      </trans-unit>
      <trans-unit id="ilxgenUnexpectedArgumentToMethodHandleOfDuringCodegen">
        <source>Invalid argument to 'methodhandleof' during codegen</source>
        <target state="translated">codegen で 'methodhandleof' に無効な引数が渡されました</target>
        <note />
      </trans-unit>
      <trans-unit id="etProvidedTypeReferenceMissingArgument">
        <source>A reference to a provided type was missing a value for the static parameter '{0}'. You may need to recompile one or more referenced assemblies.</source>
        <target state="translated">指定された型に対する参照に、静的パラメーター '{0}' に対応する値がありません。1 つ以上の参照アセンブリを再コンパイルする必要がある場合があります。</target>
        <note />
      </trans-unit>
      <trans-unit id="etProvidedTypeReferenceInvalidText">
        <source>A reference to a provided type had an invalid value '{0}' for a static parameter. You may need to recompile one or more referenced assemblies.</source>
        <target state="translated">指定された型に対する参照に、静的パラメーターでは無効な値 '{0}' が含まれていました。1 つ以上の参照アセンブリを再コンパイルする必要がある場合があります。</target>
        <note />
      </trans-unit>
      <trans-unit id="tcCustomOperationNotUsedCorrectly">
        <source>'{0}' is not used correctly. This is a custom operation in this query or computation expression.</source>
        <target state="translated">'{0}' の使用方法が正しくありません。これは、このクエリまたはコンピュテーション式のカスタム操作です。</target>
        <note />
      </trans-unit>
      <trans-unit id="tcCustomOperationNotUsedCorrectly2">
        <source>'{0}' is not used correctly. Usage: {1}. This is a custom operation in this query or computation expression.</source>
        <target state="translated">'{0}' の使用方法が正しくありません。使い方: {1}。これは、このクエリまたはコンピュテーション式のカスタム操作です。</target>
        <note />
      </trans-unit>
      <trans-unit id="customOperationTextLikeJoin">
        <source>{0} var in collection {1} (outerKey = innerKey). Note that parentheses are required after '{2}'</source>
        <target state="translated">{0} var in collection {1} (outerKey = innerKey)。'{2}' の後にかっこが必要であることに注意してください</target>
        <note />
      </trans-unit>
      <trans-unit id="customOperationTextLikeGroupJoin">
        <source>{0} var in collection {1} (outerKey = innerKey) into group. Note that parentheses are required after '{2}'</source>
        <target state="translated">コレクション {1} (outerKey = innerKey) の {0} をグループに var 宣言します。'{2}' の後にかっこが必要であることに注意してください</target>
        <note />
      </trans-unit>
      <trans-unit id="customOperationTextLikeZip">
        <source>{0} var in collection</source>
        <target state="translated">{0} var in collection</target>
        <note />
      </trans-unit>
      <trans-unit id="tcBinaryOperatorRequiresVariable">
        <source>'{0}' must be followed by a variable name. Usage: {1}.</source>
        <target state="translated">'{0}' の後には変数名が必要です。使い方: {1}。</target>
        <note />
      </trans-unit>
      <trans-unit id="tcOperatorIncorrectSyntax">
        <source>Incorrect syntax for '{0}'. Usage: {1}.</source>
        <target state="translated">{0}' の構文が正しくありません。使い方: {1}。</target>
        <note />
      </trans-unit>
      <trans-unit id="tcBinaryOperatorRequiresBody">
        <source>'{0}' must come after a 'for' selection clause and be followed by the rest of the query. Syntax: ... {1} ...</source>
        <target state="translated">'{0}' は 'for' 選択句の後に配置し、その後に残りのクエリを配置する必要があります。構文: ... {1} ...</target>
        <note />
      </trans-unit>
      <trans-unit id="tcCustomOperationHasIncorrectArgCount">
        <source>'{0}' is used with an incorrect number of arguments. This is a custom operation in this query or computation expression. Expected {1} argument(s), but given {2}.</source>
        <target state="translated">'{0}' で使用されている引数の数が正しくありません。これはこのクエリのカスタム操作であるか、コンピュテーション式です。適正な引数の数は {1} 個ですが、渡されたのは {2} 個でした。</target>
        <note />
      </trans-unit>
      <trans-unit id="parsExpectedExpressionAfterToken">
        <source>Expected an expression after this point</source>
        <target state="translated">この位置より後に式を置く必要があります</target>
        <note />
      </trans-unit>
      <trans-unit id="parsExpectedTypeAfterToken">
        <source>Expected a type after this point</source>
        <target state="translated">この位置より後に型を置く必要があります</target>
        <note />
      </trans-unit>
      <trans-unit id="parsUnmatchedLBrackLess">
        <source>Unmatched '[&lt;'. Expected closing '&gt;]'</source>
        <target state="translated">'[&lt;' が対応していません。対応する '&gt;]' が必要です</target>
        <note />
      </trans-unit>
      <trans-unit id="parsUnexpectedEndOfFileMatch">
        <source>Unexpected end of input in 'match' expression. Expected 'match &lt;expr&gt; with | &lt;pat&gt; -&gt; &lt;expr&gt; | &lt;pat&gt; -&gt; &lt;expr&gt; ...'.</source>
        <target state="translated">'match' 式の入力が予期しない形式で終了しています。'match &lt;expr&gt; with | &lt;pat&gt; -&gt; &lt;expr&gt; | &lt;pat&gt; -&gt; &lt;expr&gt; ...' が必要でした。</target>
        <note />
      </trans-unit>
      <trans-unit id="parsUnexpectedEndOfFileTry">
        <source>Unexpected end of input in 'try' expression. Expected 'try &lt;expr&gt; with &lt;rules&gt;' or 'try &lt;expr&gt; finally &lt;expr&gt;'.</source>
        <target state="translated">'try' 式の入力が予期しない形式で終了しています。'try &lt;expr&gt; with &lt;rules&gt;' または 'try &lt;expr&gt; finally &lt;expr&gt;' が必要でした。</target>
        <note />
      </trans-unit>
      <trans-unit id="parsUnexpectedEndOfFileWhile">
        <source>Unexpected end of input in 'while' expression. Expected 'while &lt;expr&gt; do &lt;expr&gt;'.</source>
        <target state="translated">'while' 式の入力が予期しない形式で終了しています。'while &lt;expr&gt; do &lt;expr&gt;' が必要でした。</target>
        <note />
      </trans-unit>
      <trans-unit id="parsUnexpectedEndOfFileFor">
        <source>Unexpected end of input in 'for' expression. Expected 'for &lt;pat&gt; in &lt;expr&gt; do &lt;expr&gt;'.</source>
        <target state="translated">'for' 式の入力が予期しない形式で終了しています。'for &lt;pat&gt; in &lt;expr&gt; do &lt;expr&gt;' が必要でした。</target>
        <note />
      </trans-unit>
      <trans-unit id="parsUnexpectedEndOfFileWith">
        <source>Unexpected end of input in 'match' or 'try' expression</source>
        <target state="translated">'match' 式または 'try' 式に予期しない入力の終わりが見つかりました</target>
        <note />
      </trans-unit>
      <trans-unit id="parsUnexpectedEndOfFileThen">
        <source>Unexpected end of input in 'then' branch of conditional expression. Expected 'if &lt;expr&gt; then &lt;expr&gt;' or 'if &lt;expr&gt; then &lt;expr&gt; else &lt;expr&gt;'.</source>
        <target state="translated">条件式の 'then' 分岐の入力が予期しない形式で終了しています。'if &lt;expr&gt; then &lt;expr&gt;' または 'if &lt;expr&gt; then &lt;expr&gt; else &lt;expr&gt;' が必要でした。</target>
        <note />
      </trans-unit>
      <trans-unit id="parsUnexpectedEndOfFileElse">
        <source>Unexpected end of input in 'else' branch of conditional expression. Expected 'if &lt;expr&gt; then &lt;expr&gt;' or 'if &lt;expr&gt; then &lt;expr&gt; else &lt;expr&gt;'.</source>
        <target state="translated">条件式の 'else' 分岐の入力が予期しない形式で終了しています。'if &lt;expr&gt; then &lt;expr&gt;' または 'if &lt;expr&gt; then &lt;expr&gt; else &lt;expr&gt;' が必要でした。</target>
        <note />
      </trans-unit>
      <trans-unit id="parsUnexpectedEndOfFileFunBody">
        <source>Unexpected end of input in body of lambda expression. Expected 'fun &lt;pat&gt; ... &lt;pat&gt; -&gt; &lt;expr&gt;'.</source>
        <target state="translated">ラムダ式本体の入力末尾が予期されたものと異なります。必要な入力末尾は、'fun &lt;pat&gt; ... &lt;pat&gt; -&gt; &lt;expr&gt;' です。</target>
        <note />
      </trans-unit>
      <trans-unit id="parsUnexpectedEndOfFileTypeArgs">
        <source>Unexpected end of input in type arguments</source>
        <target state="translated">型引数に予期しない入力の終わりが見つかりました</target>
        <note />
      </trans-unit>
      <trans-unit id="parsUnexpectedEndOfFileTypeSignature">
        <source>Unexpected end of input in type signature</source>
        <target state="translated">型シグネチャに予期しない入力の終わりが見つかりました</target>
        <note />
      </trans-unit>
      <trans-unit id="parsUnexpectedEndOfFileTypeDefinition">
        <source>Unexpected end of input in type definition</source>
        <target state="translated">型定義に予期しない入力の終わりが見つかりました</target>
        <note />
      </trans-unit>
      <trans-unit id="parsUnexpectedEndOfFileObjectMembers">
        <source>Unexpected end of input in object members</source>
        <target state="translated">オブジェクト メンバーに予期しない入力の終わりが見つかりました</target>
        <note />
      </trans-unit>
      <trans-unit id="parsUnexpectedEndOfFileDefinition">
        <source>Unexpected end of input in value, function or member definition</source>
        <target state="translated">値、関数、またはメンバーの定義内で予期しない入力の終わりが見つかりました</target>
        <note />
      </trans-unit>
      <trans-unit id="parsUnexpectedEndOfFileExpression">
        <source>Unexpected end of input in expression</source>
        <target state="translated">式の中に予期しない入力の終わりが見つかりました</target>
        <note />
      </trans-unit>
      <trans-unit id="parsExpectedNameAfterToken">
        <source>Unexpected end of type. Expected a name after this point.</source>
        <target state="translated">予期しない型の末尾です。この位置より後に名前を置く必要があります。</target>
        <note />
      </trans-unit>
      <trans-unit id="parsUnmatchedLet">
        <source>Incomplete value or function definition. If this is in an expression, the body of the expression must be indented to the same column as the 'let' keyword.</source>
        <target state="translated">値または関数定義が不完全です。これが式の中にある場合、式の本体を 'let' キーワードと同じ列にインデントする必要があります。</target>
        <note />
      </trans-unit>
      <trans-unit id="parsUnmatchedLetBang">
        <source>Incomplete value definition. If this is in an expression, the body of the expression must be indented to the same column as the 'let!' keyword.</source>
        <target state="translated">値の定義が不完全です。これが式の中にある場合、式の本体を 'let!' キーワードと同じ列にインデントする必要があります。</target>
        <note />
      </trans-unit>
      <trans-unit id="parsUnmatchedUseBang">
        <source>Incomplete value definition. If this is in an expression, the body of the expression must be indented to the same column as the 'use!' keyword.</source>
        <target state="translated">値の定義が不完全です。これが式の中にある場合、式の本体を 'use!' キーワードと同じ列にインデントする必要があります。</target>
        <note />
      </trans-unit>
      <trans-unit id="parsUnmatchedUse">
        <source>Incomplete value definition. If this is in an expression, the body of the expression must be indented to the same column as the 'use' keyword.</source>
        <target state="translated">値の定義が不完全です。これが式の中にある場合、式の本体を 'use' キーワードと同じ列にインデントする必要があります。</target>
        <note />
      </trans-unit>
      <trans-unit id="parsWhileDoExpected">
        <source>Missing 'do' in 'while' expression. Expected 'while &lt;expr&gt; do &lt;expr&gt;'.</source>
        <target state="translated">'while' 式に 'do' がありません。'while &lt;expr&gt; do &lt;expr&gt;' が必要でした。</target>
        <note />
      </trans-unit>
      <trans-unit id="parsForDoExpected">
        <source>Missing 'do' in 'for' expression. Expected 'for &lt;pat&gt; in &lt;expr&gt; do &lt;expr&gt;'.</source>
        <target state="translated">'for' 式で 'do' がありません。'for &lt;pat&gt; in &lt;expr&gt; do &lt;expr&gt;' が必要でした。</target>
        <note />
      </trans-unit>
      <trans-unit id="tcInvalidRelationInJoin">
        <source>Invalid join relation in '{0}'. Expected 'expr &lt;op&gt; expr', where &lt;op&gt; is =, =?, ?= or ?=?.</source>
        <target state="translated">'{0}' に無効な結合関係があります。'expr &lt;op&gt; expr' が必要でした。&lt;op&gt; は、=、=?、?=、?=? のいずれかです。</target>
        <note />
      </trans-unit>
      <trans-unit id="typeInfoCallsWord">
        <source>Calls</source>
        <target state="translated">呼び出し</target>
        <note />
      </trans-unit>
      <trans-unit id="impInvalidNumberOfGenericArguments">
        <source>Invalid number of generic arguments to type '{0}' in provided type. Expected '{1}' arguments, given '{2}'.</source>
        <target state="translated">指定された型で、型 '{0}' に対して渡された汎用引数の数が無効です。適正な引数の数は '{1}' 個ですが、渡されたのは '{2}' 個でした。</target>
        <note />
      </trans-unit>
      <trans-unit id="impInvalidMeasureArgument1">
        <source>Invalid value '{0}' for unit-of-measure parameter '{1}'</source>
        <target state="translated">測定単位のパラメーター '{1}' の値 '{0}' は無効です</target>
        <note />
      </trans-unit>
      <trans-unit id="impInvalidMeasureArgument2">
        <source>Invalid value unit-of-measure parameter '{0}'</source>
        <target state="translated">測定単位のパラメーター '{0}' の値が無効です</target>
        <note />
      </trans-unit>
      <trans-unit id="etPropertyNeedsCanWriteOrCanRead">
        <source>Property '{0}' on provided type '{1}' is neither readable nor writable as it has CanRead=false and CanWrite=false</source>
        <target state="translated">指定された型 '{1}' のプロパティ '{0}' で CanRead=false および CanWrite=false とされているため、読み取りも書き込みもできません</target>
        <note />
      </trans-unit>
      <trans-unit id="tcIntoNeedsRestOfQuery">
        <source>A use of 'into' must be followed by the remainder of the computation</source>
        <target state="translated">'into' を使用する場合、その後に残りの計算を配置する必要があります</target>
        <note />
      </trans-unit>
      <trans-unit id="tcOperatorDoesntAcceptInto">
        <source>The operator '{0}' does not accept the use of 'into'</source>
        <target state="translated">演算子 '{0}' では、'into' を使用することはできません</target>
        <note />
      </trans-unit>
      <trans-unit id="tcCustomOperationInvalid">
        <source>The definition of the custom operator '{0}' does not use a valid combination of attribute flags</source>
        <target state="translated">カスタム演算子 '{0}' の定義で使用されている属性フラグの組み合わせが無効です</target>
        <note />
      </trans-unit>
      <trans-unit id="tcThisTypeMayNotHaveACLIMutableAttribute">
        <source>This type definition may not have the 'CLIMutable' attribute. Only record types may have this attribute.</source>
        <target state="translated">この型定義には 'CLIMutable' 属性を含めることができません。この属性を含めることができるのはレコード型のみです。</target>
        <note />
      </trans-unit>
      <trans-unit id="tcAutoPropertyRequiresImplicitConstructionSequence">
        <source>'member val' definitions are only permitted in types with a primary constructor. Consider adding arguments to your type definition, e.g. 'type X(args) = ...'.</source>
        <target state="translated">'member val' 定義は、プライマリ コンストラクターを含む型でのみ使用できます。型定義に引数を追加してください (たとえば、'type X(args) = ...')。</target>
        <note />
      </trans-unit>
      <trans-unit id="parsMutableOnAutoPropertyShouldBeGetSet">
        <source>Property definitions may not be declared mutable. To indicate that this property can be set, use 'member val PropertyName = expr with get,set'.</source>
        <target state="translated">プロパティの定義は変更可能として宣言することはできません。このプロパティが設定できることを示すには、'member val PropertyName = expr with get,set' を使用します。</target>
        <note />
      </trans-unit>
      <trans-unit id="parsMutableOnAutoPropertyShouldBeGetSetNotJustSet">
        <source>To indicate that this property can be set, use 'member val PropertyName = expr with get,set'.</source>
        <target state="translated">このプロパティを設定できることを示すには、'member val PropertyName = expr with get,set' を使用します。</target>
        <note />
      </trans-unit>
      <trans-unit id="chkNoByrefsOfByrefs">
        <source>Type '{0}' is illegal because in byref&lt;T&gt;, T cannot contain byref types.</source>
        <target state="translated">型 '{0}' が正しくありません。byref&lt;T&gt; では、T は byref 型を含めることができません。</target>
        <note />
      </trans-unit>
      <trans-unit id="tastopsMaxArrayThirtyTwo">
        <source>F# supports array ranks between 1 and 32. The value {0} is not allowed.</source>
        <target state="translated">F# は、1 から 32 の配列ランクをサポートしています。値 {0} は使用できません。</target>
        <note />
      </trans-unit>
      <trans-unit id="tcNoIntegerForLoopInQuery">
        <source>In queries, use the form 'for x in n .. m do ...' for ranging over integers</source>
        <target state="translated">クエリで整数の範囲を扱う場合は、'for x in n .. m do ...' という形式を使用してください</target>
        <note />
      </trans-unit>
      <trans-unit id="tcNoWhileInQuery">
        <source>'while' expressions may not be used in queries</source>
        <target state="translated">'while' 式は、クエリ内で使用できません</target>
        <note />
      </trans-unit>
      <trans-unit id="tcNoTryFinallyInQuery">
        <source>'try/finally' expressions may not be used in queries</source>
        <target state="translated">'try/finally' 式は、クエリ内で使用できません</target>
        <note />
      </trans-unit>
      <trans-unit id="tcUseMayNotBeUsedInQueries">
        <source>'use' expressions may not be used in queries</source>
        <target state="translated">'use' 式はクエリ内で使用できません</target>
        <note />
      </trans-unit>
      <trans-unit id="tcBindMayNotBeUsedInQueries">
        <source>'let!', 'use!' and 'do!' expressions may not be used in queries</source>
        <target state="translated">クエリで 'let!'、'use!'、および 'do!' 式を使用することはできません</target>
        <note />
      </trans-unit>
      <trans-unit id="tcReturnMayNotBeUsedInQueries">
        <source>'return' and 'return!' may not be used in queries</source>
        <target state="translated">'return' および 'return!' は、クエリ内で使用できません</target>
        <note />
      </trans-unit>
      <trans-unit id="tcUnrecognizedQueryOperator">
        <source>This is not a known query operator. Query operators are identifiers such as 'select', 'where', 'sortBy', 'thenBy', 'groupBy', 'groupValBy', 'join', 'groupJoin', 'sumBy' and 'averageBy', defined using corresponding methods on the 'QueryBuilder' type.</source>
        <target state="translated">これは既知のクエリ演算子ではありません。クエリ演算子は、'select'、'where'、'sortBy'、'thenBy'、'groupBy'、'groupValBy'、'join'、'groupJoin'、'sumBy'、および 'averageBy' などの識別子であり、'QueryBuilder' 型で対応するメソッドを使用して定義されます。</target>
        <note />
      </trans-unit>
      <trans-unit id="tcTryWithMayNotBeUsedInQueries">
        <source>'try/with' expressions may not be used in queries</source>
        <target state="translated">'try/with' 式はクエリ内で使用できません</target>
        <note />
      </trans-unit>
      <trans-unit id="tcNonSimpleLetBindingInQuery">
        <source>This 'let' definition may not be used in a query. Only simple value definitions may be used in queries.</source>
        <target state="translated">この 'let' 定義は、クエリ内では使用できません。クエリで使用できるのは単純な値の定義のみです。</target>
        <note />
      </trans-unit>
      <trans-unit id="etTooManyStaticParameters">
        <source>Too many static parameters. Expected at most {0} parameters, but got {1} unnamed and {2} named parameters.</source>
        <target state="translated">静的パラメーターが多すぎます。静的パラメーターの最大数は {0} 個ですが、名前のないパラメーターが {1} 個、名前付きパラメーターが {2} 個あります。</target>
        <note />
      </trans-unit>
      <trans-unit id="infosInvalidProvidedLiteralValue">
        <source>Invalid provided literal value '{0}'</source>
        <target state="translated">指定されたリテラル値 '{0}' が無効です</target>
        <note />
      </trans-unit>
      <trans-unit id="invalidPlatformTarget">
        <source>The 'anycpu32bitpreferred' platform can only be used with EXE targets. You must use 'anycpu' instead.</source>
        <target state="translated">'anycpu32bitpreferred' プラットフォームは、EXE ターゲットでのみ使用できます。代わりに、'anycpu' を使用してください。</target>
        <note />
      </trans-unit>
      <trans-unit id="tcThisValueMayNotBeInlined">
        <source>This member, function or value declaration may not be declared 'inline'</source>
        <target state="translated">このメンバー、関数、または値の宣言を 'inline' で宣言することはできません</target>
        <note />
      </trans-unit>
      <trans-unit id="etErasedTypeUsedInGeneration">
        <source>The provider '{0}' returned a non-generated type '{1}' in the context of a set of generated types. Consider adjusting the type provider to only return generated types.</source>
        <target state="translated">プロバイダー '{0}' は、一連の生成された型のコンテキスト内で、生成されていない型 '{1}' を返しました。型プロバイダーが生成された型のみを返すように調整することを検討してください。</target>
        <note />
      </trans-unit>
      <trans-unit id="tcUnrecognizedQueryBinaryOperator">
        <source>Arguments to query operators may require parentheses, e.g. 'where (x &gt; y)' or 'groupBy (x.Length / 10)'</source>
        <target state="translated">クエリ演算子への引数にはかっこが必要な場合があります。例: 'where (x &gt; y)' または 'groupBy (x.Length / 10)'</target>
        <note />
      </trans-unit>
      <trans-unit id="crefNoSetOfHole">
        <source>A quotation may not involve an assignment to or taking the address of a captured local variable</source>
        <target state="translated">キャプチャされたローカル変数のアドレスの割り当てまたは取得は引用符で囲まれない場合があります</target>
        <note />
      </trans-unit>
      <trans-unit id="nicePrintOtherOverloads1">
        <source>+ 1 overload</source>
        <target state="translated">+ 1 オーバーロード</target>
        <note />
      </trans-unit>
      <trans-unit id="nicePrintOtherOverloadsN">
        <source>+ {0} overloads</source>
        <target state="translated">+ {0} オーバーロード</target>
        <note />
      </trans-unit>
      <trans-unit id="erasedTo">
        <source>Erased to</source>
        <target state="translated">消去先</target>
        <note />
      </trans-unit>
      <trans-unit id="parsUnfinishedExpression">
        <source>Unexpected token '{0}' or incomplete expression</source>
        <target state="translated">予期しないトークン '{0}' または不完全な式です</target>
        <note />
      </trans-unit>
      <trans-unit id="parsAttributeOnIncompleteCode">
        <source>Cannot find code target for this attribute, possibly because the code after the attribute is incomplete.</source>
        <target state="translated">この属性を対象にしたコードが見つかりません。属性の後のコードが完全ではない可能性があります。</target>
        <note />
      </trans-unit>
      <trans-unit id="parsTypeNameCannotBeEmpty">
        <source>Type name cannot be empty.</source>
        <target state="translated">型名を入力してください。</target>
        <note />
      </trans-unit>
      <trans-unit id="buildProblemReadingAssembly">
        <source>Problem reading assembly '{0}': {1}</source>
        <target state="translated">アセンブリ '{0}' を読み取る際に問題が発生しました: {1}</target>
        <note />
      </trans-unit>
      <trans-unit id="tcTPFieldMustBeLiteral">
        <source>Invalid provided field. Provided fields of erased provided types must be literals.</source>
        <target state="translated">指定されたフィールドが無効です。指定された型が消去されている場合、指定されたフィールドはリテラルである必要があります。</target>
        <note />
      </trans-unit>
      <trans-unit id="loadingDescription">
        <source>(loading description...)</source>
        <target state="translated">(説明を読み込んでいます...)</target>
        <note />
      </trans-unit>
      <trans-unit id="descriptionUnavailable">
        <source>(description unavailable...)</source>
        <target state="translated">(説明はありません...)</target>
        <note />
      </trans-unit>
      <trans-unit id="chkTyparMultipleClassConstraints">
        <source>A type variable has been constrained by multiple different class types. A type variable may only have one class constraint.</source>
        <target state="translated">型変数が複数の異なるクラス型によって制約されています。型変数が持つことのできるクラス制約は 1 つだけです。</target>
        <note />
      </trans-unit>
      <trans-unit id="tcMatchMayNotBeUsedWithQuery">
        <source>'match' expressions may not be used in queries</source>
        <target state="translated">'match' 式はクエリ内で使用できません</target>
        <note />
      </trans-unit>
      <trans-unit id="memberOperatorDefinitionWithNonTripleArgument">
        <source>Infix operator member '{0}' has {1} initial argument(s). Expected a tuple of 3 arguments</source>
        <target state="translated">挿入演算子メンバー '{0}' に {1} 個の初期引数があります。3 つの引数を持つタプルを指定してください</target>
        <note />
      </trans-unit>
      <trans-unit id="cannotResolveNullableOperators">
        <source>The operator '{0}' cannot be resolved. Consider opening the module 'Microsoft.FSharp.Linq.NullableOperators'.</source>
        <target state="translated">演算子 '{0}' を解決できません。'Microsoft.FSharp.Linq.NullableOperators' モジュールを開いてください。</target>
        <note />
      </trans-unit>
      <trans-unit id="tcOperatorRequiresIn">
        <source>'{0}' must be followed by 'in'. Usage: {1}.</source>
        <target state="translated">'{0}' の後には 'in' が必要です。使い方: {1}。</target>
        <note />
      </trans-unit>
      <trans-unit id="parsIllegalMemberVarInObjectImplementation">
        <source>Neither 'member val' nor 'override val' definitions are permitted in object expressions.</source>
        <target state="translated">オブジェクト式では 'member val' 定義も 'override val' 定義も使用できません。</target>
        <note />
      </trans-unit>
      <trans-unit id="tcEmptyCopyAndUpdateRecordInvalid">
        <source>Copy-and-update record expressions must include at least one field.</source>
        <target state="translated">copy-and-update レコード式には 1 つ以上のフィールドを含める必要があります。</target>
        <note />
      </trans-unit>
      <trans-unit id="parsUnderscoreInvalidFieldName">
        <source>'_' cannot be used as field name</source>
        <target state="translated">'_' はフィールド名に使用できません</target>
        <note />
      </trans-unit>
      <trans-unit id="tcGeneratedTypesShouldBeInternalOrPrivate">
        <source>The provided types generated by this use of a type provider may not be used from other F# assemblies and should be marked internal or private. Consider using 'type internal TypeName = ...' or 'type private TypeName = ...'.</source>
        <target state="translated">ここで型プロバイダーを使用して生成した指定された型は、他の F# アセンブリからは使用できないため、内部またはプライベートとしてマークする必要があります。'type internal TypeName = ...' または 'type private TypeName = ...' を使用することを検討してください。</target>
        <note />
      </trans-unit>
      <trans-unit id="chkGetterAndSetterHaveSamePropertyType">
        <source>A property's getter and setter must have the same type. Property '{0}' has getter of type '{1}' but setter of type '{2}'.</source>
        <target state="translated">プロパティのゲッターとセッターは同じ型でなければなりません。プロパティ '{0}' は、ゲッターの型が '{1}' でセッターの型が '{2}' です。</target>
        <note />
      </trans-unit>
      <trans-unit id="tcRuntimeSuppliedMethodCannotBeUsedInUserCode">
        <source>Array method '{0}' is supplied by the runtime and cannot be directly used in code. For operations with array elements consider using family of GetArray/SetArray functions from LanguagePrimitives.IntrinsicFunctions module.</source>
        <target state="translated">配列メソッド '{0}' はランタイムによって提供されるため、コードで直接使用することはできません。配列要素を操作する場合は、LanguagePrimitives.IntrinsicFunctions モジュールにある GetArray/SetArray 関数のファミリを使用することを検討してください。</target>
        <note />
      </trans-unit>
      <trans-unit id="tcUnionCaseConstructorDoesNotHaveFieldWithGivenName">
        <source>The union case '{0}' does not have a field named '{1}'.</source>
        <target state="translated">共用体ケース '{0}' には '{1}' という名前のフィールドはありません。</target>
        <note />
      </trans-unit>
      <trans-unit id="tcUnionCaseFieldCannotBeUsedMoreThanOnce">
        <source>Union case/exception field '{0}' cannot be used more than once.</source>
        <target state="translated">共用体ケース/例外フィールド '{0}' を 2 回以上使用することはできません。</target>
        <note />
      </trans-unit>
      <trans-unit id="tcFieldNameIsUsedModeThanOnce">
        <source>Named field '{0}' is used more than once.</source>
        <target state="translated">名前付きフィールド '{0}' が複数回使用されています。</target>
        <note />
      </trans-unit>
      <trans-unit id="tcFieldNameConflictsWithGeneratedNameForAnonymousField">
        <source>Named field '{0}' conflicts with autogenerated name for anonymous field.</source>
        <target state="translated">名前付きフィールド '{0}' が、匿名フィールドのために自動生成された名前と競合しています。</target>
        <note />
      </trans-unit>
      <trans-unit id="tastConstantExpressionOverflow">
        <source>This literal expression or attribute argument results in an arithmetic overflow.</source>
        <target state="translated">この定数式または属性引数の演算結果は、オーバーフローになります。</target>
        <note />
      </trans-unit>
      <trans-unit id="tcIllegalStructTypeForConstantExpression">
        <source>This is not valid literal expression. The [&lt;Literal&gt;] attribute will be ignored.</source>
        <target state="translated">有効なリテラル式ではありません。[&lt;Literal&gt;] 属性は無視されます。</target>
        <note />
      </trans-unit>
      <trans-unit id="fscSystemRuntimeInteropServicesIsRequired">
        <source>System.Runtime.InteropServices assembly is required to use UnknownWrapper\DispatchWrapper classes.</source>
        <target state="translated">UnknownWrapper\DispatchWrapper クラスを使用するには、System.Runtime.InteropServices アセンブリが必要です。</target>
        <note />
      </trans-unit>
      <trans-unit id="abImplicitHeapAllocation">
        <source>The mutable local '{0}' is implicitly allocated as a reference cell because it has been captured by a closure. This warning is for informational purposes only to indicate where implicit allocations are performed.</source>
        <target state="translated">変更可能なローカル '{0}' がクロージャでキャプチャされているため、参照セルとして暗黙的に割り当てられています。この警告は、情報提供のみの目的で、暗黙的な割り当てを実行する場所を示しています。</target>
        <note />
      </trans-unit>
      <trans-unit id="estApplyStaticArgumentsForMethodNotImplemented">
        <source>A type provider implemented GetStaticParametersForMethod, but ApplyStaticArgumentsForMethod was not implemented or invalid</source>
        <target state="translated">型プロバイダーが GetStaticParametersForMethod を実装しましたが、ApplyStaticArgumentsForMethod は実装されなかったか、無効でした</target>
        <note />
      </trans-unit>
      <trans-unit id="etErrorApplyingStaticArgumentsToMethod">
        <source>An error occured applying the static arguments to a provided method</source>
        <target state="translated">静的な引数を指定されたメソッドに適用する際エラーが発生しました</target>
        <note />
      </trans-unit>
      <trans-unit id="pplexUnexpectedChar">
        <source>Unexpected character '{0}' in preprocessor expression</source>
        <target state="translated">プリプロセッサの式に予期しない文字 '{0}' があります</target>
        <note />
      </trans-unit>
      <trans-unit id="ppparsUnexpectedToken">
        <source>Unexpected token '{0}' in preprocessor expression</source>
        <target state="translated">プリプロセッサの式に予期しないトークン '{0}' があります</target>
        <note />
      </trans-unit>
      <trans-unit id="ppparsIncompleteExpression">
        <source>Incomplete preprocessor expression</source>
        <target state="translated">不完全なプリプロセッサの式です</target>
        <note />
      </trans-unit>
      <trans-unit id="ppparsMissingToken">
        <source>Missing token '{0}' in preprocessor expression</source>
        <target state="translated">プリプロセッサの式にトークン '{0}' がありません</target>
        <note />
      </trans-unit>
      <trans-unit id="pickleMissingDefinition">
        <source>An error occurred while reading the F# metadata node at position {0} in table '{1}' of assembly '{2}'. The node had no matching declaration. Please report this warning. You may need to recompile the F# assembly you are using.</source>
        <target state="translated">F# メタデータ ノードをアセンブリ '{2}' のテーブル '{1}' の位置 {0} で読み取るときにエラーが発生しました。このノードには、一致する宣言がありませんでした。この警告を報告してください。使用している F# アセンブリの再コンパイルが必要になる場合があります。</target>
        <note />
      </trans-unit>
      <trans-unit id="checkNotSufficientlyGenericBecauseOfScope">
        <source>Type inference caused the type variable {0} to escape its scope. Consider adding an explicit type parameter declaration or adjusting your code to be less generic.</source>
        <target state="translated">型推論により型変数 {0} はスコープを回避しました。明示的な型パラメーター宣言を追加するか、コードの総称性が低くなるよう調整してください。</target>
        <note />
      </trans-unit>
      <trans-unit id="checkNotSufficientlyGenericBecauseOfScopeAnon">
        <source>Type inference caused an inference type variable to escape its scope. Consider adding type annotations to make your code less generic.</source>
        <target state="translated">型推論により型変数はスコープを回避しました。型の注釈を追加して総称性が低くなるようにしてください。</target>
        <note />
      </trans-unit>
      <trans-unit id="checkRaiseFamilyFunctionArgumentCount">
        <source>Redundant arguments are being ignored in function '{0}'. Expected {1} but got {2} arguments.</source>
        <target state="translated">冗長な引数は、関数 '{0}' で無視されます。{1} 個の引数が必要ですが、{2} 個の引数があります。</target>
        <note />
      </trans-unit>
      <trans-unit id="checkLowercaseLiteralBindingInPattern">
        <source>Lowercase literal '{0}' is being shadowed by a new pattern with the same name. Only uppercase and module-prefixed literals can be used as named patterns.</source>
        <target state="translated">小文字のリテラル '{0}' は、同じ名前の新しいパターンによりシャドウされています。大文字かモジュール プレフィックスのリテラルのみ名前付きパターンとして使用できます。</target>
        <note />
      </trans-unit>
      <trans-unit id="tcLiteralDoesNotTakeArguments">
        <source>This literal pattern does not take arguments</source>
        <target state="translated">このリテラル パターンは引数を使用しません</target>
        <note />
      </trans-unit>
      <trans-unit id="tcConstructorsIllegalInAugmentation">
        <source>Constructors are not permitted as extension members - they must be defined as part of the original definition of the type</source>
        <target state="translated">コンストラクターは拡張メンバーとして許可されていません - その型の元の定義の一部として定義する必要があります</target>
        <note />
      </trans-unit>
      <trans-unit id="optsInvalidResponseFile">
        <source>Invalid response file '{0}' ( '{1}' )</source>
        <target state="translated">正しくない応答ファイル '{0}' ( '{1}' )</target>
        <note />
      </trans-unit>
      <trans-unit id="optsResponseFileNotFound">
        <source>Response file '{0}' not found in '{1}'</source>
        <target state="translated">応答ファイル '{0}' が '{1}' にありません</target>
        <note />
      </trans-unit>
      <trans-unit id="optsResponseFileNameInvalid">
        <source>Response file name '{0}' is empty, contains invalid characters, has a drive specification without an absolute path, or is too long</source>
        <target state="translated">応答ファイル名 '{0}' は、空であるか、正しくない文字が含まれているか、ドライブ指定があるが絶対パスがないか、あるいは長すぎます</target>
        <note />
      </trans-unit>
      <trans-unit id="fsharpCoreNotFoundToBeCopied">
        <source>Cannot find FSharp.Core.dll in compiler's directory</source>
        <target state="translated">コンパイラのディレクトリ内に FSharp.Core.dll が見つかりませんでした</target>
        <note />
      </trans-unit>
      <trans-unit id="tcTupleStructMismatch">
        <source>One tuple type is a struct tuple, the other is a reference tuple</source>
        <target state="translated">片方のタプル型は構造体タプルで、もう一方は参照タプルです</target>
        <note />
      </trans-unit>
      <trans-unit id="etMissingStaticArgumentsToMethod">
        <source>This provided method requires static parameters</source>
        <target state="translated">指定されたこのメソッドには静的パラメーターが必要です</target>
        <note />
      </trans-unit>
      <trans-unit id="considerUpcast">
        <source>The conversion from {0} to {1} is a compile-time safe upcast, not a downcast. Consider using 'upcast' instead of 'downcast'.</source>
        <target state="translated">{0} から {1} への変換は、コンパイル時のダウンキャストではなく、セーフ アップキャストです。'downcast' の代わりに 'upcast' を使うことを検討してください。</target>
        <note />
      </trans-unit>
      <trans-unit id="considerUpcastOperator">
        <source>The conversion from {0} to {1} is a compile-time safe upcast, not a downcast. Consider using the :&gt; (upcast) operator instead of the :?&gt; (downcast) operator.</source>
        <target state="translated">{0} から {1} への変換はコンパイル時のダウンキャストではなく、セーフ アップキャストです。?&gt; (downcast) 演算子ではなく、:&gt; (upcast) 演算子を使用してください。</target>
        <note />
      </trans-unit>
      <trans-unit id="tcRecImplied">
        <source>The 'rec' on this module is implied by an outer 'rec' declaration and is being ignored</source>
        <target state="translated">このモジュールの 'rec' は外側の 'rec' 宣言で暗黙的に示されており、無視されます</target>
        <note />
      </trans-unit>
      <trans-unit id="tcOpenFirstInMutRec">
        <source>In a recursive declaration group, 'open' declarations must come first in each module</source>
        <target state="translated">再帰的な宣言グループでは、'open' 宣言は各モジュールの先頭になければなりません</target>
        <note />
      </trans-unit>
      <trans-unit id="tcModuleAbbrevFirstInMutRec">
        <source>In a recursive declaration group, module abbreviations must come after all 'open' declarations and before other declarations</source>
        <target state="translated">再帰的な宣言グループでは、モジュールの省略形は、すべての 'open' 宣言の後、その他の宣言の前になければなりません</target>
        <note />
      </trans-unit>
      <trans-unit id="tcUnsupportedMutRecDecl">
        <source>This declaration is not supported in recursive declaration groups</source>
        <target state="translated">この宣言は、再帰的な宣言グループではサポートされていません</target>
        <note />
      </trans-unit>
      <trans-unit id="parsInvalidUseOfRec">
        <source>Invalid use of 'rec' keyword</source>
        <target state="translated">'rec' キーワードの使用法が無効です</target>
        <note />
      </trans-unit>
      <trans-unit id="tcStructUnionMultiCaseDistinctFields">
        <source>If a union type has more than one case and is a struct, then all fields within the union type must be given unique names.</source>
        <target state="translated">共用体型が複数のケースを持つ 1 つの構造体である場合は、共用体型内のすべてのフィールドに一意の名前を付ける必要があります。</target>
        <note />
      </trans-unit>
      <trans-unit id="CallerMemberNameIsOverriden">
        <source>The CallerMemberNameAttribute applied to parameter '{0}' will have no effect. It is overridden by the CallerFilePathAttribute.</source>
        <target state="translated">パラメーター '{0}' に適用された CallerMemberNameAttribute は、CallerFilePathAttribute.によってオーバーライドされるため無効となります。</target>
        <note />
      </trans-unit>
      <trans-unit id="tcFixedNotAllowed">
        <source>Invalid use of 'fixed'. 'fixed' may only be used in a declaration of the form 'use x = fixed expr' where the expression is an array, the address of a field, the address of an array element or a string'</source>
        <target state="translated">'fixed' の使い方が正しくありません。'fixed' を使用できるのは書式 'use x = fixed expr' の宣言内だけで、この式は配列、フィールドのアドレス、配列要素のアドレス、または文字列です</target>
        <note />
      </trans-unit>
      <trans-unit id="tcCouldNotFindOffsetToStringData">
        <source>Could not find method System.Runtime.CompilerServices.OffsetToStringData in references when building 'fixed' expression.</source>
        <target state="translated">'fixed' 式のビルド時に、参照内でメソッド System.Runtime.CompilerServices.OffsetToStringData が見つかりませんでした。</target>
        <note />
      </trans-unit>
      <trans-unit id="tcNamedActivePattern">
        <source>{0} is an active pattern and cannot be treated as a discriminated union case with named fields.</source>
        <target state="translated">{0} はアクティブ パターンで、名前付きフィールドのある判別された共用体ケースとしては扱えません。</target>
        <note />
      </trans-unit>
      <trans-unit id="DefaultParameterValueNotAppropriateForArgument">
        <source>The default value does not have the same type as the argument. The DefaultParameterValue attribute and any Optional attribute will be ignored. Note: 'null' needs to be annotated with the correct type, e.g. 'DefaultParameterValue(null:obj)'.</source>
        <target state="translated">既定値が引数と同じ型ではありません。DefaultParameterValue 属性とすべての Optional 属性は無視されます。注: 'null' には適切な型の注釈を付ける必要があります。例: 'DefaultParameterValue(null:obj)'。</target>
        <note />
      </trans-unit>
      <trans-unit id="tcGlobalsSystemTypeNotFound">
        <source>The system type '{0}' was required but no referenced system DLL contained this type</source>
        <target state="translated">システム型 '{0}' が必要でしたが、この型を含む参照されたシステム DLL はありません</target>
        <note />
      </trans-unit>
      <trans-unit id="typrelMemberHasMultiplePossibleDispatchSlots">
        <source>The member '{0}' matches multiple overloads of the same method.\nPlease restrict it to one of the following:{1}.</source>
        <target state="translated">メンバー '{0}' は同じメソッドの複数のオーバーロードと一致しています。\n次のいずれかに制限してください: {1}。</target>
        <note />
      </trans-unit>
      <trans-unit id="methodIsNotStatic">
        <source>Method or object constructor '{0}' is not static</source>
        <target state="translated">メソッドまたはオブジェクト コンストラクター '{0}' が静的ではありません</target>
        <note />
      </trans-unit>
      <trans-unit id="parsUnexpectedSymbolEqualsInsteadOfIn">
        <source>Unexpected symbol '=' in expression. Did you intend to use 'for x in y .. z do' instead?</source>
        <target state="translated">式の予期しない記号 '='。代わりに 'for x in y .. z do' を使用するつもりでしたか?</target>
        <note />
      </trans-unit>
      <trans-unit id="keywordDescriptionAbstract">
        <source>Indicates a method that either has no implementation in the type in which it is declared or that is virtual and has a default implementation.</source>
        <target state="translated">宣言された型に実装がないメソッド、または既定の実装がある仮想のメソッドを示します。</target>
        <note />
      </trans-unit>
      <trans-unit id="keyworkDescriptionAnd">
        <source>Used in mutually recursive bindings, in property declarations, and with multiple constraints on generic parameters.</source>
        <target state="translated">相互に再帰的なバインディング、プロパティの宣言、およびジェネリック パラメーターの複数の制約に使用します。</target>
        <note />
      </trans-unit>
      <trans-unit id="keywordDescriptionAs">
        <source>Used to give the current class object an object name. Also used to give a name to a whole pattern within a pattern match.</source>
        <target state="translated">現在のクラス オブジェクトにオブジェクト名を指定するために使用します。パターン マッチ内のパターン全体に名前を指定するためにも使用します。</target>
        <note />
      </trans-unit>
      <trans-unit id="keywordDescriptionAssert">
        <source>Used to verify code during debugging.</source>
        <target state="translated">デバッグ中のコードの検証に使用します。</target>
        <note />
      </trans-unit>
      <trans-unit id="keywordDescriptionBase">
        <source>Used as the name of the base class object.</source>
        <target state="translated">基底クラス オブジェクトの名前として使用します。</target>
        <note />
      </trans-unit>
      <trans-unit id="keywordDescriptionBegin">
        <source>In verbose syntax, indicates the start of a code block.</source>
        <target state="translated">冗語構文で、コード ブロックの先頭を示します。</target>
        <note />
      </trans-unit>
      <trans-unit id="keywordDescriptionClass">
        <source>In verbose syntax, indicates the start of a class definition.</source>
        <target state="translated">冗語構文で、クラス定義の始まりを示します。</target>
        <note />
      </trans-unit>
      <trans-unit id="keywordDescriptionDefault">
        <source>Indicates an implementation of an abstract method; used together with an abstract method declaration to create a virtual method.</source>
        <target state="translated">抽象メソッドの実装を示します。抽象メソッドの宣言と同時に使用して仮想メソッドを作成します。</target>
        <note />
      </trans-unit>
      <trans-unit id="keywordDescriptionDelegate">
        <source>Used to declare a delegate.</source>
        <target state="translated">デリゲートの宣言に使用します。</target>
        <note />
      </trans-unit>
      <trans-unit id="keywordDescriptionDo">
        <source>Used in looping constructs or to execute imperative code.</source>
        <target state="translated">ループ コンストラクト、または命令型コードの実行に使用します。</target>
        <note />
      </trans-unit>
      <trans-unit id="keywordDescriptionDone">
        <source>In verbose syntax, indicates the end of a block of code in a looping expression.</source>
        <target state="translated">冗語構文で、ループ式のコード ブロックの末尾を示します。</target>
        <note />
      </trans-unit>
      <trans-unit id="keywordDescriptionDowncast">
        <source>Used to convert to a type that is lower in the inheritance chain.</source>
        <target state="translated">継承チェーン内の下位の型に変換するために使用します。</target>
        <note />
      </trans-unit>
      <trans-unit id="keywordDescriptionDownto">
        <source>In a for expression, used when counting in reverse.</source>
        <target state="translated">for 式で、逆方向にカウントするときに使用します。</target>
        <note />
      </trans-unit>
      <trans-unit id="keywordDescriptionElif">
        <source>Used in conditional branching. A short form of else if.</source>
        <target state="translated">条件分岐で使用します。else if の短い形式です。</target>
        <note />
      </trans-unit>
      <trans-unit id="keywordDescriptionElse">
        <source>Used in conditional branching.</source>
        <target state="translated">条件分岐で使用します。</target>
        <note />
      </trans-unit>
      <trans-unit id="keywordDescriptionEnd">
        <source>In type definitions and type extensions, indicates the end of a section of member definitions. In verbose syntax, used to specify the end of a code block that starts with the begin keyword.</source>
        <target state="translated">型定義や型拡張で、メンバー定義セクションの末尾を示します。冗語構文では、begin キーワードで始まるコード ブロックの末尾を示すために使用します。</target>
        <note />
      </trans-unit>
      <trans-unit id="keywordDescriptionException">
        <source>Used to declare an exception type.</source>
        <target state="translated">例外の種類の宣言に使用します。</target>
        <note />
      </trans-unit>
      <trans-unit id="keywordDescriptionExtern">
        <source>Indicates that a declared program element is defined in another binary or assembly.</source>
        <target state="translated">宣言されたプログラム要素が別のバイナリまたはアセンブリで定義されていることを示します。</target>
        <note />
      </trans-unit>
      <trans-unit id="keywordDescriptionTrueFalse">
        <source>Used as a Boolean literal.</source>
        <target state="translated">ブール型のリテラルとして使用します。</target>
        <note />
      </trans-unit>
      <trans-unit id="keywordDescriptionFinally">
        <source>Used together with try to introduce a block of code that executes regardless of whether an exception occurs.</source>
        <target state="translated">例外が発生するかどうかに関係なく実行されるコード ブロックを開始するために、try と一緒に使用します。</target>
        <note />
      </trans-unit>
      <trans-unit id="keywordDescriptionFor">
        <source>Used in looping constructs.</source>
        <target state="translated">ループ コンストラクトで使用します。</target>
        <note />
      </trans-unit>
      <trans-unit id="keywordDescriptionFun">
        <source>Used in lambda expressions, also known as anonymous functions.</source>
        <target state="translated">ラムダ式で使用し、匿名関数とも呼ばれます。</target>
        <note />
      </trans-unit>
      <trans-unit id="keywordDescriptionFunction">
        <source>Used as a shorter alternative to the fun keyword and a match expression in a lambda expression that has pattern matching on a single argument.</source>
        <target state="translated">単一の引数でパターン マッチングを持つラムダ式で fun キーワードと match 式の代わりに省略形として使用します。</target>
        <note />
      </trans-unit>
      <trans-unit id="keywordDescriptionGlobal">
        <source>Used to reference the top-level .NET namespace.</source>
        <target state="translated">最上位の .NET 名前空間を参照するために使用します。</target>
        <note />
      </trans-unit>
      <trans-unit id="keywordDescriptionIf">
        <source>Used in conditional branching constructs.</source>
        <target state="translated">条件分岐のコンストラクトで使用します。</target>
        <note />
      </trans-unit>
      <trans-unit id="keywordDescriptionIn">
        <source>Used for sequence expressions and, in verbose syntax, to separate expressions from bindings.</source>
        <target state="translated">冗語構文で、式のバインディングを分離するためにシーケンス式に使用します。</target>
        <note />
      </trans-unit>
      <trans-unit id="keywordDescriptionInherit">
        <source>Used to specify a base class or base interface.</source>
        <target state="translated">基底クラスまたは基底インターフェイスを指定するために使用します。</target>
        <note />
      </trans-unit>
      <trans-unit id="keywordDescriptionInline">
        <source>Used to indicate a function that should be integrated directly into the caller's code.</source>
        <target state="translated">呼び出し元のコードに直接統合する必要のある関数を示すために使用します。</target>
        <note />
      </trans-unit>
      <trans-unit id="keywordDescriptionInterface">
        <source>Used to declare and implement interfaces.</source>
        <target state="translated">インターフェイスの宣言と実装に使用します。</target>
        <note />
      </trans-unit>
      <trans-unit id="keywordDescriptionInternal">
        <source>Used to specify that a member is visible inside an assembly but not outside it.</source>
        <target state="translated">アセンブリの外部では表示されず、内部でのみ表示されるメンバーを指定するために使用します。</target>
        <note />
      </trans-unit>
      <trans-unit id="keywordDescriptionLazy">
        <source>Used to specify a computation that is to be performed only when a result is needed.</source>
        <target state="translated">結果が必要な場合にのみ実行するコンピュテーションを指定するために使用します。</target>
        <note />
      </trans-unit>
      <trans-unit id="keywordDescriptionLet">
        <source>Used to associate, or bind, a name to a value or function.</source>
        <target state="translated">値または関数への名前の関連付けまたはバインドに使用します。</target>
        <note />
      </trans-unit>
      <trans-unit id="keywordDescriptionLetBang">
        <source>Used in computation expressions to bind a name to the result of another computation expression.</source>
        <target state="translated">計算式で別の計算式の結果に名前をバインドするために使用されます。</target>
        <note />
      </trans-unit>
      <trans-unit id="keywordDescriptionMatch">
        <source>Used to branch by comparing a value to a pattern.</source>
        <target state="translated">値をパターンと比較して分岐するために使用します。</target>
        <note />
      </trans-unit>
      <trans-unit id="keywordDescriptionMember">
        <source>Used to declare a property or method in an object type.</source>
        <target state="translated">オブジェクトの種類のプロパティまたはメソッドの宣言に使用します。</target>
        <note />
      </trans-unit>
      <trans-unit id="keywordDescriptionModule">
        <source>Used to associate a name with a group of related types, values, and functions, to logically separate it from other code.</source>
        <target state="translated">関連する型、値、関数のグループに名前を関連付け、その他のコードと論理的に分離するために使用します。</target>
        <note />
      </trans-unit>
      <trans-unit id="keywordDescriptionMutable">
        <source>Used to declare a variable, that is, a value that can be changed.</source>
        <target state="translated">変更可能な値である変数の宣言に使用します。</target>
        <note />
      </trans-unit>
      <trans-unit id="keywordDescriptionNamespace">
        <source>Used to associate a name with a group of related types and modules, to logically separate it from other code.</source>
        <target state="translated">関連する型とモジュールのグループに名前を関連付け、その他のコードと論理的に分離するために使用します。</target>
        <note />
      </trans-unit>
      <trans-unit id="keywordDescriptionNew">
        <source>Used to declare, define, or invoke a constructor that creates or that can create an object. Also used in generic parameter constraints to indicate that a type must have a certain constructor.</source>
        <target state="translated">オブジェクトを作成または作成可能なコンストラクターの宣言、定義、起動に使用します。ジェネリック パラメーターの制約でも、型が特定のコンストラクターを持つ必要があることを示すために使用します。</target>
        <note />
      </trans-unit>
      <trans-unit id="keywordDescriptionNot">
        <source>Not actually a keyword. However, not struct in combination is used as a generic parameter constraint.</source>
        <target state="translated">実際にはキーワードではありませんが、not struct という組み合わせでジェネリック パラメーターの制約として使用します。</target>
        <note />
      </trans-unit>
      <trans-unit id="keywordDescriptionNull">
        <source>Indicates the absence of an object. Also used in generic parameter constraints.</source>
        <target state="translated">オブジェクトがないことを示します。ジェネリック パラメーターの制約にも使用します。</target>
        <note />
      </trans-unit>
      <trans-unit id="keywordDescriptionOf">
        <source>Used in discriminated unions to indicate the type of categories of values, and in delegate and exception declarations.</source>
        <target state="translated">判別共同体で値のカテゴリの種類を示し、デリゲート宣言と例外宣言でも使用します。</target>
        <note />
      </trans-unit>
      <trans-unit id="keywordDescriptionOpen">
        <source>Used to make the contents of a namespace or module available without qualification.</source>
        <target state="translated">修飾子を使用せずに名前空間またはモジュールのコンテンツを利用可能にするために使用します。</target>
        <note />
      </trans-unit>
      <trans-unit id="keywordDescriptionOr">
        <source>Used with Boolean conditions as a Boolean or operator. Equivalent to ||. Also used in member constraints.</source>
        <target state="translated">ブール値の or 演算子としてブール条件で使用します。|| に相当します。メンバー制約でも使用します。</target>
        <note />
      </trans-unit>
      <trans-unit id="keywordDescriptionOverride">
        <source>Used to implement a version of an abstract or virtual method that differs from the base version.</source>
        <target state="translated">基本バージョンと異なる抽象メソッドまたは仮想メソッドのバージョンの実装に使用します。</target>
        <note />
      </trans-unit>
      <trans-unit id="keywordDescriptionPrivate">
        <source>Restricts access to a member to code in the same type or module.</source>
        <target state="translated">メンバーに対して、同じ型やモジュールのコードへのアクセスを制限します。</target>
        <note />
      </trans-unit>
      <trans-unit id="keywordDescriptionPublic">
        <source>Allows access to a member from outside the type.</source>
        <target state="translated">型の外部からのメンバーに対して、アクセスを許可します。</target>
        <note />
      </trans-unit>
      <trans-unit id="keywordDescriptionRec">
        <source>Used to indicate that a function is recursive.</source>
        <target state="translated">関数が再帰的であることを示すために使用します。</target>
        <note />
      </trans-unit>
      <trans-unit id="keywordDescriptionReturn">
        <source>Used to provide a value for the result of the containing computation expression.</source>
        <target state="translated">含まれるコンピュテーション式の結果値を示すために使用します。</target>
        <note />
      </trans-unit>
      <trans-unit id="keywordDescriptionReturnBang">
        <source>Used to provide a value for the result of the containing computation expression, where that value itself comes from the result another computation expression.</source>
        <target state="translated">コンピュテーション式を含む結果の値を示すために使用されます。この値自体は、別のコンピュテーション式の結果です。</target>
        <note />
      </trans-unit>
      <trans-unit id="keywordDescriptionSelect">
        <source>Used in query expressions to specify what fields or columns to extract. Note that this is a contextual keyword, which means that it is not actually a reserved word and it only acts like a keyword in appropriate context.</source>
        <target state="translated">クエリ式でどのフィールドまたは列を抽出するかを指定するために使用します。これはコンテキスト キーワードであり、実際には予約語ではなく、適切なコンテキストでキーワードとしてのみ動作します。</target>
        <note />
      </trans-unit>
      <trans-unit id="keywordDescriptionStatic">
        <source>Used to indicate a method or property that can be called without an instance of a type, or a value member that is shared among all instances of a type.</source>
        <target state="translated">型のインスタンスなしで呼び出すことのできるメソッドまたはプロパティ、または型のすべてのインスタンスで共有される値メンバーを示すために使用します。</target>
        <note />
      </trans-unit>
      <trans-unit id="keywordDescriptionStruct">
        <source>Used to declare a structure type. Also used in generic parameter constraints. Used for OCaml compatibility in module definitions.</source>
        <target state="translated">構造体型の宣言に使用します。ジェネリック パラメーターの制約にも使用します。モジュール定義の OCaml の互換性を保つために使用します。</target>
        <note />
      </trans-unit>
      <trans-unit id="keywordDescriptionThen">
        <source>Used in conditional expressions. Also used to perform side effects after object construction.</source>
        <target state="translated">条件分岐で使用します。オブジェクトの構築後の副作用の実行にも使用します。</target>
        <note />
      </trans-unit>
      <trans-unit id="keywordDescriptionTo">
        <source>Used in for loops to indicate a range.</source>
        <target state="translated">for ループで範囲を示します。</target>
        <note />
      </trans-unit>
      <trans-unit id="keywordDescriptionTry">
        <source>Used to introduce a block of code that might generate an exception. Used together with with or finally.</source>
        <target state="translated">例外を生成する可能性があるコード ブロックを開始するために使用します。with または finally と一緒に使用します。</target>
        <note />
      </trans-unit>
      <trans-unit id="keywordDescriptionType">
        <source>Used to declare a class, record, structure, discriminated union, enumeration type, unit of measure, or type abbreviation.</source>
        <target state="translated">クラス、レコード、構造体、判別された共同体、列挙型、数量単位、型の省略形の宣言に使用します。</target>
        <note />
      </trans-unit>
      <trans-unit id="keywordDescriptionUpcast">
        <source>Used to convert to a type that is higher in the inheritance chain.</source>
        <target state="translated">継承チェーン内の上位の型に変換するために使用します。</target>
        <note />
      </trans-unit>
      <trans-unit id="keywordDescriptionUse">
        <source>Used instead of let for values that implement IDisposable</source>
        <target state="translated">IDisposable を実装する値に対して let の代わりに使用します</target>
        <note />
      </trans-unit>
      <trans-unit id="keywordDescriptionUseBang">
        <source>Used instead of let! in computation expressions for computation expression results that implement IDisposable.</source>
        <target state="translated">IDisposable を実装する計算式の結果に、計算式で let! の代わりに使用されます。</target>
        <note />
      </trans-unit>
      <trans-unit id="keywordDescriptionVal">
        <source>Used in a signature to indicate a value, or in a type to declare a member, in limited situations.</source>
        <target state="translated">限定された状態において、シグネチャで値を示したり、型でメンバーを宣言したりするために使用されます。</target>
        <note />
      </trans-unit>
      <trans-unit id="keywordDescriptionVoid">
        <source>Indicates the .NET void type. Used when interoperating with other .NET languages.</source>
        <target state="translated">.NET の void 型を示します。他の .NET 言語と相互運用するときに使用します。</target>
        <note />
      </trans-unit>
      <trans-unit id="keywordDescriptionWhen">
        <source>Used for Boolean conditions (when guards) on pattern matches and to introduce a constraint clause for a generic type parameter.</source>
        <target state="translated">パターン マッチでのブール条件 (when ガード) で、ジェネリック型パラメーターの制約句を開始するために使用します。</target>
        <note />
      </trans-unit>
      <trans-unit id="keywordDescriptionWhile">
        <source>Introduces a looping construct.</source>
        <target state="translated">ループ コンストラクトを導入します。</target>
        <note />
      </trans-unit>
      <trans-unit id="keywordDescriptionWith">
        <source>Used together with the match keyword in pattern matching expressions. Also used in object expressions, record copying expressions, and type extensions to introduce member definitions, and to introduce exception handlers.</source>
        <target state="translated">パターン マッチング式で match キーワードを指定して使用します。メンバー定義と例外ハンドラーを導入するため、オブジェクト式、レコード コピー式、および型拡張でも使用します。</target>
        <note />
      </trans-unit>
      <trans-unit id="keywordDescriptionYield">
        <source>Used in a sequence expression to produce a value for a sequence.</source>
        <target state="translated">シーケンス式でシーケンスの値を生成します。</target>
        <note />
      </trans-unit>
      <trans-unit id="keywordDescriptionYieldBang">
        <source>Used in a computation expression to append the result of a given computation expression to a collection of results for the containing computation expression.</source>
        <target state="translated">コンピュテーション式で、コンピュテーション式を含む結果のコレクションにそのコンピュテーション式の結果を追加します。</target>
        <note />
      </trans-unit>
      <trans-unit id="keywordDescriptionRightArrow">
        <source>In function types, delimits arguments and return values. Yields an expression (in sequence expressions); equivalent to the yield keyword. Used in match expressions</source>
        <target state="translated">関数型で、引数と戻り値を区切ります。式 (シーケンス式) が得られ、yield キーワードに相当します。match 式に使用されます</target>
        <note />
      </trans-unit>
      <trans-unit id="keywordDescriptionLeftArrow">
        <source>Assigns a value to a variable.</source>
        <target state="translated">変数に値を割り当てます。</target>
        <note />
      </trans-unit>
      <trans-unit id="keywordDescriptionCast">
        <source>Converts a type to type that is higher in the hierarchy.</source>
        <target state="translated">型を階層の上位にある型に変換します。</target>
        <note />
      </trans-unit>
      <trans-unit id="keywordDescriptionDynamicCast">
        <source>Converts a type to a type that is lower in the hierarchy.</source>
        <target state="translated">型を階層の下位にある型に変換します。</target>
        <note />
      </trans-unit>
      <trans-unit id="keywordDescriptionTypedQuotation">
        <source>Delimits a typed code quotation.</source>
        <target state="translated">型指定されたコード引用符を区切ります。</target>
        <note />
      </trans-unit>
      <trans-unit id="keywordDescriptionUntypedQuotation">
        <source>Delimits a untyped code quotation.</source>
        <target state="translated">型指定のないコード引用符を区切ります。</target>
        <note />
      </trans-unit>
      <trans-unit id="itemNotFoundDuringDynamicCodeGen">
        <source>{0} '{1}' not found in assembly '{2}'. A possible cause may be a version incompatibility. You may need to explicitly reference the correct version of this assembly to allow all referenced components to use the correct version.</source>
        <target state="translated">{0} '{1}' がアセンブリ '{2}' に見つかりません。バージョンの互換性がないことが原因の可能性があります。すべての参照コンポーネントが正しいバージョンを使用できるように、このアセンブリの正しいバージョンを明示的に参照しなければならない可能性があります。</target>
        <note />
      </trans-unit>
      <trans-unit id="itemNotFoundInTypeDuringDynamicCodeGen">
        <source>{0} '{1}' not found in type '{2}' from assembly '{3}'. A possible cause may be a version incompatibility. You may need to explicitly reference the correct version of this assembly to allow all referenced components to use the correct version.</source>
        <target state="translated">{0} '{1}' がアセンブリ '{3}' の '{2}' 型に見つかりません。バージョンの互換性がないことが原因の可能性があります。すべての参照コンポーネントが正しいバージョンを使用できるように、このアセンブリの正しいバージョンを明示的に参照しなければならない可能性があります。</target>
        <note />
      </trans-unit>
      <trans-unit id="descriptionWordIs">
        <source>is</source>
        <target state="translated">は</target>
        <note />
      </trans-unit>
      <trans-unit id="notAFunction">
        <source>This value is not a function and cannot be applied.</source>
        <target state="translated">この値は関数ではないため、適用できません。</target>
        <note />
      </trans-unit>
      <trans-unit id="notAFunctionButMaybeIndexerWithName">
        <source>This value is not a function and cannot be applied. Did you intend to access the indexer via {0}.[index] instead?</source>
        <target state="translated">この値は関数ではないため、適用できません。そうではなく、{0}.[index] によってインデクサーにアクセスしようとしましたか?</target>
        <note />
      </trans-unit>
      <trans-unit id="notAFunctionButMaybeIndexer">
        <source>This expression is not a function and cannot be applied. Did you intend to access the indexer via expr.[index] instead?</source>
        <target state="translated">この式は関数ではないため、適用できません。そうではなく、expr.[index] によってインデクサーにアクセスしようとしましたか?</target>
        <note />
      </trans-unit>
      <trans-unit id="notAFunctionButMaybeDeclaration">
        <source>This value is not a function and cannot be applied. Did you forget to terminate a declaration?</source>
        <target state="translated">この値は関数ではないため、適用できません。宣言を終結しましたか?</target>
        <note />
      </trans-unit>
      <trans-unit id="ArgumentsInSigAndImplMismatch">
        <source>The argument names in the signature '{0}' and implementation '{1}' do not match. The argument name from the signature file will be used. This may cause problems when debugging or profiling.</source>
        <target state="translated">シグネチャ '{0}' と実装 '{1}' の引数の名前が一致しません。シグネチャ ファイルの引数の名前が使用されます。デバッグまたはプロファイルするときに問題が生じる原因となる可能性があります。</target>
        <note />
      </trans-unit>
      <trans-unit id="pickleUnexpectedNonZero">
        <source>An error occurred while reading the F# metadata of assembly '{0}'. A reserved construct was utilized. You may need to upgrade your F# compiler or use an earlier version of the assembly that doesn't make use of a specific construct.</source>
        <target state="translated">アセンブリ '{0}' の F# メタデータ の読み取り中にエラーが発生しました。予約済みのコンストラクトが使用されました。F# コンパイラをアップグレードするか、特定のコンストラクトを使用しない以前のバージョンのアセンブリを使用しなければならない場合があります。</target>
        <note />
      </trans-unit>
      <trans-unit id="tcTupleMemberNotNormallyUsed">
        <source>This method or property is not normally used from F# code, use an explicit tuple pattern for deconstruction instead.</source>
        <target state="translated">このメソッドまたはプロパティは通常、F# コードから使用されません。代わりに、明示的なタプル パターンを分解に使用してください。</target>
        <note />
      </trans-unit>
      <trans-unit id="implicitlyDiscardedInSequenceExpression">
        <source>This expression returns a value of type '{0}' but is implicitly discarded. Consider using 'let' to bind the result to a name, e.g. 'let result = expression'. If you intended to use the expression as a value in the sequence then use an explicit 'yield'.</source>
        <target state="translated">この式は型 '{0}' の値を返しますが、暗黙的に破棄されます。'let' を使用して結果を名前にバインドすることを検討してください。例: 'let result = expression'。式をシーケンス内で値として使用する場合は、明示的に 'yield' を使用してください。</target>
        <note />
      </trans-unit>
      <trans-unit id="implicitlyDiscardedSequenceInSequenceExpression">
        <source>This expression returns a value of type '{0}' but is implicitly discarded. Consider using 'let' to bind the result to a name, e.g. 'let result = expression'. If you intended to use the expression as a value in the sequence then use an explicit 'yield!'.</source>
        <target state="translated">この式は型 '{0}' の値を返しますが、暗黙的に破棄されます。'let' を使用して結果を名前にバインドすることを検討してください。例: 'let result = expression'。式をシーケンス内で値として使用する場合は、明示的に 'yield!' を使用してください。</target>
        <note />
      </trans-unit>
      <trans-unit id="keywordDescriptionMatchBang">
        <source>Used in computation expressions to pattern match directly over the result of another computation expression.</source>
        <target state="translated">別のコンピュテーション式の結果に対して直接パターン マッチを適用するコンピュテーション式の中で使用します。</target>
        <note />
      </trans-unit>
      <trans-unit id="ilreadFileChanged">
        <source>The file '{0}' changed on disk unexpectedly, please reload.</source>
        <target state="translated">ファイル '{0}' がディスク上で予期せず変更されました。再度読み込んでください。</target>
        <note />
      </trans-unit>
      <trans-unit id="writeToReadOnlyByref">
        <source>The byref pointer is readonly, so this write is not permitted.</source>
        <target state="translated">byref ポインターは読み取り専用であるため、この書き込みは許可されません。</target>
        <note />
      </trans-unit>
      <trans-unit id="tastValueMustBeMutable">
        <source>A value must be mutable in order to mutate the contents or take the address of a value type, e.g. 'let mutable x = ...'</source>
        <target state="translated">値の型の内容を変更するか、値の型のアドレスを使用するために、値は変更可能にする必要があります (たとえば、'let mutable x = ...')</target>
        <note />
      </trans-unit>
      <trans-unit id="readOnlyAttributeOnStructWithMutableField">
        <source>A ReadOnly attribute has been applied to a struct type with a mutable field.</source>
        <target state="translated">読み取り専用の属性が、変更可能なフィールドを持つ構造体型に適用されました。</target>
        <note />
      </trans-unit>
      <trans-unit id="tcByrefReturnImplicitlyDereferenced">
        <source>A byref pointer returned by a function or method is implicitly dereferenced as of F# 4.5. To acquire the return value as a pointer, use the address-of operator, e.g. '&amp;f(x)' or '&amp;obj.Method(arg1, arg2)'.</source>
        <target state="translated">関数またはメソッドによって返される byref ポインターが F# 4.5 の時点では暗黙的に逆参照されています。ポインターとして返り値を取得するには、address-of 演算子を使用して '&amp;f(x)' または '&amp;obj.Method(arg1, arg2)' などとします。</target>
        <note />
      </trans-unit>
      <trans-unit id="tcByRefLikeNotStruct">
        <source>A type annotated with IsByRefLike must also be a struct. Consider adding the [&lt;Struct&gt;] attribute to the type.</source>
        <target state="translated">IsByRefLike の注釈が付けられた型は構造体でもなければなりません。型に [&lt;Struct&gt;] 属性を追加することを検討してください。</target>
        <note />
      </trans-unit>
      <trans-unit id="chkNoByrefAddressOfLocal">
        <source>The address of the variable '{0}' or a related expression cannot be used at this point. This is to ensure the address of the local value does not escape its scope.</source>
        <target state="translated">現時点で、変数 '{0}' または関連する式のアドレスは使用できません。これは、ローカル値のアドレスがスコープを回避しないようにするためです。</target>
        <note />
      </trans-unit>
      <trans-unit id="chkNoWriteToLimitedSpan">
        <source>This value can't be assigned because the target '{0}' may refer to non-stack-local memory, while the expression being assigned is assessed to potentially refer to stack-local memory. This is to help prevent pointers to stack-bound memory escaping their scope.</source>
        <target state="translated">この値をターゲット '{0}' に割り当てることはできません。このターゲットは非スタック ローカルのメモリを参照できるのに対して、割り当てられる式はスタック ローカルのメモリに評価される可能性があるためです。これは、スタックにバインドされたメモリへのポインターが自身のスコープを回避することを防止するために役立ちます。</target>
        <note />
      </trans-unit>
      <trans-unit id="tastValueMustBeLocal">
        <source>A value defined in a module must be mutable in order to take its address, e.g. 'let mutable x = ...'</source>
        <target state="translated">モジュール内で定義する値のアドレスを取得するには、その値を変更可能にする必要があります。例: 'let mutable x = ...'</target>
        <note />
      </trans-unit>
      <trans-unit id="tcIsReadOnlyNotStruct">
        <source>A type annotated with IsReadOnly must also be a struct. Consider adding the [&lt;Struct&gt;] attribute to the type.</source>
        <target state="translated">IsReadOnly の注釈が付いた型も構造体にする必要があります。型に [&lt;Struct&gt;] 属性を追加してください。</target>
        <note />
      </trans-unit>
      <trans-unit id="chkStructsMayNotReturnAddressesOfContents">
        <source>Struct members cannot return the address of fields of the struct by reference</source>
        <target state="translated">構造体メンバーは、構造体のフィールドのアドレスを参照渡しで返すことはできません</target>
        <note />
      </trans-unit>
      <trans-unit id="chkNoByrefLikeFunctionCall">
        <source>The function or method call cannot be used at this point, because one argument that is a byref of a non-stack-local Span or IsByRefLike type is used with another argument that is a stack-local Span or IsByRefLike type. This is to ensure the address of the local value does not escape its scope.</source>
        <target state="translated">現時点で、関数またはメソッドの呼び出しは使用できません。非スタック ローカルの Span または IsByRefLike 型の byref である 1 つの引数が、スタック ローカルの Span または IsByRefLike 型である別の引数と一緒に使用されています。これは、ローカル値のアドレスがスコープを回避しないようにするためです。</target>
        <note />
      </trans-unit>
      <trans-unit id="chkNoByrefAddressOfValueFromExpression">
        <source>The address of a value returned from the expression cannot be used at this point. This is to ensure the address of the local value does not escape its scope.</source>
        <target state="translated">現時点で、式から返される値のアドレスは使用できません。これは、ローカル値のアドレスがスコープを回避しないようにするためです。</target>
        <note />
      </trans-unit>
      <trans-unit id="chkNoSpanLikeVariable">
        <source>The Span or IsByRefLike variable '{0}' cannot be used at this point. This is to ensure the address of the local value does not escape its scope.</source>
        <target state="translated">現時点で、Span または IsByRefLike 変数 '{0}' は使用できません。これは、ローカル値のアドレスがスコープを回避しないようにするためです。</target>
        <note />
      </trans-unit>
      <trans-unit id="chkNoSpanLikeValueFromExpression">
        <source>A Span or IsByRefLike value returned from the expression cannot be used at ths point. This is to ensure the address of the local value does not escape its scope.</source>
        <target state="translated">現時点で、式から返される Span または IsByRefLike 値は使用できません。これは、ローカル値のアドレスがスコープを回避しないようにするためです。</target>
        <note />
      </trans-unit>
      <trans-unit id="tastCantTakeAddressOfExpression">
        <source>Cannot take the address of the value returned from the expression. Assign the returned value to a let-bound value before taking the address.</source>
        <target state="translated">式から返された値のアドレスを取得できません。アドレスを取得する前に、let でバインドされた値に戻り値を割り当ててください。</target>
        <note />
      </trans-unit>
      <trans-unit id="parsUnmatchedBraceBar">
        <source>Unmatched '{{|'</source>
        <target state="translated">'{{|' が対応しません</target>
        <note />
      </trans-unit>
      <trans-unit id="typeInfoAnonRecdField">
        <source>anonymous record field</source>
        <target state="translated">匿名レコード フィールド</target>
        <note />
      </trans-unit>
      <trans-unit id="tcExceptionConstructorDoesNotHaveFieldWithGivenName">
        <source>The exception '{0}' does not have a field named '{1}'.</source>
        <target state="translated">例外 '{0}' には '{1}' という名前のフィールドはありません。</target>
        <note />
      </trans-unit>
      <trans-unit id="tcActivePatternsDoNotHaveFields">
        <source>Active patterns do not have fields. This syntax is invalid.</source>
        <target state="translated">アクティブなパターンにフィールドがありません。この構文は無効です。</target>
        <note />
      </trans-unit>
      <trans-unit id="tcConstructorDoesNotHaveFieldWithGivenName">
        <source>The constructor does not have a field named '{0}'.</source>
        <target state="translated">コンストラクターには '{0}' という名前のフィールドはありません</target>
        <note />
      </trans-unit>
      <trans-unit id="tcAnonRecdCcuMismatch">
        <source>Two anonymous record types are from different assemblies '{0}' and '{1}'</source>
        <target state="translated">2 つの匿名レコードの種類は、'{0}' と '{1}' の異なるアセンブリからのものです</target>
        <note />
      </trans-unit>
      <trans-unit id="tcAnonRecdFieldNameMismatch">
        <source>This anonymous record does not exactly match the expected shape. Add the missing fields {0} and remove the extra fields {1}.</source>
        <target state="translated">この匿名レコードは、予期された形状と完全には一致していません。不足しているフィールド {0} を追加し、不要なフィールド {1} を削除してください。</target>
        <note />
      </trans-unit>
      <trans-unit id="tcCannotCallExtensionMethodInrefToByref">
        <source>Cannot call the byref extension method '{0}. The first parameter requires the value to be mutable or a non-readonly byref type.</source>
        <target state="translated">byref 拡張メソッド '{0} を呼び出すことはできません。最初のパラメーターでは、値を変更可能な byref 型または読み取り専用以外の byref 型にする必要があります。</target>
        <note />
      </trans-unit>
      <trans-unit id="tcByrefsMayNotHaveTypeExtensions">
        <source>Byref types are not allowed to have optional type extensions.</source>
        <target state="translated">byref 型には、オプションの型拡張子を指定することはできません。</target>
        <note />
      </trans-unit>
      <trans-unit id="tcCannotPartiallyApplyExtensionMethodForByref">
        <source>Cannot partially apply the extension method '{0}' because the first parameter is a byref type.</source>
        <target state="translated">最初のパラメーターは byref 型なので、拡張メソッド '{0}' を部分的に適用することはできません。</target>
        <note />
      </trans-unit>
      <trans-unit id="tcTypeDoesNotInheritAttribute">
        <source>This type does not inherit Attribute, it will not work correctly with other .NET languages.</source>
        <target state="translated">この型は属性を継承しません。他の .NET 言語で正しく動作しません。</target>
        <note />
      </trans-unit>
      <trans-unit id="parsInvalidAnonRecdExpr">
        <source>Invalid anonymous record expression</source>
        <target state="translated">無効な匿名レコード式</target>
        <note />
      </trans-unit>
      <trans-unit id="parsInvalidAnonRecdType">
        <source>Invalid anonymous record type</source>
        <target state="translated">無効な匿名レコードの種類</target>
        <note />
      </trans-unit>
      <trans-unit id="tcCopyAndUpdateNeedsRecordType">
        <source>The input to a copy-and-update expression that creates an anonymous record must be either an anonymous record or a record</source>
        <target state="translated">匿名レコードを作成する copy-and-update 式への入力には匿名レコードまたはレコードを 1 つ含める必要があります</target>
        <note />
      </trans-unit>
      <trans-unit id="chkInvalidFunctionParameterType">
        <source>The parameter '{0}' has an invalid type '{1}'. This is not permitted by the rules of Common IL.</source>
        <target state="translated">パラメーター '{0}' には無効な型 '{1}' が指定されています。これは Common IL の規則では許可されていません。</target>
        <note />
      </trans-unit>
      <trans-unit id="chkInvalidFunctionReturnType">
        <source>The function or method has an invalid return type '{0}'. This is not permitted by the rules of Common IL.</source>
        <target state="translated">関数またはメソッドには、無効な戻り値の型 '{0}' が指定されています。これは Common IL の規則では許可されていません。</target>
        <note />
      </trans-unit>
      <trans-unit id="typrelNoImplementationGivenSeveral">
        <source>No implementation was given for those members: {0}</source>
        <target state="translated">これらのメンバーに実装が指定されていません: {0}</target>
        <note />
      </trans-unit>
      <trans-unit id="typrelNoImplementationGivenSeveralWithSuggestion">
        <source>No implementation was given for those members: {0}Note that all interface members must be implemented and listed under an appropriate 'interface' declaration, e.g. 'interface ... with member ...'.</source>
        <target state="translated">これらのメンバーに実装が指定されていません: {0} すべてのインターフェイス メンバーは実装され、適切な 'interface' 宣言でリストされている必要があります。例: 'interface ... with member ...'。</target>
        <note />
      </trans-unit>
      <trans-unit id="typrelNoImplementationGivenSeveralTruncated">
        <source>No implementation was given for those members (some results omitted): {0}</source>
        <target state="translated">これらのメンバーに実装が指定されていません (一部の結果が省略されました): {0}</target>
        <note />
      </trans-unit>
      <trans-unit id="typrelNoImplementationGivenSeveralTruncatedWithSuggestion">
        <source>No implementation was given for those members (some results omitted): {0}Note that all interface members must be implemented and listed under an appropriate 'interface' declaration, e.g. 'interface ... with member ...'.</source>
        <target state="translated">これらのメンバーに実装が指定されていません (一部の結果が省略されました): {0} すべてのインターフェイス メンバーは実装され、適切な 'interface' 宣言でリストされている必要があります。例: 'interface ... with member ...'。</target>
        <note />
      </trans-unit>
      <trans-unit id="expressionHasNoName">
        <source>Expression does not have a name.</source>
        <target state="translated">式に名前がありません。</target>
        <note />
      </trans-unit>
      <trans-unit id="chkNoFirstClassNameOf">
        <source>Using the 'nameof' operator as a first-class function value is not permitted.</source>
        <target state="translated">'nameof' 演算子をファーストクラスの関数値として使用することは許可されていません。</target>
        <note />
      </trans-unit>
      <trans-unit id="optsPathMap">
        <source>Maps physical paths to source path names output by the compiler</source>
        <target state="translated">物理パスをコンパイラ出力のソース パス名にマップします</target>
        <note />
      </trans-unit>
      <trans-unit id="fscPathMapDebugRequiresPortablePdb">
        <source>--pathmap can only be used with portable PDBs (--debug:portable or --debug:embedded)</source>
        <target state="translated">--pathmap は、ポータブル PDB でのみ使用できます (--debug:portable または --debug:embedded)</target>
        <note />
      </trans-unit>
      <trans-unit id="optsInvalidPathMapFormat">
        <source>Invalid path map. Mappings must be comma separated and of the format 'path=sourcePath'</source>
        <target state="translated">無効なパス マップです。マッピングはコンマ区切りの 'path=sourcePath' 形式である必要があります</target>
        <note />
      </trans-unit>
      <trans-unit id="optsCompilerTool">
        <source>Reference an assembly or directory containing a design time tool (Short form: -t)</source>
        <target state="translated">デザイン時ツールを含むアセンブリまたはディレクトリを参照します (短い形式: -t)</target>
        <note />
      </trans-unit>
      <trans-unit id="packageManagerUnknown">
        <source>Package manager key '{0}' was not registered in {1}. Currently registered: {2}</source>
        <target state="translated">パッケージ マネージャー キー '{0}' は {1} に登録されていませんでした。現在登録済み: {2}</target>
        <note />
      </trans-unit>
      <trans-unit id="packageManagerError">
        <source>{0}</source>
        <target state="translated">{0}</target>
        <note />
      </trans-unit>
      <trans-unit id="couldNotLoadDependencyManagerExtension">
        <source>The dependency manager extension {0} could not be loaded. Message: {1}</source>
        <target state="translated">依存関係マネージャーの拡張機能 {0} を読み込むことができませんでした。メッセージ: {1}</target>
        <note />
      </trans-unit>
    </body>
  </file>
</xliff><|MERGE_RESOLUTION|>--- conflicted
+++ resolved
@@ -17,11 +17,11 @@
         <target state="translated">機能 '{0}' を使用するには、言語バージョン {1} 以上の F# ライブラリが必要です。</target>
         <note />
       </trans-unit>
-<<<<<<< HEAD
       <trans-unit id="chkValueWithDefaultValueMustHaveDefaultValueNulls">
         <source>Nullness warning. The 'DefaultValue' attribute is used but the type (or one of its fields if a struct) is non-nullable.</source>
         <target state="new">Nullness warning. The 'DefaultValue' attribute is used but the type (or one of its fields if a struct) is non-nullable.</target>
-=======
+        <note />
+      </trans-unit>
       <trans-unit id="containerDeprecated">
         <source>The 'AssemblyKeyNameAttribute' has been deprecated. Use 'AssemblyKeyFileAttribute' instead.</source>
         <target state="new">The 'AssemblyKeyNameAttribute' has been deprecated. Use 'AssemblyKeyFileAttribute' instead.</target>
@@ -30,7 +30,6 @@
       <trans-unit id="containerSigningUnsupportedOnThisPlatform">
         <source>Key container signing is not supported on this platform.</source>
         <target state="new">Key container signing is not supported on this platform.</target>
->>>>>>> 42dc1c90
         <note />
       </trans-unit>
       <trans-unit id="csAvailableOverloads">
