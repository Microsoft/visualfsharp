--- conflicted
+++ resolved
@@ -6835,13 +6835,8 @@
         <note />
       </trans-unit>
       <trans-unit id="keywordDescriptionUse">
-<<<<<<< HEAD
         <source>Used instead of let for values that implement IDisposable</source>
         <target state="needs-review-translation">Dispose を呼び出してリソースを解放する必要のある値に対して、let の代わりに使用します。</target>
-=======
-        <source>Used instead of let for values that implement IDisposable"</source>
-        <target state="translated">IDisposable を実装する値に let の代わりに使用されます</target>
->>>>>>> 809f4120
         <note />
       </trans-unit>
       <trans-unit id="keywordDescriptionUseBang">
