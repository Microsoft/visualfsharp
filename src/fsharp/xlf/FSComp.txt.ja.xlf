--- conflicted
+++ resolved
@@ -387,24 +387,11 @@
         <target state="translated">属性を型拡張に適用することはできません。</target>
         <note />
       </trans-unit>
-<<<<<<< HEAD
-      <trans-unit id="tcConstructorsIllegalForThisType">
-        <source>Constructors cannot be defined for this type</source>
-        <target state="new">Constructors cannot be defined for this type</target>
-        <note />
-      </trans-unit>
-      <trans-unit id="tcDefaultImplementationForInterfaceHasAlreadyBeenAdded">
-        <source>A default implementation of this interface has already been added because the explicit implementation of the interface was not specified at the definition of the type</source>
-        <target state="new">A default implementation of this interface has already been added because the explicit implementation of the interface was not specified at the definition of the type</target>
-        <note />
-      </trans-unit>
       <trans-unit id="tcDefaultStructConstructorCallNulls">
         <source>Nullness warning. The default constructor of a struct type is required but one of the fields of struct type is non-nullable.</source>
         <target state="new">Nullness warning. The default constructor of a struct type is required but one of the fields of struct type is non-nullable.</target>
         <note />
       </trans-unit>
-=======
->>>>>>> 645ed210
       <trans-unit id="tcIllegalByrefsInOpenTypeDeclaration">
         <source>Byref types are not allowed in an open type declaration.</source>
         <target state="translated">Byref 型は、オープン型宣言では使用できません。</target>
@@ -435,19 +422,11 @@
         <target state="translated">リテラルとしてマークされた値に '{0}' を割り当てることはできません</target>
         <note />
       </trans-unit>
-<<<<<<< HEAD
       <trans-unit id="tcNullnessCheckingNotEnabled">
         <source>The 'nullness checking' language feature is not enabled. This use of a nullness checking construct will be ignored.</source>
         <target state="new">The 'nullness checking' language feature is not enabled. This use of a nullness checking construct will be ignored.</target>
         <note />
       </trans-unit>
-      <trans-unit id="tcRecursiveBindingsWithMembersMustBeDirectAugmentation">
-        <source>Recursive bindings that include member specifications can only occur as a direct augmentation of a type</source>
-        <target state="new">Recursive bindings that include member specifications can only occur as a direct augmentation of a type</target>
-        <note />
-      </trans-unit>
-=======
->>>>>>> 645ed210
       <trans-unit id="tcRequireMergeSourcesOrBindN">
         <source>The 'let! ... and! ...' construct may only be used if the computation expression builder defines either a '{0}' method or appropriate 'MergeSource' and 'Bind' methods</source>
         <target state="translated">'let! ... and! ...' コンストラクトは、コンピュテーション式ビルダーが '{0}' メソッドまたは適切な 'MergeSource' および 'Bind' メソッドのいずれかを定義している場合にのみ使用できます</target>
