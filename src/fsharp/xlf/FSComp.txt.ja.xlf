﻿<?xml version="1.0" encoding="utf-8"?>
<xliff xmlns="urn:oasis:names:tc:xliff:document:1.2" xmlns:xsi="http://www.w3.org/2001/XMLSchema-instance" version="1.2" xsi:schemaLocation="urn:oasis:names:tc:xliff:document:1.2 xliff-core-1.2-transitional.xsd">
  <file datatype="xml" source-language="en" target-language="ja" original="../FSComp.resx">
    <body>
      <trans-unit id="chkFeatureNotLanguageSupported">
        <source>Feature '{0}' is not available in F# {1}. Please use language version {2} or greater.</source>
        <target state="translated">機能 '{0}' は F# {1} では使用できません。{2} 以上の言語バージョンをお使いください。</target>
        <note />
      </trans-unit>
      <trans-unit id="chkFeatureNotRuntimeSupported">
        <source>Feature '{0}' is not supported by target runtime.</source>
        <target state="translated">機能 '{0}' は、ターゲット ランタイムではサポートされていません。</target>
        <note />
      </trans-unit>
      <trans-unit id="chkFeatureNotSupportedInLibrary">
        <source>Feature '{0}' requires the F# library for language version {1} or greater.</source>
        <target state="new">Feature '{0}' requires the F# library for language version {1} or greater.</target>
        <note />
      </trans-unit>
      <trans-unit id="csAvailableOverloads">
        <source>Available overloads:\n{0}</source>
        <target state="translated">使用可能なオーバーロード:\n{0}</target>
        <note />
      </trans-unit>
      <trans-unit id="csNoOverloadsFoundArgumentsPrefixPlural">
        <source>Known types of arguments: {0}</source>
        <target state="translated">既知の型の引数: {0}</target>
        <note />
      </trans-unit>
      <trans-unit id="csNoOverloadsFoundArgumentsPrefixSingular">
        <source>Known type of argument: {0}</source>
        <target state="translated">既知の型の引数: {0}</target>
        <note />
      </trans-unit>
      <trans-unit id="csNoOverloadsFoundReturnType">
        <source>Known return type: {0}</source>
        <target state="translated">既知の戻り値の型: {0}</target>
        <note />
      </trans-unit>
      <trans-unit id="csNoOverloadsFoundTypeParametersPrefixPlural">
        <source>Known type parameters: {0}</source>
        <target state="translated">既知の型パラメーター: {0}</target>
        <note />
      </trans-unit>
      <trans-unit id="csNoOverloadsFoundTypeParametersPrefixSingular">
        <source>Known type parameter: {0}</source>
        <target state="translated">既知の型パラメーター: {0}</target>
        <note />
      </trans-unit>
      <trans-unit id="csOverloadCandidateIndexedArgumentTypeMismatch">
        <source>Argument at index {0} doesn't match</source>
        <target state="translated">インデックス {0} の引数が一致しません</target>
        <note />
      </trans-unit>
      <trans-unit id="csOverloadCandidateNamedArgumentTypeMismatch">
        <source>Argument '{0}' doesn't match</source>
        <target state="translated">引数 '{0}' が一致しません</target>
        <note />
      </trans-unit>
      <trans-unit id="etProviderHasDesignerAssemblyDependency">
        <source>The type provider designer assembly '{0}' could not be loaded from folder '{1}' because a dependency was missing or could not loaded. All dependencies of the type provider designer assembly must be located in the same folder as that assembly. The exception reported was: {2} - {3}</source>
        <target state="translated">依存関係がないか、または読み込めなかったため、型プロバイダーのデザイナー アセンブリ '{0}' をフォルダー '{1}' から読み込めませんでした。型プロバイダーのデザイナー アセンブリのすべての依存関係は、そのアセンブリと同じフォルダーに配置されている必要があります。次の例外が報告されました: {2} - {3}</target>
        <note />
      </trans-unit>
      <trans-unit id="etProviderHasDesignerAssemblyException">
        <source>The type provider designer assembly '{0}' could not be loaded from folder '{1}'. The exception reported was: {2} - {3}</source>
        <target state="translated">型プロバイダーのデザイナー アセンブリ '{0}' をフォルダー '{1}' から読み込めませんでした。次の例外が報告されました: {2} - {3}</target>
        <note />
      </trans-unit>
      <trans-unit id="etProviderHasWrongDesignerAssemblyNoPath">
        <source>Assembly attribute '{0}' refers to a designer assembly '{1}' which cannot be loaded or doesn't exist. The exception reported was: {2} - {3}</source>
        <target state="translated">アセンブリ属性 '{0}' は、デザイナー アセンブリ '{1}' を参照していますが、これは読み込むことができないか、存在していません。報告された例外: {2} - {3}</target>
        <note />
      </trans-unit>
      <trans-unit id="featureAndBang">
        <source>applicative computation expressions</source>
        <target state="translated">適用できる計算式</target>
        <note />
      </trans-unit>
      <trans-unit id="featureDefaultInterfaceMemberConsumption">
        <source>default interface member consumption</source>
        <target state="translated">既定のインターフェイス メンバーの消費</target>
        <note />
      </trans-unit>
      <trans-unit id="featureDotlessFloat32Literal">
        <source>dotless float32 literal</source>
        <target state="translated">ドットなしの float32 リテラル</target>
        <note />
      </trans-unit>
      <trans-unit id="featureFixedIndexSlice3d4d">
        <source>fixed-index slice 3d/4d</source>
        <target state="translated">固定インデックス スライス 3d/4d</target>
        <note />
      </trans-unit>
      <trans-unit id="featureFromEndSlicing">
        <source>from-end slicing</source>
        <target state="translated">開始と終了を指定したスライス</target>
        <note />
      </trans-unit>
      <trans-unit id="featureImplicitYield">
        <source>implicit yield</source>
        <target state="translated">暗黙的な yield</target>
        <note />
      </trans-unit>
      <trans-unit id="featureInterfacesWithMultipleGenericInstantiation">
        <source>interfaces with multiple generic instantiation</source>
        <target state="new">interfaces with multiple generic instantiation</target>
        <note />
      </trans-unit>
      <trans-unit id="featureNameOf">
        <source>nameof</source>
        <target state="translated">nameof</target>
        <note />
      </trans-unit>
      <trans-unit id="featureNullableOptionalInterop">
        <source>nullable optional interop</source>
        <target state="translated">Null 許容のオプションの相互運用</target>
        <note />
      </trans-unit>
<<<<<<< HEAD
      <trans-unit id="featureOpenTypeDeclaration">
        <source>open type declaration</source>
        <target state="new">open type declaration</target>
=======
      <trans-unit id="featureOpenStaticClasses">
        <source>open static classes</source>
        <target state="translated">静的クラスを開く</target>
>>>>>>> 355e74ba
        <note />
      </trans-unit>
      <trans-unit id="featurePackageManagement">
        <source>package management</source>
        <target state="translated">パッケージの管理</target>
        <note />
      </trans-unit>
      <trans-unit id="featureRelaxWhitespace">
        <source>whitespace relexation</source>
        <target state="translated">空白の緩和</target>
        <note />
      </trans-unit>
      <trans-unit id="featureSingleUnderscorePattern">
        <source>single underscore pattern</source>
        <target state="translated">単一のアンダースコア パターン</target>
        <note />
      </trans-unit>
      <trans-unit id="featureStringInterpolation">
        <source>string interpolation</source>
        <target state="new">string interpolation</target>
        <note />
      </trans-unit>
      <trans-unit id="featureWildCardInForLoop">
        <source>wild card in for loop</source>
        <target state="translated">for ループのワイルド カード</target>
        <note />
      </trans-unit>
      <trans-unit id="featureWitnessPassing">
        <source>witness passing for trait constraints in F# quotations</source>
        <target state="translated">F# 引用での特性制約に対する監視の引き渡し</target>
        <note />
      </trans-unit>
      <trans-unit id="forFormatInvalidForInterpolated">
        <source>Interpolated strings may not use '%' format specifiers unless each is given an expression, e.g. '%d{{1+1}}'.</source>
        <target state="new">Interpolated strings may not use '%' format specifiers unless each is given an expression, e.g. '%d{{1+1}}'.</target>
        <note />
      </trans-unit>
      <trans-unit id="forFormatInvalidForInterpolated2">
        <source>.NET-style format specifiers such as '{{x,3}}' or '{{x:N5}}' may not be mixed with '%' format specifiers.</source>
        <target state="new">.NET-style format specifiers such as '{{x,3}}' or '{{x:N5}}' may not be mixed with '%' format specifiers.</target>
        <note />
      </trans-unit>
      <trans-unit id="forFormatInvalidForInterpolated3">
        <source>The '%P' specifier may not be used explicitly.</source>
        <target state="new">The '%P' specifier may not be used explicitly.</target>
        <note />
      </trans-unit>
      <trans-unit id="forFormatInvalidForInterpolated4">
        <source>Interpolated strings used as type IFormattable or type FormattableString may not use '%' specifiers, only .NET-style interpolands such as '{{expr}}', '{{expr,3}}' or '{{expr:N5}}' may be used.</source>
        <target state="new">Interpolated strings used as type IFormattable or type FormattableString may not use '%' specifiers, only .NET-style interpolands such as '{{expr}}', '{{expr,3}}' or '{{expr:N5}}' may be used.</target>
        <note />
      </trans-unit>
      <trans-unit id="formatDashItem">
        <source> - {0}</source>
        <target state="translated"> - {0}</target>
        <note />
      </trans-unit>
      <trans-unit id="fromEndSlicingRequiresVFive">
        <source>From the end slicing with requires language version 5.0, use /langversion:preview.</source>
        <target state="translated">言語バージョン 5.0 が必要な最後からのスライスで、/langversion:preview を使用してください。</target>
        <note />
      </trans-unit>
      <trans-unit id="fsiInvalidDirective">
        <source>Invalid directive '#{0} {1}'</source>
        <target state="new">Invalid directive '#{0} {1}'</target>
        <note />
      </trans-unit>
      <trans-unit id="lexByteStringMayNotBeInterpolated">
        <source>a byte string may not be interpolated</source>
        <target state="new">a byte string may not be interpolated</target>
        <note />
      </trans-unit>
      <trans-unit id="lexRBraceInInterpolatedString">
        <source>A '}}' character must be escaped (by doubling) in an interpolated string.</source>
        <target state="new">A '}}' character must be escaped (by doubling) in an interpolated string.</target>
        <note />
      </trans-unit>
      <trans-unit id="lexSingleQuoteInSingleQuote">
        <source>Invalid interpolated string. Single quote or verbatim string literals may not be used in interpolated expressions in single quote or verbatim strings. Consider using an explicit 'let' binding for the interpolation expression or use a triple quote string as the outer string literal.</source>
        <target state="new">Invalid interpolated string. Single quote or verbatim string literals may not be used in interpolated expressions in single quote or verbatim strings. Consider using an explicit 'let' binding for the interpolation expression or use a triple quote string as the outer string literal.</target>
        <note />
      </trans-unit>
      <trans-unit id="lexTripleQuoteInTripleQuote">
        <source>Invalid interpolated string. Triple quote string literals may not be used in interpolated expressions. Consider using an explicit 'let' binding for the interpolation expression.</source>
        <target state="new">Invalid interpolated string. Triple quote string literals may not be used in interpolated expressions. Consider using an explicit 'let' binding for the interpolation expression.</target>
        <note />
      </trans-unit>
      <trans-unit id="nativeResourceFormatError">
        <source>Stream does not begin with a null resource and is not in '.RES' format.</source>
        <target state="translated">ストリームは null リソースでは始まらず、'RES' 形式でもありません。</target>
        <note />
      </trans-unit>
      <trans-unit id="nativeResourceHeaderMalformed">
        <source>Resource header beginning at offset {0} is malformed.</source>
        <target state="translated">オフセット {0} で始まるリソース ヘッダーの形式に誤りがあります。</target>
        <note />
      </trans-unit>
      <trans-unit id="optsLangVersion">
        <source>Display the allowed values for language version, specify language version such as 'latest' or 'preview'</source>
        <target state="translated">言語バージョンで許可された値を表示し、'最新' や 'プレビュー' などの言語バージョンを指定する</target>
        <note />
      </trans-unit>
      <trans-unit id="optsSupportedLangVersions">
        <source>Supported language versions:</source>
        <target state="translated">サポートされる言語バージョン:</target>
        <note />
      </trans-unit>
      <trans-unit id="optsUnrecognizedLanguageVersion">
        <source>Unrecognized value '{0}' for --langversion use --langversion:? for complete list</source>
        <target state="translated">--langversion の値 '{0}' が認識されません。完全なリストについては、--langversion:? を使用してください</target>
        <note />
      </trans-unit>
      <trans-unit id="packageManagementRequiresVFive">
        <source>The package management feature requires language version 5.0 use /langversion:preview</source>
        <target state="translated">パッケージ管理機能では、言語バージョン 5.0 で /langversion:preview を使用する必要があります</target>
        <note />
      </trans-unit>
      <trans-unit id="parsEofInInterpolatedString">
        <source>Incomplete interpolated string begun at or before here</source>
        <target state="new">Incomplete interpolated string begun at or before here</target>
        <note />
      </trans-unit>
      <trans-unit id="parsEofInInterpolatedStringFill">
        <source>Incomplete interpolated string expression fill begun at or before here</source>
        <target state="new">Incomplete interpolated string expression fill begun at or before here</target>
        <note />
      </trans-unit>
      <trans-unit id="parsEofInInterpolatedTripleQuoteString">
        <source>Incomplete interpolated triple-quote string begun at or before here</source>
        <target state="new">Incomplete interpolated triple-quote string begun at or before here</target>
        <note />
      </trans-unit>
      <trans-unit id="parsEofInInterpolatedVerbatimString">
        <source>Incomplete interpolated verbatim string begun at or before here</source>
        <target state="new">Incomplete interpolated verbatim string begun at or before here</target>
        <note />
      </trans-unit>
      <trans-unit id="parsUnexpectedSymbolDot">
        <source>Unexpected symbol '.' in member definition. Expected 'with', '=' or other token.</source>
        <target state="translated">メンバー定義に予期しない記号 '.' があります。'with'、'=' またはその他のトークンが必要です。</target>
        <note />
      </trans-unit>
      <trans-unit id="optsChecksumAlgorithm">
        <source>Specify algorithm for calculating source file checksum stored in PDB. Supported values are: SHA1 or SHA256 (default)</source>
        <target state="translated">PDB に格納されているソース ファイル チェックサムを計算するためのアルゴリズムを指定します。サポートされる値は次のとおりです: SHA1 または SHA256 (既定)</target>
        <note />
      </trans-unit>
      <trans-unit id="optsUnknownChecksumAlgorithm">
        <source>Algorithm '{0}' is not supported</source>
        <target state="translated">アルゴリズム '{0}' はサポートされていません</target>
        <note />
      </trans-unit>
      <trans-unit id="tcAndBangNotSupported">
        <source>This feature is not supported in this version of F#. You may need to add /langversion:preview to use this feature.</source>
        <target state="translated">この機能は、このバージョンの F# ではサポートされていません。この機能を使用するには、/langversion:preview の追加が必要な場合があります。</target>
        <note />
      </trans-unit>
      <trans-unit id="tcAnonRecdFieldNameDifferent">
        <source>This is the wrong anonymous record. It should have the fields {0}.</source>
        <target state="translated">この匿名レコードは正しくありません。フィールド {0} を含んでいる必要があります。</target>
        <note />
      </trans-unit>
      <trans-unit id="tcAnonRecdFieldNameSubset">
        <source>This anonymous record does not have enough fields. Add the missing fields {0}.</source>
        <target state="translated">この匿名レコードには十分なフィールドがありません。不足しているフィールド {0} を追加してください。</target>
        <note />
      </trans-unit>
      <trans-unit id="tcAnonRecdFieldNameSuperset">
        <source>This anonymous record has too many fields. Remove the extra fields {0}.</source>
        <target state="translated">この匿名レコードはフィールドが多すぎます。不要なフィールド {0} を削除してください。</target>
        <note />
      </trans-unit>
      <trans-unit id="tcAugmentationsCannotHaveAttributes">
        <source>Attributes cannot be applied to type extensions.</source>
        <target state="translated">属性を型拡張に適用することはできません。</target>
        <note />
      </trans-unit>
<<<<<<< HEAD
      <trans-unit id="tcIllegalByrefsInOpenTypeDeclaration">
        <source>Byref types are not allowed in an open type declaration.</source>
        <target state="new">Byref types are not allowed in an open type declaration.</target>
=======
      <trans-unit id="tcInterpolationMixedWithPercent">
        <source>Mismatch in interpolated string. Interpolated strings may not use '%' format specifiers unless each is given an expression, e.g. '%d{{1+1}}'</source>
        <target state="new">Mismatch in interpolated string. Interpolated strings may not use '%' format specifiers unless each is given an expression, e.g. '%d{{1+1}}'</target>
        <note />
      </trans-unit>
      <trans-unit id="tcInvalidAlignmentInInterpolatedString">
        <source>Invalid alignment in interpolated string</source>
        <target state="new">Invalid alignment in interpolated string</target>
>>>>>>> 355e74ba
        <note />
      </trans-unit>
      <trans-unit id="tcInvalidUseBangBindingNoAndBangs">
        <source>use! may not be combined with and!</source>
        <target state="translated">use! を and! と組み合わせて使用することはできません</target>
        <note />
      </trans-unit>
      <trans-unit id="tcLiteralFieldAssignmentNoArg">
        <source>Cannot assign a value to another value marked literal</source>
        <target state="new">Cannot assign a value to another value marked literal</target>
        <note />
      </trans-unit>
      <trans-unit id="tcLiteralFieldAssignmentWithArg">
        <source>Cannot assign '{0}' to a value marked literal</source>
        <target state="new">Cannot assign '{0}' to a value marked literal</target>
        <note />
      </trans-unit>
      <trans-unit id="tcRequireMergeSourcesOrBindN">
        <source>The 'let! ... and! ...' construct may only be used if the computation expression builder defines either a '{0}' method or appropriate 'MergeSource' and 'Bind' methods</source>
        <target state="translated">'let! ... and! ...' コンストラクトは、コンピュテーション式ビルダーが '{0}' メソッドまたは適切な 'MergeSource' および 'Bind' メソッドのいずれかを定義している場合にのみ使用できます</target>
        <note />
      </trans-unit>
      <trans-unit id="tcUnableToParseInterpolatedString">
        <source>Invalid interpolated string. {0}</source>
        <target state="new">Invalid interpolated string. {0}</target>
        <note />
      </trans-unit>
      <trans-unit id="typrelInterfaceMemberNoMostSpecificImplementation">
        <source>Interface member '{0}' does not have a most specific implementation.</source>
        <target state="translated">インターフェイス メンバー '{0}' には最も固有な実装がありません。</target>
        <note />
      </trans-unit>
      <trans-unit id="typrelInterfaceWithConcreteAndVariable">
        <source>'{0}' cannot implement the interface '{1}' with the two instantiations '{2}' and '{3}' because they may unify.</source>
        <target state="new">'{0}' cannot implement the interface '{1}' with the two instantiations '{2}' and '{3}' because they may unify.</target>
        <note />
      </trans-unit>
      <trans-unit id="typrelInterfaceWithConcreteAndVariableObjectExpression">
        <source>You cannot implement the interface '{0}' with the two instantiations '{1}' and '{2}' because they may unify.</source>
        <target state="new">You cannot implement the interface '{0}' with the two instantiations '{1}' and '{2}' because they may unify.</target>
        <note />
      </trans-unit>
      <trans-unit id="undefinedNameFieldConstructorOrMemberWhenTypeIsKnown">
        <source>The type '{0}' does not define the field, constructor or member '{1}'.</source>
        <target state="translated">型 '{0}' は、フィールド、コンストラクター、またはメンバー '{1}' を定義していません。</target>
        <note />
      </trans-unit>
      <trans-unit id="undefinedNameNamespace">
        <source>The namespace '{0}' is not defined.</source>
        <target state="translated">名前空間 '{0}' が定義されていません。</target>
        <note />
      </trans-unit>
      <trans-unit id="undefinedNameNamespaceOrModule">
        <source>The namespace or module '{0}' is not defined.</source>
        <target state="translated">名前空間またはモジュール '{0}' が定義されていません。</target>
        <note />
      </trans-unit>
      <trans-unit id="undefinedNameFieldConstructorOrMember">
        <source>The field, constructor or member '{0}' is not defined.</source>
        <target state="translated">フィールド、コンストラクター、またはメンバー '{0}' が定義されていません。</target>
        <note />
      </trans-unit>
      <trans-unit id="undefinedNameValueConstructorNamespaceOrType">
        <source>The value, constructor, namespace or type '{0}' is not defined.</source>
        <target state="translated">値、コンストラクター、名前空間、または型 '{0}' が定義されていません。</target>
        <note />
      </trans-unit>
      <trans-unit id="undefinedNameValueOfConstructor">
        <source>The value or constructor '{0}' is not defined.</source>
        <target state="translated">値またはコンストラクター '{0}' が定義されていません。</target>
        <note />
      </trans-unit>
      <trans-unit id="undefinedNameValueNamespaceTypeOrModule">
        <source>The value, namespace, type or module '{0}' is not defined.</source>
        <target state="translated">値、名前空間、型、またはモジュール '{0}' が定義されていません。</target>
        <note />
      </trans-unit>
      <trans-unit id="undefinedNameConstructorModuleOrNamespace">
        <source>The constructor, module or namespace '{0}' is not defined.</source>
        <target state="translated">コンストラクター、モジュール、または名前空間 '{0}' が定義されていません。</target>
        <note />
      </trans-unit>
      <trans-unit id="undefinedNameType">
        <source>The type '{0}' is not defined.</source>
        <target state="translated">型 '{0}' が定義されていません。</target>
        <note />
      </trans-unit>
      <trans-unit id="undefinedNameTypeIn">
        <source>The type '{0}' is not defined in '{1}'.</source>
        <target state="translated">{1}' で型 '{0}' が定義されていません。</target>
        <note />
      </trans-unit>
      <trans-unit id="undefinedNameRecordLabelOrNamespace">
        <source>The record label or namespace '{0}' is not defined.</source>
        <target state="translated">レコード ラベルまたは名前空間 '{0}' が定義されていません。</target>
        <note />
      </trans-unit>
      <trans-unit id="undefinedNameRecordLabel">
        <source>The record label '{0}' is not defined.</source>
        <target state="translated">レコード ラベル '{0}' が定義されていません。</target>
        <note />
      </trans-unit>
      <trans-unit id="undefinedNameSuggestionsIntro">
        <source>Maybe you want one of the following:</source>
        <target state="translated">次のいずれかの可能性はありませんか:</target>
        <note />
      </trans-unit>
      <trans-unit id="undefinedNameTypeParameter">
        <source>The type parameter {0} is not defined.</source>
        <target state="translated">型パラメーター {0} が定義されていません。</target>
        <note />
      </trans-unit>
      <trans-unit id="undefinedNamePatternDiscriminator">
        <source>The pattern discriminator '{0}' is not defined.</source>
        <target state="translated">パターン識別子 '{0}' が定義されていません。</target>
        <note />
      </trans-unit>
      <trans-unit id="replaceWithSuggestion">
        <source>Replace with '{0}'</source>
        <target state="translated">'{0}' で置換</target>
        <note />
      </trans-unit>
      <trans-unit id="addIndexerDot">
        <source>Add . for indexer access.</source>
        <target state="translated">インデクサーにアクセスするには . を追加します。</target>
        <note />
      </trans-unit>
      <trans-unit id="listElementHasWrongType">
        <source>All elements of a list must be of the same type as the first element, which here is '{0}'. This element has type '{1}'.</source>
        <target state="translated">リスト コンストラクター式のすべての要素は同じ型である必要があります。この式に必要な型は '{0}' ですが、ここでは型 '{1}' になっています。</target>
        <note />
      </trans-unit>
      <trans-unit id="arrayElementHasWrongType">
        <source>All elements of an array must be of the same type as the first element, which here is '{0}'. This element has type '{1}'.</source>
        <target state="translated">配列コンストラクター式の要素はすべて同じ型である必要があります。この式に必要な型は '{0}' ですが、ここでは型 '{1}' になっています。</target>
        <note />
      </trans-unit>
      <trans-unit id="missingElseBranch">
        <source>This 'if' expression is missing an 'else' branch. Because 'if' is an expression, and not a statement, add an 'else' branch which also returns a value of type '{0}'.</source>
        <target state="translated">'if' 式に 'else' ブランチがありません。'then' ブランチは型 '{0}' です。'if' はステートメントではなく式であるため、同じ型の値を返す 'else' ブランチを追加してください。</target>
        <note />
      </trans-unit>
      <trans-unit id="ifExpression">
        <source>The 'if' expression needs to have type '{0}' to satisfy context type requirements. It currently has type '{1}'.</source>
        <target state="translated">コンテキストの型要件を満たすためには、'if' 式の型は '{0}' である必要があります。現在の型は '{1}' です。</target>
        <note />
      </trans-unit>
      <trans-unit id="elseBranchHasWrongType">
        <source>All branches of an 'if' expression must return values of the same type as the first branch, which here is '{0}'. This branch returns a value of type '{1}'.</source>
        <target state="translated">if' 式のすべてのブランチは同じ型である必要があります。この式に必要な型は '{0}' ですが、ここでは型 '{1}' になっています。</target>
        <note />
      </trans-unit>
      <trans-unit id="followingPatternMatchClauseHasWrongType">
        <source>All branches of a pattern match expression must return values of the same type as the first branch, which here is '{0}'. This branch returns a value of type '{1}'.</source>
        <target state="translated">パターン マッチ式のすべてのブランチは、同じ型の値を返す必要があります。最初のブランチが返した値の型は '{0}' ですが、このブランチが返した値の型は '{1}' です。</target>
        <note />
      </trans-unit>
      <trans-unit id="patternMatchGuardIsNotBool">
        <source>A pattern match guard must be of type 'bool', but this 'when' expression is of type '{0}'.</source>
        <target state="translated">パターン マッチ ガードは型 'bool' である必要がありますが、この 'when' 式は型 '{0}' です。</target>
        <note />
      </trans-unit>
      <trans-unit id="commaInsteadOfSemicolonInRecord">
        <source>A ';' is used to separate field values in records. Consider replacing ',' with ';'.</source>
        <target state="translated">';' は、レコード内でフィールド値を区切るために使われます。',' を ';' で置き換えることを検討してください。</target>
        <note />
      </trans-unit>
      <trans-unit id="derefInsteadOfNot">
        <source>The '!' operator is used to dereference a ref cell. Consider using 'not expr' here.</source>
        <target state="translated">'!' 演算子は ref セルの逆参照に使用されます。ここに 'not expr' を使用することをご検討ください。</target>
        <note />
      </trans-unit>
      <trans-unit id="buildUnexpectedTypeArgs">
        <source>The non-generic type '{0}' does not expect any type arguments, but here is given {1} type argument(s)</source>
        <target state="translated">非ジェネリック型 '{0}' に型引数は使用できませんが、{1} 個の型引数があります</target>
        <note />
      </trans-unit>
      <trans-unit id="returnUsedInsteadOfReturnBang">
        <source>Consider using 'return!' instead of 'return'.</source>
        <target state="translated">'return' の代わりに 'return!' を使うことを検討してください。</target>
        <note />
      </trans-unit>
      <trans-unit id="useSdkRefs">
        <source>Use reference assemblies for .NET framework references when available (Enabled by default).</source>
        <target state="translated">使用可能な場合は、.NET Framework リファレンスの参照アセンブリを使用します (既定で有効)。</target>
        <note />
      </trans-unit>
      <trans-unit id="yieldUsedInsteadOfYieldBang">
        <source>Consider using 'yield!' instead of 'yield'.</source>
        <target state="translated">'yield' の代わりに 'yield!' を使うことを検討してください。</target>
        <note />
      </trans-unit>
      <trans-unit id="tupleRequiredInAbstractMethod">
        <source>\nA tuple type is required for one or more arguments. Consider wrapping the given arguments in additional parentheses or review the definition of the interface.</source>
        <target state="translated">\n1 つ以上の引数についてタプル型を指定する必要があります。指定した引数を追加のかっこ内にラップすることを検討するか、インターフェイスの定義を確認してください。</target>
        <note />
      </trans-unit>
      <trans-unit id="buildInvalidWarningNumber">
        <source>Invalid warning number '{0}'</source>
        <target state="translated">警告番号 '{0}' が無効です</target>
        <note />
      </trans-unit>
      <trans-unit id="buildInvalidVersionString">
        <source>Invalid version string '{0}'</source>
        <target state="translated">バージョン文字列 '{0}' が無効です</target>
        <note />
      </trans-unit>
      <trans-unit id="buildInvalidVersionFile">
        <source>Invalid version file '{0}'</source>
        <target state="translated">バージョン ファイル '{0}' が無効です</target>
        <note />
      </trans-unit>
      <trans-unit id="buildProblemWithFilename">
        <source>Problem with filename '{0}': {1}</source>
        <target state="translated">ファイル名 '{0}' に問題があります: {1}</target>
        <note />
      </trans-unit>
      <trans-unit id="buildNoInputsSpecified">
        <source>No inputs specified</source>
        <target state="translated">入力が指定されていません</target>
        <note />
      </trans-unit>
      <trans-unit id="buildPdbRequiresDebug">
        <source>The '--pdb' option requires the '--debug' option to be used</source>
        <target state="translated">'--pdb' オプションでは '--debug' オプションを使用する必要があります</target>
        <note />
      </trans-unit>
      <trans-unit id="buildInvalidSearchDirectory">
        <source>The search directory '{0}' is invalid</source>
        <target state="translated">検索ディレクトリ '{0}' が無効です</target>
        <note />
      </trans-unit>
      <trans-unit id="buildSearchDirectoryNotFound">
        <source>The search directory '{0}' could not be found</source>
        <target state="translated">検索ディレクトリ '{0}' が見つかりませんでした</target>
        <note />
      </trans-unit>
      <trans-unit id="buildInvalidFilename">
        <source>'{0}' is not a valid filename</source>
        <target state="translated">'{0}' は有効なファイル名ではありません</target>
        <note />
      </trans-unit>
      <trans-unit id="buildInvalidAssemblyName">
        <source>'{0}' is not a valid assembly name</source>
        <target state="translated">'{0}' は有効なアセンブリ名ではありません</target>
        <note />
      </trans-unit>
      <trans-unit id="buildInvalidPrivacy">
        <source>Unrecognized privacy setting '{0}' for managed resource, valid options are 'public' and 'private'</source>
        <target state="translated">マネージド リソースの認識されないプライバシー設定 '{0}'。有効なオプションは 'public' および 'private' です。</target>
        <note />
      </trans-unit>
      <trans-unit id="buildCannotReadAssembly">
        <source>Unable to read assembly '{0}'</source>
        <target state="translated">アセンブリ '{0}' を読み取れません</target>
        <note />
      </trans-unit>
      <trans-unit id="buildAssemblyResolutionFailed">
        <source>Assembly resolution failure at or near this location</source>
        <target state="translated">この場所またはこの場所付近でアセンブリ解決エラーが発生しました</target>
        <note />
      </trans-unit>
      <trans-unit id="buildImplicitModuleIsNotLegalIdentifier">
        <source>The declarations in this file will be placed in an implicit module '{0}' based on the file name '{1}'. However this is not a valid F# identifier, so the contents will not be accessible from other files. Consider renaming the file or adding a 'module' or 'namespace' declaration at the top of the file.</source>
        <target state="translated">このファイルの宣言は、ファイル名 '{1}' に基づいて、暗黙的なモジュール '{0}' に配置されます。ただし、これは有効な F# 識別子ではないため、その内容には他のファイルからアクセスできません。ファイル名を変更するか、ファイルの一番上に 'module' または 'namespace' の宣言を追加してください。</target>
        <note />
      </trans-unit>
      <trans-unit id="buildMultiFileRequiresNamespaceOrModule">
        <source>Files in libraries or multiple-file applications must begin with a namespace or module declaration, e.g. 'namespace SomeNamespace.SubNamespace' or 'module SomeNamespace.SomeModule'. Only the last source file of an application may omit such a declaration.</source>
        <target state="translated">ライブラリまたは複数ファイル アプリケーション内のファイルは、名前空間またはモジュールの宣言から開始する必要があります (例: 'namespace SomeNamespace.SubNamespace' or 'module SomeNamespace.SomeModule')。アプリケーションの最後のソース ファイルのみ、このような宣言を省略できます。</target>
        <note />
      </trans-unit>
      <trans-unit id="noEqualSignAfterModule">
        <source>Files in libraries or multiple-file applications must begin with a namespace or module declaration. When using a module declaration at the start of a file the '=' sign is not allowed. If this is a top-level module, consider removing the = to resolve this error.</source>
        <target state="translated">ライブラリ内のファイル、または複数ファイル アプリケーション内のファイルでは、先頭に名前空間宣言またはモジュール宣言を置く必要があります。ファイルの先頭にモジュール宣言を置く場合、'=' 記号は指定できません。これが最上位レベルのモジュールである場合は、このエラーを解決するために = を削除することを検討してください。</target>
        <note />
      </trans-unit>
      <trans-unit id="buildMultipleToplevelModules">
        <source>This file contains multiple declarations of the form 'module SomeNamespace.SomeModule'. Only one declaration of this form is permitted in a file. Change your file to use an initial namespace declaration and/or use 'module ModuleName = ...' to define your modules.</source>
        <target state="translated">このファイルには、'module SomeNamespace.SomeModule' という形式の宣言が複数含まれます。1 ファイル内で指定できるこの形式の宣言は 1 つのみです。最初の名前空間宣言を使用するようにファイルを変更するか、'module ModuleName = ...' を使用してモジュールを定義してください。</target>
        <note />
      </trans-unit>
      <trans-unit id="buildOptionRequiresParameter">
        <source>Option requires parameter: {0}</source>
        <target state="translated">オプションにパラメーターが必要です: {0}</target>
        <note />
      </trans-unit>
      <trans-unit id="buildCouldNotFindSourceFile">
        <source>Source file '{0}' could not be found</source>
        <target state="translated">ソース ファイル '{0}' が見つかりませんでした</target>
        <note />
      </trans-unit>
      <trans-unit id="buildInvalidSourceFileExtension">
        <source>The file extension of '{0}' is not recognized. Source files must have extension .fs, .fsi, .fsx, .fsscript, .ml or .mli.</source>
        <target state="translated">'{0}' のファイル拡張子は認識されません。ソース ファイルの拡張子は .fs、.fsi、.fsx、.fsscript、.ml、または .mli にする必要があります。</target>
        <note />
      </trans-unit>
      <trans-unit id="buildCouldNotResolveAssembly">
        <source>Could not resolve assembly '{0}'</source>
        <target state="translated">アセンブリ '{0}' を解決できませんでした</target>
        <note />
      </trans-unit>
      <trans-unit id="buildCouldNotResolveAssemblyRequiredByFile">
        <source>Could not resolve assembly '{0}' required by '{1}'</source>
        <target state="translated">{1}' に必要なアセンブリ '{0}' を解決できませんでした</target>
        <note />
      </trans-unit>
      <trans-unit id="buildErrorOpeningBinaryFile">
        <source>Error opening binary file '{0}': {1}</source>
        <target state="translated">バイナリ ファイル '{0}' を開くときにエラーが発生しました: {1}</target>
        <note />
      </trans-unit>
      <trans-unit id="buildDifferentVersionMustRecompile">
        <source>The F#-compiled DLL '{0}' needs to be recompiled to be used with this version of F#</source>
        <target state="translated">F# でコンパイルされたこの DLL '{0}' は、このバージョンの F# で使用するために再コンパイルする必要があります</target>
        <note />
      </trans-unit>
      <trans-unit id="buildInvalidHashIDirective">
        <source>Invalid directive. Expected '#I \"&lt;path&gt;\"'.</source>
        <target state="translated">ディレクティブが無効です。'#I \"&lt;path&gt;\"' が必要でした。</target>
        <note />
      </trans-unit>
      <trans-unit id="buildInvalidHashrDirective">
        <source>Invalid directive. Expected '#r \"&lt;file-or-assembly&gt;\"'.</source>
        <target state="translated">ディレクティブが無効です。'#r \"&lt;file-or-assembly&gt;\"' という形式で指定する必要があります。</target>
        <note />
      </trans-unit>
      <trans-unit id="buildInvalidHashloadDirective">
        <source>Invalid directive. Expected '#load \"&lt;file&gt;\" ... \"&lt;file&gt;\"'.</source>
        <target state="translated">ディレクティブが無効です。'#load \"&lt;file&gt;\" ... \"&lt;file&gt;\"' が必要でした。</target>
        <note />
      </trans-unit>
      <trans-unit id="buildInvalidHashtimeDirective">
        <source>Invalid directive. Expected '#time', '#time \"on\"' or '#time \"off\"'.</source>
        <target state="translated">ディレクティブが無効です。'#time'、'#time \"on\"'、または '#time \"off\"' という形式で指定する必要があります。</target>
        <note />
      </trans-unit>
      <trans-unit id="buildDirectivesInModulesAreIgnored">
        <source>Directives inside modules are ignored</source>
        <target state="translated">モジュール内のディレクティブは無視されます</target>
        <note />
      </trans-unit>
      <trans-unit id="buildSignatureAlreadySpecified">
        <source>A signature for the file or module '{0}' has already been specified</source>
        <target state="translated">ファイルまたはモジュール '{0}' のシグネチャは指定済みです</target>
        <note />
      </trans-unit>
      <trans-unit id="buildImplementationAlreadyGivenDetail">
        <source>An implementation of file or module '{0}' has already been given. Compilation order is significant in F# because of type inference. You may need to adjust the order of your files to place the signature file before the implementation. In Visual Studio files are type-checked in the order they appear in the project file, which can be edited manually or adjusted using the solution explorer.</source>
        <target state="translated">ファイルまたはモジュール '{0}' の実装は指定済みです。型推論があるため、F# ではコンパイルの順序が重要です。必要に応じて、実装の前にシグネチャ ファイルを配置するよう、ファイルの順序を調整します。Visual Studio では、プロジェクト ファイル内の出現順にファイルが型チェックされます。プロジェクト ファイルは、手動で編集するか、ソリューション エクスプローラーを使用して調整することができます。</target>
        <note />
      </trans-unit>
      <trans-unit id="buildImplementationAlreadyGiven">
        <source>An implementation of the file or module '{0}' has already been given</source>
        <target state="translated">ファイルまたはモジュール '{0}' の実装は指定済みです</target>
        <note />
      </trans-unit>
      <trans-unit id="buildSignatureWithoutImplementation">
        <source>The signature file '{0}' does not have a corresponding implementation file. If an implementation file exists then check the 'module' and 'namespace' declarations in the signature and implementation files match.</source>
        <target state="translated">シグネチャ ファイル '{0}' に対応する実装ファイルがありません。実装ファイルが存在する場合、シグネチャ ファイルおよび実装ファイル内の 'module' 宣言や 'namespace' 宣言が一致することを確認してください。</target>
        <note />
      </trans-unit>
      <trans-unit id="buildArgInvalidInt">
        <source>'{0}' is not a valid integer argument</source>
        <target state="translated">'{0}' は有効な整数引数ではありません</target>
        <note />
      </trans-unit>
      <trans-unit id="buildArgInvalidFloat">
        <source>'{0}' is not a valid floating point argument</source>
        <target state="translated">'{0}' は有効な浮動小数点引数ではありません</target>
        <note />
      </trans-unit>
      <trans-unit id="buildUnrecognizedOption">
        <source>Unrecognized option: '{0}'</source>
        <target state="translated">認識されないオプション:'{0}'</target>
        <note />
      </trans-unit>
      <trans-unit id="buildInvalidModuleOrNamespaceName">
        <source>Invalid module or namespace name</source>
        <target state="translated">モジュール名または名前空間名が無効です</target>
        <note />
      </trans-unit>
      <trans-unit id="pickleErrorReadingWritingMetadata">
        <source>Error reading/writing metadata for the F# compiled DLL '{0}'. Was the DLL compiled with an earlier version of the F# compiler? (error: '{1}').</source>
        <target state="translated">F# でコンパイルした DLL '{0}' のメタデータの読み取り/書き込み中にエラーが発生しました。旧バージョンの F# コンパイラーでコンパイルした DLL ですか? (エラー: '{1}')</target>
        <note />
      </trans-unit>
      <trans-unit id="tastTypeOrModuleNotConcrete">
        <source>The type/module '{0}' is not a concrete module or type</source>
        <target state="translated">型/モジュール '{0}' は具象モジュールまたは具象型ではありません</target>
        <note />
      </trans-unit>
      <trans-unit id="tastTypeHasAssemblyCodeRepresentation">
        <source>The type '{0}' has an inline assembly code representation</source>
        <target state="translated">型 '{0}' にはインライン アセンブラー コード表現があります</target>
        <note />
      </trans-unit>
      <trans-unit id="tastNamespaceAndModuleWithSameNameInAssembly">
        <source>A namespace and a module named '{0}' both occur in two parts of this assembly</source>
        <target state="translated">'{0}' という名前空間とモジュールの両方がこのアセンブリの 2 か所で発生しています</target>
        <note />
      </trans-unit>
      <trans-unit id="tastTwoModulesWithSameNameInAssembly">
        <source>Two modules named '{0}' occur in two parts of this assembly</source>
        <target state="translated">'{0}' という 2 つのモジュールがこのアセンブリの 2 か所で使用されています</target>
        <note />
      </trans-unit>
      <trans-unit id="tastDuplicateTypeDefinitionInAssembly">
        <source>Two type definitions named '{0}' occur in namespace '{1}' in two parts of this assembly</source>
        <target state="translated">{0}' という 2 つの型の定義が、このアセンブリの 2 か所の名前空間 '{1}' で発生しています</target>
        <note />
      </trans-unit>
      <trans-unit id="tastConflictingModuleAndTypeDefinitionInAssembly">
        <source>A module and a type definition named '{0}' occur in namespace '{1}' in two parts of this assembly</source>
        <target state="translated">{0}' というモジュールおよび型の定義が、このアセンブリの 2 か所の名前空間 '{1}' で発生しています</target>
        <note />
      </trans-unit>
      <trans-unit id="tastInvalidMemberSignature">
        <source>Invalid member signature encountered because of an earlier error</source>
        <target state="translated">前に発生しているエラーのために、メンバーのシグネチャが無効です</target>
        <note />
      </trans-unit>
      <trans-unit id="tastValueDoesNotHaveSetterType">
        <source>This value does not have a valid property setter type</source>
        <target state="translated">この値には、有効なプロパティの set アクセス操作子の型がありません</target>
        <note />
      </trans-unit>
      <trans-unit id="tastInvalidFormForPropertyGetter">
        <source>Invalid form for a property getter. At least one '()' argument is required when using the explicit syntax.</source>
        <target state="translated">プロパティのゲッターの形式が無効です。明示的な構文を使用する場合、少なくとも 1 つの '()' 引数が必要です。</target>
        <note />
      </trans-unit>
      <trans-unit id="tastInvalidFormForPropertySetter">
        <source>Invalid form for a property setter. At least one argument is required.</source>
        <target state="translated">プロパティの set アクセス操作子の形式が無効です。少なくとも 1 つの引数が必要です。</target>
        <note />
      </trans-unit>
      <trans-unit id="tastUnexpectedByRef">
        <source>Unexpected use of a byref-typed variable</source>
        <target state="translated">byref 型変数の予期しない使用方法です:</target>
        <note />
      </trans-unit>
      <trans-unit id="tastInvalidMutationOfConstant">
        <source>Invalid mutation of a constant expression. Consider copying the expression to a mutable local, e.g. 'let mutable x = ...'.</source>
        <target state="translated">定数式の変更は無効です。変更可能なローカルに式をコピーしてください (たとえば、'let mutable x = ...')。</target>
        <note />
      </trans-unit>
      <trans-unit id="tastValueHasBeenCopied">
        <source>The value has been copied to ensure the original is not mutated by this operation or because the copy is implicit when returning a struct from a member and another member is then accessed</source>
        <target state="translated">この操作で元の値が変更されないように、値はコピーされました</target>
        <note />
      </trans-unit>
      <trans-unit id="tastRecursiveValuesMayNotBeInConstructionOfTuple">
        <source>Recursively defined values cannot appear directly as part of the construction of a tuple value within a recursive binding</source>
        <target state="translated">再帰的に定義された値は、再帰的な束縛内にあるタプル値の構造の一部として直接使用することはできません。</target>
        <note />
      </trans-unit>
      <trans-unit id="tastRecursiveValuesMayNotAppearInConstructionOfType">
        <source>Recursive values cannot appear directly as a construction of the type '{0}' within a recursive binding. This feature has been removed from the F# language. Consider using a record instead.</source>
        <target state="translated">再帰的な値は、再帰的な束縛内の型 '{0}' の構造として直接使用することはできません。この機能は F# 言語から削除されました。代わりにレコードを使用してください。</target>
        <note />
      </trans-unit>
      <trans-unit id="tastRecursiveValuesMayNotBeAssignedToNonMutableField">
        <source>Recursive values cannot be directly assigned to the non-mutable field '{0}' of the type '{1}' within a recursive binding. Consider using a mutable field instead.</source>
        <target state="translated">再帰的な値は、再帰的な束縛内の型 '{1}' の変更可能ではないフィールド '{0}' に直接割り当てることはできません。代わりに変更可能なフィールドを使用してください。</target>
        <note />
      </trans-unit>
      <trans-unit id="tastUnexpectedDecodeOfAutoOpenAttribute">
        <source>Unexpected decode of AutoOpenAttribute</source>
        <target state="translated">AutoOpenAttribute の予期しないデコードです:</target>
        <note />
      </trans-unit>
      <trans-unit id="tastUnexpectedDecodeOfInternalsVisibleToAttribute">
        <source>Unexpected decode of InternalsVisibleToAttribute</source>
        <target state="translated">InternalsVisibleToAttribute の予期しないデコードです:</target>
        <note />
      </trans-unit>
      <trans-unit id="tastUnexpectedDecodeOfInterfaceDataVersionAttribute">
        <source>Unexpected decode of InterfaceDataVersionAttribute</source>
        <target state="translated">InterfaceDataVersionAttribute の予期しないデコードです:</target>
        <note />
      </trans-unit>
      <trans-unit id="tastActivePatternsLimitedToSeven">
        <source>Active patterns cannot return more than 7 possibilities</source>
        <target state="translated">アクティブ パターンが返すことができる結果は 7 個以下です</target>
        <note />
      </trans-unit>
      <trans-unit id="tastNotAConstantExpression">
        <source>This is not a valid constant expression or custom attribute value</source>
        <target state="translated">これは有効な定数式でもカスタム属性値でもありません</target>
        <note />
      </trans-unit>
      <trans-unit id="ValueNotContainedMutabilityAttributesDiffer">
        <source>Module '{0}' contains\n    {1}    \nbut its signature specifies\n    {2}    \nThe mutability attributes differ</source>
        <target state="translated">モジュール '{0}' には\n    {1}    \nが含まれますが、シグネチャには\n    {2}    \nを指定しています。変更可能属性が異なります。</target>
        <note />
      </trans-unit>
      <trans-unit id="ValueNotContainedMutabilityNamesDiffer">
        <source>Module '{0}' contains\n    {1}    \nbut its signature specifies\n    {2}    \nThe names differ</source>
        <target state="translated">モジュール '{0}' には\n    {1}    \nが含まれますが、シグネチャには\n    {2}    \nを指定しています。名前が異なります。</target>
        <note />
      </trans-unit>
      <trans-unit id="ValueNotContainedMutabilityCompiledNamesDiffer">
        <source>Module '{0}' contains\n    {1}    \nbut its signature specifies\n    {2}    \nThe compiled names differ</source>
        <target state="translated">モジュール '{0}' には\n    {1}    \nが含まれていますが、シグネチャには\n    {2}    \nが指定されています。コンパイル名が異なります。</target>
        <note />
      </trans-unit>
      <trans-unit id="ValueNotContainedMutabilityDisplayNamesDiffer">
        <source>Module '{0}' contains\n    {1}    \nbut its signature specifies\n    {2}    \nThe display names differ</source>
        <target state="translated">モジュール '{0}' には\n    {1}    \nが含まれていますが、シグネチャには\n    {2}    \nが指定されています。表示名が異なります。</target>
        <note />
      </trans-unit>
      <trans-unit id="ValueNotContainedMutabilityAccessibilityMore">
        <source>Module '{0}' contains\n    {1}    \nbut its signature specifies\n    {2}    \nThe accessibility specified in the signature is more than that specified in the implementation</source>
        <target state="translated">モジュール '{0}' には\n    {1}    \nが含まれますが、シグネチャでは\n    {2}    \nを指定しています。シグネチャに指定されたアクセシビリティの方が、実装よりも高い設定です。</target>
        <note />
      </trans-unit>
      <trans-unit id="ValueNotContainedMutabilityInlineFlagsDiffer">
        <source>Module '{0}' contains\n    {1}    \nbut its signature specifies\n    {2}    \nThe inline flags differ</source>
        <target state="translated">モジュール '{0}' には\n    {1}    \nが含まれますが、シグネチャには\n    {2}    \nを指定しています。インライン フラグが異なります。</target>
        <note />
      </trans-unit>
      <trans-unit id="ValueNotContainedMutabilityLiteralConstantValuesDiffer">
        <source>Module '{0}' contains\n    {1}    \nbut its signature specifies\n    {2}    \nThe literal constant values and/or attributes differ</source>
        <target state="translated">モジュール '{0}' には\n    {1}    \nが含まれますが、シグネチャには\n    {2}    \nを指定しています。リテラル定数値、属性、またはその両方が異なります。</target>
        <note />
      </trans-unit>
      <trans-unit id="ValueNotContainedMutabilityOneIsTypeFunction">
        <source>Module '{0}' contains\n    {1}    \nbut its signature specifies\n    {2}    \nOne is a type function and the other is not. The signature requires explicit type parameters if they are present in the implementation.</source>
        <target state="translated">モジュール '{0}' には\n    {1}    \nが含まれますが、シグネチャには\n    {2}    \nを指定しています。一方は型関数ですが、もう一方は違います。型パラメーターが実装にある場合、シグネチャには明示的な型パラメーターが必要です。</target>
        <note />
      </trans-unit>
      <trans-unit id="ValueNotContainedMutabilityParameterCountsDiffer">
        <source>Module '{0}' contains\n    {1}    \nbut its signature specifies\n    {2}    \nThe respective type parameter counts differ</source>
        <target state="translated">モジュール '{0}' には\n    {1}    \nが含まれますが、シグネチャには\n    {2}    \nを指定しています。それぞれの型パラメーター数が異なります。</target>
        <note />
      </trans-unit>
      <trans-unit id="ValueNotContainedMutabilityTypesDiffer">
        <source>Module '{0}' contains\n    {1}    \nbut its signature specifies\n    {2}    \nThe types differ</source>
        <target state="translated">モジュール '{0}' には\n    {1}    \nが含まれますが、シグネチャには\n    {2}    \nを指定しています。型が異なります。</target>
        <note />
      </trans-unit>
      <trans-unit id="ValueNotContainedMutabilityExtensionsDiffer">
        <source>Module '{0}' contains\n    {1}    \nbut its signature specifies\n    {2}    \nOne is an extension member and the other is not</source>
        <target state="translated">モジュール '{0}' には\n    {1}    \nが含まれますが、シグネチャには\n    {2}    \nを指定しています。一方は拡張メンバーですが、もう一方は違います。</target>
        <note />
      </trans-unit>
      <trans-unit id="ValueNotContainedMutabilityArityNotInferred">
        <source>Module '{0}' contains\n    {1}    \nbut its signature specifies\n    {2}    \nAn arity was not inferred for this value</source>
        <target state="translated">モジュール '{0}' には\n    {1}    \nが含まれますが、シグネチャには\n    {2}    \nを指定しています。この値の項数は推論されませんでした。</target>
        <note />
      </trans-unit>
      <trans-unit id="ValueNotContainedMutabilityGenericParametersDiffer">
        <source>Module '{0}' contains\n    {1}    \nbut its signature specifies\n    {2}    \nThe number of generic parameters in the signature and implementation differ (the signature declares {3} but the implementation declares {4}</source>
        <target state="translated">モジュール '{0}' には\n    {1}    \nが含まれますが、シグネチャには\n    {2}    \nを指定しています。シグネチャと実装のジェネリック パラメーター数が異なります (シグネチャは {3} 個を宣言しましたが、実装は {4} 個です)。</target>
        <note />
      </trans-unit>
      <trans-unit id="ValueNotContainedMutabilityGenericParametersAreDifferentKinds">
        <source>Module '{0}' contains\n    {1}    \nbut its signature specifies\n    {2}    \nThe generic parameters in the signature and implementation have different kinds. Perhaps there is a missing [&lt;Measure&gt;] attribute.</source>
        <target state="translated">モジュール '{0}' には\n    {1}    \nが含まれていますが、シグネチャで指定されているのは\n    {2} です    \nシグネチャと実装の汎用パラメーターの種類が異なります。[&lt;Measure&gt;] 属性が欠落している可能性があります。</target>
        <note />
      </trans-unit>
      <trans-unit id="ValueNotContainedMutabilityAritiesDiffer">
        <source>Module '{0}' contains\n    {1}    \nbut its signature specifies\n    {2}    \nThe arities in the signature and implementation differ. The signature specifies that '{3}' is function definition or lambda expression accepting at least {4} argument(s), but the implementation is a computed function value. To declare that a computed function value is a permitted implementation simply parenthesize its type in the signature, e.g.\n\tval {5}: int -&gt; (int -&gt; int)\ninstead of\n\tval {6}: int -&gt; int -&gt; int.</source>
        <target state="translated">モジュール '{0}' には\n    {1} が含まれていますが、    \nシグネチャでは\n    {2} が指定されています    \nシグネチャと実装の項数が異なります。シグネチャは、'{3}' が {4} 個以上の引数を受け入れる関数定義またはラムダ式であると指定していますが、実装は計算された関数値です。計算された関数値が許可された実装であることを宣言するには、シグネチャの型をかっこで囲んでください。たとえば、\n\tval {6}: int -&gt; int -&gt; int ではなく、\n\tval {5}: int -&gt; (int -&gt; int) と指定します。</target>
        <note />
      </trans-unit>
      <trans-unit id="ValueNotContainedMutabilityDotNetNamesDiffer">
        <source>Module '{0}' contains\n    {1}    \nbut its signature specifies\n    {2}    \nThe CLI member names differ</source>
        <target state="translated">モジュール '{0}' には\n    {1}    \nが含まれますが、シグネチャには\n    {2}    \nを指定しています。CLI メンバー名が異なります。</target>
        <note />
      </trans-unit>
      <trans-unit id="ValueNotContainedMutabilityStaticsDiffer">
        <source>Module '{0}' contains\n    {1}    \nbut its signature specifies\n    {2}    \nOne is static and the other isn't</source>
        <target state="translated">モジュール '{0}' には\n    {1}    \nが含まれますが、シグネチャには\n    {2}    \nを指定しています。一方は静的ですが、もう一方は違います。</target>
        <note />
      </trans-unit>
      <trans-unit id="ValueNotContainedMutabilityVirtualsDiffer">
        <source>Module '{0}' contains\n    {1}    \nbut its signature specifies\n    {2}    \nOne is virtual and the other isn't</source>
        <target state="translated">モジュール '{0}' には\n    {1}    \nが含まれますが、シグネチャには\n    {2}    \nを指定しています。一方は仮想ですが、もう一方は違います。</target>
        <note />
      </trans-unit>
      <trans-unit id="ValueNotContainedMutabilityAbstractsDiffer">
        <source>Module '{0}' contains\n    {1}    \nbut its signature specifies\n    {2}    \nOne is abstract and the other isn't</source>
        <target state="translated">モジュール '{0}' には\n    {1}    \nが含まれますが、シグネチャには\n    {2}    \nを指定しています。一方は抽象ですが、もう一方は違います。</target>
        <note />
      </trans-unit>
      <trans-unit id="ValueNotContainedMutabilityFinalsDiffer">
        <source>Module '{0}' contains\n    {1}    \nbut its signature specifies\n    {2}    \nOne is final and the other isn't</source>
        <target state="translated">モジュール '{0}' には\n    {1}    \nが含まれますが、シグネチャには\n    {2}    \nを指定しています。一方は final ですが、もう一方は違います。</target>
        <note />
      </trans-unit>
      <trans-unit id="ValueNotContainedMutabilityOverridesDiffer">
        <source>Module '{0}' contains\n    {1}    \nbut its signature specifies\n    {2}    \nOne is marked as an override and the other isn't</source>
        <target state="translated">モジュール '{0}' には\n    {1}    \nが含まれますが、シグネチャには\n    {2}    \nを指定しています。一方はオーバーライドとマークされていますが、もう一方は違います。</target>
        <note />
      </trans-unit>
      <trans-unit id="ValueNotContainedMutabilityOneIsConstructor">
        <source>Module '{0}' contains\n    {1}    \nbut its signature specifies\n    {2}    \nOne is a constructor/property and the other is not</source>
        <target state="translated">モジュール '{0}' には\n    {1}    \nが含まれますが、シグネチャには\n    {2}    \nを指定しています。一方はコンストラクター/プロパティですが、もう一方は違います。</target>
        <note />
      </trans-unit>
      <trans-unit id="ValueNotContainedMutabilityStaticButInstance">
        <source>Module '{0}' contains\n    {1}    \nbut its signature specifies\n    {2}    \nThe compiled representation of this method is as a static member but the signature indicates its compiled representation is as an instance member</source>
        <target state="translated">モジュール '{0}' には\n    {1}    \nが含まれますが、シグネチャには\n    {2}    \nを指定しています。このメソッドのコンパイル済み表現は静的メンバーとして指定されていますが、シグネチャが示すコンパイル済み表現はインスタンス メンバーです。</target>
        <note />
      </trans-unit>
      <trans-unit id="ValueNotContainedMutabilityInstanceButStatic">
        <source>Module '{0}' contains\n    {1}    \nbut its signature specifies\n    {2}    \nThe compiled representation of this method is as an instance member, but the signature indicates its compiled representation is as a static member</source>
        <target state="translated">モジュール '{0}' には\n    {1}    \nが含まれますが、シグネチャには\n    {2}    \nを指定しています。このメソッドのコンパイル済み表現はインスタンス メンバーとして指定されていますが、シグネチャが示すコンパイル済み表現は静的メンバーです。</target>
        <note />
      </trans-unit>
      <trans-unit id="DefinitionsInSigAndImplNotCompatibleNamesDiffer">
        <source>The {0} definitions in the signature and implementation are not compatible because the names differ. The type is called '{1}' in the signature file but '{2}' in implementation.</source>
        <target state="translated">シグネチャおよび実装内の {0} 定義は、名前が異なるため、互換性がありません。この型はシグネチャ ファイルでは '{1}' という名前ですが、実装では '{2}' という名前です。</target>
        <note />
      </trans-unit>
      <trans-unit id="DefinitionsInSigAndImplNotCompatibleParameterCountsDiffer">
        <source>The {0} definitions for type '{1}' in the signature and implementation are not compatible because the respective type parameter counts differ</source>
        <target state="translated">型パラメーターの数が異なるため、シグネチャおよび実装内の型 '{1}' の {0} 定義は互換性がありません</target>
        <note />
      </trans-unit>
      <trans-unit id="DefinitionsInSigAndImplNotCompatibleAccessibilityDiffer">
        <source>The {0} definitions for type '{1}' in the signature and implementation are not compatible because the accessibility specified in the signature is more than that specified in the implementation</source>
        <target state="translated">シグネチャに指定されたアクセシビリティが実装の指定よりも高いため、シグネチャおよび実装内の型 '{1}' の {0} 定義は互換性がありません</target>
        <note />
      </trans-unit>
      <trans-unit id="DefinitionsInSigAndImplNotCompatibleMissingInterface">
        <source>The {0} definitions for type '{1}' in the signature and implementation are not compatible because the signature requires that the type supports the interface {2} but the interface has not been implemented</source>
        <target state="translated">シグネチャでは型がインターフェイス {2} をサポートする必要がありますが、インターフェイスが実装されていないため、シグネチャおよび実装内の型 '{1}' の {0} 定義は互換性がありません</target>
        <note />
      </trans-unit>
      <trans-unit id="DefinitionsInSigAndImplNotCompatibleImplementationSaysNull">
        <source>The {0} definitions for type '{1}' in the signature and implementation are not compatible because the implementation says this type may use nulls as a representation but the signature does not</source>
        <target state="translated">実装では表現としてこの型に null を使用できると指定していますが、シグネチャは指定していないため、シグネチャおよび実装内の型 '{1}' の {0} 定義は互換性がありません</target>
        <note />
      </trans-unit>
      <trans-unit id="DefinitionsInSigAndImplNotCompatibleImplementationSaysNull2">
        <source>The {0} definitions for type '{1}' in the signature and implementation are not compatible because the implementation says this type may use nulls as an extra value but the signature does not</source>
        <target state="translated">実装では特別な値としてこの型に null を使用できると指定していますが、シグネチャは指定していないため、シグネチャおよび実装内の型 '{1}' の {0} 定義は互換性がありません</target>
        <note />
      </trans-unit>
      <trans-unit id="DefinitionsInSigAndImplNotCompatibleSignatureSaysNull">
        <source>The {0} definitions for type '{1}' in the signature and implementation are not compatible because the signature says this type may use nulls as a representation but the implementation does not</source>
        <target state="translated">シグネチャでは表現としてこの型に null を使用できると指定していますが、実装では指定していないため、シグネチャおよび実装内の型 '{1}' の {0} 定義は互換性がありません</target>
        <note />
      </trans-unit>
      <trans-unit id="DefinitionsInSigAndImplNotCompatibleSignatureSaysNull2">
        <source>The {0} definitions for type '{1}' in the signature and implementation are not compatible because the signature says this type may use nulls as an extra value but the implementation does not</source>
        <target state="translated">シグネチャでは特別な値としてこの型に null を使用できると指定していますが、実装は指定していないため、シグネチャおよび実装内の型 '{1}' の {0} 定義は互換性がありません</target>
        <note />
      </trans-unit>
      <trans-unit id="DefinitionsInSigAndImplNotCompatibleImplementationSealed">
        <source>The {0} definitions for type '{1}' in the signature and implementation are not compatible because the implementation type is sealed but the signature implies it is not. Consider adding the [&lt;Sealed&gt;] attribute to the signature.</source>
        <target state="translated">シグネチャと実装の型 '{1}' の {0} 定義に互換性がありません。実装の種類はシールドですが、シグネチャではシールドが暗黙的に示されていません。シグネチャに [&lt;Sealed&gt;] 属性を追加してください。</target>
        <note />
      </trans-unit>
      <trans-unit id="DefinitionsInSigAndImplNotCompatibleImplementationIsNotSealed">
        <source>The {0} definitions for type '{1}' in the signature and implementation are not compatible because the implementation type is not sealed but signature implies it is. Consider adding the [&lt;Sealed&gt;] attribute to the implementation.</source>
        <target state="translated">シグネチャと実装の種類 '{1}' の {0} 定義に互換性がありません。実装の種類はシールド型ではありませんが、シグネチャは暗黙的にシールド型に設定されています。実装に [&lt;Sealed&gt;] 属性を追加することを検討してください。</target>
        <note />
      </trans-unit>
      <trans-unit id="DefinitionsInSigAndImplNotCompatibleImplementationIsAbstract">
        <source>The {0} definitions for type '{1}' in the signature and implementation are not compatible because the implementation is an abstract class but the signature is not. Consider adding the [&lt;AbstractClass&gt;] attribute to the signature.</source>
        <target state="translated">シグネチャと実装の型 '{1}' の {0} 定義に互換性がありません。実装は抽象クラスですが、シグネチャは抽象クラスではありません。シグネチャに [&lt;AbstractClass&gt;] 属性を追加してください。</target>
        <note />
      </trans-unit>
      <trans-unit id="DefinitionsInSigAndImplNotCompatibleSignatureIsAbstract">
        <source>The {0} definitions for type '{1}' in the signature and implementation are not compatible because the signature is an abstract class but the implementation is not. Consider adding the [&lt;AbstractClass&gt;] attribute to the implementation.</source>
        <target state="translated">シグネチャと実装の型 '{1}' の {0} の定義には互換性がありません。シグネチャは抽象クラスですが、実装は抽象クラスではありません。実装に [&lt;AbstractClass&gt;] 属性を追加してください。</target>
        <note />
      </trans-unit>
      <trans-unit id="DefinitionsInSigAndImplNotCompatibleTypesHaveDifferentBaseTypes">
        <source>The {0} definitions for type '{1}' in the signature and implementation are not compatible because the types have different base types</source>
        <target state="translated">型の基本型が異なるため、シグネチャおよび実装内の型 '{1}' の {0} 定義は互換性がありません</target>
        <note />
      </trans-unit>
      <trans-unit id="DefinitionsInSigAndImplNotCompatibleNumbersDiffer">
        <source>The {0} definitions for type '{1}' in the signature and implementation are not compatible because the number of {2}s differ</source>
        <target state="translated">{2} の数が異なるため、シグネチャおよび実装内の型 '{1}' の {0} 定義は互換性がありません</target>
        <note />
      </trans-unit>
      <trans-unit id="DefinitionsInSigAndImplNotCompatibleSignatureDefinesButImplDoesNot">
        <source>The {0} definitions for type '{1}' in the signature and implementation are not compatible because the signature defines the {2} '{3}' but the implementation does not (or does, but not in the same order)</source>
        <target state="translated">シグネチャでは {2} '{3}' を定義していますが、実装では定義していないため (または定義していても同じ順序ではないため)、シグネチャおよび実装内の型 '{1}' の {0} 定義は互換性がありません</target>
        <note />
      </trans-unit>
      <trans-unit id="DefinitionsInSigAndImplNotCompatibleImplDefinesButSignatureDoesNot">
        <source>The {0} definitions for type '{1}' in the signature and implementation are not compatible because the implementation defines the {2} '{3}' but the signature does not (or does, but not in the same order)</source>
        <target state="translated">実装では {2} '{3}' を定義していますが、シグネチャでは定義していないため (または定義していても同じ順序ではないため)、シグネチャおよび実装内の型 '{1}' の {0} 定義は互換性がありません</target>
        <note />
      </trans-unit>
      <trans-unit id="DefinitionsInSigAndImplNotCompatibleImplDefinesStruct">
        <source>The {0} definitions for type '{1}' in the signature and implementation are not compatible because the implementation defines a struct but the signature defines a type with a hidden representation</source>
        <target state="translated">実装では構造体を定義していますが、シグネチャでは隠ぺいされた表現で型を定義しているため、シグネチャおよび実装内の型 '{1}' の {0} 定義は互換性がありません</target>
        <note />
      </trans-unit>
      <trans-unit id="DefinitionsInSigAndImplNotCompatibleDotNetTypeRepresentationIsHidden">
        <source>The {0} definitions for type '{1}' in the signature and implementation are not compatible because a CLI type representation is being hidden by a signature</source>
        <target state="translated">CLI の型表現がシグネチャによって隠ぺいされているため、シグネチャおよび実装内の型 '{1}' の {0} 定義は互換性がありません</target>
        <note />
      </trans-unit>
      <trans-unit id="DefinitionsInSigAndImplNotCompatibleTypeIsHidden">
        <source>The {0} definitions for type '{1}' in the signature and implementation are not compatible because a type representation is being hidden by a signature</source>
        <target state="translated">型表現がシグネチャによって隠ぺいされているため、シグネチャおよび実装内の型 '{1}' の {0} 定義は互換性がありません</target>
        <note />
      </trans-unit>
      <trans-unit id="DefinitionsInSigAndImplNotCompatibleTypeIsDifferentKind">
        <source>The {0} definitions for type '{1}' in the signature and implementation are not compatible because the types are of different kinds</source>
        <target state="translated">型の種類が異なるため、シグネチャおよび実装内の型 '{1}' の {0} 定義は互換性がありません</target>
        <note />
      </trans-unit>
      <trans-unit id="DefinitionsInSigAndImplNotCompatibleILDiffer">
        <source>The {0} definitions for type '{1}' in the signature and implementation are not compatible because the IL representations differ</source>
        <target state="translated">IL 表現が異なるため、シグネチャおよび実装内の型 '{1}' の {0} 定義は互換性がありません</target>
        <note />
      </trans-unit>
      <trans-unit id="DefinitionsInSigAndImplNotCompatibleRepresentationsDiffer">
        <source>The {0} definitions for type '{1}' in the signature and implementation are not compatible because the representations differ</source>
        <target state="translated">シグネチャおよび実装内の型 '{1}' の {0} 定義は、表現が異なるため、互換性がありません</target>
        <note />
      </trans-unit>
      <trans-unit id="DefinitionsInSigAndImplNotCompatibleFieldWasPresent">
        <source>The {0} definitions for type '{1}' in the signature and implementation are not compatible because the field {2} was present in the implementation but not in the signature</source>
        <target state="translated">フィールド {2} が実装にはありますがシグネチャにはないため、シグネチャおよび実装内の型 '{1}' の {0} 定義は互換性がありません</target>
        <note />
      </trans-unit>
      <trans-unit id="DefinitionsInSigAndImplNotCompatibleFieldOrderDiffer">
        <source>The {0} definitions for type '{1}' in the signature and implementation are not compatible because the order of the fields is different in the signature and implementation</source>
        <target state="translated">フィールドの順序がシグネチャと実装とで異なるため、シグネチャおよび実装内の型 '{1}' の {0} 定義は互換性がありません</target>
        <note />
      </trans-unit>
      <trans-unit id="DefinitionsInSigAndImplNotCompatibleFieldRequiredButNotSpecified">
        <source>The {0} definitions for type '{1}' in the signature and implementation are not compatible because the field {2} was required by the signature but was not specified by the implementation</source>
        <target state="translated">シグネチャにはフィールド {2} が必要ですが、実装では指定されていないため、シグネチャおよび実装内の型 '{1}' の {0} 定義は互換性がありません</target>
        <note />
      </trans-unit>
      <trans-unit id="DefinitionsInSigAndImplNotCompatibleFieldIsInImplButNotSig">
        <source>The {0} definitions for type '{1}' in the signature and implementation are not compatible because the field '{2}' was present in the implementation but not in the signature. Struct types must now reveal their fields in the signature for the type, though the fields may still be labelled 'private' or 'internal'.</source>
        <target state="translated">フィールド '{2}' が実装にはありますがシグネチャにはないため、シグネチャおよび実装内の型 '{1}' の {0} 定義は互換性がありません。この型のシグネチャでは、構造体型のフィールドを公開する必要があります。ただし、フィールドのラベルは 'private' または 'internal' のままにすることもできます。</target>
        <note />
      </trans-unit>
      <trans-unit id="DefinitionsInSigAndImplNotCompatibleAbstractMemberMissingInImpl">
        <source>The {0} definitions for type '{1}' in the signature and implementation are not compatible because the abstract member '{2}' was required by the signature but was not specified by the implementation</source>
        <target state="translated">シグネチャには抽象メンバー '{2}' が必要ですが、実装では指定されていないため、シグネチャおよび実装内の型 '{1}' の {0} 定義は互換性がありません</target>
        <note />
      </trans-unit>
      <trans-unit id="DefinitionsInSigAndImplNotCompatibleAbstractMemberMissingInSig">
        <source>The {0} definitions for type '{1}' in the signature and implementation are not compatible because the abstract member '{2}' was present in the implementation but not in the signature</source>
        <target state="translated">抽象メンバー '{2}' が実装にはありますがシグネチャにはないため、シグネチャおよび実装内の型 '{1}' の {0} 定義は互換性がありません</target>
        <note />
      </trans-unit>
      <trans-unit id="DefinitionsInSigAndImplNotCompatibleSignatureDeclaresDiffer">
        <source>The {0} definitions for type '{1}' in the signature and implementation are not compatible because the signature declares a {2} while the implementation declares a {3}</source>
        <target state="translated">シグネチャは {2} を宣言していますが、実装では {3} を宣言しているため、シグネチャおよび実装内の型 '{1}' の {0} 定義は互換性がありません</target>
        <note />
      </trans-unit>
      <trans-unit id="DefinitionsInSigAndImplNotCompatibleAbbreviationsDiffer">
        <source>The {0} definitions for type '{1}' in the signature and implementation are not compatible because the abbreviations differ: {2} versus {3}</source>
        <target state="translated">シグネチャおよび実装内の型 '{1}' の {0} 定義は、省略形が異なるため ({2} と {3})、互換性がありません</target>
        <note />
      </trans-unit>
      <trans-unit id="DefinitionsInSigAndImplNotCompatibleAbbreviationHiddenBySig">
        <source>The {0} definitions for type '{1}' in the signature and implementation are not compatible because an abbreviation is being hidden by a signature. The abbreviation must be visible to other CLI languages. Consider making the abbreviation visible in the signature.</source>
        <target state="translated">省略形がシグネチャによって隠ぺいされているため、シグネチャおよび実装の型 '{1}' の {0} 定義に互換性がありません。省略形は他の CLI 言語から参照できるようにする必要があります。シグネチャ内の省略形を参照できるようにしてください。</target>
        <note />
      </trans-unit>
      <trans-unit id="DefinitionsInSigAndImplNotCompatibleSigHasAbbreviation">
        <source>The {0} definitions for type '{1}' in the signature and implementation are not compatible because the signature has an abbreviation while the implementation does not</source>
        <target state="translated">シグネチャには省略形がありますが、実装にはないため、シグネチャおよび実装内の型 '{1}' の {0} 定義は互換性がありません</target>
        <note />
      </trans-unit>
      <trans-unit id="ModuleContainsConstructorButNamesDiffer">
        <source>The module contains the constructor\n    {0}    \nbut its signature specifies\n    {1}    \nThe names differ</source>
        <target state="translated">モジュールにはコンストラクター\n    {0}    \nが含まれますが、シグネチャでは\n    {1}    \nを指定しています。名前が異なります。</target>
        <note />
      </trans-unit>
      <trans-unit id="ModuleContainsConstructorButDataFieldsDiffer">
        <source>The module contains the constructor\n    {0}    \nbut its signature specifies\n    {1}    \nThe respective number of data fields differ</source>
        <target state="translated">モジュールにはコンストラクター\n    {0}    \nが含まれますが、シグネチャでは\n    {1}    \nを指定しています。データ フィールドの数が異なります。</target>
        <note />
      </trans-unit>
      <trans-unit id="ModuleContainsConstructorButTypesOfFieldsDiffer">
        <source>The module contains the constructor\n    {0}    \nbut its signature specifies\n    {1}    \nThe types of the fields differ</source>
        <target state="translated">モジュールにはコンストラクター\n    {0}    \nが含まれますが、シグネチャでは\n    {1}    \nを指定しています。フィールドの型が異なります。</target>
        <note />
      </trans-unit>
      <trans-unit id="ModuleContainsConstructorButAccessibilityDiffers">
        <source>The module contains the constructor\n    {0}    \nbut its signature specifies\n    {1}    \nthe accessibility specified in the signature is more than that specified in the implementation</source>
        <target state="translated">モジュールにはコンストラクター\n    {0}    \nが含まれますが、シグネチャでは\n    {1}    \nを指定しています。シグネチャに指定されたアクセシビリティの方が、実装よりも高い設定です。</target>
        <note />
      </trans-unit>
      <trans-unit id="FieldNotContainedNamesDiffer">
        <source>The module contains the field\n    {0}    \nbut its signature specifies\n    {1}    \nThe names differ</source>
        <target state="translated">モジュールにはフィールド\n    {0}    \nが含まれますが、シグネチャでは\n    {1}    \nを指定しています。名前が異なります。</target>
        <note />
      </trans-unit>
      <trans-unit id="FieldNotContainedAccessibilitiesDiffer">
        <source>The module contains the field\n    {0}    \nbut its signature specifies\n    {1}    \nthe accessibility specified in the signature is more than that specified in the implementation</source>
        <target state="translated">モジュールにはフィールド\n    {0}    \nが含まれますが、シグネチャでは\n    {1}    \nを指定しています。シグネチャに指定されたアクセシビリティの方が、実装よりも高い設定です。</target>
        <note />
      </trans-unit>
      <trans-unit id="FieldNotContainedStaticsDiffer">
        <source>The module contains the field\n    {0}    \nbut its signature specifies\n    {1}    \nThe 'static' modifiers differ</source>
        <target state="translated">モジュールにはフィールド\n    {0}    \nが含まれますが、シグネチャでは\n    {1}    \nを指定しています。'static' 修飾子が異なります。</target>
        <note />
      </trans-unit>
      <trans-unit id="FieldNotContainedMutablesDiffer">
        <source>The module contains the field\n    {0}    \nbut its signature specifies\n    {1}    \nThe 'mutable' modifiers differ</source>
        <target state="translated">モジュールにはフィールド\n    {0}    \nが含まれますが、シグネチャでは\n    {1}    \nを指定しています。'mutable' 修飾子が異なります。</target>
        <note />
      </trans-unit>
      <trans-unit id="FieldNotContainedLiteralsDiffer">
        <source>The module contains the field\n    {0}    \nbut its signature specifies\n    {1}    \nThe 'literal' modifiers differ</source>
        <target state="translated">モジュールにはフィールド\n    {0}    \nが含まれますが、シグネチャでは\n    {1}    \nを指定しています。'literal' 修飾子が異なります。</target>
        <note />
      </trans-unit>
      <trans-unit id="FieldNotContainedTypesDiffer">
        <source>The module contains the field\n    {0}    \nbut its signature specifies\n    {1}    \nThe types differ</source>
        <target state="translated">モジュールにはフィールド\n    {0}    \nが含まれますが、シグネチャでは\n    {1}    \nを指定しています。型が異なります。</target>
        <note />
      </trans-unit>
      <trans-unit id="typrelCannotResolveImplicitGenericInstantiation">
        <source>The implicit instantiation of a generic construct at or near this point could not be resolved because it could resolve to multiple unrelated types, e.g. '{0}' and '{1}'. Consider using type annotations to resolve the ambiguity</source>
        <target state="translated">この場所またはその付近にあるジェネリック コンストラクトの暗黙的なインスタンス化を解決できませんでした。これは、関連性のない複数の型に解決される可能性があるためです (たとえば、'{0}' と '{1}')。あいまいさを解決するために、型の注釈を使用してください。</target>
        <note />
      </trans-unit>
      <trans-unit id="typrelCannotResolveAmbiguityInPrintf">
        <source>Could not resolve the ambiguity inherent in the use of a 'printf'-style format string</source>
        <target state="translated">'printf' 形式の書式指定文字列の使用に関して、あいまいな継承を解決できませんでした</target>
        <note />
      </trans-unit>
      <trans-unit id="typrelCannotResolveAmbiguityInEnum">
        <source>Could not resolve the ambiguity in the use of a generic construct with an 'enum' constraint at or near this position</source>
        <target state="translated">この位置、またはこの位置付近にある 'enum' 制約を含むジェネリック コンストラクトの使用に関して、あいまいさを解決できませんでした</target>
        <note />
      </trans-unit>
      <trans-unit id="typrelCannotResolveAmbiguityInDelegate">
        <source>Could not resolve the ambiguity in the use of a generic construct with a 'delegate' constraint at or near this position</source>
        <target state="translated">この位置、またはこの位置付近にある 'delegate' 制約を含むジェネリック コンストラクトの使用に関して、あいまいさを解決できませんでした</target>
        <note />
      </trans-unit>
      <trans-unit id="typrelInvalidValue">
        <source>Invalid value</source>
        <target state="translated">無効な値</target>
        <note />
      </trans-unit>
      <trans-unit id="typrelSigImplNotCompatibleParamCountsDiffer">
        <source>The signature and implementation are not compatible because the respective type parameter counts differ</source>
        <target state="translated">それぞれの型パラメーターの数が異なるため、シグネチャおよび実装は互換性がありません</target>
        <note />
      </trans-unit>
      <trans-unit id="typrelSigImplNotCompatibleCompileTimeRequirementsDiffer">
        <source>The signature and implementation are not compatible because the type parameter in the class/signature has a different compile-time requirement to the one in the member/implementation</source>
        <target state="translated">クラス/シグネチャの型パラメーターには、メンバー/実装の型パラメーターとは異なるコンパイル時の要件があるため、シグネチャと実装には互換性がありません</target>
        <note />
      </trans-unit>
      <trans-unit id="typrelSigImplNotCompatibleConstraintsDiffer">
        <source>The signature and implementation are not compatible because the declaration of the type parameter '{0}' requires a constraint of the form {1}</source>
        <target state="translated">型パラメーター '{0}' の宣言には形式 {1} の制約が必要なため、シグネチャと実装には互換性がありません</target>
        <note />
      </trans-unit>
      <trans-unit id="typrelSigImplNotCompatibleConstraintsDifferRemove">
        <source>The signature and implementation are not compatible because the type parameter '{0}' has a constraint of the form {1} but the implementation does not. Either remove this constraint from the signature or add it to the implementation.</source>
        <target state="translated">型パラメーター '{0}' には形式 {1} の制約がありますが、実装にはないため、シグネチャと実装には互換性がありません。シグネチャからこの制約を削除するか、実装に制約を追加してください。</target>
        <note />
      </trans-unit>
      <trans-unit id="typrelTypeImplementsIComparableShouldOverrideObjectEquals">
        <source>The type '{0}' implements 'System.IComparable'. Consider also adding an explicit override for 'Object.Equals'</source>
        <target state="translated">型 '{0}' は 'System.IComparable' を実装しています。'Object.Equals' の明示的なオーバーライドも追加してください。</target>
        <note />
      </trans-unit>
      <trans-unit id="typrelTypeImplementsIComparableDefaultObjectEqualsProvided">
        <source>The type '{0}' implements 'System.IComparable' explicitly but provides no corresponding override for 'Object.Equals'. An implementation of 'Object.Equals' has been automatically provided, implemented via 'System.IComparable'. Consider implementing the override 'Object.Equals' explicitly</source>
        <target state="translated">型 '{0}' は 'System.IComparable' を明示的に実装していますが、'Object.Equals' に対応するオーバーライドを提供していません。'Object.Equals' の実装は自動的に提供され、'System.IComparable' を介して実装されます。明示的にオーバーライド 'Object.Equals' を実装してください。</target>
        <note />
      </trans-unit>
      <trans-unit id="typrelExplicitImplementationOfGetHashCodeOrEquals">
        <source>The struct, record or union type '{0}' has an explicit implementation of 'Object.GetHashCode' or 'Object.Equals'. You must apply the 'CustomEquality' attribute to the type</source>
        <target state="translated">構造体型、レコード型、または共用体型 '{0}' には 'Object.GetHashCode' または 'Object.Equals' の明示的な実装があります。この型には 'CustomEquality' 属性を適用してください。</target>
        <note />
      </trans-unit>
      <trans-unit id="typrelExplicitImplementationOfGetHashCode">
        <source>The struct, record or union type '{0}' has an explicit implementation of 'Object.GetHashCode'. Consider implementing a matching override for 'Object.Equals(obj)'</source>
        <target state="translated">構造体型、レコード型、または共用体型 '{0}' には 'Object.GetHashCode' の明示的な実装があります。'Object.Equals(obj)' に対応するオーバーライドを実装してください。</target>
        <note />
      </trans-unit>
      <trans-unit id="typrelExplicitImplementationOfEquals">
        <source>The struct, record or union type '{0}' has an explicit implementation of 'Object.Equals'. Consider implementing a matching override for 'Object.GetHashCode()'</source>
        <target state="translated">構造体型、レコード型、または共用体型 '{0}' には 'Object.Equals' の明示的な実装があります。'Object.GetHashCode()' に対応するオーバーライドを実装してください。</target>
        <note />
      </trans-unit>
      <trans-unit id="ExceptionDefsNotCompatibleHiddenBySignature">
        <source>The exception definitions are not compatible because a CLI exception mapping is being hidden by a signature. The exception mapping must be visible to other modules. The module contains the exception definition\n    {0}    \nbut its signature specifies\n\t{1}</source>
        <target state="translated">CLI の例外のマッピングがシグネチャによって隠ぺいされているため、例外の定義に互換性がありません。例外のマッピングは他のモジュールから参照できるようにする必要があります。モジュールには例外の定義\n    {0}    \nが含まれますが、シグネチャでは\n\t{1}\nを指定しています。</target>
        <note />
      </trans-unit>
      <trans-unit id="ExceptionDefsNotCompatibleDotNetRepresentationsDiffer">
        <source>The exception definitions are not compatible because the CLI representations differ. The module contains the exception definition\n    {0}    \nbut its signature specifies\n\t{1}</source>
        <target state="translated">CLI 表現が異なるため、例外の定義に互換性がありません。モジュールには例外の定義\n    {0}    \nが含まれますが、シグネチャでは\n\t{1}\nを指定しています。</target>
        <note />
      </trans-unit>
      <trans-unit id="ExceptionDefsNotCompatibleAbbreviationHiddenBySignature">
        <source>The exception definitions are not compatible because the exception abbreviation is being hidden by the signature. The abbreviation must be visible to other CLI languages. Consider making the abbreviation visible in the signature. The module contains the exception definition\n    {0}    \nbut its signature specifies\n\t{1}.</source>
        <target state="translated">例外の省略形がシグネチャによって隠ぺいされているため、例外の定義に互換性がありません。省略形は他の CLI 言語から参照できるようにする必要があります。シグネチャ内の省略形を参照できるようにしてください。モジュールには例外の定義\n    {0}    \nがありますが、シグネチャでは\n\t{1}\nを指定しています。</target>
        <note />
      </trans-unit>
      <trans-unit id="ExceptionDefsNotCompatibleSignaturesDiffer">
        <source>The exception definitions are not compatible because the exception abbreviations in the signature and implementation differ. The module contains the exception definition\n    {0}    \nbut its signature specifies\n\t{1}.</source>
        <target state="translated">例外の省略形がシグネチャと実装とで異なるため、例外の定義に互換性がありません。モジュールには例外の定義\n    {0}    \nが含まれますが、シグネチャでは\n\t{1}\nを指定しています。</target>
        <note />
      </trans-unit>
      <trans-unit id="ExceptionDefsNotCompatibleExceptionDeclarationsDiffer">
        <source>The exception definitions are not compatible because the exception declarations differ. The module contains the exception definition\n    {0}    \nbut its signature specifies\n\t{1}.</source>
        <target state="translated">例外の宣言が異なるため、例外の定義に互換性がありません。モジュールには例外の定義\n    {0}    \nが含まれますが、シグネチャでは\n\t{1}\nを指定しています。</target>
        <note />
      </trans-unit>
      <trans-unit id="ExceptionDefsNotCompatibleFieldInSigButNotImpl">
        <source>The exception definitions are not compatible because the field '{0}' was required by the signature but was not specified by the implementation. The module contains the exception definition\n    {1}    \nbut its signature specifies\n\t{2}.</source>
        <target state="translated">シグネチャにはフィールド '{0}' が必要ですが、実装では指定されなかったため、例外の定義に互換性がありません。モジュールには例外の定義\n    {1}    \nが含まれますが、シグネチャでは\n\t{2}\nを指定しています。</target>
        <note />
      </trans-unit>
      <trans-unit id="ExceptionDefsNotCompatibleFieldInImplButNotSig">
        <source>The exception definitions are not compatible because the field '{0}' was present in the implementation but not in the signature. The module contains the exception definition\n    {1}    \nbut its signature specifies\n\t{2}.</source>
        <target state="translated">実装にはフィールド '{0}' がありますが、シグネチャにはないため、例外の定義に互換性がありません。モジュールには例外の定義\n    {1}    \nが含まれますが、シグネチャでは\n\t{2}\nを指定しています。</target>
        <note />
      </trans-unit>
      <trans-unit id="ExceptionDefsNotCompatibleFieldOrderDiffers">
        <source>The exception definitions are not compatible because the order of the fields is different in the signature and implementation. The module contains the exception definition\n    {0}    \nbut its signature specifies\n\t{1}.</source>
        <target state="translated">フィールドの順序がシグネチャと実装とで異なるため、例外の定義に互換性がありません。モジュールには例外の定義\n    {0}    \nが含まれますが、シグネチャでは\n\t{1}\nを指定しています。</target>
        <note />
      </trans-unit>
      <trans-unit id="typrelModuleNamespaceAttributesDifferInSigAndImpl">
        <source>The namespace or module attributes differ between signature and implementation</source>
        <target state="translated">名前空間属性またはモジュール属性が、シグネチャと実装とで異なります</target>
        <note />
      </trans-unit>
      <trans-unit id="typrelMethodIsOverconstrained">
        <source>This method is over-constrained in its type parameters</source>
        <target state="translated">型パラメーターのこのメソッドは、制約過多です</target>
        <note />
      </trans-unit>
      <trans-unit id="typrelOverloadNotFound">
        <source>No implementations of '{0}' had the correct number of arguments and type parameters. The required signature is '{1}'.</source>
        <target state="translated">正しい数の引数と型パラメーターが指定された '{0}' の実装がありません。必要なシグネチャは '{1}' です。</target>
        <note />
      </trans-unit>
      <trans-unit id="typrelOverrideWasAmbiguous">
        <source>The override for '{0}' was ambiguous</source>
        <target state="translated">'{0}' のオーバーライドがあいまいでした</target>
        <note />
      </trans-unit>
      <trans-unit id="typrelMoreThenOneOverride">
        <source>More than one override implements '{0}'</source>
        <target state="translated">複数のオーバーライドが '{0}' を実装しています</target>
        <note />
      </trans-unit>
      <trans-unit id="typrelMethodIsSealed">
        <source>The method '{0}' is sealed and cannot be overridden</source>
        <target state="translated">メソッド '{0}' がシールドであるため、オーバーライドできません</target>
        <note />
      </trans-unit>
      <trans-unit id="typrelOverrideImplementsMoreThenOneSlot">
        <source>The override '{0}' implements more than one abstract slot, e.g. '{1}' and '{2}'</source>
        <target state="translated">オーバーライド '{0}' は複数の抽象スロットを実装しています (たとえば、'{1}' と '{2}')</target>
        <note />
      </trans-unit>
      <trans-unit id="typrelDuplicateInterface">
        <source>Duplicate or redundant interface</source>
        <target state="translated">インターフェイスが重複するか、冗長です</target>
        <note />
      </trans-unit>
      <trans-unit id="typrelNeedExplicitImplementation">
        <source>The interface '{0}' is included in multiple explicitly implemented interface types. Add an explicit implementation of this interface.</source>
        <target state="translated">複数の明示的に実装されたインターフェイス型に、インターフェイス '{0}' が含まれています。このインターフェイスの明示的な実装を追加してください。</target>
        <note />
      </trans-unit>
      <trans-unit id="typrelNamedArgumentHasBeenAssignedMoreThenOnce">
        <source>The named argument '{0}' has been assigned more than one value</source>
        <target state="translated">名前付き引数 '{0}' に複数の値が割り当てられました</target>
        <note />
      </trans-unit>
      <trans-unit id="typrelNoImplementationGiven">
        <source>No implementation was given for '{0}'</source>
        <target state="translated">'{0}' に指定された実装がありませんでした</target>
        <note />
      </trans-unit>
      <trans-unit id="typrelNoImplementationGivenWithSuggestion">
        <source>No implementation was given for '{0}'. Note that all interface members must be implemented and listed under an appropriate 'interface' declaration, e.g. 'interface ... with member ...'.</source>
        <target state="translated">'{0}' に指定された実装がありませんでした。すべてのインターフェイス メンバーを実装し、適切な 'interface' 宣言で列挙してください (たとえば、'interface ... with member ...')。</target>
        <note />
      </trans-unit>
      <trans-unit id="typrelMemberDoesNotHaveCorrectNumberOfArguments">
        <source>The member '{0}' does not have the correct number of arguments. The required signature is '{1}'.</source>
        <target state="translated">メンバー '{0}' には引数の正しいメンバーがありません。必要なシグネチャは '{1}' です。</target>
        <note />
      </trans-unit>
      <trans-unit id="typrelMemberDoesNotHaveCorrectNumberOfTypeParameters">
        <source>The member '{0}' does not have the correct number of method type parameters. The required signature is '{1}'.</source>
        <target state="translated">メンバー '{0}' には正しい数のメソッド型パラメーターがありません。必要なシグネチャは '{1}' です。</target>
        <note />
      </trans-unit>
      <trans-unit id="typrelMemberDoesNotHaveCorrectKindsOfGenericParameters">
        <source>The member '{0}' does not have the correct kinds of generic parameters. The required signature is '{1}'.</source>
        <target state="translated">メンバー '{0}' には正しい種類のジェネリック パラメーターがありません。必要なシグネチャは '{1}' です。</target>
        <note />
      </trans-unit>
      <trans-unit id="typrelMemberCannotImplement">
        <source>The member '{0}' cannot be used to implement '{1}'. The required signature is '{2}'.</source>
        <target state="translated">{1}' を実装するためにメンバー '{0}' は使用できません。必要なシグネチャは '{2}' です。</target>
        <note />
      </trans-unit>
      <trans-unit id="astParseEmbeddedILError">
        <source>Error while parsing embedded IL</source>
        <target state="translated">埋め込まれた IL の解析中にエラーが発生しました</target>
        <note />
      </trans-unit>
      <trans-unit id="astParseEmbeddedILTypeError">
        <source>Error while parsing embedded IL type</source>
        <target state="translated">埋め込まれた IL 型の解析中にエラーが発生しました</target>
        <note />
      </trans-unit>
      <trans-unit id="astDeprecatedIndexerNotation">
        <source>This indexer notation has been removed from the F# language</source>
        <target state="translated">このインデクサー表記は F# 言語から削除されました</target>
        <note />
      </trans-unit>
      <trans-unit id="astInvalidExprLeftHandOfAssignment">
        <source>Invalid expression on left of assignment</source>
        <target state="translated">代入式の左辺が無効です</target>
        <note />
      </trans-unit>
      <trans-unit id="augNoRefEqualsOnStruct">
        <source>The 'ReferenceEquality' attribute cannot be used on structs. Consider using the 'StructuralEquality' attribute instead, or implement an override for 'System.Object.Equals(obj)'.</source>
        <target state="translated">構造体で 'ReferenceEquality' 属性は使用できません。代わりに 'StructuralEquality' 属性を使用するか、'System.Object.Equals(obj)' のオーバーライドを実装してください。</target>
        <note />
      </trans-unit>
      <trans-unit id="augInvalidAttrs">
        <source>This type uses an invalid mix of the attributes 'NoEquality', 'ReferenceEquality', 'StructuralEquality', 'NoComparison' and 'StructuralComparison'</source>
        <target state="translated">この型には、'NoEquality' 属性、'ReferenceEquality' 属性、'StructuralEquality' 属性、'NoComparison' 属性、および 'StructuralComparison' 属性の無効な組み合わせが使用されています</target>
        <note />
      </trans-unit>
      <trans-unit id="augNoEqualityNeedsNoComparison">
        <source>The 'NoEquality' attribute must be used in conjunction with the 'NoComparison' attribute</source>
        <target state="translated">'NoEquality' 属性は、'NoComparison' 属性と組み合わせて使用する必要があります</target>
        <note />
      </trans-unit>
      <trans-unit id="augStructCompNeedsStructEquality">
        <source>The 'StructuralComparison' attribute must be used in conjunction with the 'StructuralEquality' attribute</source>
        <target state="translated">'StructuralComparison' 属性は、'StructuralEquality' 属性と組み合わせて使用する必要があります</target>
        <note />
      </trans-unit>
      <trans-unit id="augStructEqNeedsNoCompOrStructComp">
        <source>The 'StructuralEquality' attribute must be used in conjunction with the 'NoComparison' or 'StructuralComparison' attributes</source>
        <target state="translated">'StructuralEquality' 属性は、'NoComparison' 属性または 'StructuralComparison' 属性と組み合わせて使用する必要があります</target>
        <note />
      </trans-unit>
      <trans-unit id="augTypeCantHaveRefEqAndStructAttrs">
        <source>A type cannot have both the 'ReferenceEquality' and 'StructuralEquality' or 'StructuralComparison' attributes</source>
        <target state="translated">1 つの型に 'ReferenceEquality' 属性および 'StructuralEquality' 属性、または 'ReferenceEquality' 属性および 'StructuralComparison' 属性を同時に使用することはできません</target>
        <note />
      </trans-unit>
      <trans-unit id="augOnlyCertainTypesCanHaveAttrs">
        <source>Only record, union, exception and struct types may be augmented with the 'ReferenceEquality', 'StructuralEquality' and 'StructuralComparison' attributes</source>
        <target state="translated">'ReferenceEquality' 属性、'StructuralEquality' 属性、および 'StructuralComparison' 属性を使用して拡張できるのは、レコード型、共用体型、例外型、および構造体型のみです</target>
        <note />
      </trans-unit>
      <trans-unit id="augRefEqCantHaveObjEquals">
        <source>A type with attribute 'ReferenceEquality' cannot have an explicit implementation of 'Object.Equals(obj)', 'System.IEquatable&lt;_&gt;' or 'System.Collections.IStructuralEquatable'</source>
        <target state="translated">'ReferenceEquality' 属性が含まれる型に 'Object.Equals(obj)'、'System.IEquatable&lt;_&gt;'、または 'System.Collections.IStructuralEquatable' の明示的な実装を含めることはできません</target>
        <note />
      </trans-unit>
      <trans-unit id="augCustomEqNeedsObjEquals">
        <source>A type with attribute 'CustomEquality' must have an explicit implementation of at least one of 'Object.Equals(obj)', 'System.IEquatable&lt;_&gt;' or 'System.Collections.IStructuralEquatable'</source>
        <target state="translated">'CustomEquality' 属性が含まれる型には、'Object.Equals(obj)'、'System.IEquatable&lt;_&gt;'、'System.Collections.IStructuralEquatable' の少なくとも 1 つの明示的な実装が含まれていなければなりません</target>
        <note />
      </trans-unit>
      <trans-unit id="augCustomCompareNeedsIComp">
        <source>A type with attribute 'CustomComparison' must have an explicit implementation of at least one of 'System.IComparable' or 'System.Collections.IStructuralComparable'</source>
        <target state="translated">'CustomComparison' 属性を持つ型には、'System.IComparable' または 'System.Collections.IStructuralComparable' の少なくとも 1 つの明示的な実装が必要です</target>
        <note />
      </trans-unit>
      <trans-unit id="augNoEqNeedsNoObjEquals">
        <source>A type with attribute 'NoEquality' should not usually have an explicit implementation of 'Object.Equals(obj)'. Disable this warning if this is intentional for interoperability purposes</source>
        <target state="translated">通常、'NoEquality' 属性を持つ型には、'Object.Equals(obj)' を明示的に実装しません。相互運用性のために意図的に実装した場合、この警告は無効にしてください。</target>
        <note />
      </trans-unit>
      <trans-unit id="augNoCompCantImpIComp">
        <source>A type with attribute 'NoComparison' should not usually have an explicit implementation of 'System.IComparable', 'System.IComparable&lt;_&gt;' or 'System.Collections.IStructuralComparable'. Disable this warning if this is intentional for interoperability purposes</source>
        <target state="translated">'NoComparison' 属性が含まれる型には 'System.IComparable'、'System.IComparable&lt;_&gt;'、または 'System.Collections.IStructuralComparable' の明示的な実装を通常は含めるべきではありません。相互運用のために意図的な場合には、この警告を無効にします</target>
        <note />
      </trans-unit>
      <trans-unit id="augCustomEqNeedsNoCompOrCustomComp">
        <source>The 'CustomEquality' attribute must be used in conjunction with the 'NoComparison' or 'CustomComparison' attributes</source>
        <target state="translated">'CustomEquality' 属性は、'NoComparison' 属性または 'CustomComparison' 属性と組み合わせて使用する必要があります</target>
        <note />
      </trans-unit>
      <trans-unit id="forPositionalSpecifiersNotPermitted">
        <source>Positional specifiers are not permitted in format strings</source>
        <target state="translated">位置指定子は書式指定文字列で許可されていません</target>
        <note />
      </trans-unit>
      <trans-unit id="forMissingFormatSpecifier">
        <source>Missing format specifier</source>
        <target state="translated">書式指定子がありません</target>
        <note />
      </trans-unit>
      <trans-unit id="forFlagSetTwice">
        <source>'{0}' flag set twice</source>
        <target state="translated">'{0}' フラグが 2 回設定されました</target>
        <note />
      </trans-unit>
      <trans-unit id="forPrefixFlagSpacePlusSetTwice">
        <source>Prefix flag (' ' or '+') set twice</source>
        <target state="translated">プレフィックスのフラグ (' ' または '+') が 2 回設定されました</target>
        <note />
      </trans-unit>
      <trans-unit id="forHashSpecifierIsInvalid">
        <source>The # formatting modifier is invalid in F#</source>
        <target state="translated"># 書式修飾子は F# では無効です</target>
        <note />
      </trans-unit>
      <trans-unit id="forBadPrecision">
        <source>Bad precision in format specifier</source>
        <target state="translated">書式指定子の精度に誤りがあります</target>
        <note />
      </trans-unit>
      <trans-unit id="forBadWidth">
        <source>Bad width in format specifier</source>
        <target state="translated">書式指定子の幅に誤りがあります</target>
        <note />
      </trans-unit>
      <trans-unit id="forDoesNotSupportZeroFlag">
        <source>'{0}' format does not support '0' flag</source>
        <target state="translated">'{0}' 形式は '0' フラグをサポートしていません</target>
        <note />
      </trans-unit>
      <trans-unit id="forPrecisionMissingAfterDot">
        <source>Precision missing after the '.'</source>
        <target state="translated">'.' の後に精度がありません</target>
        <note />
      </trans-unit>
      <trans-unit id="forFormatDoesntSupportPrecision">
        <source>'{0}' format does not support precision</source>
        <target state="translated">'{0}' 形式は精度をサポートしていません</target>
        <note />
      </trans-unit>
      <trans-unit id="forBadFormatSpecifier">
        <source>Bad format specifier (after l or L): Expected ld,li,lo,lu,lx or lX. In F# code you can use %d, %x, %o or %u instead, which are overloaded to work with all basic integer types.</source>
        <target state="translated">(l または L の後の) 書式指定子に誤りがあります。ld、li、lo、lu、lx、または lX を指定してください。F# コードでは、代わりに %d、%x、%o、または %u を使用できます。これらは、すべての基本的な整数型を扱うためにオーバーロードされます。</target>
        <note />
      </trans-unit>
      <trans-unit id="forLIsUnnecessary">
        <source>The 'l' or 'L' in this format specifier is unnecessary. In F# code you can use %d, %x, %o or %u instead, which are overloaded to work with all basic integer types.</source>
        <target state="translated">この書式指定子に 'l' または 'L' は不要です。F# のコードでは、%d、%x、%o、または %u を使用できます。これらは、すべての基本的な整数型を扱うためにオーバーロードされます。</target>
        <note />
      </trans-unit>
      <trans-unit id="forHIsUnnecessary">
        <source>The 'h' or 'H' in this format specifier is unnecessary. You can use %d, %x, %o or %u instead, which are overloaded to work with all basic integer types.</source>
        <target state="translated">この書式指定子に 'h' または 'H' は不要です。代わりに %d、%x、%o、または %u を使用できます。これらは、すべての基本的な整数型を扱うためにオーバーロードされます。</target>
        <note />
      </trans-unit>
      <trans-unit id="forDoesNotSupportPrefixFlag">
        <source>'{0}' does not support prefix '{1}' flag</source>
        <target state="translated">{0}' はプレフィックスの '{1}' フラグをサポートしていません</target>
        <note />
      </trans-unit>
      <trans-unit id="forBadFormatSpecifierGeneral">
        <source>Bad format specifier: '{0}'</source>
        <target state="translated">書式指定子に誤りがあります:'{0}'</target>
        <note />
      </trans-unit>
      <trans-unit id="elSysEnvExitDidntExit">
        <source>System.Environment.Exit did not exit</source>
        <target state="translated">System.Environment.Exit が終了しませんでした</target>
        <note />
      </trans-unit>
      <trans-unit id="elDeprecatedOperator">
        <source>The treatment of this operator is now handled directly by the F# compiler and its meaning cannot be redefined</source>
        <target state="translated">この演算子は F# コンパイラが直接処理するようになったため、演算子の意味を再定義することはできません</target>
        <note />
      </trans-unit>
      <trans-unit id="chkProtectedOrBaseCalled">
        <source>A protected member is called or 'base' is being used. This is only allowed in the direct implementation of members since they could escape their object scope.</source>
        <target state="translated">プロテクト メンバーが呼び出されたか、'base' が使用されています。この操作が許可されているのはメンバーの直接実装の場合のみです。直接実装ではオブジェクトのスコープを回避できます。</target>
        <note />
      </trans-unit>
      <trans-unit id="chkByrefUsedInInvalidWay">
        <source>The byref-typed variable '{0}' is used in an invalid way. Byrefs cannot be captured by closures or passed to inner functions.</source>
        <target state="translated">byref 型の変数 '{0}' の使用方法に誤りがあります。byref をクロージャでキャプチャすること、または内部関数に渡すことはできません。</target>
        <note />
      </trans-unit>
      <trans-unit id="chkBaseUsedInInvalidWay">
        <source>The 'base' keyword is used in an invalid way. Base calls cannot be used in closures. Consider using a private member to make base calls.</source>
        <target state="translated">'base' キーワードの使用方法に誤りがあります。'base' の呼び出しはクロージャに使用できません。'base' の呼び出しを行うには、プライベート メンバーを使用してください。</target>
        <note />
      </trans-unit>
      <trans-unit id="chkVariableUsedInInvalidWay">
        <source>The variable '{0}' is used in an invalid way</source>
        <target state="translated">変数 '{0}' の使用方法に誤りがあります</target>
        <note />
      </trans-unit>
      <trans-unit id="chkTypeLessAccessibleThanType">
        <source>The type '{0}' is less accessible than the value, member or type '{1}' it is used in.</source>
        <target state="translated">型 '{0}' は、使用されている値、メンバー、型 '{1}' よりもアクセシビリティが低く設定されています。</target>
        <note />
      </trans-unit>
      <trans-unit id="chkSystemVoidOnlyInTypeof">
        <source>'System.Void' can only be used as 'typeof&lt;System.Void&gt;' in F#</source>
        <target state="translated">F# では 'System.Void' は 'typeof&lt;System.Void&gt;' としてのみ使用できます</target>
        <note />
      </trans-unit>
      <trans-unit id="chkErrorUseOfByref">
        <source>A type instantiation involves a byref type. This is not permitted by the rules of Common IL.</source>
        <target state="translated">型のインスタンス化に byref 型が使用されています。この操作は Common IL の規則では許可されていません。</target>
        <note />
      </trans-unit>
      <trans-unit id="chkErrorContainsCallToRethrow">
        <source>Calls to 'reraise' may only occur directly in a handler of a try-with</source>
        <target state="translated">'reraise' への呼び出しを直接実行できるのは、try-with ハンドラーの中のみです。</target>
        <note />
      </trans-unit>
      <trans-unit id="chkSplicingOnlyInQuotations">
        <source>Expression-splicing operators may only be used within quotations</source>
        <target state="translated">式スプライス演算子は引用符で囲む必要があります</target>
        <note />
      </trans-unit>
      <trans-unit id="chkNoFirstClassSplicing">
        <source>First-class uses of the expression-splicing operator are not permitted</source>
        <target state="translated">式スプライス演算子のファーストクラスの使用は許可されていません</target>
        <note />
      </trans-unit>
      <trans-unit id="chkNoFirstClassAddressOf">
        <source>First-class uses of the address-of operators are not permitted</source>
        <target state="translated">アドレス演算子のファーストクラスの使用は許可されていません</target>
        <note />
      </trans-unit>
      <trans-unit id="chkNoFirstClassRethrow">
        <source>First-class uses of the 'reraise' function is not permitted</source>
        <target state="translated">'reraise' 関数のファーストクラスの使用は許可されていません</target>
        <note />
      </trans-unit>
      <trans-unit id="chkNoByrefAtThisPoint">
        <source>The byref typed value '{0}' cannot be used at this point</source>
        <target state="translated">この時点で byref 型の値 '{0}' は使用できません</target>
        <note />
      </trans-unit>
      <trans-unit id="chkLimitationsOfBaseKeyword">
        <source>'base' values may only be used to make direct calls to the base implementations of overridden members</source>
        <target state="translated">'base' 値を使用できるのは、オーバーライドされたメンバーの基本実装に対して直接呼び出しを行う場合のみです。</target>
        <note />
      </trans-unit>
      <trans-unit id="chkObjCtorsCantUseExceptionHandling">
        <source>Object constructors cannot directly use try/with and try/finally prior to the initialization of the object. This includes constructs such as 'for x in ...' that may elaborate to uses of these constructs. This is a limitation imposed by Common IL.</source>
        <target state="translated">オブジェクト コンストラクターでは、オブジェクトの初期化前に try/with および try/finally を直接使用できません。'for x in ...' などのコストラクトを呼び出す可能性があるようなコンストラクトがこれに含まれます。これは Common IL での制限事項です。</target>
        <note />
      </trans-unit>
      <trans-unit id="chkNoAddressOfAtThisPoint">
        <source>The address of the variable '{0}' cannot be used at this point</source>
        <target state="translated">この時点で変数 '{0}' のアドレスは使用できません</target>
        <note />
      </trans-unit>
      <trans-unit id="chkNoAddressStaticFieldAtThisPoint">
        <source>The address of the static field '{0}' cannot be used at this point</source>
        <target state="translated">この時点で静的フィールド '{0}' のアドレスは使用できません</target>
        <note />
      </trans-unit>
      <trans-unit id="chkNoAddressFieldAtThisPoint">
        <source>The address of the field '{0}' cannot be used at this point</source>
        <target state="translated">この時点でフィールド '{0}' のアドレスは使用できません</target>
        <note />
      </trans-unit>
      <trans-unit id="chkNoAddressOfArrayElementAtThisPoint">
        <source>The address of an array element cannot be used at this point</source>
        <target state="translated">この時点で配列要素のアドレスは使用できません</target>
        <note />
      </trans-unit>
      <trans-unit id="chkFirstClassFuncNoByref">
        <source>The type of a first-class function cannot contain byrefs</source>
        <target state="translated">ファーストクラス関数の型に byref を含むことはできません</target>
        <note />
      </trans-unit>
      <trans-unit id="chkReturnTypeNoByref">
        <source>A method return type would contain byrefs which is not permitted</source>
        <target state="translated">メソッドの戻り値の型に許可されていない byref が含まれています</target>
        <note />
      </trans-unit>
      <trans-unit id="chkInvalidCustAttrVal">
        <source>Invalid custom attribute value (not a constant or literal)</source>
        <target state="translated">カスタム属性値が無効です (定数またはリテラルではありません)</target>
        <note />
      </trans-unit>
      <trans-unit id="chkAttrHasAllowMultiFalse">
        <source>The attribute type '{0}' has 'AllowMultiple=false'. Multiple instances of this attribute cannot be attached to a single language element.</source>
        <target state="translated">属性の型 '{0}' に 'AllowMultiple=false' があります。この属性を持つ複数のインスタンスは、単一の言語要素にアタッチできません。</target>
        <note />
      </trans-unit>
      <trans-unit id="chkMemberUsedInInvalidWay">
        <source>The member '{0}' is used in an invalid way. A use of '{1}' has been inferred prior to its definition at or near '{2}'. This is an invalid forward reference.</source>
        <target state="translated">メンバー '{0}' の使用方法に誤りがあります。'{2}' またはその付近の定義の前に '{1}' の使用が推論されました。これは無効な前方参照です。</target>
        <note />
      </trans-unit>
      <trans-unit id="chkNoByrefAsTopValue">
        <source>A byref typed value would be stored here. Top-level let-bound byref values are not permitted.</source>
        <target state="translated">byref 型の値がここに保存されます。トップレベルの let-bound byref 値は許可されていません。</target>
        <note />
      </trans-unit>
      <trans-unit id="chkReflectedDefCantSplice">
        <source>[&lt;ReflectedDefinition&gt;] terms cannot contain uses of the prefix splice operator '%'</source>
        <target state="translated">[&lt;ReflectedDefinition&gt;] 用語には、プレフィックスのスプライス演算子 '%' を使用できません</target>
        <note />
      </trans-unit>
      <trans-unit id="chkEntryPointUsage">
        <source>A function labeled with the 'EntryPointAttribute' attribute must be the last declaration in the last file in the compilation sequence.</source>
        <target state="translated">'EntryPointAttribute' 属性のラベルを付けた関数は、コンパイル シーケンスの最後のファイルの最後の宣言にする必要があります。</target>
        <note />
      </trans-unit>
      <trans-unit id="chkUnionCaseCompiledForm">
        <source>compiled form of the union case</source>
        <target state="translated">共用体ケースのコンパイル済みの形式</target>
        <note />
      </trans-unit>
      <trans-unit id="chkUnionCaseDefaultAugmentation">
        <source>default augmentation of the union case</source>
        <target state="translated">共用体ケースの既定の拡張</target>
        <note />
      </trans-unit>
      <trans-unit id="chkPropertySameNameMethod">
        <source>The property '{0}' has the same name as a method in type '{1}'.</source>
        <target state="translated">プロパティ '{0}' は、型 '{1}' のメソッドと名前が同じです。</target>
        <note />
      </trans-unit>
      <trans-unit id="chkGetterSetterDoNotMatchAbstract">
        <source>The property '{0}' of type '{1}' has a getter and a setter that do not match. If one is abstract then the other must be as well.</source>
        <target state="translated">型 '{1}' のプロパティ '{0}' には一致しないゲッターとセッターがあります。一方が抽象の場合、もう一方も抽象にします。</target>
        <note />
      </trans-unit>
      <trans-unit id="chkPropertySameNameIndexer">
        <source>The property '{0}' has the same name as another property in type '{1}', but one takes indexer arguments and the other does not. You may be missing an indexer argument to one of your properties.</source>
        <target state="translated">プロパティ '{0}' は型 '{1}' の別のプロパティと名前が同じですが、一方はインデクサー引数を使用し、もう一方は使用していません。一方のプロパティでインデクサー引数を失う可能性があります。</target>
        <note />
      </trans-unit>
      <trans-unit id="chkCantStoreByrefValue">
        <source>A type would store a byref typed value. This is not permitted by Common IL.</source>
        <target state="translated">型に byref 型の値が保存されています。この操作は Common IL では許可されていません。</target>
        <note />
      </trans-unit>
      <trans-unit id="chkDuplicateMethod">
        <source>Duplicate method. The method '{0}' has the same name and signature as another method in type '{1}'.</source>
        <target state="translated">重複したメソッド。メソッド '{0}' は、名前とシグネチャが型 '{1}' の別のメソッドと同じです。</target>
        <note />
      </trans-unit>
      <trans-unit id="chkDuplicateMethodWithSuffix">
        <source>Duplicate method. The method '{0}' has the same name and signature as another method in type '{1}' once tuples, functions, units of measure and/or provided types are erased.</source>
        <target state="translated">重複したメソッド。メソッド '{0}' は、タプル、関数、測定単位、指定された型が消去されると、名前とシグネチャが型 '{1}' の他のメソッドと同じになります。</target>
        <note />
      </trans-unit>
      <trans-unit id="chkDuplicateMethodCurried">
        <source>The method '{0}' has curried arguments but has the same name as another method in type '{1}'. Methods with curried arguments cannot be overloaded. Consider using a method taking tupled arguments.</source>
        <target state="translated">メソッド '{0}' にはカリー化された引数が使用されていますが、型 '{1}' の別のメソッドと名前が同じです。カリー化された引数を使用したメソッドはオーバーロードできません。メソッドにはタプル化された引数を使用することをご検討ください。</target>
        <note />
      </trans-unit>
      <trans-unit id="chkCurriedMethodsCantHaveOutParams">
        <source>Methods with curried arguments cannot declare 'out', 'ParamArray', 'optional', 'ReflectedDefinition', 'byref', 'CallerLineNumber', 'CallerMemberName', or 'CallerFilePath' arguments</source>
        <target state="translated">カリー化された引数を使用したメソッドでは、'out'、'ParamArray'、'optional'、'ReflectedDefinition'、'byref'、'CallerLineNumber'、'CallerMemberName'、または 'CallerFilePath' の各引数を宣言できません</target>
        <note />
      </trans-unit>
      <trans-unit id="chkDuplicateProperty">
        <source>Duplicate property. The property '{0}' has the same name and signature as another property in type '{1}'.</source>
        <target state="translated">重複したプロパティ。プロパティ '{0}' は、名前とシグネチャが型 '{1}' の別のプロパティと同じです。</target>
        <note />
      </trans-unit>
      <trans-unit id="chkDuplicatePropertyWithSuffix">
        <source>Duplicate property. The property '{0}' has the same name and signature as another property in type '{1}' once tuples, functions, units of measure and/or provided types are erased.</source>
        <target state="translated">重複したプロパティ。プロパティ '{0}' は、タプル、関数、測定単位、指定された型が消去されると、名前とシグネチャが型 '{1}' の別のプロパティと同じになります。</target>
        <note />
      </trans-unit>
      <trans-unit id="chkDuplicateMethodInheritedType">
        <source>Duplicate method. The abstract method '{0}' has the same name and signature as an abstract method in an inherited type.</source>
        <target state="translated">重複したメソッド。抽象メソッド '{0}' は、名前とシグネチャが継承型の抽象メソッドと同じです。</target>
        <note />
      </trans-unit>
      <trans-unit id="chkDuplicateMethodInheritedTypeWithSuffix">
        <source>Duplicate method. The abstract method '{0}' has the same name and signature as an abstract method in an inherited type once tuples, functions, units of measure and/or provided types are erased.</source>
        <target state="translated">重複したメソッド。抽象メソッド '{0}' は、タプル、関数、測定単位、または指定された型が消去されると、名前とシグネチャが継承型の抽象メソッドと同じになります。</target>
        <note />
      </trans-unit>
      <trans-unit id="chkMultipleGenericInterfaceInstantiations">
        <source>This type implements the same interface at different generic instantiations '{0}' and '{1}'. This is not permitted in this version of F#.</source>
        <target state="translated">この型は、異なるジェネリックのインスタンス化 '{0}' と '{1}' で同じインターフェイスを実装しています。これは、このバージョンの F# で許可されていません。</target>
        <note />
      </trans-unit>
      <trans-unit id="chkValueWithDefaultValueMustHaveDefaultValue">
        <source>The type of a field using the 'DefaultValue' attribute must admit default initialization, i.e. have 'null' as a proper value or be a struct type whose fields all admit default initialization. You can use 'DefaultValue(false)' to disable this check</source>
        <target state="translated">'DefaultValue' 属性を使用するフィールドの型は、既定の初期化を許可する必要があります。つまり、'null' が正規の値として含まれるか、すべてのフィールドが既定の初期化を許可する構造体型です。このチェックを無効にするには、'DefaultValue(false)' を使用します。</target>
        <note />
      </trans-unit>
      <trans-unit id="chkNoByrefInTypeAbbrev">
        <source>The type abbreviation contains byrefs. This is not permitted by F#.</source>
        <target state="translated">型略称に byref が含まれます。この操作は F# で許可されていません。</target>
        <note />
      </trans-unit>
      <trans-unit id="crefBoundVarUsedInSplice">
        <source>The variable '{0}' is bound in a quotation but is used as part of a spliced expression. This is not permitted since it may escape its scope.</source>
        <target state="translated">変数 '{0}' は引用符内でバインドされていますが、スプライスされた式の一部として使用されています。スコープが回避される可能性があるため、この操作は許可されていません。</target>
        <note />
      </trans-unit>
      <trans-unit id="crefQuotationsCantContainGenericExprs">
        <source>Quotations cannot contain uses of generic expressions</source>
        <target state="translated">引用符内にはジェネリック式の使用を含めることはできません</target>
        <note />
      </trans-unit>
      <trans-unit id="crefQuotationsCantContainGenericFunctions">
        <source>Quotations cannot contain function definitions that are inferred or declared to be generic. Consider adding some type constraints to make this a valid quoted expression.</source>
        <target state="translated">引用符内には、ジェネリック型に推論または宣言する関数定義を含めることはできません。有効な引用符付きの式にするには、何らかの型の制約を追加してください。</target>
        <note />
      </trans-unit>
      <trans-unit id="crefQuotationsCantContainObjExprs">
        <source>Quotations cannot contain object expressions</source>
        <target state="translated">引用符内には、オブジェクト式を含めることはできません</target>
        <note />
      </trans-unit>
      <trans-unit id="crefQuotationsCantContainAddressOf">
        <source>Quotations cannot contain expressions that take the address of a field</source>
        <target state="translated">引用符内には、フィールドのアドレスを使用した式を含めることはできません</target>
        <note />
      </trans-unit>
      <trans-unit id="crefQuotationsCantContainStaticFieldRef">
        <source>Quotations cannot contain expressions that fetch static fields</source>
        <target state="translated">引用符内には、静的フィールドをフェッチする式を含めることはできません</target>
        <note />
      </trans-unit>
      <trans-unit id="crefQuotationsCantContainInlineIL">
        <source>Quotations cannot contain inline assembly code or pattern matching on arrays</source>
        <target state="translated">引用符内にインライン アセンブラー コードまたは配列のパターン マッチを含めることはできません</target>
        <note />
      </trans-unit>
      <trans-unit id="crefQuotationsCantContainDescendingForLoops">
        <source>Quotations cannot contain descending for loops</source>
        <target state="translated">引用符内に降順の for loop を含めることはできません</target>
        <note />
      </trans-unit>
      <trans-unit id="crefQuotationsCantFetchUnionIndexes">
        <source>Quotations cannot contain expressions that fetch union case indexes</source>
        <target state="translated">引用符内には、共用体ケースのインデックスをフェッチする式を含めることはできません</target>
        <note />
      </trans-unit>
      <trans-unit id="crefQuotationsCantSetUnionFields">
        <source>Quotations cannot contain expressions that set union case fields</source>
        <target state="translated">引用符内には、共用体ケースのフィールドを設定する式を含めることはできません</target>
        <note />
      </trans-unit>
      <trans-unit id="crefQuotationsCantSetExceptionFields">
        <source>Quotations cannot contain expressions that set fields in exception values</source>
        <target state="translated">引用符内には、例外値のフィールドを設定する式を含めることはできません</target>
        <note />
      </trans-unit>
      <trans-unit id="crefQuotationsCantRequireByref">
        <source>Quotations cannot contain expressions that require byref pointers</source>
        <target state="translated">引用符内には、byref ポインターを必要とする式を含めることはできません</target>
        <note />
      </trans-unit>
      <trans-unit id="crefQuotationsCantCallTraitMembers">
        <source>Quotations cannot contain expressions that make member constraint calls, or uses of operators that implicitly resolve to a member constraint call</source>
        <target state="translated">引用符内にメンバーの制約を呼び出す式を含めること、または暗黙的にメンバーの制約の呼び出しに解決される演算子を使用することはできません</target>
        <note />
      </trans-unit>
      <trans-unit id="crefQuotationsCantContainThisConstant">
        <source>Quotations cannot contain this kind of constant</source>
        <target state="translated">引用符内には、この種類の定数を含めることはできません</target>
        <note />
      </trans-unit>
      <trans-unit id="crefQuotationsCantContainThisPatternMatch">
        <source>Quotations cannot contain this kind of pattern match</source>
        <target state="translated">引用符内には、この種類のパターン マッチを含めることはできません</target>
        <note />
      </trans-unit>
      <trans-unit id="crefQuotationsCantContainArrayPatternMatching">
        <source>Quotations cannot contain array pattern matching</source>
        <target state="translated">引用符内には、配列のパターン マッチを含めることはできません</target>
        <note />
      </trans-unit>
      <trans-unit id="crefQuotationsCantContainThisType">
        <source>Quotations cannot contain this kind of type</source>
        <target state="translated">引用符内には、この種類の型を含めることはできません</target>
        <note />
      </trans-unit>
      <trans-unit id="csTypeCannotBeResolvedAtCompileTime">
        <source>The declared type parameter '{0}' cannot be used here since the type parameter cannot be resolved at compile time</source>
        <target state="translated">宣言された型パラメーター '{0}' はコンパイル時に解決できないため、使用できません</target>
        <note />
      </trans-unit>
      <trans-unit id="csCodeLessGeneric">
        <source>This code is less generic than indicated by its annotations. A unit-of-measure specified using '_' has been determined to be '1', i.e. dimensionless. Consider making the code generic, or removing the use of '_'.</source>
        <target state="translated">このコードは注釈よりも総称性が低く設定されています。'_' を使用して指定された単位は、'1' (無次元) と判断されます。コードをジェネリックにするか、'_' を使用しないでください。</target>
        <note />
      </trans-unit>
      <trans-unit id="csTypeInferenceMaxDepth">
        <source>Type inference problem too complicated (maximum iteration depth reached). Consider adding further type annotations.</source>
        <target state="translated">複雑すぎるため、型推論ができません (最大反復回数に達しました)。さらに詳細な型の注釈を増やしてください。</target>
        <note />
      </trans-unit>
      <trans-unit id="csExpectedArguments">
        <source>Expected arguments to an instance member</source>
        <target state="translated">インスタンス メンバーに対して引数を指定してください</target>
        <note />
      </trans-unit>
      <trans-unit id="csIndexArgumentMismatch">
        <source>This indexer expects {0} arguments but is here given {1}</source>
        <target state="translated">このインデクサーには {0} 個の引数が必要ですが、存在するのは {1} 個です</target>
        <note />
      </trans-unit>
      <trans-unit id="csExpectTypeWithOperatorButGivenFunction">
        <source>Expecting a type supporting the operator '{0}' but given a function type. You may be missing an argument to a function.</source>
        <target state="translated">演算子 '{0}' をサポートし、特定の関数型である型が必要です。関数に対する引数が足りない可能性があります。</target>
        <note />
      </trans-unit>
      <trans-unit id="csExpectTypeWithOperatorButGivenTuple">
        <source>Expecting a type supporting the operator '{0}' but given a tuple type</source>
        <target state="translated">演算子 '{0}' をサポートする型が必要ですが、タプル型が指定されました</target>
        <note />
      </trans-unit>
      <trans-unit id="csTypesDoNotSupportOperator">
        <source>None of the types '{0}' support the operator '{1}'</source>
        <target state="translated">型 '{0}' はいずれも演算子 '{1}' をサポートしていません</target>
        <note />
      </trans-unit>
      <trans-unit id="csTypeDoesNotSupportOperator">
        <source>The type '{0}' does not support the operator '{1}'</source>
        <target state="translated">型 '{0}' は演算子 '{1}' をサポートしていません</target>
        <note />
      </trans-unit>
      <trans-unit id="csTypesDoNotSupportOperatorNullable">
        <source>None of the types '{0}' support the operator '{1}'. Consider opening the module 'Microsoft.FSharp.Linq.NullableOperators'.</source>
        <target state="translated">型 '{0}' はいずれも演算子 '{1}' をサポートしていません。'Microsoft.FSharp.Linq.NullableOperators' モジュールを開いてください。</target>
        <note />
      </trans-unit>
      <trans-unit id="csTypeDoesNotSupportOperatorNullable">
        <source>The type '{0}' does not support the operator '{1}'. Consider opening the module 'Microsoft.FSharp.Linq.NullableOperators'.</source>
        <target state="translated">型 '{0}' は演算子 '{1}' をサポートしていません。'Microsoft.FSharp.Linq.NullableOperators' モジュールを開いてください。</target>
        <note />
      </trans-unit>
      <trans-unit id="csTypeDoesNotSupportConversion">
        <source>The type '{0}' does not support a conversion to the type '{1}'</source>
        <target state="translated">型 '{0}' は型 '{1}' への変換をサポートしていません</target>
        <note />
      </trans-unit>
      <trans-unit id="csMethodFoundButIsStatic">
        <source>The type '{0}' has a method '{1}' (full name '{2}'), but the method is static</source>
        <target state="translated">型 '{0}' にメソッド '{1}' (フル ネームは '{2}') がありますが、メソッドは静的です</target>
        <note />
      </trans-unit>
      <trans-unit id="csMethodFoundButIsNotStatic">
        <source>The type '{0}' has a method '{1}' (full name '{2}'), but the method is not static</source>
        <target state="translated">型 '{0}' にメソッド '{1}' (フル ネームは '{2}') がありますが、メソッドは静的ではありません</target>
        <note />
      </trans-unit>
      <trans-unit id="csStructConstraintInconsistent">
        <source>The constraints 'struct' and 'not struct' are inconsistent</source>
        <target state="translated">'struct' および 'not struct' という制約は矛盾しています</target>
        <note />
      </trans-unit>
      <trans-unit id="csTypeDoesNotHaveNull">
        <source>The type '{0}' does not have 'null' as a proper value</source>
        <target state="translated">型 '{0}' に 'null' は使用できません</target>
        <note />
      </trans-unit>
      <trans-unit id="csNullableTypeDoesNotHaveNull">
        <source>The type '{0}' does not have 'null' as a proper value. To create a null value for a Nullable type use 'System.Nullable()'.</source>
        <target state="translated">型 '{0}' に 'null' は使用できません。Null 許容型に対して null 値を作成するには、'System.Nullable()' を使用します。</target>
        <note />
      </trans-unit>
      <trans-unit id="csTypeDoesNotSupportComparison1">
        <source>The type '{0}' does not support the 'comparison' constraint because it has the 'NoComparison' attribute</source>
        <target state="translated">型 '{0}' は 'NoComparison' 属性があるため、'comparison' 制約をサポートしません</target>
        <note />
      </trans-unit>
      <trans-unit id="csTypeDoesNotSupportComparison2">
        <source>The type '{0}' does not support the 'comparison' constraint. For example, it does not support the 'System.IComparable' interface</source>
        <target state="translated">型 '{0}' は 'comparison' 制約をサポートしません。たとえば、'System.IComparable' インターフェイスをサポートしません。</target>
        <note />
      </trans-unit>
      <trans-unit id="csTypeDoesNotSupportComparison3">
        <source>The type '{0}' does not support the 'comparison' constraint because it is a record, union or struct with one or more structural element types which do not support the 'comparison' constraint. Either avoid the use of comparison with this type, or add the 'StructuralComparison' attribute to the type to determine which field type does not support comparison</source>
        <target state="translated">型 '{0}' は、'comparison' 制約をサポートしない 1 個または複数の構造体の要素型を持つレコード、共用体、または構造体なので、'comparison' 制約をサポートしません。この型では comparison を使用しないようにするか、または、comparison をサポートしないフィールド型を決定するために、'StructuralComparison' 属性を型に追加してください。</target>
        <note />
      </trans-unit>
      <trans-unit id="csTypeDoesNotSupportEquality1">
        <source>The type '{0}' does not support the 'equality' constraint because it has the 'NoEquality' attribute</source>
        <target state="translated">型 '{0}' は 'NoEquality' 属性があるため、'equality' 制約をサポートしません</target>
        <note />
      </trans-unit>
      <trans-unit id="csTypeDoesNotSupportEquality2">
        <source>The type '{0}' does not support the 'equality' constraint because it is a function type</source>
        <target state="translated">型 '{0}' は関数型なので、'equality' 制約をサポートしません</target>
        <note />
      </trans-unit>
      <trans-unit id="csTypeDoesNotSupportEquality3">
        <source>The type '{0}' does not support the 'equality' constraint because it is a record, union or struct with one or more structural element types which do not support the 'equality' constraint. Either avoid the use of equality with this type, or add the 'StructuralEquality' attribute to the type to determine which field type does not support equality</source>
        <target state="translated">型 '{0}' は、'equality' 制約をサポートしない 1 個または複数の構造体の要素型を持つレコード、共用体、または構造体なので、'equality' 制約をサポートしません。この型を持つ equality を使用しないでください。または、equality をサポートしないフィールド型を決定するために、'StructuralEquality' 属性を型に追加してください。</target>
        <note />
      </trans-unit>
      <trans-unit id="csTypeIsNotEnumType">
        <source>The type '{0}' is not a CLI enum type</source>
        <target state="translated">型 '{0}' は CLI の列挙型ではありません</target>
        <note />
      </trans-unit>
      <trans-unit id="csTypeHasNonStandardDelegateType">
        <source>The type '{0}' has a non-standard delegate type</source>
        <target state="translated">型 '{0}' には標準ではないデリゲート型があります</target>
        <note />
      </trans-unit>
      <trans-unit id="csTypeIsNotDelegateType">
        <source>The type '{0}' is not a CLI delegate type</source>
        <target state="translated">型 '{0}' は CLI のデリゲート型ではありません</target>
        <note />
      </trans-unit>
      <trans-unit id="csTypeParameterCannotBeNullable">
        <source>This type parameter cannot be instantiated to 'Nullable'. This is a restriction imposed in order to ensure the meaning of 'null' in some CLI languages is not confusing when used in conjunction with 'Nullable' values.</source>
        <target state="translated">の型パラメーターは 'Nullable' にインスタンス化できません。別の CLI 言語などでも 'Nullable' の値との関係で、'null' の意味があいまいにならないように、この制限があります。</target>
        <note />
      </trans-unit>
      <trans-unit id="csGenericConstructRequiresStructType">
        <source>A generic construct requires that the type '{0}' is a CLI or F# struct type</source>
        <target state="translated">ジェネリック コンストラクトの型 '{0}' は、CLI または F# の構造体型にする必要があります</target>
        <note />
      </trans-unit>
      <trans-unit id="csGenericConstructRequiresUnmanagedType">
        <source>A generic construct requires that the type '{0}' is an unmanaged type</source>
        <target state="translated">ジェネリック コンストラクターの型 '{0}' はアンマネージ型にする必要があります</target>
        <note />
      </trans-unit>
      <trans-unit id="csTypeNotCompatibleBecauseOfPrintf">
        <source>The type '{0}' is not compatible with any of the types {1}, arising from the use of a printf-style format string</source>
        <target state="translated">型 '{0}' は、printf 形式の書式指定文字列の使用によって生じる型 {1} のいずれとも互換性がありません</target>
        <note />
      </trans-unit>
      <trans-unit id="csGenericConstructRequiresReferenceSemantics">
        <source>A generic construct requires that the type '{0}' have reference semantics, but it does not, i.e. it is a struct</source>
        <target state="translated">ジェネリック コンストラクトの型 '{0}' には参照のセマンティクスが必要ですが、存在しません (つまり構造体です)</target>
        <note />
      </trans-unit>
      <trans-unit id="csGenericConstructRequiresNonAbstract">
        <source>A generic construct requires that the type '{0}' be non-abstract</source>
        <target state="translated">ジェネリック コンストラクトの型 '{0}' は、非抽象にする必要があります</target>
        <note />
      </trans-unit>
      <trans-unit id="csGenericConstructRequiresPublicDefaultConstructor">
        <source>A generic construct requires that the type '{0}' have a public default constructor</source>
        <target state="translated">ジェネリック コンストラクトの型 '{0}' には、パブリック既定コンストラクターが必要です</target>
        <note />
      </trans-unit>
      <trans-unit id="csTypeInstantiationLengthMismatch">
        <source>Type instantiation length mismatch</source>
        <target state="translated">型のインスタンス化の長さが一致しません</target>
        <note />
      </trans-unit>
      <trans-unit id="csOptionalArgumentNotPermittedHere">
        <source>Optional arguments not permitted here</source>
        <target state="translated">オプションの引数は使用できません</target>
        <note />
      </trans-unit>
      <trans-unit id="csMemberIsNotStatic">
        <source>{0} is not a static member</source>
        <target state="translated">{0} は静的メンバーではありません</target>
        <note />
      </trans-unit>
      <trans-unit id="csMemberIsNotInstance">
        <source>{0} is not an instance member</source>
        <target state="translated">{0} はインスタンス メンバーではありません</target>
        <note />
      </trans-unit>
      <trans-unit id="csArgumentLengthMismatch">
        <source>Argument length mismatch</source>
        <target state="translated">引数の長さが一致しません</target>
        <note />
      </trans-unit>
      <trans-unit id="csArgumentTypesDoNotMatch">
        <source>The argument types don't match</source>
        <target state="translated">引数の型が一致しません</target>
        <note />
      </trans-unit>
      <trans-unit id="csMethodExpectsParams">
        <source>This method expects a CLI 'params' parameter in this position. 'params' is a way of passing a variable number of arguments to a method in languages such as C#. Consider passing an array for this argument</source>
        <target state="translated">このメソッドのこの位置には、CLI 'params' パラメーターが必要です。'params' は、可変個数の引数を C# などの言語のメソッドに渡すときに使用されます。この引数には配列を渡してください。</target>
        <note />
      </trans-unit>
      <trans-unit id="csMemberIsNotAccessible">
        <source>The member or object constructor '{0}' is not {1}</source>
        <target state="translated">メンバーまたはオブジェクト コンストラクター '{0}' は {1} ではありません</target>
        <note />
      </trans-unit>
      <trans-unit id="csMemberIsNotAccessible2">
        <source>The member or object constructor '{0}' is not {1}. Private members may only be accessed from within the declaring type. Protected members may only be accessed from an extending type and cannot be accessed from inner lambda expressions.</source>
        <target state="translated">メンバーまたはオブジェクト コンストラクター '{0}' は {1} ではありません。プライベート メンバーには、宣言する型の中からのみアクセスできます。プロテクト メンバーには、拡張する型からのみアクセスでき、内部ラムダ式からアクセスすることはできません。</target>
        <note />
      </trans-unit>
      <trans-unit id="csMethodIsNotAStaticMethod">
        <source>{0} is not a static method</source>
        <target state="translated">{0} は静的メソッドではありません</target>
        <note />
      </trans-unit>
      <trans-unit id="csMethodIsNotAnInstanceMethod">
        <source>{0} is not an instance method</source>
        <target state="translated">{0} はインスタンス メソッドではありません</target>
        <note />
      </trans-unit>
      <trans-unit id="csMemberHasNoArgumentOrReturnProperty">
        <source>The member or object constructor '{0}' has no argument or settable return property '{1}'. {2}.</source>
        <target state="translated">メンバーまたはオブジェクト コンストラクター '{0}' には、引数または設定可能な戻り値のプロパティ '{1}' がありません。{2}</target>
        <note />
      </trans-unit>
      <trans-unit id="csCtorHasNoArgumentOrReturnProperty">
        <source>The object constructor '{0}' has no argument or settable return property '{1}'. {2}.</source>
        <target state="translated">オブジェクト コンストラクター '{0}' には、引数または設定可能な戻り値のプロパティ '{1}' がありません。{2}。</target>
        <note />
      </trans-unit>
      <trans-unit id="csRequiredSignatureIs">
        <source>The required signature is {0}</source>
        <target state="translated">必要なシグネチャは {0} です</target>
        <note />
      </trans-unit>
      <trans-unit id="csMemberSignatureMismatch">
        <source>The member or object constructor '{0}' requires {1} argument(s). The required signature is '{2}'.</source>
        <target state="translated">メンバーまたはオブジェクト コンストラクター '{0}' には {1} 個の引数が必要です。必要なシグネチャは '{2}' です。</target>
        <note />
      </trans-unit>
      <trans-unit id="csMemberSignatureMismatch2">
        <source>The member or object constructor '{0}' requires {1} additional argument(s). The required signature is '{2}'.</source>
        <target state="translated">メンバーまたはオブジェクト コンストラクター '{0}' には追加で {1} 個の引数が必要です。必要なシグネチャは '{2}' です。</target>
        <note />
      </trans-unit>
      <trans-unit id="csMemberSignatureMismatch3">
        <source>The member or object constructor '{0}' requires {1} argument(s). The required signature is '{2}'. Some names for missing arguments are {3}.</source>
        <target state="translated">メンバーまたはオブジェクト コンストラクター '{0}' には {1} 個の引数が必要です。必要なシグネチャは '{2}' です。足りない引数の名前は {3} です。</target>
        <note />
      </trans-unit>
      <trans-unit id="csMemberSignatureMismatch4">
        <source>The member or object constructor '{0}' requires {1} additional argument(s). The required signature is '{2}'. Some names for missing arguments are {3}.</source>
        <target state="translated">メンバーまたはオブジェクト コンストラクター '{0}' には追加で {1} 個の引数が必要です。必要なシグネチャは '{2}' です。足りない引数の名前は {3} です。</target>
        <note />
      </trans-unit>
      <trans-unit id="csMemberSignatureMismatchArityNamed">
        <source>The member or object constructor '{0}' requires {1} argument(s) but is here given {2} unnamed and {3} named argument(s). The required signature is '{4}'.</source>
        <target state="translated">メンバーまたはオブジェクト コンストラクター '{0}' には {1} 個の引数が必要ですが、名前がない引数が {2} 個、名前付き引数が {3} 個です。必要なシグネチャは '{4}' です。</target>
        <note />
      </trans-unit>
      <trans-unit id="csMemberSignatureMismatchArity">
        <source>The member or object constructor '{0}' takes {1} argument(s) but is here given {2}. The required signature is '{3}'.</source>
        <target state="translated">メンバーまたはオブジェクト コンストラクター '{0}' には {1} 個の引数が必要ですが、{2} 個です。必要なシグネチャは '{3}' です。</target>
        <note />
      </trans-unit>
      <trans-unit id="csCtorSignatureMismatchArity">
        <source>The object constructor '{0}' takes {1} argument(s) but is here given {2}. The required signature is '{3}'.</source>
        <target state="translated">オブジェクト コンストラクター '{0}' には {1} 個の引数が必要ですが、指定されているのは {2} 個です。必要なシグネチャは '{3}' です。</target>
        <note />
      </trans-unit>
      <trans-unit id="csCtorSignatureMismatchArityProp">
        <source>The object constructor '{0}' takes {1} argument(s) but is here given {2}. The required signature is '{3}'. If some of the arguments are meant to assign values to properties, consider separating those arguments with a comma (',').</source>
        <target state="translated">オブジェクト コンストラクター '{0}' には {1} 個の引数が必要ですが、指定されているのは {2} 個です。必要なシグネチャは '{3}' です。いくつかの引数がプロパティに値を割り当てる引数である場合は、それらの引数をコンマ (',') で区切ることを検討してください。</target>
        <note />
      </trans-unit>
      <trans-unit id="csMemberSignatureMismatchArityType">
        <source>The member or object constructor '{0}' takes {1} type argument(s) but is here given {2}. The required signature is '{3}'.</source>
        <target state="translated">メンバーまたはオブジェクト コンストラクター '{0}' には {1} 個の型引数が必要ですが、存在するのは {2} 個です。必要なシグネチャは '{3}' です。</target>
        <note />
      </trans-unit>
      <trans-unit id="csMemberNotAccessible">
        <source>A member or object constructor '{0}' taking {1} arguments is not accessible from this code location. All accessible versions of method '{2}' take {3} arguments.</source>
        <target state="translated">{1} 個の引数を使用するメンバーまたはオブジェクト コンストラクター '{0}' は、このコードの場所からはアクセスできません。メソッド '{2}' のすべてのアクセス可能なバージョンは {3} 個の引数を使用します。</target>
        <note />
      </trans-unit>
      <trans-unit id="csIncorrectGenericInstantiation">
        <source>Incorrect generic instantiation. No {0} member named '{1}' takes {2} generic arguments.</source>
        <target state="translated">ジェネリックのインスタンス化が正しくありません。{2} のジェネリック引数を使用する '{1}' という {0} メンバーはありません。</target>
        <note />
      </trans-unit>
      <trans-unit id="csMemberOverloadArityMismatch">
        <source>The member or object constructor '{0}' does not take {1} argument(s). An overload was found taking {2} arguments.</source>
        <target state="translated">メンバーまたはオブジェクト コンストラクター '{0}' は {1} 個の引数ではありません。{2} 個の引数を使用するオーバーロードが見つかりました。</target>
        <note />
      </trans-unit>
      <trans-unit id="csNoMemberTakesTheseArguments">
        <source>No {0} member or object constructor named '{1}' takes {2} arguments</source>
        <target state="translated">{2} 個の引数を使用する {0} メンバーまたはオブジェクト コンストラクター '{1}' がありません</target>
        <note />
      </trans-unit>
      <trans-unit id="csNoMemberTakesTheseArguments2">
        <source>No {0} member or object constructor named '{1}' takes {2} arguments. Note the call to this member also provides {3} named arguments.</source>
        <target state="translated">{2} 個の引数を使用する {0} メンバーまたはオブジェクト コンストラクター '{1}' がありません。このメンバーの呼び出しには、{3} 個の名前付き引数も必要です。</target>
        <note />
      </trans-unit>
      <trans-unit id="csNoMemberTakesTheseArguments3">
        <source>No {0} member or object constructor named '{1}' takes {2} arguments. The named argument '{3}' doesn't correspond to any argument or settable return property for any overload.</source>
        <target state="translated">{2} 個の引数を使用する {0} メンバーまたはオブジェクト コンストラクター '{1}' がありません。名前付き引数 '{3}' に対応する、オーバーロードに合致した任意の引数、または設定可能な戻り値のプロパティはありません。</target>
        <note />
      </trans-unit>
      <trans-unit id="csMethodNotFound">
        <source>Method or object constructor '{0}' not found</source>
        <target state="translated">メソッドまたはオブジェクト コンストラクター '{0}' が見つかりません</target>
        <note />
      </trans-unit>
      <trans-unit id="csNoOverloadsFound">
        <source>No overloads match for method '{0}'.</source>
        <target state="translated">メソッド '{0}' に一致するオーバーロードはありません。</target>
        <note />
      </trans-unit>
      <trans-unit id="csMethodIsOverloaded">
        <source>A unique overload for method '{0}' could not be determined based on type information prior to this program point. A type annotation may be needed.</source>
        <target state="translated">このプログラム ポイントよりも前の型情報に基づいて、メソッド '{0}' の固有のオーバーロードを決定することができませんでした。型の注釈が必要な場合があります。</target>
        <note />
      </trans-unit>
      <trans-unit id="csCandidates">
        <source>Candidates:\n{0}</source>
        <target state="translated">候補:\n{0}</target>
        <note />
      </trans-unit>
      <trans-unit id="parsDoCannotHaveVisibilityDeclarations">
        <source>Accessibility modifiers are not permitted on 'do' bindings, but '{0}' was given.</source>
        <target state="translated">'do' バインドにはアクセシビリティ修飾子を使用できませんが、'{0}' が指定されました。</target>
        <note />
      </trans-unit>
      <trans-unit id="parsEofInHashIf">
        <source>End of file in #if section begun at or after here</source>
        <target state="translated">この位置以前に始まった #if セクションの途中でファイルの終わりが見つかりました</target>
        <note />
      </trans-unit>
      <trans-unit id="parsEofInString">
        <source>End of file in string begun at or before here</source>
        <target state="translated">この位置以前に始まった文字列の途中でファイルの終わりが見つかりました</target>
        <note />
      </trans-unit>
      <trans-unit id="parsEofInVerbatimString">
        <source>End of file in verbatim string begun at or before here</source>
        <target state="translated">この位置以前に始まった verbatim 文字列の途中でファイルの終わりが見つかりました</target>
        <note />
      </trans-unit>
      <trans-unit id="parsEofInComment">
        <source>End of file in comment begun at or before here</source>
        <target state="translated">この位置以前に始まったコメントの途中でファイルの終わりが見つかりました</target>
        <note />
      </trans-unit>
      <trans-unit id="parsEofInStringInComment">
        <source>End of file in string embedded in comment begun at or before here</source>
        <target state="translated">この位置以前に始まったコメントに埋め込まれた文字列の途中でファイルの終わりが見つかりました</target>
        <note />
      </trans-unit>
      <trans-unit id="parsEofInVerbatimStringInComment">
        <source>End of file in verbatim string embedded in comment begun at or before here</source>
        <target state="translated">この位置以前に始まったコメントに埋め込まれた verbatim 文字列の途中でファイルの終わりが見つかりました</target>
        <note />
      </trans-unit>
      <trans-unit id="parsEofInIfOcaml">
        <source>End of file in IF-OCAML section begun at or before here</source>
        <target state="translated">この位置以前に始まった IF-OCAML セクションの途中でファイルの終わりが見つかりました</target>
        <note />
      </trans-unit>
      <trans-unit id="parsEofInDirective">
        <source>End of file in directive begun at or before here</source>
        <target state="translated">この位置以前に始まったディレクティブの途中でファイルの終わりが見つかりました</target>
        <note />
      </trans-unit>
      <trans-unit id="parsNoHashEndIfFound">
        <source>No #endif found for #if or #else</source>
        <target state="translated">#if または #else の #endif が見つかりません</target>
        <note />
      </trans-unit>
      <trans-unit id="parsAttributesIgnored">
        <source>Attributes have been ignored in this construct</source>
        <target state="translated">このコンストラクトの属性は無視されました</target>
        <note />
      </trans-unit>
      <trans-unit id="parsUseBindingsIllegalInImplicitClassConstructors">
        <source>'use' bindings are not permitted in primary constructors</source>
        <target state="translated">プライマリ コンストラクターに 'use' 束縛は使用できません</target>
        <note />
      </trans-unit>
      <trans-unit id="parsUseBindingsIllegalInModules">
        <source>'use' bindings are not permitted in modules and are treated as 'let' bindings</source>
        <target state="translated">モジュールに 'use' 束縛は使用できません。この束縛は 'let' 束縛として扱われます。</target>
        <note />
      </trans-unit>
      <trans-unit id="parsIntegerForLoopRequiresSimpleIdentifier">
        <source>An integer for loop must use a simple identifier</source>
        <target state="translated">ループの整数には単純な識別子を使用する必要があります</target>
        <note />
      </trans-unit>
      <trans-unit id="parsOnlyOneWithAugmentationAllowed">
        <source>At most one 'with' augmentation is permitted</source>
        <target state="translated">使用できる 'with' の拡張の数は 1 以下です</target>
        <note />
      </trans-unit>
      <trans-unit id="parsUnexpectedSemicolon">
        <source>A semicolon is not expected at this point</source>
        <target state="translated">この位置にセミコロンは使用できません</target>
        <note />
      </trans-unit>
      <trans-unit id="parsUnexpectedEndOfFile">
        <source>Unexpected end of input</source>
        <target state="translated">予期しない入力の終わりです:</target>
        <note />
      </trans-unit>
      <trans-unit id="parsUnexpectedVisibilityDeclaration">
        <source>Accessibility modifiers are not permitted here, but '{0}' was given.</source>
        <target state="translated">ここではアクセシビリティ修飾子を使用できませんが、'{0}' が指定されました。</target>
        <note />
      </trans-unit>
      <trans-unit id="parsOnlyHashDirectivesAllowed">
        <source>Only '#' compiler directives may occur prior to the first 'namespace' declaration</source>
        <target state="translated">最初の 'namespace' 宣言の前に指定できるのは、'#' コンパイラ ディレクティブのみです</target>
        <note />
      </trans-unit>
      <trans-unit id="parsVisibilityDeclarationsShouldComePriorToIdentifier">
        <source>Accessibility modifiers should come immediately prior to the identifier naming a construct</source>
        <target state="translated">アクセシビリティ修飾子は、コンストラクトを示す識別子の直前に指定する必要があります</target>
        <note />
      </trans-unit>
      <trans-unit id="parsNamespaceOrModuleNotBoth">
        <source>Files should begin with either a namespace or module declaration, e.g. 'namespace SomeNamespace.SubNamespace' or 'module SomeNamespace.SomeModule', but not both. To define a module within a namespace use 'module SomeModule = ...'</source>
        <target state="translated">ファイルは名前空間またはモジュールの宣言から開始する必要があります。たとえば、'namespace SomeNamespace.SubNamespace'、'module SomeNamespace.SomeModule' などです。ただし、両方は指定しません。名前空間内でモジュールを定義するには、'module SomeModule = ...' を使用してください。</target>
        <note />
      </trans-unit>
      <trans-unit id="parsModuleAbbreviationMustBeSimpleName">
        <source>A module abbreviation must be a simple name, not a path</source>
        <target state="translated">モジュールの省略形はパスではなく簡易名にする必要があります</target>
        <note />
      </trans-unit>
      <trans-unit id="parsIgnoreAttributesOnModuleAbbreviation">
        <source>Ignoring attributes on module abbreviation</source>
        <target state="translated">モジュールの省略形にある属性を無視します</target>
        <note />
      </trans-unit>
      <trans-unit id="parsIgnoreAttributesOnModuleAbbreviationAlwaysPrivate">
        <source>The '{0}' accessibility attribute is not allowed on module abbreviation. Module abbreviations are always private.</source>
        <target state="translated">モジュールの省略形には '{0}' アクセシビリティ属性を使用できません。モジュールの省略形は常にプライベートです。</target>
        <note />
      </trans-unit>
      <trans-unit id="parsIgnoreVisibilityOnModuleAbbreviationAlwaysPrivate">
        <source>The '{0}' visibility attribute is not allowed on module abbreviation. Module abbreviations are always private.</source>
        <target state="translated">モジュールの省略形には '{0}' 表示範囲属性を使用できません。モジュールの省略形は常にプライベートです。</target>
        <note />
      </trans-unit>
      <trans-unit id="parsUnClosedBlockInHashLight">
        <source>Unclosed block</source>
        <target state="translated">ブロックが閉じられていません</target>
        <note />
      </trans-unit>
      <trans-unit id="parsUnmatchedBeginOrStruct">
        <source>Unmatched 'begin' or 'struct'</source>
        <target state="translated">'begin' または 'struct' が対応しません</target>
        <note />
      </trans-unit>
      <trans-unit id="parsModuleDefnMustBeSimpleName">
        <source>A module name must be a simple name, not a path</source>
        <target state="translated">モジュール名はパスではなく簡易名にする必要があります</target>
        <note />
      </trans-unit>
      <trans-unit id="parsUnexpectedEmptyModuleDefn">
        <source>Unexpected empty type moduleDefn list</source>
        <target state="translated">予期しない空の型の moduleDefn リストです:</target>
        <note />
      </trans-unit>
      <trans-unit id="parsAttributesMustComeBeforeVal">
        <source>Attributes should be placed before 'val'</source>
        <target state="translated">属性は 'val' の前に配置してください</target>
        <note />
      </trans-unit>
      <trans-unit id="parsAttributesAreNotPermittedOnInterfaceImplementations">
        <source>Attributes are not permitted on interface implementations</source>
        <target state="translated">インターフェイスの実装に属性は使用できません</target>
        <note />
      </trans-unit>
      <trans-unit id="parsSyntaxError">
        <source>Syntax error</source>
        <target state="translated">構文エラーです</target>
        <note />
      </trans-unit>
      <trans-unit id="parsAugmentationsIllegalOnDelegateType">
        <source>Augmentations are not permitted on delegate type moduleDefns</source>
        <target state="translated">デリゲート型 moduleDefns では拡張が許可されていません</target>
        <note />
      </trans-unit>
      <trans-unit id="parsUnmatchedClassInterfaceOrStruct">
        <source>Unmatched 'class', 'interface' or 'struct'</source>
        <target state="translated">'class'、'interface'、または 'struct' が対応しません</target>
        <note />
      </trans-unit>
      <trans-unit id="parsEmptyTypeDefinition">
        <source>A type definition requires one or more members or other declarations. If you intend to define an empty class, struct or interface, then use 'type ... = class end', 'interface end' or 'struct end'.</source>
        <target state="translated">型定義には、1 つまたは複数のメンバーまたは他の宣言が必要です。空のクラス、構造体、またはインターフェイスを定義する場合、'type ... = class end'、'interface end'、または 'struct end' を使用してください。</target>
        <note />
      </trans-unit>
      <trans-unit id="parsUnmatchedWith">
        <source>Unmatched 'with' or badly formatted 'with' block</source>
        <target state="translated">with' が対応しないか、'with' ブロックの形式に誤りがあります</target>
        <note />
      </trans-unit>
      <trans-unit id="parsGetOrSetRequired">
        <source>'get', 'set' or 'get,set' required</source>
        <target state="translated">'get'、'set'、または 'get,set' が必要です</target>
        <note />
      </trans-unit>
      <trans-unit id="parsOnlyClassCanTakeValueArguments">
        <source>Only class types may take value arguments</source>
        <target state="translated">値の引数を使用できるのはクラス型のみです</target>
        <note />
      </trans-unit>
      <trans-unit id="parsUnmatchedBegin">
        <source>Unmatched 'begin'</source>
        <target state="translated">'begin' が対応しません</target>
        <note />
      </trans-unit>
      <trans-unit id="parsInvalidDeclarationSyntax">
        <source>Invalid declaration syntax</source>
        <target state="translated">宣言の構文が無効です</target>
        <note />
      </trans-unit>
      <trans-unit id="parsGetAndOrSetRequired">
        <source>'get' and/or 'set' required</source>
        <target state="translated">'get'、'set'、またはその両方が必要です</target>
        <note />
      </trans-unit>
      <trans-unit id="parsTypeAnnotationsOnGetSet">
        <source>Type annotations on property getters and setters must be given after the 'get()' or 'set(v)', e.g. 'with get() : string = ...'</source>
        <target state="translated">プロパティのゲッターおよびセッターでは、'get()' または 'set(v)' の後に型の注釈を指定する必要があります。たとえば、'with get() : string = ...' などです。</target>
        <note />
      </trans-unit>
      <trans-unit id="parsGetterMustHaveAtLeastOneArgument">
        <source>A getter property is expected to be a function, e.g. 'get() = ...' or 'get(index) = ...'</source>
        <target state="translated">ゲッターのプロパティは関数にする必要があります (たとえば、'get() = ...'、'get(index) = ...')</target>
        <note />
      </trans-unit>
      <trans-unit id="parsMultipleAccessibilitiesForGetSet">
        <source>Multiple accessibilities given for property getter or setter</source>
        <target state="translated">プロパティのゲッターまたはセッターに指定されたアクセシビリティが複数あります</target>
        <note />
      </trans-unit>
      <trans-unit id="parsSetSyntax">
        <source>Property setters must be defined using 'set value = ', 'set idx value = ' or 'set (idx1,...,idxN) value = ... '</source>
        <target state="translated">プロパティ Set アクセス操作子を定義するには、'set value = '、'set idx value = '、または 'set (idx1,...,idxN) value = ... ' を使用する必要があります</target>
        <note />
      </trans-unit>
      <trans-unit id="parsInterfacesHaveSameVisibilityAsEnclosingType">
        <source>Interfaces always have the same visibility as the enclosing type</source>
        <target state="translated">インターフェイスは、それを囲む型と常に同じ表示範囲を持ちます</target>
        <note />
      </trans-unit>
      <trans-unit id="parsAccessibilityModsIllegalForAbstract">
        <source>Accessibility modifiers are not allowed on this member. Abstract slots always have the same visibility as the enclosing type.</source>
        <target state="translated">アクセシビリティ修飾子はこのメンバーでは許可されていません。抽象スロットには、それを囲む型と常に同じ表示範囲があります。</target>
        <note />
      </trans-unit>
      <trans-unit id="parsAttributesIllegalOnInherit">
        <source>Attributes are not permitted on 'inherit' declarations</source>
        <target state="translated">'inherit' 宣言に属性は使用できません</target>
        <note />
      </trans-unit>
      <trans-unit id="parsVisibilityIllegalOnInherit">
        <source>Accessibility modifiers are not permitted on an 'inherits' declaration</source>
        <target state="translated">'inherits' 宣言にアクセシビリティ修飾子は使用できません</target>
        <note />
      </trans-unit>
      <trans-unit id="parsInheritDeclarationsCannotHaveAsBindings">
        <source>'inherit' declarations cannot have 'as' bindings. To access members of the base class when overriding a method, the syntax 'base.SomeMember' may be used; 'base' is a keyword. Remove this 'as' binding.</source>
        <target state="translated">'inherit' 宣言に 'as' 束縛は指定できません。メソッドをオーバーライドするときに基底クラスのメンバーにアクセスするには、'base.SomeMember' という構文を使用できます。'base' はキーワードです。この 'as' 束縛は削除してください。</target>
        <note />
      </trans-unit>
      <trans-unit id="parsAttributesIllegalHere">
        <source>Attributes are not allowed here</source>
        <target state="translated">ここでは属性を使用できません</target>
        <note />
      </trans-unit>
      <trans-unit id="parsTypeAbbreviationsCannotHaveVisibilityDeclarations">
        <source>Accessibility modifiers are not permitted in this position for type abbreviations</source>
        <target state="translated">型略称のこの位置にアクセシビリティ修飾子は使用できません</target>
        <note />
      </trans-unit>
      <trans-unit id="parsEnumTypesCannotHaveVisibilityDeclarations">
        <source>Accessibility modifiers are not permitted in this position for enum types</source>
        <target state="translated">列挙型のこの位置にアクセシビリティ修飾子は使用できません</target>
        <note />
      </trans-unit>
      <trans-unit id="parsAllEnumFieldsRequireValues">
        <source>All enum fields must be given values</source>
        <target state="translated">すべての列挙型フィールドに値を指定する必要があります</target>
        <note />
      </trans-unit>
      <trans-unit id="parsInlineAssemblyCannotHaveVisibilityDeclarations">
        <source>Accessibility modifiers are not permitted on inline assembly code types</source>
        <target state="translated">アクセシビリティ修飾子はインライン アセンブラー コード型では許可されていません</target>
        <note />
      </trans-unit>
      <trans-unit id="parsUnexpectedIdentifier">
        <source>Unexpected identifier: '{0}'</source>
        <target state="translated">予期しない識別子: '{0}':</target>
        <note />
      </trans-unit>
      <trans-unit id="parsUnionCasesCannotHaveVisibilityDeclarations">
        <source>Accessibility modifiers are not permitted on union cases. Use 'type U = internal ...' or 'type U = private ...' to give an accessibility to the whole representation.</source>
        <target state="translated">アクセシビリティ修飾子は共用体ケースに使用できません。表現全体にアクセシビリティを付与するには、'type U = internal ...' または 'type U = private ...' を使用してください。</target>
        <note />
      </trans-unit>
      <trans-unit id="parsEnumFieldsCannotHaveVisibilityDeclarations">
        <source>Accessibility modifiers are not permitted on enumeration fields</source>
        <target state="translated">列挙型フィールドにアクセシビリティ修飾子は使用できません</target>
        <note />
      </trans-unit>
      <trans-unit id="parsConsiderUsingSeparateRecordType">
        <source>Consider using a separate record type instead</source>
        <target state="translated">代わりに別のレコード型を使用してください</target>
        <note />
      </trans-unit>
      <trans-unit id="parsRecordFieldsCannotHaveVisibilityDeclarations">
        <source>Accessibility modifiers are not permitted on record fields. Use 'type R = internal ...' or 'type R = private ...' to give an accessibility to the whole representation.</source>
        <target state="translated">アクセシビリティ修飾子はレコード フィールドに使用できません。表現全体にアクセシビリティを付与するには、'type R = internal ...' または 'type R = private ...' を使用してください</target>
        <note />
      </trans-unit>
      <trans-unit id="parsLetAndForNonRecBindings">
        <source>The declaration form 'let ... and ...' for non-recursive bindings is not used in F# code. Consider using a sequence of 'let' bindings</source>
        <target state="translated">非再帰的な束縛の宣言の形式 'let ... and ...' は、F# コードでは使用されません。'let' 束縛のシーケンスを使用してください。</target>
        <note />
      </trans-unit>
      <trans-unit id="parsUnmatchedParen">
        <source>Unmatched '('</source>
        <target state="translated">'(' が対応しません</target>
        <note />
      </trans-unit>
      <trans-unit id="parsSuccessivePatternsShouldBeSpacedOrTupled">
        <source>Successive patterns should be separated by spaces or tupled</source>
        <target state="translated">複数のパターンが連続する場合、スペースで区切るかタプル化します</target>
        <note />
      </trans-unit>
      <trans-unit id="parsNoMatchingInForLet">
        <source>No matching 'in' found for this 'let'</source>
        <target state="translated">この 'let' に対応する 'in' が見つかりません</target>
        <note />
      </trans-unit>
      <trans-unit id="parsErrorInReturnForLetIncorrectIndentation">
        <source>Error in the return expression for this 'let'. Possible incorrect indentation.</source>
        <target state="translated">この 'let' の return 式にエラーが見つかりました。インデントが正しくない可能性があります。</target>
        <note />
      </trans-unit>
      <trans-unit id="parsExpectedExpressionAfterLet">
        <source>The block following this '{0}' is unfinished. Every code block is an expression and must have a result. '{1}' cannot be the final code element in a block. Consider giving this block an explicit result.</source>
        <target state="translated">この '{0}' に続くブロックが完了していません。すべてのコード ブロックは式であり、結果を持つ必要があります。'{1}' をブロック内の最後のコード要素にすることはできません。このブロックに明示的な結果を指定することを検討してください。</target>
        <note />
      </trans-unit>
      <trans-unit id="parsIncompleteIf">
        <source>Incomplete conditional. Expected 'if &lt;expr&gt; then &lt;expr&gt;' or 'if &lt;expr&gt; then &lt;expr&gt; else &lt;expr&gt;'.</source>
        <target state="translated">不完全な条件です。'if &lt;expr&gt; then &lt;expr&gt;' や 'if &lt;expr&gt; then &lt;expr&gt; else &lt;expr&gt;' が必要でした。</target>
        <note />
      </trans-unit>
      <trans-unit id="parsAssertIsNotFirstClassValue">
        <source>'assert' may not be used as a first class value. Use 'assert &lt;expr&gt;' instead.</source>
        <target state="translated">'assert' をファースト クラス値として使用することはできません。代わりに 'assert &lt;expr&gt;' を使用します。</target>
        <note />
      </trans-unit>
      <trans-unit id="parsIdentifierExpected">
        <source>Identifier expected</source>
        <target state="translated">識別子がありません</target>
        <note />
      </trans-unit>
      <trans-unit id="parsInOrEqualExpected">
        <source>'in' or '=' expected</source>
        <target state="translated">'in' または '=' が必要です</target>
        <note />
      </trans-unit>
      <trans-unit id="parsArrowUseIsLimited">
        <source>The use of '-&gt;' in sequence and computation expressions is limited to the form 'for pat in expr -&gt; expr'. Use the syntax 'for ... in ... do ... yield...' to generate elements in more complex sequence expressions.</source>
        <target state="translated">シーケンス式または計算式で '-&gt;' を使用する場合、'for pat in expr -&gt; expr' という形式にするよう制限されています。より複雑なシーケンス式でエレメントを生成するには、'for ... in ... do ... yield...' 構文を使用します。</target>
        <note />
      </trans-unit>
      <trans-unit id="parsSuccessiveArgsShouldBeSpacedOrTupled">
        <source>Successive arguments should be separated by spaces or tupled, and arguments involving function or method applications should be parenthesized</source>
        <target state="translated">複数の引数が連続する場合、スペースで区切るかタプル化します。関数またはメソッド アプリケーションに関する引数の場合、かっこで囲む必要があります。</target>
        <note />
      </trans-unit>
      <trans-unit id="parsUnmatchedBracket">
        <source>Unmatched '['</source>
        <target state="translated">'[' が対応しません</target>
        <note />
      </trans-unit>
      <trans-unit id="parsMissingQualificationAfterDot">
        <source>Missing qualification after '.'</source>
        <target state="translated">'.' の後に修飾子がありません</target>
        <note />
      </trans-unit>
      <trans-unit id="parsParenFormIsForML">
        <source>In F# code you may use 'expr.[expr]'. A type annotation may be required to indicate the first expression is an array</source>
        <target state="translated">F# コードでは、'expr.[expr]' を使用できます。最初の式が配列であることを示すには、型の注釈が必要です。</target>
        <note />
      </trans-unit>
      <trans-unit id="parsMismatchedQuote">
        <source>Mismatched quotation, beginning with '{0}'</source>
        <target state="translated">'{0}' で始まる引用符が対応しません</target>
        <note />
      </trans-unit>
      <trans-unit id="parsUnmatched">
        <source>Unmatched '{0}'</source>
        <target state="translated">'{0}' が対応しません</target>
        <note />
      </trans-unit>
      <trans-unit id="parsUnmatchedBracketBar">
        <source>Unmatched '[|'</source>
        <target state="translated">'[|' が対応しません</target>
        <note />
      </trans-unit>
      <trans-unit id="parsUnmatchedBrace">
        <source>Unmatched '{{'</source>
        <target state="translated">'{{' が対応しません</target>
        <note />
      </trans-unit>
      <trans-unit id="parsFieldBinding">
        <source>Field bindings must have the form 'id = expr;'</source>
        <target state="translated">フィールドの束縛は 'id = expr;' という形式にする必要があります</target>
        <note />
      </trans-unit>
      <trans-unit id="parsMemberIllegalInObjectImplementation">
        <source>This member is not permitted in an object implementation</source>
        <target state="translated">オブジェクトの実装では、このメンバーは使用できません</target>
        <note />
      </trans-unit>
      <trans-unit id="parsMissingFunctionBody">
        <source>Missing function body</source>
        <target state="translated">関数の本体がありません</target>
        <note />
      </trans-unit>
      <trans-unit id="parsSyntaxErrorInLabeledType">
        <source>Syntax error in labelled type argument</source>
        <target state="translated">ラベル付き型引数に構文エラーが見つかりました</target>
        <note />
      </trans-unit>
      <trans-unit id="parsUnexpectedInfixOperator">
        <source>Unexpected infix operator in type expression</source>
        <target state="translated">型式に予期しない挿入演算子が見つかりました:</target>
        <note />
      </trans-unit>
      <trans-unit id="parsMultiArgumentGenericTypeFormDeprecated">
        <source>The syntax '(typ,...,typ) ident' is not used in F# code. Consider using 'ident&lt;typ,...,typ&gt;' instead</source>
        <target state="translated">構文 '(typ,...,typ) ident' は F# コードでは使用されません。代わりに、'ident&lt;typ,...,typ&gt;' を使用してください</target>
        <note />
      </trans-unit>
      <trans-unit id="parsInvalidLiteralInType">
        <source>Invalid literal in type</source>
        <target state="translated">型のリテラルが無効です</target>
        <note />
      </trans-unit>
      <trans-unit id="parsUnexpectedOperatorForUnitOfMeasure">
        <source>Unexpected infix operator in unit-of-measure expression. Legal operators are '*', '/' and '^'.</source>
        <target state="translated">単位式に予期しない挿入演算子が見つかりました。正しい演算子は '*'、'/'、および '^' です。</target>
        <note />
      </trans-unit>
      <trans-unit id="parsUnexpectedIntegerLiteralForUnitOfMeasure">
        <source>Unexpected integer literal in unit-of-measure expression</source>
        <target state="translated">単位式に予期しない整数リテラルが見つかりました:</target>
        <note />
      </trans-unit>
      <trans-unit id="parsUnexpectedTypeParameter">
        <source>Syntax error: unexpected type parameter specification</source>
        <target state="translated">構文エラー: 予期しない型パラメーターが指定されました</target>
        <note />
      </trans-unit>
      <trans-unit id="parsMismatchedQuotationName">
        <source>Mismatched quotation operator name, beginning with '{0}'</source>
        <target state="translated">'{0}' で始まる演算子名の引用符が対応しません</target>
        <note />
      </trans-unit>
      <trans-unit id="parsActivePatternCaseMustBeginWithUpperCase">
        <source>Active pattern case identifiers must begin with an uppercase letter</source>
        <target state="translated">アクティブ パターンのケース識別子は先頭を大文字にする必要があります</target>
        <note />
      </trans-unit>
      <trans-unit id="parsActivePatternCaseContainsPipe">
        <source>The '|' character is not permitted in active pattern case identifiers</source>
        <target state="translated">文字 ' |' は、アクティブなパターンのケース識別子では許可されていません</target>
        <note />
      </trans-unit>
      <trans-unit id="parsIllegalDenominatorForMeasureExponent">
        <source>Denominator must not be 0 in unit-of-measure exponent</source>
        <target state="translated">分母は単位指数で、0 以外でなければなりません</target>
        <note />
      </trans-unit>
      <trans-unit id="parsNoEqualShouldFollowNamespace">
        <source>No '=' symbol should follow a 'namespace' declaration</source>
        <target state="translated">'namespace' 宣言の後に '=' 記号は指定できません</target>
        <note />
      </trans-unit>
      <trans-unit id="parsSyntaxModuleStructEndDeprecated">
        <source>The syntax 'module ... = struct .. end' is not used in F# code. Consider using 'module ... = begin .. end'</source>
        <target state="translated">F# コードでは ... 'module ... = struct .. end' という構文は使用されません。'module ... = begin .. end' を使用してください。</target>
        <note />
      </trans-unit>
      <trans-unit id="parsSyntaxModuleSigEndDeprecated">
        <source>The syntax 'module ... : sig .. end' is not used in F# code. Consider using 'module ... = begin .. end'</source>
        <target state="translated">F# コードでは 'module ... : sig .. end' という構文は使用されません。'module ... = begin .. end' を使用してください。</target>
        <note />
      </trans-unit>
      <trans-unit id="tcStaticFieldUsedWhenInstanceFieldExpected">
        <source>A static field was used where an instance field is expected</source>
        <target state="translated">インスタンス フィールドが必要な場所に静的フィールドが使用されました</target>
        <note />
      </trans-unit>
      <trans-unit id="tcMethodNotAccessible">
        <source>Method '{0}' is not accessible from this code location</source>
        <target state="translated">メソッド '{0}' はこのコードの場所からアクセスできません</target>
        <note />
      </trans-unit>
      <trans-unit id="tcImplicitMeasureFollowingSlash">
        <source>Implicit product of measures following /</source>
        <target state="translated">/ に続く暗黙的な単位の積</target>
        <note />
      </trans-unit>
      <trans-unit id="tcUnexpectedMeasureAnon">
        <source>Unexpected SynMeasure.Anon</source>
        <target state="translated">予期しない SynMeasure.Anon です:</target>
        <note />
      </trans-unit>
      <trans-unit id="tcNonZeroConstantCannotHaveGenericUnit">
        <source>Non-zero constants cannot have generic units. For generic zero, write 0.0&lt;_&gt;.</source>
        <target state="translated">ゼロではない定数に汎用ユニットを含めることはできません。汎用ゼロの場合、0.0&lt;_&gt; とします。</target>
        <note />
      </trans-unit>
      <trans-unit id="tcSeqResultsUseYield">
        <source>In sequence expressions, results are generated using 'yield'</source>
        <target state="translated">シーケンス式の結果は、'yield' を使用して生成されます</target>
        <note />
      </trans-unit>
      <trans-unit id="tcUnexpectedBigRationalConstant">
        <source>Unexpected big rational constant</source>
        <target state="translated">有理定数が大きすぎます:</target>
        <note />
      </trans-unit>
      <trans-unit id="tcInvalidTypeForUnitsOfMeasure">
        <source>Units-of-measure supported only on float, float32, decimal and signed integer types</source>
        <target state="translated">float 型、float32 型、decimal 型、および符号付き整数型でのみサポートされる単位です</target>
        <note />
      </trans-unit>
      <trans-unit id="tcUnexpectedConstUint16Array">
        <source>Unexpected Const_uint16array</source>
        <target state="translated">予期しない Const_uint16array です:</target>
        <note />
      </trans-unit>
      <trans-unit id="tcUnexpectedConstByteArray">
        <source>Unexpected Const_bytearray</source>
        <target state="translated">予期しない Const_bytearray です:</target>
        <note />
      </trans-unit>
      <trans-unit id="tcParameterRequiresName">
        <source>A parameter with attributes must also be given a name, e.g. '[&lt;Attribute&gt;] Name : Type'</source>
        <target state="translated">属性のパラメーターにも名前を指定する必要があります。例: '[&lt;Attribute&gt;] Name : Type'</target>
        <note />
      </trans-unit>
      <trans-unit id="tcReturnValuesCannotHaveNames">
        <source>Return values cannot have names</source>
        <target state="translated">戻り値には名前を指定できません</target>
        <note />
      </trans-unit>
      <trans-unit id="tcMemberKindPropertyGetSetNotExpected">
        <source>MemberKind.PropertyGetSet only expected in parse trees</source>
        <target state="translated">解析ツリーに使用できるのは MemberKind.PropertyGetSet のみです</target>
        <note />
      </trans-unit>
      <trans-unit id="tcNamespaceCannotContainValues">
        <source>Namespaces cannot contain values. Consider using a module to hold your value declarations.</source>
        <target state="translated">名前空間に値を含めることはできません。値の宣言を保持するモジュールを使用してください。</target>
        <note />
      </trans-unit>
      <trans-unit id="tcNamespaceCannotContainExtensionMembers">
        <source>Namespaces cannot contain extension members except in the same file and namespace declaration group where the type is defined. Consider using a module to hold declarations of extension members.</source>
        <target state="translated">型を定義したファイルおよび名前空間宣言グループの場合を除き、名前空間に拡張メンバーを含めることはできません。拡張メンバーの宣言を保持するモジュールを使用してください。</target>
        <note />
      </trans-unit>
      <trans-unit id="tcMultipleVisibilityAttributes">
        <source>Multiple visibility attributes have been specified for this identifier</source>
        <target state="translated">この識別子に複数の表示範囲属性が指定されました</target>
        <note />
      </trans-unit>
      <trans-unit id="tcMultipleVisibilityAttributesWithLet">
        <source>Multiple visibility attributes have been specified for this identifier. 'let' bindings in classes are always private, as are any 'let' bindings inside expressions.</source>
        <target state="translated">この識別子に複数の表示範囲属性が指定されました。式内のすべての 'let' 束縛と同様に、クラス内の 'let' 束縛は常にプライベートです。</target>
        <note />
      </trans-unit>
      <trans-unit id="tcInvalidMethodNameForRelationalOperator">
        <source>The name '({0})' should not be used as a member name. To define comparison semantics for a type, implement the 'System.IComparable' interface. If defining a static member for use from other CLI languages then use the name '{1}' instead.</source>
        <target state="translated">名前 '({0})' はメンバー名として使用しないでください。型の比較セマンティクスを定義するには、'System.IComparable' インターフェイスを実装してください。他の CLI 言語から使用するために静的メンバーを定義する場合、代わりに '{1}' という名前を使用してください。</target>
        <note />
      </trans-unit>
      <trans-unit id="tcInvalidMethodNameForEquality">
        <source>The name '({0})' should not be used as a member name. To define equality semantics for a type, override the 'Object.Equals' member. If defining a static member for use from other CLI languages then use the name '{1}' instead.</source>
        <target state="translated">名前 '({0})' はメンバー名として使用しないでください。型の等値セマンティクスを定義するには、'Object.Equals' メンバーをオーバーライドしてください。他の CLI 言語から使用するために静的メンバーを定義する場合、代わりに '{1}' という名前を使用してください。</target>
        <note />
      </trans-unit>
      <trans-unit id="tcInvalidMemberName">
        <source>The name '({0})' should not be used as a member name. If defining a static member for use from other CLI languages then use the name '{1}' instead.</source>
        <target state="translated">名前 '({0})' はメンバー名として使用しないでください。他の CLI 言語から使用するために静的メンバーを定義する場合、代わりに '{1}' という名前を使用してください。</target>
        <note />
      </trans-unit>
      <trans-unit id="tcInvalidMemberNameFixedTypes">
        <source>The name '({0})' should not be used as a member name because it is given a standard definition in the F# library over fixed types</source>
        <target state="translated">名前 '({0})' はメンバー名として使用しないでください。固定の型に関して、F# ライブラリではこの名前は標準的な定義が指定されています。</target>
        <note />
      </trans-unit>
      <trans-unit id="tcInvalidOperatorDefinitionRelational">
        <source>The '{0}' operator should not normally be redefined. To define overloaded comparison semantics for a particular type, implement the 'System.IComparable' interface in the definition of that type.</source>
        <target state="translated">通常、'{0}' 演算子は再定義できません。特定の型について、オーバーロードされた比較セマンティクスを定義するには、その型の定義で 'System.IComparable' インターフェイスを実装してください。</target>
        <note />
      </trans-unit>
      <trans-unit id="tcInvalidOperatorDefinitionEquality">
        <source>The '{0}' operator should not normally be redefined. To define equality semantics for a type, override the 'Object.Equals' member in the definition of that type.</source>
        <target state="translated">通常、'{0}' 演算子は再定義できません。型の等値セマンティクスを定義するには、その型の定義で 'Object.Equals' メンバーをオーバーライドしてください。</target>
        <note />
      </trans-unit>
      <trans-unit id="tcInvalidOperatorDefinition">
        <source>The '{0}' operator should not normally be redefined. Consider using a different operator name</source>
        <target state="translated">通常、'{0}' 演算子は再定義できません。別の演算子名を使用してください。</target>
        <note />
      </trans-unit>
      <trans-unit id="tcInvalidIndexOperatorDefinition">
        <source>The '{0}' operator cannot be redefined. Consider using a different operator name</source>
        <target state="translated">'{0}' 演算子は再定義できません。別の演算子名を使用してください。</target>
        <note />
      </trans-unit>
      <trans-unit id="tcExpectModuleOrNamespaceParent">
        <source>Expected module or namespace parent {0}</source>
        <target state="translated">モジュールまたは名前空間の親 {0} を指定してください</target>
        <note />
      </trans-unit>
      <trans-unit id="tcImplementsIComparableExplicitly">
        <source>The struct, record or union type '{0}' implements the interface 'System.IComparable' explicitly. You must apply the 'CustomComparison' attribute to the type.</source>
        <target state="translated">構造体型、レコード型、または共用体型の '{0}' はインターフェイス 'System.IComparable' を明示的に実装しています。この型には 'CustomComparison' 属性を適用する必要があります。</target>
        <note />
      </trans-unit>
      <trans-unit id="tcImplementsGenericIComparableExplicitly">
        <source>The struct, record or union type '{0}' implements the interface 'System.IComparable&lt;_&gt;' explicitly. You must apply the 'CustomComparison' attribute to the type, and should also provide a consistent implementation of the non-generic interface System.IComparable.</source>
        <target state="translated">構造体型、レコード型、または共用体型の '{0}' はインターフェース 'System.IComparable&lt;_&gt;' を明示的に実装しています。この型には 'CustomComparison' 属性を適用し、さらに整合性のある非ジェネリック インターフェース System.IComparable の実装を用意する必要があります。</target>
        <note />
      </trans-unit>
      <trans-unit id="tcImplementsIStructuralComparableExplicitly">
        <source>The struct, record or union type '{0}' implements the interface 'System.IStructuralComparable' explicitly. Apply the 'CustomComparison' attribute to the type.</source>
        <target state="translated">構造体型、レコード型、または共用体型の '{0}' はインターフェイス 'System.IStructuralComparable' を明示的に実装しています。この型には 'CustomComparison' 属性を適用してください。</target>
        <note />
      </trans-unit>
      <trans-unit id="tcRecordFieldInconsistentTypes">
        <source>This record contains fields from inconsistent types</source>
        <target state="translated">このレコードには、相反する型からのフィールドが含まれます</target>
        <note />
      </trans-unit>
      <trans-unit id="tcDllImportStubsCannotBeInlined">
        <source>DLLImport stubs cannot be inlined</source>
        <target state="translated">DLLImport スタブはインライン展開できません</target>
        <note />
      </trans-unit>
      <trans-unit id="tcStructsCanOnlyBindThisAtMemberDeclaration">
        <source>Structs may only bind a 'this' parameter at member declarations</source>
        <target state="translated">構造体は、メンバーの宣言の 'this' パラメーターのみをバインドできます</target>
        <note />
      </trans-unit>
      <trans-unit id="tcUnexpectedExprAtRecInfPoint">
        <source>Unexpected expression at recursive inference point</source>
        <target state="translated">再帰的推論ポイントに予期しない式があります:</target>
        <note />
      </trans-unit>
      <trans-unit id="tcLessGenericBecauseOfAnnotation">
        <source>This code is less generic than required by its annotations because the explicit type variable '{0}' could not be generalized. It was constrained to be '{1}'.</source>
        <target state="translated">明示的な型変数 '{0}' をジェネリック化できないため、このコードは、注釈に必要な総称性よりも低くなります。このコードは '{1}' に制限されました。</target>
        <note />
      </trans-unit>
      <trans-unit id="tcConstrainedTypeVariableCannotBeGeneralized">
        <source>One or more of the explicit class or function type variables for this binding could not be generalized, because they were constrained to other types</source>
        <target state="translated">この束縛に関する 1 つまたは複数の明示的クラスまたは関数型の変数は、他の型に制限されているため、ジェネリック化できませんでした。</target>
        <note />
      </trans-unit>
      <trans-unit id="tcGenericParameterHasBeenConstrained">
        <source>A generic type parameter has been used in a way that constrains it to always be '{0}'</source>
        <target state="translated">常に '{0}' であるという制約があるジェネリック型パラメーターが使用されました</target>
        <note />
      </trans-unit>
      <trans-unit id="tcTypeParameterHasBeenConstrained">
        <source>This type parameter has been used in a way that constrains it to always be '{0}'</source>
        <target state="translated">常に '{0}' であるという制約がある型パラメーターが使用されました</target>
        <note />
      </trans-unit>
      <trans-unit id="tcTypeParametersInferredAreNotStable">
        <source>The type parameters inferred for this value are not stable under the erasure of type abbreviations. This is due to the use of type abbreviations which drop or reorder type parameters, e.g. \n\ttype taggedInt&lt;'a&gt; = int or\n\ttype swap&lt;'a,'b&gt; = 'b * 'a.\nConsider declaring the type parameters for this value explicitly, e.g.\n\tlet f&lt;'a,'b&gt; ((x,y) : swap&lt;'b,'a&gt;) : swap&lt;'a,'b&gt; = (y,x).</source>
        <target state="translated">この値に推論される型パラメーターは、型の省略形を無効にすると安定しません。型パラメーターをドロップまたは並び替える型の省略形を使用していることが原因です (例: \n\ttype taggedInt&lt;'a&gt; = int または\n\ttype swap&lt;'a,'b&gt; = 'b * 'a)。\nこの値の型パラメーターを明示的に宣言してください (例: \n\tlet f&lt;'a,'b&gt; ((x,y) : swap&lt;'b,'a&gt;) : swap&lt;'a,'b&gt; = (y,x))。</target>
        <note />
      </trans-unit>
      <trans-unit id="tcExplicitTypeParameterInvalid">
        <source>Explicit type parameters may only be used on module or member bindings</source>
        <target state="translated">明示的な型パラメーターを使用できるのは、モジュールまたはメンバーの束縛のみです</target>
        <note />
      </trans-unit>
      <trans-unit id="tcOverridingMethodRequiresAllOrNoTypeParameters">
        <source>You must explicitly declare either all or no type parameters when overriding a generic abstract method</source>
        <target state="translated">ジェネリック抽象メソッドをオーバーライドする場合、明示的にすべての型パラメーターを宣言するか、まったく宣言しないでください</target>
        <note />
      </trans-unit>
      <trans-unit id="tcFieldsDoNotDetermineUniqueRecordType">
        <source>The field labels and expected type of this record expression or pattern do not uniquely determine a corresponding record type</source>
        <target state="translated">フィールド ラベルとこのレコード式またはパターンの型だけでは、対応するレコード型を一意に決定できません</target>
        <note />
      </trans-unit>
      <trans-unit id="tcFieldAppearsTwiceInRecord">
        <source>The field '{0}' appears twice in this record expression or pattern</source>
        <target state="translated">のレコード式またはパターンに、フィールド '{0}' が 2 回出現します</target>
        <note />
      </trans-unit>
      <trans-unit id="tcUnknownUnion">
        <source>Unknown union case</source>
        <target state="translated">不明な共用体ケースです</target>
        <note />
      </trans-unit>
      <trans-unit id="tcNotSufficientlyGenericBecauseOfScope">
        <source>This code is not sufficiently generic. The type variable {0} could not be generalized because it would escape its scope.</source>
        <target state="translated">このコードの総称性が十分ではありません。スコープが回避されるため、型変数 {0} をジェネリック化することはできません。</target>
        <note />
      </trans-unit>
      <trans-unit id="tcPropertyRequiresExplicitTypeParameters">
        <source>A property cannot have explicit type parameters. Consider using a method instead.</source>
        <target state="translated">プロパティには明示的な型パラメーターを使用できません。代わりにメソッドを使用してください。</target>
        <note />
      </trans-unit>
      <trans-unit id="tcConstructorCannotHaveTypeParameters">
        <source>A constructor cannot have explicit type parameters. Consider using a static construction method instead.</source>
        <target state="translated">コンストラクターには明示的な型パラメーターを使用できません。代わりに静的構築のメソッドを使用してください。</target>
        <note />
      </trans-unit>
      <trans-unit id="tcInstanceMemberRequiresTarget">
        <source>This instance member needs a parameter to represent the object being invoked. Make the member static or use the notation 'member x.Member(args) = ...'.</source>
        <target state="translated">このインスタンス メンバーには、呼び出されるオブジェクトを表すパラメーターが必要です。メンバーを静的にするか、'member x.Member(args) = ...' という表記を使用してください。</target>
        <note />
      </trans-unit>
      <trans-unit id="tcUnexpectedPropertyInSyntaxTree">
        <source>Unexpected source-level property specification in syntax tree</source>
        <target state="translated">構文ツリーに予期しないソースレベルのプロパティの指定があります:</target>
        <note />
      </trans-unit>
      <trans-unit id="tcStaticInitializerRequiresArgument">
        <source>A static initializer requires an argument</source>
        <target state="translated">静的初期化子には引数が必要です</target>
        <note />
      </trans-unit>
      <trans-unit id="tcObjectConstructorRequiresArgument">
        <source>An object constructor requires an argument</source>
        <target state="translated">オブジェクト コンストラクターには引数が必要です</target>
        <note />
      </trans-unit>
      <trans-unit id="tcStaticMemberShouldNotHaveThis">
        <source>This static member should not have a 'this' parameter. Consider using the notation 'member Member(args) = ...'.</source>
        <target state="translated">この静的メンバーに 'this' パラメーターを指定することはできません。'member Member(args) = ...' という表記を使用してください。</target>
        <note />
      </trans-unit>
      <trans-unit id="tcExplicitStaticInitializerSyntax">
        <source>An explicit static initializer should use the syntax 'static new(args) = expr'</source>
        <target state="translated">明示的な静的初期化子には 'static new(args) = expr' という構文を使用してください</target>
        <note />
      </trans-unit>
      <trans-unit id="tcExplicitObjectConstructorSyntax">
        <source>An explicit object constructor should use the syntax 'new(args) = expr'</source>
        <target state="translated">明示的なオブジェクト コンストラクターには 'new(args) = expr' という構文を使用してください</target>
        <note />
      </trans-unit>
      <trans-unit id="tcUnexpectedPropertySpec">
        <source>Unexpected source-level property specification</source>
        <target state="translated">予期しないソースレベルのプロパティの指定があります:</target>
        <note />
      </trans-unit>
      <trans-unit id="tcObjectExpressionFormDeprecated">
        <source>This form of object expression is not used in F#. Use 'member this.MemberName ... = ...' to define member implementations in object expressions.</source>
        <target state="translated">この形式のオブジェクト式は F# では使用されません。オブジェクト式でメンバーの実装を定義するには、'member this.MemberName ... = ...' を使用してください。</target>
        <note />
      </trans-unit>
      <trans-unit id="tcInvalidDeclaration">
        <source>Invalid declaration</source>
        <target state="translated">宣言が無効です</target>
        <note />
      </trans-unit>
      <trans-unit id="tcAttributesInvalidInPatterns">
        <source>Attributes are not allowed within patterns</source>
        <target state="translated">パターン内では属性を使用できません</target>
        <note />
      </trans-unit>
      <trans-unit id="tcFunctionRequiresExplicitTypeArguments">
        <source>The generic function '{0}' must be given explicit type argument(s)</source>
        <target state="translated">ジェネリック関数 '{0}' に明示的な型引数を指定する必要があります</target>
        <note />
      </trans-unit>
      <trans-unit id="tcDoesNotAllowExplicitTypeArguments">
        <source>The method or function '{0}' should not be given explicit type argument(s) because it does not declare its type parameters explicitly</source>
        <target state="translated">メソッドまたは関数 '{0}' は、型パラメーターを明示的に宣言していないため、明示的な型引数を指定しないでください</target>
        <note />
      </trans-unit>
      <trans-unit id="tcTypeParameterArityMismatch">
        <source>This value, type or method expects {0} type parameter(s) but was given {1}</source>
        <target state="translated">この値、型、またはメソッドには {0} 型パラメーターを使用しますが、{1} が指定されました</target>
        <note />
      </trans-unit>
      <trans-unit id="tcDefaultStructConstructorCall">
        <source>The default, zero-initializing constructor of a struct type may only be used if all the fields of the struct type admit default initialization</source>
        <target state="translated">構造体型のすべてのフィールドが既定の初期化を許可している場合のみ、既定である、ゼロで初期化した構造型のコンストラクターを使用できます。</target>
        <note />
      </trans-unit>
      <trans-unit id="tcCouldNotFindIDisposable">
        <source>Couldn't find Dispose on IDisposable, or it was overloaded</source>
        <target state="translated">IDisposable に Dispose が見つからないか、Dispose がオーバーロードされました</target>
        <note />
      </trans-unit>
      <trans-unit id="tcNonLiteralCannotBeUsedInPattern">
        <source>This value is not a literal and cannot be used in a pattern</source>
        <target state="translated">この値はリテラルではないため、パターンに使用できません</target>
        <note />
      </trans-unit>
      <trans-unit id="tcFieldIsReadonly">
        <source>This field is readonly</source>
        <target state="translated">このフィールドは読み取り専用です</target>
        <note />
      </trans-unit>
      <trans-unit id="tcNameArgumentsMustAppearLast">
        <source>Named arguments must appear after all other arguments</source>
        <target state="translated">名前付き引数は、その他の引数の後ろに指定してください</target>
        <note />
      </trans-unit>
      <trans-unit id="tcFunctionRequiresExplicitLambda">
        <source>This function value is being used to construct a delegate type whose signature includes a byref argument. You must use an explicit lambda expression taking {0} arguments.</source>
        <target state="translated">この関数値は、byref 引数を含むシグネチャのデリゲート型を構築するために使用されます。{0} 個の引数を使用する明示的なラムダ式を使用する必要があります。</target>
        <note />
      </trans-unit>
      <trans-unit id="tcTypeCannotBeEnumerated">
        <source>The type '{0}' is not a type whose values can be enumerated with this syntax, i.e. is not compatible with either seq&lt;_&gt;, IEnumerable&lt;_&gt; or IEnumerable and does not have a GetEnumerator method</source>
        <target state="translated">型 '{0}' は、この構文で列挙できる値の型ではありません。つまり、seq&lt;_&gt;, IEnumerable&lt;_&gt; とも IEnumerable とも互換性がなく、GetEnumerator メソッドがありません</target>
        <note />
      </trans-unit>
      <trans-unit id="tcInvalidMixtureOfRecursiveForms">
        <source>This recursive binding uses an invalid mixture of recursive forms</source>
        <target state="translated">この再帰的束縛に使用されている再帰形式の混合は無効です</target>
        <note />
      </trans-unit>
      <trans-unit id="tcInvalidObjectConstructionExpression">
        <source>This is not a valid object construction expression. Explicit object constructors must either call an alternate constructor or initialize all fields of the object and specify a call to a super class constructor.</source>
        <target state="translated">これは有効なオブジェクト構築式ではありません。明示的なオブジェクト コンストラクターでは、代わりのコンストラクターを呼び出すかまたはオブジェクトのすべてのフィールドを初期化し、スーパークラス コンストラクターの呼び出しを指定する必要があります。</target>
        <note />
      </trans-unit>
      <trans-unit id="tcInvalidConstraint">
        <source>Invalid constraint</source>
        <target state="translated">制約が無効です</target>
        <note />
      </trans-unit>
      <trans-unit id="tcInvalidConstraintTypeSealed">
        <source>Invalid constraint: the type used for the constraint is sealed, which means the constraint could only be satisfied by at most one solution</source>
        <target state="translated">無効な制約: 制約に使用された型がシールドです。つまり、制約を満たすことができるのは、最高でも 1 つの解です。</target>
        <note />
      </trans-unit>
      <trans-unit id="tcInvalidEnumConstraint">
        <source>An 'enum' constraint must be of the form 'enum&lt;type&gt;'</source>
        <target state="translated">'enum' 制約の形式は 'enum&lt;type&gt;' にする必要があります</target>
        <note />
      </trans-unit>
      <trans-unit id="tcInvalidNewConstraint">
        <source>'new' constraints must take one argument of type 'unit' and return the constructed type</source>
        <target state="translated">'new' 制約は型 'unit' の引数を 1 つ指定し、構築された型を返す必要があります</target>
        <note />
      </trans-unit>
      <trans-unit id="tcInvalidPropertyType">
        <source>This property has an invalid type. Properties taking multiple indexer arguments should have types of the form 'ty1 * ty2 -&gt; ty3'. Properties returning functions should have types of the form '(ty1 -&gt; ty2)'.</source>
        <target state="translated">このプロパティに無効な型があります。複数のインデクサー引数を取るプロパティの型の形式は 'ty1 * ty2 -&gt; ty3' でなければなりません。関数を返すプロパティの型の形式は '(ty1 -&gt; ty2)' にする必要があります。</target>
        <note />
      </trans-unit>
      <trans-unit id="tcExpectedUnitOfMeasureMarkWithAttribute">
        <source>Expected unit-of-measure parameter, not type parameter. Explicit unit-of-measure parameters must be marked with the [&lt;Measure&gt;] attribute.</source>
        <target state="translated">必要なのは型パラメーターではなく測定単位パラメーターです。明示的な測定単位パラメーターは、[&lt;Measure&gt;] 属性でマークされている必要があります。</target>
        <note />
      </trans-unit>
      <trans-unit id="tcExpectedTypeParameter">
        <source>Expected type parameter, not unit-of-measure parameter</source>
        <target state="translated">単位パラメーターではなく型パラメーターを指定してください</target>
        <note />
      </trans-unit>
      <trans-unit id="tcExpectedTypeNotUnitOfMeasure">
        <source>Expected type, not unit-of-measure</source>
        <target state="translated">単位ではなく型を指定してください</target>
        <note />
      </trans-unit>
      <trans-unit id="tcExpectedUnitOfMeasureNotType">
        <source>Expected unit-of-measure, not type</source>
        <target state="translated">型ではなく単位を指定してください</target>
        <note />
      </trans-unit>
      <trans-unit id="tcInvalidUnitsOfMeasurePrefix">
        <source>Units-of-measure cannot be used as prefix arguments to a type. Rewrite as postfix arguments in angle brackets.</source>
        <target state="translated">型に対するプレフィックス引数として単位を使用することはできません。山かっこで囲んだ後置引数として書き換えてください。</target>
        <note />
      </trans-unit>
      <trans-unit id="tcUnitsOfMeasureInvalidInTypeConstructor">
        <source>Unit-of-measure cannot be used in type constructor application</source>
        <target state="translated">型コンストラクター応用には単位を使用できません</target>
        <note />
      </trans-unit>
      <trans-unit id="tcRequireBuilderMethod">
        <source>This control construct may only be used if the computation expression builder defines a '{0}' method</source>
        <target state="translated">この制御コンストラクトを使用できるのは、コンピュテーション式ビルダーが '{0}' メソッドを定義する場合のみです</target>
        <note />
      </trans-unit>
      <trans-unit id="tcTypeHasNoNestedTypes">
        <source>This type has no nested types</source>
        <target state="translated">この型に入れ子の型はありません</target>
        <note />
      </trans-unit>
      <trans-unit id="tcUnexpectedSymbolInTypeExpression">
        <source>Unexpected {0} in type expression</source>
        <target state="translated">型式に予期しない {0} があります:</target>
        <note />
      </trans-unit>
      <trans-unit id="tcTypeParameterInvalidAsTypeConstructor">
        <source>Type parameter cannot be used as type constructor</source>
        <target state="translated">型パラメーターは型コンストラクターとして使用できません</target>
        <note />
      </trans-unit>
      <trans-unit id="tcIllegalSyntaxInTypeExpression">
        <source>Illegal syntax in type expression</source>
        <target state="translated">型式の構文が正しくありません</target>
        <note />
      </trans-unit>
      <trans-unit id="tcAnonymousUnitsOfMeasureCannotBeNested">
        <source>Anonymous unit-of-measure cannot be nested inside another unit-of-measure expression</source>
        <target state="translated">匿名の単位は、別の単位式の中に入れ子にすることはできません</target>
        <note />
      </trans-unit>
      <trans-unit id="tcAnonymousTypeInvalidInDeclaration">
        <source>Anonymous type variables are not permitted in this declaration</source>
        <target state="translated">この宣言で匿名型の変数は使用できません</target>
        <note />
      </trans-unit>
      <trans-unit id="tcUnexpectedSlashInType">
        <source>Unexpected / in type</source>
        <target state="translated">型に予期しない / があります:</target>
        <note />
      </trans-unit>
      <trans-unit id="tcUnexpectedTypeArguments">
        <source>Unexpected type arguments</source>
        <target state="translated">予期しない型引数です:</target>
        <note />
      </trans-unit>
      <trans-unit id="tcOptionalArgsOnlyOnMembers">
        <source>Optional arguments are only permitted on type members</source>
        <target state="translated">型メンバーにはオプションの引数のみを使用できます</target>
        <note />
      </trans-unit>
      <trans-unit id="tcNameNotBoundInPattern">
        <source>Name '{0}' not bound in pattern context</source>
        <target state="translated">名前 '{0}' がパターン コンテキストにバインドされていません</target>
        <note />
      </trans-unit>
      <trans-unit id="tcInvalidNonPrimitiveLiteralInPatternMatch">
        <source>Non-primitive numeric literal constants cannot be used in pattern matches because they can be mapped to multiple different types through the use of a NumericLiteral module. Consider using replacing with a variable, and use 'when &lt;variable&gt; = &lt;constant&gt;' at the end of the match clause.</source>
        <target state="translated">プリミティブではない数値リテラル定数は、NumericLiteral モジュールを介して複数の型にマップされる可能性があるため、パターン マッチには使用できません。変数で置き換え、match 句の末尾に 'when &lt;variable&gt; = &lt;constant&gt;' を使用してください。</target>
        <note />
      </trans-unit>
      <trans-unit id="tcInvalidTypeArgumentUsage">
        <source>Type arguments cannot be specified here</source>
        <target state="translated">ここで型引数は指定できません</target>
        <note />
      </trans-unit>
      <trans-unit id="tcRequireActivePatternWithOneResult">
        <source>Only active patterns returning exactly one result may accept arguments</source>
        <target state="translated">結果を 1 つだけ返すアクティブ パターンのみが、引数を使用できます</target>
        <note />
      </trans-unit>
      <trans-unit id="tcInvalidArgForParameterizedPattern">
        <source>Invalid argument to parameterized pattern label</source>
        <target state="translated">パラメーター化されたパターン ラベルに無効な引数が指定されました</target>
        <note />
      </trans-unit>
      <trans-unit id="tcInvalidIndexIntoActivePatternArray">
        <source>Internal error. Invalid index into active pattern array</source>
        <target state="translated">内部エラー。アクティブ パターン配列への無効なインデックスです。</target>
        <note />
      </trans-unit>
      <trans-unit id="tcUnionCaseDoesNotTakeArguments">
        <source>This union case does not take arguments</source>
        <target state="translated">この共用体ケースに引数は指定できません</target>
        <note />
      </trans-unit>
      <trans-unit id="tcUnionCaseRequiresOneArgument">
        <source>This union case takes one argument</source>
        <target state="translated">この共用体ケースには 1 つの引数を指定します</target>
        <note />
      </trans-unit>
      <trans-unit id="tcUnionCaseExpectsTupledArguments">
        <source>This union case expects {0} arguments in tupled form</source>
        <target state="translated">この共用体ケースにはタプル形式の引数を {0} 個指定してください</target>
        <note />
      </trans-unit>
      <trans-unit id="tcFieldIsNotStatic">
        <source>Field '{0}' is not static</source>
        <target state="translated">フィールド '{0}' は静的ではありません</target>
        <note />
      </trans-unit>
      <trans-unit id="tcFieldNotLiteralCannotBeUsedInPattern">
        <source>This field is not a literal and cannot be used in a pattern</source>
        <target state="translated">このフィールドはリテラルではないため、パターンに使用できません</target>
        <note />
      </trans-unit>
      <trans-unit id="tcRequireVarConstRecogOrLiteral">
        <source>This is not a variable, constant, active recognizer or literal</source>
        <target state="translated">これは変数、定数、アクティブ レコグナイザー、またはリテラルではありません</target>
        <note />
      </trans-unit>
      <trans-unit id="tcInvalidPattern">
        <source>This is not a valid pattern</source>
        <target state="translated">これは有効なパターンではありません</target>
        <note />
      </trans-unit>
      <trans-unit id="tcUseWhenPatternGuard">
        <source>Character range matches have been removed in F#. Consider using a 'when' pattern guard instead.</source>
        <target state="translated">F# では文字範囲の一致が削除されました。代わりに 'when' パターン ガードを使用してください。</target>
        <note />
      </trans-unit>
      <trans-unit id="tcIllegalPattern">
        <source>Illegal pattern</source>
        <target state="translated">パターンが正しくありません</target>
        <note />
      </trans-unit>
      <trans-unit id="tcSyntaxErrorUnexpectedQMark">
        <source>Syntax error - unexpected '?' symbol</source>
        <target state="translated">構文エラー - 予期しない '?' 記号です</target>
        <note />
      </trans-unit>
      <trans-unit id="tcExpressionCountMisMatch">
        <source>Expected {0} expressions, got {1}</source>
        <target state="translated">{0} 式を指定する必要がありますが、{1} が指定されました</target>
        <note />
      </trans-unit>
      <trans-unit id="tcExprUndelayed">
        <source>TcExprUndelayed: delayed</source>
        <target state="translated">TcExprUndelayed: 遅延しました</target>
        <note />
      </trans-unit>
      <trans-unit id="tcExpressionRequiresSequence">
        <source>This expression form may only be used in sequence and computation expressions</source>
        <target state="translated">この式の形式を使用できるのは、シーケンス式またはコンピュテーション式のみです</target>
        <note />
      </trans-unit>
      <trans-unit id="tcInvalidObjectExpressionSyntaxForm">
        <source>Invalid object expression. Objects without overrides or interfaces should use the expression form 'new Type(args)' without braces.</source>
        <target state="translated">オブジェクト式が無効です。オーバーライドまたはインターフェイスがないオブジェクトには、かっこなしで 'new Type(args)' という形式の式を使用してください。</target>
        <note />
      </trans-unit>
      <trans-unit id="tcInvalidObjectSequenceOrRecordExpression">
        <source>Invalid object, sequence or record expression</source>
        <target state="translated">オブジェクト式、シーケンス式、またはレコード式が無効です</target>
        <note />
      </trans-unit>
      <trans-unit id="tcInvalidSequenceExpressionSyntaxForm">
        <source>Invalid record, sequence or computation expression. Sequence expressions should be of the form 'seq {{ ... }}'</source>
        <target state="translated">無効なレコード、シーケンス式、またはコンピュテーション式です。シーケンス式は 'seq {{ ... }}' という形式にしてください。</target>
        <note />
      </trans-unit>
      <trans-unit id="tcExpressionWithIfRequiresParenthesis">
        <source>This list or array expression includes an element of the form 'if ... then ... else'. Parenthesize this expression to indicate it is an individual element of the list or array, to disambiguate this from a list generated using a sequence expression</source>
        <target state="translated">このリスト式または配列式には、'if ... then ... else' という形式の要素が含まれます。この式をかっこで囲んでリストまたは配列の個別の要素であることを示し、シーケンス式を使用して生成されたリストとこのリストを区別してください。</target>
        <note />
      </trans-unit>
      <trans-unit id="tcUnableToParseFormatString">
        <source>Unable to parse format string '{0}'</source>
        <target state="translated">書式指定文字列 '{0}' を解析できません</target>
        <note />
      </trans-unit>
      <trans-unit id="tcListLiteralMaxSize">
        <source>This list expression exceeds the maximum size for list literals. Use an array for larger literals and call Array.ToList.</source>
        <target state="translated">このリスト式は、リスト リテラルの最大サイズを超えています。より大きなリテラルの配列を使用し、Array.ToList を呼び出してください。</target>
        <note />
      </trans-unit>
      <trans-unit id="tcExpressionFormRequiresObjectConstructor">
        <source>The expression form 'expr then expr' may only be used as part of an explicit object constructor</source>
        <target state="translated">明示的なオブジェクト コンストラクターの一部としてのみ、'expr then expr' という形式の式を使用できます</target>
        <note />
      </trans-unit>
      <trans-unit id="tcNamedArgumentsCannotBeUsedInMemberTraits">
        <source>Named arguments cannot be given to member trait calls</source>
        <target state="translated">名前付き引数をメンバーの特徴 (trait) の呼び出しに指定することはできません</target>
        <note />
      </trans-unit>
      <trans-unit id="tcNotValidEnumCaseName">
        <source>This is not a valid name for an enumeration case</source>
        <target state="translated">列挙型のケースの有効な名前ではありません</target>
        <note />
      </trans-unit>
      <trans-unit id="tcFieldIsNotMutable">
        <source>This field is not mutable</source>
        <target state="translated">このフィールドは変更可能ではありません</target>
        <note />
      </trans-unit>
      <trans-unit id="tcConstructRequiresListArrayOrSequence">
        <source>This construct may only be used within list, array and sequence expressions, e.g. expressions of the form 'seq {{ ... }}', '[ ... ]' or '[| ... |]'. These use the syntax 'for ... in ... do ... yield...' to generate elements</source>
        <target state="translated">このコンストラクトは、リスト式、配列式、およびシーケンス式内でのみ使用できます (たとえば、'seq {{ ... }}'、'[ ... ]'、'[| ... |]' などの形式の式)。この場合、要素を生成するには 'for ... in ... do ... yield...' という構文を使用します。</target>
        <note />
      </trans-unit>
      <trans-unit id="tcConstructRequiresComputationExpressions">
        <source>This construct may only be used within computation expressions. To return a value from an ordinary function simply write the expression without 'return'.</source>
        <target state="translated">このコンストラクトはコンピュテーション式内でのみ使用できます。通常の関数から値を返すには、'return' を使用せずに式を記述してください。</target>
        <note />
      </trans-unit>
      <trans-unit id="tcConstructRequiresSequenceOrComputations">
        <source>This construct may only be used within sequence or computation expressions</source>
        <target state="translated">このコンストラクトはシーケンス式およびコンピュテーション式内でのみ使用できます</target>
        <note />
      </trans-unit>
      <trans-unit id="tcConstructRequiresComputationExpression">
        <source>This construct may only be used within computation expressions</source>
        <target state="translated">このコンストラクトはコンピュテーション式内でのみ使用できます</target>
        <note />
      </trans-unit>
      <trans-unit id="tcInvalidIndexerExpression">
        <source>Invalid indexer expression</source>
        <target state="translated">インデクサー式が無効です</target>
        <note />
      </trans-unit>
      <trans-unit id="tcObjectOfIndeterminateTypeUsedRequireTypeConstraint">
        <source>The operator 'expr.[idx]' has been used on an object of indeterminate type based on information prior to this program point. Consider adding further type constraints</source>
        <target state="translated">このプログラムのポイントよりも前の情報に基づいた不確定の型のオブジェクトに、演算子 'expr.[idx]' が使用されました。型の制約を増やしてください。</target>
        <note />
      </trans-unit>
      <trans-unit id="tcCannotInheritFromVariableType">
        <source>Cannot inherit from a variable type</source>
        <target state="translated">変数型から継承できません</target>
        <note />
      </trans-unit>
      <trans-unit id="tcObjectConstructorsOnTypeParametersCannotTakeArguments">
        <source>Calls to object constructors on type parameters cannot be given arguments</source>
        <target state="translated">型パラメーター上のオブジェクト コンストラクターの呼び出しに引数を指定することはできません</target>
        <note />
      </trans-unit>
      <trans-unit id="tcCompiledNameAttributeMisused">
        <source>The 'CompiledName' attribute cannot be used with this language element</source>
        <target state="translated">この言語要素では、'CompiledName' 属性を使用できません</target>
        <note />
      </trans-unit>
      <trans-unit id="tcNamedTypeRequired">
        <source>'{0}' may only be used with named types</source>
        <target state="translated">'{0}' を使用できるのは、名前付き型のみです</target>
        <note />
      </trans-unit>
      <trans-unit id="tcInheritCannotBeUsedOnInterfaceType">
        <source>'inherit' cannot be used on interface types. Consider implementing the interface by using 'interface ... with ... end' instead.</source>
        <target state="translated">インターフェイス型に 'inherit' は使用できません。代わりに 'interface ... with ... end' を使用してインターフェイスを実装してください。</target>
        <note />
      </trans-unit>
      <trans-unit id="tcNewCannotBeUsedOnInterfaceType">
        <source>'new' cannot be used on interface types. Consider using an object expression '{{ new ... with ... }}' instead.</source>
        <target state="translated">インターフェイス型では 'new' を使用できません。代わりにオブジェクト式 '{{ new ... with ... }}' を使用してください。</target>
        <note />
      </trans-unit>
      <trans-unit id="tcAbstractTypeCannotBeInstantiated">
        <source>Instances of this type cannot be created since it has been marked abstract or not all methods have been given implementations. Consider using an object expression '{{ new ... with ... }}' instead.</source>
        <target state="translated">abstract とマークされているか、一部のメソッドが実装されていないため、この型のインスタンスを作成できません。代わりにオブジェクト式 '{{ new ... with ... }}' を使用してください。</target>
        <note />
      </trans-unit>
      <trans-unit id="tcIDisposableTypeShouldUseNew">
        <source>It is recommended that objects supporting the IDisposable interface are created using the syntax 'new Type(args)', rather than 'Type(args)' or 'Type' as a function value representing the constructor, to indicate that resources may be owned by the generated value</source>
        <target state="translated">IDisposable インターフェイスをサポートするオブジェクトは、コンストラクターを表す関数値として 'Type(args)' や 'Type' ではなく 'new Type(args)' の構文を使用して作成することをお勧めします。これは、リソースが生成された値に所有される可能性があることを示すためです</target>
        <note />
      </trans-unit>
      <trans-unit id="tcSyntaxCanOnlyBeUsedToCreateObjectTypes">
        <source>'{0}' may only be used to construct object types</source>
        <target state="translated">'{0}' は、オブジェクト型を構築するときにのみ使用できます</target>
        <note />
      </trans-unit>
      <trans-unit id="tcConstructorRequiresCall">
        <source>Constructors for the type '{0}' must directly or indirectly call its implicit object constructor. Use a call to the implicit object constructor instead of a record expression.</source>
        <target state="translated">型 '{0}' のコンストラクターはその暗黙的なオブジェクト コンストラクターを直接、または間接的に呼び出す必要があります。レコード式ではなく、暗黙的なオブジェクト コンストラクターの呼び出しを使用してください。</target>
        <note />
      </trans-unit>
      <trans-unit id="tcUndefinedField">
        <source>The field '{0}' has been given a value, but is not present in the type '{1}'</source>
        <target state="translated">フィールド '{0}' に値が指定されましたが、このフィールドは型 '{1}' に存在しません</target>
        <note />
      </trans-unit>
      <trans-unit id="tcFieldRequiresAssignment">
        <source>No assignment given for field '{0}' of type '{1}'</source>
        <target state="translated">型 '{1}' のフィールド '{0}' に割り当てが指定されていません</target>
        <note />
      </trans-unit>
      <trans-unit id="tcExtraneousFieldsGivenValues">
        <source>Extraneous fields have been given values</source>
        <target state="translated">不適切なフィールドに値を指定しました</target>
        <note />
      </trans-unit>
      <trans-unit id="tcObjectExpressionsCanOnlyOverrideAbstractOrVirtual">
        <source>Only overrides of abstract and virtual members may be specified in object expressions</source>
        <target state="translated">オブジェクト式に指定できるのは、抽象メンバーおよび仮想メンバーのオーバーライドのみです。</target>
        <note />
      </trans-unit>
      <trans-unit id="tcNoAbstractOrVirtualMemberFound">
        <source>The member '{0}' does not correspond to any abstract or virtual method available to override or implement.</source>
        <target state="translated">メンバー '{0}' は、無視または実装に使用できるどの抽象メソッドまたは仮想メソッドにも対応していません。</target>
        <note />
      </trans-unit>
      <trans-unit id="tcMemberFoundIsNotAbstractOrVirtual">
        <source>The type {0} contains the member '{1}' but it is not a virtual or abstract method that is available to override or implement.</source>
        <target state="translated">型 {0} にメンバー '{1}' が含まれていますが、このメンバーはオーバーライドまたは実装に使用できる仮想メソッドでも抽象メソッドでもありません。</target>
        <note />
      </trans-unit>
      <trans-unit id="tcArgumentArityMismatch">
        <source>The member '{0}' does not accept the correct number of arguments. {1} argument(s) are expected, but {2} were given. The required signature is '{3}'.{4}</source>
        <target state="translated">メンバー '{0}' の引数の数が正しくありません。{1} 個の引数が必要ですが、指定されたのは {2} 個です。必要な署名は '{3}' です。{4}</target>
        <note />
      </trans-unit>
      <trans-unit id="tcArgumentArityMismatchOneOverload">
        <source>The member '{0}' does not accept the correct number of arguments. One overload accepts {1} arguments, but {2} were given. The required signature is '{3}'.{4}</source>
        <target state="translated">メンバー '{0}' の引数の数が正しくありません。1 つのオーバーロードには {1} 個の引数を指定できますが、{2} 個が指定されました。必要な署名は '{3}' です。{4}</target>
        <note />
      </trans-unit>
      <trans-unit id="tcSimpleMethodNameRequired">
        <source>A simple method name is required here</source>
        <target state="translated">ここでは単純なメソッド名が必要です</target>
        <note />
      </trans-unit>
      <trans-unit id="tcPredefinedTypeCannotBeUsedAsSuperType">
        <source>The types System.ValueType, System.Enum, System.Delegate, System.MulticastDelegate and System.Array cannot be used as super types in an object expression or class</source>
        <target state="translated">型 System.ValueType、System.Enum、System.Delegate、System.MulticastDelegate、および System.Array は、オブジェクト式またはクラスのスーパー型として使用できません</target>
        <note />
      </trans-unit>
      <trans-unit id="tcNewMustBeUsedWithNamedType">
        <source>'new' must be used with a named type</source>
        <target state="translated">名前付き型には 'new' を使用してください</target>
        <note />
      </trans-unit>
      <trans-unit id="tcCannotCreateExtensionOfSealedType">
        <source>Cannot create an extension of a sealed type</source>
        <target state="translated">シールド型の拡張は作成できません</target>
        <note />
      </trans-unit>
      <trans-unit id="tcNoArgumentsForRecordValue">
        <source>No arguments may be given when constructing a record value</source>
        <target state="translated">レコード値を構築するときに指定できる引数はありません</target>
        <note />
      </trans-unit>
      <trans-unit id="tcNoInterfaceImplementationForConstructionExpression">
        <source>Interface implementations cannot be given on construction expressions</source>
        <target state="translated">構築式ではインターフェイスの実装を指定できません</target>
        <note />
      </trans-unit>
      <trans-unit id="tcObjectConstructionCanOnlyBeUsedInClassTypes">
        <source>Object construction expressions may only be used to implement constructors in class types</source>
        <target state="translated">オブジェクト構築式は、クラス型のコンストラクターを実装する場合にのみ使用できます</target>
        <note />
      </trans-unit>
      <trans-unit id="tcOnlySimpleBindingsCanBeUsedInConstructionExpressions">
        <source>Only simple bindings of the form 'id = expr' can be used in construction expressions</source>
        <target state="translated">構築式に使用できるのは、'id = expr' という形式の単純な束縛のみです</target>
        <note />
      </trans-unit>
      <trans-unit id="tcObjectsMustBeInitializedWithObjectExpression">
        <source>Objects must be initialized by an object construction expression that calls an inherited object constructor and assigns a value to each field</source>
        <target state="translated">オブジェクトを初期化するには、継承したオブジェクト コンストラクターを呼び出し、値を各フィールドに割り当てるオブジェクト構築式を使用してください。</target>
        <note />
      </trans-unit>
      <trans-unit id="tcExpectedInterfaceType">
        <source>Expected an interface type</source>
        <target state="translated">インターフェイスの型を指定してください</target>
        <note />
      </trans-unit>
      <trans-unit id="tcConstructorForInterfacesDoNotTakeArguments">
        <source>Constructor expressions for interfaces do not take arguments</source>
        <target state="translated">インターフェイスのコンストラクター式には引数を使用できません</target>
        <note />
      </trans-unit>
      <trans-unit id="tcConstructorRequiresArguments">
        <source>This object constructor requires arguments</source>
        <target state="translated">このオブジェクト コンストラクターには引数が必要です</target>
        <note />
      </trans-unit>
      <trans-unit id="tcNewRequiresObjectConstructor">
        <source>'new' may only be used with object constructors</source>
        <target state="translated">'new' を使用できるのは、オブジェクト コンストラクターのみです</target>
        <note />
      </trans-unit>
      <trans-unit id="tcAtLeastOneOverrideIsInvalid">
        <source>At least one override did not correctly implement its corresponding abstract member</source>
        <target state="translated">少なくとも 1 つのオーバーライドが対応する抽象メンバーを正しく実装していません</target>
        <note />
      </trans-unit>
      <trans-unit id="tcNumericLiteralRequiresModule">
        <source>This numeric literal requires that a module '{0}' defining functions FromZero, FromOne, FromInt32, FromInt64 and FromString be in scope</source>
        <target state="translated">数値リテラルの場合、関数 FromZero、FromOne、FromInt32、FromInt64、および FromString を定義するモジュール '{0}' がスコープに含まれている必要があります</target>
        <note />
      </trans-unit>
      <trans-unit id="tcInvalidRecordConstruction">
        <source>Invalid record construction</source>
        <target state="translated">レコードの構造が無効です</target>
        <note />
      </trans-unit>
      <trans-unit id="tcExpressionFormRequiresRecordTypes">
        <source>The expression form {{ expr with ... }} may only be used with record types. To build object types use {{ new Type(...) with ... }}</source>
        <target state="translated">{{ expr with ... }} という形式の式を使用できるのはレコード型のみです。オブジェクトの型を構築するには、{{ new Type(...) with ... }} を使用してください。</target>
        <note />
      </trans-unit>
      <trans-unit id="tcInheritedTypeIsNotObjectModelType">
        <source>The inherited type is not an object model type</source>
        <target state="translated">継承された型はオブジェクト モデル型ではありません</target>
        <note />
      </trans-unit>
      <trans-unit id="tcObjectConstructionExpressionCanOnlyImplementConstructorsInObjectModelTypes">
        <source>Object construction expressions (i.e. record expressions with inheritance specifications) may only be used to implement constructors in object model types. Use 'new ObjectType(args)' to construct instances of object model types outside of constructors</source>
        <target state="translated">オブジェクト構築式 (つまり、継承の指定があるレコード式) は、オブジェクト モデル型のコンストラクターを実装する場合にのみ使用できます。コンストラクターの外側でオブジェクト モデル型のインスタンスを構築するには、'new ObjectType(args)' を使用してください。</target>
        <note />
      </trans-unit>
      <trans-unit id="tcEmptyRecordInvalid">
        <source>'{{ }}' is not a valid expression. Records must include at least one field. Empty sequences are specified by using Seq.empty or an empty list '[]'.</source>
        <target state="translated">'{{ }}' は有効な式ではありません。レコードには 1 つ以上のフィールドを含める必要があります。空のシーケンスを指定するには、Seq.empty または空のリスト '[]' をご使用ください。</target>
        <note />
      </trans-unit>
      <trans-unit id="tcTypeIsNotARecordTypeNeedConstructor">
        <source>This type is not a record type. Values of class and struct types must be created using calls to object constructors.</source>
        <target state="translated">この型はレコード型ではありません。クラス型および構造体型の値は、オブジェクト コンストラクターの呼び出しを使用して作成してください。</target>
        <note />
      </trans-unit>
      <trans-unit id="tcTypeIsNotARecordType">
        <source>This type is not a record type</source>
        <target state="translated">この型はレコード型ではありません</target>
        <note />
      </trans-unit>
      <trans-unit id="tcConstructIsAmbiguousInComputationExpression">
        <source>This construct is ambiguous as part of a computation expression. Nested expressions may be written using 'let _ = (...)' and nested computations using 'let! res = builder {{ ... }}'.</source>
        <target state="translated">このコンストラクトはコンピュテーション式の一部としてあいまいです。入れ子の式を記述するには 'let _ = (...)' を使用し、入れ子の計算には 'let! res = builder {{ ... }}' を使用します。</target>
        <note />
      </trans-unit>
      <trans-unit id="tcConstructIsAmbiguousInSequenceExpression">
        <source>This construct is ambiguous as part of a sequence expression. Nested expressions may be written using 'let _ = (...)' and nested sequences using 'yield! seq {{... }}'.</source>
        <target state="translated">このコンストラクトはシーケンス式の一部としてあいまいです。入れ子の式を記述するには 'let _ = (...)' を使用し、入れ子のシーケンスには 'yield! seq {{... }}' を使用します。</target>
        <note />
      </trans-unit>
      <trans-unit id="tcDoBangIllegalInSequenceExpression">
        <source>'do!' cannot be used within sequence expressions</source>
        <target state="translated">シーケンス式内には 'do!' を使用できません</target>
        <note />
      </trans-unit>
      <trans-unit id="tcUseForInSequenceExpression">
        <source>The use of 'let! x = coll' in sequence expressions is not permitted. Use 'for x in coll' instead.</source>
        <target state="translated">シーケンス式では 'let! x = coll' を使用できません。代わりに 'for x in coll' を使用してください。</target>
        <note />
      </trans-unit>
      <trans-unit id="tcTryIllegalInSequenceExpression">
        <source>'try'/'with' cannot be used within sequence expressions</source>
        <target state="translated">シーケンス式内には 'try'/'with' を使用できません</target>
        <note />
      </trans-unit>
      <trans-unit id="tcUseYieldBangForMultipleResults">
        <source>In sequence expressions, multiple results are generated using 'yield!'</source>
        <target state="translated">シーケンス式で、複数の結果は 'yield!' を使用して生成されます</target>
        <note />
      </trans-unit>
      <trans-unit id="tcInvalidAssignment">
        <source>Invalid assignment</source>
        <target state="translated">割り当てが無効です</target>
        <note />
      </trans-unit>
      <trans-unit id="tcInvalidUseOfTypeName">
        <source>Invalid use of a type name</source>
        <target state="translated">型名の使用方法に誤りがあります</target>
        <note />
      </trans-unit>
      <trans-unit id="tcTypeHasNoAccessibleConstructor">
        <source>This type has no accessible object constructors</source>
        <target state="translated">この型にアクセスできるオブジェクト コンストラクターはありません</target>
        <note />
      </trans-unit>
      <trans-unit id="tcInvalidUseOfInterfaceType">
        <source>Invalid use of an interface type</source>
        <target state="translated">インターフェイス型の使用方法に誤りがあります</target>
        <note />
      </trans-unit>
      <trans-unit id="tcInvalidUseOfDelegate">
        <source>Invalid use of a delegate constructor. Use the syntax 'new Type(args)' or just 'Type(args)'.</source>
        <target state="translated">デリゲート コンストラクターの使用方法に誤りがあります。'new Type(args)' か、単に 'Type(args)' という構文を使用してください</target>
        <note />
      </trans-unit>
      <trans-unit id="tcPropertyIsNotStatic">
        <source>Property '{0}' is not static</source>
        <target state="translated">プロパティ '{0}' は静的ではありません</target>
        <note />
      </trans-unit>
      <trans-unit id="tcPropertyIsNotReadable">
        <source>Property '{0}' is not readable</source>
        <target state="translated">プロパティ '{0}' は読み取り可能ではありません</target>
        <note />
      </trans-unit>
      <trans-unit id="tcLookupMayNotBeUsedHere">
        <source>This lookup cannot be used here</source>
        <target state="translated">ここでこの参照は使用できません</target>
        <note />
      </trans-unit>
      <trans-unit id="tcPropertyIsStatic">
        <source>Property '{0}' is static</source>
        <target state="translated">プロパティ '{0}' は静的です</target>
        <note />
      </trans-unit>
      <trans-unit id="tcPropertyCannotBeSet1">
        <source>Property '{0}' cannot be set</source>
        <target state="translated">プロパティ '{0}' は設定できません</target>
        <note />
      </trans-unit>
      <trans-unit id="tcConstructorsCannotBeFirstClassValues">
        <source>Constructors must be applied to arguments and cannot be used as first-class values. If necessary use an anonymous function '(fun arg1 ... argN -&gt; new Type(arg1,...,argN))'.</source>
        <target state="translated">コンストラクターは引数に適用する必要があり、ファースト クラス値として使用することはできません。必要な場合には、匿名関数 '(fun arg1 ... argN -&gt; new Type(arg1,...,argN))' を使用します。</target>
        <note />
      </trans-unit>
      <trans-unit id="tcSyntaxFormUsedOnlyWithRecordLabelsPropertiesAndFields">
        <source>The syntax 'expr.id' may only be used with record labels, properties and fields</source>
        <target state="translated">構文 'expr.id' を使用できるのは、レコードのラベル、プロパティ、およびフィールドのみです</target>
        <note />
      </trans-unit>
      <trans-unit id="tcEventIsStatic">
        <source>Event '{0}' is static</source>
        <target state="translated">イベント '{0}' は静的です</target>
        <note />
      </trans-unit>
      <trans-unit id="tcEventIsNotStatic">
        <source>Event '{0}' is not static</source>
        <target state="translated">イベント '{0}' は静的ではありません</target>
        <note />
      </trans-unit>
      <trans-unit id="tcNamedArgumentDidNotMatch">
        <source>The named argument '{0}' did not match any argument or mutable property</source>
        <target state="translated">名前付き引数 '{0}' と一致する引数または変更可能なプロパティがありませんでした</target>
        <note />
      </trans-unit>
      <trans-unit id="tcOverloadsCannotHaveCurriedArguments">
        <source>One or more of the overloads of this method has curried arguments. Consider redesigning these members to take arguments in tupled form.</source>
        <target state="translated">このメソッドのオーバーロードの 1 つまたは複数にカリー化された引数があります。タプル化された形式で引数を使用するようにこれらのメンバーを再設計してください。</target>
        <note />
      </trans-unit>
      <trans-unit id="tcUnnamedArgumentsDoNotFormPrefix">
        <source>The unnamed arguments do not form a prefix of the arguments of the method called</source>
        <target state="translated">名前なしの引数は、呼び出されるメソッドの引数のプレフィックスを形成できません</target>
        <note />
      </trans-unit>
      <trans-unit id="tcStaticOptimizationConditionalsOnlyForFSharpLibrary">
        <source>Static optimization conditionals are only for use within the F# library</source>
        <target state="translated">静的最適化の条件は、F# ライブラリ内でのみ使用できます</target>
        <note />
      </trans-unit>
      <trans-unit id="tcFormalArgumentIsNotOptional">
        <source>The corresponding formal argument is not optional</source>
        <target state="translated">対応する正式な引数はオプションではありません</target>
        <note />
      </trans-unit>
      <trans-unit id="tcInvalidOptionalAssignmentToPropertyOrField">
        <source>Invalid optional assignment to a property or field</source>
        <target state="translated">プロパティまたはフィールドに対するオプションの割り当てが無効です</target>
        <note />
      </trans-unit>
      <trans-unit id="tcDelegateConstructorMustBePassed">
        <source>A delegate constructor must be passed a single function value</source>
        <target state="translated">デリゲート コンストラクターには単一の関数値を渡す必要があります</target>
        <note />
      </trans-unit>
      <trans-unit id="tcBindingCannotBeUseAndRec">
        <source>A binding cannot be marked both 'use' and 'rec'</source>
        <target state="translated">束縛に 'use' と 'rec' の両方をマークすることはできません</target>
        <note />
      </trans-unit>
      <trans-unit id="tcVolatileOnlyOnClassLetBindings">
        <source>The 'VolatileField' attribute may only be used on 'let' bindings in classes</source>
        <target state="translated">'VolatileField' 属性を使用できるのは、クラス内の 'let' 束縛上のみです</target>
        <note />
      </trans-unit>
      <trans-unit id="tcAttributesAreNotPermittedOnLetBindings">
        <source>Attributes are not permitted on 'let' bindings in expressions</source>
        <target state="translated">式内の 'let' 束縛では、属性を使用できません</target>
        <note />
      </trans-unit>
      <trans-unit id="tcDefaultValueAttributeRequiresVal">
        <source>The 'DefaultValue' attribute may only be used on 'val' declarations</source>
        <target state="translated">'DefaultValue' 属性は 'val' 宣言でのみ使用できます</target>
        <note />
      </trans-unit>
      <trans-unit id="tcConditionalAttributeRequiresMembers">
        <source>The 'ConditionalAttribute' attribute may only be used on members</source>
        <target state="translated">'ConditionalAttribute' 属性はメンバーでのみ使用できます</target>
        <note />
      </trans-unit>
      <trans-unit id="tcInvalidActivePatternName">
        <source>This is not a valid name for an active pattern</source>
        <target state="translated">アクティブ パターンの有効な名前ではありません</target>
        <note />
      </trans-unit>
      <trans-unit id="tcEntryPointAttributeRequiresFunctionInModule">
        <source>The 'EntryPointAttribute' attribute may only be used on function definitions in modules</source>
        <target state="translated">'EntryPointAttribute' 属性を使用できるのは、モジュールの関数定義のみです</target>
        <note />
      </trans-unit>
      <trans-unit id="tcMutableValuesCannotBeInline">
        <source>Mutable values cannot be marked 'inline'</source>
        <target state="translated">変更可能な値を 'inline' とマークすることはできません</target>
        <note />
      </trans-unit>
      <trans-unit id="tcMutableValuesMayNotHaveGenericParameters">
        <source>Mutable values cannot have generic parameters</source>
        <target state="translated">変更可能な値にジェネリック パラメーターを指定することはできません</target>
        <note />
      </trans-unit>
      <trans-unit id="tcMutableValuesSyntax">
        <source>Mutable function values should be written 'let mutable f = (fun args -&gt; ...)'</source>
        <target state="translated">関数値を変更可能にするには 'let mutable f = (fun args -&gt; ...)' が必要です</target>
        <note />
      </trans-unit>
      <trans-unit id="tcOnlyFunctionsCanBeInline">
        <source>Only functions may be marked 'inline'</source>
        <target state="translated">'inline' とマークできるのは関数のみです</target>
        <note />
      </trans-unit>
      <trans-unit id="tcIllegalAttributesForLiteral">
        <source>A literal value cannot be given the [&lt;ThreadStatic&gt;] or [&lt;ContextStatic&gt;] attributes</source>
        <target state="translated">リテラル値を [&lt;ThreadStatic&gt;] 属性または [&lt;ContextStatic&gt;] 属性に指定することはできません</target>
        <note />
      </trans-unit>
      <trans-unit id="tcLiteralCannotBeMutable">
        <source>A literal value cannot be marked 'mutable'</source>
        <target state="translated">リテラル値に 'mutable' とマークすることはできません</target>
        <note />
      </trans-unit>
      <trans-unit id="tcLiteralCannotBeInline">
        <source>A literal value cannot be marked 'inline'</source>
        <target state="translated">リテラル値に 'inline' とマークすることはできません</target>
        <note />
      </trans-unit>
      <trans-unit id="tcLiteralCannotHaveGenericParameters">
        <source>Literal values cannot have generic parameters</source>
        <target state="translated">リテラル値にジェネリック パラメーターを指定することはできません</target>
        <note />
      </trans-unit>
      <trans-unit id="tcInvalidConstantExpression">
        <source>This is not a valid constant expression</source>
        <target state="translated">これは有効な定数式ではありません</target>
        <note />
      </trans-unit>
      <trans-unit id="tcTypeIsInaccessible">
        <source>This type is not accessible from this code location</source>
        <target state="translated">このコードの場所からこの型にアクセスすることはできません</target>
        <note />
      </trans-unit>
      <trans-unit id="tcUnexpectedConditionInImportedAssembly">
        <source>Unexpected condition in imported assembly: failed to decode AttributeUsage attribute</source>
        <target state="translated">インポートされたアセンブリに予期しない条件があります。AttributeUsage 属性のデコードに失敗しました:</target>
        <note />
      </trans-unit>
      <trans-unit id="tcUnrecognizedAttributeTarget">
        <source>Unrecognized attribute target. Valid attribute targets are 'assembly', 'module', 'type', 'method', 'property', 'return', 'param', 'field', 'event', 'constructor'.</source>
        <target state="translated">認識されない属性のターゲットです。有効な属性のターゲットは、'assembly'、'module'、'type'、'method'、'property'、'return'、'param'、'field'、'event'、および 'constructor' です。</target>
        <note />
      </trans-unit>
      <trans-unit id="tcAttributeIsNotValidForLanguageElementUseDo">
        <source>This attribute is not valid for use on this language element. Assembly attributes should be attached to a 'do ()' declaration, if necessary within an F# module.</source>
        <target state="translated">この言語要素では、この属性を使用できません。アセンブリの属性は (必要に応じて F# モジュール内で) 'do ()' 宣言にアタッチする必要があります。</target>
        <note />
      </trans-unit>
      <trans-unit id="tcAttributeIsNotValidForLanguageElement">
        <source>This attribute is not valid for use on this language element</source>
        <target state="translated">この言語要素では、この属性を使用できません</target>
        <note />
      </trans-unit>
      <trans-unit id="tcOptionalArgumentsCannotBeUsedInCustomAttribute">
        <source>Optional arguments cannot be used in custom attributes</source>
        <target state="translated">カスタム属性にはオプションの引数を使用できません</target>
        <note />
      </trans-unit>
      <trans-unit id="tcPropertyCannotBeSet0">
        <source>This property cannot be set</source>
        <target state="translated">このプロパティは設定できません</target>
        <note />
      </trans-unit>
      <trans-unit id="tcPropertyOrFieldNotFoundInAttribute">
        <source>This property or field was not found on this custom attribute type</source>
        <target state="translated">このカスタム属性型に、このプロパティまたはフィールドが見つかりませんでした</target>
        <note />
      </trans-unit>
      <trans-unit id="tcCustomAttributeMustBeReferenceType">
        <source>A custom attribute must be a reference type</source>
        <target state="translated">カスタム属性は参照型にする必要があります</target>
        <note />
      </trans-unit>
      <trans-unit id="tcCustomAttributeArgumentMismatch">
        <source>The number of args for a custom attribute does not match the expected number of args for the attribute constructor</source>
        <target state="translated">カスタム属性の引数の数は、属性コンストラクターの引数に必要な数と一致しません</target>
        <note />
      </trans-unit>
      <trans-unit id="tcCustomAttributeMustInvokeConstructor">
        <source>A custom attribute must invoke an object constructor</source>
        <target state="translated">カスタム属性はオブジェクト コンストラクターを呼び出す必要があります</target>
        <note />
      </trans-unit>
      <trans-unit id="tcAttributeExpressionsMustBeConstructorCalls">
        <source>Attribute expressions must be calls to object constructors</source>
        <target state="translated">属性式は、オブジェクト コンストラクターに対する呼び出しにしてください</target>
        <note />
      </trans-unit>
      <trans-unit id="tcUnsupportedAttribute">
        <source>This attribute cannot be used in this version of F#</source>
        <target state="translated">このバージョンの F# では、この属性を使用できません</target>
        <note />
      </trans-unit>
      <trans-unit id="tcInvalidInlineSpecification">
        <source>Invalid inline specification</source>
        <target state="translated">インラインの指定が無効です</target>
        <note />
      </trans-unit>
      <trans-unit id="tcInvalidUseBinding">
        <source>'use' bindings must be of the form 'use &lt;var&gt; = &lt;expr&gt;'</source>
        <target state="translated">'use' バインディングの形式は 'use &lt;var&gt; = &lt;expr&gt;' でなければなりません</target>
        <note />
      </trans-unit>
      <trans-unit id="tcAbstractMembersIllegalInAugmentation">
        <source>Abstract members are not permitted in an augmentation - they must be defined as part of the type itself</source>
        <target state="translated">拡張に抽象メンバーは使用できません。型の一部として定義する必要があります。</target>
        <note />
      </trans-unit>
      <trans-unit id="tcMethodOverridesIllegalHere">
        <source>Method overrides and interface implementations are not permitted here</source>
        <target state="translated">ここでメソッドのオーバーライドおよびインターフェイスの実装は許可されていません</target>
        <note />
      </trans-unit>
      <trans-unit id="tcNoMemberFoundForOverride">
        <source>No abstract or interface member was found that corresponds to this override</source>
        <target state="translated">このオーバーライドに対応する抽象メンバーまたはインターフェイス メンバーが見つかりませんでした</target>
        <note />
      </trans-unit>
      <trans-unit id="tcOverrideArityMismatch">
        <source>This override takes a different number of arguments to the corresponding abstract member. The following abstract members were found:{0}</source>
        <target state="translated">このオーバーライドでは、対応する抽象メンバーに対して異なる数の引数を使用しています。次の抽象メンバーが見つかりました: {0}</target>
        <note />
      </trans-unit>
      <trans-unit id="tcDefaultImplementationAlreadyExists">
        <source>This method already has a default implementation</source>
        <target state="translated">このメソッドには既に既定の実装があります</target>
        <note />
      </trans-unit>
      <trans-unit id="tcDefaultAmbiguous">
        <source>The method implemented by this default is ambiguous</source>
        <target state="translated">この既定で実装されたメソッドはあいまいです</target>
        <note />
      </trans-unit>
      <trans-unit id="tcNoPropertyFoundForOverride">
        <source>No abstract property was found that corresponds to this override</source>
        <target state="translated">このオーバーライドに対応する抽象プロパティが見つかりませんでした</target>
        <note />
      </trans-unit>
      <trans-unit id="tcAbstractPropertyMissingGetOrSet">
        <source>This property overrides or implements an abstract property but the abstract property doesn't have a corresponding {0}</source>
        <target state="translated">このプロパティは、抽象プロパティをオーバーライドまたは実装しますが、抽象プロパティには対応する {0} がありません</target>
        <note />
      </trans-unit>
      <trans-unit id="tcInvalidSignatureForSet">
        <source>Invalid signature for set member</source>
        <target state="translated">set メンバーのシグネチャが無効です</target>
        <note />
      </trans-unit>
      <trans-unit id="tcNewMemberHidesAbstractMember">
        <source>This new member hides the abstract member '{0}'. Rename the member or use 'override' instead.</source>
        <target state="translated">この新しいメンバーは抽象メンバー '{0}' を隠ぺいします。メンバーの名前を変更するか、代わりに 'override' を使用してください。</target>
        <note />
      </trans-unit>
      <trans-unit id="tcNewMemberHidesAbstractMemberWithSuffix">
        <source>This new member hides the abstract member '{0}' once tuples, functions, units of measure and/or provided types are erased. Rename the member or use 'override' instead.</source>
        <target state="translated">タプル、関数、測定単位、または指定された型が消去されると、この新しいメンバーは抽象メンバー '{0}' を隠ぺいします。メンバーの名前を変更するか、代わりに 'override' を使用してください。</target>
        <note />
      </trans-unit>
      <trans-unit id="tcStaticInitializersIllegalInInterface">
        <source>Interfaces cannot contain definitions of static initializers</source>
        <target state="translated">インターフェイスに静的初期化子の定義を含めることはできません</target>
        <note />
      </trans-unit>
      <trans-unit id="tcObjectConstructorsIllegalInInterface">
        <source>Interfaces cannot contain definitions of object constructors</source>
        <target state="translated">インターフェイスにオブジェクト コンストラクターの定義を含めることはできません</target>
        <note />
      </trans-unit>
      <trans-unit id="tcMemberOverridesIllegalInInterface">
        <source>Interfaces cannot contain definitions of member overrides</source>
        <target state="translated">インターフェイスにメンバーのオーバーライドの定義を含めることはできません</target>
        <note />
      </trans-unit>
      <trans-unit id="tcConcreteMembersIllegalInInterface">
        <source>Interfaces cannot contain definitions of concrete members. You may need to define a constructor on your type to indicate that the type is a class.</source>
        <target state="translated">インターフェイスに具象メンバーの定義を含めることはできません。必要に応じて、型にコンストラクターを定義して、型がクラスであることを示してください。</target>
        <note />
      </trans-unit>
      <trans-unit id="tcConstructorsDisallowedInExceptionAugmentation">
        <source>Constructors cannot be specified in exception augmentations</source>
        <target state="translated">例外の拡張にコンストラクターは指定できません</target>
        <note />
      </trans-unit>
      <trans-unit id="tcStructsCannotHaveConstructorWithNoArguments">
        <source>Structs cannot have an object constructor with no arguments. This is a restriction imposed on all CLI languages as structs automatically support a default constructor.</source>
        <target state="translated">構造体には、引数なしのオブジェクト コンストラクターを使用できません。構造体は既定のコンストラクターを自動的にサポートするため、これはすべての CLI 言語に課せられた制限です。</target>
        <note />
      </trans-unit>
      <trans-unit id="tcConstructorsIllegalForThisType">
        <source>Constructors cannot be defined for this type</source>
        <target state="translated">この型にコンストラクターは定義できません</target>
        <note />
      </trans-unit>
      <trans-unit id="tcRecursiveBindingsWithMembersMustBeDirectAugmentation">
        <source>Recursive bindings that include member specifications can only occur as a direct augmentation of a type</source>
        <target state="translated">メンバーの指定を含む再帰的束縛は、型の直接的な拡張としてのみ実行できます</target>
        <note />
      </trans-unit>
      <trans-unit id="tcOnlySimplePatternsInLetRec">
        <source>Only simple variable patterns can be bound in 'let rec' constructs</source>
        <target state="translated">'let rec' コンストラクトでバインドできるのは、単純な変数パターンのみです</target>
        <note />
      </trans-unit>
      <trans-unit id="tcOnlyRecordFieldsAndSimpleLetCanBeMutable">
        <source>Mutable 'let' bindings can't be recursive or defined in recursive modules or namespaces</source>
        <target state="new">Mutable 'let' bindings can't be recursive or defined in recursive modules or namespaces</target>
        <note />
      </trans-unit>
      <trans-unit id="tcMemberIsNotSufficientlyGeneric">
        <source>This member is not sufficiently generic</source>
        <target state="translated">このメンバーの総称性が十分ではありません</target>
        <note />
      </trans-unit>
      <trans-unit id="tcLiteralAttributeRequiresConstantValue">
        <source>A declaration may only be the [&lt;Literal&gt;] attribute if a constant value is also given, e.g. 'val x : int = 1'</source>
        <target state="translated">定数値も指定する場合には宣言を [&lt;Literal&gt;] 属性のみにできます。例: 'val x : int = 1'</target>
        <note />
      </trans-unit>
      <trans-unit id="tcValueInSignatureRequiresLiteralAttribute">
        <source>A declaration may only be given a value in a signature if the declaration has the [&lt;Literal&gt;] attribute</source>
        <target state="translated">宣言に [&lt;Literal&gt;] 属性が設定されている場合には宣言によって値を指定できるのはシグネチャ内のみです</target>
        <note />
      </trans-unit>
      <trans-unit id="tcThreadStaticAndContextStaticMustBeStatic">
        <source>Thread-static and context-static variables must be static and given the [&lt;DefaultValue&gt;] attribute to indicate that the value is initialized to the default value on each new thread</source>
        <target state="translated">Thread-static 変数および context-static 変数は静的にし、[&lt;DefaultValue&gt;] 属性を指定し、新しいスレッドごとに値が既定値に初期化されることを示す必要があります</target>
        <note />
      </trans-unit>
      <trans-unit id="tcVolatileFieldsMustBeMutable">
        <source>Volatile fields must be marked 'mutable' and cannot be thread-static</source>
        <target state="translated">volatile フィールドは 'mutable' とマークしてください。また、thread-static にすることはできません。</target>
        <note />
      </trans-unit>
      <trans-unit id="tcUninitializedValFieldsMustBeMutable">
        <source>Uninitialized 'val' fields must be mutable and marked with the '[&lt;DefaultValue&gt;]' attribute. Consider using a 'let' binding instead of a 'val' field.</source>
        <target state="translated">初期化されていない 'val' フィールドは変更可能で、'[&lt;DefaultValue&gt;]' 属性によってマークされている必要があります。'val' フィールドの代わりに 'let' バインディングの使用を検討してください。</target>
        <note />
      </trans-unit>
      <trans-unit id="tcStaticValFieldsMustBeMutableAndPrivate">
        <source>Static 'val' fields in types must be mutable, private and marked with the '[&lt;DefaultValue&gt;]' attribute. They are initialized to the 'null' or 'zero' value for their type. Consider also using a 'static let mutable' binding in a class type.</source>
        <target state="translated">型の静的な 'val' フィールドは変更可能で、プライベートで、さらには'[&lt;DefaultValue&gt;]' 属性でマークされている必要があります。これらの型では、'null' 値または 'zero' 値に初期化されます。クラス型で 'static let mutable' バインディングを使用することも検討してください。</target>
        <note />
      </trans-unit>
      <trans-unit id="tcFieldRequiresName">
        <source>This field requires a name</source>
        <target state="translated">このフィールドには名前が必要です</target>
        <note />
      </trans-unit>
      <trans-unit id="tcInvalidNamespaceModuleTypeUnionName">
        <source>Invalid namespace, module, type or union case name</source>
        <target state="translated">名前空間、モジュール、型、または共用体ケースの名前が無効です</target>
        <note />
      </trans-unit>
      <trans-unit id="tcIllegalFormForExplicitTypeDeclaration">
        <source>Explicit type declarations for constructors must be of the form 'ty1 * ... * tyN -&gt; resTy'. Parentheses may be required around 'resTy'</source>
        <target state="translated">コンストラクターの明示的な型宣言の形式は 'ty1 * ... * tyN -&gt; resTy' でなければなりません。'resTy' をかっこで囲まなければならない場合があります</target>
        <note />
      </trans-unit>
      <trans-unit id="tcReturnTypesForUnionMustBeSameAsType">
        <source>Return types of union cases must be identical to the type being defined, up to abbreviations</source>
        <target state="translated">共用体ケースの戻り値の型は、省略形に従い、定義されている型と同じにする必要があります</target>
        <note />
      </trans-unit>
      <trans-unit id="tcInvalidEnumerationLiteral">
        <source>This is not a valid value for an enumeration literal</source>
        <target state="translated">列挙型リテラルの有効な値ではありません</target>
        <note />
      </trans-unit>
      <trans-unit id="tcTypeIsNotInterfaceType1">
        <source>The type '{0}' is not an interface type</source>
        <target state="translated">型 '{0}' はインターフェイス型ではありません</target>
        <note />
      </trans-unit>
      <trans-unit id="tcDuplicateSpecOfInterface">
        <source>Duplicate specification of an interface</source>
        <target state="translated">インターフェイスの指定に重複があります</target>
        <note />
      </trans-unit>
      <trans-unit id="tcFieldValIllegalHere">
        <source>A field/val declaration is not permitted here</source>
        <target state="translated">ここでは field/val の宣言を使用できません</target>
        <note />
      </trans-unit>
      <trans-unit id="tcInheritIllegalHere">
        <source>A inheritance declaration is not permitted here</source>
        <target state="translated">ここでは継承の宣言を使用できません</target>
        <note />
      </trans-unit>
      <trans-unit id="tcModuleRequiresQualifiedAccess">
        <source>This declaration opens the module '{0}', which is marked as 'RequireQualifiedAccess'. Adjust your code to use qualified references to the elements of the module instead, e.g. 'List.map' instead of 'map'. This change will ensure that your code is robust as new constructs are added to libraries.</source>
        <target state="translated">この宣言は 'RequireQualifiedAccess' とマークされているモジュール '{0}' を開きます。代わりにモジュールの要素に対する限定参照を使用するようにコードを変更してください (たとえば、'map' の代わりに 'List.map')。この変更によってコードが堅牢になり、新しいコンストラクターがライブラリに追加された場合にも対応できます。</target>
        <note />
      </trans-unit>
      <trans-unit id="tcOpenUsedWithPartiallyQualifiedPath">
        <source>This declaration opens the namespace or module '{0}' through a partially qualified path. Adjust this code to use the full path of the namespace. This change will make your code more robust as new constructs are added to the F# and CLI libraries.</source>
        <target state="translated">この宣言は部分的な修飾パスを介して名前空間またはモジュール '{0}' を開きます。名前空間の完全パスを使用するようにコードを変更してください。この変更によってコードが堅牢になり、新しいコンストラクターが F# ライブラリや CLI ライブラリに追加された場合にも対応できます。</target>
        <note />
      </trans-unit>
      <trans-unit id="tcLocalClassBindingsCannotBeInline">
        <source>Local class bindings cannot be marked inline. Consider lifting the definition out of the class or else do not mark it as inline.</source>
        <target state="translated">ローカル クラスの束縛に 'inline' とマークすることはできません。クラスから定義を取り除くか、'inline' とマークしないでください。</target>
        <note />
      </trans-unit>
      <trans-unit id="tcTypeAbbreviationsMayNotHaveMembers">
        <source>Type abbreviations cannot have members</source>
        <target state="translated">型略称にメンバーを含めることはできません</target>
        <note />
      </trans-unit>
      <trans-unit id="tcTypeAbbreviationsCheckedAtCompileTime">
        <source>As of F# 4.1, the accessibility of type abbreviations is checked at compile-time. Consider changing the accessibility of the type abbreviation. Ignoring this warning might lead to runtime errors.</source>
        <target state="translated">F# 4.1 まででは、型略称のアクセシビリティはコンパイル時に確認されます。型略称のアクセシビリティを変更することを検討してください。この警告を無視すると、ランタイム エラーが発生する可能性があります。</target>
        <note />
      </trans-unit>
      <trans-unit id="tcEnumerationsMayNotHaveMembers">
        <source>Enumerations cannot have members</source>
        <target state="translated">列挙型にメンバーを含めることはできません</target>
        <note />
      </trans-unit>
      <trans-unit id="tcMeasureDeclarationsRequireStaticMembers">
        <source>Measure declarations may have only static members</source>
        <target state="translated">単位の宣言に使用できるのは静的なメンバーのみです</target>
        <note />
      </trans-unit>
      <trans-unit id="tcStructsMayNotContainDoBindings">
        <source>Structs cannot contain 'do' bindings because the default constructor for structs would not execute these bindings</source>
        <target state="translated">構造体の既定のコンストラクターは束縛を実行しないため、構造体には 'do' 束縛を含むことができません</target>
        <note />
      </trans-unit>
      <trans-unit id="tcStructsMayNotContainLetBindings">
        <source>Structs cannot contain value definitions because the default constructor for structs will not execute these bindings. Consider adding additional arguments to the primary constructor for the type.</source>
        <target state="translated">構造体の既定のコンストラクターは束縛を実行しないため、構造体には値の定義を含むことができません。型のプライマリ コンストラクターに引数を追加してください。</target>
        <note />
      </trans-unit>
      <trans-unit id="tcStaticLetBindingsRequireClassesWithImplicitConstructors">
        <source>Static value definitions may only be used in types with a primary constructor. Consider adding arguments to the type definition, e.g. 'type X(args) = ...'.</source>
        <target state="translated">静的な値の定義は、プライマリ コンストラクターを含む型でのみ使用できます。型定義に引数を追加してください ( たとえば、'type X(args) = ...')。</target>
        <note />
      </trans-unit>
      <trans-unit id="tcMeasureDeclarationsRequireStaticMembersNotConstructors">
        <source>Measure declarations may have only static members: constructors are not available</source>
        <target state="translated">単位の宣言に使用できるのは静的なメンバーのみです。コンストラクターは使用できません。</target>
        <note />
      </trans-unit>
      <trans-unit id="tcMemberAndLocalClassBindingHaveSameName">
        <source>A member and a local class binding both have the name '{0}'</source>
        <target state="translated">メンバーとローカル クラスの束縛はどちらも '{0}' という名前を使用しています</target>
        <note />
      </trans-unit>
      <trans-unit id="tcTypeAbbreviationsCannotHaveInterfaceDeclaration">
        <source>Type abbreviations cannot have interface declarations</source>
        <target state="translated">型略称にインターフェイスの宣言を含めることはできません</target>
        <note />
      </trans-unit>
      <trans-unit id="tcEnumerationsCannotHaveInterfaceDeclaration">
        <source>Enumerations cannot have interface declarations</source>
        <target state="translated">列挙型にインターフェイスの宣言を含めることはできません</target>
        <note />
      </trans-unit>
      <trans-unit id="tcTypeIsNotInterfaceType0">
        <source>This type is not an interface type</source>
        <target state="translated">この型はインターフェイス型ではありません</target>
        <note />
      </trans-unit>
      <trans-unit id="tcAllImplementedInterfacesShouldBeDeclared">
        <source>All implemented interfaces should be declared on the initial declaration of the type</source>
        <target state="translated">実装したすべてのインターフェイスは、型の最初の宣言で宣言する必要があります</target>
        <note />
      </trans-unit>
      <trans-unit id="tcDefaultImplementationForInterfaceHasAlreadyBeenAdded">
        <source>A default implementation of this interface has already been added because the explicit implementation of the interface was not specified at the definition of the type</source>
        <target state="translated">インターフェイスの明示的な実装が型の定義時に指定されなかったため、このインターフェイスの既定の実装が追加されました。</target>
        <note />
      </trans-unit>
      <trans-unit id="tcMemberNotPermittedInInterfaceImplementation">
        <source>This member is not permitted in an interface implementation</source>
        <target state="translated">インターフェイスの実装では、このメンバーは使用できません</target>
        <note />
      </trans-unit>
      <trans-unit id="tcDeclarationElementNotPermittedInAugmentation">
        <source>This declaration element is not permitted in an augmentation</source>
        <target state="translated">拡張にこの宣言の要素は使用できません</target>
        <note />
      </trans-unit>
      <trans-unit id="tcTypesCannotContainNestedTypes">
        <source>Types cannot contain nested type definitions</source>
        <target state="translated">型に入れ子の型定義を含めることはできません</target>
        <note />
      </trans-unit>
      <trans-unit id="tcTypeExceptionOrModule">
        <source>type, exception or module</source>
        <target state="translated">型、例外、またはモジュール</target>
        <note />
      </trans-unit>
      <trans-unit id="tcTypeOrModule">
        <source>type or module</source>
        <target state="translated">型またはモジュール</target>
        <note />
      </trans-unit>
      <trans-unit id="tcImplementsIStructuralEquatableExplicitly">
        <source>The struct, record or union type '{0}' implements the interface 'System.IStructuralEquatable' explicitly. Apply the 'CustomEquality' attribute to the type.</source>
        <target state="translated">構造体型、レコード型、または共用体型の '{0}' はインターフェイス 'System.IStructuralEquatable' を明示的に実装しています。この型には 'CustomEquality' 属性を適用してください。</target>
        <note />
      </trans-unit>
      <trans-unit id="tcImplementsIEquatableExplicitly">
        <source>The struct, record or union type '{0}' implements the interface 'System.IEquatable&lt;_&gt;' explicitly. Apply the 'CustomEquality' attribute to the type and provide a consistent implementation of the non-generic override 'System.Object.Equals(obj)'.</source>
        <target state="translated">構造体型、レコード型、共用体型の '{0}' がインターフェース 'System.IEquatable&lt;_&gt;' を明示的に実装しています。この型に 'CustomEquality' 属性を適用し、非ジェネリック オーバーライド 'System.Object.Equals(obj)' の整合性のある実装を用意します。</target>
        <note />
      </trans-unit>
      <trans-unit id="tcExplicitTypeSpecificationCannotBeUsedForExceptionConstructors">
        <source>Explicit type specifications cannot be used for exception constructors</source>
        <target state="translated">明示的な型の指定は、例外のコンストラクターには使用できません</target>
        <note />
      </trans-unit>
      <trans-unit id="tcExceptionAbbreviationsShouldNotHaveArgumentList">
        <source>Exception abbreviations should not have argument lists</source>
        <target state="translated">例外の省略形に引数リストを含めることはできません</target>
        <note />
      </trans-unit>
      <trans-unit id="tcAbbreviationsFordotNetExceptionsCannotTakeArguments">
        <source>Abbreviations for Common IL exceptions cannot take arguments</source>
        <target state="translated">Common IL の例外型の場合、省略形には引数を使用できません</target>
        <note />
      </trans-unit>
      <trans-unit id="tcExceptionAbbreviationsMustReferToValidExceptions">
        <source>Exception abbreviations must refer to existing exceptions or F# types deriving from System.Exception</source>
        <target state="translated">例外の省略形は、既存の例外、または System.Exception から派生した F# 型を参照する必要があります</target>
        <note />
      </trans-unit>
      <trans-unit id="tcAbbreviationsFordotNetExceptionsMustHaveMatchingObjectConstructor">
        <source>Abbreviations for Common IL exception types must have a matching object constructor</source>
        <target state="translated">Common IL の例外型の場合、省略形には対応するオブジェクト コンストラクターが必要です</target>
        <note />
      </trans-unit>
      <trans-unit id="tcNotAnException">
        <source>Not an exception</source>
        <target state="translated">例外ではありません</target>
        <note />
      </trans-unit>
      <trans-unit id="tcInvalidModuleName">
        <source>Invalid module name</source>
        <target state="translated">モジュール名が無効です</target>
        <note />
      </trans-unit>
      <trans-unit id="tcInvalidTypeExtension">
        <source>Invalid type extension</source>
        <target state="translated">型の拡張が無効です</target>
        <note />
      </trans-unit>
      <trans-unit id="tcAttributesOfTypeSpecifyMultipleKindsForType">
        <source>The attributes of this type specify multiple kinds for the type</source>
        <target state="translated">この型の属性は、その型に対して複数の種類を指定しています</target>
        <note />
      </trans-unit>
      <trans-unit id="tcKindOfTypeSpecifiedDoesNotMatchDefinition">
        <source>The kind of the type specified by its attributes does not match the kind implied by its definition</source>
        <target state="translated">この属性によって指定された型の種類は、定義が示す種類と一致しません</target>
        <note />
      </trans-unit>
      <trans-unit id="tcMeasureDefinitionsCannotHaveTypeParameters">
        <source>Measure definitions cannot have type parameters</source>
        <target state="translated">単位の定義に型パラメーターは使用できません</target>
        <note />
      </trans-unit>
      <trans-unit id="tcTypeRequiresDefinition">
        <source>This type requires a definition</source>
        <target state="translated">この型には定義が必要です</target>
        <note />
      </trans-unit>
      <trans-unit id="tcTypeAbbreviationHasTypeParametersMissingOnType">
        <source>This type abbreviation has one or more declared type parameters that do not appear in the type being abbreviated. Type abbreviations must use all declared type parameters in the type being abbreviated. Consider removing one or more type parameters, or use a concrete type definition that wraps an underlying type, such as 'type C&lt;'a&gt; = C of ...'.</source>
        <target state="translated">この型の省略形では、省略される型に出現しない型パラメーターが 1 つまたは複数宣言されました。型の省略形には、省略される型のすべての宣言済み型パラメーターを使用する必要があります。1 つまたは複数のパラメーターを削除するか、基底となる型をラップする具象型定義を使用してください (たとえば、'type C&lt;'a&gt; = C of ...')。</target>
        <note />
      </trans-unit>
      <trans-unit id="tcStructsInterfacesEnumsDelegatesMayNotInheritFromOtherTypes">
        <source>Structs, interfaces, enums and delegates cannot inherit from other types</source>
        <target state="translated">構造体、インターフェイス、列挙型、およびデリゲートは、他の型から継承できません</target>
        <note />
      </trans-unit>
      <trans-unit id="tcTypesCannotInheritFromMultipleConcreteTypes">
        <source>Types cannot inherit from multiple concrete types</source>
        <target state="translated">型は複数の具象型から継承できません</target>
        <note />
      </trans-unit>
      <trans-unit id="tcRecordsUnionsAbbreviationsStructsMayNotHaveAllowNullLiteralAttribute">
        <source>Records, union, abbreviations and struct types cannot have the 'AllowNullLiteral' attribute</source>
        <target state="translated">レコード型、共用体型、省略形型、および構造体型に 'AllowNullLiteral' 属性を指定することはできません</target>
        <note />
      </trans-unit>
      <trans-unit id="tcAllowNullTypesMayOnlyInheritFromAllowNullTypes">
        <source>Types with the 'AllowNullLiteral' attribute may only inherit from or implement types which also allow the use of the null literal</source>
        <target state="translated">'AllowNullLiteral' 属性を持つ型が継承または実装できるのは、null のリテラルも使用できる型のみです</target>
        <note />
      </trans-unit>
      <trans-unit id="tcGenericTypesCannotHaveStructLayout">
        <source>Generic types cannot be given the 'StructLayout' attribute</source>
        <target state="translated">ジェネリック型に 'StructLayout' 属性を指定することはできません</target>
        <note />
      </trans-unit>
      <trans-unit id="tcOnlyStructsCanHaveStructLayout">
        <source>Only structs and classes without primary constructors may be given the 'StructLayout' attribute</source>
        <target state="translated">'StructLayout' 属性を指定できるのは、プライマリ コンストラクターなしの構造体およびクラスのみです</target>
        <note />
      </trans-unit>
      <trans-unit id="tcRepresentationOfTypeHiddenBySignature">
        <source>The representation of this type is hidden by the signature. It must be given an attribute such as [&lt;Sealed&gt;], [&lt;Class&gt;] or [&lt;Interface&gt;] to indicate the characteristics of the type.</source>
        <target state="translated">この種の表現は、シグネチャによって非表示になります。この種の特性を示すには、[&lt;Sealed&gt;]、[&lt;Class&gt;]、または [&lt;Interface&gt;] などの属性を指定する必要があります。</target>
        <note />
      </trans-unit>
      <trans-unit id="tcOnlyClassesCanHaveAbstract">
        <source>Only classes may be given the 'AbstractClass' attribute</source>
        <target state="translated">'AbstractClass' 属性を指定できるのはクラスのみです</target>
        <note />
      </trans-unit>
      <trans-unit id="tcOnlyTypesRepresentingUnitsOfMeasureCanHaveMeasure">
        <source>Only types representing units-of-measure may be given the 'Measure' attribute</source>
        <target state="translated">'Measure' 属性を指定できるのは、単位を表す型のみです</target>
        <note />
      </trans-unit>
      <trans-unit id="tcOverridesCannotHaveVisibilityDeclarations">
        <source>Accessibility modifiers are not permitted on overrides or interface implementations</source>
        <target state="translated">オーバーライドまたはインターフェイスの実装にはアクセシビリティ修飾子を使用できません</target>
        <note />
      </trans-unit>
      <trans-unit id="tcTypesAreAlwaysSealedDU">
        <source>Discriminated union types are always sealed</source>
        <target state="translated">判別された共用体型は常にシールドです</target>
        <note />
      </trans-unit>
      <trans-unit id="tcTypesAreAlwaysSealedRecord">
        <source>Record types are always sealed</source>
        <target state="translated">レコード型は常にシールドです</target>
        <note />
      </trans-unit>
      <trans-unit id="tcTypesAreAlwaysSealedAssemblyCode">
        <source>Assembly code types are always sealed</source>
        <target state="translated">アセンブリ コード型は常にシールドです</target>
        <note />
      </trans-unit>
      <trans-unit id="tcTypesAreAlwaysSealedStruct">
        <source>Struct types are always sealed</source>
        <target state="translated">構造体型は常にシールドです</target>
        <note />
      </trans-unit>
      <trans-unit id="tcTypesAreAlwaysSealedDelegate">
        <source>Delegate types are always sealed</source>
        <target state="translated">デリゲート型は常にシールドです</target>
        <note />
      </trans-unit>
      <trans-unit id="tcTypesAreAlwaysSealedEnum">
        <source>Enum types are always sealed</source>
        <target state="translated">列挙型は常にシールドです</target>
        <note />
      </trans-unit>
      <trans-unit id="tcInterfaceTypesAndDelegatesCannotContainFields">
        <source>Interface types and delegate types cannot contain fields</source>
        <target state="translated">インターフェイス型またはデリゲート型にフィールドを含めることはできません</target>
        <note />
      </trans-unit>
      <trans-unit id="tcAbbreviatedTypesCannotBeSealed">
        <source>Abbreviated types cannot be given the 'Sealed' attribute</source>
        <target state="translated">省略された型に 'Sealed' 属性を指定することはできません</target>
        <note />
      </trans-unit>
      <trans-unit id="tcCannotInheritFromSealedType">
        <source>Cannot inherit a sealed type</source>
        <target state="translated">シールド型を継承できません</target>
        <note />
      </trans-unit>
      <trans-unit id="tcCannotInheritFromInterfaceType">
        <source>Cannot inherit from interface type. Use interface ... with instead.</source>
        <target state="translated">インターフェイスの型から継承できません。代わりに interface ... with を使用してください。</target>
        <note />
      </trans-unit>
      <trans-unit id="tcStructTypesCannotContainAbstractMembers">
        <source>Struct types cannot contain abstract members</source>
        <target state="translated">構造体型に抽象メンバーを含むことはできません</target>
        <note />
      </trans-unit>
      <trans-unit id="tcInterfaceTypesCannotBeSealed">
        <source>Interface types cannot be sealed</source>
        <target state="translated">インターフェイス型をシールドにすることはできません</target>
        <note />
      </trans-unit>
      <trans-unit id="tcInvalidDelegateSpecification">
        <source>Delegate specifications must be of the form 'typ -&gt; typ'</source>
        <target state="translated">デリゲート仕様の形式は、'typ -&gt; typ' でなければなりません</target>
        <note />
      </trans-unit>
      <trans-unit id="tcDelegatesCannotBeCurried">
        <source>Delegate specifications must not be curried types. Use 'typ * ... * typ -&gt; typ' for multi-argument delegates, and 'typ -&gt; (typ -&gt; typ)' for delegates returning function values.</source>
        <target state="translated">デリゲートにはカリー化された型を指定しないでください。複数引数のデリゲートには 'typ * ... * typ -&gt; typ' を使用し、関数値を返すデリゲートには 'typ -&gt; (typ -&gt; typ)' を使用します。</target>
        <note />
      </trans-unit>
      <trans-unit id="tcInvalidTypeForLiteralEnumeration">
        <source>Literal enumerations must have type int, uint, int16, uint16, int64, uint64, byte, sbyte or char</source>
        <target state="translated">リテラル列挙値の型は、int、uint、int16、uint16、int64、uint64、byte、sbyte、または char にする必要があります</target>
        <note />
      </trans-unit>
      <trans-unit id="tcTypeDefinitionIsCyclic">
        <source>This type definition involves an immediate cyclic reference through an abbreviation</source>
        <target state="translated">この型定義では、省略形による直接的な循環参照が発生します</target>
        <note />
      </trans-unit>
      <trans-unit id="tcTypeDefinitionIsCyclicThroughInheritance">
        <source>This type definition involves an immediate cyclic reference through a struct field or inheritance relation</source>
        <target state="translated">この型定義では、構造体フィールドまたは継承の関係による直接的な循環参照が発生します</target>
        <note />
      </trans-unit>
      <trans-unit id="tcReservedSyntaxForAugmentation">
        <source>The syntax 'type X with ...' is reserved for augmentations. Types whose representations are hidden but which have members are now declared in signatures using 'type X = ...'. You may also need to add the '[&lt;Sealed&gt;] attribute to the type definition in the signature</source>
        <target state="translated">構文 'type X with ...' は拡張用に予約されています。これらは非表示になっていますが、'type X = ...' を使用してシグネチャでメンバーが宣言されています。シグネチャの型定義に '[&lt;Sealed&gt;] 属性を追加しなければならない場合があります</target>
        <note />
      </trans-unit>
      <trans-unit id="tcMembersThatExtendInterfaceMustBePlacedInSeparateModule">
        <source>Members that extend interface, delegate or enum types must be placed in a module separate to the definition of the type. This module must either have the AutoOpen attribute or be opened explicitly by client code to bring the extension members into scope.</source>
        <target state="translated">インターフェイス型、デリゲート型、または列挙型を拡張するメンバーは、型の定義とは別のモジュールに配置する必要があります。このモジュールに AutoOpen 属性を指定するか、クライアント コードで明示的にモジュールを開いて、拡張メンバーをスコープに含める必要があります。</target>
        <note />
      </trans-unit>
      <trans-unit id="tcDeclaredTypeParametersForExtensionDoNotMatchOriginal">
        <source>One or more of the declared type parameters for this type extension have a missing or wrong type constraint not matching the original type constraints on '{0}'</source>
        <target state="translated">この型の拡張の 1 つ以上の宣言された型パラメーターについて、型の制約が見つからないか、型の制約が '{0}' の元の型の制約に一致しないため正しくありません。</target>
        <note />
      </trans-unit>
      <trans-unit id="tcTypeDefinitionsWithImplicitConstructionMustHaveOneInherit">
        <source>Type definitions may only have one 'inherit' specification and it must be the first declaration</source>
        <target state="translated">型定義に含めることができる 'inherit' 指定は 1 つのみであり、これを最初の宣言にする必要があります。</target>
        <note />
      </trans-unit>
      <trans-unit id="tcTypeDefinitionsWithImplicitConstructionMustHaveLocalBindingsBeforeMembers">
        <source>'let' and 'do' bindings must come before member and interface definitions in type definitions</source>
        <target state="translated">型定義内のメンバーとインターフェイスの定義の前に、'let' および 'do' 束縛を含める必要があります</target>
        <note />
      </trans-unit>
      <trans-unit id="tcInheritDeclarationMissingArguments">
        <source>This 'inherit' declaration specifies the inherited type but no arguments. Consider supplying arguments, e.g. 'inherit BaseType(args)'.</source>
        <target state="translated">この 'inherit' 宣言は継承された型を指定していますが、引数がありません。引数を指定してください (たとえば、'inherit BaseType(args)')。</target>
        <note />
      </trans-unit>
      <trans-unit id="tcInheritConstructionCallNotPartOfImplicitSequence">
        <source>This 'inherit' declaration has arguments, but is not in a type with a primary constructor. Consider adding arguments to your type definition, e.g. 'type X(args) = ...'.</source>
        <target state="translated">この 'inherit' 宣言には引数が含まれていますが、これはプライマリ コンストラクターを含む型ではありません。型定義に引数を追加してください (たとえば、'type X(args) = ...')。</target>
        <note />
      </trans-unit>
      <trans-unit id="tcLetAndDoRequiresImplicitConstructionSequence">
        <source>This definition may only be used in a type with a primary constructor. Consider adding arguments to your type definition, e.g. 'type X(args) = ...'.</source>
        <target state="translated">この定義は、プライマリ コンストラクターを含む型でのみ使用できます。型定義に引数を追加してください (たとえば、'type X(args) = ...')。</target>
        <note />
      </trans-unit>
      <trans-unit id="tcTypeAbbreviationsCannotHaveAugmentations">
        <source>Type abbreviations cannot have augmentations</source>
        <target state="translated">型略称に拡張を含めることはできません</target>
        <note />
      </trans-unit>
      <trans-unit id="tcModuleAbbreviationForNamespace">
        <source>The path '{0}' is a namespace. A module abbreviation may not abbreviate a namespace.</source>
        <target state="translated">パス '{0}' は名前空間です。モジュールの省略形は名前空間の省略形にはできません。</target>
        <note />
      </trans-unit>
      <trans-unit id="tcTypeUsedInInvalidWay">
        <source>The type '{0}' is used in an invalid way. A value prior to '{1}' has an inferred type involving '{2}', which is an invalid forward reference.</source>
        <target state="translated">型 '{0}' の使用方法に誤りがあります。'{1}' の前の値に、'{2}' と推論されるような型があります。これは無効な前方参照です。</target>
        <note />
      </trans-unit>
      <trans-unit id="tcMemberUsedInInvalidWay">
        <source>The member '{0}' is used in an invalid way. A use of '{1}' has been inferred prior to the definition of '{2}', which is an invalid forward reference.</source>
        <target state="translated">メンバー '{0}' の使用方法に誤りがあります。'{2}' の定義の前に '{1}' の使用が推論されました。これは無効な前方参照です。</target>
        <note />
      </trans-unit>
      <trans-unit id="tcAttributeAutoOpenWasIgnored">
        <source>The attribute 'AutoOpen(\"{0}\")' in the assembly '{1}' did not refer to a valid module or namespace in that assembly and has been ignored</source>
        <target state="translated">アセンブリ '{1}' の属性 'AutoOpen(\"{0}\")' は、このアセンブリ内の有効なモジュールまたは名前空間を参照していないため、無視されました</target>
        <note />
      </trans-unit>
      <trans-unit id="ilUndefinedValue">
        <source>Undefined value '{0}'</source>
        <target state="translated">未定義の値 '{0}'</target>
        <note />
      </trans-unit>
      <trans-unit id="ilLabelNotFound">
        <source>Label {0} not found</source>
        <target state="translated">ラベル {0} が見つかりません</target>
        <note />
      </trans-unit>
      <trans-unit id="ilIncorrectNumberOfTypeArguments">
        <source>Incorrect number of type arguments to local call</source>
        <target state="translated">ローカルの呼び出しに対する型引数の数が正しくありません</target>
        <note />
      </trans-unit>
      <trans-unit id="ilDynamicInvocationNotSupported">
        <source>Dynamic invocation of {0} is not supported</source>
        <target state="translated">{0} の動的呼び出しはサポートされません</target>
        <note />
      </trans-unit>
      <trans-unit id="ilAddressOfLiteralFieldIsInvalid">
        <source>Taking the address of a literal field is invalid</source>
        <target state="translated">リテラル フィールドのアドレスは使用できません</target>
        <note />
      </trans-unit>
      <trans-unit id="ilAddressOfValueHereIsInvalid">
        <source>This operation involves taking the address of a value '{0}' represented using a local variable or other special representation. This is invalid.</source>
        <target state="translated">この操作には、ローカル変数または他の特殊な表現を使用して表された値 '{0}' のアドレスが使用されています。これは無効です。</target>
        <note />
      </trans-unit>
      <trans-unit id="ilCustomMarshallersCannotBeUsedInFSharp">
        <source>Custom marshallers cannot be specified in F# code. Consider using a C# helper function.</source>
        <target state="translated">F# コードではカスタム マーシャラーを指定できません。C# ヘルパー関数を使用してください。</target>
        <note />
      </trans-unit>
      <trans-unit id="ilMarshalAsAttributeCannotBeDecoded">
        <source>The MarshalAs attribute could not be decoded</source>
        <target state="translated">MarshalAs 属性をデコードできませんでした</target>
        <note />
      </trans-unit>
      <trans-unit id="ilSignatureForExternalFunctionContainsTypeParameters">
        <source>The signature for this external function contains type parameters. Constrain the argument and return types to indicate the types of the corresponding C function.</source>
        <target state="translated">この外部関数のシグネチャには型パラメーターが含まれます。引数を制限し、対応する C 関数の型を示す型を戻してください。</target>
        <note />
      </trans-unit>
      <trans-unit id="ilDllImportAttributeCouldNotBeDecoded">
        <source>The DllImport attribute could not be decoded</source>
        <target state="translated">DllImport 属性をデコードできませんでした</target>
        <note />
      </trans-unit>
      <trans-unit id="ilLiteralFieldsCannotBeSet">
        <source>Literal fields cannot be set</source>
        <target state="translated">リテラル フィールドを設定できません</target>
        <note />
      </trans-unit>
      <trans-unit id="ilStaticMethodIsNotLambda">
        <source>GenSetStorage: {0} was represented as a static method but was not an appropriate lambda expression</source>
        <target state="translated">GenSetStorage: {0} は静的メソッドとして表現されましたが、適切なラムダ式ではありません</target>
        <note />
      </trans-unit>
      <trans-unit id="ilMutableVariablesCannotEscapeMethod">
        <source>Mutable variables cannot escape their method</source>
        <target state="translated">変更可能な変数ではメソッドをエスケープできません</target>
        <note />
      </trans-unit>
      <trans-unit id="ilUnexpectedUnrealizedValue">
        <source>Compiler error: unexpected unrealized value</source>
        <target state="translated">コンパイラ エラー: 予期しない認識されない値</target>
        <note />
      </trans-unit>
      <trans-unit id="ilMainModuleEmpty">
        <source>Main module of program is empty: nothing will happen when it is run</source>
        <target state="translated">プログラムのメイン モジュールが空です。実行しても何も処理されません</target>
        <note />
      </trans-unit>
      <trans-unit id="ilTypeCannotBeUsedForLiteralField">
        <source>This type cannot be used for a literal field</source>
        <target state="translated">リテラル フィールドにこの型は使用できません</target>
        <note />
      </trans-unit>
      <trans-unit id="ilUnexpectedGetSetAnnotation">
        <source>Unexpected GetSet annotation on a property</source>
        <target state="translated">プロパティに予期しない GetSet 注釈がありました:</target>
        <note />
      </trans-unit>
      <trans-unit id="ilFieldOffsetAttributeCouldNotBeDecoded">
        <source>The FieldOffset attribute could not be decoded</source>
        <target state="translated">FieldOffset 属性をデコードできませんでした</target>
        <note />
      </trans-unit>
      <trans-unit id="ilStructLayoutAttributeCouldNotBeDecoded">
        <source>The StructLayout attribute could not be decoded</source>
        <target state="translated">StructLayout 属性をデコードできませんでした</target>
        <note />
      </trans-unit>
      <trans-unit id="ilDefaultAugmentationAttributeCouldNotBeDecoded">
        <source>The DefaultAugmentation attribute could not be decoded</source>
        <target state="translated">DefaultAugmentation 属性をデコードできませんでした</target>
        <note />
      </trans-unit>
      <trans-unit id="ilReflectedDefinitionsCannotUseSliceOperator">
        <source>Reflected definitions cannot contain uses of the prefix splice operator '%'</source>
        <target state="translated">リフレクションされた定義には、プレフィックスのスプライス演算子 '%' を使用できません</target>
        <note />
      </trans-unit>
      <trans-unit id="optsProblemWithCodepage">
        <source>Problem with codepage '{0}': {1}</source>
        <target state="translated">コードページ '{0}' に問題があります: {1}</target>
        <note />
      </trans-unit>
      <trans-unit id="optsCopyright">
        <source>Copyright (c) Microsoft Corporation. All Rights Reserved.</source>
        <target state="translated">Copyright (C) Microsoft Corporation. All rights reserved.</target>
        <note />
      </trans-unit>
      <trans-unit id="optsCopyrightCommunity">
        <source>Freely distributed under the MIT Open Source License.  https://github.com/Microsoft/visualfsharp/blob/master/License.txt</source>
        <target state="translated">MIT のオープン ソース ライセンスで無料配布されています。https://github.com/Microsoft/visualfsharp/blob/master/License.txt</target>
        <note />
      </trans-unit>
      <trans-unit id="optsNameOfOutputFile">
        <source>Name of the output file (Short form: -o)</source>
        <target state="translated">出力ファイルの名前 (短い形式: -o)</target>
        <note />
      </trans-unit>
      <trans-unit id="optsBuildConsole">
        <source>Build a console executable</source>
        <target state="translated">コンソール実行可能ファイルをビルドします</target>
        <note />
      </trans-unit>
      <trans-unit id="optsBuildWindows">
        <source>Build a Windows executable</source>
        <target state="translated">Windows 実行可能ファイルをビルドします</target>
        <note />
      </trans-unit>
      <trans-unit id="optsBuildLibrary">
        <source>Build a library (Short form: -a)</source>
        <target state="translated">ライブラリをビルドします (短い形式: -a)</target>
        <note />
      </trans-unit>
      <trans-unit id="optsBuildModule">
        <source>Build a module that can be added to another assembly</source>
        <target state="translated">別のアセンブリに追加できるモジュールをビルドします</target>
        <note />
      </trans-unit>
      <trans-unit id="optsDelaySign">
        <source>Delay-sign the assembly using only the public portion of the strong name key</source>
        <target state="translated">厳密名キーのパブリックな部分のみを使ってアセンブリを遅延署名します</target>
        <note />
      </trans-unit>
      <trans-unit id="optsPublicSign">
        <source>Public-sign the assembly using only the public portion of the strong name key, and mark the assembly as signed</source>
        <target state="translated">厳密な名前のキーの公開部分のみを使ってアセンブリを公開署名し、アセンブリを署名済みとしてマークします</target>
        <note />
      </trans-unit>
      <trans-unit id="optsWriteXml">
        <source>Write the xmldoc of the assembly to the given file</source>
        <target state="translated">指定したファイルにアセンブリの xmldoc を書き込みます</target>
        <note />
      </trans-unit>
      <trans-unit id="optsStrongKeyFile">
        <source>Specify a strong name key file</source>
        <target state="translated">厳密名キー ファイルを指定します</target>
        <note />
      </trans-unit>
      <trans-unit id="optsStrongKeyContainer">
        <source>Specify a strong name key container</source>
        <target state="translated">厳密名キー コンテナーを指定します</target>
        <note />
      </trans-unit>
      <trans-unit id="optsPlatform">
        <source>Limit which platforms this code can run on: x86, Itanium, x64, anycpu32bitpreferred, or anycpu. The default is anycpu.</source>
        <target state="translated">このコードが実行されるプラットフォームの制限: x86、Itanium、x64、anycpu32bitpreferred、または anycpu。既定は anycpu です。</target>
        <note />
      </trans-unit>
      <trans-unit id="optsNoOpt">
        <source>Only include optimization information essential for implementing inlined constructs. Inhibits cross-module inlining but improves binary compatibility.</source>
        <target state="translated">インライン コンストラクトの実装に必要な最適化情報のみを含めてください。モジュール間のインライン処理を禁止し、バイナリの互換性を改善してください。</target>
        <note />
      </trans-unit>
      <trans-unit id="optsNoInterface">
        <source>Don't add a resource to the generated assembly containing F#-specific metadata</source>
        <target state="translated">F# 固有のメタデータを含む生成済みアセンブリにリソースを追加しないでください</target>
        <note />
      </trans-unit>
      <trans-unit id="optsSig">
        <source>Print the inferred interface of the assembly to a file</source>
        <target state="translated">アセンブリの推論されたインターフェイスをファイルに出力します</target>
        <note />
      </trans-unit>
      <trans-unit id="optsReference">
        <source>Reference an assembly (Short form: -r)</source>
        <target state="translated">アセンブリを参照します (短い形式: -r)</target>
        <note />
      </trans-unit>
      <trans-unit id="optsWin32res">
        <source>Specify a Win32 resource file (.res)</source>
        <target state="translated">Win32 リソース ファイル (.res) を指定します</target>
        <note />
      </trans-unit>
      <trans-unit id="optsWin32manifest">
        <source>Specify a Win32 manifest file</source>
        <target state="translated">Win32 マニフェスト ファイルを指定します</target>
        <note />
      </trans-unit>
      <trans-unit id="optsNowin32manifest">
        <source>Do not include the default Win32 manifest</source>
        <target state="translated">既定の Win32 マニフェストを含めないでください</target>
        <note />
      </trans-unit>
      <trans-unit id="optsEmbedAllSource">
        <source>Embed all source files in the portable PDB file</source>
        <target state="translated">移植可能な PDB ファイル内にすべてのソース ファイルを埋め込む</target>
        <note />
      </trans-unit>
      <trans-unit id="optsEmbedSource">
        <source>Embed specific source files in the portable PDB file</source>
        <target state="translated">移植可能な PDB ファイル内に特定のソース ファイルを埋め込む</target>
        <note />
      </trans-unit>
      <trans-unit id="optsSourceLink">
        <source>Source link information file to embed in the portable PDB file</source>
        <target state="translated">移植可能な PDB ファイルに埋め込むソース リンク情報ファイル</target>
        <note />
      </trans-unit>
      <trans-unit id="optsEmbeddedSourceRequirePortablePDBs">
        <source>--embed switch only supported when emitting a Portable PDB (--debug:portable or --debug:embedded)</source>
        <target state="translated">--embed スイッチは、移植可能な PDB の生成時にのみサポートされます (--debug:portable または --debug:embedded)</target>
        <note />
      </trans-unit>
      <trans-unit id="optsSourceLinkRequirePortablePDBs">
        <source>--sourcelink switch only supported when emitting a Portable PDB (--debug:portable or --debug:embedded)</source>
        <target state="translated">--sourcelink スイッチは、移植可能な PDB の生成時にのみサポートされます (--debug:portable または --debug:embedded)</target>
        <note />
      </trans-unit>
      <trans-unit id="srcFileTooLarge">
        <source>Source file is too large to embed in a portable PDB</source>
        <target state="translated">ソース ファイルが大きすぎるので、移植可能な PDB 内に埋め込めません</target>
        <note />
      </trans-unit>
      <trans-unit id="optsResource">
        <source>Embed the specified managed resource</source>
        <target state="translated">指定したマネージド リソースを埋め込みます</target>
        <note />
      </trans-unit>
      <trans-unit id="optsLinkresource">
        <source>Link the specified resource to this assembly where the resinfo format is &lt;file&gt;[,&lt;string name&gt;[,public|private]]</source>
        <target state="translated">指定されたリソースを、resinfo 形式が &lt;file&gt;[,&lt;string name&gt;[,public|private]] のこのアセンブリにリンクします</target>
        <note />
      </trans-unit>
      <trans-unit id="optsDebugPM">
        <source>Emit debug information (Short form: -g)</source>
        <target state="translated">デバッグ情報を生成します (短い形式: -g)</target>
        <note />
      </trans-unit>
      <trans-unit id="optsDebug">
        <source>Specify debugging type: full, portable, embedded, pdbonly. ('{0}' is the default if no debuggging type specified and enables attaching a debugger to a running program, 'portable' is a cross-platform format, 'embedded' is a cross-platform format embedded into the output file).</source>
        <target state="translated">デバッグの種類 full、portable、pdbonly を指定します (デバッグの種類が指定されない場合には '{0}' が既定で、実行中のプログラムにデバッガーを付加することができます。'portable' はクロスプラットフォーム形式、'embedded' は出力ファイルに埋め込まれたクロスプラットフォーム形式です)。</target>
        <note />
      </trans-unit>
      <trans-unit id="optsOptimize">
        <source>Enable optimizations (Short form: -O)</source>
        <target state="translated">最適化を有効にします (短い形式: -O)</target>
        <note />
      </trans-unit>
      <trans-unit id="optsTailcalls">
        <source>Enable or disable tailcalls</source>
        <target state="translated">tail の呼び出しを有効または無効にします</target>
        <note />
      </trans-unit>
      <trans-unit id="optsDeterministic">
        <source>Produce a deterministic assembly (including module version GUID and timestamp)</source>
        <target state="translated">決定論的アセンブリを作成します (モジュール バージョン GUID やタイムスタンプなど)</target>
        <note />
      </trans-unit>
      <trans-unit id="optsCrossoptimize">
        <source>Enable or disable cross-module optimizations</source>
        <target state="translated">モジュール間の最適化を有効または無効にします</target>
        <note />
      </trans-unit>
      <trans-unit id="optsWarnaserrorPM">
        <source>Report all warnings as errors</source>
        <target state="translated">すべての警告をエラーとして報告する</target>
        <note />
      </trans-unit>
      <trans-unit id="optsWarnaserror">
        <source>Report specific warnings as errors</source>
        <target state="translated">指定した警告をエラーとして報告する</target>
        <note />
      </trans-unit>
      <trans-unit id="optsWarn">
        <source>Set a warning level (0-5)</source>
        <target state="translated">警告レベル (0 ～ 5) を設定します</target>
        <note />
      </trans-unit>
      <trans-unit id="optsNowarn">
        <source>Disable specific warning messages</source>
        <target state="translated">指定の警告メッセージを無効にする</target>
        <note />
      </trans-unit>
      <trans-unit id="optsWarnOn">
        <source>Enable specific warnings that may be off by default</source>
        <target state="translated">既定でオフにすることができる特定の警告を有効にします</target>
        <note />
      </trans-unit>
      <trans-unit id="optsChecked">
        <source>Generate overflow checks</source>
        <target state="translated">オーバーフロー チェックの生成</target>
        <note />
      </trans-unit>
      <trans-unit id="optsDefine">
        <source>Define conditional compilation symbols (Short form: -d)</source>
        <target state="translated">条件付きコンパイル シンボルを定義します (短い形式: -d)</target>
        <note />
      </trans-unit>
      <trans-unit id="optsMlcompatibility">
        <source>Ignore ML compatibility warnings</source>
        <target state="translated">ML 互換性に関する警告を無視します</target>
        <note />
      </trans-unit>
      <trans-unit id="optsNologo">
        <source>Suppress compiler copyright message</source>
        <target state="translated">コンパイラーの著作権メッセージを表示しません</target>
        <note />
      </trans-unit>
      <trans-unit id="optsHelp">
        <source>Display this usage message (Short form: -?)</source>
        <target state="translated">この使用方法に関するメッセージを表示します (短い形式: -?)</target>
        <note />
      </trans-unit>
      <trans-unit id="optsResponseFile">
        <source>Read response file for more options</source>
        <target state="translated">その他のオプションを、応答ファイルから読み取ります</target>
        <note />
      </trans-unit>
      <trans-unit id="optsCodepage">
        <source>Specify the codepage used to read source files</source>
        <target state="translated">ソース ファイルの読み取りに使用するコードページを指定します</target>
        <note />
      </trans-unit>
      <trans-unit id="optsUtf8output">
        <source>Output messages in UTF-8 encoding</source>
        <target state="translated">UTF-8 エンコードでメッセージを出力します</target>
        <note />
      </trans-unit>
      <trans-unit id="optsFullpaths">
        <source>Output messages with fully qualified paths</source>
        <target state="translated">完全修飾パスを含むメッセージを出力します</target>
        <note />
      </trans-unit>
      <trans-unit id="optsLib">
        <source>Specify a directory for the include path which is used to resolve source files and assemblies (Short form: -I)</source>
        <target state="translated">ソース ファイルおよびアセンブリの解決に使用する include パスのディレクトリを指定します (短い形式: -I)</target>
        <note />
      </trans-unit>
      <trans-unit id="optsBaseaddress">
        <source>Base address for the library to be built</source>
        <target state="translated">ビルドするライブラリのベース アドレス</target>
        <note />
      </trans-unit>
      <trans-unit id="optsNoframework">
        <source>Do not reference the default CLI assemblies by default</source>
        <target state="translated">既定では、既定の CLI アセンブリを参照しません</target>
        <note />
      </trans-unit>
      <trans-unit id="optsStandalone">
        <source>Statically link the F# library and all referenced DLLs that depend on it into the assembly being generated</source>
        <target state="translated">F# ライブラリと、ライブラリに依存するすべての参照 DLL を、生成されるアセンブリへ静的にリンクします</target>
        <note />
      </trans-unit>
      <trans-unit id="optsStaticlink">
        <source>Statically link the given assembly and all referenced DLLs that depend on this assembly. Use an assembly name e.g. mylib, not a DLL name.</source>
        <target state="translated">指定したアセンブリと、そのアセンブリに依存するすべての参照 DLL を静的にリンクします。DLL 名ではなく、アセンブリ名 (たとえば、mylib) を使用してください。</target>
        <note />
      </trans-unit>
      <trans-unit id="optsResident">
        <source>Use a resident background compilation service to improve compiler startup times.</source>
        <target state="translated">バックグラウンドに常駐するコンパイル サービスを使用して、コンパイラの起動時間を改善します。</target>
        <note />
      </trans-unit>
      <trans-unit id="optsPdb">
        <source>Name the output debug file</source>
        <target state="translated">出力デバッグ ファイルの名前を指定します</target>
        <note />
      </trans-unit>
      <trans-unit id="optsSimpleresolution">
        <source>Resolve assembly references using directory-based rules rather than MSBuild resolution</source>
        <target state="translated">MSBuild の解決ではなく、ディレクトリベースの規則を使用してアセンブリの参照を解決します</target>
        <note />
      </trans-unit>
      <trans-unit id="optsUnrecognizedTarget">
        <source>Unrecognized target '{0}', expected 'exe', 'winexe', 'library' or 'module'</source>
        <target state="translated">認識されないターゲット '{0}'。'exe'、'winexe'、'library'、または 'module' を指定してください。</target>
        <note />
      </trans-unit>
      <trans-unit id="optsUnrecognizedDebugType">
        <source>Unrecognized debug type '{0}', expected 'pdbonly' or 'full'</source>
        <target state="translated">認識されないデバッグの種類 '{0}'。'pdbonly' または 'full' を指定してください。</target>
        <note />
      </trans-unit>
      <trans-unit id="optsInvalidWarningLevel">
        <source>Invalid warning level '{0}'</source>
        <target state="translated">警告レベル '{0}' が無効です</target>
        <note />
      </trans-unit>
      <trans-unit id="optsShortFormOf">
        <source>Short form of '{0}'</source>
        <target state="translated">'{0}' の短い形式</target>
        <note />
      </trans-unit>
      <trans-unit id="optsClirootDeprecatedMsg">
        <source>The command-line option '--cliroot' has been deprecated. Use an explicit reference to a specific copy of mscorlib.dll instead.</source>
        <target state="translated">コマンド ライン オプション '--cliroot' は非推奨になりました。代わりに mscorlib.dll の特定のコピーに対する明示的な参照を使用してください。</target>
        <note />
      </trans-unit>
      <trans-unit id="optsClirootDescription">
        <source>Use to override where the compiler looks for mscorlib.dll and framework components</source>
        <target state="translated">コンパイラが mscorlib.dll およびフレームワーク コンポーネントを検索する場所をオーバーライドするために使用します</target>
        <note />
      </trans-unit>
      <trans-unit id="optsHelpBannerOutputFiles">
        <source>- OUTPUT FILES -</source>
        <target state="translated">- 出力ファイル -</target>
        <note />
      </trans-unit>
      <trans-unit id="optsHelpBannerInputFiles">
        <source>- INPUT FILES -</source>
        <target state="translated">- 入力ファイル -</target>
        <note />
      </trans-unit>
      <trans-unit id="optsHelpBannerResources">
        <source>- RESOURCES -</source>
        <target state="translated">- リソース -</target>
        <note />
      </trans-unit>
      <trans-unit id="optsHelpBannerCodeGen">
        <source>- CODE GENERATION -</source>
        <target state="translated">- コード生成 -</target>
        <note />
      </trans-unit>
      <trans-unit id="optsHelpBannerAdvanced">
        <source>- ADVANCED -</source>
        <target state="translated">- 詳細 -</target>
        <note />
      </trans-unit>
      <trans-unit id="optsHelpBannerMisc">
        <source>- MISCELLANEOUS -</source>
        <target state="translated">- その他 -</target>
        <note />
      </trans-unit>
      <trans-unit id="optsHelpBannerLanguage">
        <source>- LANGUAGE -</source>
        <target state="translated">- 言語 -</target>
        <note />
      </trans-unit>
      <trans-unit id="optsHelpBannerErrsAndWarns">
        <source>- ERRORS AND WARNINGS -</source>
        <target state="translated">- エラーと警告 -</target>
        <note />
      </trans-unit>
      <trans-unit id="optsUnknownArgumentToTheTestSwitch">
        <source>Unknown --test argument: '{0}'</source>
        <target state="translated">不明 -- テスト引数:'{0}'</target>
        <note />
      </trans-unit>
      <trans-unit id="optsUnknownPlatform">
        <source>Unrecognized platform '{0}', valid values are 'x86', 'x64', 'Itanium', 'anycpu32bitpreferred', and 'anycpu'</source>
        <target state="translated">認識されないプラットフォーム '{0}'。有効な値は 'x86'、'x64'、'Itanium'、'anycpu32bitpreferred'、および 'anycpu' です。</target>
        <note />
      </trans-unit>
      <trans-unit id="optsInternalNoDescription">
        <source>The command-line option '{0}' is for test purposes only</source>
        <target state="translated">コマンド ライン オプション '{0}' はテスト目的でのみ使用できます</target>
        <note />
      </trans-unit>
      <trans-unit id="optsDCLONoDescription">
        <source>The command-line option '{0}' has been deprecated</source>
        <target state="translated">コマンド ライン オプション '{0}' は使用されなくなりました</target>
        <note />
      </trans-unit>
      <trans-unit id="optsDCLODeprecatedSuggestAlternative">
        <source>The command-line option '{0}' has been deprecated. Use '{1}' instead.</source>
        <target state="translated">コマンド ライン オプション '{0}' は非推奨になりました。代わりに '{1}' を使用してください。</target>
        <note />
      </trans-unit>
      <trans-unit id="optsDCLOHtmlDoc">
        <source>The command-line option '{0}' has been deprecated. HTML document generation is now part of the F# Power Pack, via the tool FsHtmlDoc.exe.</source>
        <target state="translated">コマンド ライン オプション '{0}' は使用されなくなりました。HTML ドキュメントの生成は、F# Power Pack のツール FsHtmlDoc.exe で実行できるようになりました。</target>
        <note />
      </trans-unit>
      <trans-unit id="optsConsoleColors">
        <source>Output warning and error messages in color</source>
        <target state="translated">警告メッセージとエラー メッセージを色つきで表示します</target>
        <note />
      </trans-unit>
      <trans-unit id="optsUseHighEntropyVA">
        <source>Enable high-entropy ASLR</source>
        <target state="translated">高エントロピ ASLR の有効化</target>
        <note />
      </trans-unit>
      <trans-unit id="optsSubSystemVersion">
        <source>Specify subsystem version of this assembly</source>
        <target state="translated">このアセンブリのサブシステム バージョンを指定してください</target>
        <note />
      </trans-unit>
      <trans-unit id="optsTargetProfile">
        <source>Specify target framework profile of this assembly. Valid values are mscorlib, netcore or netstandard. Default - mscorlib</source>
        <target state="translated">このアセンブリのターゲット フレームワーク プロファイルを指定します。有効な値は、mscorlib、netcore、netstandard のいずれかです。既定 - mscorlib</target>
        <note />
      </trans-unit>
      <trans-unit id="optsEmitDebugInfoInQuotations">
        <source>Emit debug information in quotations</source>
        <target state="translated">デバッグ情報を引用符で囲んで生成します</target>
        <note />
      </trans-unit>
      <trans-unit id="optsPreferredUiLang">
        <source>Specify the preferred output language culture name (e.g. es-ES, ja-JP)</source>
        <target state="translated">優先する出力用言語のカルチャ名を指定します (例: es-ES, ja-JP)</target>
        <note />
      </trans-unit>
      <trans-unit id="optsNoCopyFsharpCore">
        <source>Don't copy FSharp.Core.dll along the produced binaries</source>
        <target state="translated">生成したバイナリと共に FSharp.Core.dll をコピーしないでください</target>
        <note />
      </trans-unit>
      <trans-unit id="optsInvalidSubSystemVersion">
        <source>Invalid version '{0}' for '--subsystemversion'. The version must be 4.00 or greater.</source>
        <target state="translated">'--subsystemversion' のバージョン '{0}' が無効です。バージョンは 4.00 以上でなければなりません。</target>
        <note />
      </trans-unit>
      <trans-unit id="optsInvalidTargetProfile">
        <source>Invalid value '{0}' for '--targetprofile', valid values are 'mscorlib', 'netcore' or 'netstandard'.</source>
        <target state="translated">'--targetprofile' の値 '{0}' が無効です。有効な値は 'mscorlib'、'netcore'、'netstandard' のいずれかです。</target>
        <note />
      </trans-unit>
      <trans-unit id="typeInfoFullName">
        <source>Full name</source>
        <target state="translated">完全名</target>
        <note />
      </trans-unit>
      <trans-unit id="typeInfoOtherOverloads">
        <source>and {0} other overloads</source>
        <target state="translated">およびその他の {0} 個のオーバーロード</target>
        <note />
      </trans-unit>
      <trans-unit id="typeInfoUnionCase">
        <source>union case</source>
        <target state="translated">共用体ケース</target>
        <note />
      </trans-unit>
      <trans-unit id="typeInfoActivePatternResult">
        <source>active pattern result</source>
        <target state="translated">アクティブ パターンの結果</target>
        <note />
      </trans-unit>
      <trans-unit id="typeInfoActiveRecognizer">
        <source>active recognizer</source>
        <target state="translated">アクティブ レコグナイザー</target>
        <note />
      </trans-unit>
      <trans-unit id="typeInfoField">
        <source>field</source>
        <target state="translated">フィールド</target>
        <note />
      </trans-unit>
      <trans-unit id="typeInfoEvent">
        <source>event</source>
        <target state="translated">イベント</target>
        <note />
      </trans-unit>
      <trans-unit id="typeInfoProperty">
        <source>property</source>
        <target state="translated">プロパティ</target>
        <note />
      </trans-unit>
      <trans-unit id="typeInfoExtension">
        <source>extension</source>
        <target state="translated">拡張子</target>
        <note />
      </trans-unit>
      <trans-unit id="typeInfoCustomOperation">
        <source>custom operation</source>
        <target state="translated">カスタム操作</target>
        <note />
      </trans-unit>
      <trans-unit id="typeInfoArgument">
        <source>argument</source>
        <target state="translated">引数</target>
        <note />
      </trans-unit>
      <trans-unit id="typeInfoPatternVariable">
        <source>patvar</source>
        <target state="translated">patvar</target>
        <note />
      </trans-unit>
      <trans-unit id="typeInfoNamespace">
        <source>namespace</source>
        <target state="translated">名前空間</target>
        <note />
      </trans-unit>
      <trans-unit id="typeInfoModule">
        <source>module</source>
        <target state="translated">モジュール</target>
        <note />
      </trans-unit>
      <trans-unit id="typeInfoNamespaceOrModule">
        <source>namespace/module</source>
        <target state="translated">名前空間/モジュール</target>
        <note />
      </trans-unit>
      <trans-unit id="typeInfoFromFirst">
        <source>from {0}</source>
        <target state="translated">{0} から</target>
        <note />
      </trans-unit>
      <trans-unit id="typeInfoFromNext">
        <source>also from {0}</source>
        <target state="translated">また、{0} から</target>
        <note />
      </trans-unit>
      <trans-unit id="typeInfoGeneratedProperty">
        <source>generated property</source>
        <target state="translated">生成されたプロパティ</target>
        <note />
      </trans-unit>
      <trans-unit id="typeInfoGeneratedType">
        <source>generated type</source>
        <target state="translated">生成された型</target>
        <note />
      </trans-unit>
      <trans-unit id="assemblyResolutionFoundByAssemblyFoldersKey">
        <source>Found by AssemblyFolders registry key</source>
        <target state="translated">AssemblyFolders レジストリ キーによって検出されました</target>
        <note />
      </trans-unit>
      <trans-unit id="assemblyResolutionFoundByAssemblyFoldersExKey">
        <source>Found by AssemblyFoldersEx registry key</source>
        <target state="translated">AssemblyFoldersEx レジストリ キーによって検出されました</target>
        <note />
      </trans-unit>
      <trans-unit id="assemblyResolutionNetFramework">
        <source>.NET Framework</source>
        <target state="translated">.NET Framework</target>
        <note />
      </trans-unit>
      <trans-unit id="assemblyResolutionGAC">
        <source>Global Assembly Cache</source>
        <target state="translated">グローバル アセンブリ キャッシュ</target>
        <note />
      </trans-unit>
      <trans-unit id="recursiveClassHierarchy">
        <source>Recursive class hierarchy in type '{0}'</source>
        <target state="translated">型 '{0}' の再帰的クラス階層</target>
        <note />
      </trans-unit>
      <trans-unit id="InvalidRecursiveReferenceToAbstractSlot">
        <source>Invalid recursive reference to an abstract slot</source>
        <target state="translated">抽象スロットに対する再帰的参照が無効です</target>
        <note />
      </trans-unit>
      <trans-unit id="eventHasNonStandardType">
        <source>The event '{0}' has a non-standard type. If this event is declared in another CLI language, you may need to access this event using the explicit {1} and {2} methods for the event. If this event is declared in F#, make the type of the event an instantiation of either 'IDelegateEvent&lt;_&gt;' or 'IEvent&lt;_,_&gt;'.</source>
        <target state="translated">イベント '{0}' には非標準の型が含まれています。このイベントが別の CLI 言語で宣言されると、イベントの明示的な {1} メソッドと {2} メソッドを使用してこのイベントにアクセスしなければならない場合があります。このイベントが F# で宣言される場合には、イベントの種類を 'IDelegateEvent&lt;_&gt;' または 'IEvent&lt;_,_&gt;' のどちらかのインスタンスにします。</target>
        <note />
      </trans-unit>
      <trans-unit id="typeIsNotAccessible">
        <source>The type '{0}' is not accessible from this code location</source>
        <target state="translated">型 '{0}' はこのコードの場所からアクセスできません</target>
        <note />
      </trans-unit>
      <trans-unit id="unionCasesAreNotAccessible">
        <source>The union cases or fields of the type '{0}' are not accessible from this code location</source>
        <target state="translated">型 '{0}' の共用体ケースまたはフィールドは、このコードの場所からアクセスできません</target>
        <note />
      </trans-unit>
      <trans-unit id="valueIsNotAccessible">
        <source>The value '{0}' is not accessible from this code location</source>
        <target state="translated">値 '{0}' はこのコードの場所からアクセスできません</target>
        <note />
      </trans-unit>
      <trans-unit id="unionCaseIsNotAccessible">
        <source>The union case '{0}' is not accessible from this code location</source>
        <target state="translated">共用体ケース '{0}' はこのコードの場所からアクセスできません</target>
        <note />
      </trans-unit>
      <trans-unit id="fieldIsNotAccessible">
        <source>The record, struct or class field '{0}' is not accessible from this code location</source>
        <target state="translated">レコード、構造体、またはクラスのフィールド '{0}' はこのコードの場所からアクセスできません</target>
        <note />
      </trans-unit>
      <trans-unit id="structOrClassFieldIsNotAccessible">
        <source>The struct or class field '{0}' is not accessible from this code location</source>
        <target state="translated">構造体またはクラスのフィールド '{0}' はこのコードの場所からアクセスできません</target>
        <note />
      </trans-unit>
      <trans-unit id="experimentalConstruct">
        <source>This construct is experimental</source>
        <target state="translated">このコンストラクトは試験段階です</target>
        <note />
      </trans-unit>
      <trans-unit id="noInvokeMethodsFound">
        <source>No Invoke methods found for delegate type</source>
        <target state="translated">デリゲート型に Invoke メソッドが見つかりませんでした</target>
        <note />
      </trans-unit>
      <trans-unit id="moreThanOneInvokeMethodFound">
        <source>More than one Invoke method found for delegate type</source>
        <target state="translated">デリゲート型に複数の Invoke メソッドが見つかりました</target>
        <note />
      </trans-unit>
      <trans-unit id="delegatesNotAllowedToHaveCurriedSignatures">
        <source>Delegates are not allowed to have curried signatures</source>
        <target state="translated">カリー化されたシグネチャを含むデリゲートは許可されていません</target>
        <note />
      </trans-unit>
      <trans-unit id="tlrUnexpectedTExpr">
        <source>Unexpected Expr.TyChoose</source>
        <target state="translated">予期しない Expr.TyChoose です:</target>
        <note />
      </trans-unit>
      <trans-unit id="tlrLambdaLiftingOptimizationsNotApplied">
        <source>Note: Lambda-lifting optimizations have not been applied because of the use of this local constrained generic function as a first class value. Adding type constraints may resolve this condition.</source>
        <target state="translated">注意: ファースト クラス値としてこのローカルの制約付きジェネリック関数が使用されているため、ラムダリフティングの最適化は適用されませんでした。型制約を追加することで、この状態を解決できる可能性があります。</target>
        <note />
      </trans-unit>
      <trans-unit id="lexhlpIdentifiersContainingAtSymbolReserved">
        <source>Identifiers containing '@' are reserved for use in F# code generation</source>
        <target state="translated">'@' を含む識別子は、F# コードの生成で使用するために予約されています</target>
        <note />
      </trans-unit>
      <trans-unit id="lexhlpIdentifierReserved">
        <source>The identifier '{0}' is reserved for future use by F#</source>
        <target state="translated">識別子 '{0}' は F# で将来利用するために予約されています</target>
        <note />
      </trans-unit>
      <trans-unit id="patcMissingVariable">
        <source>Missing variable '{0}'</source>
        <target state="translated">変数 '{0}' が見つかりません</target>
        <note />
      </trans-unit>
      <trans-unit id="patcPartialActivePatternsGenerateOneResult">
        <source>Partial active patterns may only generate one result</source>
        <target state="translated">パーシャル アクティブ パターンで生成できる結果は 1 個のみです</target>
        <note />
      </trans-unit>
      <trans-unit id="impTypeRequiredUnavailable">
        <source>The type '{0}' is required here and is unavailable. You must add a reference to assembly '{1}'.</source>
        <target state="translated">ここでは型 '{0}' が必要ですが使用できません。アセンブリ '{1}' に参照を追加する必要があります。</target>
        <note />
      </trans-unit>
      <trans-unit id="impReferencedTypeCouldNotBeFoundInAssembly">
        <source>A reference to the type '{0}' in assembly '{1}' was found, but the type could not be found in that assembly</source>
        <target state="translated">アセンブリ '{1}' 内の型 '{0}' に対する参照が見つかりましたが、型はそのアセンブリ内に見つかりませんでした</target>
        <note />
      </trans-unit>
      <trans-unit id="impNotEnoughTypeParamsInScopeWhileImporting">
        <source>Internal error or badly formed metadata: not enough type parameters were in scope while importing</source>
        <target state="translated">内部エラーまたはメタデータの形式エラー: インポート中のスコープに含まれる型パラメーターが足りません</target>
        <note />
      </trans-unit>
      <trans-unit id="impReferenceToDllRequiredByAssembly">
        <source>A reference to the DLL {0} is required by assembly {1}. The imported type {2} is located in the first assembly and could not be resolved.</source>
        <target state="translated">アセンブリ {1} には DLL {0} に対する参照が必要です。インポートされた型 {2} は最初のアセンブリにあり、解決できませんでした。</target>
        <note />
      </trans-unit>
      <trans-unit id="impImportedAssemblyUsesNotPublicType">
        <source>An imported assembly uses the type '{0}' but that type is not public</source>
        <target state="translated">インポートされたアセンブリでは型 '{0}' を使用していますが、その型はパブリックではありません</target>
        <note />
      </trans-unit>
      <trans-unit id="optValueMarkedInlineButIncomplete">
        <source>The value '{0}' was marked inline but its implementation makes use of an internal or private function which is not sufficiently accessible</source>
        <target state="translated">値 '{0}' は 'inline' とマークされましたが、実装ではアクセシビリティが低い内部関数またはプライベート関数を使用しています</target>
        <note />
      </trans-unit>
      <trans-unit id="optValueMarkedInlineButWasNotBoundInTheOptEnv">
        <source>The value '{0}' was marked inline but was not bound in the optimization environment</source>
        <target state="translated">値 '{0}' は 'inline' とマークされましたが、最適化環境ではバインドされません</target>
        <note />
      </trans-unit>
      <trans-unit id="optLocalValueNotFoundDuringOptimization">
        <source>Local value {0} not found during optimization</source>
        <target state="translated">最適化中にローカルの値 {0} が見つかりませんでした</target>
        <note />
      </trans-unit>
      <trans-unit id="optValueMarkedInlineHasUnexpectedValue">
        <source>A value marked as 'inline' has an unexpected value</source>
        <target state="translated">'inline' とマークされた値に予期しない値が含まれます</target>
        <note />
      </trans-unit>
      <trans-unit id="optValueMarkedInlineCouldNotBeInlined">
        <source>A value marked as 'inline' could not be inlined</source>
        <target state="translated">'inline' とマークされた値をインライン展開できませんでした</target>
        <note />
      </trans-unit>
      <trans-unit id="optFailedToInlineValue">
        <source>Failed to inline the value '{0}' marked 'inline', perhaps because a recursive value was marked 'inline'</source>
        <target state="translated">'inline' とマークされた値 '{0}' をインライン化できませんでした。再帰的な値が 'inline' とマークされた可能性があります。</target>
        <note />
      </trans-unit>
      <trans-unit id="optRecursiveValValue">
        <source>Recursive ValValue {0}</source>
        <target state="translated">再帰的な ValValue {0}</target>
        <note />
      </trans-unit>
      <trans-unit id="lexfltIncorrentIndentationOfIn">
        <source>The indentation of this 'in' token is incorrect with respect to the corresponding 'let'</source>
        <target state="translated">この 'in' トークンのインデントは、対応する 'let' に対して正しくありません</target>
        <note />
      </trans-unit>
      <trans-unit id="lexfltTokenIsOffsideOfContextStartedEarlier">
        <source>Possible incorrect indentation: this token is offside of context started at position {0}. Try indenting this token further or using standard formatting conventions.</source>
        <target state="translated">インデントが正しくない可能性があります。このトークンは位置 {0} から開始されるコンテキストのオフサイドになります。このトークンのインデントを増やすか、標準的な書式規則を使用してください。</target>
        <note />
      </trans-unit>
      <trans-unit id="lexfltSeparatorTokensOfPatternMatchMisaligned">
        <source>The '|' tokens separating rules of this pattern match are misaligned by one column. Consider realigning your code or using further indentation.</source>
        <target state="translated">ある列で、このパターン マッチの規則を区切る '|' トークンが正しく配置されていません。コードの配置を変更するか、インデントを増やしてください。</target>
        <note />
      </trans-unit>
      <trans-unit id="nrInvalidModuleExprType">
        <source>Invalid module/expression/type</source>
        <target state="translated">モジュール/式/型が無効です</target>
        <note />
      </trans-unit>
      <trans-unit id="nrTypeInstantiationNeededToDisambiguateTypesWithSameName">
        <source>Multiple types exist called '{0}', taking different numbers of generic parameters. Provide a type instantiation to disambiguate the type resolution, e.g. '{1}'.</source>
        <target state="translated">異なる数のジェネリック パラメーターを使用する '{0}' という複数の型が存在します。厳密に型を解決できるように、型のインスタンス化を指定してください (たとえば、'{1}')。</target>
        <note />
      </trans-unit>
      <trans-unit id="nrTypeInstantiationIsMissingAndCouldNotBeInferred">
        <source>The instantiation of the generic type '{0}' is missing and can't be inferred from the arguments or return type of this member. Consider providing a type instantiation when accessing this type, e.g. '{1}'.</source>
        <target state="translated">ジェネリック型 '{0}' のインスタンス化がありません。また、このメンバーの引数または戻り値の型から推論できません。この型にアクセスするときは型のインスタンス化を指定してください (たとえば、'{1}')。</target>
        <note />
      </trans-unit>
      <trans-unit id="nrGlobalUsedOnlyAsFirstName">
        <source>'global' may only be used as the first name in a qualified path</source>
        <target state="translated">'global' は、修飾パスの最初の名前としてのみ使用できます</target>
        <note />
      </trans-unit>
      <trans-unit id="nrIsNotConstructorOrLiteral">
        <source>This is not a constructor or literal, or a constructor is being used incorrectly</source>
        <target state="translated">これはコンストラクターまたはリテラルではありません。またはコンストラクターの使用方法に誤りがあります。</target>
        <note />
      </trans-unit>
      <trans-unit id="nrUnexpectedEmptyLongId">
        <source>Unexpected empty long identifier</source>
        <target state="translated">予期しない空の長識別子:</target>
        <note />
      </trans-unit>
      <trans-unit id="nrRecordDoesNotContainSuchLabel">
        <source>The record type '{0}' does not contain a label '{1}'.</source>
        <target state="translated">レコードの種類 '{0}' にラベル '{1}' が含まれていません。</target>
        <note />
      </trans-unit>
      <trans-unit id="nrInvalidFieldLabel">
        <source>Invalid field label</source>
        <target state="translated">フィールド ラベルが無効です</target>
        <note />
      </trans-unit>
      <trans-unit id="nrInvalidExpression">
        <source>Invalid expression '{0}'</source>
        <target state="translated">式 '{0}' は無効です</target>
        <note />
      </trans-unit>
      <trans-unit id="nrNoConstructorsAvailableForType">
        <source>No constructors are available for the type '{0}'</source>
        <target state="translated">型 '{0}' に使用できるコンストラクターがありません</target>
        <note />
      </trans-unit>
      <trans-unit id="nrUnionTypeNeedsQualifiedAccess">
        <source>The union type for union case '{0}' was defined with the RequireQualifiedAccessAttribute. Include the name of the union type ('{1}') in the name you are using.</source>
        <target state="translated">共用体ケース '{0}' の共用体型が RequireQualifiedAccessAttribute によって定義されました。使用中の名前に共用体型 ('{1}') の名前を含めてください。</target>
        <note />
      </trans-unit>
      <trans-unit id="nrRecordTypeNeedsQualifiedAccess">
        <source>The record type for the record field '{0}' was defined with the RequireQualifiedAccessAttribute. Include the name of the record type ('{1}') in the name you are using.</source>
        <target state="translated">レコード フィールド '{0}' のレコード型が RequireQualifiedAccessAttribute によって定義されました。使用中の名前にレコード型 ('{1}') の名前を含めてください。</target>
        <note />
      </trans-unit>
      <trans-unit id="ilwriteErrorCreatingPdb">
        <source>Unexpected error creating debug information file '{0}'</source>
        <target state="translated">デバッグ情報ファイル '{0}' の作成中に予期しないエラーが発生しました:</target>
        <note />
      </trans-unit>
      <trans-unit id="lexOutsideIntegerRange">
        <source>This number is outside the allowable range for this integer type</source>
        <target state="translated">この数値は、この整数型に使用できる範囲から外れています</target>
        <note />
      </trans-unit>
      <trans-unit id="lexCharNotAllowedInOperatorNames">
        <source>'{0}' is not permitted as a character in operator names and is reserved for future use</source>
        <target state="translated">'{0}' は演算子名の文字として使用できません。将来利用するために予約されています</target>
        <note />
      </trans-unit>
      <trans-unit id="lexUnexpectedChar">
        <source>Unexpected character '{0}'</source>
        <target state="translated">予期しない文字 '{0}'</target>
        <note />
      </trans-unit>
      <trans-unit id="lexByteArrayCannotEncode">
        <source>This byte array literal contains characters that do not encode as a single byte</source>
        <target state="translated">このバイト配列リテラルには、シングル バイトとしてエンコードされない文字が含まれます</target>
        <note />
      </trans-unit>
      <trans-unit id="lexIdentEndInMarkReserved">
        <source>Identifiers followed by '{0}' are reserved for future use</source>
        <target state="translated">'{0}' が続く識別子は将来利用するために予約されています</target>
        <note />
      </trans-unit>
      <trans-unit id="lexOutsideEightBitSigned">
        <source>This number is outside the allowable range for 8-bit signed integers</source>
        <target state="translated">この数値は、8 ビット符号付き整数に使用できる範囲から外れています</target>
        <note />
      </trans-unit>
      <trans-unit id="lexOutsideEightBitSignedHex">
        <source>This number is outside the allowable range for hexadecimal 8-bit signed integers</source>
        <target state="translated">この数値は、16 進 8 ビット符号付き整数に使用できる範囲から外れています</target>
        <note />
      </trans-unit>
      <trans-unit id="lexOutsideEightBitUnsigned">
        <source>This number is outside the allowable range for 8-bit unsigned integers</source>
        <target state="translated">この数値は、8 ビット符号なし整数に使用できる範囲から外れています</target>
        <note />
      </trans-unit>
      <trans-unit id="lexOutsideSixteenBitSigned">
        <source>This number is outside the allowable range for 16-bit signed integers</source>
        <target state="translated">この数値は、16 ビット符号付き整数に使用できる範囲から外れています</target>
        <note />
      </trans-unit>
      <trans-unit id="lexOutsideSixteenBitUnsigned">
        <source>This number is outside the allowable range for 16-bit unsigned integers</source>
        <target state="translated">この数値は、16 ビット符号なし整数に使用できる範囲から外れています</target>
        <note />
      </trans-unit>
      <trans-unit id="lexOutsideThirtyTwoBitSigned">
        <source>This number is outside the allowable range for 32-bit signed integers</source>
        <target state="translated">この数値は、32 ビット符号付き整数に使用できる範囲から外れています</target>
        <note />
      </trans-unit>
      <trans-unit id="lexOutsideThirtyTwoBitUnsigned">
        <source>This number is outside the allowable range for 32-bit unsigned integers</source>
        <target state="translated">この数値は、32 ビット符号なし整数に使用できる範囲から外れています</target>
        <note />
      </trans-unit>
      <trans-unit id="lexOutsideSixtyFourBitSigned">
        <source>This number is outside the allowable range for 64-bit signed integers</source>
        <target state="translated">この数値は、64 ビット符号付き整数に使用できる範囲から外れています</target>
        <note />
      </trans-unit>
      <trans-unit id="lexOutsideSixtyFourBitUnsigned">
        <source>This number is outside the allowable range for 64-bit unsigned integers</source>
        <target state="translated">この数値は、64 ビット符号なし整数に使用できる範囲から外れています</target>
        <note />
      </trans-unit>
      <trans-unit id="lexOutsideNativeSigned">
        <source>This number is outside the allowable range for signed native integers</source>
        <target state="translated">この数値は、符号付きネイティブ整数に使用できる範囲から外れています</target>
        <note />
      </trans-unit>
      <trans-unit id="lexOutsideNativeUnsigned">
        <source>This number is outside the allowable range for unsigned native integers</source>
        <target state="translated">この数値は、符号なしネイティブ整数に使用できる範囲から外れています</target>
        <note />
      </trans-unit>
      <trans-unit id="lexInvalidFloat">
        <source>Invalid floating point number</source>
        <target state="translated">浮動小数点数が無効です</target>
        <note />
      </trans-unit>
      <trans-unit id="lexOusideDecimal">
        <source>This number is outside the allowable range for decimal literals</source>
        <target state="translated">この数値は、10 進リテラルに使用できる範囲から外れています</target>
        <note />
      </trans-unit>
      <trans-unit id="lexOusideThirtyTwoBitFloat">
        <source>This number is outside the allowable range for 32-bit floats</source>
        <target state="translated">この数値は、32 ビット浮動小数点に使用できる範囲から外れています</target>
        <note />
      </trans-unit>
      <trans-unit id="lexInvalidNumericLiteral">
        <source>This is not a valid numeric literal. Valid numeric literals include 1, 0x1, 0o1, 0b1, 1l (int), 1u (uint32), 1L (int64), 1UL (uint64), 1s (int16), 1y (sbyte), 1uy (byte), 1.0 (float), 1.0f (float32), 1.0m (decimal), 1I (BigInteger).</source>
        <target state="translated">これは有効な数値リテラルではありません。有効な数値リテラルの例には、1、0x1、0o1、0b1、1l (int)、1u (uint32)、1L (int64)、1UL (uint64)、1s (int16)、1y (sbyte)、1uy (byte)、1.0 (float)、1.0f (float32)、1.0m (decimal)、1I (BigInteger) などがあります。</target>
        <note />
      </trans-unit>
      <trans-unit id="lexInvalidByteLiteral">
        <source>This is not a valid byte literal</source>
        <target state="translated">これは有効なバイト リテラルではありません</target>
        <note />
      </trans-unit>
      <trans-unit id="lexInvalidCharLiteral">
        <source>This is not a valid character literal</source>
        <target state="translated">これは有効な文字リテラルではありません</target>
        <note />
      </trans-unit>
      <trans-unit id="lexThisUnicodeOnlyInStringLiterals">
        <source>This Unicode encoding is only valid in string literals</source>
        <target state="translated">この Unicode エンコーディングが有効なのはリテラル文字列内のみです</target>
        <note />
      </trans-unit>
      <trans-unit id="lexTokenReserved">
        <source>This token is reserved for future use</source>
        <target state="translated">このトークンは将来利用するために予約されています</target>
        <note />
      </trans-unit>
      <trans-unit id="lexTabsNotAllowed">
        <source>TABs are not allowed in F# code unless the #indent \"off\" option is used</source>
        <target state="translated">F# コードにタブを使用するには、#indent \"off\" オプションを使用する必要があります</target>
        <note />
      </trans-unit>
      <trans-unit id="lexInvalidLineNumber">
        <source>Invalid line number: '{0}'</source>
        <target state="translated">行番号: '{0}' は無効です</target>
        <note />
      </trans-unit>
      <trans-unit id="lexHashIfMustBeFirst">
        <source>#if directive must appear as the first non-whitespace character on a line</source>
        <target state="translated">#if ディレクティブは、スペース以外の最初の文字として行頭に指定する必要があります</target>
        <note />
      </trans-unit>
      <trans-unit id="lexHashElseNoMatchingIf">
        <source>#else has no matching #if</source>
        <target state="translated">#else に対応する #if がありません</target>
        <note />
      </trans-unit>
      <trans-unit id="lexHashEndifRequiredForElse">
        <source>#endif required for #else</source>
        <target state="translated">#else には #endif が必要です</target>
        <note />
      </trans-unit>
      <trans-unit id="lexHashElseMustBeFirst">
        <source>#else directive must appear as the first non-whitespace character on a line</source>
        <target state="translated">#else ディレクティブは、スペース以外の最初の文字として行頭に指定する必要があります</target>
        <note />
      </trans-unit>
      <trans-unit id="lexHashEndingNoMatchingIf">
        <source>#endif has no matching #if</source>
        <target state="translated">#endif に対応する #if がありません</target>
        <note />
      </trans-unit>
      <trans-unit id="lexHashEndifMustBeFirst">
        <source>#endif directive must appear as the first non-whitespace character on a line</source>
        <target state="translated">#endif ディレクティブは、スペース以外の最初の文字として行頭に指定する必要があります</target>
        <note />
      </trans-unit>
      <trans-unit id="lexHashIfMustHaveIdent">
        <source>#if directive should be immediately followed by an identifier</source>
        <target state="translated">#if ディレクティブの直後に識別子を指定する必要があります</target>
        <note />
      </trans-unit>
      <trans-unit id="lexWrongNestedHashEndif">
        <source>Syntax error. Wrong nested #endif, unexpected tokens before it.</source>
        <target state="translated">構文エラー。#endif の入れ子が不適切です。#endif の前に予期しないトークンがあります。</target>
        <note />
      </trans-unit>
      <trans-unit id="lexHashBangMustBeFirstInFile">
        <source>#! may only appear as the first line at the start of a file.</source>
        <target state="translated">#! は、ファイル先頭の最初の行にのみ指定できます。</target>
        <note />
      </trans-unit>
      <trans-unit id="pplexExpectedSingleLineComment">
        <source>Expected single line comment or end of line</source>
        <target state="translated">単一行のコメントまたは行の終わりが必要です</target>
        <note />
      </trans-unit>
      <trans-unit id="memberOperatorDefinitionWithNoArguments">
        <source>Infix operator member '{0}' has no arguments. Expected a tuple of 2 arguments, e.g. static member (+) (x,y) = ...</source>
        <target state="translated">挿入演算子メンバー '{0}' に引数がありません。静的メンバー (+) (x,y) = ... など、2 つの引数を持つタプルを指定してください。</target>
        <note />
      </trans-unit>
      <trans-unit id="memberOperatorDefinitionWithNonPairArgument">
        <source>Infix operator member '{0}' has {1} initial argument(s). Expected a tuple of 2 arguments, e.g. static member (+) (x,y) = ...</source>
        <target state="translated">挿入演算子メンバー '{0}' に {1} 個の初期引数があります。静的メンバー (+) (x,y) = ... など、2 つの引数を持つタプルを指定してください。</target>
        <note />
      </trans-unit>
      <trans-unit id="memberOperatorDefinitionWithCurriedArguments">
        <source>Infix operator member '{0}' has extra curried arguments. Expected a tuple of 2 arguments, e.g. static member (+) (x,y) = ...</source>
        <target state="translated">挿入演算子メンバー '{0}' に余分なカリー化された引数があります。静的メンバー (+) (x,y) = ... など、2 つの引数を持つタプルを指定してください。</target>
        <note />
      </trans-unit>
      <trans-unit id="tcFSharpCoreRequiresExplicit">
        <source>All record, union and struct types in FSharp.Core.dll must be explicitly labelled with 'StructuralComparison' or 'NoComparison'</source>
        <target state="translated">FSharp.Core.dll のすべてのレコード型、共用体型、および構造体型は、'StructuralComparison' または 'NoComparison' で明示的にラベル指定する必要があります</target>
        <note />
      </trans-unit>
      <trans-unit id="tcStructuralComparisonNotSatisfied1">
        <source>The struct, record or union type '{0}' has the 'StructuralComparison' attribute but the type parameter '{1}' does not satisfy the 'comparison' constraint. Consider adding the 'comparison' constraint to the type parameter</source>
        <target state="translated">構造体型、レコード型、または共用体型 '{0}' に 'StructuralComparison' 属性がありますが、型パラメーター '{1}' は 'comparison' 制約を満たしていません。型パラメーターに 'comparison' 制約を追加してください。</target>
        <note />
      </trans-unit>
      <trans-unit id="tcStructuralComparisonNotSatisfied2">
        <source>The struct, record or union type '{0}' has the 'StructuralComparison' attribute but the component type '{1}' does not satisfy the 'comparison' constraint</source>
        <target state="translated">構造体型、レコード型、または共用体型 '{0}' に 'StructuralComparison' 属性がありますが、コンポーネント型 '{1}' は 'comparison' 制約を満たしていません。</target>
        <note />
      </trans-unit>
      <trans-unit id="tcNoComparisonNeeded1">
        <source>The struct, record or union type '{0}' is not structurally comparable because the type parameter {1} does not satisfy the 'comparison' constraint. Consider adding the 'NoComparison' attribute to the type '{2}' to clarify that the type is not comparable</source>
        <target state="translated">型パラメーター {1} が 'comparison' 制約を満たしていないため、構造体型、レコード型、または共用体型 '{0}' は構造的に比較できません。型 '{2}' に 'NoComparison' 属性を追加して、型が比較できないことを明確にしてください。</target>
        <note />
      </trans-unit>
      <trans-unit id="tcNoComparisonNeeded2">
        <source>The struct, record or union type '{0}' is not structurally comparable because the type '{1}' does not satisfy the 'comparison' constraint. Consider adding the 'NoComparison' attribute to the type '{2}' to clarify that the type is not comparable</source>
        <target state="translated">型 {1} が 'comparison' 制約を満たしていないため、構造体型、レコード型、または共用体型 '{0}' は構造的に比較できません。型 '{2}' に 'NoComparison' 属性を追加して、型が比較できないことを明確にしてください。</target>
        <note />
      </trans-unit>
      <trans-unit id="tcNoEqualityNeeded1">
        <source>The struct, record or union type '{0}' does not support structural equality because the type parameter {1} does not satisfy the 'equality' constraint. Consider adding the 'NoEquality' attribute to the type '{2}' to clarify that the type does not support structural equality</source>
        <target state="translated">型パラメーター {1} が 'equality' 制約を満たしていないため、構造体型、レコード型、または共用体型 '{0}' は構造の等値性をサポートしません。型 '{2}' に 'NoEquality' 属性を追加して、型が構造の等値性をサポートしないことを明確にしてください。</target>
        <note />
      </trans-unit>
      <trans-unit id="tcNoEqualityNeeded2">
        <source>The struct, record or union type '{0}' does not support structural equality because the type '{1}' does not satisfy the 'equality' constraint. Consider adding the 'NoEquality' attribute to the type '{2}' to clarify that the type does not support structural equality</source>
        <target state="translated">型 {1} が 'equality' 制約を満たしていないため、構造体型、レコード型、または共用体型 '{0}' は構造の等値性をサポートしません。型 '{2}' に 'NoEquality' 属性を追加して、型が構造の等値性をサポートしないことを明確にしてください。</target>
        <note />
      </trans-unit>
      <trans-unit id="tcStructuralEqualityNotSatisfied1">
        <source>The struct, record or union type '{0}' has the 'StructuralEquality' attribute but the type parameter '{1}' does not satisfy the 'equality' constraint. Consider adding the 'equality' constraint to the type parameter</source>
        <target state="translated">構造体型、レコード型、または共用体型 '{0}' に 'StructuralEquality' 属性がありますが、型パラメーター '{1}' は 'equality' 制約を満たしていません。型パラメーターに 'equality' 制約を追加してください。</target>
        <note />
      </trans-unit>
      <trans-unit id="tcStructuralEqualityNotSatisfied2">
        <source>The struct, record or union type '{0}' has the 'StructuralEquality' attribute but the component type '{1}' does not satisfy the 'equality' constraint</source>
        <target state="translated">構造体型、レコード型、または共用体型 '{0}' に 'StructuralEquality' 属性がありますが、コンポーネント型 '{1}' は 'equality' 制約を満たしていません。</target>
        <note />
      </trans-unit>
      <trans-unit id="tcStructsMustDeclareTypesOfImplicitCtorArgsExplicitly">
        <source>Each argument of the primary constructor for a struct must be given a type, for example 'type S(x1:int, x2: int) = ...'. These arguments determine the fields of the struct.</source>
        <target state="translated">構造体のプライマリ コンストラクターの各引数には型を指定してください (たとえば、'type S(x1:int, x2: int) = ...')。これらの引数で構造体のフィールドが決定されます。</target>
        <note />
      </trans-unit>
      <trans-unit id="chkUnusedValue">
        <source>The value '{0}' is unused</source>
        <target state="translated">値 '{0}' は使用されていません</target>
        <note />
      </trans-unit>
      <trans-unit id="chkUnusedThisVariable">
        <source>The recursive object reference '{0}' is unused. The presence of a recursive object reference adds runtime initialization checks to members in this and derived types. Consider removing this recursive object reference.</source>
        <target state="translated">再帰的オブジェクト参照 '{0}' は使用されていません。再帰的オブジェクト参照が存在すると、この型および派生型のメンバーに対するランタイムの初期化チェックが追加されます。この再帰的オブジェクト参照を削除してください。</target>
        <note />
      </trans-unit>
      <trans-unit id="parsGetterAtMostOneArgument">
        <source>A getter property may have at most one argument group</source>
        <target state="translated">ゲッターのプロパティに指定できる引数グループの数は 1 以下です</target>
        <note />
      </trans-unit>
      <trans-unit id="parsSetterAtMostTwoArguments">
        <source>A setter property may have at most two argument groups</source>
        <target state="translated">Set アクセス操作子のプロパティに指定できる引数グループの数は 2 以下です</target>
        <note />
      </trans-unit>
      <trans-unit id="parsInvalidProperty">
        <source>Invalid property getter or setter</source>
        <target state="translated">プロパティのゲッターまたはセッターが無効です</target>
        <note />
      </trans-unit>
      <trans-unit id="parsIndexerPropertyRequiresAtLeastOneArgument">
        <source>An indexer property must be given at least one argument</source>
        <target state="translated">インデクサーのプロパティに 1 つ以上の引数を指定する必要があります</target>
        <note />
      </trans-unit>
      <trans-unit id="tastInvalidAddressOfMutableAcrossAssemblyBoundary">
        <source>This operation accesses a mutable top-level value defined in another assembly in an unsupported way. The value cannot be accessed through its address. Consider copying the expression to a mutable local, e.g. 'let mutable x = ...', and if necessary assigning the value back after the completion of the operation</source>
        <target state="translated">この操作は、別のアセンブリに定義されている変更可能な最上位の値にアクセスしていますが、サポートされないアクセス方法です。アドレスでは値にアクセスできません。変更可能なローカル変数に式をコピーし (たとえば、'let mutable x = ...')、必要に応じて、操作の完了後に値を割り当て直してください。</target>
        <note />
      </trans-unit>
      <trans-unit id="parsNonAdjacentTypars">
        <source>Remove spaces between the type name and type parameter, e.g. \"type C&lt;'T&gt;\", not type \"C   &lt;'T&gt;\". Type parameters must be placed directly adjacent to the type name.</source>
        <target state="translated">型名と型パラメーターの間のスペースを削除します。たとえば、\"C &lt;'T&gt;\" ではなく \"C&lt;'T&gt;\" とします。型パラメーターは型名に隣接して配置する必要があります。</target>
        <note />
      </trans-unit>
      <trans-unit id="parsNonAdjacentTyargs">
        <source>Remove spaces between the type name and type parameter, e.g. \"C&lt;'T&gt;\", not \"C &lt;'T&gt;\". Type parameters must be placed directly adjacent to the type name.</source>
        <target state="translated">型名と型パラメーターの間のスペースを削除します。たとえば、\"C &lt;'T&gt;\" ではなく \"C&lt;'T&gt;\" とします。型パラメーターは型名に隣接して配置する必要があります。</target>
        <note />
      </trans-unit>
      <trans-unit id="parsNonAtomicType">
        <source>The use of the type syntax 'int C' and 'C  &lt;int&gt;' is not permitted here. Consider adjusting this type to be written in the form 'C&lt;int&gt;'</source>
        <target state="translated">ここでは、型構文 'int C' と 'C  &lt;int&gt;' を使用することはできません。この型を 'C&lt;int&gt;' という形式に調整することを検討してください。</target>
        <note />
      </trans-unit>
      <trans-unit id="tastUndefinedItemRefModuleNamespace">
        <source>The module/namespace '{0}' from compilation unit '{1}' did not contain the module/namespace '{2}'</source>
        <target state="translated">コンパイル ユニット '{1}' のモジュール/名前空間 '{0}' には、モジュール/名前空間 '{2}' が含まれません</target>
        <note />
      </trans-unit>
      <trans-unit id="tastUndefinedItemRefVal">
        <source>The module/namespace '{0}' from compilation unit '{1}' did not contain the val '{2}'</source>
        <target state="translated">コンパイル ユニット '{1}' のモジュール/名前空間 '{0}' には、val '{2}' が含まれません</target>
        <note />
      </trans-unit>
      <trans-unit id="tastUndefinedItemRefModuleNamespaceType">
        <source>The module/namespace '{0}' from compilation unit '{1}' did not contain the namespace, module or type '{2}'</source>
        <target state="translated">コンパイル ユニット '{1}' のモジュール/名前空間 '{0}' には、名前空間、モジュール、または型の '{2}' が含まれません</target>
        <note />
      </trans-unit>
      <trans-unit id="tcInvalidUseNullAsTrueValue">
        <source>The 'UseNullAsTrueValue' attribute flag may only be used with union types that have one nullary case and at least one non-nullary case</source>
        <target state="translated">'UseNullAsTrueValue' 属性フラグを使用できるのは、引数がないケース 1 つと、引数があるケース 1 つ以上を持つ共用体型のみです</target>
        <note />
      </trans-unit>
      <trans-unit id="tcParameterInferredByref">
        <source>The parameter '{0}' was inferred to have byref type. Parameters of byref type must be given an explicit type annotation, e.g. 'x1: byref&lt;int&gt;'. When used, a byref parameter is implicitly dereferenced.</source>
        <target state="translated">byre 型に設定するためにパラメーター '{0}' が継承されました。byref 型のパラメーターには明示的な型注釈を指定する必要があります (例: 'x1: byref&lt;int&gt;')。使用すると、byref パラメーターが暗黙的に逆参照されます。</target>
        <note />
      </trans-unit>
      <trans-unit id="tcNonUniformMemberUse">
        <source>The generic member '{0}' has been used at a non-uniform instantiation prior to this program point. Consider reordering the members so this member occurs first. Alternatively, specify the full type of the member explicitly, including argument types, return type and any additional generic parameters and constraints.</source>
        <target state="translated">このプログラム ポイントよりも前の同型でないインスタンス化で、汎用メンバー '{0}' が使用されています。このメンバーが最初に出現するようにメンバーの順序を変えることを検討してください。または、引数の型、戻り値の型、および追加のジェネリック パラメーターと制約を含む、メンバーの完全な型を明示的に指定してください。</target>
        <note />
      </trans-unit>
      <trans-unit id="tcAttribArgsDiffer">
        <source>The attribute '{0}' appears in both the implementation and the signature, but the attribute arguments differ. Only the attribute from the signature will be included in the compiled code.</source>
        <target state="translated">属性 '{0}' が実装とシグネチャの双方に出現していますが、属性の引数が異なります。コンパイル済みコードには、シグネチャの属性のみが含まれます。</target>
        <note />
      </trans-unit>
      <trans-unit id="tcCannotCallAbstractBaseMember">
        <source>Cannot call an abstract base member: '{0}'</source>
        <target state="translated">抽象基本メンバーを呼び出すことはできません:'{0}'</target>
        <note />
      </trans-unit>
      <trans-unit id="typrelCannotResolveAmbiguityInUnmanaged">
        <source>Could not resolve the ambiguity in the use of a generic construct with an 'unmanaged' constraint at or near this position</source>
        <target state="translated">この位置、またはこの位置付近にある 'unmanaged' 制約を含むジェネリック コンストラクトの使用に関して、あいまいさを解決できませんでした</target>
        <note />
      </trans-unit>
      <trans-unit id="mlCompatMessage">
        <source>This construct is for ML compatibility. {0}. You can disable this warning by using '--mlcompatibility' or '--nowarn:62'.</source>
        <target state="translated">このコンストラクターは ML 互換用です。{0}。'--mlcompatibility' または '--nowarn:62' を使用して、この警告を無効にできます。</target>
        <note />
      </trans-unit>
      <trans-unit id="ilFieldDoesNotHaveValidOffsetForStructureLayout">
        <source>The type '{0}' has been marked as having an Explicit layout, but the field '{1}' has not been marked with the 'FieldOffset' attribute</source>
        <target state="translated">型 '{0}' は明示的なレイアウトがあるとしてマークされていますが、フィールド '{1}' は 'FieldOffset' 属性でマークされていません</target>
        <note />
      </trans-unit>
      <trans-unit id="tcInterfacesShouldUseInheritNotInterface">
        <source>Interfaces inherited by other interfaces should be declared using 'inherit ...' instead of 'interface ...'</source>
        <target state="translated">他のインターフェイスによって継承されたインターフェイスは、'interface ...' ではなく 'inherit ...' を使用して宣言する必要があります</target>
        <note />
      </trans-unit>
      <trans-unit id="parsInvalidPrefixOperator">
        <source>Invalid prefix operator</source>
        <target state="translated">無効なプレフィックス演算子です</target>
        <note />
      </trans-unit>
      <trans-unit id="parsInvalidPrefixOperatorDefinition">
        <source>Invalid operator definition. Prefix operator definitions must use a valid prefix operator name.</source>
        <target state="translated">無効な演算子の定義です。プレフィックス演算子の定義には、有効なプレフィックス演算子名を使用する必要があります。</target>
        <note />
      </trans-unit>
      <trans-unit id="buildCompilingExtensionIsForML">
        <source>The file extensions '.ml' and '.mli' are for ML compatibility</source>
        <target state="translated">ファイル拡張子 '.ml' および '.mli' は ML 互換用です</target>
        <note />
      </trans-unit>
      <trans-unit id="lexIndentOffForML">
        <source>Consider using a file with extension '.ml' or '.mli' instead</source>
        <target state="translated">代わりに、ファイル拡張子に '.ml' または '.mli' を使用してください</target>
        <note />
      </trans-unit>
      <trans-unit id="activePatternIdentIsNotFunctionTyped">
        <source>Active pattern '{0}' is not a function</source>
        <target state="translated">アクティブ パターン '{0}' が関数ではありません</target>
        <note />
      </trans-unit>
      <trans-unit id="activePatternChoiceHasFreeTypars">
        <source>Active pattern '{0}' has a result type containing type variables that are not determined by the input. The common cause is a when a result case is not mentioned, e.g. 'let (|A|B|) (x:int) = A x'. This can be fixed with a type constraint, e.g. 'let (|A|B|) (x:int) : Choice&lt;int,unit&gt; = A x'</source>
        <target state="translated">アクティブ パターン '{0}' には、入力によって判別されていない型変数が含まれる結果型があります。一般に考えられる原因は、'let (|A|B|) (x:int) = A x' のように、結果ケースが言及されていない場合です。これは、'let (|A|B|) (x:int) : Choice&lt;int,unit&gt; = A x' などのように型制約を使用して解決できます</target>
        <note />
      </trans-unit>
      <trans-unit id="ilFieldHasOffsetForSequentialLayout">
        <source>The FieldOffset attribute can only be placed on members of types marked with the StructLayout(LayoutKind.Explicit)</source>
        <target state="translated">FieldOffset 属性は、StructLayout(LayoutKind.Explicit) でマークされた型のメンバーでのみ使用できます</target>
        <note />
      </trans-unit>
      <trans-unit id="tcOptionalArgsMustComeAfterNonOptionalArgs">
        <source>Optional arguments must come at the end of the argument list, after any non-optional arguments</source>
        <target state="translated">オプションの引数は、オプションではないすべての引数の後で、引数リストの末尾に指定する必要があります。</target>
        <note />
      </trans-unit>
      <trans-unit id="tcConditionalAttributeUsage">
        <source>Attribute 'System.Diagnostics.ConditionalAttribute' is only valid on methods or attribute classes</source>
        <target state="translated">属性 'System.Diagnostics.ConditionalAttribute' はメソッド クラスまたは属性クラスでのみ有効です</target>
        <note />
      </trans-unit>
      <trans-unit id="tcMemberOperatorDefinitionInExtrinsic">
        <source>Extension members cannot provide operator overloads.  Consider defining the operator as part of the type definition instead.</source>
        <target state="translated">拡張メンバーでは演算子のオーバーロードを実行できません。代わりに型定義の一部として演算子を定義してください。</target>
        <note />
      </trans-unit>
      <trans-unit id="ilwriteMDBFileNameCannotBeChangedWarning">
        <source>The name of the MDB file must be &lt;assembly-file-name&gt;.mdb. The --pdb option will be ignored.</source>
        <target state="translated">MDB ファイルの名前は &lt;assembly-file-name&gt;.mdb でなければなりません、--pdb オプションは無視されます。</target>
        <note />
      </trans-unit>
      <trans-unit id="ilwriteMDBMemberMissing">
        <source>MDB generation failed. Could not find compatible member {0}</source>
        <target state="translated">MDB を生成できませんでした。互換性のあるメンバー {0} が見つかりませんでした</target>
        <note />
      </trans-unit>
      <trans-unit id="ilwriteErrorCreatingMdb">
        <source>Cannot generate MDB debug information. Failed to load the 'MonoSymbolWriter' type from the 'Mono.CompilerServices.SymbolWriter.dll' assembly.</source>
        <target state="translated">MDB デバッグ情報を生成できません。'Mono.CompilerServices.SymbolWriter.dll' アセンブリから 'MonoSymbolWriter' 型を読み込むことができませんでした。</target>
        <note />
      </trans-unit>
      <trans-unit id="tcUnionCaseNameConflictsWithGeneratedType">
        <source>The union case named '{0}' conflicts with the generated type '{1}'</source>
        <target state="translated">{0}' という名前の共用体ケースが、生成された型 '{1}' と競合します</target>
        <note />
      </trans-unit>
      <trans-unit id="chkNoReflectedDefinitionOnStructMember">
        <source>ReflectedDefinitionAttribute may not be applied to an instance member on a struct type, because the instance member takes an implicit 'this' byref parameter</source>
        <target state="translated">ReflectedDefinitionAttribute は、構造体型でインスタンス メンバーに適用することはできません。これは、このインスタンス メンバーが暗黙的な 'this' byref パラメーターを受け取るためです。</target>
        <note />
      </trans-unit>
      <trans-unit id="tcDllImportNotAllowed">
        <source>DLLImport bindings must be static members in a class or function definitions in a module</source>
        <target state="translated">DLLImport 束縛はモジュール内のクラスまたは関数定義の静的メンバーであることが必要です</target>
        <note />
      </trans-unit>
      <trans-unit id="buildExpectedSigdataFile">
        <source>FSharp.Core.sigdata not found alongside FSharp.Core. File expected in {0}. Consider upgrading to a more recent version of FSharp.Core, where this file is no longer be required.</source>
        <target state="translated">FSharp.Core と同じ場所に FSharp.Core.sigdata が見つかりません。ファイルは {0} にある必要があります。このファイルを必要としない、より新しいバージョンの FSharp.Core にアップグレードすることをご検討ください。</target>
        <note />
      </trans-unit>
      <trans-unit id="buildExpectedFileAlongSideFSharpCore">
        <source>File '{0}' not found alongside FSharp.Core. File expected in {1}. Consider upgrading to a more recent version of FSharp.Core, where this file is no longer be required.</source>
        <target state="translated">FSharp.Core と同じ場所にファイル '{0}' が見つかりません。ファイルは {1} にある必要があります。このファイルを必要としない、より新しいバージョンの FSharp.Core にアップグレードすることをご検討ください。</target>
        <note />
      </trans-unit>
      <trans-unit id="buildUnexpectedFileNameCharacter">
        <source>Filename '{0}' contains invalid character '{1}'</source>
        <target state="translated">ファイル名 '{0}' に無効な文字 '{1}' が含まれています</target>
        <note />
      </trans-unit>
      <trans-unit id="tcInvalidUseBangBinding">
        <source>'use!' bindings must be of the form 'use! &lt;var&gt; = &lt;expr&gt;'</source>
        <target state="translated">'use!' バインディングの形式は 'use! &lt;var&gt; = &lt;expr&gt;' でなければなりません</target>
        <note />
      </trans-unit>
      <trans-unit id="crefNoInnerGenericsInQuotations">
        <source>Inner generic functions are not permitted in quoted expressions. Consider adding some type constraints until this function is no longer generic.</source>
        <target state="translated">内部ジェネリック関数は引用符付きの式には使用できません。関数の型を特定できるまで、何らかの型の制約を追加してください。</target>
        <note />
      </trans-unit>
      <trans-unit id="tcEnumTypeCannotBeEnumerated">
        <source>The type '{0}' is not a valid enumerator type , i.e. does not have a 'MoveNext()' method returning a bool, and a 'Current' property</source>
        <target state="translated">型 '{0}' は有効な列挙子の型ではありません。つまり、ブール値を返す 'MoveNext()' メソッドと 'Current' プロパティが含まれていません</target>
        <note />
      </trans-unit>
      <trans-unit id="parsEofInTripleQuoteString">
        <source>End of file in triple-quote string begun at or before here</source>
        <target state="translated">この位置以前に始まった三重引用符文字列の途中でファイルの終わりが見つかりました</target>
        <note />
      </trans-unit>
      <trans-unit id="parsEofInTripleQuoteStringInComment">
        <source>End of file in triple-quote string embedded in comment begun at or before here</source>
        <target state="translated">この位置以前に始まったコメントに埋め込まれた三重引用符文字列の途中でファイルの終わりが見つかりました</target>
        <note />
      </trans-unit>
      <trans-unit id="tcTypeTestLosesMeasures">
        <source>This type test or downcast will ignore the unit-of-measure '{0}'</source>
        <target state="translated">この型テストまたはダウンキャストでは、測定単位 '{0}' が無視されます</target>
        <note />
      </trans-unit>
      <trans-unit id="parsMissingTypeArgs">
        <source>Expected type argument or static argument</source>
        <target state="translated">型引数または静的引数が必要です</target>
        <note />
      </trans-unit>
      <trans-unit id="parsMissingGreaterThan">
        <source>Unmatched '&lt;'. Expected closing '&gt;'</source>
        <target state="translated">'&lt;' が対応していません。対応する '&gt;' が必要です</target>
        <note />
      </trans-unit>
      <trans-unit id="parsUnexpectedQuotationOperatorInTypeAliasDidYouMeanVerbatimString">
        <source>Unexpected quotation operator '&lt;@' in type definition. If you intend to pass a verbatim string as a static argument to a type provider, put a space between the '&lt;' and '@' characters.</source>
        <target state="translated">型定義に予期しない引用演算子 '&lt;@' が見つかりました。verbatim 文字列を静的引数として型プロバイダーに渡す場合は、'&lt;' と '@' の間に空白を挿入してください。</target>
        <note />
      </trans-unit>
      <trans-unit id="parsErrorParsingAsOperatorName">
        <source>Attempted to parse this as an operator name, but failed</source>
        <target state="translated">これを演算子名として解析しようとしましたが、失敗しました</target>
        <note />
      </trans-unit>
      <trans-unit id="lexInvalidUnicodeLiteral">
        <source>\U{0} is not a valid Unicode character escape sequence</source>
        <target state="translated">\U{0} は、無効な Unicode 文字のエスケープ シーケンスです</target>
        <note />
      </trans-unit>
      <trans-unit id="tcCallerInfoWrongType">
        <source>'{0}' must be applied to an argument of type '{1}', but has been applied to an argument of type '{2}'</source>
        <target state="translated">'{0}' は、型が '{1}' の引数に適用する必要がありますが、型が '{2}' の引数に適用されています</target>
        <note />
      </trans-unit>
      <trans-unit id="tcCallerInfoNotOptional">
        <source>'{0}' can only be applied to optional arguments</source>
        <target state="translated">'{0}' の適用対象にできるのはオプションの引数だけです</target>
        <note />
      </trans-unit>
      <trans-unit id="toolLocationHelperUnsupportedFrameworkVersion">
        <source>The specified .NET Framework version '{0}' is not supported. Please specify a value from the enumeration Microsoft.Build.Utilities.TargetDotNetFrameworkVersion.</source>
        <target state="translated">指定した .NET Framework のバージョン '{0}' はサポートされていません。列挙型 Microsoft.Build.Utilities.TargetDotNetFrameworkVersion からの値を指定してください。</target>
        <note />
      </trans-unit>
      <trans-unit id="ilSignInvalidMagicValue">
        <source>Invalid Magic value in CLR Header</source>
        <target state="translated">CLR ヘッダーのマジック値が正しくありません</target>
        <note />
      </trans-unit>
      <trans-unit id="ilSignBadImageFormat">
        <source>Bad image format</source>
        <target state="translated">イメージ形式が正しくありません</target>
        <note />
      </trans-unit>
      <trans-unit id="ilSignPrivateKeyExpected">
        <source>Private key expected</source>
        <target state="translated">秘密キーが必要です</target>
        <note />
      </trans-unit>
      <trans-unit id="ilSignRsaKeyExpected">
        <source>RSA key expected</source>
        <target state="translated">RSA キーが必要です</target>
        <note />
      </trans-unit>
      <trans-unit id="ilSignInvalidBitLen">
        <source>Invalid bit Length</source>
        <target state="translated">ビット長が正しくありません</target>
        <note />
      </trans-unit>
      <trans-unit id="ilSignInvalidRSAParams">
        <source>Invalid RSAParameters structure - '{{0}}' expected</source>
        <target state="translated">RSAParameters 構造が正しくありません - '{{0}}' が必要です</target>
        <note />
      </trans-unit>
      <trans-unit id="ilSignInvalidAlgId">
        <source>Invalid algId - 'Exponent' expected</source>
        <target state="translated">algId が正しくありません - '指数' が必要です</target>
        <note />
      </trans-unit>
      <trans-unit id="ilSignInvalidSignatureSize">
        <source>Invalid signature size</source>
        <target state="translated">シグネチャのサイズが正しくありません</target>
        <note />
      </trans-unit>
      <trans-unit id="ilSignNoSignatureDirectory">
        <source>No signature directory</source>
        <target state="translated">シグネチャのディレクトリがありません</target>
        <note />
      </trans-unit>
      <trans-unit id="ilSignInvalidPKBlob">
        <source>Invalid Public Key blob</source>
        <target state="translated">公開キー BLOB が正しくありません</target>
        <note />
      </trans-unit>
      <trans-unit id="fscTooManyErrors">
        <source>Exiting - too many errors</source>
        <target state="translated">終了しています - エラーが多すぎます</target>
        <note />
      </trans-unit>
      <trans-unit id="docfileNoXmlSuffix">
        <source>The documentation file has no .xml suffix</source>
        <target state="translated">ドキュメント ファイルに .xml サフィックスがありません</target>
        <note />
      </trans-unit>
      <trans-unit id="fscNoImplementationFiles">
        <source>No implementation files specified</source>
        <target state="translated">実装ファイルが指定されていません</target>
        <note />
      </trans-unit>
      <trans-unit id="fscBadAssemblyVersion">
        <source>The attribute {0} specified version '{1}', but this value is invalid and has been ignored</source>
        <target state="translated">属性 {0} にバージョン '{1}' を指定しましたが、この値は無効なため無視されました</target>
        <note />
      </trans-unit>
      <trans-unit id="fscTwoResourceManifests">
        <source>Conflicting options specified: 'win32manifest' and 'win32res'. Only one of these can be used.</source>
        <target state="translated">競合するオプションが指定されました: 'win32manifest' および 'win32res'。これらのうち、1 つのみを使用できます。</target>
        <note />
      </trans-unit>
      <trans-unit id="fscQuotationLiteralsStaticLinking">
        <source>The code in assembly '{0}' makes uses of quotation literals. Static linking may not include components that make use of quotation literals unless all assemblies are compiled with at least F# 4.0.</source>
        <target state="translated">アセンブリ '{0}' 内のコードで引用符リテラルが使用されています。静的リンクでは、F# 4.0 以上ですべてのアセンブリがコンパイルされる場合を除き、引用符リテラルを使用するコンポーネントがインクルードされない可能性があります。</target>
        <note />
      </trans-unit>
      <trans-unit id="fscQuotationLiteralsStaticLinking0">
        <source>Code in this assembly makes uses of quotation literals. Static linking may not include components that make use of quotation literals unless all assemblies are compiled with at least F# 4.0.</source>
        <target state="translated">このアセンブリ内のコードでは引用符リテラルが使用されています。静的リンクでは、F# 4.0 以上ですべてのアセンブリがコンパイルされる場合を除き、引用符リテラルを使用するコンポーネントがインクルードされない可能性があります。</target>
        <note />
      </trans-unit>
      <trans-unit id="fscStaticLinkingNoEXE">
        <source>Static linking may not include a .EXE</source>
        <target state="translated">静的リンクでは、.EXE がインクルードされない可能性があります</target>
        <note />
      </trans-unit>
      <trans-unit id="fscStaticLinkingNoMixedDLL">
        <source>Static linking may not include a mixed managed/unmanaged DLL</source>
        <target state="translated">静的リンクでは、混合マネージ/アンマネージ DLL がインクルードされない可能性があります</target>
        <note />
      </trans-unit>
      <trans-unit id="fscIgnoringMixedWhenLinking">
        <source>Ignoring mixed managed/unmanaged assembly '{0}' during static linking</source>
        <target state="translated">静的リンク中に混合マネージド/アンマネージド アセンブリ '{0}' を無視しています</target>
        <note />
      </trans-unit>
      <trans-unit id="fscAssumeStaticLinkContainsNoDependencies">
        <source>Assembly '{0}' was referenced transitively and the assembly could not be resolved automatically. Static linking will assume this DLL has no dependencies on the F# library or other statically linked DLLs. Consider adding an explicit reference to this DLL.</source>
        <target state="translated">アセンブリ '{0}' は推移的に参照され、このアセンブリを自動的に解決できませんでした。静的リンクでは、この DLL に F# ライブラリ上またはその他の静的にリンクされた DLL 上の依存関係がないと見なされます。この DLL に明示的な参照を追加することを検討してください。</target>
        <note />
      </trans-unit>
      <trans-unit id="fscAssemblyNotFoundInDependencySet">
        <source>Assembly '{0}' not found in dependency set of target binary. Statically linked roots should be specified using an assembly name, without a DLL or EXE extension. If this assembly was referenced explicitly then it is possible the assembly was not actually required by the generated binary, in which case it should not be statically linked.</source>
        <target state="translated">アセンブリ '{0}' は、対象のバイナリの依存関係セットから見つかりませんでした。静的にリンクされたルートは、DLL または EXE 拡張子なしでアセンブリ名を使用して指定する必要があります。このアセンブリが明示的に参照された場合、アセンブリは生成されたバイナリで実際に要求されていない可能性があり、この場合には静的にリンクしないでください。</target>
        <note />
      </trans-unit>
      <trans-unit id="fscKeyFileCouldNotBeOpened">
        <source>The key file '{0}' could not be opened</source>
        <target state="translated">キー ファイル '{0}' を開けませんでした</target>
        <note />
      </trans-unit>
      <trans-unit id="fscProblemWritingBinary">
        <source>A problem occurred writing the binary '{0}': {1}</source>
        <target state="translated">バイナリ '{0}' の書き込み中に問題が発生しました: {1}</target>
        <note />
      </trans-unit>
      <trans-unit id="fscAssemblyVersionAttributeIgnored">
        <source>The 'AssemblyVersionAttribute' has been ignored because a version was given using a command line option</source>
        <target state="translated">'AssemblyVersionAttribute' は、バージョンがコマンド ライン オプションを使用して指定されたため無視されました</target>
        <note />
      </trans-unit>
      <trans-unit id="fscAssemblyCultureAttributeError">
        <source>Error emitting 'System.Reflection.AssemblyCultureAttribute' attribute -- 'Executables cannot be satellite assemblies, Culture should always be empty'</source>
        <target state="translated">'System.Reflection.AssemblyCultureAttribute' 属性の生成中にエラーが発生しました -- '実行可能ファイルをサテライト アセンブリにすることはできません。カルチャは常に空である必要があります'</target>
        <note />
      </trans-unit>
      <trans-unit id="fscDelaySignWarning">
        <source>Option '--delaysign' overrides attribute 'System.Reflection.AssemblyDelaySignAttribute' given in a source file or added module</source>
        <target state="translated">ソース ファイルまたは追加されたモジュールに指定された 'System.Reflection.AssemblyDelaySignAttribute' 属性は、'--delaysign' オプションでオーバーライドされます</target>
        <note />
      </trans-unit>
      <trans-unit id="fscKeyFileWarning">
        <source>Option '--keyfile' overrides attribute 'System.Reflection.AssemblyKeyFileAttribute' given in a source file or added module</source>
        <target state="translated">ソース ファイルまたは追加されたモジュールに指定された 'System.Reflection.AssemblyKeyFileAttribute' 属性は、'--keyfile' オプションでオーバーライドされます</target>
        <note />
      </trans-unit>
      <trans-unit id="fscKeyNameWarning">
        <source>Option '--keycontainer' overrides attribute 'System.Reflection.AssemblyNameAttribute' given in a source file or added module</source>
        <target state="translated">ソース ファイルまたは追加されたモジュールに指定された 'System.Reflection.AssemblyNameAttribute' 属性は、'--keycontainer' オプションでオーバーライドされます</target>
        <note />
      </trans-unit>
      <trans-unit id="fscReferenceOnCommandLine">
        <source>The assembly '{0}' is listed on the command line. Assemblies should be referenced using a command line flag such as '-r'.</source>
        <target state="translated">アセンブリ '{0}' はコマンド ラインに一覧表示されます。アセンブリは '-r' などのコマンド ライン フラグを使用して参照する必要があります。</target>
        <note />
      </trans-unit>
      <trans-unit id="fscRemotingError">
        <source>The resident compilation service was not used because a problem occured in communicating with the server.</source>
        <target state="translated">サーバーとの通信で問題が発生したため、常駐コンパイル サービスが使用されませんでした。</target>
        <note />
      </trans-unit>
      <trans-unit id="pathIsInvalid">
        <source>Problem with filename '{0}': Illegal characters in path.</source>
        <target state="translated">ファイル名 '{0}' に問題があります: パスに無効な文字が含まれています。</target>
        <note />
      </trans-unit>
      <trans-unit id="fscResxSourceFileDeprecated">
        <source>Passing a .resx file ({0}) as a source file to the compiler is deprecated. Use resgen.exe to transform the .resx file into a .resources file to pass as a --resource option. If you are using MSBuild, this can be done via an &lt;EmbeddedResource&gt; item in the .fsproj project file.</source>
        <target state="translated">.resx ファイル ({0}) をコンパイラにソース ファイルとして渡す操作は非推奨です。resgen.exe を使用して .resx ファイルから .resources ファイル (--resource オプションで渡すファイル) に変換します。MSBuild を使用している場合には、.fsproj プロジェクト ファイルの &lt;EmbeddedResource&gt; 項目を使用して変換を実行できます。</target>
        <note />
      </trans-unit>
      <trans-unit id="fscStaticLinkingNoProfileMismatches">
        <source>Static linking may not be used on an assembly referencing mscorlib (e.g. a .NET Framework assembly) when generating an assembly that references System.Runtime (e.g. a .NET Core or Portable assembly).</source>
        <target state="translated">静的リンクは、System.Runtime (.NET Core または移植可能なアセンブリなど) を参照するアセンブリを生成する場合、mscorlib (.NET Framework アセンブリなど) を参照するアセンブリには使用できません。</target>
        <note />
      </trans-unit>
      <trans-unit id="fscAssemblyWildcardAndDeterminism">
        <source>An {0} specified version '{1}', but this value is a wildcard, and you have requested a deterministic build, these are in conflict.</source>
        <target state="translated">{0} によりバージョン '{1}' が指定されましたが、この値はワイルドカードです。決定論的なビルドを要求しているため、これらの指定は矛盾しています。</target>
        <note />
      </trans-unit>
      <trans-unit id="fscDeterministicDebugRequiresPortablePdb">
        <source>Deterministic builds only support portable PDBs (--debug:portable or --debug:embedded)</source>
        <target state="translated">決定論的ビルドは、ポータブル PDB のみをサポートします (--debug:portable または --debug:embedded)</target>
        <note />
      </trans-unit>
      <trans-unit id="etIllegalCharactersInNamespaceName">
        <source>Character '{0}' is not allowed in provided namespace name '{1}'</source>
        <target state="translated">指定された名前空間名 '{1}' には、文字 '{0}' を使用することはできません</target>
        <note />
      </trans-unit>
      <trans-unit id="etNullOrEmptyMemberName">
        <source>The provided type '{0}' returned a member with a null or empty member name</source>
        <target state="translated">指定された型 '{0}' が返したメンバーのメンバー名が null または空です</target>
        <note />
      </trans-unit>
      <trans-unit id="etNullMember">
        <source>The provided type '{0}' returned a null member</source>
        <target state="translated">指定された型 '{0}' が null のメンバーを返しました</target>
        <note />
      </trans-unit>
      <trans-unit id="etNullMemberDeclaringType">
        <source>The provided type '{0}' member info '{1}' has null declaring type</source>
        <target state="translated">指定された型 '{0}' のメンバー情報 '{1}' に null を宣言する型が含まれています</target>
        <note />
      </trans-unit>
      <trans-unit id="etNullMemberDeclaringTypeDifferentFromProvidedType">
        <source>The provided type '{0}' has member '{1}' which has declaring type '{2}'. Expected declaring type to be the same as provided type.</source>
        <target state="translated">指定された型 '{0}' のメンバー '{1}' に、宣言する型 '{2}' が含まれています。宣言する型は、指定された型と同じである必要があります。</target>
        <note />
      </trans-unit>
      <trans-unit id="etHostingAssemblyFoundWithoutHosts">
        <source>Referenced assembly '{0}' has assembly level attribute '{1}' but no public type provider classes were found</source>
        <target state="translated">参照アセンブリ '{0}' にアセンブリ レベル属性 '{1}' が含まれていますが、パブリックな型プロバイダー クラスが見つかりません</target>
        <note />
      </trans-unit>
      <trans-unit id="etEmptyNamespaceOfTypeNotAllowed">
        <source>Type '{0}' from type provider '{1}' has an empty namespace. Use 'null' for the global namespace.</source>
        <target state="translated">型プロバイダー '{1}' からの型 '{0}' に空の名前空間が含まれています。グローバル名前空間を表す 'null' を使用してください。</target>
        <note />
      </trans-unit>
      <trans-unit id="etEmptyNamespaceNotAllowed">
        <source>Empty namespace found from the type provider '{0}'. Use 'null' for the global namespace.</source>
        <target state="translated">型プロバイダー '{0}' に空の名前空間が見つかりました。グローバル名前空間を表す 'null' を使用してください。</target>
        <note />
      </trans-unit>
      <trans-unit id="etMustNotBeGeneric">
        <source>Provided type '{0}' has 'IsGenericType' as true, but generic types are not supported.</source>
        <target state="translated">指定された型 '{0}' で 'IsGenericType' が true になっていますが、ジェネリック型はサポートされていません。</target>
        <note />
      </trans-unit>
      <trans-unit id="etMustNotBeAnArray">
        <source>Provided type '{0}' has 'IsArray' as true, but array types are not supported.</source>
        <target state="translated">指定された型 '{0}' で 'IsArray' が true になっていますが、配列型はサポートされていません。</target>
        <note />
      </trans-unit>
      <trans-unit id="etMethodHasRequirements">
        <source>Invalid member '{0}' on provided type '{1}'. Provided type members must be public, and not be generic, virtual, or abstract.</source>
        <target state="translated">指定された型 '{1}' に無効なメンバー '{0}' が含まれています。指定された型のメンバーはパブリックである必要があり、汎用メンバー、仮想メンバー、および抽象メンバーは無効です。</target>
        <note />
      </trans-unit>
      <trans-unit id="etUnsupportedMemberKind">
        <source>Invalid member '{0}' on provided type '{1}'. Only properties, methods and constructors are allowed</source>
        <target state="translated">指定された型 '{1}' のメンバー '{0}' が無効です。許容されるのは、プロパティ、メソッド、およびコンストラクターのみです</target>
        <note />
      </trans-unit>
      <trans-unit id="etPropertyCanReadButHasNoGetter">
        <source>Property '{0}' on provided type '{1}' has CanRead=true but there was no value from GetGetMethod()</source>
        <target state="translated">指定された型 '{1}' のプロパティ '{0}' で CanRead=true となっていますが、GetGetMethod() からの値が存在しません</target>
        <note />
      </trans-unit>
      <trans-unit id="etPropertyHasGetterButNoCanRead">
        <source>Property '{0}' on provided type '{1}' has CanRead=false but GetGetMethod() returned a method</source>
        <target state="translated">指定された型 '{1}' のプロパティ '{0}' で CanRead=false となっていますが、GetGetMethod() がメソッドを返しました</target>
        <note />
      </trans-unit>
      <trans-unit id="etPropertyCanWriteButHasNoSetter">
        <source>Property '{0}' on provided type '{1}' has CanWrite=true but there was no value from GetSetMethod()</source>
        <target state="translated">指定された型 '{1}' のプロパティ '{0}' で CanWrite=true となっていますが、GetSetMethod() からの値が存在しません</target>
        <note />
      </trans-unit>
      <trans-unit id="etPropertyHasSetterButNoCanWrite">
        <source>Property '{0}' on provided type '{1}' has CanWrite=false but GetSetMethod() returned a method</source>
        <target state="translated">指定された型 '{1}' のプロパティ '{0}' で CanWrite=false となっていますが、GetSetMethod() がメソッドを返しました</target>
        <note />
      </trans-unit>
      <trans-unit id="etOneOrMoreErrorsSeenDuringExtensionTypeSetting">
        <source>One or more errors seen during provided type setup</source>
        <target state="translated">指定された型のセットアップ中にエラーが発生しました</target>
        <note />
      </trans-unit>
      <trans-unit id="etUnexpectedExceptionFromProvidedTypeMember">
        <source>Unexpected exception from provided type '{0}' member '{1}': {2}</source>
        <target state="translated">指定された型 '{0}' のメンバー '{1}' で予期しない例外が発生しました: {2}</target>
        <note />
      </trans-unit>
      <trans-unit id="etUnsupportedConstantType">
        <source>Unsupported constant type '{0}'. Quotations provided by type providers can only contain simple constants. The implementation of the type provider may need to be adjusted by moving a value declared outside a provided quotation literal to be a 'let' binding inside the quotation literal.</source>
        <target state="translated">サポートされない定数型 '{0}'。型プロバイダーで提供される引用に含められるのは単純定数のみです。型プロバイダーの実装は、指定された引用リテラル外部で宣言された値を移動して、引用リテラル内部の 'let' バインドにすることによって調整することが必要な場合があります。</target>
        <note />
      </trans-unit>
      <trans-unit id="etUnsupportedProvidedExpression">
        <source>Unsupported expression '{0}' from type provider. If you are the author of this type provider, consider adjusting it to provide a different provided expression.</source>
        <target state="translated">型プロバイダーから、サポートされない式 '{0}' が指定されました。この型プロバイダーの作成者である場合は、別の指定された式を指定するように調整することを検討してください。</target>
        <note />
      </trans-unit>
      <trans-unit id="etProvidedTypeHasUnexpectedName">
        <source>Expected provided type named '{0}' but provided type has 'Name' with value '{1}'</source>
        <target state="translated">指定された型の名前が '{0}' である必要がありましたが、指定された型の名前は 'Name'、値は '{1}' でした</target>
        <note />
      </trans-unit>
      <trans-unit id="etEventNoAdd">
        <source>Event '{0}' on provided type '{1}' has no value from GetAddMethod()</source>
        <target state="translated">指定された型 '{1}' におけるイベント '{0}' に、GetAddMethod() の値が含まれていません</target>
        <note />
      </trans-unit>
      <trans-unit id="etEventNoRemove">
        <source>Event '{0}' on provided type '{1}' has no value from GetRemoveMethod()</source>
        <target state="translated">指定された型 '{1}' におけるイベント '{0}' に、GetRemoveMethod() の値が含まれていません</target>
        <note />
      </trans-unit>
      <trans-unit id="etProviderHasWrongDesignerAssembly">
        <source>Assembly attribute '{0}' refers to a designer assembly '{1}' which cannot be loaded from path '{2}'. The exception reported was: {3} - {4}</source>
        <target state="translated">アセンブリ属性 '{0}' は、デザイナー アセンブリ '{1}' を参照していますが、これはパス '{2}' から読み込むことができません。報告された例外: {3} - {4}</target>
        <note />
      </trans-unit>
      <trans-unit id="etProviderDoesNotHaveValidConstructor">
        <source>The type provider does not have a valid constructor. A constructor taking either no arguments or one argument of type 'TypeProviderConfig' was expected.</source>
        <target state="translated">型プロバイダーに有効なコンストラクターが含まれていません。引数を受け取らないコンストラクター、または 'TypeProviderConfig' 型の引数を 1 つ受け取るコンストラクターが必要です。</target>
        <note />
      </trans-unit>
      <trans-unit id="etProviderError">
        <source>The type provider '{0}' reported an error: {1}</source>
        <target state="translated">型プロバイダー '{0}' がエラーを報告しました: {1}</target>
        <note />
      </trans-unit>
      <trans-unit id="etIncorrectParameterExpression">
        <source>The type provider '{0}' used an invalid parameter in the ParameterExpression: {1}</source>
        <target state="translated">型プロバイダー '{0}' の ParameterExpression 内で無効なパラメーターが使用されました: {1}</target>
        <note />
      </trans-unit>
      <trans-unit id="etIncorrectProvidedMethod">
        <source>The type provider '{0}' provided a method with a name '{1}' and metadata token '{2}', which is not reported among its methods of its declaring type '{3}'</source>
        <target state="translated">型プロバイダー '{0}' で、'{1}' という名前のメソッドとメタデータ トークン '{2}' が指定されましたが、これは宣言型 '{3}' のメソッドの中で報告されていません</target>
        <note />
      </trans-unit>
      <trans-unit id="etIncorrectProvidedConstructor">
        <source>The type provider '{0}' provided a constructor which is not reported among the constructors of its declaring type '{1}'</source>
        <target state="translated">型プロバイダー '{0}' で指定されたコンストラクターは、宣言型 '{1}' のコンストラクターの中で報告されていません</target>
        <note />
      </trans-unit>
      <trans-unit id="etDirectReferenceToGeneratedTypeNotAllowed">
        <source>A direct reference to the generated type '{0}' is not permitted. Instead, use a type definition, e.g. 'type TypeAlias = &lt;path&gt;'. This indicates that a type provider adds generated types to your assembly.</source>
        <target state="translated">生成された型 '{0}' への直接参照は許可されていません。代わりに型定義 (例: 'type TypeAlias = &lt;path&gt;') を使用します。型プロバイダーがアセンブリに生成された型を追加することを示します。</target>
        <note />
      </trans-unit>
      <trans-unit id="etProvidedTypeHasUnexpectedPath">
        <source>Expected provided type with path '{0}' but provided type has path '{1}'</source>
        <target state="translated">指定された型のパスが '{0}' である必要がありましたが、指定された型のパスは '{1}' でした</target>
        <note />
      </trans-unit>
      <trans-unit id="etUnexpectedNullFromProvidedTypeMember">
        <source>Unexpected 'null' return value from provided type '{0}' member '{1}'</source>
        <target state="translated">指定された型 '{0}' のメンバー '{1}' から予期しない 'null' 戻り値が返されました</target>
        <note />
      </trans-unit>
      <trans-unit id="etUnexpectedExceptionFromProvidedMemberMember">
        <source>Unexpected exception from member '{0}' of provided type '{1}' member '{2}': {3}</source>
        <target state="translated">指定された型 '{1}' のメンバー '{2}' のメンバー '{0}' で予期しない例外が発生しました: {3}</target>
        <note />
      </trans-unit>
      <trans-unit id="etNestedProvidedTypesDoNotTakeStaticArgumentsOrGenericParameters">
        <source>Nested provided types do not take static arguments or generic parameters</source>
        <target state="translated">指定された型が入れ子の場合、静的引数もジェネリック パラメーターも受け取りません</target>
        <note />
      </trans-unit>
      <trans-unit id="etInvalidStaticArgument">
        <source>Invalid static argument to provided type. Expected an argument of kind '{0}'.</source>
        <target state="translated">指定された型に対して無効な静的引数が渡されました。'{0}' という種類の引数を渡す必要があります。</target>
        <note />
      </trans-unit>
      <trans-unit id="etErrorApplyingStaticArgumentsToType">
        <source>An error occured applying the static arguments to a provided type</source>
        <target state="translated">指定された型に静的引数を適用する際にエラーが発生しました</target>
        <note />
      </trans-unit>
      <trans-unit id="etUnknownStaticArgumentKind">
        <source>Unknown static argument kind '{0}' when resolving a reference to a provided type or method '{1}'</source>
        <target state="translated">指定された型またはメソッド '{1}' への参照を解決する際に、不明な静的引数の種類 '{0}' が検出されました</target>
        <note />
      </trans-unit>
      <trans-unit id="invalidNamespaceForProvidedType">
        <source>invalid namespace for provided type</source>
        <target state="translated">指定された型の名前空間が無効です</target>
        <note />
      </trans-unit>
      <trans-unit id="invalidFullNameForProvidedType">
        <source>invalid full name for provided type</source>
        <target state="translated">指定された型の完全名が無効です</target>
        <note />
      </trans-unit>
      <trans-unit id="etProviderReturnedNull">
        <source>The type provider returned 'null', which is not a valid return value from '{0}'</source>
        <target state="translated">型プロバイダーが 'null' を返しましたが、これは '{0}' からの戻り値としては無効です</target>
        <note />
      </trans-unit>
      <trans-unit id="etTypeProviderConstructorException">
        <source>The type provider constructor has thrown an exception: {0}</source>
        <target state="translated">型プロバイダー コンストラクターが例外をスローしました: {0}</target>
        <note />
      </trans-unit>
      <trans-unit id="etNullProvidedExpression">
        <source>Type provider '{0}' returned null from GetInvokerExpression.</source>
        <target state="translated">型プロバイダー '{0}' が、GetInvokerExpression から null を返しました。</target>
        <note />
      </trans-unit>
      <trans-unit id="etProvidedAppliedTypeHadWrongName">
        <source>The type provider '{0}' returned an invalid type from 'ApplyStaticArguments'. A type with name '{1}' was expected, but a type with name '{2}' was returned.</source>
        <target state="translated">型プロバイダー '{0}' が 'ApplyStaticArguments' から無効な型を返しました。'{1}' という名前の型が返される必要がありましたが、返されたのは '{2}' という名前の型でした。</target>
        <note />
      </trans-unit>
      <trans-unit id="etProvidedAppliedMethodHadWrongName">
        <source>The type provider '{0}' returned an invalid method from 'ApplyStaticArgumentsForMethod'. A method with name '{1}' was expected, but a method with name '{2}' was returned.</source>
        <target state="translated">型プロバイダー '{0}' が、'ApplyStaticArgumentsForMethod' から無効なメソッドを返しました。名前が '{1}' のメソッドが必要ですが、名前が '{2}' のメソッドが返されました。</target>
        <note />
      </trans-unit>
      <trans-unit id="tcTypeTestLossy">
        <source>This type test or downcast will erase the provided type '{0}' to the type '{1}'</source>
        <target state="translated">この型テストまたはダウンキャストによって、指定された型 '{0}' が型 '{1}' に消去されます</target>
        <note />
      </trans-unit>
      <trans-unit id="tcTypeCastErased">
        <source>This downcast will erase the provided type '{0}' to the type '{1}'.</source>
        <target state="translated">このダウンキャストによって、指定された型 '{0}' が型 '{1}' に消去されます。</target>
        <note />
      </trans-unit>
      <trans-unit id="tcTypeTestErased">
        <source>This type test with a provided type '{0}' is not allowed because this provided type will be erased to '{1}' at runtime.</source>
        <target state="translated">指定された型 '{0}' は実行時に '{1}' に消去されるため、この型を使用して型テストを実行することはできません。</target>
        <note />
      </trans-unit>
      <trans-unit id="tcCannotInheritFromErasedType">
        <source>Cannot inherit from erased provided type</source>
        <target state="translated">指定された型が消去されている場合、継承することはできません</target>
        <note />
      </trans-unit>
      <trans-unit id="etInvalidTypeProviderAssemblyName">
        <source>Assembly '{0}' hase TypeProviderAssembly attribute with invalid value '{1}'. The value should be a valid assembly name</source>
        <target state="translated">アセンブリ '{0}' の TypeProviderAssembly 属性に、無効な値 '{1}' が含まれています。この値は有効なアセンブリ名であることが必要です</target>
        <note />
      </trans-unit>
      <trans-unit id="tcInvalidMemberNameCtor">
        <source>Invalid member name. Members may not have name '.ctor' or '.cctor'</source>
        <target state="translated">メンバー名が無効です。メンバーに '.ctor' または '.cctor' という名前を付けることはできません</target>
        <note />
      </trans-unit>
      <trans-unit id="tcInferredGenericTypeGivesRiseToInconsistency">
        <source>The function or member '{0}' is used in a way that requires further type annotations at its definition to ensure consistency of inferred types. The inferred signature is '{1}'.</source>
        <target state="translated">現在使用されている関数またはメンバー '{0}' では、推論された型の一貫性を確保するために、さらに型の注釈が必要です。推論されたシグネチャは '{1}' です。</target>
        <note />
      </trans-unit>
      <trans-unit id="tcInvalidTypeArgumentCount">
        <source>The number of type arguments did not match: '{0}' given, '{1}' expected. This may be related to a previously reported error.</source>
        <target state="translated">型引数の数が一致しません: 指定されているのは '{0}' 個ですが、'{1}' 個にする必要があります。このエラーは、前に報告されたエラーに関係する場合があります。</target>
        <note />
      </trans-unit>
      <trans-unit id="tcCannotOverrideSealedMethod">
        <source>Cannot override inherited member '{0}' because it is sealed</source>
        <target state="translated">継承されたメンバー '{0}' はシールされているため、オーバーライドできません</target>
        <note />
      </trans-unit>
      <trans-unit id="etProviderErrorWithContext">
        <source>The type provider '{0}' reported an error in the context of provided type '{1}', member '{2}'. The error: {3}</source>
        <target state="translated">型プロバイダー '{0}' が、指定された型 '{1}'、メンバー '{2}' のコンテキストでエラーを報告しました。エラー: {3}</target>
        <note />
      </trans-unit>
      <trans-unit id="etProvidedTypeWithNameException">
        <source>An exception occurred when accessing the '{0}' of a provided type: {1}</source>
        <target state="translated">指定された型の '{0}' にアクセスする際に例外が発生しました: {1}</target>
        <note />
      </trans-unit>
      <trans-unit id="etProvidedTypeWithNullOrEmptyName">
        <source>The '{0}' of a provided type was null or empty.</source>
        <target state="translated">指定された型の '{0}' が null または空でした。</target>
        <note />
      </trans-unit>
      <trans-unit id="etIllegalCharactersInTypeName">
        <source>Character '{0}' is not allowed in provided type name '{1}'</source>
        <target state="translated">指定された型名 '{1}' には、文字 '{0}' を使用することはできません</target>
        <note />
      </trans-unit>
      <trans-unit id="tcJoinMustUseSimplePattern">
        <source>In queries, '{0}' must use a simple pattern</source>
        <target state="translated">クエリ内では、'{0}' は単純なパターンを使用する必要があります</target>
        <note />
      </trans-unit>
      <trans-unit id="tcMissingCustomOperation">
        <source>A custom query operation for '{0}' is required but not specified</source>
        <target state="translated">'{0}' に対するカスタム クエリ操作が必要ですが、指定されていません</target>
        <note />
      </trans-unit>
      <trans-unit id="etBadUnnamedStaticArgs">
        <source>Named static arguments must come after all unnamed static arguments</source>
        <target state="translated">名前付きの静的引数は、名前のない静的引数の後に置く必要があります</target>
        <note />
      </trans-unit>
      <trans-unit id="etStaticParameterRequiresAValue">
        <source>The static parameter '{0}' of the provided type or method '{1}' requires a value. Static parameters to type providers may be optionally specified using named arguments, e.g. '{2}&lt;{3}=...&gt;'.</source>
        <target state="translated">指定された型またはメソッド '{1}' の静的パラメーター '{0}' には値が必要です。型プロバイダーへの静的パラメーターは、名前付き引数を使用して任意で指定できます (例: '{2}&lt;{3}=...&gt;')。</target>
        <note />
      </trans-unit>
      <trans-unit id="etNoStaticParameterWithName">
        <source>No static parameter exists with name '{0}'</source>
        <target state="translated">'{0}' という名前の静的パラメーターがありません</target>
        <note />
      </trans-unit>
      <trans-unit id="etStaticParameterAlreadyHasValue">
        <source>The static parameter '{0}' has already been given a value</source>
        <target state="translated">静的パラメーター '{0}' には既に値が指定されています</target>
        <note />
      </trans-unit>
      <trans-unit id="etMultipleStaticParameterWithName">
        <source>Multiple static parameters exist with name '{0}'</source>
        <target state="translated">'{0}' という名前の静的パラメーターが複数存在しています</target>
        <note />
      </trans-unit>
      <trans-unit id="tcCustomOperationMayNotBeUsedInConjunctionWithNonSimpleLetBindings">
        <source>A custom operation may not be used in conjunction with a non-value or recursive 'let' binding in another part of this computation expression</source>
        <target state="translated">このコンピュテーション式の別の部分に値のない束縛または再帰的な 'let' 束縛が含まれている場合、カスタム操作を使用することができません</target>
        <note />
      </trans-unit>
      <trans-unit id="tcCustomOperationMayNotBeUsedHere">
        <source>A custom operation may not be used in conjunction with 'use', 'try/with', 'try/finally', 'if/then/else' or 'match' operators within this computation expression</source>
        <target state="translated">このコンピュテーション式に 'use'、'try/with'、'try/finally'、'if/then/else'、または 'match' 演算子が含まれている場合、カスタム操作を使用することができません</target>
        <note />
      </trans-unit>
      <trans-unit id="tcCustomOperationMayNotBeOverloaded">
        <source>The custom operation '{0}' refers to a method which is overloaded. The implementations of custom operations may not be overloaded.</source>
        <target state="translated">カスタム操作 '{0}' が、オーバーロードされたメソッドを参照しています。カスタム操作の実装をオーバーロードすることはできません。</target>
        <note />
      </trans-unit>
      <trans-unit id="tcIfThenElseMayNotBeUsedWithinQueries">
        <source>An if/then/else expression may not be used within queries. Consider using either an if/then expression, or use a sequence expression instead.</source>
        <target state="translated">if/then/else 式はクエリ内で使用できません。if/then 式を使用するか、シーケンス式を使用してください。</target>
        <note />
      </trans-unit>
      <trans-unit id="ilxgenUnexpectedArgumentToMethodHandleOfDuringCodegen">
        <source>Invalid argument to 'methodhandleof' during codegen</source>
        <target state="translated">codegen で 'methodhandleof' に無効な引数が渡されました</target>
        <note />
      </trans-unit>
      <trans-unit id="etProvidedTypeReferenceMissingArgument">
        <source>A reference to a provided type was missing a value for the static parameter '{0}'. You may need to recompile one or more referenced assemblies.</source>
        <target state="translated">指定された型に対する参照に、静的パラメーター '{0}' に対応する値がありません。1 つ以上の参照アセンブリを再コンパイルする必要がある場合があります。</target>
        <note />
      </trans-unit>
      <trans-unit id="etProvidedTypeReferenceInvalidText">
        <source>A reference to a provided type had an invalid value '{0}' for a static parameter. You may need to recompile one or more referenced assemblies.</source>
        <target state="translated">指定された型に対する参照に、静的パラメーターでは無効な値 '{0}' が含まれていました。1 つ以上の参照アセンブリを再コンパイルする必要がある場合があります。</target>
        <note />
      </trans-unit>
      <trans-unit id="tcCustomOperationNotUsedCorrectly">
        <source>'{0}' is not used correctly. This is a custom operation in this query or computation expression.</source>
        <target state="translated">'{0}' の使用方法が正しくありません。これは、このクエリまたはコンピュテーション式のカスタム操作です。</target>
        <note />
      </trans-unit>
      <trans-unit id="tcCustomOperationNotUsedCorrectly2">
        <source>'{0}' is not used correctly. Usage: {1}. This is a custom operation in this query or computation expression.</source>
        <target state="translated">'{0}' の使用方法が正しくありません。使い方: {1}。これは、このクエリまたはコンピュテーション式のカスタム操作です。</target>
        <note />
      </trans-unit>
      <trans-unit id="customOperationTextLikeJoin">
        <source>{0} var in collection {1} (outerKey = innerKey). Note that parentheses are required after '{2}'</source>
        <target state="translated">{0} var in collection {1} (outerKey = innerKey)。'{2}' の後にかっこが必要であることに注意してください</target>
        <note />
      </trans-unit>
      <trans-unit id="customOperationTextLikeGroupJoin">
        <source>{0} var in collection {1} (outerKey = innerKey) into group. Note that parentheses are required after '{2}'</source>
        <target state="translated">コレクション {1} (outerKey = innerKey) の {0} をグループに var 宣言します。'{2}' の後にかっこが必要であることに注意してください</target>
        <note />
      </trans-unit>
      <trans-unit id="customOperationTextLikeZip">
        <source>{0} var in collection</source>
        <target state="translated">{0} var in collection</target>
        <note />
      </trans-unit>
      <trans-unit id="tcBinaryOperatorRequiresVariable">
        <source>'{0}' must be followed by a variable name. Usage: {1}.</source>
        <target state="translated">'{0}' の後には変数名が必要です。使い方: {1}。</target>
        <note />
      </trans-unit>
      <trans-unit id="tcOperatorIncorrectSyntax">
        <source>Incorrect syntax for '{0}'. Usage: {1}.</source>
        <target state="translated">{0}' の構文が正しくありません。使い方: {1}。</target>
        <note />
      </trans-unit>
      <trans-unit id="tcBinaryOperatorRequiresBody">
        <source>'{0}' must come after a 'for' selection clause and be followed by the rest of the query. Syntax: ... {1} ...</source>
        <target state="translated">'{0}' は 'for' 選択句の後に配置し、その後に残りのクエリを配置する必要があります。構文: ... {1} ...</target>
        <note />
      </trans-unit>
      <trans-unit id="tcCustomOperationHasIncorrectArgCount">
        <source>'{0}' is used with an incorrect number of arguments. This is a custom operation in this query or computation expression. Expected {1} argument(s), but given {2}.</source>
        <target state="translated">'{0}' で使用されている引数の数が正しくありません。これはこのクエリのカスタム操作であるか、コンピュテーション式です。適正な引数の数は {1} 個ですが、渡されたのは {2} 個でした。</target>
        <note />
      </trans-unit>
      <trans-unit id="parsExpectedExpressionAfterToken">
        <source>Expected an expression after this point</source>
        <target state="translated">この位置より後に式を置く必要があります</target>
        <note />
      </trans-unit>
      <trans-unit id="parsExpectedTypeAfterToken">
        <source>Expected a type after this point</source>
        <target state="translated">この位置より後に型を置く必要があります</target>
        <note />
      </trans-unit>
      <trans-unit id="parsUnmatchedLBrackLess">
        <source>Unmatched '[&lt;'. Expected closing '&gt;]'</source>
        <target state="translated">'[&lt;' が対応していません。対応する '&gt;]' が必要です</target>
        <note />
      </trans-unit>
      <trans-unit id="parsUnexpectedEndOfFileMatch">
        <source>Unexpected end of input in 'match' expression. Expected 'match &lt;expr&gt; with | &lt;pat&gt; -&gt; &lt;expr&gt; | &lt;pat&gt; -&gt; &lt;expr&gt; ...'.</source>
        <target state="translated">'match' 式の入力が予期しない形式で終了しています。'match &lt;expr&gt; with | &lt;pat&gt; -&gt; &lt;expr&gt; | &lt;pat&gt; -&gt; &lt;expr&gt; ...' が必要でした。</target>
        <note />
      </trans-unit>
      <trans-unit id="parsUnexpectedEndOfFileTry">
        <source>Unexpected end of input in 'try' expression. Expected 'try &lt;expr&gt; with &lt;rules&gt;' or 'try &lt;expr&gt; finally &lt;expr&gt;'.</source>
        <target state="translated">'try' 式の入力が予期しない形式で終了しています。'try &lt;expr&gt; with &lt;rules&gt;' または 'try &lt;expr&gt; finally &lt;expr&gt;' が必要でした。</target>
        <note />
      </trans-unit>
      <trans-unit id="parsUnexpectedEndOfFileWhile">
        <source>Unexpected end of input in 'while' expression. Expected 'while &lt;expr&gt; do &lt;expr&gt;'.</source>
        <target state="translated">'while' 式の入力が予期しない形式で終了しています。'while &lt;expr&gt; do &lt;expr&gt;' が必要でした。</target>
        <note />
      </trans-unit>
      <trans-unit id="parsUnexpectedEndOfFileFor">
        <source>Unexpected end of input in 'for' expression. Expected 'for &lt;pat&gt; in &lt;expr&gt; do &lt;expr&gt;'.</source>
        <target state="translated">'for' 式の入力が予期しない形式で終了しています。'for &lt;pat&gt; in &lt;expr&gt; do &lt;expr&gt;' が必要でした。</target>
        <note />
      </trans-unit>
      <trans-unit id="parsUnexpectedEndOfFileWith">
        <source>Unexpected end of input in 'match' or 'try' expression</source>
        <target state="translated">'match' 式または 'try' 式に予期しない入力の終わりが見つかりました</target>
        <note />
      </trans-unit>
      <trans-unit id="parsUnexpectedEndOfFileThen">
        <source>Unexpected end of input in 'then' branch of conditional expression. Expected 'if &lt;expr&gt; then &lt;expr&gt;' or 'if &lt;expr&gt; then &lt;expr&gt; else &lt;expr&gt;'.</source>
        <target state="translated">条件式の 'then' 分岐の入力が予期しない形式で終了しています。'if &lt;expr&gt; then &lt;expr&gt;' または 'if &lt;expr&gt; then &lt;expr&gt; else &lt;expr&gt;' が必要でした。</target>
        <note />
      </trans-unit>
      <trans-unit id="parsUnexpectedEndOfFileElse">
        <source>Unexpected end of input in 'else' branch of conditional expression. Expected 'if &lt;expr&gt; then &lt;expr&gt;' or 'if &lt;expr&gt; then &lt;expr&gt; else &lt;expr&gt;'.</source>
        <target state="translated">条件式の 'else' 分岐の入力が予期しない形式で終了しています。'if &lt;expr&gt; then &lt;expr&gt;' または 'if &lt;expr&gt; then &lt;expr&gt; else &lt;expr&gt;' が必要でした。</target>
        <note />
      </trans-unit>
      <trans-unit id="parsUnexpectedEndOfFileFunBody">
        <source>Unexpected end of input in body of lambda expression. Expected 'fun &lt;pat&gt; ... &lt;pat&gt; -&gt; &lt;expr&gt;'.</source>
        <target state="translated">ラムダ式本体の入力末尾が予期されたものと異なります。必要な入力末尾は、'fun &lt;pat&gt; ... &lt;pat&gt; -&gt; &lt;expr&gt;' です。</target>
        <note />
      </trans-unit>
      <trans-unit id="parsUnexpectedEndOfFileTypeArgs">
        <source>Unexpected end of input in type arguments</source>
        <target state="translated">型引数に予期しない入力の終わりが見つかりました</target>
        <note />
      </trans-unit>
      <trans-unit id="parsUnexpectedEndOfFileTypeSignature">
        <source>Unexpected end of input in type signature</source>
        <target state="translated">型シグネチャに予期しない入力の終わりが見つかりました</target>
        <note />
      </trans-unit>
      <trans-unit id="parsUnexpectedEndOfFileTypeDefinition">
        <source>Unexpected end of input in type definition</source>
        <target state="translated">型定義に予期しない入力の終わりが見つかりました</target>
        <note />
      </trans-unit>
      <trans-unit id="parsUnexpectedEndOfFileObjectMembers">
        <source>Unexpected end of input in object members</source>
        <target state="translated">オブジェクト メンバーに予期しない入力の終わりが見つかりました</target>
        <note />
      </trans-unit>
      <trans-unit id="parsUnexpectedEndOfFileDefinition">
        <source>Unexpected end of input in value, function or member definition</source>
        <target state="translated">値、関数、またはメンバーの定義内で予期しない入力の終わりが見つかりました</target>
        <note />
      </trans-unit>
      <trans-unit id="parsUnexpectedEndOfFileExpression">
        <source>Unexpected end of input in expression</source>
        <target state="translated">式の中に予期しない入力の終わりが見つかりました</target>
        <note />
      </trans-unit>
      <trans-unit id="parsExpectedNameAfterToken">
        <source>Unexpected end of type. Expected a name after this point.</source>
        <target state="translated">予期しない型の末尾です。この位置より後に名前を置く必要があります。</target>
        <note />
      </trans-unit>
      <trans-unit id="parsUnmatchedLet">
        <source>Incomplete value or function definition. If this is in an expression, the body of the expression must be indented to the same column as the 'let' keyword.</source>
        <target state="translated">値または関数定義が不完全です。これが式の中にある場合、式の本体を 'let' キーワードと同じ列にインデントする必要があります。</target>
        <note />
      </trans-unit>
      <trans-unit id="parsUnmatchedLetBang">
        <source>Incomplete value definition. If this is in an expression, the body of the expression must be indented to the same column as the 'let!' keyword.</source>
        <target state="translated">値の定義が不完全です。これが式の中にある場合、式の本体を 'let!' キーワードと同じ列にインデントする必要があります。</target>
        <note />
      </trans-unit>
      <trans-unit id="parsUnmatchedUseBang">
        <source>Incomplete value definition. If this is in an expression, the body of the expression must be indented to the same column as the 'use!' keyword.</source>
        <target state="translated">値の定義が不完全です。これが式の中にある場合、式の本体を 'use!' キーワードと同じ列にインデントする必要があります。</target>
        <note />
      </trans-unit>
      <trans-unit id="parsUnmatchedUse">
        <source>Incomplete value definition. If this is in an expression, the body of the expression must be indented to the same column as the 'use' keyword.</source>
        <target state="translated">値の定義が不完全です。これが式の中にある場合、式の本体を 'use' キーワードと同じ列にインデントする必要があります。</target>
        <note />
      </trans-unit>
      <trans-unit id="parsWhileDoExpected">
        <source>Missing 'do' in 'while' expression. Expected 'while &lt;expr&gt; do &lt;expr&gt;'.</source>
        <target state="translated">'while' 式に 'do' がありません。'while &lt;expr&gt; do &lt;expr&gt;' が必要でした。</target>
        <note />
      </trans-unit>
      <trans-unit id="parsForDoExpected">
        <source>Missing 'do' in 'for' expression. Expected 'for &lt;pat&gt; in &lt;expr&gt; do &lt;expr&gt;'.</source>
        <target state="translated">'for' 式で 'do' がありません。'for &lt;pat&gt; in &lt;expr&gt; do &lt;expr&gt;' が必要でした。</target>
        <note />
      </trans-unit>
      <trans-unit id="tcInvalidRelationInJoin">
        <source>Invalid join relation in '{0}'. Expected 'expr &lt;op&gt; expr', where &lt;op&gt; is =, =?, ?= or ?=?.</source>
        <target state="translated">'{0}' に無効な結合関係があります。'expr &lt;op&gt; expr' が必要でした。&lt;op&gt; は、=、=?、?=、?=? のいずれかです。</target>
        <note />
      </trans-unit>
      <trans-unit id="typeInfoCallsWord">
        <source>Calls</source>
        <target state="translated">呼び出し</target>
        <note />
      </trans-unit>
      <trans-unit id="impInvalidNumberOfGenericArguments">
        <source>Invalid number of generic arguments to type '{0}' in provided type. Expected '{1}' arguments, given '{2}'.</source>
        <target state="translated">指定された型で、型 '{0}' に対して渡された汎用引数の数が無効です。適正な引数の数は '{1}' 個ですが、渡されたのは '{2}' 個でした。</target>
        <note />
      </trans-unit>
      <trans-unit id="impInvalidMeasureArgument1">
        <source>Invalid value '{0}' for unit-of-measure parameter '{1}'</source>
        <target state="translated">測定単位のパラメーター '{1}' の値 '{0}' は無効です</target>
        <note />
      </trans-unit>
      <trans-unit id="impInvalidMeasureArgument2">
        <source>Invalid value unit-of-measure parameter '{0}'</source>
        <target state="translated">測定単位のパラメーター '{0}' の値が無効です</target>
        <note />
      </trans-unit>
      <trans-unit id="etPropertyNeedsCanWriteOrCanRead">
        <source>Property '{0}' on provided type '{1}' is neither readable nor writable as it has CanRead=false and CanWrite=false</source>
        <target state="translated">指定された型 '{1}' のプロパティ '{0}' で CanRead=false および CanWrite=false とされているため、読み取りも書き込みもできません</target>
        <note />
      </trans-unit>
      <trans-unit id="tcIntoNeedsRestOfQuery">
        <source>A use of 'into' must be followed by the remainder of the computation</source>
        <target state="translated">'into' を使用する場合、その後に残りの計算を配置する必要があります</target>
        <note />
      </trans-unit>
      <trans-unit id="tcOperatorDoesntAcceptInto">
        <source>The operator '{0}' does not accept the use of 'into'</source>
        <target state="translated">演算子 '{0}' では、'into' を使用することはできません</target>
        <note />
      </trans-unit>
      <trans-unit id="tcCustomOperationInvalid">
        <source>The definition of the custom operator '{0}' does not use a valid combination of attribute flags</source>
        <target state="translated">カスタム演算子 '{0}' の定義で使用されている属性フラグの組み合わせが無効です</target>
        <note />
      </trans-unit>
      <trans-unit id="tcThisTypeMayNotHaveACLIMutableAttribute">
        <source>This type definition may not have the 'CLIMutable' attribute. Only record types may have this attribute.</source>
        <target state="translated">この型定義には 'CLIMutable' 属性を含めることができません。この属性を含めることができるのはレコード型のみです。</target>
        <note />
      </trans-unit>
      <trans-unit id="tcAutoPropertyRequiresImplicitConstructionSequence">
        <source>'member val' definitions are only permitted in types with a primary constructor. Consider adding arguments to your type definition, e.g. 'type X(args) = ...'.</source>
        <target state="translated">'member val' 定義は、プライマリ コンストラクターを含む型でのみ使用できます。型定義に引数を追加してください (たとえば、'type X(args) = ...')。</target>
        <note />
      </trans-unit>
      <trans-unit id="parsMutableOnAutoPropertyShouldBeGetSet">
        <source>Property definitions may not be declared mutable. To indicate that this property can be set, use 'member val PropertyName = expr with get,set'.</source>
        <target state="translated">プロパティの定義は変更可能として宣言することはできません。このプロパティが設定できることを示すには、'member val PropertyName = expr with get,set' を使用します。</target>
        <note />
      </trans-unit>
      <trans-unit id="parsMutableOnAutoPropertyShouldBeGetSetNotJustSet">
        <source>To indicate that this property can be set, use 'member val PropertyName = expr with get,set'.</source>
        <target state="translated">このプロパティを設定できることを示すには、'member val PropertyName = expr with get,set' を使用します。</target>
        <note />
      </trans-unit>
      <trans-unit id="chkNoByrefsOfByrefs">
        <source>Type '{0}' is illegal because in byref&lt;T&gt;, T cannot contain byref types.</source>
        <target state="translated">型 '{0}' が正しくありません。byref&lt;T&gt; では、T は byref 型を含めることができません。</target>
        <note />
      </trans-unit>
      <trans-unit id="tastopsMaxArrayThirtyTwo">
        <source>F# supports array ranks between 1 and 32. The value {0} is not allowed.</source>
        <target state="translated">F# は、1 から 32 の配列ランクをサポートしています。値 {0} は使用できません。</target>
        <note />
      </trans-unit>
      <trans-unit id="tcNoIntegerForLoopInQuery">
        <source>In queries, use the form 'for x in n .. m do ...' for ranging over integers</source>
        <target state="translated">クエリで整数の範囲を扱う場合は、'for x in n .. m do ...' という形式を使用してください</target>
        <note />
      </trans-unit>
      <trans-unit id="tcNoWhileInQuery">
        <source>'while' expressions may not be used in queries</source>
        <target state="translated">'while' 式は、クエリ内で使用できません</target>
        <note />
      </trans-unit>
      <trans-unit id="tcNoTryFinallyInQuery">
        <source>'try/finally' expressions may not be used in queries</source>
        <target state="translated">'try/finally' 式は、クエリ内で使用できません</target>
        <note />
      </trans-unit>
      <trans-unit id="tcUseMayNotBeUsedInQueries">
        <source>'use' expressions may not be used in queries</source>
        <target state="translated">'use' 式はクエリ内で使用できません</target>
        <note />
      </trans-unit>
      <trans-unit id="tcBindMayNotBeUsedInQueries">
        <source>'let!', 'use!' and 'do!' expressions may not be used in queries</source>
        <target state="translated">クエリで 'let!'、'use!'、および 'do!' 式を使用することはできません</target>
        <note />
      </trans-unit>
      <trans-unit id="tcReturnMayNotBeUsedInQueries">
        <source>'return' and 'return!' may not be used in queries</source>
        <target state="translated">'return' および 'return!' は、クエリ内で使用できません</target>
        <note />
      </trans-unit>
      <trans-unit id="tcUnrecognizedQueryOperator">
        <source>This is not a known query operator. Query operators are identifiers such as 'select', 'where', 'sortBy', 'thenBy', 'groupBy', 'groupValBy', 'join', 'groupJoin', 'sumBy' and 'averageBy', defined using corresponding methods on the 'QueryBuilder' type.</source>
        <target state="translated">これは既知のクエリ演算子ではありません。クエリ演算子は、'select'、'where'、'sortBy'、'thenBy'、'groupBy'、'groupValBy'、'join'、'groupJoin'、'sumBy'、および 'averageBy' などの識別子であり、'QueryBuilder' 型で対応するメソッドを使用して定義されます。</target>
        <note />
      </trans-unit>
      <trans-unit id="tcTryWithMayNotBeUsedInQueries">
        <source>'try/with' expressions may not be used in queries</source>
        <target state="translated">'try/with' 式はクエリ内で使用できません</target>
        <note />
      </trans-unit>
      <trans-unit id="tcNonSimpleLetBindingInQuery">
        <source>This 'let' definition may not be used in a query. Only simple value definitions may be used in queries.</source>
        <target state="translated">この 'let' 定義は、クエリ内では使用できません。クエリで使用できるのは単純な値の定義のみです。</target>
        <note />
      </trans-unit>
      <trans-unit id="etTooManyStaticParameters">
        <source>Too many static parameters. Expected at most {0} parameters, but got {1} unnamed and {2} named parameters.</source>
        <target state="translated">静的パラメーターが多すぎます。静的パラメーターの最大数は {0} 個ですが、名前のないパラメーターが {1} 個、名前付きパラメーターが {2} 個あります。</target>
        <note />
      </trans-unit>
      <trans-unit id="infosInvalidProvidedLiteralValue">
        <source>Invalid provided literal value '{0}'</source>
        <target state="translated">指定されたリテラル値 '{0}' が無効です</target>
        <note />
      </trans-unit>
      <trans-unit id="invalidPlatformTarget">
        <source>The 'anycpu32bitpreferred' platform can only be used with EXE targets. You must use 'anycpu' instead.</source>
        <target state="translated">'anycpu32bitpreferred' プラットフォームは、EXE ターゲットでのみ使用できます。代わりに、'anycpu' を使用してください。</target>
        <note />
      </trans-unit>
      <trans-unit id="tcThisValueMayNotBeInlined">
        <source>This member, function or value declaration may not be declared 'inline'</source>
        <target state="translated">このメンバー、関数、または値の宣言を 'inline' で宣言することはできません</target>
        <note />
      </trans-unit>
      <trans-unit id="etErasedTypeUsedInGeneration">
        <source>The provider '{0}' returned a non-generated type '{1}' in the context of a set of generated types. Consider adjusting the type provider to only return generated types.</source>
        <target state="translated">プロバイダー '{0}' は、一連の生成された型のコンテキスト内で、生成されていない型 '{1}' を返しました。型プロバイダーが生成された型のみを返すように調整することを検討してください。</target>
        <note />
      </trans-unit>
      <trans-unit id="tcUnrecognizedQueryBinaryOperator">
        <source>Arguments to query operators may require parentheses, e.g. 'where (x &gt; y)' or 'groupBy (x.Length / 10)'</source>
        <target state="translated">クエリ演算子への引数にはかっこが必要な場合があります。例: 'where (x &gt; y)' または 'groupBy (x.Length / 10)'</target>
        <note />
      </trans-unit>
      <trans-unit id="crefNoSetOfHole">
        <source>A quotation may not involve an assignment to or taking the address of a captured local variable</source>
        <target state="translated">キャプチャされたローカル変数のアドレスの割り当てまたは取得は引用符で囲まれない場合があります</target>
        <note />
      </trans-unit>
      <trans-unit id="nicePrintOtherOverloads1">
        <source>+ 1 overload</source>
        <target state="translated">+ 1 オーバーロード</target>
        <note />
      </trans-unit>
      <trans-unit id="nicePrintOtherOverloadsN">
        <source>+ {0} overloads</source>
        <target state="translated">+ {0} オーバーロード</target>
        <note />
      </trans-unit>
      <trans-unit id="erasedTo">
        <source>Erased to</source>
        <target state="translated">消去先</target>
        <note />
      </trans-unit>
      <trans-unit id="parsUnfinishedExpression">
        <source>Unexpected token '{0}' or incomplete expression</source>
        <target state="translated">予期しないトークン '{0}' または不完全な式です</target>
        <note />
      </trans-unit>
      <trans-unit id="parsAttributeOnIncompleteCode">
        <source>Cannot find code target for this attribute, possibly because the code after the attribute is incomplete.</source>
        <target state="translated">この属性を対象にしたコードが見つかりません。属性の後のコードが完全ではない可能性があります。</target>
        <note />
      </trans-unit>
      <trans-unit id="parsTypeNameCannotBeEmpty">
        <source>Type name cannot be empty.</source>
        <target state="translated">型名を入力してください。</target>
        <note />
      </trans-unit>
      <trans-unit id="buildProblemReadingAssembly">
        <source>Problem reading assembly '{0}': {1}</source>
        <target state="translated">アセンブリ '{0}' を読み取る際に問題が発生しました: {1}</target>
        <note />
      </trans-unit>
      <trans-unit id="tcTPFieldMustBeLiteral">
        <source>Invalid provided field. Provided fields of erased provided types must be literals.</source>
        <target state="translated">指定されたフィールドが無効です。指定された型が消去されている場合、指定されたフィールドはリテラルである必要があります。</target>
        <note />
      </trans-unit>
      <trans-unit id="loadingDescription">
        <source>(loading description...)</source>
        <target state="translated">(説明を読み込んでいます...)</target>
        <note />
      </trans-unit>
      <trans-unit id="descriptionUnavailable">
        <source>(description unavailable...)</source>
        <target state="translated">(説明はありません...)</target>
        <note />
      </trans-unit>
      <trans-unit id="chkTyparMultipleClassConstraints">
        <source>A type variable has been constrained by multiple different class types. A type variable may only have one class constraint.</source>
        <target state="translated">型変数が複数の異なるクラス型によって制約されています。型変数が持つことのできるクラス制約は 1 つだけです。</target>
        <note />
      </trans-unit>
      <trans-unit id="tcMatchMayNotBeUsedWithQuery">
        <source>'match' expressions may not be used in queries</source>
        <target state="translated">'match' 式はクエリ内で使用できません</target>
        <note />
      </trans-unit>
      <trans-unit id="memberOperatorDefinitionWithNonTripleArgument">
        <source>Infix operator member '{0}' has {1} initial argument(s). Expected a tuple of 3 arguments</source>
        <target state="translated">挿入演算子メンバー '{0}' に {1} 個の初期引数があります。3 つの引数を持つタプルを指定してください</target>
        <note />
      </trans-unit>
      <trans-unit id="cannotResolveNullableOperators">
        <source>The operator '{0}' cannot be resolved. Consider opening the module 'Microsoft.FSharp.Linq.NullableOperators'.</source>
        <target state="translated">演算子 '{0}' を解決できません。'Microsoft.FSharp.Linq.NullableOperators' モジュールを開いてください。</target>
        <note />
      </trans-unit>
      <trans-unit id="tcOperatorRequiresIn">
        <source>'{0}' must be followed by 'in'. Usage: {1}.</source>
        <target state="translated">'{0}' の後には 'in' が必要です。使い方: {1}。</target>
        <note />
      </trans-unit>
      <trans-unit id="parsIllegalMemberVarInObjectImplementation">
        <source>Neither 'member val' nor 'override val' definitions are permitted in object expressions.</source>
        <target state="translated">オブジェクト式では 'member val' 定義も 'override val' 定義も使用できません。</target>
        <note />
      </trans-unit>
      <trans-unit id="tcEmptyCopyAndUpdateRecordInvalid">
        <source>Copy-and-update record expressions must include at least one field.</source>
        <target state="translated">copy-and-update レコード式には 1 つ以上のフィールドを含める必要があります。</target>
        <note />
      </trans-unit>
      <trans-unit id="parsUnderscoreInvalidFieldName">
        <source>'_' cannot be used as field name</source>
        <target state="translated">'_' はフィールド名に使用できません</target>
        <note />
      </trans-unit>
      <trans-unit id="tcGeneratedTypesShouldBeInternalOrPrivate">
        <source>The provided types generated by this use of a type provider may not be used from other F# assemblies and should be marked internal or private. Consider using 'type internal TypeName = ...' or 'type private TypeName = ...'.</source>
        <target state="translated">ここで型プロバイダーを使用して生成した指定された型は、他の F# アセンブリからは使用できないため、内部またはプライベートとしてマークする必要があります。'type internal TypeName = ...' または 'type private TypeName = ...' を使用することを検討してください。</target>
        <note />
      </trans-unit>
      <trans-unit id="chkGetterAndSetterHaveSamePropertyType">
        <source>A property's getter and setter must have the same type. Property '{0}' has getter of type '{1}' but setter of type '{2}'.</source>
        <target state="translated">プロパティのゲッターとセッターは同じ型でなければなりません。プロパティ '{0}' は、ゲッターの型が '{1}' でセッターの型が '{2}' です。</target>
        <note />
      </trans-unit>
      <trans-unit id="tcRuntimeSuppliedMethodCannotBeUsedInUserCode">
        <source>Array method '{0}' is supplied by the runtime and cannot be directly used in code. For operations with array elements consider using family of GetArray/SetArray functions from LanguagePrimitives.IntrinsicFunctions module.</source>
        <target state="translated">配列メソッド '{0}' はランタイムによって提供されるため、コードで直接使用することはできません。配列要素を操作する場合は、LanguagePrimitives.IntrinsicFunctions モジュールにある GetArray/SetArray 関数のファミリを使用することを検討してください。</target>
        <note />
      </trans-unit>
      <trans-unit id="tcUnionCaseConstructorDoesNotHaveFieldWithGivenName">
        <source>The union case '{0}' does not have a field named '{1}'.</source>
        <target state="translated">共用体ケース '{0}' には '{1}' という名前のフィールドはありません。</target>
        <note />
      </trans-unit>
      <trans-unit id="tcUnionCaseFieldCannotBeUsedMoreThanOnce">
        <source>Union case/exception field '{0}' cannot be used more than once.</source>
        <target state="translated">共用体ケース/例外フィールド '{0}' を 2 回以上使用することはできません。</target>
        <note />
      </trans-unit>
      <trans-unit id="tcFieldNameIsUsedModeThanOnce">
        <source>Named field '{0}' is used more than once.</source>
        <target state="translated">名前付きフィールド '{0}' が複数回使用されています。</target>
        <note />
      </trans-unit>
      <trans-unit id="tcFieldNameConflictsWithGeneratedNameForAnonymousField">
        <source>Named field '{0}' conflicts with autogenerated name for anonymous field.</source>
        <target state="translated">名前付きフィールド '{0}' が、匿名フィールドのために自動生成された名前と競合しています。</target>
        <note />
      </trans-unit>
      <trans-unit id="tastConstantExpressionOverflow">
        <source>This literal expression or attribute argument results in an arithmetic overflow.</source>
        <target state="translated">この定数式または属性引数の演算結果は、オーバーフローになります。</target>
        <note />
      </trans-unit>
      <trans-unit id="tcIllegalStructTypeForConstantExpression">
        <source>This is not valid literal expression. The [&lt;Literal&gt;] attribute will be ignored.</source>
        <target state="translated">有効なリテラル式ではありません。[&lt;Literal&gt;] 属性は無視されます。</target>
        <note />
      </trans-unit>
      <trans-unit id="fscSystemRuntimeInteropServicesIsRequired">
        <source>System.Runtime.InteropServices assembly is required to use UnknownWrapper\DispatchWrapper classes.</source>
        <target state="translated">UnknownWrapper\DispatchWrapper クラスを使用するには、System.Runtime.InteropServices アセンブリが必要です。</target>
        <note />
      </trans-unit>
      <trans-unit id="abImplicitHeapAllocation">
        <source>The mutable local '{0}' is implicitly allocated as a reference cell because it has been captured by a closure. This warning is for informational purposes only to indicate where implicit allocations are performed.</source>
        <target state="translated">変更可能なローカル '{0}' がクロージャでキャプチャされているため、参照セルとして暗黙的に割り当てられています。この警告は、情報提供のみの目的で、暗黙的な割り当てを実行する場所を示しています。</target>
        <note />
      </trans-unit>
      <trans-unit id="estApplyStaticArgumentsForMethodNotImplemented">
        <source>A type provider implemented GetStaticParametersForMethod, but ApplyStaticArgumentsForMethod was not implemented or invalid</source>
        <target state="translated">型プロバイダーが GetStaticParametersForMethod を実装しましたが、ApplyStaticArgumentsForMethod は実装されなかったか、無効でした</target>
        <note />
      </trans-unit>
      <trans-unit id="etErrorApplyingStaticArgumentsToMethod">
        <source>An error occured applying the static arguments to a provided method</source>
        <target state="translated">静的な引数を指定されたメソッドに適用する際エラーが発生しました</target>
        <note />
      </trans-unit>
      <trans-unit id="pplexUnexpectedChar">
        <source>Unexpected character '{0}' in preprocessor expression</source>
        <target state="translated">プリプロセッサの式に予期しない文字 '{0}' があります</target>
        <note />
      </trans-unit>
      <trans-unit id="ppparsUnexpectedToken">
        <source>Unexpected token '{0}' in preprocessor expression</source>
        <target state="translated">プリプロセッサの式に予期しないトークン '{0}' があります</target>
        <note />
      </trans-unit>
      <trans-unit id="ppparsIncompleteExpression">
        <source>Incomplete preprocessor expression</source>
        <target state="translated">不完全なプリプロセッサの式です</target>
        <note />
      </trans-unit>
      <trans-unit id="ppparsMissingToken">
        <source>Missing token '{0}' in preprocessor expression</source>
        <target state="translated">プリプロセッサの式にトークン '{0}' がありません</target>
        <note />
      </trans-unit>
      <trans-unit id="pickleMissingDefinition">
        <source>An error occurred while reading the F# metadata node at position {0} in table '{1}' of assembly '{2}'. The node had no matching declaration. Please report this warning. You may need to recompile the F# assembly you are using.</source>
        <target state="translated">F# メタデータ ノードをアセンブリ '{2}' のテーブル '{1}' の位置 {0} で読み取るときにエラーが発生しました。このノードには、一致する宣言がありませんでした。この警告を報告してください。使用している F# アセンブリの再コンパイルが必要になる場合があります。</target>
        <note />
      </trans-unit>
      <trans-unit id="checkNotSufficientlyGenericBecauseOfScope">
        <source>Type inference caused the type variable {0} to escape its scope. Consider adding an explicit type parameter declaration or adjusting your code to be less generic.</source>
        <target state="translated">型推論により型変数 {0} はスコープを回避しました。明示的な型パラメーター宣言を追加するか、コードの総称性が低くなるよう調整してください。</target>
        <note />
      </trans-unit>
      <trans-unit id="checkNotSufficientlyGenericBecauseOfScopeAnon">
        <source>Type inference caused an inference type variable to escape its scope. Consider adding type annotations to make your code less generic.</source>
        <target state="translated">型推論により型変数はスコープを回避しました。型の注釈を追加して総称性が低くなるようにしてください。</target>
        <note />
      </trans-unit>
      <trans-unit id="checkRaiseFamilyFunctionArgumentCount">
        <source>Redundant arguments are being ignored in function '{0}'. Expected {1} but got {2} arguments.</source>
        <target state="translated">冗長な引数は、関数 '{0}' で無視されます。{1} 個の引数が必要ですが、{2} 個の引数があります。</target>
        <note />
      </trans-unit>
      <trans-unit id="checkLowercaseLiteralBindingInPattern">
        <source>Lowercase literal '{0}' is being shadowed by a new pattern with the same name. Only uppercase and module-prefixed literals can be used as named patterns.</source>
        <target state="translated">小文字のリテラル '{0}' は、同じ名前の新しいパターンによりシャドウされています。大文字かモジュール プレフィックスのリテラルのみ名前付きパターンとして使用できます。</target>
        <note />
      </trans-unit>
      <trans-unit id="tcLiteralDoesNotTakeArguments">
        <source>This literal pattern does not take arguments</source>
        <target state="translated">このリテラル パターンは引数を使用しません</target>
        <note />
      </trans-unit>
      <trans-unit id="tcConstructorsIllegalInAugmentation">
        <source>Constructors are not permitted as extension members - they must be defined as part of the original definition of the type</source>
        <target state="translated">コンストラクターは拡張メンバーとして許可されていません - その型の元の定義の一部として定義する必要があります</target>
        <note />
      </trans-unit>
      <trans-unit id="optsInvalidResponseFile">
        <source>Invalid response file '{0}' ( '{1}' )</source>
        <target state="translated">正しくない応答ファイル '{0}' ( '{1}' )</target>
        <note />
      </trans-unit>
      <trans-unit id="optsResponseFileNotFound">
        <source>Response file '{0}' not found in '{1}'</source>
        <target state="translated">応答ファイル '{0}' が '{1}' にありません</target>
        <note />
      </trans-unit>
      <trans-unit id="optsResponseFileNameInvalid">
        <source>Response file name '{0}' is empty, contains invalid characters, has a drive specification without an absolute path, or is too long</source>
        <target state="translated">応答ファイル名 '{0}' は、空であるか、正しくない文字が含まれているか、ドライブ指定があるが絶対パスがないか、あるいは長すぎます</target>
        <note />
      </trans-unit>
      <trans-unit id="fsharpCoreNotFoundToBeCopied">
        <source>Cannot find FSharp.Core.dll in compiler's directory</source>
        <target state="translated">コンパイラのディレクトリ内に FSharp.Core.dll が見つかりませんでした</target>
        <note />
      </trans-unit>
      <trans-unit id="tcTupleStructMismatch">
        <source>One tuple type is a struct tuple, the other is a reference tuple</source>
        <target state="translated">片方のタプル型は構造体タプルで、もう一方は参照タプルです</target>
        <note />
      </trans-unit>
      <trans-unit id="etMissingStaticArgumentsToMethod">
        <source>This provided method requires static parameters</source>
        <target state="translated">指定されたこのメソッドには静的パラメーターが必要です</target>
        <note />
      </trans-unit>
      <trans-unit id="considerUpcast">
        <source>The conversion from {0} to {1} is a compile-time safe upcast, not a downcast. Consider using 'upcast' instead of 'downcast'.</source>
        <target state="translated">{0} から {1} への変換は、コンパイル時のダウンキャストではなく、セーフ アップキャストです。'downcast' の代わりに 'upcast' を使うことを検討してください。</target>
        <note />
      </trans-unit>
      <trans-unit id="considerUpcastOperator">
        <source>The conversion from {0} to {1} is a compile-time safe upcast, not a downcast. Consider using the :&gt; (upcast) operator instead of the :?&gt; (downcast) operator.</source>
        <target state="translated">{0} から {1} への変換はコンパイル時のダウンキャストではなく、セーフ アップキャストです。?&gt; (downcast) 演算子ではなく、:&gt; (upcast) 演算子を使用してください。</target>
        <note />
      </trans-unit>
      <trans-unit id="tcRecImplied">
        <source>The 'rec' on this module is implied by an outer 'rec' declaration and is being ignored</source>
        <target state="translated">このモジュールの 'rec' は外側の 'rec' 宣言で暗黙的に示されており、無視されます</target>
        <note />
      </trans-unit>
      <trans-unit id="tcOpenFirstInMutRec">
        <source>In a recursive declaration group, 'open' declarations must come first in each module</source>
        <target state="translated">再帰的な宣言グループでは、'open' 宣言は各モジュールの先頭になければなりません</target>
        <note />
      </trans-unit>
      <trans-unit id="tcModuleAbbrevFirstInMutRec">
        <source>In a recursive declaration group, module abbreviations must come after all 'open' declarations and before other declarations</source>
        <target state="translated">再帰的な宣言グループでは、モジュールの省略形は、すべての 'open' 宣言の後、その他の宣言の前になければなりません</target>
        <note />
      </trans-unit>
      <trans-unit id="tcUnsupportedMutRecDecl">
        <source>This declaration is not supported in recursive declaration groups</source>
        <target state="translated">この宣言は、再帰的な宣言グループではサポートされていません</target>
        <note />
      </trans-unit>
      <trans-unit id="parsInvalidUseOfRec">
        <source>Invalid use of 'rec' keyword</source>
        <target state="translated">'rec' キーワードの使用法が無効です</target>
        <note />
      </trans-unit>
      <trans-unit id="tcStructUnionMultiCaseDistinctFields">
        <source>If a union type has more than one case and is a struct, then all fields within the union type must be given unique names.</source>
        <target state="translated">共用体型が複数のケースを持つ 1 つの構造体である場合は、共用体型内のすべてのフィールドに一意の名前を付ける必要があります。</target>
        <note />
      </trans-unit>
      <trans-unit id="CallerMemberNameIsOverriden">
        <source>The CallerMemberNameAttribute applied to parameter '{0}' will have no effect. It is overridden by the CallerFilePathAttribute.</source>
        <target state="translated">パラメーター '{0}' に適用された CallerMemberNameAttribute は、CallerFilePathAttribute.によってオーバーライドされるため無効となります。</target>
        <note />
      </trans-unit>
      <trans-unit id="tcFixedNotAllowed">
        <source>Invalid use of 'fixed'. 'fixed' may only be used in a declaration of the form 'use x = fixed expr' where the expression is an array, the address of a field, the address of an array element or a string'</source>
        <target state="translated">'fixed' の使い方が正しくありません。'fixed' を使用できるのは書式 'use x = fixed expr' の宣言内だけで、この式は配列、フィールドのアドレス、配列要素のアドレス、または文字列です</target>
        <note />
      </trans-unit>
      <trans-unit id="tcCouldNotFindOffsetToStringData">
        <source>Could not find method System.Runtime.CompilerServices.OffsetToStringData in references when building 'fixed' expression.</source>
        <target state="translated">'fixed' 式のビルド時に、参照内でメソッド System.Runtime.CompilerServices.OffsetToStringData が見つかりませんでした。</target>
        <note />
      </trans-unit>
      <trans-unit id="tcNamedActivePattern">
        <source>{0} is an active pattern and cannot be treated as a discriminated union case with named fields.</source>
        <target state="translated">{0} はアクティブ パターンで、名前付きフィールドのある判別された共用体ケースとしては扱えません。</target>
        <note />
      </trans-unit>
      <trans-unit id="DefaultParameterValueNotAppropriateForArgument">
        <source>The default value does not have the same type as the argument. The DefaultParameterValue attribute and any Optional attribute will be ignored. Note: 'null' needs to be annotated with the correct type, e.g. 'DefaultParameterValue(null:obj)'.</source>
        <target state="translated">既定値が引数と同じ型ではありません。DefaultParameterValue 属性とすべての Optional 属性は無視されます。注: 'null' には適切な型の注釈を付ける必要があります。例: 'DefaultParameterValue(null:obj)'。</target>
        <note />
      </trans-unit>
      <trans-unit id="tcGlobalsSystemTypeNotFound">
        <source>The system type '{0}' was required but no referenced system DLL contained this type</source>
        <target state="translated">システム型 '{0}' が必要でしたが、この型を含む参照されたシステム DLL はありません</target>
        <note />
      </trans-unit>
      <trans-unit id="typrelMemberHasMultiplePossibleDispatchSlots">
        <source>The member '{0}' matches multiple overloads of the same method.\nPlease restrict it to one of the following:{1}.</source>
        <target state="translated">メンバー '{0}' は同じメソッドの複数のオーバーロードと一致しています。\n次のいずれかに制限してください: {1}。</target>
        <note />
      </trans-unit>
      <trans-unit id="methodIsNotStatic">
        <source>Method or object constructor '{0}' is not static</source>
        <target state="translated">メソッドまたはオブジェクト コンストラクター '{0}' が静的ではありません</target>
        <note />
      </trans-unit>
      <trans-unit id="parsUnexpectedSymbolEqualsInsteadOfIn">
        <source>Unexpected symbol '=' in expression. Did you intend to use 'for x in y .. z do' instead?</source>
        <target state="translated">式の予期しない記号 '='。代わりに 'for x in y .. z do' を使用するつもりでしたか?</target>
        <note />
      </trans-unit>
      <trans-unit id="keywordDescriptionAbstract">
        <source>Indicates a method that either has no implementation in the type in which it is declared or that is virtual and has a default implementation.</source>
        <target state="translated">宣言された型に実装がないメソッド、または既定の実装がある仮想のメソッドを示します。</target>
        <note />
      </trans-unit>
      <trans-unit id="keyworkDescriptionAnd">
        <source>Used in mutually recursive bindings, in property declarations, and with multiple constraints on generic parameters.</source>
        <target state="translated">相互に再帰的なバインディング、プロパティの宣言、およびジェネリック パラメーターの複数の制約に使用します。</target>
        <note />
      </trans-unit>
      <trans-unit id="keywordDescriptionAs">
        <source>Used to give the current class object an object name. Also used to give a name to a whole pattern within a pattern match.</source>
        <target state="translated">現在のクラス オブジェクトにオブジェクト名を指定するために使用します。パターン マッチ内のパターン全体に名前を指定するためにも使用します。</target>
        <note />
      </trans-unit>
      <trans-unit id="keywordDescriptionAssert">
        <source>Used to verify code during debugging.</source>
        <target state="translated">デバッグ中のコードの検証に使用します。</target>
        <note />
      </trans-unit>
      <trans-unit id="keywordDescriptionBase">
        <source>Used as the name of the base class object.</source>
        <target state="translated">基底クラス オブジェクトの名前として使用します。</target>
        <note />
      </trans-unit>
      <trans-unit id="keywordDescriptionBegin">
        <source>In verbose syntax, indicates the start of a code block.</source>
        <target state="translated">冗語構文で、コード ブロックの先頭を示します。</target>
        <note />
      </trans-unit>
      <trans-unit id="keywordDescriptionClass">
        <source>In verbose syntax, indicates the start of a class definition.</source>
        <target state="translated">冗語構文で、クラス定義の始まりを示します。</target>
        <note />
      </trans-unit>
      <trans-unit id="keywordDescriptionDefault">
        <source>Indicates an implementation of an abstract method; used together with an abstract method declaration to create a virtual method.</source>
        <target state="translated">抽象メソッドの実装を示します。抽象メソッドの宣言と同時に使用して仮想メソッドを作成します。</target>
        <note />
      </trans-unit>
      <trans-unit id="keywordDescriptionDelegate">
        <source>Used to declare a delegate.</source>
        <target state="translated">デリゲートの宣言に使用します。</target>
        <note />
      </trans-unit>
      <trans-unit id="keywordDescriptionDo">
        <source>Used in looping constructs or to execute imperative code.</source>
        <target state="translated">ループ コンストラクト、または命令型コードの実行に使用します。</target>
        <note />
      </trans-unit>
      <trans-unit id="keywordDescriptionDone">
        <source>In verbose syntax, indicates the end of a block of code in a looping expression.</source>
        <target state="translated">冗語構文で、ループ式のコード ブロックの末尾を示します。</target>
        <note />
      </trans-unit>
      <trans-unit id="keywordDescriptionDowncast">
        <source>Used to convert to a type that is lower in the inheritance chain.</source>
        <target state="translated">継承チェーン内の下位の型に変換するために使用します。</target>
        <note />
      </trans-unit>
      <trans-unit id="keywordDescriptionDownto">
        <source>In a for expression, used when counting in reverse.</source>
        <target state="translated">for 式で、逆方向にカウントするときに使用します。</target>
        <note />
      </trans-unit>
      <trans-unit id="keywordDescriptionElif">
        <source>Used in conditional branching. A short form of else if.</source>
        <target state="translated">条件分岐で使用します。else if の短い形式です。</target>
        <note />
      </trans-unit>
      <trans-unit id="keywordDescriptionElse">
        <source>Used in conditional branching.</source>
        <target state="translated">条件分岐で使用します。</target>
        <note />
      </trans-unit>
      <trans-unit id="keywordDescriptionEnd">
        <source>In type definitions and type extensions, indicates the end of a section of member definitions. In verbose syntax, used to specify the end of a code block that starts with the begin keyword.</source>
        <target state="translated">型定義や型拡張で、メンバー定義セクションの末尾を示します。冗語構文では、begin キーワードで始まるコード ブロックの末尾を示すために使用します。</target>
        <note />
      </trans-unit>
      <trans-unit id="keywordDescriptionException">
        <source>Used to declare an exception type.</source>
        <target state="translated">例外の種類の宣言に使用します。</target>
        <note />
      </trans-unit>
      <trans-unit id="keywordDescriptionExtern">
        <source>Indicates that a declared program element is defined in another binary or assembly.</source>
        <target state="translated">宣言されたプログラム要素が別のバイナリまたはアセンブリで定義されていることを示します。</target>
        <note />
      </trans-unit>
      <trans-unit id="keywordDescriptionTrueFalse">
        <source>Used as a Boolean literal.</source>
        <target state="translated">ブール型のリテラルとして使用します。</target>
        <note />
      </trans-unit>
      <trans-unit id="keywordDescriptionFinally">
        <source>Used together with try to introduce a block of code that executes regardless of whether an exception occurs.</source>
        <target state="translated">例外が発生するかどうかに関係なく実行されるコード ブロックを開始するために、try と一緒に使用します。</target>
        <note />
      </trans-unit>
      <trans-unit id="keywordDescriptionFor">
        <source>Used in looping constructs.</source>
        <target state="translated">ループ コンストラクトで使用します。</target>
        <note />
      </trans-unit>
      <trans-unit id="keywordDescriptionFun">
        <source>Used in lambda expressions, also known as anonymous functions.</source>
        <target state="translated">ラムダ式で使用し、匿名関数とも呼ばれます。</target>
        <note />
      </trans-unit>
      <trans-unit id="keywordDescriptionFunction">
        <source>Used as a shorter alternative to the fun keyword and a match expression in a lambda expression that has pattern matching on a single argument.</source>
        <target state="translated">単一の引数でパターン マッチングを持つラムダ式で fun キーワードと match 式の代わりに省略形として使用します。</target>
        <note />
      </trans-unit>
      <trans-unit id="keywordDescriptionGlobal">
        <source>Used to reference the top-level .NET namespace.</source>
        <target state="translated">最上位の .NET 名前空間を参照するために使用します。</target>
        <note />
      </trans-unit>
      <trans-unit id="keywordDescriptionIf">
        <source>Used in conditional branching constructs.</source>
        <target state="translated">条件分岐のコンストラクトで使用します。</target>
        <note />
      </trans-unit>
      <trans-unit id="keywordDescriptionIn">
        <source>Used for sequence expressions and, in verbose syntax, to separate expressions from bindings.</source>
        <target state="translated">冗語構文で、式のバインディングを分離するためにシーケンス式に使用します。</target>
        <note />
      </trans-unit>
      <trans-unit id="keywordDescriptionInherit">
        <source>Used to specify a base class or base interface.</source>
        <target state="translated">基底クラスまたは基底インターフェイスを指定するために使用します。</target>
        <note />
      </trans-unit>
      <trans-unit id="keywordDescriptionInline">
        <source>Used to indicate a function that should be integrated directly into the caller's code.</source>
        <target state="translated">呼び出し元のコードに直接統合する必要のある関数を示すために使用します。</target>
        <note />
      </trans-unit>
      <trans-unit id="keywordDescriptionInterface">
        <source>Used to declare and implement interfaces.</source>
        <target state="translated">インターフェイスの宣言と実装に使用します。</target>
        <note />
      </trans-unit>
      <trans-unit id="keywordDescriptionInternal">
        <source>Used to specify that a member is visible inside an assembly but not outside it.</source>
        <target state="translated">アセンブリの外部では表示されず、内部でのみ表示されるメンバーを指定するために使用します。</target>
        <note />
      </trans-unit>
      <trans-unit id="keywordDescriptionLazy">
        <source>Used to specify a computation that is to be performed only when a result is needed.</source>
        <target state="translated">結果が必要な場合にのみ実行するコンピュテーションを指定するために使用します。</target>
        <note />
      </trans-unit>
      <trans-unit id="keywordDescriptionLet">
        <source>Used to associate, or bind, a name to a value or function.</source>
        <target state="translated">値または関数への名前の関連付けまたはバインドに使用します。</target>
        <note />
      </trans-unit>
      <trans-unit id="keywordDescriptionLetBang">
        <source>Used in computation expressions to bind a name to the result of another computation expression.</source>
        <target state="translated">計算式で別の計算式の結果に名前をバインドするために使用されます。</target>
        <note />
      </trans-unit>
      <trans-unit id="keywordDescriptionMatch">
        <source>Used to branch by comparing a value to a pattern.</source>
        <target state="translated">値をパターンと比較して分岐するために使用します。</target>
        <note />
      </trans-unit>
      <trans-unit id="keywordDescriptionMember">
        <source>Used to declare a property or method in an object type.</source>
        <target state="translated">オブジェクトの種類のプロパティまたはメソッドの宣言に使用します。</target>
        <note />
      </trans-unit>
      <trans-unit id="keywordDescriptionModule">
        <source>Used to associate a name with a group of related types, values, and functions, to logically separate it from other code.</source>
        <target state="translated">関連する型、値、関数のグループに名前を関連付け、その他のコードと論理的に分離するために使用します。</target>
        <note />
      </trans-unit>
      <trans-unit id="keywordDescriptionMutable">
        <source>Used to declare a variable, that is, a value that can be changed.</source>
        <target state="translated">変更可能な値である変数の宣言に使用します。</target>
        <note />
      </trans-unit>
      <trans-unit id="keywordDescriptionNamespace">
        <source>Used to associate a name with a group of related types and modules, to logically separate it from other code.</source>
        <target state="translated">関連する型とモジュールのグループに名前を関連付け、その他のコードと論理的に分離するために使用します。</target>
        <note />
      </trans-unit>
      <trans-unit id="keywordDescriptionNew">
        <source>Used to declare, define, or invoke a constructor that creates or that can create an object. Also used in generic parameter constraints to indicate that a type must have a certain constructor.</source>
        <target state="translated">オブジェクトを作成または作成可能なコンストラクターの宣言、定義、起動に使用します。ジェネリック パラメーターの制約でも、型が特定のコンストラクターを持つ必要があることを示すために使用します。</target>
        <note />
      </trans-unit>
      <trans-unit id="keywordDescriptionNot">
        <source>Not actually a keyword. However, not struct in combination is used as a generic parameter constraint.</source>
        <target state="translated">実際にはキーワードではありませんが、not struct という組み合わせでジェネリック パラメーターの制約として使用します。</target>
        <note />
      </trans-unit>
      <trans-unit id="keywordDescriptionNull">
        <source>Indicates the absence of an object. Also used in generic parameter constraints.</source>
        <target state="translated">オブジェクトがないことを示します。ジェネリック パラメーターの制約にも使用します。</target>
        <note />
      </trans-unit>
      <trans-unit id="keywordDescriptionOf">
        <source>Used in discriminated unions to indicate the type of categories of values, and in delegate and exception declarations.</source>
        <target state="translated">判別共同体で値のカテゴリの種類を示し、デリゲート宣言と例外宣言でも使用します。</target>
        <note />
      </trans-unit>
      <trans-unit id="keywordDescriptionOpen">
        <source>Used to make the contents of a namespace or module available without qualification.</source>
        <target state="translated">修飾子を使用せずに名前空間またはモジュールのコンテンツを利用可能にするために使用します。</target>
        <note />
      </trans-unit>
      <trans-unit id="keywordDescriptionOr">
        <source>Used with Boolean conditions as a Boolean or operator. Equivalent to ||. Also used in member constraints.</source>
        <target state="translated">ブール値の or 演算子としてブール条件で使用します。|| に相当します。メンバー制約でも使用します。</target>
        <note />
      </trans-unit>
      <trans-unit id="keywordDescriptionOverride">
        <source>Used to implement a version of an abstract or virtual method that differs from the base version.</source>
        <target state="translated">基本バージョンと異なる抽象メソッドまたは仮想メソッドのバージョンの実装に使用します。</target>
        <note />
      </trans-unit>
      <trans-unit id="keywordDescriptionPrivate">
        <source>Restricts access to a member to code in the same type or module.</source>
        <target state="translated">メンバーに対して、同じ型やモジュールのコードへのアクセスを制限します。</target>
        <note />
      </trans-unit>
      <trans-unit id="keywordDescriptionPublic">
        <source>Allows access to a member from outside the type.</source>
        <target state="translated">型の外部からのメンバーに対して、アクセスを許可します。</target>
        <note />
      </trans-unit>
      <trans-unit id="keywordDescriptionRec">
        <source>Used to indicate that a function is recursive.</source>
        <target state="translated">関数が再帰的であることを示すために使用します。</target>
        <note />
      </trans-unit>
      <trans-unit id="keywordDescriptionReturn">
        <source>Used to provide a value for the result of the containing computation expression.</source>
        <target state="translated">含まれるコンピュテーション式の結果値を示すために使用します。</target>
        <note />
      </trans-unit>
      <trans-unit id="keywordDescriptionReturnBang">
        <source>Used to provide a value for the result of the containing computation expression, where that value itself comes from the result another computation expression.</source>
        <target state="translated">コンピュテーション式を含む結果の値を示すために使用されます。この値自体は、別のコンピュテーション式の結果です。</target>
        <note />
      </trans-unit>
      <trans-unit id="keywordDescriptionSelect">
        <source>Used in query expressions to specify what fields or columns to extract. Note that this is a contextual keyword, which means that it is not actually a reserved word and it only acts like a keyword in appropriate context.</source>
        <target state="translated">クエリ式でどのフィールドまたは列を抽出するかを指定するために使用します。これはコンテキスト キーワードであり、実際には予約語ではなく、適切なコンテキストでキーワードとしてのみ動作します。</target>
        <note />
      </trans-unit>
      <trans-unit id="keywordDescriptionStatic">
        <source>Used to indicate a method or property that can be called without an instance of a type, or a value member that is shared among all instances of a type.</source>
        <target state="translated">型のインスタンスなしで呼び出すことのできるメソッドまたはプロパティ、または型のすべてのインスタンスで共有される値メンバーを示すために使用します。</target>
        <note />
      </trans-unit>
      <trans-unit id="keywordDescriptionStruct">
        <source>Used to declare a structure type. Also used in generic parameter constraints. Used for OCaml compatibility in module definitions.</source>
        <target state="translated">構造体型の宣言に使用します。ジェネリック パラメーターの制約にも使用します。モジュール定義の OCaml の互換性を保つために使用します。</target>
        <note />
      </trans-unit>
      <trans-unit id="keywordDescriptionThen">
        <source>Used in conditional expressions. Also used to perform side effects after object construction.</source>
        <target state="translated">条件分岐で使用します。オブジェクトの構築後の副作用の実行にも使用します。</target>
        <note />
      </trans-unit>
      <trans-unit id="keywordDescriptionTo">
        <source>Used in for loops to indicate a range.</source>
        <target state="translated">for ループで範囲を示します。</target>
        <note />
      </trans-unit>
      <trans-unit id="keywordDescriptionTry">
        <source>Used to introduce a block of code that might generate an exception. Used together with with or finally.</source>
        <target state="translated">例外を生成する可能性があるコード ブロックを開始するために使用します。with または finally と一緒に使用します。</target>
        <note />
      </trans-unit>
      <trans-unit id="keywordDescriptionType">
        <source>Used to declare a class, record, structure, discriminated union, enumeration type, unit of measure, or type abbreviation.</source>
        <target state="translated">クラス、レコード、構造体、判別された共同体、列挙型、数量単位、型の省略形の宣言に使用します。</target>
        <note />
      </trans-unit>
      <trans-unit id="keywordDescriptionUpcast">
        <source>Used to convert to a type that is higher in the inheritance chain.</source>
        <target state="translated">継承チェーン内の上位の型に変換するために使用します。</target>
        <note />
      </trans-unit>
      <trans-unit id="keywordDescriptionUse">
        <source>Used instead of let for values that implement IDisposable</source>
        <target state="translated">IDisposable を実装する値に対して let の代わりに使用します</target>
        <note />
      </trans-unit>
      <trans-unit id="keywordDescriptionUseBang">
        <source>Used instead of let! in computation expressions for computation expression results that implement IDisposable.</source>
        <target state="translated">IDisposable を実装する計算式の結果に、計算式で let! の代わりに使用されます。</target>
        <note />
      </trans-unit>
      <trans-unit id="keywordDescriptionVal">
        <source>Used in a signature to indicate a value, or in a type to declare a member, in limited situations.</source>
        <target state="translated">限定された状態において、シグネチャで値を示したり、型でメンバーを宣言したりするために使用されます。</target>
        <note />
      </trans-unit>
      <trans-unit id="keywordDescriptionVoid">
        <source>Indicates the .NET void type. Used when interoperating with other .NET languages.</source>
        <target state="translated">.NET の void 型を示します。他の .NET 言語と相互運用するときに使用します。</target>
        <note />
      </trans-unit>
      <trans-unit id="keywordDescriptionWhen">
        <source>Used for Boolean conditions (when guards) on pattern matches and to introduce a constraint clause for a generic type parameter.</source>
        <target state="translated">パターン マッチでのブール条件 (when ガード) で、ジェネリック型パラメーターの制約句を開始するために使用します。</target>
        <note />
      </trans-unit>
      <trans-unit id="keywordDescriptionWhile">
        <source>Introduces a looping construct.</source>
        <target state="translated">ループ コンストラクトを導入します。</target>
        <note />
      </trans-unit>
      <trans-unit id="keywordDescriptionWith">
        <source>Used together with the match keyword in pattern matching expressions. Also used in object expressions, record copying expressions, and type extensions to introduce member definitions, and to introduce exception handlers.</source>
        <target state="translated">パターン マッチング式で match キーワードを指定して使用します。メンバー定義と例外ハンドラーを導入するため、オブジェクト式、レコード コピー式、および型拡張でも使用します。</target>
        <note />
      </trans-unit>
      <trans-unit id="keywordDescriptionYield">
        <source>Used in a sequence expression to produce a value for a sequence.</source>
        <target state="translated">シーケンス式でシーケンスの値を生成します。</target>
        <note />
      </trans-unit>
      <trans-unit id="keywordDescriptionYieldBang">
        <source>Used in a computation expression to append the result of a given computation expression to a collection of results for the containing computation expression.</source>
        <target state="translated">コンピュテーション式で、コンピュテーション式を含む結果のコレクションにそのコンピュテーション式の結果を追加します。</target>
        <note />
      </trans-unit>
      <trans-unit id="keywordDescriptionRightArrow">
        <source>In function types, delimits arguments and return values. Yields an expression (in sequence expressions); equivalent to the yield keyword. Used in match expressions</source>
        <target state="translated">関数型で、引数と戻り値を区切ります。式 (シーケンス式) が得られ、yield キーワードに相当します。match 式に使用されます</target>
        <note />
      </trans-unit>
      <trans-unit id="keywordDescriptionLeftArrow">
        <source>Assigns a value to a variable.</source>
        <target state="translated">変数に値を割り当てます。</target>
        <note />
      </trans-unit>
      <trans-unit id="keywordDescriptionCast">
        <source>Converts a type to type that is higher in the hierarchy.</source>
        <target state="translated">型を階層の上位にある型に変換します。</target>
        <note />
      </trans-unit>
      <trans-unit id="keywordDescriptionDynamicCast">
        <source>Converts a type to a type that is lower in the hierarchy.</source>
        <target state="translated">型を階層の下位にある型に変換します。</target>
        <note />
      </trans-unit>
      <trans-unit id="keywordDescriptionTypedQuotation">
        <source>Delimits a typed code quotation.</source>
        <target state="translated">型指定されたコード引用符を区切ります。</target>
        <note />
      </trans-unit>
      <trans-unit id="keywordDescriptionUntypedQuotation">
        <source>Delimits a untyped code quotation.</source>
        <target state="translated">型指定のないコード引用符を区切ります。</target>
        <note />
      </trans-unit>
      <trans-unit id="itemNotFoundDuringDynamicCodeGen">
        <source>{0} '{1}' not found in assembly '{2}'. A possible cause may be a version incompatibility. You may need to explicitly reference the correct version of this assembly to allow all referenced components to use the correct version.</source>
        <target state="translated">{0} '{1}' がアセンブリ '{2}' に見つかりません。バージョンの互換性がないことが原因の可能性があります。すべての参照コンポーネントが正しいバージョンを使用できるように、このアセンブリの正しいバージョンを明示的に参照しなければならない可能性があります。</target>
        <note />
      </trans-unit>
      <trans-unit id="itemNotFoundInTypeDuringDynamicCodeGen">
        <source>{0} '{1}' not found in type '{2}' from assembly '{3}'. A possible cause may be a version incompatibility. You may need to explicitly reference the correct version of this assembly to allow all referenced components to use the correct version.</source>
        <target state="translated">{0} '{1}' がアセンブリ '{3}' の '{2}' 型に見つかりません。バージョンの互換性がないことが原因の可能性があります。すべての参照コンポーネントが正しいバージョンを使用できるように、このアセンブリの正しいバージョンを明示的に参照しなければならない可能性があります。</target>
        <note />
      </trans-unit>
      <trans-unit id="descriptionWordIs">
        <source>is</source>
        <target state="translated">は</target>
        <note />
      </trans-unit>
      <trans-unit id="notAFunction">
        <source>This value is not a function and cannot be applied.</source>
        <target state="translated">この値は関数ではないため、適用できません。</target>
        <note />
      </trans-unit>
      <trans-unit id="notAFunctionButMaybeIndexerWithName">
        <source>This value is not a function and cannot be applied. Did you intend to access the indexer via {0}.[index] instead?</source>
        <target state="translated">この値は関数ではないため、適用できません。そうではなく、{0}.[index] によってインデクサーにアクセスしようとしましたか?</target>
        <note />
      </trans-unit>
      <trans-unit id="notAFunctionButMaybeIndexer">
        <source>This expression is not a function and cannot be applied. Did you intend to access the indexer via expr.[index] instead?</source>
        <target state="translated">この式は関数ではないため、適用できません。そうではなく、expr.[index] によってインデクサーにアクセスしようとしましたか?</target>
        <note />
      </trans-unit>
      <trans-unit id="notAFunctionButMaybeDeclaration">
        <source>This value is not a function and cannot be applied. Did you forget to terminate a declaration?</source>
        <target state="translated">この値は関数ではないため、適用できません。宣言を終結しましたか?</target>
        <note />
      </trans-unit>
      <trans-unit id="ArgumentsInSigAndImplMismatch">
        <source>The argument names in the signature '{0}' and implementation '{1}' do not match. The argument name from the signature file will be used. This may cause problems when debugging or profiling.</source>
        <target state="translated">シグネチャ '{0}' と実装 '{1}' の引数の名前が一致しません。シグネチャ ファイルの引数の名前が使用されます。デバッグまたはプロファイルするときに問題が生じる原因となる可能性があります。</target>
        <note />
      </trans-unit>
      <trans-unit id="pickleUnexpectedNonZero">
        <source>An error occurred while reading the F# metadata of assembly '{0}'. A reserved construct was utilized. You may need to upgrade your F# compiler or use an earlier version of the assembly that doesn't make use of a specific construct.</source>
        <target state="translated">アセンブリ '{0}' の F# メタデータ の読み取り中にエラーが発生しました。予約済みのコンストラクトが使用されました。F# コンパイラをアップグレードするか、特定のコンストラクトを使用しない以前のバージョンのアセンブリを使用しなければならない場合があります。</target>
        <note />
      </trans-unit>
      <trans-unit id="tcTupleMemberNotNormallyUsed">
        <source>This method or property is not normally used from F# code, use an explicit tuple pattern for deconstruction instead.</source>
        <target state="translated">このメソッドまたはプロパティは通常、F# コードから使用されません。代わりに、明示的なタプル パターンを分解に使用してください。</target>
        <note />
      </trans-unit>
      <trans-unit id="implicitlyDiscardedInSequenceExpression">
        <source>This expression returns a value of type '{0}' but is implicitly discarded. Consider using 'let' to bind the result to a name, e.g. 'let result = expression'. If you intended to use the expression as a value in the sequence then use an explicit 'yield'.</source>
        <target state="translated">この式は型 '{0}' の値を返しますが、暗黙的に破棄されます。'let' を使用して結果を名前にバインドすることを検討してください。例: 'let result = expression'。式をシーケンス内で値として使用する場合は、明示的に 'yield' を使用してください。</target>
        <note />
      </trans-unit>
      <trans-unit id="implicitlyDiscardedSequenceInSequenceExpression">
        <source>This expression returns a value of type '{0}' but is implicitly discarded. Consider using 'let' to bind the result to a name, e.g. 'let result = expression'. If you intended to use the expression as a value in the sequence then use an explicit 'yield!'.</source>
        <target state="translated">この式は型 '{0}' の値を返しますが、暗黙的に破棄されます。'let' を使用して結果を名前にバインドすることを検討してください。例: 'let result = expression'。式をシーケンス内で値として使用する場合は、明示的に 'yield!' を使用してください。</target>
        <note />
      </trans-unit>
      <trans-unit id="keywordDescriptionMatchBang">
        <source>Used in computation expressions to pattern match directly over the result of another computation expression.</source>
        <target state="translated">別のコンピュテーション式の結果に対して直接パターン マッチを適用するコンピュテーション式の中で使用します。</target>
        <note />
      </trans-unit>
      <trans-unit id="ilreadFileChanged">
        <source>The file '{0}' changed on disk unexpectedly, please reload.</source>
        <target state="translated">ファイル '{0}' がディスク上で予期せず変更されました。再度読み込んでください。</target>
        <note />
      </trans-unit>
      <trans-unit id="writeToReadOnlyByref">
        <source>The byref pointer is readonly, so this write is not permitted.</source>
        <target state="translated">byref ポインターは読み取り専用であるため、この書き込みは許可されません。</target>
        <note />
      </trans-unit>
      <trans-unit id="tastValueMustBeMutable">
        <source>A value must be mutable in order to mutate the contents or take the address of a value type, e.g. 'let mutable x = ...'</source>
        <target state="translated">値の型の内容を変更するか、値の型のアドレスを使用するために、値は変更可能にする必要があります (たとえば、'let mutable x = ...')</target>
        <note />
      </trans-unit>
      <trans-unit id="readOnlyAttributeOnStructWithMutableField">
        <source>A ReadOnly attribute has been applied to a struct type with a mutable field.</source>
        <target state="translated">読み取り専用の属性が、変更可能なフィールドを持つ構造体型に適用されました。</target>
        <note />
      </trans-unit>
      <trans-unit id="tcByrefReturnImplicitlyDereferenced">
        <source>A byref pointer returned by a function or method is implicitly dereferenced as of F# 4.5. To acquire the return value as a pointer, use the address-of operator, e.g. '&amp;f(x)' or '&amp;obj.Method(arg1, arg2)'.</source>
        <target state="translated">関数またはメソッドによって返される byref ポインターが F# 4.5 の時点では暗黙的に逆参照されています。ポインターとして返り値を取得するには、address-of  演算子を使用して '&amp;f(x)' または '&amp;obj.Method(arg1, arg2)' などとします。</target>
        <note />
      </trans-unit>
      <trans-unit id="tcByRefLikeNotStruct">
        <source>A type annotated with IsByRefLike must also be a struct. Consider adding the [&lt;Struct&gt;] attribute to the type.</source>
        <target state="translated">IsByRefLike の注釈が付けられた型は構造体でもなければなりません。型に [&lt;Struct&gt;] 属性を追加することを検討してください。</target>
        <note />
      </trans-unit>
      <trans-unit id="chkNoByrefAddressOfLocal">
        <source>The address of the variable '{0}' or a related expression cannot be used at this point. This is to ensure the address of the local value does not escape its scope.</source>
        <target state="translated">現時点で、変数 '{0}' または関連する式のアドレスは使用できません。これは、ローカル値のアドレスがスコープを回避しないようにするためです。</target>
        <note />
      </trans-unit>
      <trans-unit id="chkNoWriteToLimitedSpan">
        <source>This value can't be assigned because the target '{0}' may refer to non-stack-local memory, while the expression being assigned is assessed to potentially refer to stack-local memory. This is to help prevent pointers to stack-bound memory escaping their scope.</source>
        <target state="translated">この値をターゲット '{0}' に割り当てることはできません。このターゲットは非スタック ローカルのメモリを参照できるのに対して、割り当てられる式はスタック ローカルのメモリに評価される可能性があるためです。これは、スタックにバインドされたメモリへのポインターが自身のスコープを回避することを防止するために役立ちます。</target>
        <note />
      </trans-unit>
      <trans-unit id="tastValueMustBeLocal">
        <source>A value defined in a module must be mutable in order to take its address, e.g. 'let mutable x = ...'</source>
        <target state="translated">モジュール内で定義する値のアドレスを取得するには、その値を変更可能にする必要があります。例: 'let mutable x = ...'</target>
        <note />
      </trans-unit>
      <trans-unit id="tcIsReadOnlyNotStruct">
        <source>A type annotated with IsReadOnly must also be a struct. Consider adding the [&lt;Struct&gt;] attribute to the type.</source>
        <target state="translated">IsReadOnly の注釈が付いた型も構造体にする必要があります。型に [&lt;Struct&gt;] 属性を追加してください。</target>
        <note />
      </trans-unit>
      <trans-unit id="chkStructsMayNotReturnAddressesOfContents">
        <source>Struct members cannot return the address of fields of the struct by reference</source>
        <target state="translated">構造体メンバーは、構造体のフィールドのアドレスを参照渡しで返すことはできません</target>
        <note />
      </trans-unit>
      <trans-unit id="chkNoByrefLikeFunctionCall">
        <source>The function or method call cannot be used at this point, because one argument that is a byref of a non-stack-local Span or IsByRefLike type is used with another argument that is a stack-local Span or IsByRefLike type. This is to ensure the address of the local value does not escape its scope.</source>
        <target state="translated">現時点で、関数またはメソッドの呼び出しは使用できません。非スタック ローカルの Span または IsByRefLike 型の byref である 1 つの引数が、スタック ローカルの Span または IsByRefLike 型である別の引数と一緒に使用されています。これは、ローカル値のアドレスがスコープを回避しないようにするためです。</target>
        <note />
      </trans-unit>
      <trans-unit id="chkNoByrefAddressOfValueFromExpression">
        <source>The address of a value returned from the expression cannot be used at this point. This is to ensure the address of the local value does not escape its scope.</source>
        <target state="translated">現時点で、式から返される値のアドレスは使用できません。これは、ローカル値のアドレスがスコープを回避しないようにするためです。</target>
        <note />
      </trans-unit>
      <trans-unit id="chkNoSpanLikeVariable">
        <source>The Span or IsByRefLike variable '{0}' cannot be used at this point. This is to ensure the address of the local value does not escape its scope.</source>
        <target state="translated">現時点で、Span または IsByRefLike 変数 '{0}' は使用できません。これは、ローカル値のアドレスがスコープを回避しないようにするためです。</target>
        <note />
      </trans-unit>
      <trans-unit id="chkNoSpanLikeValueFromExpression">
        <source>A Span or IsByRefLike value returned from the expression cannot be used at ths point. This is to ensure the address of the local value does not escape its scope.</source>
        <target state="translated">現時点で、式から返される Span または IsByRefLike 値は使用できません。これは、ローカル値のアドレスがスコープを回避しないようにするためです。</target>
        <note />
      </trans-unit>
      <trans-unit id="tastCantTakeAddressOfExpression">
        <source>Cannot take the address of the value returned from the expression. Assign the returned value to a let-bound value before taking the address.</source>
        <target state="translated">式から返された値のアドレスを取得できません。アドレスを取得する前に、let でバインドされた値に戻り値を割り当ててください。</target>
        <note />
      </trans-unit>
      <trans-unit id="parsUnmatchedBraceBar">
        <source>Unmatched '{{|'</source>
        <target state="translated">'{{|' が対応しません</target>
        <note />
      </trans-unit>
      <trans-unit id="typeInfoAnonRecdField">
        <source>anonymous record field</source>
        <target state="translated">匿名レコード フィールド</target>
        <note />
      </trans-unit>
      <trans-unit id="tcExceptionConstructorDoesNotHaveFieldWithGivenName">
        <source>The exception '{0}' does not have a field named '{1}'.</source>
        <target state="translated">例外 '{0}' には '{1}' という名前のフィールドはありません。</target>
        <note />
      </trans-unit>
      <trans-unit id="tcActivePatternsDoNotHaveFields">
        <source>Active patterns do not have fields. This syntax is invalid.</source>
        <target state="translated">アクティブなパターンにフィールドがありません。この構文は無効です。</target>
        <note />
      </trans-unit>
      <trans-unit id="tcConstructorDoesNotHaveFieldWithGivenName">
        <source>The constructor does not have a field named '{0}'.</source>
        <target state="translated">コンストラクターには '{0}' という名前のフィールドはありません</target>
        <note />
      </trans-unit>
      <trans-unit id="tcAnonRecdCcuMismatch">
        <source>Two anonymous record types are from different assemblies '{0}' and '{1}'</source>
        <target state="translated">2 つの匿名レコードの種類は、'{0}' と '{1}' の異なるアセンブリからのものです</target>
        <note />
      </trans-unit>
      <trans-unit id="tcAnonRecdFieldNameMismatch">
        <source>This anonymous record does not exactly match the expected shape. Add the missing fields {0} and remove the extra fields {1}.</source>
        <target state="translated">この匿名レコードは、予期された形状と完全には一致していません。不足しているフィールド {0} を追加し、不要なフィールド {1} を削除してください。</target>
        <note />
      </trans-unit>
      <trans-unit id="tcCannotCallExtensionMethodInrefToByref">
        <source>Cannot call the byref extension method '{0}. The first parameter requires the value to be mutable or a non-readonly byref type.</source>
        <target state="translated">byref 拡張メソッド '{0} を呼び出すことはできません。最初のパラメーターでは、値を変更可能な byref 型または読み取り専用以外の byref 型にする必要があります。</target>
        <note />
      </trans-unit>
      <trans-unit id="tcByrefsMayNotHaveTypeExtensions">
        <source>Byref types are not allowed to have optional type extensions.</source>
        <target state="translated">byref 型には、オプションの型拡張子を指定することはできません。</target>
        <note />
      </trans-unit>
      <trans-unit id="tcCannotPartiallyApplyExtensionMethodForByref">
        <source>Cannot partially apply the extension method '{0}' because the first parameter is a byref type.</source>
        <target state="translated">最初のパラメーターは byref 型なので、拡張メソッド '{0}' を部分的に適用することはできません。</target>
        <note />
      </trans-unit>
      <trans-unit id="tcTypeDoesNotInheritAttribute">
        <source>This type does not inherit Attribute, it will not work correctly with other .NET languages.</source>
        <target state="translated">この型は属性を継承しません。他の .NET 言語で正しく動作しません。</target>
        <note />
      </trans-unit>
      <trans-unit id="parsInvalidAnonRecdExpr">
        <source>Invalid anonymous record expression</source>
        <target state="translated">無効な匿名レコード式</target>
        <note />
      </trans-unit>
      <trans-unit id="parsInvalidAnonRecdType">
        <source>Invalid anonymous record type</source>
        <target state="translated">無効な匿名レコードの種類</target>
        <note />
      </trans-unit>
      <trans-unit id="tcCopyAndUpdateNeedsRecordType">
        <source>The input to a copy-and-update expression that creates an anonymous record must be either an anonymous record or a record</source>
        <target state="translated">匿名レコードを作成する copy-and-update 式への入力には匿名レコードまたはレコードを 1 つ含める必要があります</target>
        <note />
      </trans-unit>
      <trans-unit id="chkInvalidFunctionParameterType">
        <source>The parameter '{0}' has an invalid type '{1}'. This is not permitted by the rules of Common IL.</source>
        <target state="translated">パラメーター '{0}' には無効な型 '{1}' が指定されています。これは Common IL の規則では許可されていません。</target>
        <note />
      </trans-unit>
      <trans-unit id="chkInvalidFunctionReturnType">
        <source>The function or method has an invalid return type '{0}'. This is not permitted by the rules of Common IL.</source>
        <target state="translated">関数またはメソッドには、無効な戻り値の型 '{0}' が指定されています。これは Common IL の規則では許可されていません。</target>
        <note />
      </trans-unit>
      <trans-unit id="typrelNoImplementationGivenSeveral">
        <source>No implementation was given for those members: {0}</source>
        <target state="translated">これらのメンバーに実装が指定されていません: {0}</target>
        <note />
      </trans-unit>
      <trans-unit id="typrelNoImplementationGivenSeveralWithSuggestion">
        <source>No implementation was given for those members: {0}Note that all interface members must be implemented and listed under an appropriate 'interface' declaration, e.g. 'interface ... with member ...'.</source>
        <target state="translated">これらのメンバーに実装が指定されていません: {0} すべてのインターフェイス メンバーは実装され、適切な 'interface' 宣言でリストされている必要があります。例: 'interface ... with member ...'。</target>
        <note />
      </trans-unit>
      <trans-unit id="typrelNoImplementationGivenSeveralTruncated">
        <source>No implementation was given for those members (some results omitted): {0}</source>
        <target state="translated">これらのメンバーに実装が指定されていません (一部の結果が省略されました): {0}</target>
        <note />
      </trans-unit>
      <trans-unit id="typrelNoImplementationGivenSeveralTruncatedWithSuggestion">
        <source>No implementation was given for those members (some results omitted): {0}Note that all interface members must be implemented and listed under an appropriate 'interface' declaration, e.g. 'interface ... with member ...'.</source>
        <target state="translated">これらのメンバーに実装が指定されていません (一部の結果が省略されました): {0} すべてのインターフェイス メンバーは実装され、適切な 'interface' 宣言でリストされている必要があります。例: 'interface ... with member ...'。</target>
        <note />
      </trans-unit>
      <trans-unit id="expressionHasNoName">
        <source>Expression does not have a name.</source>
        <target state="translated">式に名前がありません。</target>
        <note />
      </trans-unit>
      <trans-unit id="chkNoFirstClassNameOf">
        <source>Using the 'nameof' operator as a first-class function value is not permitted.</source>
        <target state="translated">'nameof' 演算子をファーストクラスの関数値として使用することは許可されていません。</target>
        <note />
      </trans-unit>
      <trans-unit id="optsPathMap">
        <source>Maps physical paths to source path names output by the compiler</source>
        <target state="translated">物理パスをコンパイラ出力のソース パス名にマップします</target>
        <note />
      </trans-unit>
      <trans-unit id="fscPathMapDebugRequiresPortablePdb">
        <source>--pathmap can only be used with portable PDBs (--debug:portable or --debug:embedded)</source>
        <target state="translated">--pathmap は、ポータブル PDB でのみ使用できます (--debug:portable または --debug:embedded)</target>
        <note />
      </trans-unit>
      <trans-unit id="optsInvalidPathMapFormat">
        <source>Invalid path map. Mappings must be comma separated and of the format 'path=sourcePath'</source>
        <target state="translated">無効なパス マップです。マッピングはコンマ区切りの 'path=sourcePath' 形式である必要があります</target>
        <note />
      </trans-unit>
      <trans-unit id="optsCompilerTool">
        <source>Reference an assembly or directory containing a design time tool (Short form: -t)</source>
        <target state="translated">デザイン時ツールを含むアセンブリまたはディレクトリを参照します (短い形式: -t)</target>
        <note />
      </trans-unit>
      <trans-unit id="packageManagerUnknown">
        <source>Package manager key '{0}' was not registered in {1}. Currently registered: {2}</source>
        <target state="translated">パッケージ マネージャー キー '{0}' は {1} に登録されていませんでした。現在登録済み: {2}</target>
        <note />
      </trans-unit>
      <trans-unit id="packageManagerError">
        <source>{0}</source>
        <target state="translated">{0}</target>
        <note />
      </trans-unit>
      <trans-unit id="couldNotLoadDependencyManagerExtension">
        <source>The dependency manager extension {0} could not be loaded. Message: {1}</source>
        <target state="translated">依存関係マネージャーの拡張機能 {0} を読み込むことができませんでした。メッセージ: {1}</target>
        <note />
      </trans-unit>
    </body>
  </file>
</xliff><|MERGE_RESOLUTION|>--- conflicted
+++ resolved
@@ -117,15 +117,14 @@
         <target state="translated">Null 許容のオプションの相互運用</target>
         <note />
       </trans-unit>
-<<<<<<< HEAD
       <trans-unit id="featureOpenTypeDeclaration">
         <source>open type declaration</source>
         <target state="new">open type declaration</target>
-=======
+        <note />
+      </trans-unit>
       <trans-unit id="featureOpenStaticClasses">
         <source>open static classes</source>
         <target state="translated">静的クラスを開く</target>
->>>>>>> 355e74ba
         <note />
       </trans-unit>
       <trans-unit id="featurePackageManagement">
@@ -303,11 +302,11 @@
         <target state="translated">属性を型拡張に適用することはできません。</target>
         <note />
       </trans-unit>
-<<<<<<< HEAD
       <trans-unit id="tcIllegalByrefsInOpenTypeDeclaration">
         <source>Byref types are not allowed in an open type declaration.</source>
         <target state="new">Byref types are not allowed in an open type declaration.</target>
-=======
+        <note />
+      </trans-unit>
       <trans-unit id="tcInterpolationMixedWithPercent">
         <source>Mismatch in interpolated string. Interpolated strings may not use '%' format specifiers unless each is given an expression, e.g. '%d{{1+1}}'</source>
         <target state="new">Mismatch in interpolated string. Interpolated strings may not use '%' format specifiers unless each is given an expression, e.g. '%d{{1+1}}'</target>
@@ -316,7 +315,6 @@
       <trans-unit id="tcInvalidAlignmentInInterpolatedString">
         <source>Invalid alignment in interpolated string</source>
         <target state="new">Invalid alignment in interpolated string</target>
->>>>>>> 355e74ba
         <note />
       </trans-unit>
       <trans-unit id="tcInvalidUseBangBindingNoAndBangs">
