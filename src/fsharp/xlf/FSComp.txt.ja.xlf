﻿<?xml version="1.0" encoding="utf-8"?>
<xliff xmlns="urn:oasis:names:tc:xliff:document:1.2" xmlns:xsi="http://www.w3.org/2001/XMLSchema-instance" version="1.2" xsi:schemaLocation="urn:oasis:names:tc:xliff:document:1.2 xliff-core-1.2-transitional.xsd">
  <file datatype="xml" source-language="en" target-language="ja" original="../FSComp.resx">
    <body>
      <trans-unit id="chkFeatureNotLanguageSupported">
        <source>Feature '{0}' is not available in F# {1}. Please use language version {2} or greater.</source>
        <target state="translated">機能 '{0}' は F# {1} では使用できません。{2} 以上の言語バージョンをお使いください。</target>
        <note />
      </trans-unit>
      <trans-unit id="chkFeatureNotRuntimeSupported">
        <source>Feature '{0}' is not supported by target runtime.</source>
        <target state="translated">機能 '{0}' は、ターゲット ランタイムではサポートされていません。</target>
        <note />
      </trans-unit>
      <trans-unit id="chkFeatureNotSupportedInLibrary">
        <source>Feature '{0}' requires the F# library for language version {1} or greater.</source>
        <target state="translated">機能 '{0}' を使用するには、言語バージョン {1} 以上の F# ライブラリが必要です。</target>
        <note />
      </trans-unit>
      <trans-unit id="csAvailableOverloads">
        <source>Available overloads:\n{0}</source>
        <target state="translated">使用可能なオーバーロード:\n{0}</target>
        <note />
      </trans-unit>
      <trans-unit id="csGenericConstructRequiresStructOrReferenceConstraint">
        <source>A generic construct requires that a generic type parameter be known as a struct or reference type. Consider adding a type annotation.</source>
        <target state="translated">ジェネリック コンストラクトでは、ジェネリック型パラメーターが構造体または参照型として認識されている必要があります。型の注釈の追加を検討してください。</target>
        <note />
      </trans-unit>
      <trans-unit id="csNoOverloadsFoundArgumentsPrefixPlural">
        <source>Known types of arguments: {0}</source>
        <target state="translated">既知の型の引数: {0}</target>
        <note />
      </trans-unit>
      <trans-unit id="csNoOverloadsFoundArgumentsPrefixSingular">
        <source>Known type of argument: {0}</source>
        <target state="translated">既知の型の引数: {0}</target>
        <note />
      </trans-unit>
      <trans-unit id="csNoOverloadsFoundReturnType">
        <source>Known return type: {0}</source>
        <target state="translated">既知の戻り値の型: {0}</target>
        <note />
      </trans-unit>
      <trans-unit id="csNoOverloadsFoundTypeParametersPrefixPlural">
        <source>Known type parameters: {0}</source>
        <target state="translated">既知の型パラメーター: {0}</target>
        <note />
      </trans-unit>
      <trans-unit id="csNoOverloadsFoundTypeParametersPrefixSingular">
        <source>Known type parameter: {0}</source>
        <target state="translated">既知の型パラメーター: {0}</target>
        <note />
      </trans-unit>
      <trans-unit id="csOverloadCandidateIndexedArgumentTypeMismatch">
        <source>Argument at index {0} doesn't match</source>
        <target state="translated">インデックス {0} の引数が一致しません</target>
        <note />
      </trans-unit>
      <trans-unit id="csOverloadCandidateNamedArgumentTypeMismatch">
        <source>Argument '{0}' doesn't match</source>
        <target state="translated">引数 '{0}' が一致しません</target>
        <note />
      </trans-unit>
      <trans-unit id="etProviderHasDesignerAssemblyDependency">
        <source>The type provider designer assembly '{0}' could not be loaded from folder '{1}' because a dependency was missing or could not loaded. All dependencies of the type provider designer assembly must be located in the same folder as that assembly. The exception reported was: {2} - {3}</source>
        <target state="translated">依存関係がないか、または読み込めなかったため、型プロバイダーのデザイナー アセンブリ '{0}' をフォルダー '{1}' から読み込めませんでした。型プロバイダーのデザイナー アセンブリのすべての依存関係は、そのアセンブリと同じフォルダーに配置されている必要があります。次の例外が報告されました: {2} - {3}</target>
        <note />
      </trans-unit>
      <trans-unit id="etProviderHasDesignerAssemblyException">
        <source>The type provider designer assembly '{0}' could not be loaded from folder '{1}'. The exception reported was: {2} - {3}</source>
        <target state="translated">型プロバイダーのデザイナー アセンブリ '{0}' をフォルダー '{1}' から読み込めませんでした。次の例外が報告されました: {2} - {3}</target>
        <note />
      </trans-unit>
      <trans-unit id="etProviderHasWrongDesignerAssemblyNoPath">
        <source>Assembly attribute '{0}' refers to a designer assembly '{1}' which cannot be loaded or doesn't exist. The exception reported was: {2} - {3}</source>
        <target state="translated">アセンブリ属性 '{0}' は、デザイナー アセンブリ '{1}' を参照していますが、これは読み込むことができないか、存在していません。報告された例外: {2} - {3}</target>
        <note />
      </trans-unit>
      <trans-unit id="featureAndBang">
        <source>applicative computation expressions</source>
        <target state="translated">適用できる計算式</target>
        <note />
      </trans-unit>
      <trans-unit id="featureDefaultInterfaceMemberConsumption">
        <source>default interface member consumption</source>
        <target state="translated">既定のインターフェイス メンバーの消費</target>
        <note />
      </trans-unit>
      <trans-unit id="featureDotlessFloat32Literal">
        <source>dotless float32 literal</source>
        <target state="translated">ドットなしの float32 リテラル</target>
        <note />
      </trans-unit>
      <trans-unit id="featureExpandedMeasurables">
        <source>more types support units of measure</source>
        <target state="translated">単位をサポートするその他の型</target>
        <note />
      </trans-unit>
      <trans-unit id="featureFixedIndexSlice3d4d">
        <source>fixed-index slice 3d/4d</source>
        <target state="translated">固定インデックス スライス 3d/4d</target>
        <note />
      </trans-unit>
<<<<<<< HEAD
      <trans-unit id="featureExtensionConstraintSolutions">
        <source>extension constraint solutions</source>
        <target state="new">extension constraint solutions</target>
        <note />
      </trans-unit>
      <trans-unit id="DefinitionsInSigAndImplNotCompatibleImplementationIsNotSealed">
        <source>The {0} definitions for type '{1}' in the signature and implementation are not compatible because the implementation type is not sealed but signature implies it is. Consider adding the [&lt;Sealed&gt;] attribute to the implementation.</source>
        <target state="new">The {0} definitions for type '{1}' in the signature and implementation are not compatible because the implementation type is not sealed but signature implies it is. Consider adding the [&lt;Sealed&gt;] attribute to the implementation.</target>
        <note />
      </trans-unit>
      <trans-unit id="featureDotlessFloat32Literal">
        <source>dotless float32 literal</source>
        <target state="translated">ドットなしの float32 リテラル</target>
        <note />
      </trans-unit>
=======
>>>>>>> 645ed210
      <trans-unit id="featureFromEndSlicing">
        <source>from-end slicing</source>
        <target state="translated">開始と終了を指定したスライス</target>
        <note />
      </trans-unit>
      <trans-unit id="featureImplicitYield">
        <source>implicit yield</source>
        <target state="translated">暗黙的な yield</target>
        <note />
      </trans-unit>
      <trans-unit id="featureInterfacesWithMultipleGenericInstantiation">
        <source>interfaces with multiple generic instantiation</source>
        <target state="translated">複数のジェネリックのインスタンス化を含むインターフェイス</target>
        <note />
      </trans-unit>
      <trans-unit id="featureNameOf">
        <source>nameof</source>
        <target state="translated">nameof</target>
        <note />
      </trans-unit>
      <trans-unit id="featureNullableOptionalInterop">
        <source>nullable optional interop</source>
        <target state="translated">Null 許容のオプションの相互運用</target>
        <note />
      </trans-unit>
      <trans-unit id="featureOpenTypeDeclaration">
        <source>open type declaration</source>
        <target state="translated">オープン型宣言</target>
        <note />
      </trans-unit>
      <trans-unit id="featureOverloadsForCustomOperations">
        <source>overloads for custom operations</source>
        <target state="translated">カスタム操作のオーバーロード</target>
        <note />
      </trans-unit>
      <trans-unit id="featurePackageManagement">
        <source>package management</source>
        <target state="translated">パッケージの管理</target>
        <note />
      </trans-unit>
      <trans-unit id="featureRelaxWhitespace">
        <source>whitespace relexation</source>
        <target state="translated">空白の緩和</target>
        <note />
      </trans-unit>
      <trans-unit id="featureSingleUnderscorePattern">
        <source>single underscore pattern</source>
        <target state="translated">単一のアンダースコア パターン</target>
        <note />
      </trans-unit>
      <trans-unit id="featureStringInterpolation">
        <source>string interpolation</source>
        <target state="translated">文字列の補間</target>
        <note />
      </trans-unit>
      <trans-unit id="featureWildCardInForLoop">
        <source>wild card in for loop</source>
        <target state="translated">for ループのワイルド カード</target>
        <note />
      </trans-unit>
      <trans-unit id="featureWitnessPassing">
        <source>witness passing for trait constraints in F# quotations</source>
        <target state="translated">F# 引用での特性制約に対する監視の引き渡し</target>
        <note />
      </trans-unit>
      <trans-unit id="forFormatInvalidForInterpolated">
        <source>Interpolated strings may not use '%' format specifiers unless each is given an expression, e.g. '%d{{1+1}}'.</source>
        <target state="translated">'%d{{1+1}}' などの式が指定されている場合を除き、補間された文字列では '%' 書式指定子を使用できません。</target>
        <note />
      </trans-unit>
      <trans-unit id="forFormatInvalidForInterpolated2">
        <source>.NET-style format specifiers such as '{{x,3}}' or '{{x:N5}}' may not be mixed with '%' format specifiers.</source>
        <target state="translated">'{{x,3}}' や '{{x:N5}}' などの .NET 形式の書式指定子は、'%' 書式指定子と混在させることはできません。</target>
        <note />
      </trans-unit>
      <trans-unit id="forFormatInvalidForInterpolated3">
        <source>The '%P' specifier may not be used explicitly.</source>
        <target state="translated">'%P' 指定子は、明示的に使用できません。</target>
        <note />
      </trans-unit>
      <trans-unit id="forFormatInvalidForInterpolated4">
        <source>Interpolated strings used as type IFormattable or type FormattableString may not use '%' specifiers, only .NET-style interpolands such as '{{expr}}', '{{expr,3}}' or '{{expr:N5}}' may be used.</source>
        <target state="translated">IFormattable 型または FormattableString 型として使用される補間された文字列では、'%' 指定子を使用できません。'{{expr}}'、'{{expr,3}}'、'{{expr:N5}}' などの .NET 形式の補間のみ使用できます。</target>
        <note />
      </trans-unit>
      <trans-unit id="formatDashItem">
        <source> - {0}</source>
        <target state="translated"> - {0}</target>
        <note />
      </trans-unit>
      <trans-unit id="fromEndSlicingRequiresVFive">
        <source>From the end slicing with requires language version 5.0, use /langversion:preview.</source>
        <target state="translated">言語バージョン 5.0 が必要な最後からのスライスで、/langversion:preview を使用してください。</target>
        <note />
      </trans-unit>
      <trans-unit id="fsiInvalidDirective">
        <source>Invalid directive '#{0} {1}'</source>
        <target state="translated">無効なディレクティブ '#{0} {1}'</target>
        <note />
      </trans-unit>
      <trans-unit id="keywordDescriptionConst">
        <source>Keyword to specify a constant literal as a type parameter argument in Type Providers.</source>
        <target state="translated">定数リテラルを型プロバイダーの型パラメーター引数として指定するキーワード。</target>
        <note />
      </trans-unit>
      <trans-unit id="lexByteStringMayNotBeInterpolated">
        <source>a byte string may not be interpolated</source>
        <target state="translated">バイト文字列は補間されていない可能性があります</target>
        <note />
      </trans-unit>
      <trans-unit id="lexRBraceInInterpolatedString">
        <source>A '}}' character must be escaped (by doubling) in an interpolated string.</source>
        <target state="translated">文字 '}}' は、補間された文字列内で (二重にすることで) エスケープする必要があります。</target>
        <note />
      </trans-unit>
      <trans-unit id="lexSingleQuoteInSingleQuote">
        <source>Invalid interpolated string. Single quote or verbatim string literals may not be used in interpolated expressions in single quote or verbatim strings. Consider using an explicit 'let' binding for the interpolation expression or use a triple quote string as the outer string literal.</source>
        <target state="translated">補間された文字列が無効です。単一引用符または逐語的文字列リテラルは、単一引用符または逐語的文字列内の補間された式では使用できません。補間式に対して明示的な 'let' バインドを使用するか、外部文字列リテラルとして三重引用符文字列を使用することをご検討ください。</target>
        <note />
      </trans-unit>
      <trans-unit id="lexTripleQuoteInTripleQuote">
        <source>Invalid interpolated string. Triple quote string literals may not be used in interpolated expressions. Consider using an explicit 'let' binding for the interpolation expression.</source>
        <target state="translated">補間された文字列が無効です。三重引用符文字列リテラルは、補間された式では使用できません。補間式に対して明示的な 'let' バインドを使用することをご検討ください。</target>
        <note />
      </trans-unit>
      <trans-unit id="nativeResourceFormatError">
        <source>Stream does not begin with a null resource and is not in '.RES' format.</source>
        <target state="translated">ストリームは null リソースでは始まらず、'RES' 形式でもありません。</target>
        <note />
      </trans-unit>
      <trans-unit id="nativeResourceHeaderMalformed">
        <source>Resource header beginning at offset {0} is malformed.</source>
        <target state="translated">オフセット {0} で始まるリソース ヘッダーの形式に誤りがあります。</target>
        <note />
      </trans-unit>
      <trans-unit id="optsLangVersion">
        <source>Display the allowed values for language version, specify language version such as 'latest' or 'preview'</source>
        <target state="translated">言語バージョンで許可された値を表示し、'最新' や 'プレビュー' などの言語バージョンを指定する</target>
        <note />
      </trans-unit>
      <trans-unit id="optsSupportedLangVersions">
        <source>Supported language versions:</source>
        <target state="translated">サポートされる言語バージョン:</target>
        <note />
      </trans-unit>
      <trans-unit id="optsUnrecognizedLanguageVersion">
        <source>Unrecognized value '{0}' for --langversion use --langversion:? for complete list</source>
        <target state="translated">--langversion の値 '{0}' が認識されません。完全なリストについては、--langversion:? を使用してください</target>
        <note />
      </trans-unit>
      <trans-unit id="optsVersion">
        <source>Display compiler version banner and exit</source>
        <target state="translated">コンパイラ バージョンのバナーを表示して終了する</target>
        <note />
      </trans-unit>
      <trans-unit id="packageManagementRequiresVFive">
        <source>The package management feature requires language version 5.0 use /langversion:preview</source>
        <target state="translated">パッケージ管理機能では、言語バージョン 5.0 で /langversion:preview を使用する必要があります</target>
        <note />
      </trans-unit>
      <trans-unit id="parsEmptyFillInInterpolatedString">
        <source>Invalid interpolated string. This interpolated string expression fill is empty, an expression was expected.</source>
        <target state="translated">補間された文字列が無効です。この補間された文字列式の塗りつぶしが空です。式が必要です。</target>
        <note />
      </trans-unit>
      <trans-unit id="parsEofInInterpolatedString">
        <source>Incomplete interpolated string begun at or before here</source>
        <target state="translated">この位置以前に始まった補間された文字列が不完全です</target>
        <note />
      </trans-unit>
      <trans-unit id="parsEofInInterpolatedStringFill">
        <source>Incomplete interpolated string expression fill begun at or before here</source>
        <target state="translated">この位置以前に始まった補間された文字列式の入力が不完全です</target>
        <note />
      </trans-unit>
      <trans-unit id="parsEofInInterpolatedTripleQuoteString">
        <source>Incomplete interpolated triple-quote string begun at or before here</source>
        <target state="translated">この位置以前に始まった補間された三重引用符文字列が不完全です</target>
        <note />
      </trans-unit>
      <trans-unit id="parsEofInInterpolatedVerbatimString">
        <source>Incomplete interpolated verbatim string begun at or before here</source>
        <target state="translated">この位置以前に始まった補間された逐語的文字列が不完全です</target>
        <note />
      </trans-unit>
      <trans-unit id="parsEqualsMissingInTypeDefinition">
        <source>Unexpected token in type definition. Expected '=' after the type '{0}'.</source>
        <target state="translated">型定義に予期しないトークンがあります。型 '{0}' の後には '=' が必要です。</target>
        <note />
      </trans-unit>
      <trans-unit id="parsUnexpectedSymbolDot">
        <source>Unexpected symbol '.' in member definition. Expected 'with', '=' or other token.</source>
        <target state="translated">メンバー定義に予期しない記号 '.' があります。'with'、'=' またはその他のトークンが必要です。</target>
        <note />
      </trans-unit>
      <trans-unit id="optsChecksumAlgorithm">
        <source>Specify algorithm for calculating source file checksum stored in PDB. Supported values are: SHA1 or SHA256 (default)</source>
        <target state="translated">PDB に格納されているソース ファイル チェックサムを計算するためのアルゴリズムを指定します。サポートされる値は次のとおりです: SHA1 または SHA256 (既定)</target>
        <note />
      </trans-unit>
      <trans-unit id="optsUnknownChecksumAlgorithm">
        <source>Algorithm '{0}' is not supported</source>
        <target state="translated">アルゴリズム '{0}' はサポートされていません</target>
        <note />
      </trans-unit>
      <trans-unit id="poundiNotSupportedByRegisteredDependencyManagers">
        <source>#i is not supported by the registered PackageManagers</source>
        <target state="translated">登録された PackageManager によって、#i はサポートされていません</target>
        <note />
      </trans-unit>
      <trans-unit id="tcAndBangNotSupported">
        <source>This feature is not supported in this version of F#. You may need to add /langversion:preview to use this feature.</source>
        <target state="translated">この機能は、このバージョンの F# ではサポートされていません。この機能を使用するには、/langversion:preview の追加が必要な場合があります。</target>
        <note />
      </trans-unit>
      <trans-unit id="tcAnonRecdFieldNameDifferent">
        <source>This is the wrong anonymous record. It should have the fields {0}.</source>
        <target state="translated">この匿名レコードは正しくありません。フィールド {0} を含んでいる必要があります。</target>
        <note />
      </trans-unit>
      <trans-unit id="tcAnonRecdFieldNameSubset">
        <source>This anonymous record does not have enough fields. Add the missing fields {0}.</source>
        <target state="translated">この匿名レコードには十分なフィールドがありません。不足しているフィールド {0} を追加してください。</target>
        <note />
      </trans-unit>
      <trans-unit id="tcAnonRecdFieldNameSuperset">
        <source>This anonymous record has too many fields. Remove the extra fields {0}.</source>
        <target state="translated">この匿名レコードはフィールドが多すぎます。不要なフィールド {0} を削除してください。</target>
        <note />
      </trans-unit>
      <trans-unit id="tcAnonRecdInvalid">
        <source>Invalid Anonymous Record type declaration.</source>
        <target state="translated">匿名レコードの型宣言が無効です。</target>
        <note />
      </trans-unit>
      <trans-unit id="tcAugmentationsCannotHaveAttributes">
        <source>Attributes cannot be applied to type extensions.</source>
        <target state="translated">属性を型拡張に適用することはできません。</target>
        <note />
      </trans-unit>
      <trans-unit id="tcIllegalByrefsInOpenTypeDeclaration">
        <source>Byref types are not allowed in an open type declaration.</source>
        <target state="translated">Byref 型は、オープン型宣言では使用できません。</target>
        <note />
      </trans-unit>
      <trans-unit id="tcInterpolationMixedWithPercent">
        <source>Mismatch in interpolated string. Interpolated strings may not use '%' format specifiers unless each is given an expression, e.g. '%d{{1+1}}'</source>
        <target state="translated">補間された文字列が一致しません。'%d{{1+1}}' などの式が指定されている場合を除き、補間された文字列では '%' 書式指定子を使用できません</target>
        <note />
      </trans-unit>
      <trans-unit id="tcInvalidAlignmentInInterpolatedString">
        <source>Invalid alignment in interpolated string</source>
        <target state="translated">補間された文字列内の配置が無効です</target>
        <note />
      </trans-unit>
      <trans-unit id="tcInvalidUseBangBindingNoAndBangs">
        <source>use! may not be combined with and!</source>
        <target state="translated">use! を and! と組み合わせて使用することはできません</target>
        <note />
      </trans-unit>
      <trans-unit id="tcLiteralFieldAssignmentNoArg">
        <source>Cannot assign a value to another value marked literal</source>
        <target state="translated">リテラルとしてマークされた別の値に値を割り当てることはできません</target>
        <note />
      </trans-unit>
      <trans-unit id="tcLiteralFieldAssignmentWithArg">
        <source>Cannot assign '{0}' to a value marked literal</source>
        <target state="translated">リテラルとしてマークされた値に '{0}' を割り当てることはできません</target>
        <note />
      </trans-unit>
      <trans-unit id="tcRequireMergeSourcesOrBindN">
        <source>The 'let! ... and! ...' construct may only be used if the computation expression builder defines either a '{0}' method or appropriate 'MergeSource' and 'Bind' methods</source>
        <target state="translated">'let! ... and! ...' コンストラクトは、コンピュテーション式ビルダーが '{0}' メソッドまたは適切な 'MergeSource' および 'Bind' メソッドのいずれかを定義している場合にのみ使用できます</target>
        <note />
      </trans-unit>
      <trans-unit id="tcUnableToParseInterpolatedString">
        <source>Invalid interpolated string. {0}</source>
        <target state="translated">補間された文字列が無効です。{0}</target>
        <note />
      </trans-unit>
      <trans-unit id="typrelInterfaceMemberNoMostSpecificImplementation">
        <source>Interface member '{0}' does not have a most specific implementation.</source>
        <target state="translated">インターフェイス メンバー '{0}' には最も固有な実装がありません。</target>
        <note />
      </trans-unit>
      <trans-unit id="typrelInterfaceWithConcreteAndVariable">
        <source>'{0}' cannot implement the interface '{1}' with the two instantiations '{2}' and '{3}' because they may unify.</source>
        <target state="translated">統合している可能性があるため、'{0}' は、'{2}' と '{3}' の 2 つのインスタンス化を含むインターフェイス '{1}' を実装できません。</target>
        <note />
      </trans-unit>
      <trans-unit id="typrelInterfaceWithConcreteAndVariableObjectExpression">
        <source>You cannot implement the interface '{0}' with the two instantiations '{1}' and '{2}' because they may unify.</source>
        <target state="translated">統合している可能性があるため、'{1}' と '{2}' の 2 つのインスタンス化を含むインターフェイス '{0}' を実装することはできません。</target>
        <note />
      </trans-unit>
      <trans-unit id="undefinedNameFieldConstructorOrMemberWhenTypeIsKnown">
        <source>The type '{0}' does not define the field, constructor or member '{1}'.</source>
        <target state="translated">型 '{0}' は、フィールド、コンストラクター、またはメンバー '{1}' を定義していません。</target>
        <note />
      </trans-unit>
      <trans-unit id="undefinedNameNamespace">
        <source>The namespace '{0}' is not defined.</source>
        <target state="translated">名前空間 '{0}' が定義されていません。</target>
        <note />
      </trans-unit>
      <trans-unit id="undefinedNameNamespaceOrModule">
        <source>The namespace or module '{0}' is not defined.</source>
        <target state="translated">名前空間またはモジュール '{0}' が定義されていません。</target>
        <note />
      </trans-unit>
      <trans-unit id="undefinedNameFieldConstructorOrMember">
        <source>The field, constructor or member '{0}' is not defined.</source>
        <target state="translated">フィールド、コンストラクター、またはメンバー '{0}' が定義されていません。</target>
        <note />
      </trans-unit>
      <trans-unit id="undefinedNameValueConstructorNamespaceOrType">
        <source>The value, constructor, namespace or type '{0}' is not defined.</source>
        <target state="translated">値、コンストラクター、名前空間、または型 '{0}' が定義されていません。</target>
        <note />
      </trans-unit>
      <trans-unit id="undefinedNameValueOfConstructor">
        <source>The value or constructor '{0}' is not defined.</source>
        <target state="translated">値またはコンストラクター '{0}' が定義されていません。</target>
        <note />
      </trans-unit>
      <trans-unit id="undefinedNameValueNamespaceTypeOrModule">
        <source>The value, namespace, type or module '{0}' is not defined.</source>
        <target state="translated">値、名前空間、型、またはモジュール '{0}' が定義されていません。</target>
        <note />
      </trans-unit>
      <trans-unit id="undefinedNameConstructorModuleOrNamespace">
        <source>The constructor, module or namespace '{0}' is not defined.</source>
        <target state="translated">コンストラクター、モジュール、または名前空間 '{0}' が定義されていません。</target>
        <note />
      </trans-unit>
      <trans-unit id="undefinedNameType">
        <source>The type '{0}' is not defined.</source>
        <target state="translated">型 '{0}' が定義されていません。</target>
        <note />
      </trans-unit>
      <trans-unit id="undefinedNameTypeIn">
        <source>The type '{0}' is not defined in '{1}'.</source>
        <target state="translated">{1}' で型 '{0}' が定義されていません。</target>
        <note />
      </trans-unit>
      <trans-unit id="undefinedNameRecordLabelOrNamespace">
        <source>The record label or namespace '{0}' is not defined.</source>
        <target state="translated">レコード ラベルまたは名前空間 '{0}' が定義されていません。</target>
        <note />
      </trans-unit>
      <trans-unit id="undefinedNameRecordLabel">
        <source>The record label '{0}' is not defined.</source>
        <target state="translated">レコード ラベル '{0}' が定義されていません。</target>
        <note />
      </trans-unit>
      <trans-unit id="undefinedNameSuggestionsIntro">
        <source>Maybe you want one of the following:</source>
        <target state="translated">次のいずれかの可能性はありませんか:</target>
        <note />
      </trans-unit>
      <trans-unit id="undefinedNameTypeParameter">
        <source>The type parameter {0} is not defined.</source>
        <target state="translated">型パラメーター {0} が定義されていません。</target>
        <note />
      </trans-unit>
      <trans-unit id="undefinedNamePatternDiscriminator">
        <source>The pattern discriminator '{0}' is not defined.</source>
        <target state="translated">パターン識別子 '{0}' が定義されていません。</target>
        <note />
      </trans-unit>
      <trans-unit id="replaceWithSuggestion">
        <source>Replace with '{0}'</source>
        <target state="translated">'{0}' で置換</target>
        <note />
      </trans-unit>
      <trans-unit id="addIndexerDot">
        <source>Add . for indexer access.</source>
        <target state="translated">インデクサーにアクセスするには . を追加します。</target>
        <note />
      </trans-unit>
      <trans-unit id="listElementHasWrongType">
        <source>All elements of a list must be of the same type as the first element, which here is '{0}'. This element has type '{1}'.</source>
        <target state="translated">リスト コンストラクター式のすべての要素は同じ型である必要があります。この式に必要な型は '{0}' ですが、ここでは型 '{1}' になっています。</target>
        <note />
      </trans-unit>
      <trans-unit id="arrayElementHasWrongType">
        <source>All elements of an array must be of the same type as the first element, which here is '{0}'. This element has type '{1}'.</source>
        <target state="translated">配列コンストラクター式の要素はすべて同じ型である必要があります。この式に必要な型は '{0}' ですが、ここでは型 '{1}' になっています。</target>
        <note />
      </trans-unit>
      <trans-unit id="missingElseBranch">
        <source>This 'if' expression is missing an 'else' branch. Because 'if' is an expression, and not a statement, add an 'else' branch which also returns a value of type '{0}'.</source>
        <target state="translated">'if' 式に 'else' ブランチがありません。'then' ブランチは型 '{0}' です。'if' はステートメントではなく式であるため、同じ型の値を返す 'else' ブランチを追加してください。</target>
        <note />
      </trans-unit>
      <trans-unit id="ifExpression">
        <source>The 'if' expression needs to have type '{0}' to satisfy context type requirements. It currently has type '{1}'.</source>
        <target state="translated">コンテキストの型要件を満たすためには、'if' 式の型は '{0}' である必要があります。現在の型は '{1}' です。</target>
        <note />
      </trans-unit>
      <trans-unit id="elseBranchHasWrongType">
        <source>All branches of an 'if' expression must return values of the same type as the first branch, which here is '{0}'. This branch returns a value of type '{1}'.</source>
        <target state="translated">if' 式のすべてのブランチは同じ型である必要があります。この式に必要な型は '{0}' ですが、ここでは型 '{1}' になっています。</target>
        <note />
      </trans-unit>
      <trans-unit id="followingPatternMatchClauseHasWrongType">
        <source>All branches of a pattern match expression must return values of the same type as the first branch, which here is '{0}'. This branch returns a value of type '{1}'.</source>
        <target state="translated">パターン マッチ式のすべてのブランチは、同じ型の値を返す必要があります。最初のブランチが返した値の型は '{0}' ですが、このブランチが返した値の型は '{1}' です。</target>
        <note />
      </trans-unit>
      <trans-unit id="patternMatchGuardIsNotBool">
        <source>A pattern match guard must be of type 'bool', but this 'when' expression is of type '{0}'.</source>
        <target state="translated">パターン マッチ ガードは型 'bool' である必要がありますが、この 'when' 式は型 '{0}' です。</target>
        <note />
      </trans-unit>
      <trans-unit id="commaInsteadOfSemicolonInRecord">
        <source>A ';' is used to separate field values in records. Consider replacing ',' with ';'.</source>
        <target state="translated">';' は、レコード内でフィールド値を区切るために使われます。',' を ';' で置き換えることを検討してください。</target>
        <note />
      </trans-unit>
      <trans-unit id="derefInsteadOfNot">
        <source>The '!' operator is used to dereference a ref cell. Consider using 'not expr' here.</source>
        <target state="translated">'!' 演算子は ref セルの逆参照に使用されます。ここに 'not expr' を使用することをご検討ください。</target>
        <note />
      </trans-unit>
      <trans-unit id="buildUnexpectedTypeArgs">
        <source>The non-generic type '{0}' does not expect any type arguments, but here is given {1} type argument(s)</source>
        <target state="translated">非ジェネリック型 '{0}' に型引数は使用できませんが、{1} 個の型引数があります</target>
        <note />
      </trans-unit>
      <trans-unit id="returnUsedInsteadOfReturnBang">
        <source>Consider using 'return!' instead of 'return'.</source>
        <target state="translated">'return' の代わりに 'return!' を使うことを検討してください。</target>
        <note />
      </trans-unit>
      <trans-unit id="useSdkRefs">
        <source>Use reference assemblies for .NET framework references when available (Enabled by default).</source>
        <target state="translated">使用可能な場合は、.NET Framework リファレンスの参照アセンブリを使用します (既定で有効)。</target>
        <note />
      </trans-unit>
      <trans-unit id="xmlDocBadlyFormed">
        <source>This XML comment is invalid: '{0}'</source>
        <target state="translated">この XML コメントは無効です: '{0}'</target>
        <note />
      </trans-unit>
      <trans-unit id="xmlDocDuplicateParameter">
        <source>This XML comment is invalid: multiple documentation entries for parameter '{0}'</source>
        <target state="translated">この XML コメントは無効です: パラメーター '{0}' に複数のドキュメント エントリがあります</target>
        <note />
      </trans-unit>
      <trans-unit id="xmlDocInvalidParameterName">
        <source>This XML comment is invalid: unknown parameter '{0}'</source>
        <target state="translated">この XML コメントは無効です: パラメーター '{0}' が不明です</target>
        <note />
      </trans-unit>
      <trans-unit id="xmlDocMissingCrossReference">
        <source>This XML comment is invalid: missing 'cref' attribute for cross-reference</source>
        <target state="translated">この XML コメントは無効です: 相互参照に 'cref' 属性がありません</target>
        <note />
      </trans-unit>
      <trans-unit id="xmlDocMissingParameter">
        <source>This XML comment is incomplete: no documentation for parameter '{0}'</source>
        <target state="translated">この XML コメントは不完全です: パラメーター '{0}' にドキュメントがありません</target>
        <note />
      </trans-unit>
      <trans-unit id="xmlDocMissingParameterName">
        <source>This XML comment is invalid: missing 'name' attribute for parameter or parameter reference</source>
        <target state="translated">この XML コメントは無効です: パラメーターまたはパラメーター参照に 'name' 属性がありません</target>
        <note />
      </trans-unit>
      <trans-unit id="xmlDocUnresolvedCrossReference">
        <source>This XML comment is invalid: unresolved cross-reference '{0}'</source>
        <target state="translated">この XML コメントは無効です: 相互参照 '{0}' が未解決です</target>
        <note />
      </trans-unit>
      <trans-unit id="yieldUsedInsteadOfYieldBang">
        <source>Consider using 'yield!' instead of 'yield'.</source>
        <target state="translated">'yield' の代わりに 'yield!' を使うことを検討してください。</target>
        <note />
      </trans-unit>
      <trans-unit id="tupleRequiredInAbstractMethod">
        <source>\nA tuple type is required for one or more arguments. Consider wrapping the given arguments in additional parentheses or review the definition of the interface.</source>
        <target state="translated">\n1 つ以上の引数についてタプル型を指定する必要があります。指定した引数を追加のかっこ内にラップすることを検討するか、インターフェイスの定義を確認してください。</target>
        <note />
      </trans-unit>
      <trans-unit id="buildInvalidWarningNumber">
        <source>Invalid warning number '{0}'</source>
        <target state="translated">警告番号 '{0}' が無効です</target>
        <note />
      </trans-unit>
      <trans-unit id="buildInvalidVersionString">
        <source>Invalid version string '{0}'</source>
        <target state="translated">バージョン文字列 '{0}' が無効です</target>
        <note />
      </trans-unit>
      <trans-unit id="buildInvalidVersionFile">
        <source>Invalid version file '{0}'</source>
        <target state="translated">バージョン ファイル '{0}' が無効です</target>
        <note />
      </trans-unit>
      <trans-unit id="buildProblemWithFilename">
        <source>Problem with filename '{0}': {1}</source>
        <target state="translated">ファイル名 '{0}' に問題があります: {1}</target>
        <note />
      </trans-unit>
      <trans-unit id="buildNoInputsSpecified">
        <source>No inputs specified</source>
        <target state="translated">入力が指定されていません</target>
        <note />
      </trans-unit>
      <trans-unit id="buildPdbRequiresDebug">
        <source>The '--pdb' option requires the '--debug' option to be used</source>
        <target state="translated">'--pdb' オプションでは '--debug' オプションを使用する必要があります</target>
        <note />
      </trans-unit>
      <trans-unit id="buildInvalidSearchDirectory">
        <source>The search directory '{0}' is invalid</source>
        <target state="translated">検索ディレクトリ '{0}' が無効です</target>
        <note />
      </trans-unit>
      <trans-unit id="buildSearchDirectoryNotFound">
        <source>The search directory '{0}' could not be found</source>
        <target state="translated">検索ディレクトリ '{0}' が見つかりませんでした</target>
        <note />
      </trans-unit>
      <trans-unit id="buildInvalidFilename">
        <source>'{0}' is not a valid filename</source>
        <target state="translated">'{0}' は有効なファイル名ではありません</target>
        <note />
      </trans-unit>
      <trans-unit id="buildInvalidAssemblyName">
        <source>'{0}' is not a valid assembly name</source>
        <target state="translated">'{0}' は有効なアセンブリ名ではありません</target>
        <note />
      </trans-unit>
      <trans-unit id="buildInvalidPrivacy">
        <source>Unrecognized privacy setting '{0}' for managed resource, valid options are 'public' and 'private'</source>
        <target state="translated">マネージド リソースの認識されないプライバシー設定 '{0}'。有効なオプションは 'public' および 'private' です。</target>
        <note />
      </trans-unit>
      <trans-unit id="buildCannotReadAssembly">
        <source>Unable to read assembly '{0}'</source>
        <target state="translated">アセンブリ '{0}' を読み取れません</target>
        <note />
      </trans-unit>
      <trans-unit id="buildAssemblyResolutionFailed">
        <source>Assembly resolution failure at or near this location</source>
        <target state="translated">この場所またはこの場所付近でアセンブリ解決エラーが発生しました</target>
        <note />
      </trans-unit>
      <trans-unit id="buildImplicitModuleIsNotLegalIdentifier">
        <source>The declarations in this file will be placed in an implicit module '{0}' based on the file name '{1}'. However this is not a valid F# identifier, so the contents will not be accessible from other files. Consider renaming the file or adding a 'module' or 'namespace' declaration at the top of the file.</source>
        <target state="translated">このファイルの宣言は、ファイル名 '{1}' に基づいて、暗黙的なモジュール '{0}' に配置されます。ただし、これは有効な F# 識別子ではないため、その内容には他のファイルからアクセスできません。ファイル名を変更するか、ファイルの一番上に 'module' または 'namespace' の宣言を追加してください。</target>
        <note />
      </trans-unit>
      <trans-unit id="buildMultiFileRequiresNamespaceOrModule">
        <source>Files in libraries or multiple-file applications must begin with a namespace or module declaration, e.g. 'namespace SomeNamespace.SubNamespace' or 'module SomeNamespace.SomeModule'. Only the last source file of an application may omit such a declaration.</source>
        <target state="translated">ライブラリまたは複数ファイル アプリケーション内のファイルは、名前空間またはモジュールの宣言から開始する必要があります (例: 'namespace SomeNamespace.SubNamespace' or 'module SomeNamespace.SomeModule')。アプリケーションの最後のソース ファイルのみ、このような宣言を省略できます。</target>
        <note />
      </trans-unit>
      <trans-unit id="noEqualSignAfterModule">
        <source>Files in libraries or multiple-file applications must begin with a namespace or module declaration. When using a module declaration at the start of a file the '=' sign is not allowed. If this is a top-level module, consider removing the = to resolve this error.</source>
        <target state="translated">ライブラリ内のファイル、または複数ファイル アプリケーション内のファイルでは、先頭に名前空間宣言またはモジュール宣言を置く必要があります。ファイルの先頭にモジュール宣言を置く場合、'=' 記号は指定できません。これが最上位レベルのモジュールである場合は、このエラーを解決するために = を削除することを検討してください。</target>
        <note />
      </trans-unit>
      <trans-unit id="buildMultipleToplevelModules">
        <source>This file contains multiple declarations of the form 'module SomeNamespace.SomeModule'. Only one declaration of this form is permitted in a file. Change your file to use an initial namespace declaration and/or use 'module ModuleName = ...' to define your modules.</source>
        <target state="translated">このファイルには、'module SomeNamespace.SomeModule' という形式の宣言が複数含まれます。1 ファイル内で指定できるこの形式の宣言は 1 つのみです。最初の名前空間宣言を使用するようにファイルを変更するか、'module ModuleName = ...' を使用してモジュールを定義してください。</target>
        <note />
      </trans-unit>
      <trans-unit id="buildOptionRequiresParameter">
        <source>Option requires parameter: {0}</source>
        <target state="translated">オプションにパラメーターが必要です: {0}</target>
        <note />
      </trans-unit>
      <trans-unit id="buildCouldNotFindSourceFile">
        <source>Source file '{0}' could not be found</source>
        <target state="translated">ソース ファイル '{0}' が見つかりませんでした</target>
        <note />
      </trans-unit>
      <trans-unit id="buildInvalidSourceFileExtension">
        <source>The file extension of '{0}' is not recognized. Source files must have extension .fs, .fsi, .fsx, .fsscript, .ml or .mli.</source>
        <target state="translated">'{0}' のファイル拡張子は認識されません。ソース ファイルの拡張子は .fs、.fsi、.fsx、.fsscript、.ml、または .mli にする必要があります。</target>
        <note />
      </trans-unit>
      <trans-unit id="buildCouldNotResolveAssembly">
        <source>Could not resolve assembly '{0}'</source>
        <target state="translated">アセンブリ '{0}' を解決できませんでした</target>
        <note />
      </trans-unit>
      <trans-unit id="buildCouldNotResolveAssemblyRequiredByFile">
        <source>Could not resolve assembly '{0}' required by '{1}'</source>
        <target state="translated">{1}' に必要なアセンブリ '{0}' を解決できませんでした</target>
        <note />
      </trans-unit>
      <trans-unit id="buildErrorOpeningBinaryFile">
        <source>Error opening binary file '{0}': {1}</source>
        <target state="translated">バイナリ ファイル '{0}' を開くときにエラーが発生しました: {1}</target>
        <note />
      </trans-unit>
      <trans-unit id="buildDifferentVersionMustRecompile">
        <source>The F#-compiled DLL '{0}' needs to be recompiled to be used with this version of F#</source>
        <target state="translated">F# でコンパイルされたこの DLL '{0}' は、このバージョンの F# で使用するために再コンパイルする必要があります</target>
        <note />
      </trans-unit>
      <trans-unit id="buildInvalidHashIDirective">
        <source>Invalid directive. Expected '#I \"&lt;path&gt;\"'.</source>
        <target state="translated">ディレクティブが無効です。'#I \"&lt;path&gt;\"' が必要でした。</target>
        <note />
      </trans-unit>
      <trans-unit id="buildInvalidHashrDirective">
        <source>Invalid directive. Expected '#r \"&lt;file-or-assembly&gt;\"'.</source>
        <target state="translated">ディレクティブが無効です。'#r \"&lt;file-or-assembly&gt;\"' という形式で指定する必要があります。</target>
        <note />
      </trans-unit>
      <trans-unit id="buildInvalidHashloadDirective">
        <source>Invalid directive. Expected '#load \"&lt;file&gt;\" ... \"&lt;file&gt;\"'.</source>
        <target state="translated">ディレクティブが無効です。'#load \"&lt;file&gt;\" ... \"&lt;file&gt;\"' が必要でした。</target>
        <note />
      </trans-unit>
      <trans-unit id="buildInvalidHashtimeDirective">
        <source>Invalid directive. Expected '#time', '#time \"on\"' or '#time \"off\"'.</source>
        <target state="translated">ディレクティブが無効です。'#time'、'#time \"on\"'、または '#time \"off\"' という形式で指定する必要があります。</target>
        <note />
      </trans-unit>
      <trans-unit id="buildDirectivesInModulesAreIgnored">
        <source>Directives inside modules are ignored</source>
        <target state="translated">モジュール内のディレクティブは無視されます</target>
        <note />
      </trans-unit>
      <trans-unit id="buildSignatureAlreadySpecified">
        <source>A signature for the file or module '{0}' has already been specified</source>
        <target state="translated">ファイルまたはモジュール '{0}' のシグネチャは指定済みです</target>
        <note />
      </trans-unit>
      <trans-unit id="buildImplementationAlreadyGivenDetail">
        <source>An implementation of file or module '{0}' has already been given. Compilation order is significant in F# because of type inference. You may need to adjust the order of your files to place the signature file before the implementation. In Visual Studio files are type-checked in the order they appear in the project file, which can be edited manually or adjusted using the solution explorer.</source>
        <target state="translated">ファイルまたはモジュール '{0}' の実装は指定済みです。型推論があるため、F# ではコンパイルの順序が重要です。必要に応じて、実装の前にシグネチャ ファイルを配置するよう、ファイルの順序を調整します。Visual Studio では、プロジェクト ファイル内の出現順にファイルが型チェックされます。プロジェクト ファイルは、手動で編集するか、ソリューション エクスプローラーを使用して調整することができます。</target>
        <note />
      </trans-unit>
      <trans-unit id="buildImplementationAlreadyGiven">
        <source>An implementation of the file or module '{0}' has already been given</source>
        <target state="translated">ファイルまたはモジュール '{0}' の実装は指定済みです</target>
        <note />
      </trans-unit>
      <trans-unit id="buildSignatureWithoutImplementation">
        <source>The signature file '{0}' does not have a corresponding implementation file. If an implementation file exists then check the 'module' and 'namespace' declarations in the signature and implementation files match.</source>
        <target state="translated">シグネチャ ファイル '{0}' に対応する実装ファイルがありません。実装ファイルが存在する場合、シグネチャ ファイルおよび実装ファイル内の 'module' 宣言や 'namespace' 宣言が一致することを確認してください。</target>
        <note />
      </trans-unit>
      <trans-unit id="buildArgInvalidInt">
        <source>'{0}' is not a valid integer argument</source>
        <target state="translated">'{0}' は有効な整数引数ではありません</target>
        <note />
      </trans-unit>
      <trans-unit id="buildArgInvalidFloat">
        <source>'{0}' is not a valid floating point argument</source>
        <target state="translated">'{0}' は有効な浮動小数点引数ではありません</target>
        <note />
      </trans-unit>
      <trans-unit id="buildUnrecognizedOption">
        <source>Unrecognized option: '{0}'</source>
        <target state="translated">認識されないオプション:'{0}'</target>
        <note />
      </trans-unit>
      <trans-unit id="buildInvalidModuleOrNamespaceName">
        <source>Invalid module or namespace name</source>
        <target state="translated">モジュール名または名前空間名が無効です</target>
        <note />
      </trans-unit>
      <trans-unit id="pickleErrorReadingWritingMetadata">
        <source>Error reading/writing metadata for the F# compiled DLL '{0}'. Was the DLL compiled with an earlier version of the F# compiler? (error: '{1}').</source>
        <target state="translated">F# でコンパイルした DLL '{0}' のメタデータの読み取り/書き込み中にエラーが発生しました。旧バージョンの F# コンパイラーでコンパイルした DLL ですか? (エラー: '{1}')</target>
        <note />
      </trans-unit>
      <trans-unit id="tastTypeOrModuleNotConcrete">
        <source>The type/module '{0}' is not a concrete module or type</source>
        <target state="translated">型/モジュール '{0}' は具象モジュールまたは具象型ではありません</target>
        <note />
      </trans-unit>
      <trans-unit id="tastTypeHasAssemblyCodeRepresentation">
        <source>The type '{0}' has an inline assembly code representation</source>
        <target state="translated">型 '{0}' にはインライン アセンブラー コード表現があります</target>
        <note />
      </trans-unit>
      <trans-unit id="tastNamespaceAndModuleWithSameNameInAssembly">
        <source>A namespace and a module named '{0}' both occur in two parts of this assembly</source>
        <target state="translated">'{0}' という名前空間とモジュールの両方がこのアセンブリの 2 か所で発生しています</target>
        <note />
      </trans-unit>
      <trans-unit id="tastTwoModulesWithSameNameInAssembly">
        <source>Two modules named '{0}' occur in two parts of this assembly</source>
        <target state="translated">'{0}' という 2 つのモジュールがこのアセンブリの 2 か所で使用されています</target>
        <note />
      </trans-unit>
      <trans-unit id="tastDuplicateTypeDefinitionInAssembly">
        <source>Two type definitions named '{0}' occur in namespace '{1}' in two parts of this assembly</source>
        <target state="translated">'{0}' という 2 つの型の定義が、このアセンブリの 2 か所の名前空間 '{1}' で発生しています</target>
        <note />
      </trans-unit>
      <trans-unit id="tastConflictingModuleAndTypeDefinitionInAssembly">
        <source>A module and a type definition named '{0}' occur in namespace '{1}' in two parts of this assembly</source>
        <target state="translated">'{0}' というモジュールおよび型の定義が、このアセンブリの 2 か所の名前空間 '{1}' で発生しています</target>
        <note />
      </trans-unit>
      <trans-unit id="tastInvalidMemberSignature">
        <source>Invalid member signature encountered because of an earlier error</source>
        <target state="translated">前に発生しているエラーのために、メンバーのシグネチャが無効です</target>
        <note />
      </trans-unit>
      <trans-unit id="tastValueDoesNotHaveSetterType">
        <source>This value does not have a valid property setter type</source>
        <target state="translated">この値には、有効なプロパティの set アクセス操作子の型がありません</target>
        <note />
      </trans-unit>
      <trans-unit id="tastInvalidFormForPropertyGetter">
        <source>Invalid form for a property getter. At least one '()' argument is required when using the explicit syntax.</source>
        <target state="translated">プロパティのゲッターの形式が無効です。明示的な構文を使用する場合、少なくとも 1 つの '()' 引数が必要です。</target>
        <note />
      </trans-unit>
      <trans-unit id="tastInvalidFormForPropertySetter">
        <source>Invalid form for a property setter. At least one argument is required.</source>
        <target state="translated">プロパティの set アクセス操作子の形式が無効です。少なくとも 1 つの引数が必要です。</target>
        <note />
      </trans-unit>
      <trans-unit id="tastUnexpectedByRef">
        <source>Unexpected use of a byref-typed variable</source>
        <target state="translated">byref 型変数の予期しない使用方法です</target>
        <note />
      </trans-unit>
      <trans-unit id="tastInvalidMutationOfConstant">
        <source>Invalid mutation of a constant expression. Consider copying the expression to a mutable local, e.g. 'let mutable x = ...'.</source>
        <target state="translated">定数式の変更は無効です。変更可能なローカルに式をコピーしてください (たとえば、'let mutable x = ...')。</target>
        <note />
      </trans-unit>
      <trans-unit id="tastValueHasBeenCopied">
        <source>The value has been copied to ensure the original is not mutated by this operation or because the copy is implicit when returning a struct from a member and another member is then accessed</source>
        <target state="translated">この操作で元の値が変更されないように、値はコピーされました</target>
        <note />
      </trans-unit>
      <trans-unit id="tastRecursiveValuesMayNotBeInConstructionOfTuple">
        <source>Recursively defined values cannot appear directly as part of the construction of a tuple value within a recursive binding</source>
        <target state="translated">再帰的に定義された値は、再帰的な束縛内にあるタプル値の構造の一部として直接使用することはできません。</target>
        <note />
      </trans-unit>
      <trans-unit id="tastRecursiveValuesMayNotAppearInConstructionOfType">
        <source>Recursive values cannot appear directly as a construction of the type '{0}' within a recursive binding. This feature has been removed from the F# language. Consider using a record instead.</source>
        <target state="translated">再帰的な値は、再帰的な束縛内の型 '{0}' の構造として直接使用することはできません。この機能は F# 言語から削除されました。代わりにレコードを使用してください。</target>
        <note />
      </trans-unit>
      <trans-unit id="tastRecursiveValuesMayNotBeAssignedToNonMutableField">
        <source>Recursive values cannot be directly assigned to the non-mutable field '{0}' of the type '{1}' within a recursive binding. Consider using a mutable field instead.</source>
        <target state="translated">再帰的な値は、再帰的な束縛内の型 '{1}' の変更可能ではないフィールド '{0}' に直接割り当てることはできません。代わりに変更可能なフィールドを使用してください。</target>
        <note />
      </trans-unit>
      <trans-unit id="tastUnexpectedDecodeOfAutoOpenAttribute">
        <source>Unexpected decode of AutoOpenAttribute</source>
        <target state="translated">AutoOpenAttribute の予期しないデコードです</target>
        <note />
      </trans-unit>
      <trans-unit id="tastUnexpectedDecodeOfInternalsVisibleToAttribute">
        <source>Unexpected decode of InternalsVisibleToAttribute</source>
        <target state="translated">InternalsVisibleToAttribute の予期しないデコードです</target>
        <note />
      </trans-unit>
      <trans-unit id="tastUnexpectedDecodeOfInterfaceDataVersionAttribute">
        <source>Unexpected decode of InterfaceDataVersionAttribute</source>
        <target state="translated">InterfaceDataVersionAttribute の予期しないデコードです</target>
        <note />
      </trans-unit>
      <trans-unit id="tastActivePatternsLimitedToSeven">
        <source>Active patterns cannot return more than 7 possibilities</source>
        <target state="translated">アクティブ パターンが返すことができる結果は 7 個以下です</target>
        <note />
      </trans-unit>
      <trans-unit id="tastNotAConstantExpression">
        <source>This is not a valid constant expression or custom attribute value</source>
        <target state="translated">これは有効な定数式でもカスタム属性値でもありません</target>
        <note />
      </trans-unit>
      <trans-unit id="ValueNotContainedMutabilityAttributesDiffer">
        <source>Module '{0}' contains\n    {1}    \nbut its signature specifies\n    {2}    \nThe mutability attributes differ</source>
        <target state="translated">モジュール '{0}' には\n    {1}    \nが含まれますが、シグネチャには\n    {2}    \nを指定しています。変更可能属性が異なります。</target>
        <note />
      </trans-unit>
      <trans-unit id="ValueNotContainedMutabilityNamesDiffer">
        <source>Module '{0}' contains\n    {1}    \nbut its signature specifies\n    {2}    \nThe names differ</source>
        <target state="translated">モジュール '{0}' には\n    {1}    \nが含まれますが、シグネチャには\n    {2}    \nを指定しています。名前が異なります。</target>
        <note />
      </trans-unit>
      <trans-unit id="ValueNotContainedMutabilityCompiledNamesDiffer">
        <source>Module '{0}' contains\n    {1}    \nbut its signature specifies\n    {2}    \nThe compiled names differ</source>
        <target state="translated">モジュール '{0}' には\n    {1}    \nが含まれていますが、シグネチャには\n    {2}    \nが指定されています。コンパイル名が異なります。</target>
        <note />
      </trans-unit>
      <trans-unit id="ValueNotContainedMutabilityDisplayNamesDiffer">
        <source>Module '{0}' contains\n    {1}    \nbut its signature specifies\n    {2}    \nThe display names differ</source>
        <target state="translated">モジュール '{0}' には\n    {1}    \nが含まれていますが、シグネチャには\n    {2}    \nが指定されています。表示名が異なります。</target>
        <note />
      </trans-unit>
      <trans-unit id="ValueNotContainedMutabilityAccessibilityMore">
        <source>Module '{0}' contains\n    {1}    \nbut its signature specifies\n    {2}    \nThe accessibility specified in the signature is more than that specified in the implementation</source>
        <target state="translated">モジュール '{0}' には\n    {1}    \nが含まれますが、シグネチャでは\n    {2}    \nを指定しています。シグネチャに指定されたアクセシビリティの方が、実装よりも高い設定です。</target>
        <note />
      </trans-unit>
      <trans-unit id="ValueNotContainedMutabilityInlineFlagsDiffer">
        <source>Module '{0}' contains\n    {1}    \nbut its signature specifies\n    {2}    \nThe inline flags differ</source>
        <target state="translated">モジュール '{0}' には\n    {1}    \nが含まれますが、シグネチャには\n    {2}    \nを指定しています。インライン フラグが異なります。</target>
        <note />
      </trans-unit>
      <trans-unit id="ValueNotContainedMutabilityLiteralConstantValuesDiffer">
        <source>Module '{0}' contains\n    {1}    \nbut its signature specifies\n    {2}    \nThe literal constant values and/or attributes differ</source>
        <target state="translated">モジュール '{0}' には\n    {1}    \nが含まれますが、シグネチャには\n    {2}    \nを指定しています。リテラル定数値、属性、またはその両方が異なります。</target>
        <note />
      </trans-unit>
      <trans-unit id="ValueNotContainedMutabilityOneIsTypeFunction">
        <source>Module '{0}' contains\n    {1}    \nbut its signature specifies\n    {2}    \nOne is a type function and the other is not. The signature requires explicit type parameters if they are present in the implementation.</source>
        <target state="translated">モジュール '{0}' には\n    {1}    \nが含まれますが、シグネチャには\n    {2}    \nを指定しています。一方は型関数ですが、もう一方は違います。型パラメーターが実装にある場合、シグネチャには明示的な型パラメーターが必要です。</target>
        <note />
      </trans-unit>
      <trans-unit id="ValueNotContainedMutabilityParameterCountsDiffer">
        <source>Module '{0}' contains\n    {1}    \nbut its signature specifies\n    {2}    \nThe respective type parameter counts differ</source>
        <target state="translated">モジュール '{0}' には\n    {1}    \nが含まれますが、シグネチャには\n    {2}    \nを指定しています。それぞれの型パラメーター数が異なります。</target>
        <note />
      </trans-unit>
      <trans-unit id="ValueNotContainedMutabilityTypesDiffer">
        <source>Module '{0}' contains\n    {1}    \nbut its signature specifies\n    {2}    \nThe types differ</source>
        <target state="translated">モジュール '{0}' には\n    {1}    \nが含まれますが、シグネチャには\n    {2}    \nを指定しています。型が異なります。</target>
        <note />
      </trans-unit>
      <trans-unit id="ValueNotContainedMutabilityExtensionsDiffer">
        <source>Module '{0}' contains\n    {1}    \nbut its signature specifies\n    {2}    \nOne is an extension member and the other is not</source>
        <target state="translated">モジュール '{0}' には\n    {1}    \nが含まれますが、シグネチャには\n    {2}    \nを指定しています。一方は拡張メンバーですが、もう一方は違います。</target>
        <note />
      </trans-unit>
      <trans-unit id="ValueNotContainedMutabilityArityNotInferred">
        <source>Module '{0}' contains\n    {1}    \nbut its signature specifies\n    {2}    \nAn arity was not inferred for this value</source>
        <target state="translated">モジュール '{0}' には\n    {1}    \nが含まれますが、シグネチャには\n    {2}    \nを指定しています。この値の項数は推論されませんでした。</target>
        <note />
      </trans-unit>
      <trans-unit id="ValueNotContainedMutabilityGenericParametersDiffer">
        <source>Module '{0}' contains\n    {1}    \nbut its signature specifies\n    {2}    \nThe number of generic parameters in the signature and implementation differ (the signature declares {3} but the implementation declares {4}</source>
        <target state="translated">モジュール '{0}' には\n    {1}    \nが含まれますが、シグネチャには\n    {2}    \nを指定しています。シグネチャと実装のジェネリック パラメーター数が異なります (シグネチャは {3} 個を宣言しましたが、実装は {4} 個です)。</target>
        <note />
      </trans-unit>
      <trans-unit id="ValueNotContainedMutabilityGenericParametersAreDifferentKinds">
        <source>Module '{0}' contains\n    {1}    \nbut its signature specifies\n    {2}    \nThe generic parameters in the signature and implementation have different kinds. Perhaps there is a missing [&lt;Measure&gt;] attribute.</source>
        <target state="translated">モジュール '{0}' には\n    {1}    \nが含まれていますが、シグネチャで指定されているのは\n    {2} です    \nシグネチャと実装の汎用パラメーターの種類が異なります。[&lt;Measure&gt;] 属性が欠落している可能性があります。</target>
        <note />
      </trans-unit>
      <trans-unit id="ValueNotContainedMutabilityAritiesDiffer">
        <source>Module '{0}' contains\n    {1}    \nbut its signature specifies\n    {2}    \nThe arities in the signature and implementation differ. The signature specifies that '{3}' is function definition or lambda expression accepting at least {4} argument(s), but the implementation is a computed function value. To declare that a computed function value is a permitted implementation simply parenthesize its type in the signature, e.g.\n\tval {5}: int -&gt; (int -&gt; int)\ninstead of\n\tval {6}: int -&gt; int -&gt; int.</source>
        <target state="translated">モジュール '{0}' には\n    {1} が含まれていますが、    \nシグネチャでは\n    {2} が指定されています    \nシグネチャと実装の項数が異なります。シグネチャは、'{3}' が {4} 個以上の引数を受け入れる関数定義またはラムダ式であると指定していますが、実装は計算された関数値です。計算された関数値が許可された実装であることを宣言するには、シグネチャの型をかっこで囲んでください。たとえば、\n\tval {6}: int -&gt; int -&gt; int ではなく、\n\tval {5}: int -&gt; (int -&gt; int) と指定します。</target>
        <note />
      </trans-unit>
      <trans-unit id="ValueNotContainedMutabilityDotNetNamesDiffer">
        <source>Module '{0}' contains\n    {1}    \nbut its signature specifies\n    {2}    \nThe CLI member names differ</source>
        <target state="translated">モジュール '{0}' には\n    {1}    \nが含まれますが、シグネチャには\n    {2}    \nを指定しています。CLI メンバー名が異なります。</target>
        <note />
      </trans-unit>
      <trans-unit id="ValueNotContainedMutabilityStaticsDiffer">
        <source>Module '{0}' contains\n    {1}    \nbut its signature specifies\n    {2}    \nOne is static and the other isn't</source>
        <target state="translated">モジュール '{0}' には\n    {1}    \nが含まれますが、シグネチャには\n    {2}    \nを指定しています。一方は静的ですが、もう一方は違います。</target>
        <note />
      </trans-unit>
      <trans-unit id="ValueNotContainedMutabilityVirtualsDiffer">
        <source>Module '{0}' contains\n    {1}    \nbut its signature specifies\n    {2}    \nOne is virtual and the other isn't</source>
        <target state="translated">モジュール '{0}' には\n    {1}    \nが含まれますが、シグネチャには\n    {2}    \nを指定しています。一方は仮想ですが、もう一方は違います。</target>
        <note />
      </trans-unit>
      <trans-unit id="ValueNotContainedMutabilityAbstractsDiffer">
        <source>Module '{0}' contains\n    {1}    \nbut its signature specifies\n    {2}    \nOne is abstract and the other isn't</source>
        <target state="translated">モジュール '{0}' には\n    {1}    \nが含まれますが、シグネチャには\n    {2}    \nを指定しています。一方は抽象ですが、もう一方は違います。</target>
        <note />
      </trans-unit>
      <trans-unit id="ValueNotContainedMutabilityFinalsDiffer">
        <source>Module '{0}' contains\n    {1}    \nbut its signature specifies\n    {2}    \nOne is final and the other isn't</source>
        <target state="translated">モジュール '{0}' には\n    {1}    \nが含まれますが、シグネチャには\n    {2}    \nを指定しています。一方は final ですが、もう一方は違います。</target>
        <note />
      </trans-unit>
      <trans-unit id="ValueNotContainedMutabilityOverridesDiffer">
        <source>Module '{0}' contains\n    {1}    \nbut its signature specifies\n    {2}    \nOne is marked as an override and the other isn't</source>
        <target state="translated">モジュール '{0}' には\n    {1}    \nが含まれますが、シグネチャには\n    {2}    \nを指定しています。一方はオーバーライドとマークされていますが、もう一方は違います。</target>
        <note />
      </trans-unit>
      <trans-unit id="ValueNotContainedMutabilityOneIsConstructor">
        <source>Module '{0}' contains\n    {1}    \nbut its signature specifies\n    {2}    \nOne is a constructor/property and the other is not</source>
        <target state="translated">モジュール '{0}' には\n    {1}    \nが含まれますが、シグネチャには\n    {2}    \nを指定しています。一方はコンストラクター/プロパティですが、もう一方は違います。</target>
        <note />
      </trans-unit>
      <trans-unit id="ValueNotContainedMutabilityStaticButInstance">
        <source>Module '{0}' contains\n    {1}    \nbut its signature specifies\n    {2}    \nThe compiled representation of this method is as a static member but the signature indicates its compiled representation is as an instance member</source>
        <target state="translated">モジュール '{0}' には\n    {1}    \nが含まれますが、シグネチャには\n    {2}    \nを指定しています。このメソッドのコンパイル済み表現は静的メンバーとして指定されていますが、シグネチャが示すコンパイル済み表現はインスタンス メンバーです。</target>
        <note />
      </trans-unit>
      <trans-unit id="ValueNotContainedMutabilityInstanceButStatic">
        <source>Module '{0}' contains\n    {1}    \nbut its signature specifies\n    {2}    \nThe compiled representation of this method is as an instance member, but the signature indicates its compiled representation is as a static member</source>
        <target state="translated">モジュール '{0}' には\n    {1}    \nが含まれますが、シグネチャには\n    {2}    \nを指定しています。このメソッドのコンパイル済み表現はインスタンス メンバーとして指定されていますが、シグネチャが示すコンパイル済み表現は静的メンバーです。</target>
        <note />
      </trans-unit>
      <trans-unit id="DefinitionsInSigAndImplNotCompatibleNamesDiffer">
        <source>The {0} definitions in the signature and implementation are not compatible because the names differ. The type is called '{1}' in the signature file but '{2}' in implementation.</source>
        <target state="translated">シグネチャおよび実装内の {0} 定義は、名前が異なるため、互換性がありません。この型はシグネチャ ファイルでは '{1}' という名前ですが、実装では '{2}' という名前です。</target>
        <note />
      </trans-unit>
      <trans-unit id="DefinitionsInSigAndImplNotCompatibleParameterCountsDiffer">
        <source>The {0} definitions for type '{1}' in the signature and implementation are not compatible because the respective type parameter counts differ</source>
        <target state="translated">型パラメーターの数が異なるため、シグネチャおよび実装内の型 '{1}' の {0} 定義は互換性がありません</target>
        <note />
      </trans-unit>
      <trans-unit id="DefinitionsInSigAndImplNotCompatibleAccessibilityDiffer">
        <source>The {0} definitions for type '{1}' in the signature and implementation are not compatible because the accessibility specified in the signature is more than that specified in the implementation</source>
        <target state="translated">シグネチャに指定されたアクセシビリティが実装の指定よりも高いため、シグネチャおよび実装内の型 '{1}' の {0} 定義は互換性がありません</target>
        <note />
      </trans-unit>
      <trans-unit id="DefinitionsInSigAndImplNotCompatibleMissingInterface">
        <source>The {0} definitions for type '{1}' in the signature and implementation are not compatible because the signature requires that the type supports the interface {2} but the interface has not been implemented</source>
        <target state="translated">シグネチャでは型がインターフェイス {2} をサポートする必要がありますが、インターフェイスが実装されていないため、シグネチャおよび実装内の型 '{1}' の {0} 定義は互換性がありません</target>
        <note />
      </trans-unit>
      <trans-unit id="DefinitionsInSigAndImplNotCompatibleImplementationSaysNull">
        <source>The {0} definitions for type '{1}' in the signature and implementation are not compatible because the implementation says this type may use nulls as a representation but the signature does not</source>
        <target state="translated">実装では表現としてこの型に null を使用できると指定していますが、シグネチャは指定していないため、シグネチャおよび実装内の型 '{1}' の {0} 定義は互換性がありません</target>
        <note />
      </trans-unit>
      <trans-unit id="DefinitionsInSigAndImplNotCompatibleImplementationSaysNull2">
        <source>The {0} definitions for type '{1}' in the signature and implementation are not compatible because the implementation says this type may use nulls as an extra value but the signature does not</source>
        <target state="translated">実装では特別な値としてこの型に null を使用できると指定していますが、シグネチャは指定していないため、シグネチャおよび実装内の型 '{1}' の {0} 定義は互換性がありません</target>
        <note />
      </trans-unit>
      <trans-unit id="DefinitionsInSigAndImplNotCompatibleSignatureSaysNull">
        <source>The {0} definitions for type '{1}' in the signature and implementation are not compatible because the signature says this type may use nulls as a representation but the implementation does not</source>
        <target state="translated">シグネチャでは表現としてこの型に null を使用できると指定していますが、実装では指定していないため、シグネチャおよび実装内の型 '{1}' の {0} 定義は互換性がありません</target>
        <note />
      </trans-unit>
      <trans-unit id="DefinitionsInSigAndImplNotCompatibleSignatureSaysNull2">
        <source>The {0} definitions for type '{1}' in the signature and implementation are not compatible because the signature says this type may use nulls as an extra value but the implementation does not</source>
        <target state="translated">シグネチャでは特別な値としてこの型に null を使用できると指定していますが、実装は指定していないため、シグネチャおよび実装内の型 '{1}' の {0} 定義は互換性がありません</target>
        <note />
      </trans-unit>
      <trans-unit id="DefinitionsInSigAndImplNotCompatibleImplementationSealed">
        <source>The {0} definitions for type '{1}' in the signature and implementation are not compatible because the implementation type is sealed but the signature implies it is not. Consider adding the [&lt;Sealed&gt;] attribute to the signature.</source>
        <target state="translated">シグネチャと実装の型 '{1}' の {0} 定義に互換性がありません。実装の種類はシールドですが、シグネチャではシールドが暗黙的に示されていません。シグネチャに [&lt;Sealed&gt;] 属性を追加してください。</target>
        <note />
      </trans-unit>
      <trans-unit id="DefinitionsInSigAndImplNotCompatibleImplementationIsNotSealed">
        <source>The {0} definitions for type '{1}' in the signature and implementation are not compatible because the implementation type is not sealed but signature implies it is. Consider adding the [&lt;Sealed&gt;] attribute to the implementation.</source>
        <target state="translated">シグネチャと実装の種類 '{1}' の {0} 定義に互換性がありません。実装の種類はシールド型ではありませんが、シグネチャは暗黙的にシールド型に設定されています。実装に [&lt;Sealed&gt;] 属性を追加することを検討してください。</target>
        <note />
      </trans-unit>
      <trans-unit id="DefinitionsInSigAndImplNotCompatibleImplementationIsAbstract">
        <source>The {0} definitions for type '{1}' in the signature and implementation are not compatible because the implementation is an abstract class but the signature is not. Consider adding the [&lt;AbstractClass&gt;] attribute to the signature.</source>
        <target state="translated">シグネチャと実装の型 '{1}' の {0} 定義に互換性がありません。実装は抽象クラスですが、シグネチャは抽象クラスではありません。シグネチャに [&lt;AbstractClass&gt;] 属性を追加してください。</target>
        <note />
      </trans-unit>
      <trans-unit id="DefinitionsInSigAndImplNotCompatibleSignatureIsAbstract">
        <source>The {0} definitions for type '{1}' in the signature and implementation are not compatible because the signature is an abstract class but the implementation is not. Consider adding the [&lt;AbstractClass&gt;] attribute to the implementation.</source>
        <target state="translated">シグネチャと実装の型 '{1}' の {0} の定義には互換性がありません。シグネチャは抽象クラスですが、実装は抽象クラスではありません。実装に [&lt;AbstractClass&gt;] 属性を追加してください。</target>
        <note />
      </trans-unit>
      <trans-unit id="DefinitionsInSigAndImplNotCompatibleTypesHaveDifferentBaseTypes">
        <source>The {0} definitions for type '{1}' in the signature and implementation are not compatible because the types have different base types</source>
        <target state="translated">型の基本型が異なるため、シグネチャおよび実装内の型 '{1}' の {0} 定義は互換性がありません</target>
        <note />
      </trans-unit>
      <trans-unit id="DefinitionsInSigAndImplNotCompatibleNumbersDiffer">
        <source>The {0} definitions for type '{1}' in the signature and implementation are not compatible because the number of {2}s differ</source>
        <target state="translated">{2} の数が異なるため、シグネチャおよび実装内の型 '{1}' の {0} 定義は互換性がありません</target>
        <note />
      </trans-unit>
      <trans-unit id="DefinitionsInSigAndImplNotCompatibleSignatureDefinesButImplDoesNot">
        <source>The {0} definitions for type '{1}' in the signature and implementation are not compatible because the signature defines the {2} '{3}' but the implementation does not (or does, but not in the same order)</source>
        <target state="translated">シグネチャでは {2} '{3}' を定義していますが、実装では定義していないため (または定義していても同じ順序ではないため)、シグネチャおよび実装内の型 '{1}' の {0} 定義は互換性がありません</target>
        <note />
      </trans-unit>
      <trans-unit id="DefinitionsInSigAndImplNotCompatibleImplDefinesButSignatureDoesNot">
        <source>The {0} definitions for type '{1}' in the signature and implementation are not compatible because the implementation defines the {2} '{3}' but the signature does not (or does, but not in the same order)</source>
        <target state="translated">実装では {2} '{3}' を定義していますが、シグネチャでは定義していないため (または定義していても同じ順序ではないため)、シグネチャおよび実装内の型 '{1}' の {0} 定義は互換性がありません</target>
        <note />
      </trans-unit>
      <trans-unit id="DefinitionsInSigAndImplNotCompatibleImplDefinesStruct">
        <source>The {0} definitions for type '{1}' in the signature and implementation are not compatible because the implementation defines a struct but the signature defines a type with a hidden representation</source>
        <target state="translated">実装では構造体を定義していますが、シグネチャでは隠ぺいされた表現で型を定義しているため、シグネチャおよび実装内の型 '{1}' の {0} 定義は互換性がありません</target>
        <note />
      </trans-unit>
      <trans-unit id="DefinitionsInSigAndImplNotCompatibleDotNetTypeRepresentationIsHidden">
        <source>The {0} definitions for type '{1}' in the signature and implementation are not compatible because a CLI type representation is being hidden by a signature</source>
        <target state="translated">CLI の型表現がシグネチャによって隠ぺいされているため、シグネチャおよび実装内の型 '{1}' の {0} 定義は互換性がありません</target>
        <note />
      </trans-unit>
      <trans-unit id="DefinitionsInSigAndImplNotCompatibleTypeIsHidden">
        <source>The {0} definitions for type '{1}' in the signature and implementation are not compatible because a type representation is being hidden by a signature</source>
        <target state="translated">型表現がシグネチャによって隠ぺいされているため、シグネチャおよび実装内の型 '{1}' の {0} 定義は互換性がありません</target>
        <note />
      </trans-unit>
      <trans-unit id="DefinitionsInSigAndImplNotCompatibleTypeIsDifferentKind">
        <source>The {0} definitions for type '{1}' in the signature and implementation are not compatible because the types are of different kinds</source>
        <target state="translated">型の種類が異なるため、シグネチャおよび実装内の型 '{1}' の {0} 定義は互換性がありません</target>
        <note />
      </trans-unit>
      <trans-unit id="DefinitionsInSigAndImplNotCompatibleILDiffer">
        <source>The {0} definitions for type '{1}' in the signature and implementation are not compatible because the IL representations differ</source>
        <target state="translated">IL 表現が異なるため、シグネチャおよび実装内の型 '{1}' の {0} 定義は互換性がありません</target>
        <note />
      </trans-unit>
      <trans-unit id="DefinitionsInSigAndImplNotCompatibleRepresentationsDiffer">
        <source>The {0} definitions for type '{1}' in the signature and implementation are not compatible because the representations differ</source>
        <target state="translated">シグネチャおよび実装内の型 '{1}' の {0} 定義は、表現が異なるため、互換性がありません</target>
        <note />
      </trans-unit>
      <trans-unit id="DefinitionsInSigAndImplNotCompatibleFieldWasPresent">
        <source>The {0} definitions for type '{1}' in the signature and implementation are not compatible because the field {2} was present in the implementation but not in the signature</source>
        <target state="translated">フィールド {2} が実装にはありますがシグネチャにはないため、シグネチャおよび実装内の型 '{1}' の {0} 定義は互換性がありません</target>
        <note />
      </trans-unit>
      <trans-unit id="DefinitionsInSigAndImplNotCompatibleFieldOrderDiffer">
        <source>The {0} definitions for type '{1}' in the signature and implementation are not compatible because the order of the fields is different in the signature and implementation</source>
        <target state="translated">フィールドの順序がシグネチャと実装とで異なるため、シグネチャおよび実装内の型 '{1}' の {0} 定義は互換性がありません</target>
        <note />
      </trans-unit>
      <trans-unit id="DefinitionsInSigAndImplNotCompatibleFieldRequiredButNotSpecified">
        <source>The {0} definitions for type '{1}' in the signature and implementation are not compatible because the field {2} was required by the signature but was not specified by the implementation</source>
        <target state="translated">シグネチャにはフィールド {2} が必要ですが、実装では指定されていないため、シグネチャおよび実装内の型 '{1}' の {0} 定義は互換性がありません</target>
        <note />
      </trans-unit>
      <trans-unit id="DefinitionsInSigAndImplNotCompatibleFieldIsInImplButNotSig">
        <source>The {0} definitions for type '{1}' in the signature and implementation are not compatible because the field '{2}' was present in the implementation but not in the signature. Struct types must now reveal their fields in the signature for the type, though the fields may still be labelled 'private' or 'internal'.</source>
        <target state="translated">フィールド '{2}' が実装にはありますがシグネチャにはないため、シグネチャおよび実装内の型 '{1}' の {0} 定義は互換性がありません。この型のシグネチャでは、構造体型のフィールドを公開する必要があります。ただし、フィールドのラベルは 'private' または 'internal' のままにすることもできます。</target>
        <note />
      </trans-unit>
      <trans-unit id="DefinitionsInSigAndImplNotCompatibleAbstractMemberMissingInImpl">
        <source>The {0} definitions for type '{1}' in the signature and implementation are not compatible because the abstract member '{2}' was required by the signature but was not specified by the implementation</source>
        <target state="translated">シグネチャには抽象メンバー '{2}' が必要ですが、実装では指定されていないため、シグネチャおよび実装内の型 '{1}' の {0} 定義は互換性がありません</target>
        <note />
      </trans-unit>
      <trans-unit id="DefinitionsInSigAndImplNotCompatibleAbstractMemberMissingInSig">
        <source>The {0} definitions for type '{1}' in the signature and implementation are not compatible because the abstract member '{2}' was present in the implementation but not in the signature</source>
        <target state="translated">抽象メンバー '{2}' が実装にはありますがシグネチャにはないため、シグネチャおよび実装内の型 '{1}' の {0} 定義は互換性がありません</target>
        <note />
      </trans-unit>
      <trans-unit id="DefinitionsInSigAndImplNotCompatibleSignatureDeclaresDiffer">
        <source>The {0} definitions for type '{1}' in the signature and implementation are not compatible because the signature declares a {2} while the implementation declares a {3}</source>
        <target state="translated">シグネチャは {2} を宣言していますが、実装では {3} を宣言しているため、シグネチャおよび実装内の型 '{1}' の {0} 定義は互換性がありません</target>
        <note />
      </trans-unit>
      <trans-unit id="DefinitionsInSigAndImplNotCompatibleAbbreviationsDiffer">
        <source>The {0} definitions for type '{1}' in the signature and implementation are not compatible because the abbreviations differ: {2} versus {3}</source>
        <target state="translated">シグネチャおよび実装内の型 '{1}' の {0} 定義は、省略形が異なるため ({2} と {3})、互換性がありません</target>
        <note />
      </trans-unit>
      <trans-unit id="DefinitionsInSigAndImplNotCompatibleAbbreviationHiddenBySig">
        <source>The {0} definitions for type '{1}' in the signature and implementation are not compatible because an abbreviation is being hidden by a signature. The abbreviation must be visible to other CLI languages. Consider making the abbreviation visible in the signature.</source>
        <target state="translated">省略形がシグネチャによって隠ぺいされているため、シグネチャおよび実装の型 '{1}' の {0} 定義に互換性がありません。省略形は他の CLI 言語から参照できるようにする必要があります。シグネチャ内の省略形を参照できるようにしてください。</target>
        <note />
      </trans-unit>
      <trans-unit id="DefinitionsInSigAndImplNotCompatibleSigHasAbbreviation">
        <source>The {0} definitions for type '{1}' in the signature and implementation are not compatible because the signature has an abbreviation while the implementation does not</source>
        <target state="translated">シグネチャには省略形がありますが、実装にはないため、シグネチャおよび実装内の型 '{1}' の {0} 定義は互換性がありません</target>
        <note />
      </trans-unit>
      <trans-unit id="ModuleContainsConstructorButNamesDiffer">
        <source>The module contains the constructor\n    {0}    \nbut its signature specifies\n    {1}    \nThe names differ</source>
        <target state="translated">モジュールにはコンストラクター\n    {0}    \nが含まれますが、シグネチャでは\n    {1}    \nを指定しています。名前が異なります。</target>
        <note />
      </trans-unit>
      <trans-unit id="ModuleContainsConstructorButDataFieldsDiffer">
        <source>The module contains the constructor\n    {0}    \nbut its signature specifies\n    {1}    \nThe respective number of data fields differ</source>
        <target state="translated">モジュールにはコンストラクター\n    {0}    \nが含まれますが、シグネチャでは\n    {1}    \nを指定しています。データ フィールドの数が異なります。</target>
        <note />
      </trans-unit>
      <trans-unit id="ModuleContainsConstructorButTypesOfFieldsDiffer">
        <source>The module contains the constructor\n    {0}    \nbut its signature specifies\n    {1}    \nThe types of the fields differ</source>
        <target state="translated">モジュールにはコンストラクター\n    {0}    \nが含まれますが、シグネチャでは\n    {1}    \nを指定しています。フィールドの型が異なります。</target>
        <note />
      </trans-unit>
      <trans-unit id="ModuleContainsConstructorButAccessibilityDiffers">
        <source>The module contains the constructor\n    {0}    \nbut its signature specifies\n    {1}    \nthe accessibility specified in the signature is more than that specified in the implementation</source>
        <target state="translated">モジュールにはコンストラクター\n    {0}    \nが含まれますが、シグネチャでは\n    {1}    \nを指定しています。シグネチャに指定されたアクセシビリティの方が、実装よりも高い設定です。</target>
        <note />
      </trans-unit>
      <trans-unit id="FieldNotContainedNamesDiffer">
        <source>The module contains the field\n    {0}    \nbut its signature specifies\n    {1}    \nThe names differ</source>
        <target state="translated">モジュールにはフィールド\n    {0}    \nが含まれますが、シグネチャでは\n    {1}    \nを指定しています。名前が異なります。</target>
        <note />
      </trans-unit>
      <trans-unit id="FieldNotContainedAccessibilitiesDiffer">
        <source>The module contains the field\n    {0}    \nbut its signature specifies\n    {1}    \nthe accessibility specified in the signature is more than that specified in the implementation</source>
        <target state="translated">モジュールにはフィールド\n    {0}    \nが含まれますが、シグネチャでは\n    {1}    \nを指定しています。シグネチャに指定されたアクセシビリティの方が、実装よりも高い設定です。</target>
        <note />
      </trans-unit>
      <trans-unit id="FieldNotContainedStaticsDiffer">
        <source>The module contains the field\n    {0}    \nbut its signature specifies\n    {1}    \nThe 'static' modifiers differ</source>
        <target state="translated">モジュールにはフィールド\n    {0}    \nが含まれますが、シグネチャでは\n    {1}    \nを指定しています。'static' 修飾子が異なります。</target>
        <note />
      </trans-unit>
      <trans-unit id="FieldNotContainedMutablesDiffer">
        <source>The module contains the field\n    {0}    \nbut its signature specifies\n    {1}    \nThe 'mutable' modifiers differ</source>
        <target state="translated">モジュールにはフィールド\n    {0}    \nが含まれますが、シグネチャでは\n    {1}    \nを指定しています。'mutable' 修飾子が異なります。</target>
        <note />
      </trans-unit>
      <trans-unit id="FieldNotContainedLiteralsDiffer">
        <source>The module contains the field\n    {0}    \nbut its signature specifies\n    {1}    \nThe 'literal' modifiers differ</source>
        <target state="translated">モジュールにはフィールド\n    {0}    \nが含まれますが、シグネチャでは\n    {1}    \nを指定しています。'literal' 修飾子が異なります。</target>
        <note />
      </trans-unit>
      <trans-unit id="FieldNotContainedTypesDiffer">
        <source>The module contains the field\n    {0}    \nbut its signature specifies\n    {1}    \nThe types differ</source>
        <target state="translated">モジュールにはフィールド\n    {0}    \nが含まれますが、シグネチャでは\n    {1}    \nを指定しています。型が異なります。</target>
        <note />
      </trans-unit>
      <trans-unit id="typrelCannotResolveImplicitGenericInstantiation">
        <source>The implicit instantiation of a generic construct at or near this point could not be resolved because it could resolve to multiple unrelated types, e.g. '{0}' and '{1}'. Consider using type annotations to resolve the ambiguity</source>
        <target state="translated">この場所またはその付近にあるジェネリック コンストラクトの暗黙的なインスタンス化を解決できませんでした。これは、関連性のない複数の型に解決される可能性があるためです (たとえば、'{0}' と '{1}')。あいまいさを解決するために、型の注釈を使用してください。</target>
        <note />
      </trans-unit>
      <trans-unit id="typrelCannotResolveAmbiguityInPrintf">
        <source>Could not resolve the ambiguity inherent in the use of a 'printf'-style format string</source>
        <target state="translated">'printf' 形式の書式指定文字列の使用に関して、あいまいな継承を解決できませんでした</target>
        <note />
      </trans-unit>
      <trans-unit id="typrelCannotResolveAmbiguityInEnum">
        <source>Could not resolve the ambiguity in the use of a generic construct with an 'enum' constraint at or near this position</source>
        <target state="translated">この位置、またはこの位置付近にある 'enum' 制約を含むジェネリック コンストラクトの使用に関して、あいまいさを解決できませんでした</target>
        <note />
      </trans-unit>
      <trans-unit id="typrelCannotResolveAmbiguityInDelegate">
        <source>Could not resolve the ambiguity in the use of a generic construct with a 'delegate' constraint at or near this position</source>
        <target state="translated">この位置、またはこの位置付近にある 'delegate' 制約を含むジェネリック コンストラクトの使用に関して、あいまいさを解決できませんでした</target>
        <note />
      </trans-unit>
      <trans-unit id="typrelInvalidValue">
        <source>Invalid value</source>
        <target state="translated">無効な値</target>
        <note />
      </trans-unit>
      <trans-unit id="typrelSigImplNotCompatibleParamCountsDiffer">
        <source>The signature and implementation are not compatible because the respective type parameter counts differ</source>
        <target state="translated">それぞれの型パラメーターの数が異なるため、シグネチャおよび実装は互換性がありません</target>
        <note />
      </trans-unit>
      <trans-unit id="typrelSigImplNotCompatibleCompileTimeRequirementsDiffer">
        <source>The signature and implementation are not compatible because the type parameter in the class/signature has a different compile-time requirement to the one in the member/implementation</source>
        <target state="translated">クラス/シグネチャの型パラメーターには、メンバー/実装の型パラメーターとは異なるコンパイル時の要件があるため、シグネチャと実装には互換性がありません</target>
        <note />
      </trans-unit>
      <trans-unit id="typrelSigImplNotCompatibleConstraintsDiffer">
        <source>The signature and implementation are not compatible because the declaration of the type parameter '{0}' requires a constraint of the form {1}</source>
        <target state="translated">型パラメーター '{0}' の宣言には形式 {1} の制約が必要なため、シグネチャと実装には互換性がありません</target>
        <note />
      </trans-unit>
      <trans-unit id="typrelSigImplNotCompatibleConstraintsDifferRemove">
        <source>The signature and implementation are not compatible because the type parameter '{0}' has a constraint of the form {1} but the implementation does not. Either remove this constraint from the signature or add it to the implementation.</source>
        <target state="translated">型パラメーター '{0}' には形式 {1} の制約がありますが、実装にはないため、シグネチャと実装には互換性がありません。シグネチャからこの制約を削除するか、実装に制約を追加してください。</target>
        <note />
      </trans-unit>
      <trans-unit id="typrelTypeImplementsIComparableShouldOverrideObjectEquals">
        <source>The type '{0}' implements 'System.IComparable'. Consider also adding an explicit override for 'Object.Equals'</source>
        <target state="translated">型 '{0}' は 'System.IComparable' を実装しています。'Object.Equals' の明示的なオーバーライドも追加してください。</target>
        <note />
      </trans-unit>
      <trans-unit id="typrelTypeImplementsIComparableDefaultObjectEqualsProvided">
        <source>The type '{0}' implements 'System.IComparable' explicitly but provides no corresponding override for 'Object.Equals'. An implementation of 'Object.Equals' has been automatically provided, implemented via 'System.IComparable'. Consider implementing the override 'Object.Equals' explicitly</source>
        <target state="translated">型 '{0}' は 'System.IComparable' を明示的に実装していますが、'Object.Equals' に対応するオーバーライドを提供していません。'Object.Equals' の実装は自動的に提供され、'System.IComparable' を介して実装されます。明示的にオーバーライド 'Object.Equals' を実装してください。</target>
        <note />
      </trans-unit>
      <trans-unit id="typrelExplicitImplementationOfGetHashCodeOrEquals">
        <source>The struct, record or union type '{0}' has an explicit implementation of 'Object.GetHashCode' or 'Object.Equals'. You must apply the 'CustomEquality' attribute to the type</source>
        <target state="translated">構造体型、レコード型、または共用体型 '{0}' には 'Object.GetHashCode' または 'Object.Equals' の明示的な実装があります。この型には 'CustomEquality' 属性を適用してください。</target>
        <note />
      </trans-unit>
      <trans-unit id="typrelExplicitImplementationOfGetHashCode">
        <source>The struct, record or union type '{0}' has an explicit implementation of 'Object.GetHashCode'. Consider implementing a matching override for 'Object.Equals(obj)'</source>
        <target state="translated">構造体型、レコード型、または共用体型 '{0}' には 'Object.GetHashCode' の明示的な実装があります。'Object.Equals(obj)' に対応するオーバーライドを実装してください。</target>
        <note />
      </trans-unit>
      <trans-unit id="typrelExplicitImplementationOfEquals">
        <source>The struct, record or union type '{0}' has an explicit implementation of 'Object.Equals'. Consider implementing a matching override for 'Object.GetHashCode()'</source>
        <target state="translated">構造体型、レコード型、または共用体型 '{0}' には 'Object.Equals' の明示的な実装があります。'Object.GetHashCode()' に対応するオーバーライドを実装してください。</target>
        <note />
      </trans-unit>
      <trans-unit id="ExceptionDefsNotCompatibleHiddenBySignature">
        <source>The exception definitions are not compatible because a CLI exception mapping is being hidden by a signature. The exception mapping must be visible to other modules. The module contains the exception definition\n    {0}    \nbut its signature specifies\n\t{1}</source>
        <target state="translated">CLI の例外のマッピングがシグネチャによって隠ぺいされているため、例外の定義に互換性がありません。例外のマッピングは他のモジュールから参照できるようにする必要があります。モジュールには例外の定義\n    {0}    \nが含まれますが、シグネチャでは\n\t{1}を指定しています</target>
        <note />
      </trans-unit>
      <trans-unit id="ExceptionDefsNotCompatibleDotNetRepresentationsDiffer">
        <source>The exception definitions are not compatible because the CLI representations differ. The module contains the exception definition\n    {0}    \nbut its signature specifies\n\t{1}</source>
        <target state="translated">CLI 表現が異なるため、例外の定義に互換性がありません。モジュールには例外の定義\n    {0}    \nが含まれますが、シグネチャでは\n\t{1}を指定しています</target>
        <note />
      </trans-unit>
      <trans-unit id="ExceptionDefsNotCompatibleAbbreviationHiddenBySignature">
        <source>The exception definitions are not compatible because the exception abbreviation is being hidden by the signature. The abbreviation must be visible to other CLI languages. Consider making the abbreviation visible in the signature. The module contains the exception definition\n    {0}    \nbut its signature specifies\n\t{1}.</source>
        <target state="translated">例外の省略形がシグネチャによって隠ぺいされているため、例外の定義に互換性がありません。省略形は他の CLI 言語から参照できるようにする必要があります。シグネチャ内の省略形を参照できるようにしてください。モジュールには例外の定義\n    {0}    \nがありますが、シグネチャでは\n\t{1}を指定しています。</target>
        <note />
      </trans-unit>
      <trans-unit id="ExceptionDefsNotCompatibleSignaturesDiffer">
        <source>The exception definitions are not compatible because the exception abbreviations in the signature and implementation differ. The module contains the exception definition\n    {0}    \nbut its signature specifies\n\t{1}.</source>
        <target state="translated">例外の省略形がシグネチャと実装とで異なるため、例外の定義に互換性がありません。モジュールには例外の定義\n    {0}    \nが含まれますが、シグネチャでは\n\t{1}を指定しています。</target>
        <note />
      </trans-unit>
      <trans-unit id="ExceptionDefsNotCompatibleExceptionDeclarationsDiffer">
        <source>The exception definitions are not compatible because the exception declarations differ. The module contains the exception definition\n    {0}    \nbut its signature specifies\n\t{1}.</source>
        <target state="translated">例外の宣言が異なるため、例外の定義に互換性がありません。モジュールには例外の定義\n    {0}    \nが含まれますが、シグネチャでは\n\t{1}を指定しています。</target>
        <note />
      </trans-unit>
      <trans-unit id="ExceptionDefsNotCompatibleFieldInSigButNotImpl">
        <source>The exception definitions are not compatible because the field '{0}' was required by the signature but was not specified by the implementation. The module contains the exception definition\n    {1}    \nbut its signature specifies\n\t{2}.</source>
        <target state="translated">シグネチャにはフィールド '{0}' が必要ですが、実装では指定されなかったため、例外の定義に互換性がありません。モジュールには例外の定義\n    {1}    \nが含まれますが、シグネチャでは\n\t{2}を指定しています。</target>
        <note />
      </trans-unit>
      <trans-unit id="ExceptionDefsNotCompatibleFieldInImplButNotSig">
        <source>The exception definitions are not compatible because the field '{0}' was present in the implementation but not in the signature. The module contains the exception definition\n    {1}    \nbut its signature specifies\n\t{2}.</source>
        <target state="translated">実装にはフィールド '{0}' がありますが、シグネチャにはないため、例外の定義に互換性がありません。モジュールには例外の定義\n    {1}    \nが含まれますが、シグネチャでは\n\t{2}を指定しています。</target>
        <note />
      </trans-unit>
      <trans-unit id="ExceptionDefsNotCompatibleFieldOrderDiffers">
        <source>The exception definitions are not compatible because the order of the fields is different in the signature and implementation. The module contains the exception definition\n    {0}    \nbut its signature specifies\n\t{1}.</source>
        <target state="translated">フィールドの順序がシグネチャと実装とで異なるため、例外の定義に互換性がありません。モジュールには例外の定義\n    {0}    \nが含まれますが、シグネチャでは\n\t{1}を指定しています。</target>
        <note />
      </trans-unit>
      <trans-unit id="typrelModuleNamespaceAttributesDifferInSigAndImpl">
        <source>The namespace or module attributes differ between signature and implementation</source>
        <target state="translated">名前空間属性またはモジュール属性が、シグネチャと実装とで異なります</target>
        <note />
      </trans-unit>
      <trans-unit id="typrelMethodIsOverconstrained">
        <source>This method is over-constrained in its type parameters</source>
        <target state="translated">型パラメーターのこのメソッドは、制約過多です</target>
        <note />
      </trans-unit>
      <trans-unit id="typrelOverloadNotFound">
        <source>No implementations of '{0}' had the correct number of arguments and type parameters. The required signature is '{1}'.</source>
        <target state="translated">正しい数の引数と型パラメーターが指定された '{0}' の実装がありません。必要なシグネチャは '{1}' です。</target>
        <note />
      </trans-unit>
      <trans-unit id="typrelOverrideWasAmbiguous">
        <source>The override for '{0}' was ambiguous</source>
        <target state="translated">'{0}' のオーバーライドがあいまいでした</target>
        <note />
      </trans-unit>
      <trans-unit id="typrelMoreThenOneOverride">
        <source>More than one override implements '{0}'</source>
        <target state="translated">複数のオーバーライドが '{0}' を実装しています</target>
        <note />
      </trans-unit>
      <trans-unit id="typrelMethodIsSealed">
        <source>The method '{0}' is sealed and cannot be overridden</source>
        <target state="translated">メソッド '{0}' がシールドであるため、オーバーライドできません</target>
        <note />
      </trans-unit>
      <trans-unit id="typrelOverrideImplementsMoreThenOneSlot">
        <source>The override '{0}' implements more than one abstract slot, e.g. '{1}' and '{2}'</source>
        <target state="translated">オーバーライド '{0}' は複数の抽象スロットを実装しています (たとえば、'{1}' と '{2}')</target>
        <note />
      </trans-unit>
      <trans-unit id="typrelDuplicateInterface">
        <source>Duplicate or redundant interface</source>
        <target state="translated">インターフェイスが重複するか、冗長です</target>
        <note />
      </trans-unit>
      <trans-unit id="typrelNeedExplicitImplementation">
        <source>The interface '{0}' is included in multiple explicitly implemented interface types. Add an explicit implementation of this interface.</source>
        <target state="translated">複数の明示的に実装されたインターフェイス型に、インターフェイス '{0}' が含まれています。このインターフェイスの明示的な実装を追加してください。</target>
        <note />
      </trans-unit>
      <trans-unit id="typrelNamedArgumentHasBeenAssignedMoreThenOnce">
        <source>The named argument '{0}' has been assigned more than one value</source>
        <target state="translated">名前付き引数 '{0}' に複数の値が割り当てられました</target>
        <note />
      </trans-unit>
      <trans-unit id="typrelNoImplementationGiven">
        <source>No implementation was given for '{0}'</source>
        <target state="translated">'{0}' に指定された実装がありませんでした</target>
        <note />
      </trans-unit>
      <trans-unit id="typrelNoImplementationGivenWithSuggestion">
        <source>No implementation was given for '{0}'. Note that all interface members must be implemented and listed under an appropriate 'interface' declaration, e.g. 'interface ... with member ...'.</source>
        <target state="translated">'{0}' に指定された実装がありませんでした。すべてのインターフェイス メンバーを実装し、適切な 'interface' 宣言で列挙してください (たとえば、'interface ... with member ...')。</target>
        <note />
      </trans-unit>
      <trans-unit id="typrelMemberDoesNotHaveCorrectNumberOfArguments">
        <source>The member '{0}' does not have the correct number of arguments. The required signature is '{1}'.</source>
        <target state="translated">メンバー '{0}' には引数の正しいメンバーがありません。必要なシグネチャは '{1}' です。</target>
        <note />
      </trans-unit>
      <trans-unit id="typrelMemberDoesNotHaveCorrectNumberOfTypeParameters">
        <source>The member '{0}' does not have the correct number of method type parameters. The required signature is '{1}'.</source>
        <target state="translated">メンバー '{0}' には正しい数のメソッド型パラメーターがありません。必要なシグネチャは '{1}' です。</target>
        <note />
      </trans-unit>
      <trans-unit id="typrelMemberDoesNotHaveCorrectKindsOfGenericParameters">
        <source>The member '{0}' does not have the correct kinds of generic parameters. The required signature is '{1}'.</source>
        <target state="translated">メンバー '{0}' には正しい種類のジェネリック パラメーターがありません。必要なシグネチャは '{1}' です。</target>
        <note />
      </trans-unit>
      <trans-unit id="typrelMemberCannotImplement">
        <source>The member '{0}' cannot be used to implement '{1}'. The required signature is '{2}'.</source>
        <target state="translated">{1}' を実装するためにメンバー '{0}' は使用できません。必要なシグネチャは '{2}' です。</target>
        <note />
      </trans-unit>
      <trans-unit id="astParseEmbeddedILError">
        <source>Error while parsing embedded IL</source>
        <target state="translated">埋め込まれた IL の解析中にエラーが発生しました</target>
        <note />
      </trans-unit>
      <trans-unit id="astParseEmbeddedILTypeError">
        <source>Error while parsing embedded IL type</source>
        <target state="translated">埋め込まれた IL 型の解析中にエラーが発生しました</target>
        <note />
      </trans-unit>
      <trans-unit id="astDeprecatedIndexerNotation">
        <source>This indexer notation has been removed from the F# language</source>
        <target state="translated">このインデクサー表記は F# 言語から削除されました</target>
        <note />
      </trans-unit>
      <trans-unit id="astInvalidExprLeftHandOfAssignment">
        <source>Invalid expression on left of assignment</source>
        <target state="translated">代入式の左辺が無効です</target>
        <note />
      </trans-unit>
      <trans-unit id="augNoRefEqualsOnStruct">
        <source>The 'ReferenceEquality' attribute cannot be used on structs. Consider using the 'StructuralEquality' attribute instead, or implement an override for 'System.Object.Equals(obj)'.</source>
        <target state="translated">構造体で 'ReferenceEquality' 属性は使用できません。代わりに 'StructuralEquality' 属性を使用するか、'System.Object.Equals(obj)' のオーバーライドを実装してください。</target>
        <note />
      </trans-unit>
      <trans-unit id="augInvalidAttrs">
        <source>This type uses an invalid mix of the attributes 'NoEquality', 'ReferenceEquality', 'StructuralEquality', 'NoComparison' and 'StructuralComparison'</source>
        <target state="translated">この型には、'NoEquality' 属性、'ReferenceEquality' 属性、'StructuralEquality' 属性、'NoComparison' 属性、および 'StructuralComparison' 属性の無効な組み合わせが使用されています</target>
        <note />
      </trans-unit>
      <trans-unit id="augNoEqualityNeedsNoComparison">
        <source>The 'NoEquality' attribute must be used in conjunction with the 'NoComparison' attribute</source>
        <target state="translated">'NoEquality' 属性は、'NoComparison' 属性と組み合わせて使用する必要があります</target>
        <note />
      </trans-unit>
      <trans-unit id="augStructCompNeedsStructEquality">
        <source>The 'StructuralComparison' attribute must be used in conjunction with the 'StructuralEquality' attribute</source>
        <target state="translated">'StructuralComparison' 属性は、'StructuralEquality' 属性と組み合わせて使用する必要があります</target>
        <note />
      </trans-unit>
      <trans-unit id="augStructEqNeedsNoCompOrStructComp">
        <source>The 'StructuralEquality' attribute must be used in conjunction with the 'NoComparison' or 'StructuralComparison' attributes</source>
        <target state="translated">'StructuralEquality' 属性は、'NoComparison' 属性または 'StructuralComparison' 属性と組み合わせて使用する必要があります</target>
        <note />
      </trans-unit>
      <trans-unit id="augTypeCantHaveRefEqAndStructAttrs">
        <source>A type cannot have both the 'ReferenceEquality' and 'StructuralEquality' or 'StructuralComparison' attributes</source>
        <target state="translated">1 つの型に 'ReferenceEquality' 属性および 'StructuralEquality' 属性、または 'ReferenceEquality' 属性および 'StructuralComparison' 属性を同時に使用することはできません</target>
        <note />
      </trans-unit>
      <trans-unit id="augOnlyCertainTypesCanHaveAttrs">
        <source>Only record, union, exception and struct types may be augmented with the 'ReferenceEquality', 'StructuralEquality' and 'StructuralComparison' attributes</source>
        <target state="translated">'ReferenceEquality' 属性、'StructuralEquality' 属性、および 'StructuralComparison' 属性を使用して拡張できるのは、レコード型、共用体型、例外型、および構造体型のみです</target>
        <note />
      </trans-unit>
      <trans-unit id="augRefEqCantHaveObjEquals">
        <source>A type with attribute 'ReferenceEquality' cannot have an explicit implementation of 'Object.Equals(obj)', 'System.IEquatable&lt;_&gt;' or 'System.Collections.IStructuralEquatable'</source>
        <target state="translated">'ReferenceEquality' 属性が含まれる型に 'Object.Equals(obj)'、'System.IEquatable&lt;_&gt;'、または 'System.Collections.IStructuralEquatable' の明示的な実装を含めることはできません</target>
        <note />
      </trans-unit>
      <trans-unit id="augCustomEqNeedsObjEquals">
        <source>A type with attribute 'CustomEquality' must have an explicit implementation of at least one of 'Object.Equals(obj)', 'System.IEquatable&lt;_&gt;' or 'System.Collections.IStructuralEquatable'</source>
        <target state="translated">'CustomEquality' 属性が含まれる型には、'Object.Equals(obj)'、'System.IEquatable&lt;_&gt;'、'System.Collections.IStructuralEquatable' の少なくとも 1 つの明示的な実装が含まれていなければなりません</target>
        <note />
      </trans-unit>
      <trans-unit id="augCustomCompareNeedsIComp">
        <source>A type with attribute 'CustomComparison' must have an explicit implementation of at least one of 'System.IComparable' or 'System.Collections.IStructuralComparable'</source>
        <target state="translated">'CustomComparison' 属性を持つ型には、'System.IComparable' または 'System.Collections.IStructuralComparable' の少なくとも 1 つの明示的な実装が必要です</target>
        <note />
      </trans-unit>
      <trans-unit id="augNoEqNeedsNoObjEquals">
        <source>A type with attribute 'NoEquality' should not usually have an explicit implementation of 'Object.Equals(obj)'. Disable this warning if this is intentional for interoperability purposes</source>
        <target state="translated">通常、'NoEquality' 属性を持つ型には、'Object.Equals(obj)' を明示的に実装しません。相互運用性のために意図的に実装した場合、この警告は無効にしてください。</target>
        <note />
      </trans-unit>
      <trans-unit id="augNoCompCantImpIComp">
        <source>A type with attribute 'NoComparison' should not usually have an explicit implementation of 'System.IComparable', 'System.IComparable&lt;_&gt;' or 'System.Collections.IStructuralComparable'. Disable this warning if this is intentional for interoperability purposes</source>
        <target state="translated">'NoComparison' 属性が含まれる型には 'System.IComparable'、'System.IComparable&lt;_&gt;'、または 'System.Collections.IStructuralComparable' の明示的な実装を通常は含めるべきではありません。相互運用のために意図的な場合には、この警告を無効にします</target>
        <note />
      </trans-unit>
      <trans-unit id="augCustomEqNeedsNoCompOrCustomComp">
        <source>The 'CustomEquality' attribute must be used in conjunction with the 'NoComparison' or 'CustomComparison' attributes</source>
        <target state="translated">'CustomEquality' 属性は、'NoComparison' 属性または 'CustomComparison' 属性と組み合わせて使用する必要があります</target>
        <note />
      </trans-unit>
      <trans-unit id="forPositionalSpecifiersNotPermitted">
        <source>Positional specifiers are not permitted in format strings</source>
        <target state="translated">位置指定子は書式指定文字列で許可されていません</target>
        <note />
      </trans-unit>
      <trans-unit id="forMissingFormatSpecifier">
        <source>Missing format specifier</source>
        <target state="translated">書式指定子がありません</target>
        <note />
      </trans-unit>
      <trans-unit id="forFlagSetTwice">
        <source>'{0}' flag set twice</source>
        <target state="translated">'{0}' フラグが 2 回設定されました</target>
        <note />
      </trans-unit>
      <trans-unit id="forPrefixFlagSpacePlusSetTwice">
        <source>Prefix flag (' ' or '+') set twice</source>
        <target state="translated">プレフィックスのフラグ (' ' または '+') が 2 回設定されました</target>
        <note />
      </trans-unit>
      <trans-unit id="forHashSpecifierIsInvalid">
        <source>The # formatting modifier is invalid in F#</source>
        <target state="translated"># 書式修飾子は F# では無効です</target>
        <note />
      </trans-unit>
      <trans-unit id="forBadPrecision">
        <source>Bad precision in format specifier</source>
        <target state="translated">書式指定子の精度に誤りがあります</target>
        <note />
      </trans-unit>
      <trans-unit id="forBadWidth">
        <source>Bad width in format specifier</source>
        <target state="translated">書式指定子の幅に誤りがあります</target>
        <note />
      </trans-unit>
      <trans-unit id="forDoesNotSupportZeroFlag">
        <source>'{0}' format does not support '0' flag</source>
        <target state="translated">'{0}' 形式は '0' フラグをサポートしていません</target>
        <note />
      </trans-unit>
      <trans-unit id="forPrecisionMissingAfterDot">
        <source>Precision missing after the '.'</source>
        <target state="translated">'.' の後に精度がありません</target>
        <note />
      </trans-unit>
      <trans-unit id="forFormatDoesntSupportPrecision">
        <source>'{0}' format does not support precision</source>
        <target state="translated">'{0}' 形式は精度をサポートしていません</target>
        <note />
      </trans-unit>
      <trans-unit id="forBadFormatSpecifier">
        <source>Bad format specifier (after l or L): Expected ld,li,lo,lu,lx or lX. In F# code you can use %d, %x, %o or %u instead, which are overloaded to work with all basic integer types.</source>
        <target state="translated">(l または L の後の) 書式指定子に誤りがあります。ld、li、lo、lu、lx、または lX を指定してください。F# コードでは、代わりに %d、%x、%o、または %u を使用できます。これらは、すべての基本的な整数型を扱うためにオーバーロードされます。</target>
        <note />
      </trans-unit>
      <trans-unit id="forLIsUnnecessary">
        <source>The 'l' or 'L' in this format specifier is unnecessary. In F# code you can use %d, %x, %o or %u instead, which are overloaded to work with all basic integer types.</source>
        <target state="translated">この書式指定子に 'l' または 'L' は不要です。F# のコードでは、%d、%x、%o、または %u を使用できます。これらは、すべての基本的な整数型を扱うためにオーバーロードされます。</target>
        <note />
      </trans-unit>
      <trans-unit id="forHIsUnnecessary">
        <source>The 'h' or 'H' in this format specifier is unnecessary. You can use %d, %x, %o or %u instead, which are overloaded to work with all basic integer types.</source>
        <target state="translated">この書式指定子に 'h' または 'H' は不要です。代わりに %d、%x、%o、または %u を使用できます。これらは、すべての基本的な整数型を扱うためにオーバーロードされます。</target>
        <note />
      </trans-unit>
      <trans-unit id="forDoesNotSupportPrefixFlag">
        <source>'{0}' does not support prefix '{1}' flag</source>
        <target state="translated">{0}' はプレフィックスの '{1}' フラグをサポートしていません</target>
        <note />
      </trans-unit>
      <trans-unit id="csTypesDoNotSupportOperator">
        <source>The types '{0}' do not support the operator '{1}'</source>
        <target state="new">The types '{0}' do not support the operator '{1}'</target>
        <note />
      </trans-unit>
      <trans-unit id="csTypesDoNotSupportOperatorNullable">
        <source>The types '{0}' do not support the operator '{1}'. Consider opening the module 'Microsoft.FSharp.Linq.NullableOperators'.</source>
        <target state="new">The types '{0}' do not support the operator '{1}'. Consider opening the module 'Microsoft.FSharp.Linq.NullableOperators'.</target>
        <note />
      </trans-unit>
      <trans-unit id="forBadFormatSpecifierGeneral">
        <source>Bad format specifier: '{0}'</source>
        <target state="translated">書式指定子に誤りがあります:'{0}'</target>
        <note />
      </trans-unit>
      <trans-unit id="elSysEnvExitDidntExit">
        <source>System.Environment.Exit did not exit</source>
        <target state="translated">System.Environment.Exit が終了しませんでした</target>
        <note />
      </trans-unit>
      <trans-unit id="elDeprecatedOperator">
        <source>The treatment of this operator is now handled directly by the F# compiler and its meaning cannot be redefined</source>
        <target state="translated">この演算子は F# コンパイラが直接処理するようになったため、演算子の意味を再定義することはできません</target>
        <note />
      </trans-unit>
      <trans-unit id="chkProtectedOrBaseCalled">
        <source>A protected member is called or 'base' is being used. This is only allowed in the direct implementation of members since they could escape their object scope.</source>
        <target state="translated">プロテクト メンバーが呼び出されたか、'base' が使用されています。この操作が許可されているのはメンバーの直接実装の場合のみです。直接実装ではオブジェクトのスコープを回避できます。</target>
        <note />
      </trans-unit>
      <trans-unit id="chkByrefUsedInInvalidWay">
        <source>The byref-typed variable '{0}' is used in an invalid way. Byrefs cannot be captured by closures or passed to inner functions.</source>
        <target state="translated">byref 型の変数 '{0}' の使用方法に誤りがあります。byref をクロージャでキャプチャすること、または内部関数に渡すことはできません。</target>
        <note />
      </trans-unit>
      <trans-unit id="chkBaseUsedInInvalidWay">
        <source>The 'base' keyword is used in an invalid way. Base calls cannot be used in closures. Consider using a private member to make base calls.</source>
        <target state="translated">'base' キーワードの使用方法に誤りがあります。'base' の呼び出しはクロージャに使用できません。'base' の呼び出しを行うには、プライベート メンバーを使用してください。</target>
        <note />
      </trans-unit>
      <trans-unit id="chkVariableUsedInInvalidWay">
        <source>The variable '{0}' is used in an invalid way</source>
        <target state="translated">変数 '{0}' の使用方法に誤りがあります</target>
        <note />
      </trans-unit>
      <trans-unit id="chkTypeLessAccessibleThanType">
        <source>The type '{0}' is less accessible than the value, member or type '{1}' it is used in.</source>
        <target state="translated">型 '{0}' は、使用されている値、メンバー、型 '{1}' よりもアクセシビリティが低く設定されています。</target>
        <note />
      </trans-unit>
      <trans-unit id="chkSystemVoidOnlyInTypeof">
        <source>'System.Void' can only be used as 'typeof&lt;System.Void&gt;' in F#</source>
        <target state="translated">F# では 'System.Void' は 'typeof&lt;System.Void&gt;' としてのみ使用できます</target>
        <note />
      </trans-unit>
      <trans-unit id="chkErrorUseOfByref">
        <source>A type instantiation involves a byref type. This is not permitted by the rules of Common IL.</source>
        <target state="translated">型のインスタンス化に byref 型が使用されています。この操作は Common IL の規則では許可されていません。</target>
        <note />
      </trans-unit>
      <trans-unit id="chkErrorContainsCallToRethrow">
        <source>Calls to 'reraise' may only occur directly in a handler of a try-with</source>
        <target state="translated">'reraise' への呼び出しを直接実行できるのは、try-with ハンドラーの中のみです。</target>
        <note />
      </trans-unit>
      <trans-unit id="chkSplicingOnlyInQuotations">
        <source>Expression-splicing operators may only be used within quotations</source>
        <target state="translated">式スプライス演算子は引用符で囲む必要があります</target>
        <note />
      </trans-unit>
      <trans-unit id="chkNoFirstClassSplicing">
        <source>First-class uses of the expression-splicing operator are not permitted</source>
        <target state="translated">式スプライス演算子のファーストクラスの使用は許可されていません</target>
        <note />
      </trans-unit>
      <trans-unit id="chkNoFirstClassAddressOf">
        <source>First-class uses of the address-of operators are not permitted</source>
        <target state="translated">アドレス演算子のファーストクラスの使用は許可されていません</target>
        <note />
      </trans-unit>
      <trans-unit id="chkNoFirstClassRethrow">
        <source>First-class uses of the 'reraise' function is not permitted</source>
        <target state="translated">'reraise' 関数のファーストクラスの使用は許可されていません</target>
        <note />
      </trans-unit>
      <trans-unit id="chkNoByrefAtThisPoint">
        <source>The byref typed value '{0}' cannot be used at this point</source>
        <target state="translated">この時点で byref 型の値 '{0}' は使用できません</target>
        <note />
      </trans-unit>
      <trans-unit id="chkLimitationsOfBaseKeyword">
        <source>'base' values may only be used to make direct calls to the base implementations of overridden members</source>
        <target state="translated">'base' 値を使用できるのは、オーバーライドされたメンバーの基本実装に対して直接呼び出しを行う場合のみです。</target>
        <note />
      </trans-unit>
      <trans-unit id="chkObjCtorsCantUseExceptionHandling">
        <source>Object constructors cannot directly use try/with and try/finally prior to the initialization of the object. This includes constructs such as 'for x in ...' that may elaborate to uses of these constructs. This is a limitation imposed by Common IL.</source>
        <target state="translated">オブジェクト コンストラクターでは、オブジェクトの初期化前に try/with および try/finally を直接使用できません。'for x in ...' などのコストラクトを呼び出す可能性があるようなコンストラクトがこれに含まれます。これは Common IL での制限事項です。</target>
        <note />
      </trans-unit>
      <trans-unit id="chkNoAddressOfAtThisPoint">
        <source>The address of the variable '{0}' cannot be used at this point</source>
        <target state="translated">この時点で変数 '{0}' のアドレスは使用できません</target>
        <note />
      </trans-unit>
      <trans-unit id="chkNoAddressStaticFieldAtThisPoint">
        <source>The address of the static field '{0}' cannot be used at this point</source>
        <target state="translated">この時点で静的フィールド '{0}' のアドレスは使用できません</target>
        <note />
      </trans-unit>
      <trans-unit id="chkNoAddressFieldAtThisPoint">
        <source>The address of the field '{0}' cannot be used at this point</source>
        <target state="translated">この時点でフィールド '{0}' のアドレスは使用できません</target>
        <note />
      </trans-unit>
      <trans-unit id="chkNoAddressOfArrayElementAtThisPoint">
        <source>The address of an array element cannot be used at this point</source>
        <target state="translated">この時点で配列要素のアドレスは使用できません</target>
        <note />
      </trans-unit>
      <trans-unit id="chkFirstClassFuncNoByref">
        <source>The type of a first-class function cannot contain byrefs</source>
        <target state="translated">ファーストクラス関数の型に byref を含むことはできません</target>
        <note />
      </trans-unit>
      <trans-unit id="chkReturnTypeNoByref">
        <source>A method return type would contain byrefs which is not permitted</source>
        <target state="translated">メソッドの戻り値の型に許可されていない byref が含まれています</target>
        <note />
      </trans-unit>
      <trans-unit id="chkInvalidCustAttrVal">
        <source>Invalid custom attribute value (not a constant or literal)</source>
        <target state="translated">カスタム属性値が無効です (定数またはリテラルではありません)</target>
        <note />
      </trans-unit>
      <trans-unit id="chkAttrHasAllowMultiFalse">
        <source>The attribute type '{0}' has 'AllowMultiple=false'. Multiple instances of this attribute cannot be attached to a single language element.</source>
        <target state="translated">属性の型 '{0}' に 'AllowMultiple=false' があります。この属性を持つ複数のインスタンスは、単一の言語要素にアタッチできません。</target>
        <note />
      </trans-unit>
      <trans-unit id="chkMemberUsedInInvalidWay">
        <source>The member '{0}' is used in an invalid way. A use of '{1}' has been inferred prior to its definition at or near '{2}'. This is an invalid forward reference.</source>
        <target state="translated">メンバー '{0}' の使用方法に誤りがあります。'{2}' またはその付近の定義の前に '{1}' の使用が推論されました。これは無効な前方参照です。</target>
        <note />
      </trans-unit>
      <trans-unit id="chkNoByrefAsTopValue">
        <source>A byref typed value would be stored here. Top-level let-bound byref values are not permitted.</source>
        <target state="translated">byref 型の値がここに保存されます。トップレベルの let-bound byref 値は許可されていません。</target>
        <note />
      </trans-unit>
      <trans-unit id="chkReflectedDefCantSplice">
        <source>[&lt;ReflectedDefinition&gt;] terms cannot contain uses of the prefix splice operator '%'</source>
        <target state="translated">[&lt;ReflectedDefinition&gt;] 用語には、プレフィックスのスプライス演算子 '%' を使用できません</target>
        <note />
      </trans-unit>
      <trans-unit id="chkEntryPointUsage">
        <source>A function labeled with the 'EntryPointAttribute' attribute must be the last declaration in the last file in the compilation sequence.</source>
        <target state="translated">'EntryPointAttribute' 属性のラベルを付けた関数は、コンパイル シーケンスの最後のファイルの最後の宣言にする必要があります。</target>
        <note />
      </trans-unit>
      <trans-unit id="chkUnionCaseCompiledForm">
        <source>compiled form of the union case</source>
        <target state="translated">共用体ケースのコンパイル済みの形式</target>
        <note />
      </trans-unit>
      <trans-unit id="chkUnionCaseDefaultAugmentation">
        <source>default augmentation of the union case</source>
        <target state="translated">共用体ケースの既定の拡張</target>
        <note />
      </trans-unit>
      <trans-unit id="chkPropertySameNameMethod">
        <source>The property '{0}' has the same name as a method in type '{1}'.</source>
        <target state="translated">プロパティ '{0}' は、型 '{1}' のメソッドと名前が同じです。</target>
        <note />
      </trans-unit>
      <trans-unit id="chkGetterSetterDoNotMatchAbstract">
        <source>The property '{0}' of type '{1}' has a getter and a setter that do not match. If one is abstract then the other must be as well.</source>
        <target state="translated">型 '{1}' のプロパティ '{0}' には一致しないゲッターとセッターがあります。一方が抽象の場合、もう一方も抽象にします。</target>
        <note />
      </trans-unit>
      <trans-unit id="chkPropertySameNameIndexer">
        <source>The property '{0}' has the same name as another property in type '{1}', but one takes indexer arguments and the other does not. You may be missing an indexer argument to one of your properties.</source>
        <target state="translated">プロパティ '{0}' は型 '{1}' の別のプロパティと名前が同じですが、一方はインデクサー引数を使用し、もう一方は使用していません。一方のプロパティでインデクサー引数を失う可能性があります。</target>
        <note />
      </trans-unit>
      <trans-unit id="chkCantStoreByrefValue">
        <source>A type would store a byref typed value. This is not permitted by Common IL.</source>
        <target state="translated">型に byref 型の値が保存されています。この操作は Common IL では許可されていません。</target>
        <note />
      </trans-unit>
      <trans-unit id="chkDuplicateMethod">
        <source>Duplicate method. The method '{0}' has the same name and signature as another method in type '{1}'.</source>
        <target state="translated">重複したメソッド。メソッド '{0}' は、名前とシグネチャが型 '{1}' の別のメソッドと同じです。</target>
        <note />
      </trans-unit>
      <trans-unit id="chkDuplicateMethodWithSuffix">
        <source>Duplicate method. The method '{0}' has the same name and signature as another method in type '{1}' once tuples, functions, units of measure and/or provided types are erased.</source>
        <target state="translated">重複したメソッド。メソッド '{0}' は、タプル、関数、測定単位、指定された型が消去されると、名前とシグネチャが型 '{1}' の他のメソッドと同じになります。</target>
        <note />
      </trans-unit>
      <trans-unit id="chkDuplicateMethodCurried">
        <source>The method '{0}' has curried arguments but has the same name as another method in type '{1}'. Methods with curried arguments cannot be overloaded. Consider using a method taking tupled arguments.</source>
        <target state="translated">メソッド '{0}' にはカリー化された引数が使用されていますが、型 '{1}' の別のメソッドと名前が同じです。カリー化された引数を使用したメソッドはオーバーロードできません。メソッドにはタプル化された引数を使用することをご検討ください。</target>
        <note />
      </trans-unit>
      <trans-unit id="chkCurriedMethodsCantHaveOutParams">
        <source>Methods with curried arguments cannot declare 'out', 'ParamArray', 'optional', 'ReflectedDefinition', 'byref', 'CallerLineNumber', 'CallerMemberName', or 'CallerFilePath' arguments</source>
        <target state="translated">カリー化された引数を使用したメソッドでは、'out'、'ParamArray'、'optional'、'ReflectedDefinition'、'byref'、'CallerLineNumber'、'CallerMemberName'、または 'CallerFilePath' の各引数を宣言できません</target>
        <note />
      </trans-unit>
      <trans-unit id="chkDuplicateProperty">
        <source>Duplicate property. The property '{0}' has the same name and signature as another property in type '{1}'.</source>
        <target state="translated">重複したプロパティ。プロパティ '{0}' は、名前とシグネチャが型 '{1}' の別のプロパティと同じです。</target>
        <note />
      </trans-unit>
      <trans-unit id="chkDuplicatePropertyWithSuffix">
        <source>Duplicate property. The property '{0}' has the same name and signature as another property in type '{1}' once tuples, functions, units of measure and/or provided types are erased.</source>
        <target state="translated">重複したプロパティ。プロパティ '{0}' は、タプル、関数、測定単位、指定された型が消去されると、名前とシグネチャが型 '{1}' の別のプロパティと同じになります。</target>
        <note />
      </trans-unit>
      <trans-unit id="chkDuplicateMethodInheritedType">
        <source>Duplicate method. The abstract method '{0}' has the same name and signature as an abstract method in an inherited type.</source>
        <target state="translated">重複したメソッド。抽象メソッド '{0}' は、名前とシグネチャが継承型の抽象メソッドと同じです。</target>
        <note />
      </trans-unit>
      <trans-unit id="chkDuplicateMethodInheritedTypeWithSuffix">
        <source>Duplicate method. The abstract method '{0}' has the same name and signature as an abstract method in an inherited type once tuples, functions, units of measure and/or provided types are erased.</source>
        <target state="translated">重複したメソッド。抽象メソッド '{0}' は、タプル、関数、測定単位、または指定された型が消去されると、名前とシグネチャが継承型の抽象メソッドと同じになります。</target>
        <note />
      </trans-unit>
      <trans-unit id="chkMultipleGenericInterfaceInstantiations">
        <source>This type implements the same interface at different generic instantiations '{0}' and '{1}'. This is not permitted in this version of F#.</source>
        <target state="translated">この型は、異なるジェネリックのインスタンス化 '{0}' と '{1}' で同じインターフェイスを実装しています。これは、このバージョンの F# で許可されていません。</target>
        <note />
      </trans-unit>
      <trans-unit id="chkValueWithDefaultValueMustHaveDefaultValue">
        <source>The type of a field using the 'DefaultValue' attribute must admit default initialization, i.e. have 'null' as a proper value or be a struct type whose fields all admit default initialization. You can use 'DefaultValue(false)' to disable this check</source>
        <target state="translated">'DefaultValue' 属性を使用するフィールドの型は、既定の初期化を許可する必要があります。つまり、'null' が正規の値として含まれるか、すべてのフィールドが既定の初期化を許可する構造体型です。このチェックを無効にするには、'DefaultValue(false)' を使用します。</target>
        <note />
      </trans-unit>
      <trans-unit id="chkNoByrefInTypeAbbrev">
        <source>The type abbreviation contains byrefs. This is not permitted by F#.</source>
        <target state="translated">型略称に byref が含まれます。この操作は F# で許可されていません。</target>
        <note />
      </trans-unit>
      <trans-unit id="crefBoundVarUsedInSplice">
        <source>The variable '{0}' is bound in a quotation but is used as part of a spliced expression. This is not permitted since it may escape its scope.</source>
        <target state="translated">変数 '{0}' は引用符内でバインドされていますが、スプライスされた式の一部として使用されています。スコープが回避される可能性があるため、この操作は許可されていません。</target>
        <note />
      </trans-unit>
      <trans-unit id="crefQuotationsCantContainGenericExprs">
        <source>Quotations cannot contain uses of generic expressions</source>
        <target state="translated">引用符内にはジェネリック式の使用を含めることはできません</target>
        <note />
      </trans-unit>
      <trans-unit id="crefQuotationsCantContainGenericFunctions">
        <source>Quotations cannot contain function definitions that are inferred or declared to be generic. Consider adding some type constraints to make this a valid quoted expression.</source>
        <target state="translated">引用符内には、ジェネリック型に推論または宣言する関数定義を含めることはできません。有効な引用符付きの式にするには、何らかの型の制約を追加してください。</target>
        <note />
      </trans-unit>
      <trans-unit id="crefQuotationsCantContainObjExprs">
        <source>Quotations cannot contain object expressions</source>
        <target state="translated">引用符内には、オブジェクト式を含めることはできません</target>
        <note />
      </trans-unit>
      <trans-unit id="crefQuotationsCantContainAddressOf">
        <source>Quotations cannot contain expressions that take the address of a field</source>
        <target state="translated">引用符内には、フィールドのアドレスを使用した式を含めることはできません</target>
        <note />
      </trans-unit>
      <trans-unit id="crefQuotationsCantContainStaticFieldRef">
        <source>Quotations cannot contain expressions that fetch static fields</source>
        <target state="translated">引用符内には、静的フィールドをフェッチする式を含めることはできません</target>
        <note />
      </trans-unit>
      <trans-unit id="crefQuotationsCantContainInlineIL">
        <source>Quotations cannot contain inline assembly code or pattern matching on arrays</source>
        <target state="translated">引用符内にインライン アセンブラー コードまたは配列のパターン マッチを含めることはできません</target>
        <note />
      </trans-unit>
      <trans-unit id="crefQuotationsCantContainDescendingForLoops">
        <source>Quotations cannot contain descending for loops</source>
        <target state="translated">引用符内に降順の for loop を含めることはできません</target>
        <note />
      </trans-unit>
      <trans-unit id="crefQuotationsCantFetchUnionIndexes">
        <source>Quotations cannot contain expressions that fetch union case indexes</source>
        <target state="translated">引用符内には、共用体ケースのインデックスをフェッチする式を含めることはできません</target>
        <note />
      </trans-unit>
      <trans-unit id="crefQuotationsCantSetUnionFields">
        <source>Quotations cannot contain expressions that set union case fields</source>
        <target state="translated">引用符内には、共用体ケースのフィールドを設定する式を含めることはできません</target>
        <note />
      </trans-unit>
      <trans-unit id="crefQuotationsCantSetExceptionFields">
        <source>Quotations cannot contain expressions that set fields in exception values</source>
        <target state="translated">引用符内には、例外値のフィールドを設定する式を含めることはできません</target>
        <note />
      </trans-unit>
      <trans-unit id="crefQuotationsCantRequireByref">
        <source>Quotations cannot contain expressions that require byref pointers</source>
        <target state="translated">引用符内には、byref ポインターを必要とする式を含めることはできません</target>
        <note />
      </trans-unit>
      <trans-unit id="crefQuotationsCantCallTraitMembers">
        <source>Quotations cannot contain expressions that make member constraint calls, or uses of operators that implicitly resolve to a member constraint call</source>
        <target state="translated">引用符内にメンバーの制約を呼び出す式を含めること、または暗黙的にメンバーの制約の呼び出しに解決される演算子を使用することはできません</target>
        <note />
      </trans-unit>
      <trans-unit id="crefQuotationsCantContainThisConstant">
        <source>Quotations cannot contain this kind of constant</source>
        <target state="translated">引用符内には、この種類の定数を含めることはできません</target>
        <note />
      </trans-unit>
      <trans-unit id="crefQuotationsCantContainThisPatternMatch">
        <source>Quotations cannot contain this kind of pattern match</source>
        <target state="translated">引用符内には、この種類のパターン マッチを含めることはできません</target>
        <note />
      </trans-unit>
      <trans-unit id="crefQuotationsCantContainArrayPatternMatching">
        <source>Quotations cannot contain array pattern matching</source>
        <target state="translated">引用符内には、配列のパターン マッチを含めることはできません</target>
        <note />
      </trans-unit>
      <trans-unit id="crefQuotationsCantContainThisType">
        <source>Quotations cannot contain this kind of type</source>
        <target state="translated">引用符内には、この種類の型を含めることはできません</target>
        <note />
      </trans-unit>
      <trans-unit id="csTypeCannotBeResolvedAtCompileTime">
        <source>The declared type parameter '{0}' cannot be used here since the type parameter cannot be resolved at compile time</source>
        <target state="translated">宣言された型パラメーター '{0}' はコンパイル時に解決できないため、使用できません</target>
        <note />
      </trans-unit>
      <trans-unit id="csCodeLessGeneric">
        <source>This code is less generic than indicated by its annotations. A unit-of-measure specified using '_' has been determined to be '1', i.e. dimensionless. Consider making the code generic, or removing the use of '_'.</source>
        <target state="translated">このコードは注釈よりも総称性が低く設定されています。'_' を使用して指定された単位は、'1' (無次元) と判断されます。コードをジェネリックにするか、'_' を使用しないでください。</target>
        <note />
      </trans-unit>
      <trans-unit id="csTypeInferenceMaxDepth">
        <source>Type inference problem too complicated (maximum iteration depth reached). Consider adding further type annotations.</source>
        <target state="translated">複雑すぎるため、型推論ができません (最大反復回数に達しました)。さらに詳細な型の注釈を増やしてください。</target>
        <note />
      </trans-unit>
      <trans-unit id="csExpectedArguments">
        <source>Expected arguments to an instance member</source>
        <target state="translated">インスタンス メンバーに対して引数を指定してください</target>
        <note />
      </trans-unit>
      <trans-unit id="csIndexArgumentMismatch">
        <source>This indexer expects {0} arguments but is here given {1}</source>
        <target state="translated">このインデクサーには {0} 個の引数が必要ですが、存在するのは {1} 個です</target>
        <note />
      </trans-unit>
      <trans-unit id="csExpectTypeWithOperatorButGivenFunction">
        <source>Expecting a type supporting the operator '{0}' but given a function type. You may be missing an argument to a function.</source>
        <target state="translated">演算子 '{0}' をサポートし、特定の関数型である型が必要です。関数に対する引数が足りない可能性があります。</target>
        <note />
      </trans-unit>
      <trans-unit id="csExpectTypeWithOperatorButGivenTuple">
        <source>Expecting a type supporting the operator '{0}' but given a tuple type</source>
        <target state="translated">演算子 '{0}' をサポートする型が必要ですが、タプル型が指定されました</target>
        <note />
      </trans-unit>
      <trans-unit id="csTypeDoesNotSupportOperator">
        <source>The type '{0}' does not support the operator '{1}'</source>
        <target state="translated">型 '{0}' は演算子 '{1}' をサポートしていません</target>
        <note />
      </trans-unit>
      <trans-unit id="csTypeDoesNotSupportOperatorNullable">
        <source>The type '{0}' does not support the operator '{1}'. Consider opening the module 'Microsoft.FSharp.Linq.NullableOperators'.</source>
        <target state="translated">型 '{0}' は演算子 '{1}' をサポートしていません。'Microsoft.FSharp.Linq.NullableOperators' モジュールを開いてください。</target>
        <note />
      </trans-unit>
      <trans-unit id="csTypeDoesNotSupportConversion">
        <source>The type '{0}' does not support a conversion to the type '{1}'</source>
        <target state="translated">型 '{0}' は型 '{1}' への変換をサポートしていません</target>
        <note />
      </trans-unit>
      <trans-unit id="csMethodFoundButIsStatic">
        <source>The type '{0}' has a method '{1}' (full name '{2}'), but the method is static</source>
        <target state="translated">型 '{0}' にメソッド '{1}' (フル ネームは '{2}') がありますが、メソッドは静的です</target>
        <note />
      </trans-unit>
      <trans-unit id="csMethodFoundButIsNotStatic">
        <source>The type '{0}' has a method '{1}' (full name '{2}'), but the method is not static</source>
        <target state="translated">型 '{0}' にメソッド '{1}' (フル ネームは '{2}') がありますが、メソッドは静的ではありません</target>
        <note />
      </trans-unit>
      <trans-unit id="csStructConstraintInconsistent">
        <source>The constraints 'struct' and 'not struct' are inconsistent</source>
        <target state="translated">'struct' および 'not struct' という制約は矛盾しています</target>
        <note />
      </trans-unit>
      <trans-unit id="csTypeDoesNotHaveNull">
        <source>The type '{0}' does not have 'null' as a proper value</source>
        <target state="translated">型 '{0}' に 'null' は使用できません</target>
        <note />
      </trans-unit>
      <trans-unit id="csNullableTypeDoesNotHaveNull">
        <source>The type '{0}' does not have 'null' as a proper value. To create a null value for a Nullable type use 'System.Nullable()'.</source>
        <target state="translated">型 '{0}' に 'null' は使用できません。Null 許容型に対して null 値を作成するには、'System.Nullable()' を使用します。</target>
        <note />
      </trans-unit>
      <trans-unit id="csTypeDoesNotSupportComparison1">
        <source>The type '{0}' does not support the 'comparison' constraint because it has the 'NoComparison' attribute</source>
        <target state="translated">型 '{0}' は 'NoComparison' 属性があるため、'comparison' 制約をサポートしません</target>
        <note />
      </trans-unit>
      <trans-unit id="csTypeDoesNotSupportComparison2">
        <source>The type '{0}' does not support the 'comparison' constraint. For example, it does not support the 'System.IComparable' interface</source>
        <target state="translated">型 '{0}' は 'comparison' 制約をサポートしません。たとえば、'System.IComparable' インターフェイスをサポートしません。</target>
        <note />
      </trans-unit>
      <trans-unit id="csTypeDoesNotSupportComparison3">
        <source>The type '{0}' does not support the 'comparison' constraint because it is a record, union or struct with one or more structural element types which do not support the 'comparison' constraint. Either avoid the use of comparison with this type, or add the 'StructuralComparison' attribute to the type to determine which field type does not support comparison</source>
        <target state="translated">型 '{0}' は、'comparison' 制約をサポートしない 1 個または複数の構造体の要素型を持つレコード、共用体、または構造体なので、'comparison' 制約をサポートしません。この型では comparison を使用しないようにするか、または、comparison をサポートしないフィールド型を決定するために、'StructuralComparison' 属性を型に追加してください。</target>
        <note />
      </trans-unit>
      <trans-unit id="csTypeDoesNotSupportEquality1">
        <source>The type '{0}' does not support the 'equality' constraint because it has the 'NoEquality' attribute</source>
        <target state="translated">型 '{0}' は 'NoEquality' 属性があるため、'equality' 制約をサポートしません</target>
        <note />
      </trans-unit>
      <trans-unit id="csTypeDoesNotSupportEquality2">
        <source>The type '{0}' does not support the 'equality' constraint because it is a function type</source>
        <target state="translated">型 '{0}' は関数型なので、'equality' 制約をサポートしません</target>
        <note />
      </trans-unit>
      <trans-unit id="csTypeDoesNotSupportEquality3">
        <source>The type '{0}' does not support the 'equality' constraint because it is a record, union or struct with one or more structural element types which do not support the 'equality' constraint. Either avoid the use of equality with this type, or add the 'StructuralEquality' attribute to the type to determine which field type does not support equality</source>
        <target state="translated">型 '{0}' は、'equality' 制約をサポートしない 1 個または複数の構造体の要素型を持つレコード、共用体、または構造体なので、'equality' 制約をサポートしません。この型を持つ equality を使用しないでください。または、equality をサポートしないフィールド型を決定するために、'StructuralEquality' 属性を型に追加してください。</target>
        <note />
      </trans-unit>
      <trans-unit id="csTypeIsNotEnumType">
        <source>The type '{0}' is not a CLI enum type</source>
        <target state="translated">型 '{0}' は CLI の列挙型ではありません</target>
        <note />
      </trans-unit>
      <trans-unit id="csTypeHasNonStandardDelegateType">
        <source>The type '{0}' has a non-standard delegate type</source>
        <target state="translated">型 '{0}' には標準ではないデリゲート型があります</target>
        <note />
      </trans-unit>
      <trans-unit id="csTypeIsNotDelegateType">
        <source>The type '{0}' is not a CLI delegate type</source>
        <target state="translated">型 '{0}' は CLI のデリゲート型ではありません</target>
        <note />
      </trans-unit>
      <trans-unit id="csTypeParameterCannotBeNullable">
        <source>This type parameter cannot be instantiated to 'Nullable'. This is a restriction imposed in order to ensure the meaning of 'null' in some CLI languages is not confusing when used in conjunction with 'Nullable' values.</source>
        <target state="translated">の型パラメーターは 'Nullable' にインスタンス化できません。別の CLI 言語などでも 'Nullable' の値との関係で、'null' の意味があいまいにならないように、この制限があります。</target>
        <note />
      </trans-unit>
      <trans-unit id="csGenericConstructRequiresStructType">
        <source>A generic construct requires that the type '{0}' is a CLI or F# struct type</source>
        <target state="translated">ジェネリック コンストラクトの型 '{0}' は、CLI または F# の構造体型にする必要があります</target>
        <note />
      </trans-unit>
      <trans-unit id="csGenericConstructRequiresUnmanagedType">
        <source>A generic construct requires that the type '{0}' is an unmanaged type</source>
        <target state="translated">ジェネリック コンストラクターの型 '{0}' はアンマネージ型にする必要があります</target>
        <note />
      </trans-unit>
      <trans-unit id="csTypeNotCompatibleBecauseOfPrintf">
        <source>The type '{0}' is not compatible with any of the types {1}, arising from the use of a printf-style format string</source>
        <target state="translated">型 '{0}' は、printf 形式の書式指定文字列の使用によって生じる型 {1} のいずれとも互換性がありません</target>
        <note />
      </trans-unit>
      <trans-unit id="csGenericConstructRequiresReferenceSemantics">
        <source>A generic construct requires that the type '{0}' have reference semantics, but it does not, i.e. it is a struct</source>
        <target state="translated">ジェネリック コンストラクトの型 '{0}' には参照のセマンティクスが必要ですが、存在しません (つまり構造体です)</target>
        <note />
      </trans-unit>
      <trans-unit id="csGenericConstructRequiresNonAbstract">
        <source>A generic construct requires that the type '{0}' be non-abstract</source>
        <target state="translated">ジェネリック コンストラクトの型 '{0}' は、非抽象にする必要があります</target>
        <note />
      </trans-unit>
      <trans-unit id="csGenericConstructRequiresPublicDefaultConstructor">
        <source>A generic construct requires that the type '{0}' have a public default constructor</source>
        <target state="translated">ジェネリック コンストラクトの型 '{0}' には、パブリック既定コンストラクターが必要です</target>
        <note />
      </trans-unit>
      <trans-unit id="csTypeInstantiationLengthMismatch">
        <source>Type instantiation length mismatch</source>
        <target state="translated">型のインスタンス化の長さが一致しません</target>
        <note />
      </trans-unit>
      <trans-unit id="csOptionalArgumentNotPermittedHere">
        <source>Optional arguments not permitted here</source>
        <target state="translated">オプションの引数は使用できません</target>
        <note />
      </trans-unit>
      <trans-unit id="csMemberIsNotStatic">
        <source>{0} is not a static member</source>
        <target state="translated">{0} は静的メンバーではありません</target>
        <note />
      </trans-unit>
      <trans-unit id="csMemberIsNotInstance">
        <source>{0} is not an instance member</source>
        <target state="translated">{0} はインスタンス メンバーではありません</target>
        <note />
      </trans-unit>
      <trans-unit id="csArgumentLengthMismatch">
        <source>Argument length mismatch</source>
        <target state="translated">引数の長さが一致しません</target>
        <note />
      </trans-unit>
      <trans-unit id="csArgumentTypesDoNotMatch">
        <source>The argument types don't match</source>
        <target state="translated">引数の型が一致しません</target>
        <note />
      </trans-unit>
      <trans-unit id="csMethodExpectsParams">
        <source>This method expects a CLI 'params' parameter in this position. 'params' is a way of passing a variable number of arguments to a method in languages such as C#. Consider passing an array for this argument</source>
        <target state="translated">このメソッドのこの位置には、CLI 'params' パラメーターが必要です。'params' は、可変個数の引数を C# などの言語のメソッドに渡すときに使用されます。この引数には配列を渡してください。</target>
        <note />
      </trans-unit>
      <trans-unit id="csMemberIsNotAccessible">
        <source>The member or object constructor '{0}' is not {1}</source>
        <target state="translated">メンバーまたはオブジェクト コンストラクター '{0}' は {1} ではありません</target>
        <note />
      </trans-unit>
      <trans-unit id="csMemberIsNotAccessible2">
        <source>The member or object constructor '{0}' is not {1}. Private members may only be accessed from within the declaring type. Protected members may only be accessed from an extending type and cannot be accessed from inner lambda expressions.</source>
        <target state="translated">メンバーまたはオブジェクト コンストラクター '{0}' は {1} ではありません。プライベート メンバーには、宣言する型の中からのみアクセスできます。プロテクト メンバーには、拡張する型からのみアクセスでき、内部ラムダ式からアクセスすることはできません。</target>
        <note />
      </trans-unit>
      <trans-unit id="csMethodIsNotAStaticMethod">
        <source>{0} is not a static method</source>
        <target state="translated">{0} は静的メソッドではありません</target>
        <note />
      </trans-unit>
      <trans-unit id="csMethodIsNotAnInstanceMethod">
        <source>{0} is not an instance method</source>
        <target state="translated">{0} はインスタンス メソッドではありません</target>
        <note />
      </trans-unit>
      <trans-unit id="csMemberHasNoArgumentOrReturnProperty">
        <source>The member or object constructor '{0}' has no argument or settable return property '{1}'. {2}.</source>
        <target state="translated">メンバーまたはオブジェクト コンストラクター '{0}' には、引数または設定可能な戻り値のプロパティ '{1}' がありません。{2}</target>
        <note />
      </trans-unit>
      <trans-unit id="csCtorHasNoArgumentOrReturnProperty">
        <source>The object constructor '{0}' has no argument or settable return property '{1}'. {2}.</source>
        <target state="translated">オブジェクト コンストラクター '{0}' には、引数または設定可能な戻り値のプロパティ '{1}' がありません。{2}。</target>
        <note />
      </trans-unit>
      <trans-unit id="csRequiredSignatureIs">
        <source>The required signature is {0}</source>
        <target state="translated">必要なシグネチャは {0} です</target>
        <note />
      </trans-unit>
      <trans-unit id="csMemberSignatureMismatch">
        <source>The member or object constructor '{0}' requires {1} argument(s). The required signature is '{2}'.</source>
        <target state="translated">メンバーまたはオブジェクト コンストラクター '{0}' には {1} 個の引数が必要です。必要なシグネチャは '{2}' です。</target>
        <note />
      </trans-unit>
      <trans-unit id="csMemberSignatureMismatch2">
        <source>The member or object constructor '{0}' requires {1} additional argument(s). The required signature is '{2}'.</source>
        <target state="translated">メンバーまたはオブジェクト コンストラクター '{0}' には追加で {1} 個の引数が必要です。必要なシグネチャは '{2}' です。</target>
        <note />
      </trans-unit>
      <trans-unit id="csMemberSignatureMismatch3">
        <source>The member or object constructor '{0}' requires {1} argument(s). The required signature is '{2}'. Some names for missing arguments are {3}.</source>
        <target state="translated">メンバーまたはオブジェクト コンストラクター '{0}' には {1} 個の引数が必要です。必要なシグネチャは '{2}' です。足りない引数の名前は {3} です。</target>
        <note />
      </trans-unit>
      <trans-unit id="csMemberSignatureMismatch4">
        <source>The member or object constructor '{0}' requires {1} additional argument(s). The required signature is '{2}'. Some names for missing arguments are {3}.</source>
        <target state="translated">メンバーまたはオブジェクト コンストラクター '{0}' には追加で {1} 個の引数が必要です。必要なシグネチャは '{2}' です。足りない引数の名前は {3} です。</target>
        <note />
      </trans-unit>
      <trans-unit id="csMemberSignatureMismatchArityNamed">
        <source>The member or object constructor '{0}' requires {1} argument(s) but is here given {2} unnamed and {3} named argument(s). The required signature is '{4}'.</source>
        <target state="translated">メンバーまたはオブジェクト コンストラクター '{0}' には {1} 個の引数が必要ですが、名前がない引数が {2} 個、名前付き引数が {3} 個です。必要なシグネチャは '{4}' です。</target>
        <note />
      </trans-unit>
      <trans-unit id="csMemberSignatureMismatchArity">
        <source>The member or object constructor '{0}' takes {1} argument(s) but is here given {2}. The required signature is '{3}'.</source>
        <target state="translated">メンバーまたはオブジェクト コンストラクター '{0}' には {1} 個の引数が必要ですが、{2} 個です。必要なシグネチャは '{3}' です。</target>
        <note />
      </trans-unit>
      <trans-unit id="csCtorSignatureMismatchArity">
        <source>The object constructor '{0}' takes {1} argument(s) but is here given {2}. The required signature is '{3}'.</source>
        <target state="translated">オブジェクト コンストラクター '{0}' には {1} 個の引数が必要ですが、指定されているのは {2} 個です。必要なシグネチャは '{3}' です。</target>
        <note />
      </trans-unit>
      <trans-unit id="csCtorSignatureMismatchArityProp">
        <source>The object constructor '{0}' takes {1} argument(s) but is here given {2}. The required signature is '{3}'. If some of the arguments are meant to assign values to properties, consider separating those arguments with a comma (',').</source>
        <target state="translated">オブジェクト コンストラクター '{0}' には {1} 個の引数が必要ですが、指定されているのは {2} 個です。必要なシグネチャは '{3}' です。いくつかの引数がプロパティに値を割り当てる引数である場合は、それらの引数をコンマ (',') で区切ることを検討してください。</target>
        <note />
      </trans-unit>
      <trans-unit id="csMemberSignatureMismatchArityType">
        <source>The member or object constructor '{0}' takes {1} type argument(s) but is here given {2}. The required signature is '{3}'.</source>
        <target state="translated">メンバーまたはオブジェクト コンストラクター '{0}' には {1} 個の型引数が必要ですが、存在するのは {2} 個です。必要なシグネチャは '{3}' です。</target>
        <note />
      </trans-unit>
      <trans-unit id="csMemberNotAccessible">
        <source>A member or object constructor '{0}' taking {1} arguments is not accessible from this code location. All accessible versions of method '{2}' take {3} arguments.</source>
        <target state="translated">{1} 個の引数を使用するメンバーまたはオブジェクト コンストラクター '{0}' は、このコードの場所からはアクセスできません。メソッド '{2}' のすべてのアクセス可能なバージョンは {3} 個の引数を使用します。</target>
        <note />
      </trans-unit>
      <trans-unit id="csIncorrectGenericInstantiation">
        <source>Incorrect generic instantiation. No {0} member named '{1}' takes {2} generic arguments.</source>
        <target state="translated">ジェネリックのインスタンス化が正しくありません。{2} のジェネリック引数を使用する '{1}' という {0} メンバーはありません。</target>
        <note />
      </trans-unit>
      <trans-unit id="csMemberOverloadArityMismatch">
        <source>The member or object constructor '{0}' does not take {1} argument(s). An overload was found taking {2} arguments.</source>
        <target state="translated">メンバーまたはオブジェクト コンストラクター '{0}' は {1} 個の引数ではありません。{2} 個の引数を使用するオーバーロードが見つかりました。</target>
        <note />
      </trans-unit>
      <trans-unit id="csNoMemberTakesTheseArguments">
        <source>No {0} member or object constructor named '{1}' takes {2} arguments</source>
        <target state="translated">{2} 個の引数を使用する {0} メンバーまたはオブジェクト コンストラクター '{1}' がありません</target>
        <note />
      </trans-unit>
      <trans-unit id="csNoMemberTakesTheseArguments2">
        <source>No {0} member or object constructor named '{1}' takes {2} arguments. Note the call to this member also provides {3} named arguments.</source>
        <target state="translated">{2} 個の引数を使用する {0} メンバーまたはオブジェクト コンストラクター '{1}' がありません。このメンバーの呼び出しには、{3} 個の名前付き引数も必要です。</target>
        <note />
      </trans-unit>
      <trans-unit id="csNoMemberTakesTheseArguments3">
        <source>No {0} member or object constructor named '{1}' takes {2} arguments. The named argument '{3}' doesn't correspond to any argument or settable return property for any overload.</source>
        <target state="translated">{2} 個の引数を使用する {0} メンバーまたはオブジェクト コンストラクター '{1}' がありません。名前付き引数 '{3}' に対応する、オーバーロードに合致した任意の引数、または設定可能な戻り値のプロパティはありません。</target>
        <note />
      </trans-unit>
      <trans-unit id="csMethodNotFound">
        <source>Method or object constructor '{0}' not found</source>
        <target state="translated">メソッドまたはオブジェクト コンストラクター '{0}' が見つかりません</target>
        <note />
      </trans-unit>
      <trans-unit id="csNoOverloadsFound">
        <source>No overloads match for method '{0}'.</source>
        <target state="translated">メソッド '{0}' に一致するオーバーロードはありません。</target>
        <note />
      </trans-unit>
      <trans-unit id="csMethodIsOverloaded">
        <source>A unique overload for method '{0}' could not be determined based on type information prior to this program point. A type annotation may be needed.</source>
        <target state="translated">このプログラム ポイントよりも前の型情報に基づいて、メソッド '{0}' の固有のオーバーロードを決定することができませんでした。型の注釈が必要な場合があります。</target>
        <note />
      </trans-unit>
      <trans-unit id="csCandidates">
        <source>Candidates:\n{0}</source>
        <target state="translated">候補:\n{0}</target>
        <note />
      </trans-unit>
      <trans-unit id="parsDoCannotHaveVisibilityDeclarations">
        <source>Accessibility modifiers are not permitted on 'do' bindings, but '{0}' was given.</source>
        <target state="translated">'do' バインドにはアクセシビリティ修飾子を使用できませんが、'{0}' が指定されました。</target>
        <note />
      </trans-unit>
      <trans-unit id="parsEofInHashIf">
        <source>End of file in #if section begun at or after here</source>
        <target state="translated">この位置以前に始まった #if セクションの途中でファイルの終わりが見つかりました</target>
        <note />
      </trans-unit>
      <trans-unit id="parsEofInString">
        <source>End of file in string begun at or before here</source>
        <target state="translated">この位置以前に始まった文字列の途中でファイルの終わりが見つかりました</target>
        <note />
      </trans-unit>
      <trans-unit id="parsEofInVerbatimString">
        <source>End of file in verbatim string begun at or before here</source>
        <target state="translated">この位置以前に始まった verbatim 文字列の途中でファイルの終わりが見つかりました</target>
        <note />
      </trans-unit>
      <trans-unit id="parsEofInComment">
        <source>End of file in comment begun at or before here</source>
        <target state="translated">この位置以前に始まったコメントの途中でファイルの終わりが見つかりました</target>
        <note />
      </trans-unit>
      <trans-unit id="parsEofInStringInComment">
        <source>End of file in string embedded in comment begun at or before here</source>
        <target state="translated">この位置以前に始まったコメントに埋め込まれた文字列の途中でファイルの終わりが見つかりました</target>
        <note />
      </trans-unit>
      <trans-unit id="parsEofInVerbatimStringInComment">
        <source>End of file in verbatim string embedded in comment begun at or before here</source>
        <target state="translated">この位置以前に始まったコメントに埋め込まれた verbatim 文字列の途中でファイルの終わりが見つかりました</target>
        <note />
      </trans-unit>
      <trans-unit id="parsEofInIfOcaml">
        <source>End of file in IF-OCAML section begun at or before here</source>
        <target state="translated">この位置以前に始まった IF-OCAML セクションの途中でファイルの終わりが見つかりました</target>
        <note />
      </trans-unit>
      <trans-unit id="parsEofInDirective">
        <source>End of file in directive begun at or before here</source>
        <target state="translated">この位置以前に始まったディレクティブの途中でファイルの終わりが見つかりました</target>
        <note />
      </trans-unit>
      <trans-unit id="parsNoHashEndIfFound">
        <source>No #endif found for #if or #else</source>
        <target state="translated">#if または #else の #endif が見つかりません</target>
        <note />
      </trans-unit>
      <trans-unit id="parsAttributesIgnored">
        <source>Attributes have been ignored in this construct</source>
        <target state="translated">このコンストラクトの属性は無視されました</target>
        <note />
      </trans-unit>
      <trans-unit id="parsUseBindingsIllegalInImplicitClassConstructors">
        <source>'use' bindings are not permitted in primary constructors</source>
        <target state="translated">プライマリ コンストラクターに 'use' 束縛は使用できません</target>
        <note />
      </trans-unit>
      <trans-unit id="parsUseBindingsIllegalInModules">
        <source>'use' bindings are not permitted in modules and are treated as 'let' bindings</source>
        <target state="translated">モジュールに 'use' 束縛は使用できません。この束縛は 'let' 束縛として扱われます。</target>
        <note />
      </trans-unit>
      <trans-unit id="parsIntegerForLoopRequiresSimpleIdentifier">
        <source>An integer for loop must use a simple identifier</source>
        <target state="translated">ループの整数には単純な識別子を使用する必要があります</target>
        <note />
      </trans-unit>
      <trans-unit id="parsOnlyOneWithAugmentationAllowed">
        <source>At most one 'with' augmentation is permitted</source>
        <target state="translated">使用できる 'with' の拡張の数は 1 以下です</target>
        <note />
      </trans-unit>
      <trans-unit id="parsUnexpectedSemicolon">
        <source>A semicolon is not expected at this point</source>
        <target state="translated">この位置にセミコロンは使用できません</target>
        <note />
      </trans-unit>
      <trans-unit id="parsUnexpectedEndOfFile">
        <source>Unexpected end of input</source>
        <target state="translated">予期しない入力の終わりです</target>
        <note />
      </trans-unit>
      <trans-unit id="parsUnexpectedVisibilityDeclaration">
        <source>Accessibility modifiers are not permitted here, but '{0}' was given.</source>
        <target state="translated">ここではアクセシビリティ修飾子を使用できませんが、'{0}' が指定されました。</target>
        <note />
      </trans-unit>
      <trans-unit id="parsOnlyHashDirectivesAllowed">
        <source>Only '#' compiler directives may occur prior to the first 'namespace' declaration</source>
        <target state="translated">最初の 'namespace' 宣言の前に指定できるのは、'#' コンパイラ ディレクティブのみです</target>
        <note />
      </trans-unit>
      <trans-unit id="parsVisibilityDeclarationsShouldComePriorToIdentifier">
        <source>Accessibility modifiers should come immediately prior to the identifier naming a construct</source>
        <target state="translated">アクセシビリティ修飾子は、コンストラクトを示す識別子の直前に指定する必要があります</target>
        <note />
      </trans-unit>
      <trans-unit id="parsNamespaceOrModuleNotBoth">
        <source>Files should begin with either a namespace or module declaration, e.g. 'namespace SomeNamespace.SubNamespace' or 'module SomeNamespace.SomeModule', but not both. To define a module within a namespace use 'module SomeModule = ...'</source>
        <target state="translated">ファイルは名前空間またはモジュールの宣言から開始する必要があります。たとえば、'namespace SomeNamespace.SubNamespace'、'module SomeNamespace.SomeModule' などです。ただし、両方は指定しません。名前空間内でモジュールを定義するには、'module SomeModule = ...' を使用してください。</target>
        <note />
      </trans-unit>
      <trans-unit id="parsModuleAbbreviationMustBeSimpleName">
        <source>A module abbreviation must be a simple name, not a path</source>
        <target state="translated">モジュールの省略形はパスではなく簡易名にする必要があります</target>
        <note />
      </trans-unit>
      <trans-unit id="parsIgnoreAttributesOnModuleAbbreviation">
        <source>Ignoring attributes on module abbreviation</source>
        <target state="translated">モジュールの省略形にある属性を無視します</target>
        <note />
      </trans-unit>
      <trans-unit id="parsIgnoreAttributesOnModuleAbbreviationAlwaysPrivate">
        <source>The '{0}' accessibility attribute is not allowed on module abbreviation. Module abbreviations are always private.</source>
        <target state="translated">モジュールの省略形には '{0}' アクセシビリティ属性を使用できません。モジュールの省略形は常にプライベートです。</target>
        <note />
      </trans-unit>
      <trans-unit id="parsIgnoreVisibilityOnModuleAbbreviationAlwaysPrivate">
        <source>The '{0}' visibility attribute is not allowed on module abbreviation. Module abbreviations are always private.</source>
        <target state="translated">モジュールの省略形には '{0}' 表示範囲属性を使用できません。モジュールの省略形は常にプライベートです。</target>
        <note />
      </trans-unit>
      <trans-unit id="parsUnClosedBlockInHashLight">
        <source>Unclosed block</source>
        <target state="translated">ブロックが閉じられていません</target>
        <note />
      </trans-unit>
      <trans-unit id="parsUnmatchedBeginOrStruct">
        <source>Unmatched 'begin' or 'struct'</source>
        <target state="translated">'begin' または 'struct' が対応しません</target>
        <note />
      </trans-unit>
      <trans-unit id="parsModuleDefnMustBeSimpleName">
        <source>A module name must be a simple name, not a path</source>
        <target state="translated">モジュール名はパスではなく簡易名にする必要があります</target>
        <note />
      </trans-unit>
      <trans-unit id="parsUnexpectedEmptyModuleDefn">
        <source>Unexpected empty type moduleDefn list</source>
        <target state="translated">予期しない空の型の moduleDefn リストです</target>
        <note />
      </trans-unit>
      <trans-unit id="parsAttributesMustComeBeforeVal">
        <source>Attributes should be placed before 'val'</source>
        <target state="translated">属性は 'val' の前に配置してください</target>
        <note />
      </trans-unit>
      <trans-unit id="parsAttributesAreNotPermittedOnInterfaceImplementations">
        <source>Attributes are not permitted on interface implementations</source>
        <target state="translated">インターフェイスの実装に属性は使用できません</target>
        <note />
      </trans-unit>
      <trans-unit id="parsSyntaxError">
        <source>Syntax error</source>
        <target state="translated">構文エラーです</target>
        <note />
      </trans-unit>
      <trans-unit id="parsAugmentationsIllegalOnDelegateType">
        <source>Augmentations are not permitted on delegate type moduleDefns</source>
        <target state="translated">デリゲート型 moduleDefns では拡張が許可されていません</target>
        <note />
      </trans-unit>
      <trans-unit id="parsUnmatchedClassInterfaceOrStruct">
        <source>Unmatched 'class', 'interface' or 'struct'</source>
        <target state="translated">'class'、'interface'、または 'struct' が対応しません</target>
        <note />
      </trans-unit>
      <trans-unit id="parsEmptyTypeDefinition">
        <source>A type definition requires one or more members or other declarations. If you intend to define an empty class, struct or interface, then use 'type ... = class end', 'interface end' or 'struct end'.</source>
        <target state="translated">型定義には、1 つまたは複数のメンバーまたは他の宣言が必要です。空のクラス、構造体、またはインターフェイスを定義する場合、'type ... = class end'、'interface end'、または 'struct end' を使用してください。</target>
        <note />
      </trans-unit>
      <trans-unit id="parsUnmatchedWith">
        <source>Unmatched 'with' or badly formatted 'with' block</source>
        <target state="translated">with' が対応しないか、'with' ブロックの形式に誤りがあります</target>
        <note />
      </trans-unit>
      <trans-unit id="parsGetOrSetRequired">
        <source>'get', 'set' or 'get,set' required</source>
        <target state="translated">'get'、'set'、または 'get,set' が必要です</target>
        <note />
      </trans-unit>
      <trans-unit id="parsOnlyClassCanTakeValueArguments">
        <source>Only class types may take value arguments</source>
        <target state="translated">値の引数を使用できるのはクラス型のみです</target>
        <note />
      </trans-unit>
      <trans-unit id="parsUnmatchedBegin">
        <source>Unmatched 'begin'</source>
        <target state="translated">'begin' が対応しません</target>
        <note />
      </trans-unit>
      <trans-unit id="parsInvalidDeclarationSyntax">
        <source>Invalid declaration syntax</source>
        <target state="translated">宣言の構文が無効です</target>
        <note />
      </trans-unit>
      <trans-unit id="parsGetAndOrSetRequired">
        <source>'get' and/or 'set' required</source>
        <target state="translated">'get'、'set'、またはその両方が必要です</target>
        <note />
      </trans-unit>
      <trans-unit id="parsTypeAnnotationsOnGetSet">
        <source>Type annotations on property getters and setters must be given after the 'get()' or 'set(v)', e.g. 'with get() : string = ...'</source>
        <target state="translated">プロパティのゲッターおよびセッターでは、'get()' または 'set(v)' の後に型の注釈を指定する必要があります。たとえば、'with get() : string = ...' などです。</target>
        <note />
      </trans-unit>
      <trans-unit id="parsGetterMustHaveAtLeastOneArgument">
        <source>A getter property is expected to be a function, e.g. 'get() = ...' or 'get(index) = ...'</source>
        <target state="translated">ゲッターのプロパティは関数にする必要があります (たとえば、'get() = ...'、'get(index) = ...')</target>
        <note />
      </trans-unit>
      <trans-unit id="parsMultipleAccessibilitiesForGetSet">
        <source>Multiple accessibilities given for property getter or setter</source>
        <target state="translated">プロパティのゲッターまたはセッターに指定されたアクセシビリティが複数あります</target>
        <note />
      </trans-unit>
      <trans-unit id="parsSetSyntax">
        <source>Property setters must be defined using 'set value = ', 'set idx value = ' or 'set (idx1,...,idxN) value = ... '</source>
        <target state="translated">プロパティ Set アクセス操作子を定義するには、'set value = '、'set idx value = '、または 'set (idx1,...,idxN) value = ... ' を使用する必要があります</target>
        <note />
      </trans-unit>
      <trans-unit id="parsInterfacesHaveSameVisibilityAsEnclosingType">
        <source>Interfaces always have the same visibility as the enclosing type</source>
        <target state="translated">インターフェイスは、それを囲む型と常に同じ表示範囲を持ちます</target>
        <note />
      </trans-unit>
      <trans-unit id="parsAccessibilityModsIllegalForAbstract">
        <source>Accessibility modifiers are not allowed on this member. Abstract slots always have the same visibility as the enclosing type.</source>
        <target state="translated">アクセシビリティ修飾子はこのメンバーでは許可されていません。抽象スロットには、それを囲む型と常に同じ表示範囲があります。</target>
        <note />
      </trans-unit>
      <trans-unit id="parsAttributesIllegalOnInherit">
        <source>Attributes are not permitted on 'inherit' declarations</source>
        <target state="translated">'inherit' 宣言に属性は使用できません</target>
        <note />
      </trans-unit>
      <trans-unit id="parsVisibilityIllegalOnInherit">
        <source>Accessibility modifiers are not permitted on an 'inherits' declaration</source>
        <target state="translated">'inherits' 宣言にアクセシビリティ修飾子は使用できません</target>
        <note />
      </trans-unit>
      <trans-unit id="parsInheritDeclarationsCannotHaveAsBindings">
        <source>'inherit' declarations cannot have 'as' bindings. To access members of the base class when overriding a method, the syntax 'base.SomeMember' may be used; 'base' is a keyword. Remove this 'as' binding.</source>
        <target state="translated">'inherit' 宣言に 'as' 束縛は指定できません。メソッドをオーバーライドするときに基底クラスのメンバーにアクセスするには、'base.SomeMember' という構文を使用できます。'base' はキーワードです。この 'as' 束縛は削除してください。</target>
        <note />
      </trans-unit>
      <trans-unit id="parsAttributesIllegalHere">
        <source>Attributes are not allowed here</source>
        <target state="translated">ここでは属性を使用できません</target>
        <note />
      </trans-unit>
      <trans-unit id="parsTypeAbbreviationsCannotHaveVisibilityDeclarations">
        <source>Accessibility modifiers are not permitted in this position for type abbreviations</source>
        <target state="translated">型略称のこの位置にアクセシビリティ修飾子は使用できません</target>
        <note />
      </trans-unit>
      <trans-unit id="parsEnumTypesCannotHaveVisibilityDeclarations">
        <source>Accessibility modifiers are not permitted in this position for enum types</source>
        <target state="translated">列挙型のこの位置にアクセシビリティ修飾子は使用できません</target>
        <note />
      </trans-unit>
      <trans-unit id="parsAllEnumFieldsRequireValues">
        <source>All enum fields must be given values</source>
        <target state="translated">すべての列挙型フィールドに値を指定する必要があります</target>
        <note />
      </trans-unit>
      <trans-unit id="parsInlineAssemblyCannotHaveVisibilityDeclarations">
        <source>Accessibility modifiers are not permitted on inline assembly code types</source>
        <target state="translated">アクセシビリティ修飾子はインライン アセンブラー コード型では許可されていません</target>
        <note />
      </trans-unit>
      <trans-unit id="parsUnexpectedIdentifier">
        <source>Unexpected identifier: '{0}'</source>
        <target state="translated">予期しない識別子: '{0}'</target>
        <note />
      </trans-unit>
      <trans-unit id="parsUnionCasesCannotHaveVisibilityDeclarations">
        <source>Accessibility modifiers are not permitted on union cases. Use 'type U = internal ...' or 'type U = private ...' to give an accessibility to the whole representation.</source>
        <target state="translated">アクセシビリティ修飾子は共用体ケースに使用できません。表現全体にアクセシビリティを付与するには、'type U = internal ...' または 'type U = private ...' を使用してください。</target>
        <note />
      </trans-unit>
      <trans-unit id="parsEnumFieldsCannotHaveVisibilityDeclarations">
        <source>Accessibility modifiers are not permitted on enumeration fields</source>
        <target state="translated">列挙型フィールドにアクセシビリティ修飾子は使用できません</target>
        <note />
      </trans-unit>
      <trans-unit id="parsConsiderUsingSeparateRecordType">
        <source>Consider using a separate record type instead</source>
        <target state="translated">代わりに別のレコード型を使用してください</target>
        <note />
      </trans-unit>
      <trans-unit id="parsRecordFieldsCannotHaveVisibilityDeclarations">
        <source>Accessibility modifiers are not permitted on record fields. Use 'type R = internal ...' or 'type R = private ...' to give an accessibility to the whole representation.</source>
        <target state="translated">アクセシビリティ修飾子はレコード フィールドに使用できません。表現全体にアクセシビリティを付与するには、'type R = internal ...' または 'type R = private ...' を使用してください</target>
        <note />
      </trans-unit>
      <trans-unit id="parsLetAndForNonRecBindings">
        <source>The declaration form 'let ... and ...' for non-recursive bindings is not used in F# code. Consider using a sequence of 'let' bindings</source>
        <target state="translated">非再帰的な束縛の宣言の形式 'let ... and ...' は、F# コードでは使用されません。'let' 束縛のシーケンスを使用してください。</target>
        <note />
      </trans-unit>
      <trans-unit id="parsUnmatchedParen">
        <source>Unmatched '('</source>
        <target state="translated">'(' が対応しません</target>
        <note />
      </trans-unit>
      <trans-unit id="parsSuccessivePatternsShouldBeSpacedOrTupled">
        <source>Successive patterns should be separated by spaces or tupled</source>
        <target state="translated">複数のパターンが連続する場合、スペースで区切るかタプル化します</target>
        <note />
      </trans-unit>
      <trans-unit id="parsNoMatchingInForLet">
        <source>No matching 'in' found for this 'let'</source>
        <target state="translated">この 'let' に対応する 'in' が見つかりません</target>
        <note />
      </trans-unit>
      <trans-unit id="parsErrorInReturnForLetIncorrectIndentation">
        <source>Error in the return expression for this 'let'. Possible incorrect indentation.</source>
        <target state="translated">この 'let' の return 式にエラーが見つかりました。インデントが正しくない可能性があります。</target>
        <note />
      </trans-unit>
      <trans-unit id="parsExpectedExpressionAfterLet">
        <source>The block following this '{0}' is unfinished. Every code block is an expression and must have a result. '{1}' cannot be the final code element in a block. Consider giving this block an explicit result.</source>
        <target state="translated">この '{0}' に続くブロックが完了していません。すべてのコード ブロックは式であり、結果を持つ必要があります。'{1}' をブロック内の最後のコード要素にすることはできません。このブロックに明示的な結果を指定することを検討してください。</target>
        <note />
      </trans-unit>
      <trans-unit id="parsIncompleteIf">
        <source>Incomplete conditional. Expected 'if &lt;expr&gt; then &lt;expr&gt;' or 'if &lt;expr&gt; then &lt;expr&gt; else &lt;expr&gt;'.</source>
        <target state="translated">不完全な条件です。'if &lt;expr&gt; then &lt;expr&gt;' や 'if &lt;expr&gt; then &lt;expr&gt; else &lt;expr&gt;' が必要でした。</target>
        <note />
      </trans-unit>
      <trans-unit id="parsAssertIsNotFirstClassValue">
        <source>'assert' may not be used as a first class value. Use 'assert &lt;expr&gt;' instead.</source>
        <target state="translated">'assert' をファースト クラス値として使用することはできません。代わりに 'assert &lt;expr&gt;' を使用します。</target>
        <note />
      </trans-unit>
      <trans-unit id="parsIdentifierExpected">
        <source>Identifier expected</source>
        <target state="translated">識別子がありません</target>
        <note />
      </trans-unit>
      <trans-unit id="parsInOrEqualExpected">
        <source>'in' or '=' expected</source>
        <target state="translated">'in' または '=' が必要です</target>
        <note />
      </trans-unit>
      <trans-unit id="parsArrowUseIsLimited">
        <source>The use of '-&gt;' in sequence and computation expressions is limited to the form 'for pat in expr -&gt; expr'. Use the syntax 'for ... in ... do ... yield...' to generate elements in more complex sequence expressions.</source>
        <target state="translated">シーケンス式または計算式で '-&gt;' を使用する場合、'for pat in expr -&gt; expr' という形式にするよう制限されています。より複雑なシーケンス式でエレメントを生成するには、'for ... in ... do ... yield...' 構文を使用します。</target>
        <note />
      </trans-unit>
      <trans-unit id="parsSuccessiveArgsShouldBeSpacedOrTupled">
        <source>Successive arguments should be separated by spaces or tupled, and arguments involving function or method applications should be parenthesized</source>
        <target state="translated">複数の引数が連続する場合、スペースで区切るかタプル化します。関数またはメソッド アプリケーションに関する引数の場合、かっこで囲む必要があります。</target>
        <note />
      </trans-unit>
      <trans-unit id="parsUnmatchedBracket">
        <source>Unmatched '['</source>
        <target state="translated">'[' が対応しません</target>
        <note />
      </trans-unit>
      <trans-unit id="parsMissingQualificationAfterDot">
        <source>Missing qualification after '.'</source>
        <target state="translated">'.' の後に修飾子がありません</target>
        <note />
      </trans-unit>
      <trans-unit id="parsParenFormIsForML">
        <source>In F# code you may use 'expr.[expr]'. A type annotation may be required to indicate the first expression is an array</source>
        <target state="translated">F# コードでは、'expr.[expr]' を使用できます。最初の式が配列であることを示すには、型の注釈が必要です。</target>
        <note />
      </trans-unit>
      <trans-unit id="parsMismatchedQuote">
        <source>Mismatched quotation, beginning with '{0}'</source>
        <target state="translated">'{0}' で始まる引用符が対応しません</target>
        <note />
      </trans-unit>
      <trans-unit id="parsUnmatched">
        <source>Unmatched '{0}'</source>
        <target state="translated">'{0}' が対応しません</target>
        <note />
      </trans-unit>
      <trans-unit id="parsUnmatchedBracketBar">
        <source>Unmatched '[|'</source>
        <target state="translated">'[|' が対応しません</target>
        <note />
      </trans-unit>
      <trans-unit id="parsUnmatchedBrace">
        <source>Unmatched '{{'</source>
        <target state="translated">'{{' が対応しません</target>
        <note />
      </trans-unit>
      <trans-unit id="parsFieldBinding">
        <source>Field bindings must have the form 'id = expr;'</source>
        <target state="translated">フィールドの束縛は 'id = expr;' という形式にする必要があります</target>
        <note />
      </trans-unit>
      <trans-unit id="parsMemberIllegalInObjectImplementation">
        <source>This member is not permitted in an object implementation</source>
        <target state="translated">オブジェクトの実装では、このメンバーは使用できません</target>
        <note />
      </trans-unit>
      <trans-unit id="parsMissingFunctionBody">
        <source>Missing function body</source>
        <target state="translated">関数の本体がありません</target>
        <note />
      </trans-unit>
      <trans-unit id="parsSyntaxErrorInLabeledType">
        <source>Syntax error in labelled type argument</source>
        <target state="translated">ラベル付き型引数に構文エラーが見つかりました</target>
        <note />
      </trans-unit>
      <trans-unit id="parsUnexpectedInfixOperator">
        <source>Unexpected infix operator in type expression</source>
        <target state="translated">型式に予期しない挿入演算子が見つかりました</target>
        <note />
      </trans-unit>
      <trans-unit id="parsMultiArgumentGenericTypeFormDeprecated">
        <source>The syntax '(typ,...,typ) ident' is not used in F# code. Consider using 'ident&lt;typ,...,typ&gt;' instead</source>
        <target state="translated">構文 '(typ,...,typ) ident' は F# コードでは使用されません。代わりに、'ident&lt;typ,...,typ&gt;' を使用してください</target>
        <note />
      </trans-unit>
      <trans-unit id="parsInvalidLiteralInType">
        <source>Invalid literal in type</source>
        <target state="translated">型のリテラルが無効です</target>
        <note />
      </trans-unit>
      <trans-unit id="parsUnexpectedOperatorForUnitOfMeasure">
        <source>Unexpected infix operator in unit-of-measure expression. Legal operators are '*', '/' and '^'.</source>
        <target state="translated">単位式に予期しない挿入演算子が見つかりました。正しい演算子は '*'、'/'、および '^' です。</target>
        <note />
      </trans-unit>
      <trans-unit id="parsUnexpectedIntegerLiteralForUnitOfMeasure">
        <source>Unexpected integer literal in unit-of-measure expression</source>
        <target state="translated">単位式に予期しない整数リテラルが見つかりました</target>
        <note />
      </trans-unit>
      <trans-unit id="parsUnexpectedTypeParameter">
        <source>Syntax error: unexpected type parameter specification</source>
        <target state="translated">構文エラー: 予期しない型パラメーターが指定されました</target>
        <note />
      </trans-unit>
      <trans-unit id="parsMismatchedQuotationName">
        <source>Mismatched quotation operator name, beginning with '{0}'</source>
        <target state="translated">'{0}' で始まる演算子名の引用符が対応しません</target>
        <note />
      </trans-unit>
      <trans-unit id="parsActivePatternCaseMustBeginWithUpperCase">
        <source>Active pattern case identifiers must begin with an uppercase letter</source>
        <target state="translated">アクティブ パターンのケース識別子は先頭を大文字にする必要があります</target>
        <note />
      </trans-unit>
      <trans-unit id="parsActivePatternCaseContainsPipe">
        <source>The '|' character is not permitted in active pattern case identifiers</source>
        <target state="translated">文字 ' |' は、アクティブなパターンのケース識別子では許可されていません</target>
        <note />
      </trans-unit>
      <trans-unit id="parsIllegalDenominatorForMeasureExponent">
        <source>Denominator must not be 0 in unit-of-measure exponent</source>
        <target state="translated">分母は単位指数で、0 以外でなければなりません</target>
        <note />
      </trans-unit>
      <trans-unit id="parsNoEqualShouldFollowNamespace">
        <source>No '=' symbol should follow a 'namespace' declaration</source>
        <target state="translated">'namespace' 宣言の後に '=' 記号は指定できません</target>
        <note />
      </trans-unit>
      <trans-unit id="parsSyntaxModuleStructEndDeprecated">
        <source>The syntax 'module ... = struct .. end' is not used in F# code. Consider using 'module ... = begin .. end'</source>
        <target state="translated">F# コードでは ... 'module ... = struct .. end' という構文は使用されません。'module ... = begin .. end' を使用してください。</target>
        <note />
      </trans-unit>
      <trans-unit id="parsSyntaxModuleSigEndDeprecated">
        <source>The syntax 'module ... : sig .. end' is not used in F# code. Consider using 'module ... = begin .. end'</source>
        <target state="translated">F# コードでは 'module ... : sig .. end' という構文は使用されません。'module ... = begin .. end' を使用してください。</target>
        <note />
      </trans-unit>
      <trans-unit id="tcStaticFieldUsedWhenInstanceFieldExpected">
        <source>A static field was used where an instance field is expected</source>
        <target state="translated">インスタンス フィールドが必要な場所に静的フィールドが使用されました</target>
        <note />
      </trans-unit>
      <trans-unit id="tcMethodNotAccessible">
        <source>Method '{0}' is not accessible from this code location</source>
        <target state="translated">メソッド '{0}' はこのコードの場所からアクセスできません</target>
        <note />
      </trans-unit>
      <trans-unit id="tcImplicitMeasureFollowingSlash">
        <source>Implicit product of measures following /</source>
        <target state="translated">/ に続く暗黙的な単位の積</target>
        <note />
      </trans-unit>
      <trans-unit id="tcUnexpectedMeasureAnon">
        <source>Unexpected SynMeasure.Anon</source>
        <target state="translated">予期しない SynMeasure.Anon です</target>
        <note />
      </trans-unit>
      <trans-unit id="tcNonZeroConstantCannotHaveGenericUnit">
        <source>Non-zero constants cannot have generic units. For generic zero, write 0.0&lt;_&gt;.</source>
        <target state="translated">ゼロではない定数に汎用ユニットを含めることはできません。汎用ゼロの場合、0.0&lt;_&gt; とします。</target>
        <note />
      </trans-unit>
      <trans-unit id="tcSeqResultsUseYield">
        <source>In sequence expressions, results are generated using 'yield'</source>
        <target state="translated">シーケンス式の結果は、'yield' を使用して生成されます</target>
        <note />
      </trans-unit>
      <trans-unit id="tcUnexpectedBigRationalConstant">
        <source>Unexpected big rational constant</source>
        <target state="translated">有理定数が大きすぎます</target>
        <note />
      </trans-unit>
      <trans-unit id="tcInvalidTypeForUnitsOfMeasure">
        <source>Units-of-measure are only supported on float, float32, decimal, and integer types.</source>
        <target state="translated">単位は、float、float32、decimal、整数型でのみサポートされます。</target>
        <note />
      </trans-unit>
      <trans-unit id="tcUnexpectedConstUint16Array">
        <source>Unexpected Const_uint16array</source>
        <target state="translated">予期しない Const_uint16array です</target>
        <note />
      </trans-unit>
      <trans-unit id="tcUnexpectedConstByteArray">
        <source>Unexpected Const_bytearray</source>
        <target state="translated">予期しない Const_bytearray です</target>
        <note />
      </trans-unit>
      <trans-unit id="tcParameterRequiresName">
        <source>A parameter with attributes must also be given a name, e.g. '[&lt;Attribute&gt;] Name : Type'</source>
        <target state="translated">属性のパラメーターにも名前を指定する必要があります。例: '[&lt;Attribute&gt;] Name : Type'</target>
        <note />
      </trans-unit>
      <trans-unit id="tcReturnValuesCannotHaveNames">
        <source>Return values cannot have names</source>
        <target state="translated">戻り値には名前を指定できません</target>
        <note />
      </trans-unit>
      <trans-unit id="tcMemberKindPropertyGetSetNotExpected">
        <source>MemberKind.PropertyGetSet only expected in parse trees</source>
        <target state="translated">解析ツリーに使用できるのは MemberKind.PropertyGetSet のみです</target>
        <note />
      </trans-unit>
      <trans-unit id="tcNamespaceCannotContainValues">
        <source>Namespaces cannot contain values. Consider using a module to hold your value declarations.</source>
        <target state="translated">名前空間に値を含めることはできません。値の宣言を保持するモジュールを使用してください。</target>
        <note />
      </trans-unit>
      <trans-unit id="tcNamespaceCannotContainExtensionMembers">
        <source>Namespaces cannot contain extension members except in the same file and namespace declaration group where the type is defined. Consider using a module to hold declarations of extension members.</source>
        <target state="translated">型を定義したファイルおよび名前空間宣言グループの場合を除き、名前空間に拡張メンバーを含めることはできません。拡張メンバーの宣言を保持するモジュールを使用してください。</target>
        <note />
      </trans-unit>
      <trans-unit id="tcMultipleVisibilityAttributes">
        <source>Multiple visibility attributes have been specified for this identifier</source>
        <target state="translated">この識別子に複数の表示範囲属性が指定されました</target>
        <note />
      </trans-unit>
      <trans-unit id="tcMultipleVisibilityAttributesWithLet">
        <source>Multiple visibility attributes have been specified for this identifier. 'let' bindings in classes are always private, as are any 'let' bindings inside expressions.</source>
        <target state="translated">この識別子に複数の表示範囲属性が指定されました。式内のすべての 'let' 束縛と同様に、クラス内の 'let' 束縛は常にプライベートです。</target>
        <note />
      </trans-unit>
      <trans-unit id="tcInvalidMethodNameForRelationalOperator">
        <source>The name '({0})' should not be used as a member name. To define comparison semantics for a type, implement the 'System.IComparable' interface. If defining a static member for use from other CLI languages then use the name '{1}' instead.</source>
        <target state="translated">名前 '({0})' はメンバー名として使用しないでください。型の比較セマンティクスを定義するには、'System.IComparable' インターフェイスを実装してください。他の CLI 言語から使用するために静的メンバーを定義する場合、代わりに '{1}' という名前を使用してください。</target>
        <note />
      </trans-unit>
      <trans-unit id="tcInvalidMethodNameForEquality">
        <source>The name '({0})' should not be used as a member name. To define equality semantics for a type, override the 'Object.Equals' member. If defining a static member for use from other CLI languages then use the name '{1}' instead.</source>
        <target state="translated">名前 '({0})' はメンバー名として使用しないでください。型の等値セマンティクスを定義するには、'Object.Equals' メンバーをオーバーライドしてください。他の CLI 言語から使用するために静的メンバーを定義する場合、代わりに '{1}' という名前を使用してください。</target>
        <note />
      </trans-unit>
      <trans-unit id="tcInvalidMemberName">
        <source>The name '({0})' should not be used as a member name. If defining a static member for use from other CLI languages then use the name '{1}' instead.</source>
        <target state="translated">名前 '({0})' はメンバー名として使用しないでください。他の CLI 言語から使用するために静的メンバーを定義する場合、代わりに '{1}' という名前を使用してください。</target>
        <note />
      </trans-unit>
      <trans-unit id="tcInvalidMemberNameFixedTypes">
        <source>The name '({0})' should not be used as a member name because it is given a standard definition in the F# library over fixed types</source>
        <target state="translated">名前 '({0})' はメンバー名として使用しないでください。固定の型に関して、F# ライブラリではこの名前は標準的な定義が指定されています。</target>
        <note />
      </trans-unit>
      <trans-unit id="tcInvalidOperatorDefinitionRelational">
        <source>The '{0}' operator should not normally be redefined. To define overloaded comparison semantics for a particular type, implement the 'System.IComparable' interface in the definition of that type.</source>
        <target state="translated">通常、'{0}' 演算子は再定義できません。特定の型について、オーバーロードされた比較セマンティクスを定義するには、その型の定義で 'System.IComparable' インターフェイスを実装してください。</target>
        <note />
      </trans-unit>
      <trans-unit id="tcInvalidOperatorDefinitionEquality">
        <source>The '{0}' operator should not normally be redefined. To define equality semantics for a type, override the 'Object.Equals' member in the definition of that type.</source>
        <target state="translated">通常、'{0}' 演算子は再定義できません。型の等値セマンティクスを定義するには、その型の定義で 'Object.Equals' メンバーをオーバーライドしてください。</target>
        <note />
      </trans-unit>
      <trans-unit id="tcInvalidOperatorDefinition">
        <source>The '{0}' operator should not normally be redefined. Consider using a different operator name</source>
        <target state="translated">通常、'{0}' 演算子は再定義できません。別の演算子名を使用してください。</target>
        <note />
      </trans-unit>
      <trans-unit id="tcInvalidIndexOperatorDefinition">
        <source>The '{0}' operator cannot be redefined. Consider using a different operator name</source>
        <target state="translated">'{0}' 演算子は再定義できません。別の演算子名を使用してください。</target>
        <note />
      </trans-unit>
      <trans-unit id="tcExpectModuleOrNamespaceParent">
        <source>Expected module or namespace parent {0}</source>
        <target state="translated">モジュールまたは名前空間の親 {0} を指定してください</target>
        <note />
      </trans-unit>
      <trans-unit id="tcImplementsIComparableExplicitly">
        <source>The struct, record or union type '{0}' implements the interface 'System.IComparable' explicitly. You must apply the 'CustomComparison' attribute to the type.</source>
        <target state="translated">構造体型、レコード型、または共用体型の '{0}' はインターフェイス 'System.IComparable' を明示的に実装しています。この型には 'CustomComparison' 属性を適用する必要があります。</target>
        <note />
      </trans-unit>
      <trans-unit id="tcImplementsGenericIComparableExplicitly">
        <source>The struct, record or union type '{0}' implements the interface 'System.IComparable&lt;_&gt;' explicitly. You must apply the 'CustomComparison' attribute to the type, and should also provide a consistent implementation of the non-generic interface System.IComparable.</source>
        <target state="translated">構造体型、レコード型、または共用体型の '{0}' はインターフェース 'System.IComparable&lt;_&gt;' を明示的に実装しています。この型には 'CustomComparison' 属性を適用し、さらに整合性のある非ジェネリック インターフェース System.IComparable の実装を用意する必要があります。</target>
        <note />
      </trans-unit>
      <trans-unit id="tcImplementsIStructuralComparableExplicitly">
        <source>The struct, record or union type '{0}' implements the interface 'System.IStructuralComparable' explicitly. Apply the 'CustomComparison' attribute to the type.</source>
        <target state="translated">構造体型、レコード型、または共用体型の '{0}' はインターフェイス 'System.IStructuralComparable' を明示的に実装しています。この型には 'CustomComparison' 属性を適用してください。</target>
        <note />
      </trans-unit>
      <trans-unit id="tcRecordFieldInconsistentTypes">
        <source>This record contains fields from inconsistent types</source>
        <target state="translated">このレコードには、相反する型からのフィールドが含まれます</target>
        <note />
      </trans-unit>
      <trans-unit id="tcDllImportStubsCannotBeInlined">
        <source>DLLImport stubs cannot be inlined</source>
        <target state="translated">DLLImport スタブはインライン展開できません</target>
        <note />
      </trans-unit>
      <trans-unit id="tcStructsCanOnlyBindThisAtMemberDeclaration">
        <source>Structs may only bind a 'this' parameter at member declarations</source>
        <target state="translated">構造体は、メンバーの宣言の 'this' パラメーターのみをバインドできます</target>
        <note />
      </trans-unit>
      <trans-unit id="tcUnexpectedExprAtRecInfPoint">
        <source>Unexpected expression at recursive inference point</source>
        <target state="translated">再帰的推論ポイントに予期しない式があります</target>
        <note />
      </trans-unit>
      <trans-unit id="tcLessGenericBecauseOfAnnotation">
        <source>This code is less generic than required by its annotations because the explicit type variable '{0}' could not be generalized. It was constrained to be '{1}'.</source>
        <target state="translated">明示的な型変数 '{0}' をジェネリック化できないため、このコードは、注釈に必要な総称性よりも低くなります。このコードは '{1}' に制限されました。</target>
        <note />
      </trans-unit>
      <trans-unit id="tcConstrainedTypeVariableCannotBeGeneralized">
        <source>One or more of the explicit class or function type variables for this binding could not be generalized, because they were constrained to other types</source>
        <target state="translated">この束縛に関する 1 つまたは複数の明示的クラスまたは関数型の変数は、他の型に制限されているため、ジェネリック化できませんでした。</target>
        <note />
      </trans-unit>
      <trans-unit id="tcGenericParameterHasBeenConstrained">
        <source>A generic type parameter has been used in a way that constrains it to always be '{0}'</source>
        <target state="translated">常に '{0}' であるという制約があるジェネリック型パラメーターが使用されました</target>
        <note />
      </trans-unit>
      <trans-unit id="tcTypeParameterHasBeenConstrained">
        <source>This type parameter has been used in a way that constrains it to always be '{0}'</source>
        <target state="translated">常に '{0}' であるという制約がある型パラメーターが使用されました</target>
        <note />
      </trans-unit>
      <trans-unit id="tcTypeParametersInferredAreNotStable">
        <source>The type parameters inferred for this value are not stable under the erasure of type abbreviations. This is due to the use of type abbreviations which drop or reorder type parameters, e.g. \n\ttype taggedInt&lt;'a&gt; = int or\n\ttype swap&lt;'a,'b&gt; = 'b * 'a.\nConsider declaring the type parameters for this value explicitly, e.g.\n\tlet f&lt;'a,'b&gt; ((x,y) : swap&lt;'b,'a&gt;) : swap&lt;'a,'b&gt; = (y,x).</source>
        <target state="translated">この値に推論される型パラメーターは、型の省略形を無効にすると安定しません。型パラメーターをドロップまたは並び替える型の省略形を使用していることが原因です (例: \n\ttype taggedInt&lt;'a&gt; = int または\n\ttype swap&lt;'a,'b&gt; = 'b * 'a)。\nこの値の型パラメーターを明示的に宣言してください (例: \n\tlet f&lt;'a,'b&gt; ((x,y) : swap&lt;'b,'a&gt;) : swap&lt;'a,'b&gt; = (y,x))。</target>
        <note />
      </trans-unit>
      <trans-unit id="tcExplicitTypeParameterInvalid">
        <source>Explicit type parameters may only be used on module or member bindings</source>
        <target state="translated">明示的な型パラメーターを使用できるのは、モジュールまたはメンバーの束縛のみです</target>
        <note />
      </trans-unit>
      <trans-unit id="tcOverridingMethodRequiresAllOrNoTypeParameters">
        <source>You must explicitly declare either all or no type parameters when overriding a generic abstract method</source>
        <target state="translated">ジェネリック抽象メソッドをオーバーライドする場合、明示的にすべての型パラメーターを宣言するか、まったく宣言しないでください</target>
        <note />
      </trans-unit>
      <trans-unit id="tcFieldsDoNotDetermineUniqueRecordType">
        <source>The field labels and expected type of this record expression or pattern do not uniquely determine a corresponding record type</source>
        <target state="translated">フィールド ラベルとこのレコード式またはパターンの型だけでは、対応するレコード型を一意に決定できません</target>
        <note />
      </trans-unit>
      <trans-unit id="tcFieldAppearsTwiceInRecord">
        <source>The field '{0}' appears twice in this record expression or pattern</source>
        <target state="translated">のレコード式またはパターンに、フィールド '{0}' が 2 回出現します</target>
        <note />
      </trans-unit>
      <trans-unit id="tcUnknownUnion">
        <source>Unknown union case</source>
        <target state="translated">不明な共用体ケースです</target>
        <note />
      </trans-unit>
      <trans-unit id="tcNotSufficientlyGenericBecauseOfScope">
        <source>This code is not sufficiently generic. The type variable {0} could not be generalized because it would escape its scope.</source>
        <target state="translated">このコードの総称性が十分ではありません。スコープが回避されるため、型変数 {0} をジェネリック化することはできません。</target>
        <note />
      </trans-unit>
      <trans-unit id="tcPropertyRequiresExplicitTypeParameters">
        <source>A property cannot have explicit type parameters. Consider using a method instead.</source>
        <target state="translated">プロパティには明示的な型パラメーターを使用できません。代わりにメソッドを使用してください。</target>
        <note />
      </trans-unit>
      <trans-unit id="tcConstructorCannotHaveTypeParameters">
        <source>A constructor cannot have explicit type parameters. Consider using a static construction method instead.</source>
        <target state="translated">コンストラクターには明示的な型パラメーターを使用できません。代わりに静的構築のメソッドを使用してください。</target>
        <note />
      </trans-unit>
      <trans-unit id="tcInstanceMemberRequiresTarget">
        <source>This instance member needs a parameter to represent the object being invoked. Make the member static or use the notation 'member x.Member(args) = ...'.</source>
        <target state="translated">このインスタンス メンバーには、呼び出されるオブジェクトを表すパラメーターが必要です。メンバーを静的にするか、'member x.Member(args) = ...' という表記を使用してください。</target>
        <note />
      </trans-unit>
      <trans-unit id="tcUnexpectedPropertyInSyntaxTree">
        <source>Unexpected source-level property specification in syntax tree</source>
        <target state="translated">構文ツリーに予期しないソースレベルのプロパティの指定があります</target>
        <note />
      </trans-unit>
      <trans-unit id="tcStaticInitializerRequiresArgument">
        <source>A static initializer requires an argument</source>
        <target state="translated">静的初期化子には引数が必要です</target>
        <note />
      </trans-unit>
      <trans-unit id="tcObjectConstructorRequiresArgument">
        <source>An object constructor requires an argument</source>
        <target state="translated">オブジェクト コンストラクターには引数が必要です</target>
        <note />
      </trans-unit>
      <trans-unit id="tcStaticMemberShouldNotHaveThis">
        <source>This static member should not have a 'this' parameter. Consider using the notation 'member Member(args) = ...'.</source>
        <target state="translated">この静的メンバーに 'this' パラメーターを指定することはできません。'member Member(args) = ...' という表記を使用してください。</target>
        <note />
      </trans-unit>
      <trans-unit id="tcExplicitStaticInitializerSyntax">
        <source>An explicit static initializer should use the syntax 'static new(args) = expr'</source>
        <target state="translated">明示的な静的初期化子には 'static new(args) = expr' という構文を使用してください</target>
        <note />
      </trans-unit>
      <trans-unit id="tcExplicitObjectConstructorSyntax">
        <source>An explicit object constructor should use the syntax 'new(args) = expr'</source>
        <target state="translated">明示的なオブジェクト コンストラクターには 'new(args) = expr' という構文を使用してください</target>
        <note />
      </trans-unit>
      <trans-unit id="tcUnexpectedPropertySpec">
        <source>Unexpected source-level property specification</source>
        <target state="translated">予期しないソースレベルのプロパティの指定があります</target>
        <note />
      </trans-unit>
      <trans-unit id="tcObjectExpressionFormDeprecated">
        <source>This form of object expression is not used in F#. Use 'member this.MemberName ... = ...' to define member implementations in object expressions.</source>
        <target state="translated">この形式のオブジェクト式は F# では使用されません。オブジェクト式でメンバーの実装を定義するには、'member this.MemberName ... = ...' を使用してください。</target>
        <note />
      </trans-unit>
      <trans-unit id="tcInvalidDeclaration">
        <source>Invalid declaration</source>
        <target state="translated">宣言が無効です</target>
        <note />
      </trans-unit>
      <trans-unit id="tcAttributesInvalidInPatterns">
        <source>Attributes are not allowed within patterns</source>
        <target state="translated">パターン内では属性を使用できません</target>
        <note />
      </trans-unit>
      <trans-unit id="tcFunctionRequiresExplicitTypeArguments">
        <source>The generic function '{0}' must be given explicit type argument(s)</source>
        <target state="translated">ジェネリック関数 '{0}' に明示的な型引数を指定する必要があります</target>
        <note />
      </trans-unit>
      <trans-unit id="tcDoesNotAllowExplicitTypeArguments">
        <source>The method or function '{0}' should not be given explicit type argument(s) because it does not declare its type parameters explicitly</source>
        <target state="translated">メソッドまたは関数 '{0}' は、型パラメーターを明示的に宣言していないため、明示的な型引数を指定しないでください</target>
        <note />
      </trans-unit>
      <trans-unit id="tcTypeParameterArityMismatch">
        <source>This value, type or method expects {0} type parameter(s) but was given {1}</source>
        <target state="translated">この値、型、またはメソッドには {0} 型パラメーターを使用しますが、{1} が指定されました</target>
        <note />
      </trans-unit>
      <trans-unit id="tcDefaultStructConstructorCall">
        <source>The default, zero-initializing constructor of a struct type may only be used if all the fields of the struct type admit default initialization</source>
        <target state="translated">構造体型のすべてのフィールドが既定の初期化を許可している場合のみ、既定である、ゼロで初期化した構造型のコンストラクターを使用できます。</target>
        <note />
      </trans-unit>
      <trans-unit id="tcCouldNotFindIDisposable">
        <source>Couldn't find Dispose on IDisposable, or it was overloaded</source>
        <target state="translated">IDisposable に Dispose が見つからないか、Dispose がオーバーロードされました</target>
        <note />
      </trans-unit>
      <trans-unit id="tcNonLiteralCannotBeUsedInPattern">
        <source>This value is not a literal and cannot be used in a pattern</source>
        <target state="translated">この値はリテラルではないため、パターンに使用できません</target>
        <note />
      </trans-unit>
      <trans-unit id="tcFieldIsReadonly">
        <source>This field is readonly</source>
        <target state="translated">このフィールドは読み取り専用です</target>
        <note />
      </trans-unit>
      <trans-unit id="tcNameArgumentsMustAppearLast">
        <source>Named arguments must appear after all other arguments</source>
        <target state="translated">名前付き引数は、その他の引数の後ろに指定してください</target>
        <note />
      </trans-unit>
      <trans-unit id="tcFunctionRequiresExplicitLambda">
        <source>This function value is being used to construct a delegate type whose signature includes a byref argument. You must use an explicit lambda expression taking {0} arguments.</source>
        <target state="translated">この関数値は、byref 引数を含むシグネチャのデリゲート型を構築するために使用されます。{0} 個の引数を使用する明示的なラムダ式を使用する必要があります。</target>
        <note />
      </trans-unit>
      <trans-unit id="tcTypeCannotBeEnumerated">
        <source>The type '{0}' is not a type whose values can be enumerated with this syntax, i.e. is not compatible with either seq&lt;_&gt;, IEnumerable&lt;_&gt; or IEnumerable and does not have a GetEnumerator method</source>
        <target state="translated">型 '{0}' は、この構文で列挙できる値の型ではありません。つまり、seq&lt;_&gt;, IEnumerable&lt;_&gt; とも IEnumerable とも互換性がなく、GetEnumerator メソッドがありません</target>
        <note />
      </trans-unit>
      <trans-unit id="tcInvalidMixtureOfRecursiveForms">
        <source>This recursive binding uses an invalid mixture of recursive forms</source>
        <target state="translated">この再帰的束縛に使用されている再帰形式の混合は無効です</target>
        <note />
      </trans-unit>
      <trans-unit id="tcInvalidObjectConstructionExpression">
        <source>This is not a valid object construction expression. Explicit object constructors must either call an alternate constructor or initialize all fields of the object and specify a call to a super class constructor.</source>
        <target state="translated">これは有効なオブジェクト構築式ではありません。明示的なオブジェクト コンストラクターでは、代わりのコンストラクターを呼び出すかまたはオブジェクトのすべてのフィールドを初期化し、スーパークラス コンストラクターの呼び出しを指定する必要があります。</target>
        <note />
      </trans-unit>
      <trans-unit id="tcInvalidConstraint">
        <source>Invalid constraint</source>
        <target state="translated">制約が無効です</target>
        <note />
      </trans-unit>
      <trans-unit id="tcInvalidConstraintTypeSealed">
        <source>Invalid constraint: the type used for the constraint is sealed, which means the constraint could only be satisfied by at most one solution</source>
        <target state="translated">無効な制約: 制約に使用された型がシールドです。つまり、制約を満たすことができるのは、最高でも 1 つの解です。</target>
        <note />
      </trans-unit>
      <trans-unit id="tcInvalidEnumConstraint">
        <source>An 'enum' constraint must be of the form 'enum&lt;type&gt;'</source>
        <target state="translated">'enum' 制約の形式は 'enum&lt;type&gt;' にする必要があります</target>
        <note />
      </trans-unit>
      <trans-unit id="tcInvalidNewConstraint">
        <source>'new' constraints must take one argument of type 'unit' and return the constructed type</source>
        <target state="translated">'new' 制約は型 'unit' の引数を 1 つ指定し、構築された型を返す必要があります</target>
        <note />
      </trans-unit>
      <trans-unit id="tcInvalidPropertyType">
        <source>This property has an invalid type. Properties taking multiple indexer arguments should have types of the form 'ty1 * ty2 -&gt; ty3'. Properties returning functions should have types of the form '(ty1 -&gt; ty2)'.</source>
        <target state="translated">このプロパティに無効な型があります。複数のインデクサー引数を取るプロパティの型の形式は 'ty1 * ty2 -&gt; ty3' でなければなりません。関数を返すプロパティの型の形式は '(ty1 -&gt; ty2)' にする必要があります。</target>
        <note />
      </trans-unit>
      <trans-unit id="tcExpectedUnitOfMeasureMarkWithAttribute">
        <source>Expected unit-of-measure parameter, not type parameter. Explicit unit-of-measure parameters must be marked with the [&lt;Measure&gt;] attribute.</source>
        <target state="translated">必要なのは型パラメーターではなく測定単位パラメーターです。明示的な測定単位パラメーターは、[&lt;Measure&gt;] 属性でマークされている必要があります。</target>
        <note />
      </trans-unit>
      <trans-unit id="tcExpectedTypeParameter">
        <source>Expected type parameter, not unit-of-measure parameter</source>
        <target state="translated">単位パラメーターではなく型パラメーターを指定してください</target>
        <note />
      </trans-unit>
      <trans-unit id="tcExpectedTypeNotUnitOfMeasure">
        <source>Expected type, not unit-of-measure</source>
        <target state="translated">単位ではなく型を指定してください</target>
        <note />
      </trans-unit>
      <trans-unit id="tcExpectedUnitOfMeasureNotType">
        <source>Expected unit-of-measure, not type</source>
        <target state="translated">型ではなく単位を指定してください</target>
        <note />
      </trans-unit>
      <trans-unit id="tcInvalidUnitsOfMeasurePrefix">
        <source>Units-of-measure cannot be used as prefix arguments to a type. Rewrite as postfix arguments in angle brackets.</source>
        <target state="translated">型に対するプレフィックス引数として単位を使用することはできません。山かっこで囲んだ後置引数として書き換えてください。</target>
        <note />
      </trans-unit>
      <trans-unit id="tcUnitsOfMeasureInvalidInTypeConstructor">
        <source>Unit-of-measure cannot be used in type constructor application</source>
        <target state="translated">型コンストラクター応用には単位を使用できません</target>
        <note />
      </trans-unit>
      <trans-unit id="tcRequireBuilderMethod">
        <source>This control construct may only be used if the computation expression builder defines a '{0}' method</source>
        <target state="translated">この制御コンストラクトを使用できるのは、コンピュテーション式ビルダーが '{0}' メソッドを定義する場合のみです</target>
        <note />
      </trans-unit>
      <trans-unit id="tcTypeHasNoNestedTypes">
        <source>This type has no nested types</source>
        <target state="translated">この型に入れ子の型はありません</target>
        <note />
      </trans-unit>
      <trans-unit id="tcUnexpectedSymbolInTypeExpression">
        <source>Unexpected {0} in type expression</source>
        <target state="translated">型式に予期しない {0} があります</target>
        <note />
      </trans-unit>
      <trans-unit id="tcTypeParameterInvalidAsTypeConstructor">
        <source>Type parameter cannot be used as type constructor</source>
        <target state="translated">型パラメーターは型コンストラクターとして使用できません</target>
        <note />
      </trans-unit>
      <trans-unit id="tcIllegalSyntaxInTypeExpression">
        <source>Illegal syntax in type expression</source>
        <target state="translated">型式の構文が正しくありません</target>
        <note />
      </trans-unit>
      <trans-unit id="tcAnonymousUnitsOfMeasureCannotBeNested">
        <source>Anonymous unit-of-measure cannot be nested inside another unit-of-measure expression</source>
        <target state="translated">匿名の単位は、別の単位式の中に入れ子にすることはできません</target>
        <note />
      </trans-unit>
      <trans-unit id="tcAnonymousTypeInvalidInDeclaration">
        <source>Anonymous type variables are not permitted in this declaration</source>
        <target state="translated">この宣言で匿名型の変数は使用できません</target>
        <note />
      </trans-unit>
      <trans-unit id="tcUnexpectedSlashInType">
        <source>Unexpected / in type</source>
        <target state="translated">型に予期しない / があります</target>
        <note />
      </trans-unit>
      <trans-unit id="tcUnexpectedTypeArguments">
        <source>Unexpected type arguments</source>
        <target state="translated">予期しない型引数です</target>
        <note />
      </trans-unit>
      <trans-unit id="tcOptionalArgsOnlyOnMembers">
        <source>Optional arguments are only permitted on type members</source>
        <target state="translated">型メンバーにはオプションの引数のみを使用できます</target>
        <note />
      </trans-unit>
      <trans-unit id="tcNameNotBoundInPattern">
        <source>Name '{0}' not bound in pattern context</source>
        <target state="translated">名前 '{0}' がパターン コンテキストにバインドされていません</target>
        <note />
      </trans-unit>
      <trans-unit id="tcInvalidNonPrimitiveLiteralInPatternMatch">
        <source>Non-primitive numeric literal constants cannot be used in pattern matches because they can be mapped to multiple different types through the use of a NumericLiteral module. Consider using replacing with a variable, and use 'when &lt;variable&gt; = &lt;constant&gt;' at the end of the match clause.</source>
        <target state="translated">プリミティブではない数値リテラル定数は、NumericLiteral モジュールを介して複数の型にマップされる可能性があるため、パターン マッチには使用できません。変数で置き換え、match 句の末尾に 'when &lt;variable&gt; = &lt;constant&gt;' を使用してください。</target>
        <note />
      </trans-unit>
      <trans-unit id="tcInvalidTypeArgumentUsage">
        <source>Type arguments cannot be specified here</source>
        <target state="translated">ここで型引数は指定できません</target>
        <note />
      </trans-unit>
      <trans-unit id="tcRequireActivePatternWithOneResult">
        <source>Only active patterns returning exactly one result may accept arguments</source>
        <target state="translated">結果を 1 つだけ返すアクティブ パターンのみが、引数を使用できます</target>
        <note />
      </trans-unit>
      <trans-unit id="tcInvalidArgForParameterizedPattern">
        <source>Invalid argument to parameterized pattern label</source>
        <target state="translated">パラメーター化されたパターン ラベルに無効な引数が指定されました</target>
        <note />
      </trans-unit>
      <trans-unit id="tcInvalidIndexIntoActivePatternArray">
        <source>Internal error. Invalid index into active pattern array</source>
        <target state="translated">内部エラー。アクティブ パターン配列への無効なインデックスです。</target>
        <note />
      </trans-unit>
      <trans-unit id="tcUnionCaseDoesNotTakeArguments">
        <source>This union case does not take arguments</source>
        <target state="translated">この共用体ケースに引数は指定できません</target>
        <note />
      </trans-unit>
      <trans-unit id="tcUnionCaseRequiresOneArgument">
        <source>This union case takes one argument</source>
        <target state="translated">この共用体ケースには 1 つの引数を指定します</target>
        <note />
      </trans-unit>
      <trans-unit id="tcUnionCaseExpectsTupledArguments">
        <source>This union case expects {0} arguments in tupled form</source>
        <target state="translated">この共用体ケースにはタプル形式の引数を {0} 個指定してください</target>
        <note />
      </trans-unit>
      <trans-unit id="tcFieldIsNotStatic">
        <source>Field '{0}' is not static</source>
        <target state="translated">フィールド '{0}' は静的ではありません</target>
        <note />
      </trans-unit>
      <trans-unit id="tcFieldNotLiteralCannotBeUsedInPattern">
        <source>This field is not a literal and cannot be used in a pattern</source>
        <target state="translated">このフィールドはリテラルではないため、パターンに使用できません</target>
        <note />
      </trans-unit>
      <trans-unit id="tcRequireVarConstRecogOrLiteral">
        <source>This is not a variable, constant, active recognizer or literal</source>
        <target state="translated">これは変数、定数、アクティブ レコグナイザー、またはリテラルではありません</target>
        <note />
      </trans-unit>
      <trans-unit id="tcInvalidPattern">
        <source>This is not a valid pattern</source>
        <target state="translated">これは有効なパターンではありません</target>
        <note />
      </trans-unit>
      <trans-unit id="tcUseWhenPatternGuard">
        <source>Character range matches have been removed in F#. Consider using a 'when' pattern guard instead.</source>
        <target state="translated">F# では文字範囲の一致が削除されました。代わりに 'when' パターン ガードを使用してください。</target>
        <note />
      </trans-unit>
      <trans-unit id="tcIllegalPattern">
        <source>Illegal pattern</source>
        <target state="translated">パターンが正しくありません</target>
        <note />
      </trans-unit>
      <trans-unit id="tcSyntaxErrorUnexpectedQMark">
        <source>Syntax error - unexpected '?' symbol</source>
        <target state="translated">構文エラー - 予期しない '?' 記号です</target>
        <note />
      </trans-unit>
      <trans-unit id="tcExpressionCountMisMatch">
        <source>Expected {0} expressions, got {1}</source>
        <target state="translated">{0} 式を指定する必要がありますが、{1} が指定されました</target>
        <note />
      </trans-unit>
      <trans-unit id="tcExprUndelayed">
        <source>TcExprUndelayed: delayed</source>
        <target state="translated">TcExprUndelayed: 遅延しました</target>
        <note />
      </trans-unit>
      <trans-unit id="tcExpressionRequiresSequence">
        <source>This expression form may only be used in sequence and computation expressions</source>
        <target state="translated">この式の形式を使用できるのは、シーケンス式またはコンピュテーション式のみです</target>
        <note />
      </trans-unit>
      <trans-unit id="tcInvalidObjectExpressionSyntaxForm">
        <source>Invalid object expression. Objects without overrides or interfaces should use the expression form 'new Type(args)' without braces.</source>
        <target state="translated">オブジェクト式が無効です。オーバーライドまたはインターフェイスがないオブジェクトには、かっこなしで 'new Type(args)' という形式の式を使用してください。</target>
        <note />
      </trans-unit>
      <trans-unit id="tcInvalidObjectSequenceOrRecordExpression">
        <source>Invalid object, sequence or record expression</source>
        <target state="translated">オブジェクト式、シーケンス式、またはレコード式が無効です</target>
        <note />
      </trans-unit>
      <trans-unit id="tcInvalidSequenceExpressionSyntaxForm">
        <source>Invalid record, sequence or computation expression. Sequence expressions should be of the form 'seq {{ ... }}'</source>
        <target state="translated">無効なレコード、シーケンス式、またはコンピュテーション式です。シーケンス式は 'seq {{ ... }}' という形式にしてください。</target>
        <note />
      </trans-unit>
      <trans-unit id="tcExpressionWithIfRequiresParenthesis">
        <source>This list or array expression includes an element of the form 'if ... then ... else'. Parenthesize this expression to indicate it is an individual element of the list or array, to disambiguate this from a list generated using a sequence expression</source>
        <target state="translated">このリスト式または配列式には、'if ... then ... else' という形式の要素が含まれます。この式をかっこで囲んでリストまたは配列の個別の要素であることを示し、シーケンス式を使用して生成されたリストとこのリストを区別してください。</target>
        <note />
      </trans-unit>
      <trans-unit id="tcUnableToParseFormatString">
        <source>Unable to parse format string '{0}'</source>
        <target state="translated">書式指定文字列 '{0}' を解析できません</target>
        <note />
      </trans-unit>
      <trans-unit id="tcListLiteralMaxSize">
        <source>This list expression exceeds the maximum size for list literals. Use an array for larger literals and call Array.ToList.</source>
        <target state="translated">このリスト式は、リスト リテラルの最大サイズを超えています。より大きなリテラルの配列を使用し、Array.ToList を呼び出してください。</target>
        <note />
      </trans-unit>
      <trans-unit id="tcExpressionFormRequiresObjectConstructor">
        <source>The expression form 'expr then expr' may only be used as part of an explicit object constructor</source>
        <target state="translated">明示的なオブジェクト コンストラクターの一部としてのみ、'expr then expr' という形式の式を使用できます</target>
        <note />
      </trans-unit>
      <trans-unit id="tcNamedArgumentsCannotBeUsedInMemberTraits">
        <source>Named arguments cannot be given to member trait calls</source>
        <target state="translated">名前付き引数をメンバーの特徴 (trait) の呼び出しに指定することはできません</target>
        <note />
      </trans-unit>
      <trans-unit id="tcNotValidEnumCaseName">
        <source>This is not a valid name for an enumeration case</source>
        <target state="translated">列挙型のケースの有効な名前ではありません</target>
        <note />
      </trans-unit>
      <trans-unit id="tcFieldIsNotMutable">
        <source>This field is not mutable</source>
        <target state="translated">このフィールドは変更可能ではありません</target>
        <note />
      </trans-unit>
      <trans-unit id="tcConstructRequiresListArrayOrSequence">
        <source>This construct may only be used within list, array and sequence expressions, e.g. expressions of the form 'seq {{ ... }}', '[ ... ]' or '[| ... |]'. These use the syntax 'for ... in ... do ... yield...' to generate elements</source>
        <target state="translated">このコンストラクトは、リスト式、配列式、およびシーケンス式内でのみ使用できます (たとえば、'seq {{ ... }}'、'[ ... ]'、'[| ... |]' などの形式の式)。この場合、要素を生成するには 'for ... in ... do ... yield...' という構文を使用します。</target>
        <note />
      </trans-unit>
      <trans-unit id="tcConstructRequiresComputationExpressions">
        <source>This construct may only be used within computation expressions. To return a value from an ordinary function simply write the expression without 'return'.</source>
        <target state="translated">このコンストラクトはコンピュテーション式内でのみ使用できます。通常の関数から値を返すには、'return' を使用せずに式を記述してください。</target>
        <note />
      </trans-unit>
      <trans-unit id="tcConstructRequiresSequenceOrComputations">
        <source>This construct may only be used within sequence or computation expressions</source>
        <target state="translated">このコンストラクトはシーケンス式およびコンピュテーション式内でのみ使用できます</target>
        <note />
      </trans-unit>
      <trans-unit id="tcConstructRequiresComputationExpression">
        <source>This construct may only be used within computation expressions</source>
        <target state="translated">このコンストラクトはコンピュテーション式内でのみ使用できます</target>
        <note />
      </trans-unit>
      <trans-unit id="tcInvalidIndexerExpression">
        <source>Invalid indexer expression</source>
        <target state="translated">インデクサー式が無効です</target>
        <note />
      </trans-unit>
      <trans-unit id="tcObjectOfIndeterminateTypeUsedRequireTypeConstraint">
        <source>The operator 'expr.[idx]' has been used on an object of indeterminate type based on information prior to this program point. Consider adding further type constraints</source>
        <target state="translated">このプログラムのポイントよりも前の情報に基づいた不確定の型のオブジェクトに、演算子 'expr.[idx]' が使用されました。型の制約を増やしてください。</target>
        <note />
      </trans-unit>
      <trans-unit id="tcCannotInheritFromVariableType">
        <source>Cannot inherit from a variable type</source>
        <target state="translated">変数型から継承できません</target>
        <note />
      </trans-unit>
      <trans-unit id="tcObjectConstructorsOnTypeParametersCannotTakeArguments">
        <source>Calls to object constructors on type parameters cannot be given arguments</source>
        <target state="translated">型パラメーター上のオブジェクト コンストラクターの呼び出しに引数を指定することはできません</target>
        <note />
      </trans-unit>
      <trans-unit id="tcCompiledNameAttributeMisused">
        <source>The 'CompiledName' attribute cannot be used with this language element</source>
        <target state="translated">この言語要素では、'CompiledName' 属性を使用できません</target>
        <note />
      </trans-unit>
      <trans-unit id="tcNamedTypeRequired">
        <source>'{0}' may only be used with named types</source>
        <target state="translated">'{0}' を使用できるのは、名前付き型のみです</target>
        <note />
      </trans-unit>
      <trans-unit id="tcInheritCannotBeUsedOnInterfaceType">
        <source>'inherit' cannot be used on interface types. Consider implementing the interface by using 'interface ... with ... end' instead.</source>
        <target state="translated">インターフェイス型に 'inherit' は使用できません。代わりに 'interface ... with ... end' を使用してインターフェイスを実装してください。</target>
        <note />
      </trans-unit>
      <trans-unit id="tcNewCannotBeUsedOnInterfaceType">
        <source>'new' cannot be used on interface types. Consider using an object expression '{{ new ... with ... }}' instead.</source>
        <target state="translated">インターフェイス型では 'new' を使用できません。代わりにオブジェクト式 '{{ new ... with ... }}' を使用してください。</target>
        <note />
      </trans-unit>
      <trans-unit id="tcAbstractTypeCannotBeInstantiated">
        <source>Instances of this type cannot be created since it has been marked abstract or not all methods have been given implementations. Consider using an object expression '{{ new ... with ... }}' instead.</source>
        <target state="translated">abstract とマークされているか、一部のメソッドが実装されていないため、この型のインスタンスを作成できません。代わりにオブジェクト式 '{{ new ... with ... }}' を使用してください。</target>
        <note />
      </trans-unit>
      <trans-unit id="tcIDisposableTypeShouldUseNew">
        <source>It is recommended that objects supporting the IDisposable interface are created using the syntax 'new Type(args)', rather than 'Type(args)' or 'Type' as a function value representing the constructor, to indicate that resources may be owned by the generated value</source>
        <target state="translated">IDisposable インターフェイスをサポートするオブジェクトは、コンストラクターを表す関数値として 'Type(args)' や 'Type' ではなく 'new Type(args)' の構文を使用して作成することをお勧めします。これは、リソースが生成された値に所有される可能性があることを示すためです</target>
        <note />
      </trans-unit>
      <trans-unit id="tcSyntaxCanOnlyBeUsedToCreateObjectTypes">
        <source>'{0}' may only be used to construct object types</source>
        <target state="translated">'{0}' は、オブジェクト型を構築するときにのみ使用できます</target>
        <note />
      </trans-unit>
      <trans-unit id="tcConstructorRequiresCall">
        <source>Constructors for the type '{0}' must directly or indirectly call its implicit object constructor. Use a call to the implicit object constructor instead of a record expression.</source>
        <target state="translated">型 '{0}' のコンストラクターはその暗黙的なオブジェクト コンストラクターを直接、または間接的に呼び出す必要があります。レコード式ではなく、暗黙的なオブジェクト コンストラクターの呼び出しを使用してください。</target>
        <note />
      </trans-unit>
      <trans-unit id="tcUndefinedField">
        <source>The field '{0}' has been given a value, but is not present in the type '{1}'</source>
        <target state="translated">フィールド '{0}' に値が指定されましたが、このフィールドは型 '{1}' に存在しません</target>
        <note />
      </trans-unit>
      <trans-unit id="tcFieldRequiresAssignment">
        <source>No assignment given for field '{0}' of type '{1}'</source>
        <target state="translated">型 '{1}' のフィールド '{0}' に割り当てが指定されていません</target>
        <note />
      </trans-unit>
      <trans-unit id="tcExtraneousFieldsGivenValues">
        <source>Extraneous fields have been given values</source>
        <target state="translated">不適切なフィールドに値を指定しました</target>
        <note />
      </trans-unit>
      <trans-unit id="tcObjectExpressionsCanOnlyOverrideAbstractOrVirtual">
        <source>Only overrides of abstract and virtual members may be specified in object expressions</source>
        <target state="translated">オブジェクト式に指定できるのは、抽象メンバーおよび仮想メンバーのオーバーライドのみです。</target>
        <note />
      </trans-unit>
      <trans-unit id="tcNoAbstractOrVirtualMemberFound">
        <source>The member '{0}' does not correspond to any abstract or virtual method available to override or implement.</source>
        <target state="translated">メンバー '{0}' は、無視または実装に使用できるどの抽象メソッドまたは仮想メソッドにも対応していません。</target>
        <note />
      </trans-unit>
      <trans-unit id="tcMemberFoundIsNotAbstractOrVirtual">
        <source>The type {0} contains the member '{1}' but it is not a virtual or abstract method that is available to override or implement.</source>
        <target state="translated">型 {0} にメンバー '{1}' が含まれていますが、このメンバーはオーバーライドまたは実装に使用できる仮想メソッドでも抽象メソッドでもありません。</target>
        <note />
      </trans-unit>
      <trans-unit id="tcArgumentArityMismatch">
        <source>The member '{0}' does not accept the correct number of arguments. {1} argument(s) are expected, but {2} were given. The required signature is '{3}'.{4}</source>
        <target state="translated">メンバー '{0}' の引数の数が正しくありません。{1} 個の引数が必要ですが、指定されたのは {2} 個です。必要な署名は '{3}' です。{4}</target>
        <note />
      </trans-unit>
      <trans-unit id="tcArgumentArityMismatchOneOverload">
        <source>The member '{0}' does not accept the correct number of arguments. One overload accepts {1} arguments, but {2} were given. The required signature is '{3}'.{4}</source>
        <target state="translated">メンバー '{0}' の引数の数が正しくありません。1 つのオーバーロードには {1} 個の引数を指定できますが、{2} 個が指定されました。必要な署名は '{3}' です。{4}</target>
        <note />
      </trans-unit>
      <trans-unit id="tcSimpleMethodNameRequired">
        <source>A simple method name is required here</source>
        <target state="translated">ここでは単純なメソッド名が必要です</target>
        <note />
      </trans-unit>
      <trans-unit id="tcPredefinedTypeCannotBeUsedAsSuperType">
        <source>The types System.ValueType, System.Enum, System.Delegate, System.MulticastDelegate and System.Array cannot be used as super types in an object expression or class</source>
        <target state="translated">型 System.ValueType、System.Enum、System.Delegate、System.MulticastDelegate、および System.Array は、オブジェクト式またはクラスのスーパー型として使用できません</target>
        <note />
      </trans-unit>
      <trans-unit id="tcNewMustBeUsedWithNamedType">
        <source>'new' must be used with a named type</source>
        <target state="translated">名前付き型には 'new' を使用してください</target>
        <note />
      </trans-unit>
      <trans-unit id="tcCannotCreateExtensionOfSealedType">
        <source>Cannot create an extension of a sealed type</source>
        <target state="translated">シールド型の拡張は作成できません</target>
        <note />
      </trans-unit>
      <trans-unit id="tcNoArgumentsForRecordValue">
        <source>No arguments may be given when constructing a record value</source>
        <target state="translated">レコード値を構築するときに指定できる引数はありません</target>
        <note />
      </trans-unit>
      <trans-unit id="tcNoInterfaceImplementationForConstructionExpression">
        <source>Interface implementations cannot be given on construction expressions</source>
        <target state="translated">構築式ではインターフェイスの実装を指定できません</target>
        <note />
      </trans-unit>
      <trans-unit id="tcObjectConstructionCanOnlyBeUsedInClassTypes">
        <source>Object construction expressions may only be used to implement constructors in class types</source>
        <target state="translated">オブジェクト構築式は、クラス型のコンストラクターを実装する場合にのみ使用できます</target>
        <note />
      </trans-unit>
      <trans-unit id="tcOnlySimpleBindingsCanBeUsedInConstructionExpressions">
        <source>Only simple bindings of the form 'id = expr' can be used in construction expressions</source>
        <target state="translated">構築式に使用できるのは、'id = expr' という形式の単純な束縛のみです</target>
        <note />
      </trans-unit>
      <trans-unit id="tcObjectsMustBeInitializedWithObjectExpression">
        <source>Objects must be initialized by an object construction expression that calls an inherited object constructor and assigns a value to each field</source>
        <target state="translated">オブジェクトを初期化するには、継承したオブジェクト コンストラクターを呼び出し、値を各フィールドに割り当てるオブジェクト構築式を使用してください。</target>
        <note />
      </trans-unit>
      <trans-unit id="tcExpectedInterfaceType">
        <source>Expected an interface type</source>
        <target state="translated">インターフェイスの型を指定してください</target>
        <note />
      </trans-unit>
      <trans-unit id="tcConstructorForInterfacesDoNotTakeArguments">
        <source>Constructor expressions for interfaces do not take arguments</source>
        <target state="translated">インターフェイスのコンストラクター式には引数を使用できません</target>
        <note />
      </trans-unit>
      <trans-unit id="tcConstructorRequiresArguments">
        <source>This object constructor requires arguments</source>
        <target state="translated">このオブジェクト コンストラクターには引数が必要です</target>
        <note />
      </trans-unit>
      <trans-unit id="tcNewRequiresObjectConstructor">
        <source>'new' may only be used with object constructors</source>
        <target state="translated">'new' を使用できるのは、オブジェクト コンストラクターのみです</target>
        <note />
      </trans-unit>
      <trans-unit id="tcAtLeastOneOverrideIsInvalid">
        <source>At least one override did not correctly implement its corresponding abstract member</source>
        <target state="translated">少なくとも 1 つのオーバーライドが対応する抽象メンバーを正しく実装していません</target>
        <note />
      </trans-unit>
      <trans-unit id="tcNumericLiteralRequiresModule">
        <source>This numeric literal requires that a module '{0}' defining functions FromZero, FromOne, FromInt32, FromInt64 and FromString be in scope</source>
        <target state="translated">数値リテラルの場合、関数 FromZero、FromOne、FromInt32、FromInt64、および FromString を定義するモジュール '{0}' がスコープに含まれている必要があります</target>
        <note />
      </trans-unit>
      <trans-unit id="tcInvalidRecordConstruction">
        <source>Invalid record construction</source>
        <target state="translated">レコードの構造が無効です</target>
        <note />
      </trans-unit>
      <trans-unit id="tcExpressionFormRequiresRecordTypes">
        <source>The expression form {{ expr with ... }} may only be used with record types. To build object types use {{ new Type(...) with ... }}</source>
        <target state="translated">{{ expr with ... }} という形式の式を使用できるのはレコード型のみです。オブジェクトの型を構築するには、{{ new Type(...) with ... }} を使用してください。</target>
        <note />
      </trans-unit>
      <trans-unit id="tcInheritedTypeIsNotObjectModelType">
        <source>The inherited type is not an object model type</source>
        <target state="translated">継承された型はオブジェクト モデル型ではありません</target>
        <note />
      </trans-unit>
      <trans-unit id="tcObjectConstructionExpressionCanOnlyImplementConstructorsInObjectModelTypes">
        <source>Object construction expressions (i.e. record expressions with inheritance specifications) may only be used to implement constructors in object model types. Use 'new ObjectType(args)' to construct instances of object model types outside of constructors</source>
        <target state="translated">オブジェクト構築式 (つまり、継承の指定があるレコード式) は、オブジェクト モデル型のコンストラクターを実装する場合にのみ使用できます。コンストラクターの外側でオブジェクト モデル型のインスタンスを構築するには、'new ObjectType(args)' を使用してください。</target>
        <note />
      </trans-unit>
      <trans-unit id="tcEmptyRecordInvalid">
        <source>'{{ }}' is not a valid expression. Records must include at least one field. Empty sequences are specified by using Seq.empty or an empty list '[]'.</source>
        <target state="translated">'{{ }}' は有効な式ではありません。レコードには 1 つ以上のフィールドを含める必要があります。空のシーケンスを指定するには、Seq.empty または空のリスト '[]' をご使用ください。</target>
        <note />
      </trans-unit>
      <trans-unit id="tcTypeIsNotARecordTypeNeedConstructor">
        <source>This type is not a record type. Values of class and struct types must be created using calls to object constructors.</source>
        <target state="translated">この型はレコード型ではありません。クラス型および構造体型の値は、オブジェクト コンストラクターの呼び出しを使用して作成してください。</target>
        <note />
      </trans-unit>
      <trans-unit id="tcTypeIsNotARecordType">
        <source>This type is not a record type</source>
        <target state="translated">この型はレコード型ではありません</target>
        <note />
      </trans-unit>
      <trans-unit id="tcConstructIsAmbiguousInComputationExpression">
        <source>This construct is ambiguous as part of a computation expression. Nested expressions may be written using 'let _ = (...)' and nested computations using 'let! res = builder {{ ... }}'.</source>
        <target state="translated">このコンストラクトはコンピュテーション式の一部としてあいまいです。入れ子の式を記述するには 'let _ = (...)' を使用し、入れ子の計算には 'let! res = builder {{ ... }}' を使用します。</target>
        <note />
      </trans-unit>
      <trans-unit id="tcConstructIsAmbiguousInSequenceExpression">
        <source>This construct is ambiguous as part of a sequence expression. Nested expressions may be written using 'let _ = (...)' and nested sequences using 'yield! seq {{... }}'.</source>
        <target state="translated">このコンストラクトはシーケンス式の一部としてあいまいです。入れ子の式を記述するには 'let _ = (...)' を使用し、入れ子のシーケンスには 'yield! seq {{... }}' を使用します。</target>
        <note />
      </trans-unit>
      <trans-unit id="tcDoBangIllegalInSequenceExpression">
        <source>'do!' cannot be used within sequence expressions</source>
        <target state="translated">シーケンス式内には 'do!' を使用できません</target>
        <note />
      </trans-unit>
      <trans-unit id="tcUseForInSequenceExpression">
        <source>The use of 'let! x = coll' in sequence expressions is not permitted. Use 'for x in coll' instead.</source>
        <target state="translated">シーケンス式では 'let! x = coll' を使用できません。代わりに 'for x in coll' を使用してください。</target>
        <note />
      </trans-unit>
      <trans-unit id="tcTryIllegalInSequenceExpression">
        <source>'try'/'with' cannot be used within sequence expressions</source>
        <target state="translated">シーケンス式内には 'try'/'with' を使用できません</target>
        <note />
      </trans-unit>
      <trans-unit id="tcUseYieldBangForMultipleResults">
        <source>In sequence expressions, multiple results are generated using 'yield!'</source>
        <target state="translated">シーケンス式で、複数の結果は 'yield!' を使用して生成されます</target>
        <note />
      </trans-unit>
      <trans-unit id="tcInvalidAssignment">
        <source>Invalid assignment</source>
        <target state="translated">割り当てが無効です</target>
        <note />
      </trans-unit>
      <trans-unit id="tcInvalidUseOfTypeName">
        <source>Invalid use of a type name</source>
        <target state="translated">型名の使用方法に誤りがあります</target>
        <note />
      </trans-unit>
      <trans-unit id="tcTypeHasNoAccessibleConstructor">
        <source>This type has no accessible object constructors</source>
        <target state="translated">この型にアクセスできるオブジェクト コンストラクターはありません</target>
        <note />
      </trans-unit>
      <trans-unit id="tcInvalidUseOfInterfaceType">
        <source>Invalid use of an interface type</source>
        <target state="translated">インターフェイス型の使用方法に誤りがあります</target>
        <note />
      </trans-unit>
      <trans-unit id="tcInvalidUseOfDelegate">
        <source>Invalid use of a delegate constructor. Use the syntax 'new Type(args)' or just 'Type(args)'.</source>
        <target state="translated">デリゲート コンストラクターの使用方法に誤りがあります。'new Type(args)' か、単に 'Type(args)' という構文を使用してください</target>
        <note />
      </trans-unit>
      <trans-unit id="tcPropertyIsNotStatic">
        <source>Property '{0}' is not static</source>
        <target state="translated">プロパティ '{0}' は静的ではありません</target>
        <note />
      </trans-unit>
      <trans-unit id="tcPropertyIsNotReadable">
        <source>Property '{0}' is not readable</source>
        <target state="translated">プロパティ '{0}' は読み取り可能ではありません</target>
        <note />
      </trans-unit>
      <trans-unit id="tcLookupMayNotBeUsedHere">
        <source>This lookup cannot be used here</source>
        <target state="translated">ここでこの参照は使用できません</target>
        <note />
      </trans-unit>
      <trans-unit id="tcPropertyIsStatic">
        <source>Property '{0}' is static</source>
        <target state="translated">プロパティ '{0}' は静的です</target>
        <note />
      </trans-unit>
      <trans-unit id="tcPropertyCannotBeSet1">
        <source>Property '{0}' cannot be set</source>
        <target state="translated">プロパティ '{0}' は設定できません</target>
        <note />
      </trans-unit>
      <trans-unit id="tcConstructorsCannotBeFirstClassValues">
        <source>Constructors must be applied to arguments and cannot be used as first-class values. If necessary use an anonymous function '(fun arg1 ... argN -&gt; new Type(arg1,...,argN))'.</source>
        <target state="translated">コンストラクターは引数に適用する必要があり、ファースト クラス値として使用することはできません。必要な場合には、匿名関数 '(fun arg1 ... argN -&gt; new Type(arg1,...,argN))' を使用します。</target>
        <note />
      </trans-unit>
      <trans-unit id="tcSyntaxFormUsedOnlyWithRecordLabelsPropertiesAndFields">
        <source>The syntax 'expr.id' may only be used with record labels, properties and fields</source>
        <target state="translated">構文 'expr.id' を使用できるのは、レコードのラベル、プロパティ、およびフィールドのみです</target>
        <note />
      </trans-unit>
      <trans-unit id="tcEventIsStatic">
        <source>Event '{0}' is static</source>
        <target state="translated">イベント '{0}' は静的です</target>
        <note />
      </trans-unit>
      <trans-unit id="tcEventIsNotStatic">
        <source>Event '{0}' is not static</source>
        <target state="translated">イベント '{0}' は静的ではありません</target>
        <note />
      </trans-unit>
      <trans-unit id="tcNamedArgumentDidNotMatch">
        <source>The named argument '{0}' did not match any argument or mutable property</source>
        <target state="translated">名前付き引数 '{0}' と一致する引数または変更可能なプロパティがありませんでした</target>
        <note />
      </trans-unit>
      <trans-unit id="tcOverloadsCannotHaveCurriedArguments">
        <source>One or more of the overloads of this method has curried arguments. Consider redesigning these members to take arguments in tupled form.</source>
        <target state="translated">このメソッドのオーバーロードの 1 つまたは複数にカリー化された引数があります。タプル化された形式で引数を使用するようにこれらのメンバーを再設計してください。</target>
        <note />
      </trans-unit>
      <trans-unit id="tcUnnamedArgumentsDoNotFormPrefix">
        <source>The unnamed arguments do not form a prefix of the arguments of the method called</source>
        <target state="translated">名前なしの引数は、呼び出されるメソッドの引数のプレフィックスを形成できません</target>
        <note />
      </trans-unit>
      <trans-unit id="tcStaticOptimizationConditionalsOnlyForFSharpLibrary">
        <source>Static optimization conditionals are only for use within the F# library</source>
        <target state="translated">静的最適化の条件は、F# ライブラリ内でのみ使用できます</target>
        <note />
      </trans-unit>
      <trans-unit id="tcFormalArgumentIsNotOptional">
        <source>The corresponding formal argument is not optional</source>
        <target state="translated">対応する正式な引数はオプションではありません</target>
        <note />
      </trans-unit>
      <trans-unit id="tcInvalidOptionalAssignmentToPropertyOrField">
        <source>Invalid optional assignment to a property or field</source>
        <target state="translated">プロパティまたはフィールドに対するオプションの割り当てが無効です</target>
        <note />
      </trans-unit>
      <trans-unit id="tcDelegateConstructorMustBePassed">
        <source>A delegate constructor must be passed a single function value</source>
        <target state="translated">デリゲート コンストラクターには単一の関数値を渡す必要があります</target>
        <note />
      </trans-unit>
      <trans-unit id="tcBindingCannotBeUseAndRec">
        <source>A binding cannot be marked both 'use' and 'rec'</source>
        <target state="translated">束縛に 'use' と 'rec' の両方をマークすることはできません</target>
        <note />
      </trans-unit>
      <trans-unit id="tcVolatileOnlyOnClassLetBindings">
        <source>The 'VolatileField' attribute may only be used on 'let' bindings in classes</source>
        <target state="translated">'VolatileField' 属性を使用できるのは、クラス内の 'let' 束縛上のみです</target>
        <note />
      </trans-unit>
      <trans-unit id="tcAttributesAreNotPermittedOnLetBindings">
        <source>Attributes are not permitted on 'let' bindings in expressions</source>
        <target state="translated">式内の 'let' 束縛では、属性を使用できません</target>
        <note />
      </trans-unit>
      <trans-unit id="tcDefaultValueAttributeRequiresVal">
        <source>The 'DefaultValue' attribute may only be used on 'val' declarations</source>
        <target state="translated">'DefaultValue' 属性は 'val' 宣言でのみ使用できます</target>
        <note />
      </trans-unit>
      <trans-unit id="tcConditionalAttributeRequiresMembers">
        <source>The 'ConditionalAttribute' attribute may only be used on members</source>
        <target state="translated">'ConditionalAttribute' 属性はメンバーでのみ使用できます</target>
        <note />
      </trans-unit>
      <trans-unit id="tcInvalidActivePatternName">
        <source>This is not a valid name for an active pattern</source>
        <target state="translated">アクティブ パターンの有効な名前ではありません</target>
        <note />
      </trans-unit>
      <trans-unit id="tcEntryPointAttributeRequiresFunctionInModule">
        <source>The 'EntryPointAttribute' attribute may only be used on function definitions in modules</source>
        <target state="translated">'EntryPointAttribute' 属性を使用できるのは、モジュールの関数定義のみです</target>
        <note />
      </trans-unit>
      <trans-unit id="tcMutableValuesCannotBeInline">
        <source>Mutable values cannot be marked 'inline'</source>
        <target state="translated">変更可能な値を 'inline' とマークすることはできません</target>
        <note />
      </trans-unit>
      <trans-unit id="tcMutableValuesMayNotHaveGenericParameters">
        <source>Mutable values cannot have generic parameters</source>
        <target state="translated">変更可能な値にジェネリック パラメーターを指定することはできません</target>
        <note />
      </trans-unit>
      <trans-unit id="tcMutableValuesSyntax">
        <source>Mutable function values should be written 'let mutable f = (fun args -&gt; ...)'</source>
        <target state="translated">関数値を変更可能にするには 'let mutable f = (fun args -&gt; ...)' が必要です</target>
        <note />
      </trans-unit>
      <trans-unit id="tcOnlyFunctionsCanBeInline">
        <source>Only functions may be marked 'inline'</source>
        <target state="translated">'inline' とマークできるのは関数のみです</target>
        <note />
      </trans-unit>
      <trans-unit id="tcIllegalAttributesForLiteral">
        <source>A literal value cannot be given the [&lt;ThreadStatic&gt;] or [&lt;ContextStatic&gt;] attributes</source>
        <target state="translated">リテラル値を [&lt;ThreadStatic&gt;] 属性または [&lt;ContextStatic&gt;] 属性に指定することはできません</target>
        <note />
      </trans-unit>
      <trans-unit id="tcLiteralCannotBeMutable">
        <source>A literal value cannot be marked 'mutable'</source>
        <target state="translated">リテラル値に 'mutable' とマークすることはできません</target>
        <note />
      </trans-unit>
      <trans-unit id="tcLiteralCannotBeInline">
        <source>A literal value cannot be marked 'inline'</source>
        <target state="translated">リテラル値に 'inline' とマークすることはできません</target>
        <note />
      </trans-unit>
      <trans-unit id="tcLiteralCannotHaveGenericParameters">
        <source>Literal values cannot have generic parameters</source>
        <target state="translated">リテラル値にジェネリック パラメーターを指定することはできません</target>
        <note />
      </trans-unit>
      <trans-unit id="tcInvalidConstantExpression">
        <source>This is not a valid constant expression</source>
        <target state="translated">これは有効な定数式ではありません</target>
        <note />
      </trans-unit>
      <trans-unit id="tcTypeIsInaccessible">
        <source>This type is not accessible from this code location</source>
        <target state="translated">このコードの場所からこの型にアクセスすることはできません</target>
        <note />
      </trans-unit>
      <trans-unit id="tcUnexpectedConditionInImportedAssembly">
        <source>Unexpected condition in imported assembly: failed to decode AttributeUsage attribute</source>
        <target state="translated">インポートされたアセンブリに予期しない条件があります。AttributeUsage 属性のデコードに失敗しました</target>
        <note />
      </trans-unit>
      <trans-unit id="tcUnrecognizedAttributeTarget">
        <source>Unrecognized attribute target. Valid attribute targets are 'assembly', 'module', 'type', 'method', 'property', 'return', 'param', 'field', 'event', 'constructor'.</source>
        <target state="translated">認識されない属性のターゲットです。有効な属性のターゲットは、'assembly'、'module'、'type'、'method'、'property'、'return'、'param'、'field'、'event'、および 'constructor' です。</target>
        <note />
      </trans-unit>
      <trans-unit id="tcAttributeIsNotValidForLanguageElementUseDo">
        <source>This attribute is not valid for use on this language element. Assembly attributes should be attached to a 'do ()' declaration, if necessary within an F# module.</source>
        <target state="translated">この言語要素では、この属性を使用できません。アセンブリの属性は (必要に応じて F# モジュール内で) 'do ()' 宣言にアタッチする必要があります。</target>
        <note />
      </trans-unit>
      <trans-unit id="tcAttributeIsNotValidForLanguageElement">
        <source>This attribute is not valid for use on this language element</source>
        <target state="translated">この言語要素では、この属性を使用できません</target>
        <note />
      </trans-unit>
      <trans-unit id="tcOptionalArgumentsCannotBeUsedInCustomAttribute">
        <source>Optional arguments cannot be used in custom attributes</source>
        <target state="translated">カスタム属性にはオプションの引数を使用できません</target>
        <note />
      </trans-unit>
      <trans-unit id="tcPropertyCannotBeSet0">
        <source>This property cannot be set</source>
        <target state="translated">このプロパティは設定できません</target>
        <note />
      </trans-unit>
      <trans-unit id="tcPropertyOrFieldNotFoundInAttribute">
        <source>This property or field was not found on this custom attribute type</source>
        <target state="translated">このカスタム属性型に、このプロパティまたはフィールドが見つかりませんでした</target>
        <note />
      </trans-unit>
      <trans-unit id="tcCustomAttributeMustBeReferenceType">
        <source>A custom attribute must be a reference type</source>
        <target state="translated">カスタム属性は参照型にする必要があります</target>
        <note />
      </trans-unit>
      <trans-unit id="tcCustomAttributeArgumentMismatch">
        <source>The number of args for a custom attribute does not match the expected number of args for the attribute constructor</source>
        <target state="translated">カスタム属性の引数の数は、属性コンストラクターの引数に必要な数と一致しません</target>
        <note />
      </trans-unit>
      <trans-unit id="tcCustomAttributeMustInvokeConstructor">
        <source>A custom attribute must invoke an object constructor</source>
        <target state="translated">カスタム属性はオブジェクト コンストラクターを呼び出す必要があります</target>
        <note />
      </trans-unit>
      <trans-unit id="tcAttributeExpressionsMustBeConstructorCalls">
        <source>Attribute expressions must be calls to object constructors</source>
        <target state="translated">属性式は、オブジェクト コンストラクターに対する呼び出しにしてください</target>
        <note />
      </trans-unit>
      <trans-unit id="tcUnsupportedAttribute">
        <source>This attribute cannot be used in this version of F#</source>
        <target state="translated">このバージョンの F# では、この属性を使用できません</target>
        <note />
      </trans-unit>
      <trans-unit id="tcInvalidInlineSpecification">
        <source>Invalid inline specification</source>
        <target state="translated">インラインの指定が無効です</target>
        <note />
      </trans-unit>
      <trans-unit id="tcInvalidUseBinding">
        <source>'use' bindings must be of the form 'use &lt;var&gt; = &lt;expr&gt;'</source>
        <target state="translated">'use' バインディングの形式は 'use &lt;var&gt; = &lt;expr&gt;' でなければなりません</target>
        <note />
      </trans-unit>
      <trans-unit id="tcAbstractMembersIllegalInAugmentation">
        <source>Abstract members are not permitted in an augmentation - they must be defined as part of the type itself</source>
        <target state="translated">拡張に抽象メンバーは使用できません。型の一部として定義する必要があります。</target>
        <note />
      </trans-unit>
      <trans-unit id="tcMethodOverridesIllegalHere">
        <source>Method overrides and interface implementations are not permitted here</source>
        <target state="translated">ここでメソッドのオーバーライドおよびインターフェイスの実装は許可されていません</target>
        <note />
      </trans-unit>
      <trans-unit id="tcNoMemberFoundForOverride">
        <source>No abstract or interface member was found that corresponds to this override</source>
        <target state="translated">このオーバーライドに対応する抽象メンバーまたはインターフェイス メンバーが見つかりませんでした</target>
        <note />
      </trans-unit>
      <trans-unit id="tcOverrideArityMismatch">
        <source>This override takes a different number of arguments to the corresponding abstract member. The following abstract members were found:{0}</source>
        <target state="translated">このオーバーライドでは、対応する抽象メンバーに対して異なる数の引数を使用しています。次の抽象メンバーが見つかりました: {0}</target>
        <note />
      </trans-unit>
      <trans-unit id="tcDefaultImplementationAlreadyExists">
        <source>This method already has a default implementation</source>
        <target state="translated">このメソッドには既に既定の実装があります</target>
        <note />
      </trans-unit>
      <trans-unit id="tcDefaultAmbiguous">
        <source>The method implemented by this default is ambiguous</source>
        <target state="translated">この既定で実装されたメソッドはあいまいです</target>
        <note />
      </trans-unit>
      <trans-unit id="tcNoPropertyFoundForOverride">
        <source>No abstract property was found that corresponds to this override</source>
        <target state="translated">このオーバーライドに対応する抽象プロパティが見つかりませんでした</target>
        <note />
      </trans-unit>
      <trans-unit id="tcAbstractPropertyMissingGetOrSet">
        <source>This property overrides or implements an abstract property but the abstract property doesn't have a corresponding {0}</source>
        <target state="translated">このプロパティは、抽象プロパティをオーバーライドまたは実装しますが、抽象プロパティには対応する {0} がありません</target>
        <note />
      </trans-unit>
      <trans-unit id="tcInvalidSignatureForSet">
        <source>Invalid signature for set member</source>
        <target state="translated">set メンバーのシグネチャが無効です</target>
        <note />
      </trans-unit>
      <trans-unit id="tcNewMemberHidesAbstractMember">
        <source>This new member hides the abstract member '{0}'. Rename the member or use 'override' instead.</source>
        <target state="translated">この新しいメンバーは抽象メンバー '{0}' を隠ぺいします。メンバーの名前を変更するか、代わりに 'override' を使用してください。</target>
        <note />
      </trans-unit>
      <trans-unit id="tcNewMemberHidesAbstractMemberWithSuffix">
        <source>This new member hides the abstract member '{0}' once tuples, functions, units of measure and/or provided types are erased. Rename the member or use 'override' instead.</source>
        <target state="translated">タプル、関数、測定単位、または指定された型が消去されると、この新しいメンバーは抽象メンバー '{0}' を隠ぺいします。メンバーの名前を変更するか、代わりに 'override' を使用してください。</target>
        <note />
      </trans-unit>
      <trans-unit id="tcStaticInitializersIllegalInInterface">
        <source>Interfaces cannot contain definitions of static initializers</source>
        <target state="translated">インターフェイスに静的初期化子の定義を含めることはできません</target>
        <note />
      </trans-unit>
      <trans-unit id="tcObjectConstructorsIllegalInInterface">
        <source>Interfaces cannot contain definitions of object constructors</source>
        <target state="translated">インターフェイスにオブジェクト コンストラクターの定義を含めることはできません</target>
        <note />
      </trans-unit>
      <trans-unit id="tcMemberOverridesIllegalInInterface">
        <source>Interfaces cannot contain definitions of member overrides</source>
        <target state="translated">インターフェイスにメンバーのオーバーライドの定義を含めることはできません</target>
        <note />
      </trans-unit>
      <trans-unit id="tcConcreteMembersIllegalInInterface">
        <source>Interfaces cannot contain definitions of concrete members. You may need to define a constructor on your type to indicate that the type is a class.</source>
        <target state="translated">インターフェイスに具象メンバーの定義を含めることはできません。必要に応じて、型にコンストラクターを定義して、型がクラスであることを示してください。</target>
        <note />
      </trans-unit>
      <trans-unit id="tcConstructorsDisallowedInExceptionAugmentation">
        <source>Constructors cannot be specified in exception augmentations</source>
        <target state="translated">例外の拡張にコンストラクターは指定できません</target>
        <note />
      </trans-unit>
      <trans-unit id="tcStructsCannotHaveConstructorWithNoArguments">
        <source>Structs cannot have an object constructor with no arguments. This is a restriction imposed on all CLI languages as structs automatically support a default constructor.</source>
        <target state="translated">構造体には、引数なしのオブジェクト コンストラクターを使用できません。構造体は既定のコンストラクターを自動的にサポートするため、これはすべての CLI 言語に課せられた制限です。</target>
        <note />
      </trans-unit>
      <trans-unit id="tcConstructorsIllegalForThisType">
        <source>Constructors cannot be defined for this type</source>
        <target state="translated">この型にコンストラクターは定義できません</target>
        <note />
      </trans-unit>
      <trans-unit id="tcRecursiveBindingsWithMembersMustBeDirectAugmentation">
        <source>Recursive bindings that include member specifications can only occur as a direct augmentation of a type</source>
        <target state="translated">メンバーの指定を含む再帰的束縛は、型の直接的な拡張としてのみ実行できます</target>
        <note />
      </trans-unit>
      <trans-unit id="tcOnlySimplePatternsInLetRec">
        <source>Only simple variable patterns can be bound in 'let rec' constructs</source>
        <target state="translated">'let rec' コンストラクトでバインドできるのは、単純な変数パターンのみです</target>
        <note />
      </trans-unit>
      <trans-unit id="tcOnlyRecordFieldsAndSimpleLetCanBeMutable">
        <source>Mutable 'let' bindings can't be recursive or defined in recursive modules or namespaces</source>
        <target state="translated">変更可能な 'let' バインドは、再帰的にしたり、再帰的なモジュールまたは名前空間で定義したりすることはできません</target>
        <note />
      </trans-unit>
      <trans-unit id="tcMemberIsNotSufficientlyGeneric">
        <source>This member is not sufficiently generic</source>
        <target state="translated">このメンバーの総称性が十分ではありません</target>
        <note />
      </trans-unit>
      <trans-unit id="tcLiteralAttributeRequiresConstantValue">
        <source>A declaration may only be the [&lt;Literal&gt;] attribute if a constant value is also given, e.g. 'val x : int = 1'</source>
        <target state="translated">定数値も指定する場合には宣言を [&lt;Literal&gt;] 属性のみにできます。例: 'val x : int = 1'</target>
        <note />
      </trans-unit>
      <trans-unit id="tcValueInSignatureRequiresLiteralAttribute">
        <source>A declaration may only be given a value in a signature if the declaration has the [&lt;Literal&gt;] attribute</source>
        <target state="translated">宣言に [&lt;Literal&gt;] 属性が設定されている場合には宣言によって値を指定できるのはシグネチャ内のみです</target>
        <note />
      </trans-unit>
      <trans-unit id="tcThreadStaticAndContextStaticMustBeStatic">
        <source>Thread-static and context-static variables must be static and given the [&lt;DefaultValue&gt;] attribute to indicate that the value is initialized to the default value on each new thread</source>
        <target state="translated">Thread-static 変数および context-static 変数は静的にし、[&lt;DefaultValue&gt;] 属性を指定し、新しいスレッドごとに値が既定値に初期化されることを示す必要があります</target>
        <note />
      </trans-unit>
      <trans-unit id="tcVolatileFieldsMustBeMutable">
        <source>Volatile fields must be marked 'mutable' and cannot be thread-static</source>
        <target state="translated">volatile フィールドは 'mutable' とマークしてください。また、thread-static にすることはできません。</target>
        <note />
      </trans-unit>
      <trans-unit id="tcUninitializedValFieldsMustBeMutable">
        <source>Uninitialized 'val' fields must be mutable and marked with the '[&lt;DefaultValue&gt;]' attribute. Consider using a 'let' binding instead of a 'val' field.</source>
        <target state="translated">初期化されていない 'val' フィールドは変更可能で、'[&lt;DefaultValue&gt;]' 属性によってマークされている必要があります。'val' フィールドの代わりに 'let' バインディングの使用を検討してください。</target>
        <note />
      </trans-unit>
      <trans-unit id="tcStaticValFieldsMustBeMutableAndPrivate">
        <source>Static 'val' fields in types must be mutable, private and marked with the '[&lt;DefaultValue&gt;]' attribute. They are initialized to the 'null' or 'zero' value for their type. Consider also using a 'static let mutable' binding in a class type.</source>
        <target state="translated">型の静的な 'val' フィールドは変更可能で、プライベートで、さらには'[&lt;DefaultValue&gt;]' 属性でマークされている必要があります。これらの型では、'null' 値または 'zero' 値に初期化されます。クラス型で 'static let mutable' バインディングを使用することも検討してください。</target>
        <note />
      </trans-unit>
      <trans-unit id="tcFieldRequiresName">
        <source>This field requires a name</source>
        <target state="translated">このフィールドには名前が必要です</target>
        <note />
      </trans-unit>
      <trans-unit id="tcInvalidNamespaceModuleTypeUnionName">
        <source>Invalid namespace, module, type or union case name</source>
        <target state="translated">名前空間、モジュール、型、または共用体ケースの名前が無効です</target>
        <note />
      </trans-unit>
      <trans-unit id="tcIllegalFormForExplicitTypeDeclaration">
        <source>Explicit type declarations for constructors must be of the form 'ty1 * ... * tyN -&gt; resTy'. Parentheses may be required around 'resTy'</source>
        <target state="translated">コンストラクターの明示的な型宣言の形式は 'ty1 * ... * tyN -&gt; resTy' でなければなりません。'resTy' をかっこで囲まなければならない場合があります</target>
        <note />
      </trans-unit>
      <trans-unit id="tcReturnTypesForUnionMustBeSameAsType">
        <source>Return types of union cases must be identical to the type being defined, up to abbreviations</source>
        <target state="translated">共用体ケースの戻り値の型は、省略形に従い、定義されている型と同じにする必要があります</target>
        <note />
      </trans-unit>
      <trans-unit id="tcInvalidEnumerationLiteral">
        <source>This is not a valid value for an enumeration literal</source>
        <target state="translated">列挙型リテラルの有効な値ではありません</target>
        <note />
      </trans-unit>
      <trans-unit id="tcTypeIsNotInterfaceType1">
        <source>The type '{0}' is not an interface type</source>
        <target state="translated">型 '{0}' はインターフェイス型ではありません</target>
        <note />
      </trans-unit>
      <trans-unit id="tcDuplicateSpecOfInterface">
        <source>Duplicate specification of an interface</source>
        <target state="translated">インターフェイスの指定に重複があります</target>
        <note />
      </trans-unit>
      <trans-unit id="tcFieldValIllegalHere">
        <source>A field/val declaration is not permitted here</source>
        <target state="translated">ここでは field/val の宣言を使用できません</target>
        <note />
      </trans-unit>
      <trans-unit id="tcInheritIllegalHere">
        <source>A inheritance declaration is not permitted here</source>
        <target state="translated">ここでは継承の宣言を使用できません</target>
        <note />
      </trans-unit>
      <trans-unit id="tcModuleRequiresQualifiedAccess">
        <source>This declaration opens the module '{0}', which is marked as 'RequireQualifiedAccess'. Adjust your code to use qualified references to the elements of the module instead, e.g. 'List.map' instead of 'map'. This change will ensure that your code is robust as new constructs are added to libraries.</source>
        <target state="translated">この宣言は 'RequireQualifiedAccess' とマークされているモジュール '{0}' を開きます。代わりにモジュールの要素に対する限定参照を使用するようにコードを変更してください (たとえば、'map' の代わりに 'List.map')。この変更によってコードが堅牢になり、新しいコンストラクターがライブラリに追加された場合にも対応できます。</target>
        <note />
      </trans-unit>
      <trans-unit id="tcOpenUsedWithPartiallyQualifiedPath">
        <source>This declaration opens the namespace or module '{0}' through a partially qualified path. Adjust this code to use the full path of the namespace. This change will make your code more robust as new constructs are added to the F# and CLI libraries.</source>
        <target state="translated">この宣言は部分的な修飾パスを介して名前空間またはモジュール '{0}' を開きます。名前空間の完全パスを使用するようにコードを変更してください。この変更によってコードが堅牢になり、新しいコンストラクターが F# ライブラリや CLI ライブラリに追加された場合にも対応できます。</target>
        <note />
      </trans-unit>
      <trans-unit id="tcLocalClassBindingsCannotBeInline">
        <source>Local class bindings cannot be marked inline. Consider lifting the definition out of the class or else do not mark it as inline.</source>
        <target state="translated">ローカル クラスの束縛に 'inline' とマークすることはできません。クラスから定義を取り除くか、'inline' とマークしないでください。</target>
        <note />
      </trans-unit>
      <trans-unit id="tcTypeAbbreviationsMayNotHaveMembers">
        <source>Type abbreviations cannot have members</source>
        <target state="translated">型略称にメンバーを含めることはできません</target>
        <note />
      </trans-unit>
      <trans-unit id="tcTypeAbbreviationsCheckedAtCompileTime">
        <source>As of F# 4.1, the accessibility of type abbreviations is checked at compile-time. Consider changing the accessibility of the type abbreviation. Ignoring this warning might lead to runtime errors.</source>
        <target state="translated">F# 4.1 まででは、型略称のアクセシビリティはコンパイル時に確認されます。型略称のアクセシビリティを変更することを検討してください。この警告を無視すると、ランタイム エラーが発生する可能性があります。</target>
        <note />
      </trans-unit>
      <trans-unit id="tcEnumerationsMayNotHaveMembers">
        <source>Enumerations cannot have members</source>
        <target state="translated">列挙型にメンバーを含めることはできません</target>
        <note />
      </trans-unit>
      <trans-unit id="tcMeasureDeclarationsRequireStaticMembers">
        <source>Measure declarations may have only static members</source>
        <target state="translated">単位の宣言に使用できるのは静的なメンバーのみです</target>
        <note />
      </trans-unit>
      <trans-unit id="tcStructsMayNotContainDoBindings">
        <source>Structs cannot contain 'do' bindings because the default constructor for structs would not execute these bindings</source>
        <target state="translated">構造体の既定のコンストラクターは束縛を実行しないため、構造体には 'do' 束縛を含むことができません</target>
        <note />
      </trans-unit>
      <trans-unit id="tcStructsMayNotContainLetBindings">
        <source>Structs cannot contain value definitions because the default constructor for structs will not execute these bindings. Consider adding additional arguments to the primary constructor for the type.</source>
        <target state="translated">構造体の既定のコンストラクターは束縛を実行しないため、構造体には値の定義を含むことができません。型のプライマリ コンストラクターに引数を追加してください。</target>
        <note />
      </trans-unit>
      <trans-unit id="tcStaticLetBindingsRequireClassesWithImplicitConstructors">
        <source>Static value definitions may only be used in types with a primary constructor. Consider adding arguments to the type definition, e.g. 'type X(args) = ...'.</source>
        <target state="translated">静的な値の定義は、プライマリ コンストラクターを含む型でのみ使用できます。型定義に引数を追加してください ( たとえば、'type X(args) = ...')。</target>
        <note />
      </trans-unit>
      <trans-unit id="tcMeasureDeclarationsRequireStaticMembersNotConstructors">
        <source>Measure declarations may have only static members: constructors are not available</source>
        <target state="translated">単位の宣言に使用できるのは静的なメンバーのみです。コンストラクターは使用できません。</target>
        <note />
      </trans-unit>
      <trans-unit id="tcMemberAndLocalClassBindingHaveSameName">
        <source>A member and a local class binding both have the name '{0}'</source>
        <target state="translated">メンバーとローカル クラスの束縛はどちらも '{0}' という名前を使用しています</target>
        <note />
      </trans-unit>
      <trans-unit id="tcTypeAbbreviationsCannotHaveInterfaceDeclaration">
        <source>Type abbreviations cannot have interface declarations</source>
        <target state="translated">型略称にインターフェイスの宣言を含めることはできません</target>
        <note />
      </trans-unit>
      <trans-unit id="tcEnumerationsCannotHaveInterfaceDeclaration">
        <source>Enumerations cannot have interface declarations</source>
        <target state="translated">列挙型にインターフェイスの宣言を含めることはできません</target>
        <note />
      </trans-unit>
      <trans-unit id="tcTypeIsNotInterfaceType0">
        <source>This type is not an interface type</source>
        <target state="translated">この型はインターフェイス型ではありません</target>
        <note />
      </trans-unit>
      <trans-unit id="tcAllImplementedInterfacesShouldBeDeclared">
        <source>All implemented interfaces should be declared on the initial declaration of the type</source>
        <target state="translated">実装したすべてのインターフェイスは、型の最初の宣言で宣言する必要があります</target>
        <note />
      </trans-unit>
      <trans-unit id="tcDefaultImplementationForInterfaceHasAlreadyBeenAdded">
        <source>A default implementation of this interface has already been added because the explicit implementation of the interface was not specified at the definition of the type</source>
        <target state="translated">インターフェイスの明示的な実装が型の定義時に指定されなかったため、このインターフェイスの既定の実装が追加されました。</target>
        <note />
      </trans-unit>
      <trans-unit id="tcMemberNotPermittedInInterfaceImplementation">
        <source>This member is not permitted in an interface implementation</source>
        <target state="translated">インターフェイスの実装では、このメンバーは使用できません</target>
        <note />
      </trans-unit>
      <trans-unit id="tcDeclarationElementNotPermittedInAugmentation">
        <source>This declaration element is not permitted in an augmentation</source>
        <target state="translated">拡張にこの宣言の要素は使用できません</target>
        <note />
      </trans-unit>
      <trans-unit id="tcTypesCannotContainNestedTypes">
        <source>Types cannot contain nested type definitions</source>
        <target state="translated">型に入れ子の型定義を含めることはできません</target>
        <note />
      </trans-unit>
      <trans-unit id="tcTypeExceptionOrModule">
        <source>type, exception or module</source>
        <target state="translated">型、例外、またはモジュール</target>
        <note />
      </trans-unit>
      <trans-unit id="tcTypeOrModule">
        <source>type or module</source>
        <target state="translated">型またはモジュール</target>
        <note />
      </trans-unit>
      <trans-unit id="tcImplementsIStructuralEquatableExplicitly">
        <source>The struct, record or union type '{0}' implements the interface 'System.IStructuralEquatable' explicitly. Apply the 'CustomEquality' attribute to the type.</source>
        <target state="translated">構造体型、レコード型、または共用体型の '{0}' はインターフェイス 'System.IStructuralEquatable' を明示的に実装しています。この型には 'CustomEquality' 属性を適用してください。</target>
        <note />
      </trans-unit>
      <trans-unit id="tcImplementsIEquatableExplicitly">
        <source>The struct, record or union type '{0}' implements the interface 'System.IEquatable&lt;_&gt;' explicitly. Apply the 'CustomEquality' attribute to the type and provide a consistent implementation of the non-generic override 'System.Object.Equals(obj)'.</source>
        <target state="translated">構造体型、レコード型、共用体型の '{0}' がインターフェース 'System.IEquatable&lt;_&gt;' を明示的に実装しています。この型に 'CustomEquality' 属性を適用し、非ジェネリック オーバーライド 'System.Object.Equals(obj)' の整合性のある実装を用意します。</target>
        <note />
      </trans-unit>
      <trans-unit id="tcExplicitTypeSpecificationCannotBeUsedForExceptionConstructors">
        <source>Explicit type specifications cannot be used for exception constructors</source>
        <target state="translated">明示的な型の指定は、例外のコンストラクターには使用できません</target>
        <note />
      </trans-unit>
      <trans-unit id="tcExceptionAbbreviationsShouldNotHaveArgumentList">
        <source>Exception abbreviations should not have argument lists</source>
        <target state="translated">例外の省略形に引数リストを含めることはできません</target>
        <note />
      </trans-unit>
      <trans-unit id="tcAbbreviationsFordotNetExceptionsCannotTakeArguments">
        <source>Abbreviations for Common IL exceptions cannot take arguments</source>
        <target state="translated">Common IL の例外型の場合、省略形には引数を使用できません</target>
        <note />
      </trans-unit>
      <trans-unit id="tcExceptionAbbreviationsMustReferToValidExceptions">
        <source>Exception abbreviations must refer to existing exceptions or F# types deriving from System.Exception</source>
        <target state="translated">例外の省略形は、既存の例外、または System.Exception から派生した F# 型を参照する必要があります</target>
        <note />
      </trans-unit>
      <trans-unit id="tcAbbreviationsFordotNetExceptionsMustHaveMatchingObjectConstructor">
        <source>Abbreviations for Common IL exception types must have a matching object constructor</source>
        <target state="translated">Common IL の例外型の場合、省略形には対応するオブジェクト コンストラクターが必要です</target>
        <note />
      </trans-unit>
      <trans-unit id="tcNotAnException">
        <source>Not an exception</source>
        <target state="translated">例外ではありません</target>
        <note />
      </trans-unit>
      <trans-unit id="tcInvalidModuleName">
        <source>Invalid module name</source>
        <target state="translated">モジュール名が無効です</target>
        <note />
      </trans-unit>
      <trans-unit id="tcInvalidTypeExtension">
        <source>Invalid type extension</source>
        <target state="translated">型の拡張が無効です</target>
        <note />
      </trans-unit>
      <trans-unit id="tcAttributesOfTypeSpecifyMultipleKindsForType">
        <source>The attributes of this type specify multiple kinds for the type</source>
        <target state="translated">この型の属性は、その型に対して複数の種類を指定しています</target>
        <note />
      </trans-unit>
      <trans-unit id="tcKindOfTypeSpecifiedDoesNotMatchDefinition">
        <source>The kind of the type specified by its attributes does not match the kind implied by its definition</source>
        <target state="translated">この属性によって指定された型の種類は、定義が示す種類と一致しません</target>
        <note />
      </trans-unit>
      <trans-unit id="tcMeasureDefinitionsCannotHaveTypeParameters">
        <source>Measure definitions cannot have type parameters</source>
        <target state="translated">単位の定義に型パラメーターは使用できません</target>
        <note />
      </trans-unit>
      <trans-unit id="tcTypeRequiresDefinition">
        <source>This type requires a definition</source>
        <target state="translated">この型には定義が必要です</target>
        <note />
      </trans-unit>
      <trans-unit id="tcTypeAbbreviationHasTypeParametersMissingOnType">
        <source>This type abbreviation has one or more declared type parameters that do not appear in the type being abbreviated. Type abbreviations must use all declared type parameters in the type being abbreviated. Consider removing one or more type parameters, or use a concrete type definition that wraps an underlying type, such as 'type C&lt;'a&gt; = C of ...'.</source>
        <target state="translated">この型の省略形では、省略される型に出現しない型パラメーターが 1 つまたは複数宣言されました。型の省略形には、省略される型のすべての宣言済み型パラメーターを使用する必要があります。1 つまたは複数のパラメーターを削除するか、基底となる型をラップする具象型定義を使用してください (たとえば、'type C&lt;'a&gt; = C of ...')。</target>
        <note />
      </trans-unit>
      <trans-unit id="tcStructsInterfacesEnumsDelegatesMayNotInheritFromOtherTypes">
        <source>Structs, interfaces, enums and delegates cannot inherit from other types</source>
        <target state="translated">構造体、インターフェイス、列挙型、およびデリゲートは、他の型から継承できません</target>
        <note />
      </trans-unit>
      <trans-unit id="tcTypesCannotInheritFromMultipleConcreteTypes">
        <source>Types cannot inherit from multiple concrete types</source>
        <target state="translated">型は複数の具象型から継承できません</target>
        <note />
      </trans-unit>
      <trans-unit id="tcRecordsUnionsAbbreviationsStructsMayNotHaveAllowNullLiteralAttribute">
        <source>Records, union, abbreviations and struct types cannot have the 'AllowNullLiteral' attribute</source>
        <target state="translated">レコード型、共用体型、省略形型、および構造体型に 'AllowNullLiteral' 属性を指定することはできません</target>
        <note />
      </trans-unit>
      <trans-unit id="tcAllowNullTypesMayOnlyInheritFromAllowNullTypes">
        <source>Types with the 'AllowNullLiteral' attribute may only inherit from or implement types which also allow the use of the null literal</source>
        <target state="translated">'AllowNullLiteral' 属性を持つ型が継承または実装できるのは、null のリテラルも使用できる型のみです</target>
        <note />
      </trans-unit>
      <trans-unit id="tcGenericTypesCannotHaveStructLayout">
        <source>Generic types cannot be given the 'StructLayout' attribute</source>
        <target state="translated">ジェネリック型に 'StructLayout' 属性を指定することはできません</target>
        <note />
      </trans-unit>
      <trans-unit id="tcOnlyStructsCanHaveStructLayout">
        <source>Only structs and classes without primary constructors may be given the 'StructLayout' attribute</source>
        <target state="translated">'StructLayout' 属性を指定できるのは、プライマリ コンストラクターなしの構造体およびクラスのみです</target>
        <note />
      </trans-unit>
      <trans-unit id="tcRepresentationOfTypeHiddenBySignature">
        <source>The representation of this type is hidden by the signature. It must be given an attribute such as [&lt;Sealed&gt;], [&lt;Class&gt;] or [&lt;Interface&gt;] to indicate the characteristics of the type.</source>
        <target state="translated">この種の表現は、シグネチャによって非表示になります。この種の特性を示すには、[&lt;Sealed&gt;]、[&lt;Class&gt;]、または [&lt;Interface&gt;] などの属性を指定する必要があります。</target>
        <note />
      </trans-unit>
      <trans-unit id="tcOnlyClassesCanHaveAbstract">
        <source>Only classes may be given the 'AbstractClass' attribute</source>
        <target state="translated">'AbstractClass' 属性を指定できるのはクラスのみです</target>
        <note />
      </trans-unit>
      <trans-unit id="tcOnlyTypesRepresentingUnitsOfMeasureCanHaveMeasure">
        <source>Only types representing units-of-measure may be given the 'Measure' attribute</source>
        <target state="translated">'Measure' 属性を指定できるのは、単位を表す型のみです</target>
        <note />
      </trans-unit>
      <trans-unit id="tcOverridesCannotHaveVisibilityDeclarations">
        <source>Accessibility modifiers are not permitted on overrides or interface implementations</source>
        <target state="translated">オーバーライドまたはインターフェイスの実装にはアクセシビリティ修飾子を使用できません</target>
        <note />
      </trans-unit>
      <trans-unit id="tcTypesAreAlwaysSealedDU">
        <source>Discriminated union types are always sealed</source>
        <target state="translated">判別された共用体型は常にシールドです</target>
        <note />
      </trans-unit>
      <trans-unit id="tcTypesAreAlwaysSealedRecord">
        <source>Record types are always sealed</source>
        <target state="translated">レコード型は常にシールドです</target>
        <note />
      </trans-unit>
      <trans-unit id="tcTypesAreAlwaysSealedAssemblyCode">
        <source>Assembly code types are always sealed</source>
        <target state="translated">アセンブリ コード型は常にシールドです</target>
        <note />
      </trans-unit>
      <trans-unit id="tcTypesAreAlwaysSealedStruct">
        <source>Struct types are always sealed</source>
        <target state="translated">構造体型は常にシールドです</target>
        <note />
      </trans-unit>
      <trans-unit id="tcTypesAreAlwaysSealedDelegate">
        <source>Delegate types are always sealed</source>
        <target state="translated">デリゲート型は常にシールドです</target>
        <note />
      </trans-unit>
      <trans-unit id="tcTypesAreAlwaysSealedEnum">
        <source>Enum types are always sealed</source>
        <target state="translated">列挙型は常にシールドです</target>
        <note />
      </trans-unit>
      <trans-unit id="tcInterfaceTypesAndDelegatesCannotContainFields">
        <source>Interface types and delegate types cannot contain fields</source>
        <target state="translated">インターフェイス型またはデリゲート型にフィールドを含めることはできません</target>
        <note />
      </trans-unit>
      <trans-unit id="tcAbbreviatedTypesCannotBeSealed">
        <source>Abbreviated types cannot be given the 'Sealed' attribute</source>
        <target state="translated">省略された型に 'Sealed' 属性を指定することはできません</target>
        <note />
      </trans-unit>
      <trans-unit id="tcCannotInheritFromSealedType">
        <source>Cannot inherit a sealed type</source>
        <target state="translated">シールド型を継承できません</target>
        <note />
      </trans-unit>
      <trans-unit id="tcCannotInheritFromInterfaceType">
        <source>Cannot inherit from interface type. Use interface ... with instead.</source>
        <target state="translated">インターフェイスの型から継承できません。代わりに interface ... with を使用してください。</target>
        <note />
      </trans-unit>
      <trans-unit id="tcStructTypesCannotContainAbstractMembers">
        <source>Struct types cannot contain abstract members</source>
        <target state="translated">構造体型に抽象メンバーを含むことはできません</target>
        <note />
      </trans-unit>
      <trans-unit id="tcInterfaceTypesCannotBeSealed">
        <source>Interface types cannot be sealed</source>
        <target state="translated">インターフェイス型をシールドにすることはできません</target>
        <note />
      </trans-unit>
      <trans-unit id="tcInvalidDelegateSpecification">
        <source>Delegate specifications must be of the form 'typ -&gt; typ'</source>
        <target state="translated">デリゲート仕様の形式は、'typ -&gt; typ' でなければなりません</target>
        <note />
      </trans-unit>
      <trans-unit id="tcDelegatesCannotBeCurried">
        <source>Delegate specifications must not be curried types. Use 'typ * ... * typ -&gt; typ' for multi-argument delegates, and 'typ -&gt; (typ -&gt; typ)' for delegates returning function values.</source>
        <target state="translated">デリゲートにはカリー化された型を指定しないでください。複数引数のデリゲートには 'typ * ... * typ -&gt; typ' を使用し、関数値を返すデリゲートには 'typ -&gt; (typ -&gt; typ)' を使用します。</target>
        <note />
      </trans-unit>
      <trans-unit id="tcInvalidTypeForLiteralEnumeration">
        <source>Literal enumerations must have type int, uint, int16, uint16, int64, uint64, byte, sbyte or char</source>
        <target state="translated">リテラル列挙値の型は、int、uint、int16、uint16、int64、uint64、byte、sbyte、または char にする必要があります</target>
        <note />
      </trans-unit>
      <trans-unit id="tcTypeDefinitionIsCyclic">
        <source>This type definition involves an immediate cyclic reference through an abbreviation</source>
        <target state="translated">この型定義では、省略形による直接的な循環参照が発生します</target>
        <note />
      </trans-unit>
      <trans-unit id="tcTypeDefinitionIsCyclicThroughInheritance">
        <source>This type definition involves an immediate cyclic reference through a struct field or inheritance relation</source>
        <target state="translated">この型定義では、構造体フィールドまたは継承の関係による直接的な循環参照が発生します</target>
        <note />
      </trans-unit>
      <trans-unit id="tcReservedSyntaxForAugmentation">
        <source>The syntax 'type X with ...' is reserved for augmentations. Types whose representations are hidden but which have members are now declared in signatures using 'type X = ...'. You may also need to add the '[&lt;Sealed&gt;] attribute to the type definition in the signature</source>
        <target state="translated">構文 'type X with ...' は拡張用に予約されています。これらは非表示になっていますが、'type X = ...' を使用してシグネチャでメンバーが宣言されています。シグネチャの型定義に '[&lt;Sealed&gt;] 属性を追加しなければならない場合があります</target>
        <note />
      </trans-unit>
      <trans-unit id="tcMembersThatExtendInterfaceMustBePlacedInSeparateModule">
        <source>Members that extend interface, delegate or enum types must be placed in a module separate to the definition of the type. This module must either have the AutoOpen attribute or be opened explicitly by client code to bring the extension members into scope.</source>
        <target state="translated">インターフェイス型、デリゲート型、または列挙型を拡張するメンバーは、型の定義とは別のモジュールに配置する必要があります。このモジュールに AutoOpen 属性を指定するか、クライアント コードで明示的にモジュールを開いて、拡張メンバーをスコープに含める必要があります。</target>
        <note />
      </trans-unit>
      <trans-unit id="tcDeclaredTypeParametersForExtensionDoNotMatchOriginal">
        <source>One or more of the declared type parameters for this type extension have a missing or wrong type constraint not matching the original type constraints on '{0}'</source>
        <target state="translated">この型の拡張の 1 つ以上の宣言された型パラメーターについて、型の制約が見つからないか、型の制約が '{0}' の元の型の制約に一致しないため正しくありません。</target>
        <note />
      </trans-unit>
      <trans-unit id="tcTypeDefinitionsWithImplicitConstructionMustHaveOneInherit">
        <source>Type definitions may only have one 'inherit' specification and it must be the first declaration</source>
        <target state="translated">型定義に含めることができる 'inherit' 指定は 1 つのみであり、これを最初の宣言にする必要があります。</target>
        <note />
      </trans-unit>
      <trans-unit id="tcTypeDefinitionsWithImplicitConstructionMustHaveLocalBindingsBeforeMembers">
        <source>'let' and 'do' bindings must come before member and interface definitions in type definitions</source>
        <target state="translated">型定義内のメンバーとインターフェイスの定義の前に、'let' および 'do' 束縛を含める必要があります</target>
        <note />
      </trans-unit>
      <trans-unit id="tcInheritDeclarationMissingArguments">
        <source>This 'inherit' declaration specifies the inherited type but no arguments. Consider supplying arguments, e.g. 'inherit BaseType(args)'.</source>
        <target state="translated">この 'inherit' 宣言は継承された型を指定していますが、引数がありません。引数を指定してください (たとえば、'inherit BaseType(args)')。</target>
        <note />
      </trans-unit>
      <trans-unit id="tcInheritConstructionCallNotPartOfImplicitSequence">
        <source>This 'inherit' declaration has arguments, but is not in a type with a primary constructor. Consider adding arguments to your type definition, e.g. 'type X(args) = ...'.</source>
        <target state="translated">この 'inherit' 宣言には引数が含まれていますが、これはプライマリ コンストラクターを含む型ではありません。型定義に引数を追加してください (たとえば、'type X(args) = ...')。</target>
        <note />
      </trans-unit>
      <trans-unit id="tcLetAndDoRequiresImplicitConstructionSequence">
        <source>This definition may only be used in a type with a primary constructor. Consider adding arguments to your type definition, e.g. 'type X(args) = ...'.</source>
        <target state="translated">この定義は、プライマリ コンストラクターを含む型でのみ使用できます。型定義に引数を追加してください (たとえば、'type X(args) = ...')。</target>
        <note />
      </trans-unit>
      <trans-unit id="tcTypeAbbreviationsCannotHaveAugmentations">
        <source>Type abbreviations cannot have augmentations</source>
        <target state="translated">型略称に拡張を含めることはできません</target>
        <note />
      </trans-unit>
      <trans-unit id="tcModuleAbbreviationForNamespace">
        <source>The path '{0}' is a namespace. A module abbreviation may not abbreviate a namespace.</source>
        <target state="translated">パス '{0}' は名前空間です。モジュールの省略形は名前空間の省略形にはできません。</target>
        <note />
      </trans-unit>
      <trans-unit id="tcTypeUsedInInvalidWay">
        <source>The type '{0}' is used in an invalid way. A value prior to '{1}' has an inferred type involving '{2}', which is an invalid forward reference.</source>
        <target state="translated">型 '{0}' の使用方法に誤りがあります。'{1}' の前の値に、'{2}' と推論されるような型があります。これは無効な前方参照です。</target>
        <note />
      </trans-unit>
      <trans-unit id="tcMemberUsedInInvalidWay">
        <source>The member '{0}' is used in an invalid way. A use of '{1}' has been inferred prior to the definition of '{2}', which is an invalid forward reference.</source>
        <target state="translated">メンバー '{0}' の使用方法に誤りがあります。'{2}' の定義の前に '{1}' の使用が推論されました。これは無効な前方参照です。</target>
        <note />
      </trans-unit>
      <trans-unit id="tcAttributeAutoOpenWasIgnored">
        <source>The attribute 'AutoOpen(\"{0}\")' in the assembly '{1}' did not refer to a valid module or namespace in that assembly and has been ignored</source>
        <target state="translated">アセンブリ '{1}' の属性 'AutoOpen(\"{0}\")' は、このアセンブリ内の有効なモジュールまたは名前空間を参照していないため、無視されました</target>
        <note />
      </trans-unit>
      <trans-unit id="ilUndefinedValue">
        <source>Undefined value '{0}'</source>
        <target state="translated">未定義の値 '{0}'</target>
        <note />
      </trans-unit>
      <trans-unit id="ilLabelNotFound">
        <source>Label {0} not found</source>
        <target state="translated">ラベル {0} が見つかりません</target>
        <note />
      </trans-unit>
      <trans-unit id="ilIncorrectNumberOfTypeArguments">
        <source>Incorrect number of type arguments to local call</source>
        <target state="translated">ローカルの呼び出しに対する型引数の数が正しくありません</target>
        <note />
      </trans-unit>
      <trans-unit id="ilDynamicInvocationNotSupported">
        <source>Dynamic invocation of {0} is not supported</source>
        <target state="translated">{0} の動的呼び出しはサポートされません</target>
        <note />
      </trans-unit>
      <trans-unit id="ilAddressOfLiteralFieldIsInvalid">
        <source>Taking the address of a literal field is invalid</source>
        <target state="translated">リテラル フィールドのアドレスは使用できません</target>
        <note />
      </trans-unit>
      <trans-unit id="ilAddressOfValueHereIsInvalid">
        <source>This operation involves taking the address of a value '{0}' represented using a local variable or other special representation. This is invalid.</source>
        <target state="translated">この操作には、ローカル変数または他の特殊な表現を使用して表された値 '{0}' のアドレスが使用されています。これは無効です。</target>
        <note />
      </trans-unit>
      <trans-unit id="ilCustomMarshallersCannotBeUsedInFSharp">
        <source>Custom marshallers cannot be specified in F# code. Consider using a C# helper function.</source>
        <target state="translated">F# コードではカスタム マーシャラーを指定できません。C# ヘルパー関数を使用してください。</target>
        <note />
      </trans-unit>
      <trans-unit id="ilMarshalAsAttributeCannotBeDecoded">
        <source>The MarshalAs attribute could not be decoded</source>
        <target state="translated">MarshalAs 属性をデコードできませんでした</target>
        <note />
      </trans-unit>
      <trans-unit id="ilSignatureForExternalFunctionContainsTypeParameters">
        <source>The signature for this external function contains type parameters. Constrain the argument and return types to indicate the types of the corresponding C function.</source>
        <target state="translated">この外部関数のシグネチャには型パラメーターが含まれます。引数を制限し、対応する C 関数の型を示す型を戻してください。</target>
        <note />
      </trans-unit>
      <trans-unit id="ilDllImportAttributeCouldNotBeDecoded">
        <source>The DllImport attribute could not be decoded</source>
        <target state="translated">DllImport 属性をデコードできませんでした</target>
        <note />
      </trans-unit>
      <trans-unit id="ilLiteralFieldsCannotBeSet">
        <source>Literal fields cannot be set</source>
        <target state="translated">リテラル フィールドを設定できません</target>
        <note />
      </trans-unit>
      <trans-unit id="ilStaticMethodIsNotLambda">
        <source>GenSetStorage: {0} was represented as a static method but was not an appropriate lambda expression</source>
        <target state="translated">GenSetStorage: {0} は静的メソッドとして表現されましたが、適切なラムダ式ではありません</target>
        <note />
      </trans-unit>
      <trans-unit id="ilMutableVariablesCannotEscapeMethod">
        <source>Mutable variables cannot escape their method</source>
        <target state="translated">変更可能な変数ではメソッドをエスケープできません</target>
        <note />
      </trans-unit>
      <trans-unit id="ilUnexpectedUnrealizedValue">
        <source>Compiler error: unexpected unrealized value</source>
        <target state="translated">コンパイラ エラー: 予期しない認識されない値</target>
        <note />
      </trans-unit>
      <trans-unit id="ilMainModuleEmpty">
        <source>Main module of program is empty: nothing will happen when it is run</source>
        <target state="translated">プログラムのメイン モジュールが空です。実行しても何も処理されません</target>
        <note />
      </trans-unit>
      <trans-unit id="ilTypeCannotBeUsedForLiteralField">
        <source>This type cannot be used for a literal field</source>
        <target state="translated">リテラル フィールドにこの型は使用できません</target>
        <note />
      </trans-unit>
      <trans-unit id="ilUnexpectedGetSetAnnotation">
        <source>Unexpected GetSet annotation on a property</source>
        <target state="translated">プロパティに予期しない GetSet 注釈がありました</target>
        <note />
      </trans-unit>
      <trans-unit id="ilFieldOffsetAttributeCouldNotBeDecoded">
        <source>The FieldOffset attribute could not be decoded</source>
        <target state="translated">FieldOffset 属性をデコードできませんでした</target>
        <note />
      </trans-unit>
      <trans-unit id="ilStructLayoutAttributeCouldNotBeDecoded">
        <source>The StructLayout attribute could not be decoded</source>
        <target state="translated">StructLayout 属性をデコードできませんでした</target>
        <note />
      </trans-unit>
      <trans-unit id="ilDefaultAugmentationAttributeCouldNotBeDecoded">
        <source>The DefaultAugmentation attribute could not be decoded</source>
        <target state="translated">DefaultAugmentation 属性をデコードできませんでした</target>
        <note />
      </trans-unit>
      <trans-unit id="ilReflectedDefinitionsCannotUseSliceOperator">
        <source>Reflected definitions cannot contain uses of the prefix splice operator '%'</source>
        <target state="translated">リフレクションされた定義には、プレフィックスのスプライス演算子 '%' を使用できません</target>
        <note />
      </trans-unit>
      <trans-unit id="optsProblemWithCodepage">
        <source>Problem with codepage '{0}': {1}</source>
        <target state="translated">コードページ '{0}' に問題があります: {1}</target>
        <note />
      </trans-unit>
      <trans-unit id="optsCopyright">
        <source>Copyright (c) Microsoft Corporation. All Rights Reserved.</source>
        <target state="translated">Copyright (C) Microsoft Corporation. All rights reserved.</target>
        <note />
      </trans-unit>
      <trans-unit id="optsCopyrightCommunity">
        <source>Freely distributed under the MIT Open Source License.  https://github.com/Microsoft/visualfsharp/blob/master/License.txt</source>
        <target state="translated">MIT のオープン ソース ライセンスで無料配布されています。https://github.com/Microsoft/visualfsharp/blob/master/License.txt</target>
        <note />
      </trans-unit>
      <trans-unit id="optsNameOfOutputFile">
        <source>Name of the output file (Short form: -o)</source>
        <target state="translated">出力ファイルの名前 (短い形式: -o)</target>
        <note />
      </trans-unit>
      <trans-unit id="optsBuildConsole">
        <source>Build a console executable</source>
        <target state="translated">コンソール実行可能ファイルをビルドします</target>
        <note />
      </trans-unit>
      <trans-unit id="optsBuildWindows">
        <source>Build a Windows executable</source>
        <target state="translated">Windows 実行可能ファイルをビルドします</target>
        <note />
      </trans-unit>
      <trans-unit id="optsBuildLibrary">
        <source>Build a library (Short form: -a)</source>
        <target state="translated">ライブラリをビルドします (短い形式: -a)</target>
        <note />
      </trans-unit>
      <trans-unit id="optsBuildModule">
        <source>Build a module that can be added to another assembly</source>
        <target state="translated">別のアセンブリに追加できるモジュールをビルドします</target>
        <note />
      </trans-unit>
      <trans-unit id="optsDelaySign">
        <source>Delay-sign the assembly using only the public portion of the strong name key</source>
        <target state="translated">厳密名キーのパブリックな部分のみを使ってアセンブリを遅延署名します</target>
        <note />
      </trans-unit>
      <trans-unit id="optsPublicSign">
        <source>Public-sign the assembly using only the public portion of the strong name key, and mark the assembly as signed</source>
        <target state="translated">厳密な名前のキーの公開部分のみを使ってアセンブリを公開署名し、アセンブリを署名済みとしてマークします</target>
        <note />
      </trans-unit>
      <trans-unit id="optsWriteXml">
        <source>Write the xmldoc of the assembly to the given file</source>
        <target state="translated">指定したファイルにアセンブリの xmldoc を書き込みます</target>
        <note />
      </trans-unit>
      <trans-unit id="optsStrongKeyFile">
        <source>Specify a strong name key file</source>
        <target state="translated">厳密名キー ファイルを指定します</target>
        <note />
      </trans-unit>
      <trans-unit id="optsStrongKeyContainer">
        <source>Specify a strong name key container</source>
        <target state="translated">厳密名キー コンテナーを指定します</target>
        <note />
      </trans-unit>
      <trans-unit id="optsPlatform">
        <source>Limit which platforms this code can run on: x86, Itanium, x64, anycpu32bitpreferred, or anycpu. The default is anycpu.</source>
        <target state="translated">このコードが実行されるプラットフォームの制限: x86、Itanium、x64、anycpu32bitpreferred、または anycpu。既定は anycpu です。</target>
        <note />
      </trans-unit>
      <trans-unit id="optsNoOpt">
        <source>Only include optimization information essential for implementing inlined constructs. Inhibits cross-module inlining but improves binary compatibility.</source>
        <target state="translated">インライン コンストラクトの実装に必要な最適化情報のみを含めてください。モジュール間のインライン処理を禁止し、バイナリの互換性を改善してください。</target>
        <note />
      </trans-unit>
      <trans-unit id="optsNoInterface">
        <source>Don't add a resource to the generated assembly containing F#-specific metadata</source>
        <target state="translated">F# 固有のメタデータを含む生成済みアセンブリにリソースを追加しないでください</target>
        <note />
      </trans-unit>
      <trans-unit id="optsSig">
        <source>Print the inferred interface of the assembly to a file</source>
        <target state="translated">アセンブリの推論されたインターフェイスをファイルに出力します</target>
        <note />
      </trans-unit>
      <trans-unit id="optsReference">
        <source>Reference an assembly (Short form: -r)</source>
        <target state="translated">アセンブリを参照します (短い形式: -r)</target>
        <note />
      </trans-unit>
      <trans-unit id="optsWin32res">
        <source>Specify a Win32 resource file (.res)</source>
        <target state="translated">Win32 リソース ファイル (.res) を指定します</target>
        <note />
      </trans-unit>
      <trans-unit id="optsWin32manifest">
        <source>Specify a Win32 manifest file</source>
        <target state="translated">Win32 マニフェスト ファイルを指定します</target>
        <note />
      </trans-unit>
      <trans-unit id="optsNowin32manifest">
        <source>Do not include the default Win32 manifest</source>
        <target state="translated">既定の Win32 マニフェストを含めないでください</target>
        <note />
      </trans-unit>
      <trans-unit id="optsEmbedAllSource">
        <source>Embed all source files in the portable PDB file</source>
        <target state="translated">移植可能な PDB ファイル内にすべてのソース ファイルを埋め込む</target>
        <note />
      </trans-unit>
      <trans-unit id="optsEmbedSource">
        <source>Embed specific source files in the portable PDB file</source>
        <target state="translated">移植可能な PDB ファイル内に特定のソース ファイルを埋め込む</target>
        <note />
      </trans-unit>
      <trans-unit id="optsSourceLink">
        <source>Source link information file to embed in the portable PDB file</source>
        <target state="translated">移植可能な PDB ファイルに埋め込むソース リンク情報ファイル</target>
        <note />
      </trans-unit>
      <trans-unit id="optsEmbeddedSourceRequirePortablePDBs">
        <source>--embed switch only supported when emitting a Portable PDB (--debug:portable or --debug:embedded)</source>
        <target state="translated">--embed スイッチは、移植可能な PDB の生成時にのみサポートされます (--debug:portable または --debug:embedded)</target>
        <note />
      </trans-unit>
      <trans-unit id="optsSourceLinkRequirePortablePDBs">
        <source>--sourcelink switch only supported when emitting a Portable PDB (--debug:portable or --debug:embedded)</source>
        <target state="translated">--sourcelink スイッチは、移植可能な PDB の生成時にのみサポートされます (--debug:portable または --debug:embedded)</target>
        <note />
      </trans-unit>
      <trans-unit id="srcFileTooLarge">
        <source>Source file is too large to embed in a portable PDB</source>
        <target state="translated">ソース ファイルが大きすぎるので、移植可能な PDB 内に埋め込めません</target>
        <note />
      </trans-unit>
      <trans-unit id="optsResource">
        <source>Embed the specified managed resource</source>
        <target state="translated">指定したマネージド リソースを埋め込みます</target>
        <note />
      </trans-unit>
      <trans-unit id="optsLinkresource">
        <source>Link the specified resource to this assembly where the resinfo format is &lt;file&gt;[,&lt;string name&gt;[,public|private]]</source>
        <target state="translated">指定されたリソースを、resinfo 形式が &lt;file&gt;[,&lt;string name&gt;[,public|private]] のこのアセンブリにリンクします</target>
        <note />
      </trans-unit>
      <trans-unit id="optsDebugPM">
        <source>Emit debug information (Short form: -g)</source>
        <target state="translated">デバッグ情報を生成します (短い形式: -g)</target>
        <note />
      </trans-unit>
      <trans-unit id="optsDebug">
        <source>Specify debugging type: full, portable, embedded, pdbonly. ('{0}' is the default if no debuggging type specified and enables attaching a debugger to a running program, 'portable' is a cross-platform format, 'embedded' is a cross-platform format embedded into the output file).</source>
        <target state="translated">デバッグの種類 full、portable、pdbonly を指定します (デバッグの種類が指定されない場合には '{0}' が既定で、実行中のプログラムにデバッガーを付加することができます。'portable' はクロスプラットフォーム形式、'embedded' は出力ファイルに埋め込まれたクロスプラットフォーム形式です)。</target>
        <note />
      </trans-unit>
      <trans-unit id="optsOptimize">
        <source>Enable optimizations (Short form: -O)</source>
        <target state="translated">最適化を有効にします (短い形式: -O)</target>
        <note />
      </trans-unit>
      <trans-unit id="optsTailcalls">
        <source>Enable or disable tailcalls</source>
        <target state="translated">tail の呼び出しを有効または無効にします</target>
        <note />
      </trans-unit>
      <trans-unit id="optsDeterministic">
        <source>Produce a deterministic assembly (including module version GUID and timestamp)</source>
        <target state="translated">決定論的アセンブリを作成します (モジュール バージョン GUID やタイムスタンプなど)</target>
        <note />
      </trans-unit>
      <trans-unit id="optsCrossoptimize">
        <source>Enable or disable cross-module optimizations</source>
        <target state="translated">モジュール間の最適化を有効または無効にします</target>
        <note />
      </trans-unit>
      <trans-unit id="optsWarnaserrorPM">
        <source>Report all warnings as errors</source>
        <target state="translated">すべての警告をエラーとして報告する</target>
        <note />
      </trans-unit>
      <trans-unit id="optsWarnaserror">
        <source>Report specific warnings as errors</source>
        <target state="translated">指定した警告をエラーとして報告する</target>
        <note />
      </trans-unit>
      <trans-unit id="optsWarn">
        <source>Set a warning level (0-5)</source>
        <target state="translated">警告レベル (0 ～ 5) を設定します</target>
        <note />
      </trans-unit>
      <trans-unit id="optsNowarn">
        <source>Disable specific warning messages</source>
        <target state="translated">指定の警告メッセージを無効にする</target>
        <note />
      </trans-unit>
      <trans-unit id="optsWarnOn">
        <source>Enable specific warnings that may be off by default</source>
        <target state="translated">既定でオフにすることができる特定の警告を有効にします</target>
        <note />
      </trans-unit>
      <trans-unit id="optsChecked">
        <source>Generate overflow checks</source>
        <target state="translated">オーバーフロー チェックの生成</target>
        <note />
      </trans-unit>
      <trans-unit id="optsDefine">
        <source>Define conditional compilation symbols (Short form: -d)</source>
        <target state="translated">条件付きコンパイル シンボルを定義します (短い形式: -d)</target>
        <note />
      </trans-unit>
      <trans-unit id="optsMlcompatibility">
        <source>Ignore ML compatibility warnings</source>
        <target state="translated">ML 互換性に関する警告を無視します</target>
        <note />
      </trans-unit>
      <trans-unit id="optsNologo">
        <source>Suppress compiler copyright message</source>
        <target state="translated">コンパイラーの著作権メッセージを表示しません</target>
        <note />
      </trans-unit>
      <trans-unit id="optsHelp">
        <source>Display this usage message (Short form: -?)</source>
        <target state="translated">この使用方法に関するメッセージを表示します (短い形式: -?)</target>
        <note />
      </trans-unit>
      <trans-unit id="optsResponseFile">
        <source>Read response file for more options</source>
        <target state="translated">その他のオプションを、応答ファイルから読み取ります</target>
        <note />
      </trans-unit>
      <trans-unit id="optsCodepage">
        <source>Specify the codepage used to read source files</source>
        <target state="translated">ソース ファイルの読み取りに使用するコードページを指定します</target>
        <note />
      </trans-unit>
      <trans-unit id="optsUtf8output">
        <source>Output messages in UTF-8 encoding</source>
        <target state="translated">UTF-8 エンコードでメッセージを出力します</target>
        <note />
      </trans-unit>
      <trans-unit id="optsFullpaths">
        <source>Output messages with fully qualified paths</source>
        <target state="translated">完全修飾パスを含むメッセージを出力します</target>
        <note />
      </trans-unit>
      <trans-unit id="optsLib">
        <source>Specify a directory for the include path which is used to resolve source files and assemblies (Short form: -I)</source>
        <target state="translated">ソース ファイルおよびアセンブリの解決に使用する include パスのディレクトリを指定します (短い形式: -I)</target>
        <note />
      </trans-unit>
      <trans-unit id="optsBaseaddress">
        <source>Base address for the library to be built</source>
        <target state="translated">ビルドするライブラリのベース アドレス</target>
        <note />
      </trans-unit>
      <trans-unit id="optsNoframework">
        <source>Do not reference the default CLI assemblies by default</source>
        <target state="translated">既定では、既定の CLI アセンブリを参照しません</target>
        <note />
      </trans-unit>
      <trans-unit id="optsStandalone">
        <source>Statically link the F# library and all referenced DLLs that depend on it into the assembly being generated</source>
        <target state="translated">F# ライブラリと、ライブラリに依存するすべての参照 DLL を、生成されるアセンブリへ静的にリンクします</target>
        <note />
      </trans-unit>
      <trans-unit id="optsStaticlink">
        <source>Statically link the given assembly and all referenced DLLs that depend on this assembly. Use an assembly name e.g. mylib, not a DLL name.</source>
        <target state="translated">指定したアセンブリと、そのアセンブリに依存するすべての参照 DLL を静的にリンクします。DLL 名ではなく、アセンブリ名 (たとえば、mylib) を使用してください。</target>
        <note />
      </trans-unit>
      <trans-unit id="optsResident">
        <source>Use a resident background compilation service to improve compiler startup times.</source>
        <target state="translated">バックグラウンドに常駐するコンパイル サービスを使用して、コンパイラの起動時間を改善します。</target>
        <note />
      </trans-unit>
      <trans-unit id="optsPdb">
        <source>Name the output debug file</source>
        <target state="translated">出力デバッグ ファイルの名前を指定します</target>
        <note />
      </trans-unit>
      <trans-unit id="optsSimpleresolution">
        <source>Resolve assembly references using directory-based rules rather than MSBuild resolution</source>
        <target state="translated">MSBuild の解決ではなく、ディレクトリベースの規則を使用してアセンブリの参照を解決します</target>
        <note />
      </trans-unit>
      <trans-unit id="optsUnrecognizedTarget">
        <source>Unrecognized target '{0}', expected 'exe', 'winexe', 'library' or 'module'</source>
        <target state="translated">認識されないターゲット '{0}'。'exe'、'winexe'、'library'、または 'module' を指定してください。</target>
        <note />
      </trans-unit>
      <trans-unit id="optsUnrecognizedDebugType">
        <source>Unrecognized debug type '{0}', expected 'pdbonly' or 'full'</source>
        <target state="translated">認識されないデバッグの種類 '{0}'。'pdbonly' または 'full' を指定してください。</target>
        <note />
      </trans-unit>
      <trans-unit id="optsInvalidWarningLevel">
        <source>Invalid warning level '{0}'</source>
        <target state="translated">警告レベル '{0}' が無効です</target>
        <note />
      </trans-unit>
      <trans-unit id="optsShortFormOf">
        <source>Short form of '{0}'</source>
        <target state="translated">'{0}' の短い形式</target>
        <note />
      </trans-unit>
      <trans-unit id="optsClirootDeprecatedMsg">
        <source>The command-line option '--cliroot' has been deprecated. Use an explicit reference to a specific copy of mscorlib.dll instead.</source>
        <target state="translated">コマンド ライン オプション '--cliroot' は非推奨になりました。代わりに mscorlib.dll の特定のコピーに対する明示的な参照を使用してください。</target>
        <note />
      </trans-unit>
      <trans-unit id="optsClirootDescription">
        <source>Use to override where the compiler looks for mscorlib.dll and framework components</source>
        <target state="translated">コンパイラが mscorlib.dll およびフレームワーク コンポーネントを検索する場所をオーバーライドするために使用します</target>
        <note />
      </trans-unit>
      <trans-unit id="optsHelpBannerOutputFiles">
        <source>- OUTPUT FILES -</source>
        <target state="translated">- 出力ファイル -</target>
        <note />
      </trans-unit>
      <trans-unit id="optsHelpBannerInputFiles">
        <source>- INPUT FILES -</source>
        <target state="translated">- 入力ファイル -</target>
        <note />
      </trans-unit>
      <trans-unit id="optsHelpBannerResources">
        <source>- RESOURCES -</source>
        <target state="translated">- リソース -</target>
        <note />
      </trans-unit>
      <trans-unit id="optsHelpBannerCodeGen">
        <source>- CODE GENERATION -</source>
        <target state="translated">- コード生成 -</target>
        <note />
      </trans-unit>
      <trans-unit id="optsHelpBannerAdvanced">
        <source>- ADVANCED -</source>
        <target state="translated">- 詳細 -</target>
        <note />
      </trans-unit>
      <trans-unit id="optsHelpBannerMisc">
        <source>- MISCELLANEOUS -</source>
        <target state="translated">- その他 -</target>
        <note />
      </trans-unit>
      <trans-unit id="optsHelpBannerLanguage">
        <source>- LANGUAGE -</source>
        <target state="translated">- 言語 -</target>
        <note />
      </trans-unit>
      <trans-unit id="optsHelpBannerErrsAndWarns">
        <source>- ERRORS AND WARNINGS -</source>
        <target state="translated">- エラーと警告 -</target>
        <note />
      </trans-unit>
      <trans-unit id="optsUnknownArgumentToTheTestSwitch">
        <source>Unknown --test argument: '{0}'</source>
        <target state="translated">不明 -- テスト引数:'{0}'</target>
        <note />
      </trans-unit>
      <trans-unit id="optsUnknownPlatform">
        <source>Unrecognized platform '{0}', valid values are 'x86', 'x64', 'Itanium', 'anycpu32bitpreferred', and 'anycpu'</source>
        <target state="translated">認識されないプラットフォーム '{0}'。有効な値は 'x86'、'x64'、'Itanium'、'anycpu32bitpreferred'、および 'anycpu' です。</target>
        <note />
      </trans-unit>
      <trans-unit id="optsInternalNoDescription">
        <source>The command-line option '{0}' is for test purposes only</source>
        <target state="translated">コマンド ライン オプション '{0}' はテスト目的でのみ使用できます</target>
        <note />
      </trans-unit>
      <trans-unit id="optsDCLONoDescription">
        <source>The command-line option '{0}' has been deprecated</source>
        <target state="translated">コマンド ライン オプション '{0}' は使用されなくなりました</target>
        <note />
      </trans-unit>
      <trans-unit id="optsDCLODeprecatedSuggestAlternative">
        <source>The command-line option '{0}' has been deprecated. Use '{1}' instead.</source>
        <target state="translated">コマンド ライン オプション '{0}' は非推奨になりました。代わりに '{1}' を使用してください。</target>
        <note />
      </trans-unit>
      <trans-unit id="optsDCLOHtmlDoc">
        <source>The command-line option '{0}' has been deprecated. HTML document generation is now part of the F# Power Pack, via the tool FsHtmlDoc.exe.</source>
        <target state="translated">コマンド ライン オプション '{0}' は使用されなくなりました。HTML ドキュメントの生成は、F# Power Pack のツール FsHtmlDoc.exe で実行できるようになりました。</target>
        <note />
      </trans-unit>
      <trans-unit id="optsConsoleColors">
        <source>Output warning and error messages in color</source>
        <target state="translated">警告メッセージとエラー メッセージを色つきで表示します</target>
        <note />
      </trans-unit>
      <trans-unit id="optsUseHighEntropyVA">
        <source>Enable high-entropy ASLR</source>
        <target state="translated">高エントロピ ASLR の有効化</target>
        <note />
      </trans-unit>
      <trans-unit id="optsSubSystemVersion">
        <source>Specify subsystem version of this assembly</source>
        <target state="translated">このアセンブリのサブシステム バージョンを指定してください</target>
        <note />
      </trans-unit>
      <trans-unit id="optsTargetProfile">
        <source>Specify target framework profile of this assembly. Valid values are mscorlib, netcore or netstandard. Default - mscorlib</source>
        <target state="translated">このアセンブリのターゲット フレームワーク プロファイルを指定します。有効な値は、mscorlib、netcore、netstandard のいずれかです。既定 - mscorlib</target>
        <note />
      </trans-unit>
      <trans-unit id="optsEmitDebugInfoInQuotations">
        <source>Emit debug information in quotations</source>
        <target state="translated">デバッグ情報を引用符で囲んで生成します</target>
        <note />
      </trans-unit>
      <trans-unit id="optsPreferredUiLang">
        <source>Specify the preferred output language culture name (e.g. es-ES, ja-JP)</source>
        <target state="translated">優先する出力用言語のカルチャ名を指定します (例: es-ES, ja-JP)</target>
        <note />
      </trans-unit>
      <trans-unit id="optsNoCopyFsharpCore">
        <source>Don't copy FSharp.Core.dll along the produced binaries</source>
        <target state="translated">生成したバイナリと共に FSharp.Core.dll をコピーしないでください</target>
        <note />
      </trans-unit>
      <trans-unit id="optsInvalidSubSystemVersion">
        <source>Invalid version '{0}' for '--subsystemversion'. The version must be 4.00 or greater.</source>
        <target state="translated">'--subsystemversion' のバージョン '{0}' が無効です。バージョンは 4.00 以上でなければなりません。</target>
        <note />
      </trans-unit>
      <trans-unit id="optsInvalidTargetProfile">
        <source>Invalid value '{0}' for '--targetprofile', valid values are 'mscorlib', 'netcore' or 'netstandard'.</source>
        <target state="translated">'--targetprofile' の値 '{0}' が無効です。有効な値は 'mscorlib'、'netcore'、'netstandard' のいずれかです。</target>
        <note />
      </trans-unit>
      <trans-unit id="typeInfoFullName">
        <source>Full name</source>
        <target state="translated">完全名</target>
        <note />
      </trans-unit>
      <trans-unit id="typeInfoOtherOverloads">
        <source>and {0} other overloads</source>
        <target state="translated">およびその他の {0} 個のオーバーロード</target>
        <note />
      </trans-unit>
      <trans-unit id="typeInfoUnionCase">
        <source>union case</source>
        <target state="translated">共用体ケース</target>
        <note />
      </trans-unit>
      <trans-unit id="typeInfoActivePatternResult">
        <source>active pattern result</source>
        <target state="translated">アクティブ パターンの結果</target>
        <note />
      </trans-unit>
      <trans-unit id="typeInfoActiveRecognizer">
        <source>active recognizer</source>
        <target state="translated">アクティブ レコグナイザー</target>
        <note />
      </trans-unit>
      <trans-unit id="typeInfoField">
        <source>field</source>
        <target state="translated">フィールド</target>
        <note />
      </trans-unit>
      <trans-unit id="typeInfoEvent">
        <source>event</source>
        <target state="translated">イベント</target>
        <note />
      </trans-unit>
      <trans-unit id="typeInfoProperty">
        <source>property</source>
        <target state="translated">プロパティ</target>
        <note />
      </trans-unit>
      <trans-unit id="typeInfoExtension">
        <source>extension</source>
        <target state="translated">拡張子</target>
        <note />
      </trans-unit>
      <trans-unit id="typeInfoCustomOperation">
        <source>custom operation</source>
        <target state="translated">カスタム操作</target>
        <note />
      </trans-unit>
      <trans-unit id="typeInfoArgument">
        <source>argument</source>
        <target state="translated">引数</target>
        <note />
      </trans-unit>
      <trans-unit id="typeInfoPatternVariable">
        <source>patvar</source>
        <target state="translated">patvar</target>
        <note />
      </trans-unit>
      <trans-unit id="typeInfoNamespace">
        <source>namespace</source>
        <target state="translated">名前空間</target>
        <note />
      </trans-unit>
      <trans-unit id="typeInfoModule">
        <source>module</source>
        <target state="translated">モジュール</target>
        <note />
      </trans-unit>
      <trans-unit id="typeInfoNamespaceOrModule">
        <source>namespace/module</source>
        <target state="translated">名前空間/モジュール</target>
        <note />
      </trans-unit>
      <trans-unit id="typeInfoFromFirst">
        <source>from {0}</source>
        <target state="translated">{0} から</target>
        <note />
      </trans-unit>
      <trans-unit id="typeInfoFromNext">
        <source>also from {0}</source>
        <target state="translated">また、{0} から</target>
        <note />
      </trans-unit>
      <trans-unit id="typeInfoGeneratedProperty">
        <source>generated property</source>
        <target state="translated">生成されたプロパティ</target>
        <note />
      </trans-unit>
      <trans-unit id="typeInfoGeneratedType">
        <source>generated type</source>
        <target state="translated">生成された型</target>
        <note />
      </trans-unit>
      <trans-unit id="assemblyResolutionFoundByAssemblyFoldersKey">
        <source>Found by AssemblyFolders registry key</source>
        <target state="translated">AssemblyFolders レジストリ キーによって検出されました</target>
        <note />
      </trans-unit>
      <trans-unit id="assemblyResolutionFoundByAssemblyFoldersExKey">
        <source>Found by AssemblyFoldersEx registry key</source>
        <target state="translated">AssemblyFoldersEx レジストリ キーによって検出されました</target>
        <note />
      </trans-unit>
      <trans-unit id="assemblyResolutionNetFramework">
        <source>.NET Framework</source>
        <target state="translated">.NET Framework</target>
        <note />
      </trans-unit>
      <trans-unit id="assemblyResolutionGAC">
        <source>Global Assembly Cache</source>
        <target state="translated">グローバル アセンブリ キャッシュ</target>
        <note />
      </trans-unit>
      <trans-unit id="recursiveClassHierarchy">
        <source>Recursive class hierarchy in type '{0}'</source>
        <target state="translated">型 '{0}' の再帰的クラス階層</target>
        <note />
      </trans-unit>
      <trans-unit id="InvalidRecursiveReferenceToAbstractSlot">
        <source>Invalid recursive reference to an abstract slot</source>
        <target state="translated">抽象スロットに対する再帰的参照が無効です</target>
        <note />
      </trans-unit>
      <trans-unit id="eventHasNonStandardType">
        <source>The event '{0}' has a non-standard type. If this event is declared in another CLI language, you may need to access this event using the explicit {1} and {2} methods for the event. If this event is declared in F#, make the type of the event an instantiation of either 'IDelegateEvent&lt;_&gt;' or 'IEvent&lt;_,_&gt;'.</source>
        <target state="translated">イベント '{0}' には非標準の型が含まれています。このイベントが別の CLI 言語で宣言されると、イベントの明示的な {1} メソッドと {2} メソッドを使用してこのイベントにアクセスしなければならない場合があります。このイベントが F# で宣言される場合には、イベントの種類を 'IDelegateEvent&lt;_&gt;' または 'IEvent&lt;_,_&gt;' のどちらかのインスタンスにします。</target>
        <note />
      </trans-unit>
      <trans-unit id="typeIsNotAccessible">
        <source>The type '{0}' is not accessible from this code location</source>
        <target state="translated">型 '{0}' はこのコードの場所からアクセスできません</target>
        <note />
      </trans-unit>
      <trans-unit id="unionCasesAreNotAccessible">
        <source>The union cases or fields of the type '{0}' are not accessible from this code location</source>
        <target state="translated">型 '{0}' の共用体ケースまたはフィールドは、このコードの場所からアクセスできません</target>
        <note />
      </trans-unit>
      <trans-unit id="valueIsNotAccessible">
        <source>The value '{0}' is not accessible from this code location</source>
        <target state="translated">値 '{0}' はこのコードの場所からアクセスできません</target>
        <note />
      </trans-unit>
      <trans-unit id="unionCaseIsNotAccessible">
        <source>The union case '{0}' is not accessible from this code location</source>
        <target state="translated">共用体ケース '{0}' はこのコードの場所からアクセスできません</target>
        <note />
      </trans-unit>
      <trans-unit id="fieldIsNotAccessible">
        <source>The record, struct or class field '{0}' is not accessible from this code location</source>
        <target state="translated">レコード、構造体、またはクラスのフィールド '{0}' はこのコードの場所からアクセスできません</target>
        <note />
      </trans-unit>
      <trans-unit id="structOrClassFieldIsNotAccessible">
        <source>The struct or class field '{0}' is not accessible from this code location</source>
        <target state="translated">構造体またはクラスのフィールド '{0}' はこのコードの場所からアクセスできません</target>
        <note />
      </trans-unit>
      <trans-unit id="experimentalConstruct">
        <source>This construct is experimental</source>
        <target state="translated">このコンストラクトは試験段階です</target>
        <note />
      </trans-unit>
      <trans-unit id="noInvokeMethodsFound">
        <source>No Invoke methods found for delegate type</source>
        <target state="translated">デリゲート型に Invoke メソッドが見つかりませんでした</target>
        <note />
      </trans-unit>
      <trans-unit id="moreThanOneInvokeMethodFound">
        <source>More than one Invoke method found for delegate type</source>
        <target state="translated">デリゲート型に複数の Invoke メソッドが見つかりました</target>
        <note />
      </trans-unit>
      <trans-unit id="delegatesNotAllowedToHaveCurriedSignatures">
        <source>Delegates are not allowed to have curried signatures</source>
        <target state="translated">カリー化されたシグネチャを含むデリゲートは許可されていません</target>
        <note />
      </trans-unit>
      <trans-unit id="tlrUnexpectedTExpr">
        <source>Unexpected Expr.TyChoose</source>
        <target state="translated">予期しない Expr.TyChoose です</target>
        <note />
      </trans-unit>
      <trans-unit id="tlrLambdaLiftingOptimizationsNotApplied">
        <source>Note: Lambda-lifting optimizations have not been applied because of the use of this local constrained generic function as a first class value. Adding type constraints may resolve this condition.</source>
        <target state="translated">注意: ファースト クラス値としてこのローカルの制約付きジェネリック関数が使用されているため、ラムダリフティングの最適化は適用されませんでした。型制約を追加することで、この状態を解決できる可能性があります。</target>
        <note />
      </trans-unit>
      <trans-unit id="lexhlpIdentifiersContainingAtSymbolReserved">
        <source>Identifiers containing '@' are reserved for use in F# code generation</source>
        <target state="translated">'@' を含む識別子は、F# コードの生成で使用するために予約されています</target>
        <note />
      </trans-unit>
      <trans-unit id="lexhlpIdentifierReserved">
        <source>The identifier '{0}' is reserved for future use by F#</source>
        <target state="translated">識別子 '{0}' は F# で将来利用するために予約されています</target>
        <note />
      </trans-unit>
      <trans-unit id="patcMissingVariable">
        <source>Missing variable '{0}'</source>
        <target state="translated">変数 '{0}' が見つかりません</target>
        <note />
      </trans-unit>
      <trans-unit id="patcPartialActivePatternsGenerateOneResult">
        <source>Partial active patterns may only generate one result</source>
        <target state="translated">パーシャル アクティブ パターンで生成できる結果は 1 個のみです</target>
        <note />
      </trans-unit>
      <trans-unit id="impTypeRequiredUnavailable">
        <source>The type '{0}' is required here and is unavailable. You must add a reference to assembly '{1}'.</source>
        <target state="translated">ここでは型 '{0}' が必要ですが使用できません。アセンブリ '{1}' に参照を追加する必要があります。</target>
        <note />
      </trans-unit>
      <trans-unit id="impReferencedTypeCouldNotBeFoundInAssembly">
        <source>A reference to the type '{0}' in assembly '{1}' was found, but the type could not be found in that assembly</source>
        <target state="translated">アセンブリ '{1}' 内の型 '{0}' に対する参照が見つかりましたが、型はそのアセンブリ内に見つかりませんでした</target>
        <note />
      </trans-unit>
      <trans-unit id="impNotEnoughTypeParamsInScopeWhileImporting">
        <source>Internal error or badly formed metadata: not enough type parameters were in scope while importing</source>
        <target state="translated">内部エラーまたはメタデータの形式エラー: インポート中のスコープに含まれる型パラメーターが足りません</target>
        <note />
      </trans-unit>
      <trans-unit id="impReferenceToDllRequiredByAssembly">
        <source>A reference to the DLL {0} is required by assembly {1}. The imported type {2} is located in the first assembly and could not be resolved.</source>
        <target state="translated">アセンブリ {1} には DLL {0} に対する参照が必要です。インポートされた型 {2} は最初のアセンブリにあり、解決できませんでした。</target>
        <note />
      </trans-unit>
      <trans-unit id="impImportedAssemblyUsesNotPublicType">
        <source>An imported assembly uses the type '{0}' but that type is not public</source>
        <target state="translated">インポートされたアセンブリでは型 '{0}' を使用していますが、その型はパブリックではありません</target>
        <note />
      </trans-unit>
      <trans-unit id="optValueMarkedInlineButIncomplete">
        <source>The value '{0}' was marked inline but its implementation makes use of an internal or private function which is not sufficiently accessible</source>
        <target state="translated">値 '{0}' は 'inline' とマークされましたが、実装ではアクセシビリティが低い内部関数またはプライベート関数を使用しています</target>
        <note />
      </trans-unit>
      <trans-unit id="optValueMarkedInlineButWasNotBoundInTheOptEnv">
        <source>The value '{0}' was marked inline but was not bound in the optimization environment</source>
        <target state="translated">値 '{0}' は 'inline' とマークされましたが、最適化環境ではバインドされません</target>
        <note />
      </trans-unit>
      <trans-unit id="optLocalValueNotFoundDuringOptimization">
        <source>Local value {0} not found during optimization</source>
        <target state="translated">最適化中にローカルの値 {0} が見つかりませんでした</target>
        <note />
      </trans-unit>
      <trans-unit id="optValueMarkedInlineHasUnexpectedValue">
        <source>A value marked as 'inline' has an unexpected value</source>
        <target state="translated">'inline' とマークされた値に予期しない値が含まれます</target>
        <note />
      </trans-unit>
      <trans-unit id="optValueMarkedInlineCouldNotBeInlined">
        <source>A value marked as 'inline' could not be inlined</source>
        <target state="translated">'inline' とマークされた値をインライン展開できませんでした</target>
        <note />
      </trans-unit>
      <trans-unit id="optFailedToInlineValue">
        <source>Failed to inline the value '{0}' marked 'inline', perhaps because a recursive value was marked 'inline'</source>
        <target state="translated">'inline' とマークされた値 '{0}' をインライン化できませんでした。再帰的な値が 'inline' とマークされた可能性があります。</target>
        <note />
      </trans-unit>
      <trans-unit id="optRecursiveValValue">
        <source>Recursive ValValue {0}</source>
        <target state="translated">再帰的な ValValue {0}</target>
        <note />
      </trans-unit>
      <trans-unit id="lexfltIncorrentIndentationOfIn">
        <source>The indentation of this 'in' token is incorrect with respect to the corresponding 'let'</source>
        <target state="translated">この 'in' トークンのインデントは、対応する 'let' に対して正しくありません</target>
        <note />
      </trans-unit>
      <trans-unit id="lexfltTokenIsOffsideOfContextStartedEarlier">
        <source>Possible incorrect indentation: this token is offside of context started at position {0}. Try indenting this token further or using standard formatting conventions.</source>
        <target state="translated">インデントが正しくない可能性があります。このトークンは位置 {0} から開始されるコンテキストのオフサイドになります。このトークンのインデントを増やすか、標準的な書式規則を使用してください。</target>
        <note />
      </trans-unit>
      <trans-unit id="lexfltSeparatorTokensOfPatternMatchMisaligned">
        <source>The '|' tokens separating rules of this pattern match are misaligned by one column. Consider realigning your code or using further indentation.</source>
        <target state="translated">ある列で、このパターン マッチの規則を区切る '|' トークンが正しく配置されていません。コードの配置を変更するか、インデントを増やしてください。</target>
        <note />
      </trans-unit>
      <trans-unit id="nrInvalidModuleExprType">
        <source>Invalid module/expression/type</source>
        <target state="translated">モジュール/式/型が無効です</target>
        <note />
      </trans-unit>
      <trans-unit id="nrTypeInstantiationNeededToDisambiguateTypesWithSameName">
        <source>Multiple types exist called '{0}', taking different numbers of generic parameters. Provide a type instantiation to disambiguate the type resolution, e.g. '{1}'.</source>
        <target state="translated">異なる数のジェネリック パラメーターを使用する '{0}' という複数の型が存在します。厳密に型を解決できるように、型のインスタンス化を指定してください (たとえば、'{1}')。</target>
        <note />
      </trans-unit>
      <trans-unit id="nrTypeInstantiationIsMissingAndCouldNotBeInferred">
        <source>The instantiation of the generic type '{0}' is missing and can't be inferred from the arguments or return type of this member. Consider providing a type instantiation when accessing this type, e.g. '{1}'.</source>
        <target state="translated">ジェネリック型 '{0}' のインスタンス化がありません。また、このメンバーの引数または戻り値の型から推論できません。この型にアクセスするときは型のインスタンス化を指定してください (たとえば、'{1}')。</target>
        <note />
      </trans-unit>
      <trans-unit id="nrGlobalUsedOnlyAsFirstName">
        <source>'global' may only be used as the first name in a qualified path</source>
        <target state="translated">'global' は、修飾パスの最初の名前としてのみ使用できます</target>
        <note />
      </trans-unit>
      <trans-unit id="nrIsNotConstructorOrLiteral">
        <source>This is not a constructor or literal, or a constructor is being used incorrectly</source>
        <target state="translated">これはコンストラクターまたはリテラルではありません。またはコンストラクターの使用方法に誤りがあります。</target>
        <note />
      </trans-unit>
      <trans-unit id="nrUnexpectedEmptyLongId">
        <source>Unexpected empty long identifier</source>
        <target state="translated">予期しない空の長識別子</target>
        <note />
      </trans-unit>
      <trans-unit id="nrRecordDoesNotContainSuchLabel">
        <source>The record type '{0}' does not contain a label '{1}'.</source>
        <target state="translated">レコードの種類 '{0}' にラベル '{1}' が含まれていません。</target>
        <note />
      </trans-unit>
      <trans-unit id="nrInvalidFieldLabel">
        <source>Invalid field label</source>
        <target state="translated">フィールド ラベルが無効です</target>
        <note />
      </trans-unit>
      <trans-unit id="nrInvalidExpression">
        <source>Invalid expression '{0}'</source>
        <target state="translated">式 '{0}' は無効です</target>
        <note />
      </trans-unit>
      <trans-unit id="nrNoConstructorsAvailableForType">
        <source>No constructors are available for the type '{0}'</source>
        <target state="translated">型 '{0}' に使用できるコンストラクターがありません</target>
        <note />
      </trans-unit>
      <trans-unit id="nrUnionTypeNeedsQualifiedAccess">
        <source>The union type for union case '{0}' was defined with the RequireQualifiedAccessAttribute. Include the name of the union type ('{1}') in the name you are using.</source>
        <target state="translated">共用体ケース '{0}' の共用体型が RequireQualifiedAccessAttribute によって定義されました。使用中の名前に共用体型 ('{1}') の名前を含めてください。</target>
        <note />
      </trans-unit>
      <trans-unit id="nrRecordTypeNeedsQualifiedAccess">
        <source>The record type for the record field '{0}' was defined with the RequireQualifiedAccessAttribute. Include the name of the record type ('{1}') in the name you are using.</source>
        <target state="translated">レコード フィールド '{0}' のレコード型が RequireQualifiedAccessAttribute によって定義されました。使用中の名前にレコード型 ('{1}') の名前を含めてください。</target>
        <note />
      </trans-unit>
      <trans-unit id="ilwriteErrorCreatingPdb">
        <source>Unexpected error creating debug information file '{0}'</source>
        <target state="translated">デバッグ情報ファイル '{0}' の作成中に予期しないエラーが発生しました</target>
        <note />
      </trans-unit>
      <trans-unit id="lexOutsideIntegerRange">
        <source>This number is outside the allowable range for this integer type</source>
        <target state="translated">この数値は、この整数型に使用できる範囲から外れています</target>
        <note />
      </trans-unit>
      <trans-unit id="lexCharNotAllowedInOperatorNames">
        <source>'{0}' is not permitted as a character in operator names and is reserved for future use</source>
        <target state="translated">'{0}' は演算子名の文字として使用できません。将来利用するために予約されています</target>
        <note />
      </trans-unit>
      <trans-unit id="lexUnexpectedChar">
        <source>Unexpected character '{0}'</source>
        <target state="translated">予期しない文字 '{0}'</target>
        <note />
      </trans-unit>
      <trans-unit id="lexByteArrayCannotEncode">
        <source>This byte array literal contains characters that do not encode as a single byte</source>
        <target state="translated">このバイト配列リテラルには、シングル バイトとしてエンコードされない文字が含まれます</target>
        <note />
      </trans-unit>
      <trans-unit id="lexIdentEndInMarkReserved">
        <source>Identifiers followed by '{0}' are reserved for future use</source>
        <target state="translated">'{0}' が続く識別子は将来利用するために予約されています</target>
        <note />
      </trans-unit>
      <trans-unit id="lexOutsideEightBitSigned">
        <source>This number is outside the allowable range for 8-bit signed integers</source>
        <target state="translated">この数値は、8 ビット符号付き整数に使用できる範囲から外れています</target>
        <note />
      </trans-unit>
      <trans-unit id="lexOutsideEightBitSignedHex">
        <source>This number is outside the allowable range for hexadecimal 8-bit signed integers</source>
        <target state="translated">この数値は、16 進 8 ビット符号付き整数に使用できる範囲から外れています</target>
        <note />
      </trans-unit>
      <trans-unit id="lexOutsideEightBitUnsigned">
        <source>This number is outside the allowable range for 8-bit unsigned integers</source>
        <target state="translated">この数値は、8 ビット符号なし整数に使用できる範囲から外れています</target>
        <note />
      </trans-unit>
      <trans-unit id="lexOutsideSixteenBitSigned">
        <source>This number is outside the allowable range for 16-bit signed integers</source>
        <target state="translated">この数値は、16 ビット符号付き整数に使用できる範囲から外れています</target>
        <note />
      </trans-unit>
      <trans-unit id="lexOutsideSixteenBitUnsigned">
        <source>This number is outside the allowable range for 16-bit unsigned integers</source>
        <target state="translated">この数値は、16 ビット符号なし整数に使用できる範囲から外れています</target>
        <note />
      </trans-unit>
      <trans-unit id="lexOutsideThirtyTwoBitSigned">
        <source>This number is outside the allowable range for 32-bit signed integers</source>
        <target state="translated">この数値は、32 ビット符号付き整数に使用できる範囲から外れています</target>
        <note />
      </trans-unit>
      <trans-unit id="lexOutsideThirtyTwoBitUnsigned">
        <source>This number is outside the allowable range for 32-bit unsigned integers</source>
        <target state="translated">この数値は、32 ビット符号なし整数に使用できる範囲から外れています</target>
        <note />
      </trans-unit>
      <trans-unit id="lexOutsideSixtyFourBitSigned">
        <source>This number is outside the allowable range for 64-bit signed integers</source>
        <target state="translated">この数値は、64 ビット符号付き整数に使用できる範囲から外れています</target>
        <note />
      </trans-unit>
      <trans-unit id="lexOutsideSixtyFourBitUnsigned">
        <source>This number is outside the allowable range for 64-bit unsigned integers</source>
        <target state="translated">この数値は、64 ビット符号なし整数に使用できる範囲から外れています</target>
        <note />
      </trans-unit>
      <trans-unit id="lexOutsideNativeSigned">
        <source>This number is outside the allowable range for signed native integers</source>
        <target state="translated">この数値は、符号付きネイティブ整数に使用できる範囲から外れています</target>
        <note />
      </trans-unit>
      <trans-unit id="lexOutsideNativeUnsigned">
        <source>This number is outside the allowable range for unsigned native integers</source>
        <target state="translated">この数値は、符号なしネイティブ整数に使用できる範囲から外れています</target>
        <note />
      </trans-unit>
      <trans-unit id="lexInvalidFloat">
        <source>Invalid floating point number</source>
        <target state="translated">浮動小数点数が無効です</target>
        <note />
      </trans-unit>
      <trans-unit id="lexOusideDecimal">
        <source>This number is outside the allowable range for decimal literals</source>
        <target state="translated">この数値は、10 進リテラルに使用できる範囲から外れています</target>
        <note />
      </trans-unit>
      <trans-unit id="lexOusideThirtyTwoBitFloat">
        <source>This number is outside the allowable range for 32-bit floats</source>
        <target state="translated">この数値は、32 ビット浮動小数点に使用できる範囲から外れています</target>
        <note />
      </trans-unit>
      <trans-unit id="lexInvalidNumericLiteral">
        <source>This is not a valid numeric literal. Valid numeric literals include 1, 0x1, 0o1, 0b1, 1l (int), 1u (uint32), 1L (int64), 1UL (uint64), 1s (int16), 1y (sbyte), 1uy (byte), 1.0 (float), 1.0f (float32), 1.0m (decimal), 1I (BigInteger).</source>
        <target state="translated">これは有効な数値リテラルではありません。有効な数値リテラルの例には、1、0x1、0o1、0b1、1l (int)、1u (uint32)、1L (int64)、1UL (uint64)、1s (int16)、1y (sbyte)、1uy (byte)、1.0 (float)、1.0f (float32)、1.0m (decimal)、1I (BigInteger) などがあります。</target>
        <note />
      </trans-unit>
      <trans-unit id="lexInvalidByteLiteral">
        <source>This is not a valid byte literal</source>
        <target state="translated">これは有効なバイト リテラルではありません</target>
        <note />
      </trans-unit>
      <trans-unit id="lexInvalidCharLiteral">
        <source>This is not a valid character literal</source>
        <target state="translated">これは有効な文字リテラルではありません</target>
        <note />
      </trans-unit>
      <trans-unit id="lexThisUnicodeOnlyInStringLiterals">
        <source>This Unicode encoding is only valid in string literals</source>
        <target state="translated">この Unicode エンコーディングが有効なのはリテラル文字列内のみです</target>
        <note />
      </trans-unit>
      <trans-unit id="lexTokenReserved">
        <source>This token is reserved for future use</source>
        <target state="translated">このトークンは将来利用するために予約されています</target>
        <note />
      </trans-unit>
      <trans-unit id="lexTabsNotAllowed">
        <source>TABs are not allowed in F# code unless the #indent \"off\" option is used</source>
        <target state="translated">F# コードにタブを使用するには、#indent \"off\" オプションを使用する必要があります</target>
        <note />
      </trans-unit>
      <trans-unit id="lexInvalidLineNumber">
        <source>Invalid line number: '{0}'</source>
        <target state="translated">行番号: '{0}' は無効です</target>
        <note />
      </trans-unit>
      <trans-unit id="lexHashIfMustBeFirst">
        <source>#if directive must appear as the first non-whitespace character on a line</source>
        <target state="translated">#if ディレクティブは、スペース以外の最初の文字として行頭に指定する必要があります</target>
        <note />
      </trans-unit>
      <trans-unit id="lexHashElseNoMatchingIf">
        <source>#else has no matching #if</source>
        <target state="translated">#else に対応する #if がありません</target>
        <note />
      </trans-unit>
      <trans-unit id="lexHashEndifRequiredForElse">
        <source>#endif required for #else</source>
        <target state="translated">#else には #endif が必要です</target>
        <note />
      </trans-unit>
      <trans-unit id="lexHashElseMustBeFirst">
        <source>#else directive must appear as the first non-whitespace character on a line</source>
        <target state="translated">#else ディレクティブは、スペース以外の最初の文字として行頭に指定する必要があります</target>
        <note />
      </trans-unit>
      <trans-unit id="lexHashEndingNoMatchingIf">
        <source>#endif has no matching #if</source>
        <target state="translated">#endif に対応する #if がありません</target>
        <note />
      </trans-unit>
      <trans-unit id="lexHashEndifMustBeFirst">
        <source>#endif directive must appear as the first non-whitespace character on a line</source>
        <target state="translated">#endif ディレクティブは、スペース以外の最初の文字として行頭に指定する必要があります</target>
        <note />
      </trans-unit>
      <trans-unit id="lexHashIfMustHaveIdent">
        <source>#if directive should be immediately followed by an identifier</source>
        <target state="translated">#if ディレクティブの直後に識別子を指定する必要があります</target>
        <note />
      </trans-unit>
      <trans-unit id="lexWrongNestedHashEndif">
        <source>Syntax error. Wrong nested #endif, unexpected tokens before it.</source>
        <target state="translated">構文エラー。#endif の入れ子が不適切です。#endif の前に予期しないトークンがあります。</target>
        <note />
      </trans-unit>
      <trans-unit id="lexHashBangMustBeFirstInFile">
        <source>#! may only appear as the first line at the start of a file.</source>
        <target state="translated">#! は、ファイル先頭の最初の行にのみ指定できます。</target>
        <note />
      </trans-unit>
      <trans-unit id="pplexExpectedSingleLineComment">
        <source>Expected single line comment or end of line</source>
        <target state="translated">単一行のコメントまたは行の終わりが必要です</target>
        <note />
      </trans-unit>
      <trans-unit id="memberOperatorDefinitionWithNoArguments">
        <source>Infix operator member '{0}' has no arguments. Expected a tuple of 2 arguments, e.g. static member (+) (x,y) = ...</source>
        <target state="translated">挿入演算子メンバー '{0}' に引数がありません。静的メンバー (+) (x,y) = ... など、2 つの引数を持つタプルを指定してください。</target>
        <note />
      </trans-unit>
      <trans-unit id="memberOperatorDefinitionWithNonPairArgument">
        <source>Infix operator member '{0}' has {1} initial argument(s). Expected a tuple of 2 arguments, e.g. static member (+) (x,y) = ...</source>
        <target state="translated">挿入演算子メンバー '{0}' に {1} 個の初期引数があります。静的メンバー (+) (x,y) = ... など、2 つの引数を持つタプルを指定してください。</target>
        <note />
      </trans-unit>
      <trans-unit id="memberOperatorDefinitionWithCurriedArguments">
        <source>Infix operator member '{0}' has extra curried arguments. Expected a tuple of 2 arguments, e.g. static member (+) (x,y) = ...</source>
        <target state="translated">挿入演算子メンバー '{0}' に余分なカリー化された引数があります。静的メンバー (+) (x,y) = ... など、2 つの引数を持つタプルを指定してください。</target>
        <note />
      </trans-unit>
      <trans-unit id="tcFSharpCoreRequiresExplicit">
        <source>All record, union and struct types in FSharp.Core.dll must be explicitly labelled with 'StructuralComparison' or 'NoComparison'</source>
        <target state="translated">FSharp.Core.dll のすべてのレコード型、共用体型、および構造体型は、'StructuralComparison' または 'NoComparison' で明示的にラベル指定する必要があります</target>
        <note />
      </trans-unit>
      <trans-unit id="tcStructuralComparisonNotSatisfied1">
        <source>The struct, record or union type '{0}' has the 'StructuralComparison' attribute but the type parameter '{1}' does not satisfy the 'comparison' constraint. Consider adding the 'comparison' constraint to the type parameter</source>
        <target state="translated">構造体型、レコード型、または共用体型 '{0}' に 'StructuralComparison' 属性がありますが、型パラメーター '{1}' は 'comparison' 制約を満たしていません。型パラメーターに 'comparison' 制約を追加してください。</target>
        <note />
      </trans-unit>
      <trans-unit id="tcStructuralComparisonNotSatisfied2">
        <source>The struct, record or union type '{0}' has the 'StructuralComparison' attribute but the component type '{1}' does not satisfy the 'comparison' constraint</source>
        <target state="translated">構造体型、レコード型、または共用体型 '{0}' に 'StructuralComparison' 属性がありますが、コンポーネント型 '{1}' は 'comparison' 制約を満たしていません。</target>
        <note />
      </trans-unit>
      <trans-unit id="tcNoComparisonNeeded1">
        <source>The struct, record or union type '{0}' is not structurally comparable because the type parameter {1} does not satisfy the 'comparison' constraint. Consider adding the 'NoComparison' attribute to the type '{2}' to clarify that the type is not comparable</source>
        <target state="translated">型パラメーター {1} が 'comparison' 制約を満たしていないため、構造体型、レコード型、または共用体型 '{0}' は構造的に比較できません。型 '{2}' に 'NoComparison' 属性を追加して、型が比較できないことを明確にしてください。</target>
        <note />
      </trans-unit>
      <trans-unit id="tcNoComparisonNeeded2">
        <source>The struct, record or union type '{0}' is not structurally comparable because the type '{1}' does not satisfy the 'comparison' constraint. Consider adding the 'NoComparison' attribute to the type '{2}' to clarify that the type is not comparable</source>
        <target state="translated">型 {1} が 'comparison' 制約を満たしていないため、構造体型、レコード型、または共用体型 '{0}' は構造的に比較できません。型 '{2}' に 'NoComparison' 属性を追加して、型が比較できないことを明確にしてください。</target>
        <note />
      </trans-unit>
      <trans-unit id="tcNoEqualityNeeded1">
        <source>The struct, record or union type '{0}' does not support structural equality because the type parameter {1} does not satisfy the 'equality' constraint. Consider adding the 'NoEquality' attribute to the type '{2}' to clarify that the type does not support structural equality</source>
        <target state="translated">型パラメーター {1} が 'equality' 制約を満たしていないため、構造体型、レコード型、または共用体型 '{0}' は構造の等値性をサポートしません。型 '{2}' に 'NoEquality' 属性を追加して、型が構造の等値性をサポートしないことを明確にしてください。</target>
        <note />
      </trans-unit>
      <trans-unit id="tcNoEqualityNeeded2">
        <source>The struct, record or union type '{0}' does not support structural equality because the type '{1}' does not satisfy the 'equality' constraint. Consider adding the 'NoEquality' attribute to the type '{2}' to clarify that the type does not support structural equality</source>
        <target state="translated">型 {1} が 'equality' 制約を満たしていないため、構造体型、レコード型、または共用体型 '{0}' は構造の等値性をサポートしません。型 '{2}' に 'NoEquality' 属性を追加して、型が構造の等値性をサポートしないことを明確にしてください。</target>
        <note />
      </trans-unit>
      <trans-unit id="tcStructuralEqualityNotSatisfied1">
        <source>The struct, record or union type '{0}' has the 'StructuralEquality' attribute but the type parameter '{1}' does not satisfy the 'equality' constraint. Consider adding the 'equality' constraint to the type parameter</source>
        <target state="translated">構造体型、レコード型、または共用体型 '{0}' に 'StructuralEquality' 属性がありますが、型パラメーター '{1}' は 'equality' 制約を満たしていません。型パラメーターに 'equality' 制約を追加してください。</target>
        <note />
      </trans-unit>
      <trans-unit id="tcStructuralEqualityNotSatisfied2">
        <source>The struct, record or union type '{0}' has the 'StructuralEquality' attribute but the component type '{1}' does not satisfy the 'equality' constraint</source>
        <target state="translated">構造体型、レコード型、または共用体型 '{0}' に 'StructuralEquality' 属性がありますが、コンポーネント型 '{1}' は 'equality' 制約を満たしていません。</target>
        <note />
      </trans-unit>
      <trans-unit id="tcStructsMustDeclareTypesOfImplicitCtorArgsExplicitly">
        <source>Each argument of the primary constructor for a struct must be given a type, for example 'type S(x1:int, x2: int) = ...'. These arguments determine the fields of the struct.</source>
        <target state="translated">構造体のプライマリ コンストラクターの各引数には型を指定してください (たとえば、'type S(x1:int, x2: int) = ...')。これらの引数で構造体のフィールドが決定されます。</target>
        <note />
      </trans-unit>
      <trans-unit id="chkUnusedValue">
        <source>The value '{0}' is unused</source>
        <target state="translated">値 '{0}' は使用されていません</target>
        <note />
      </trans-unit>
      <trans-unit id="chkUnusedThisVariable">
        <source>The recursive object reference '{0}' is unused. The presence of a recursive object reference adds runtime initialization checks to members in this and derived types. Consider removing this recursive object reference.</source>
        <target state="translated">再帰的オブジェクト参照 '{0}' は使用されていません。再帰的オブジェクト参照が存在すると、この型および派生型のメンバーに対するランタイムの初期化チェックが追加されます。この再帰的オブジェクト参照を削除してください。</target>
        <note />
      </trans-unit>
      <trans-unit id="parsGetterAtMostOneArgument">
        <source>A getter property may have at most one argument group</source>
        <target state="translated">ゲッターのプロパティに指定できる引数グループの数は 1 以下です</target>
        <note />
      </trans-unit>
      <trans-unit id="parsSetterAtMostTwoArguments">
        <source>A setter property may have at most two argument groups</source>
        <target state="translated">Set アクセス操作子のプロパティに指定できる引数グループの数は 2 以下です</target>
        <note />
      </trans-unit>
      <trans-unit id="parsInvalidProperty">
        <source>Invalid property getter or setter</source>
        <target state="translated">プロパティのゲッターまたはセッターが無効です</target>
        <note />
      </trans-unit>
      <trans-unit id="parsIndexerPropertyRequiresAtLeastOneArgument">
        <source>An indexer property must be given at least one argument</source>
        <target state="translated">インデクサーのプロパティに 1 つ以上の引数を指定する必要があります</target>
        <note />
      </trans-unit>
      <trans-unit id="tastInvalidAddressOfMutableAcrossAssemblyBoundary">
        <source>This operation accesses a mutable top-level value defined in another assembly in an unsupported way. The value cannot be accessed through its address. Consider copying the expression to a mutable local, e.g. 'let mutable x = ...', and if necessary assigning the value back after the completion of the operation</source>
        <target state="translated">この操作は、別のアセンブリに定義されている変更可能な最上位の値にアクセスしていますが、サポートされないアクセス方法です。アドレスでは値にアクセスできません。変更可能なローカル変数に式をコピーし (たとえば、'let mutable x = ...')、必要に応じて、操作の完了後に値を割り当て直してください。</target>
        <note />
      </trans-unit>
      <trans-unit id="parsNonAdjacentTypars">
        <source>Remove spaces between the type name and type parameter, e.g. \"type C&lt;'T&gt;\", not type \"C   &lt;'T&gt;\". Type parameters must be placed directly adjacent to the type name.</source>
        <target state="translated">型名と型パラメーターの間のスペースを削除します。たとえば、\"C &lt;'T&gt;\" ではなく \"C&lt;'T&gt;\" とします。型パラメーターは型名に隣接して配置する必要があります。</target>
        <note />
      </trans-unit>
      <trans-unit id="parsNonAdjacentTyargs">
        <source>Remove spaces between the type name and type parameter, e.g. \"C&lt;'T&gt;\", not \"C &lt;'T&gt;\". Type parameters must be placed directly adjacent to the type name.</source>
        <target state="translated">型名と型パラメーターの間のスペースを削除します。たとえば、\"C &lt;'T&gt;\" ではなく \"C&lt;'T&gt;\" とします。型パラメーターは型名に隣接して配置する必要があります。</target>
        <note />
      </trans-unit>
      <trans-unit id="parsNonAtomicType">
        <source>The use of the type syntax 'int C' and 'C  &lt;int&gt;' is not permitted here. Consider adjusting this type to be written in the form 'C&lt;int&gt;'</source>
        <target state="translated">ここでは、型構文 'int C' と 'C  &lt;int&gt;' を使用することはできません。この型を 'C&lt;int&gt;' という形式に調整することを検討してください。</target>
        <note />
      </trans-unit>
      <trans-unit id="tastUndefinedItemRefModuleNamespace">
        <source>The module/namespace '{0}' from compilation unit '{1}' did not contain the module/namespace '{2}'</source>
        <target state="translated">コンパイル ユニット '{1}' のモジュール/名前空間 '{0}' には、モジュール/名前空間 '{2}' が含まれません</target>
        <note />
      </trans-unit>
      <trans-unit id="tastUndefinedItemRefVal">
        <source>The module/namespace '{0}' from compilation unit '{1}' did not contain the val '{2}'</source>
        <target state="translated">コンパイル ユニット '{1}' のモジュール/名前空間 '{0}' には、val '{2}' が含まれません</target>
        <note />
      </trans-unit>
      <trans-unit id="tastUndefinedItemRefModuleNamespaceType">
        <source>The module/namespace '{0}' from compilation unit '{1}' did not contain the namespace, module or type '{2}'</source>
        <target state="translated">コンパイル ユニット '{1}' のモジュール/名前空間 '{0}' には、名前空間、モジュール、または型の '{2}' が含まれません</target>
        <note />
      </trans-unit>
      <trans-unit id="tcInvalidUseNullAsTrueValue">
        <source>The 'UseNullAsTrueValue' attribute flag may only be used with union types that have one nullary case and at least one non-nullary case</source>
        <target state="translated">'UseNullAsTrueValue' 属性フラグを使用できるのは、引数がないケース 1 つと、引数があるケース 1 つ以上を持つ共用体型のみです</target>
        <note />
      </trans-unit>
      <trans-unit id="tcParameterInferredByref">
        <source>The parameter '{0}' was inferred to have byref type. Parameters of byref type must be given an explicit type annotation, e.g. 'x1: byref&lt;int&gt;'. When used, a byref parameter is implicitly dereferenced.</source>
        <target state="translated">byre 型に設定するためにパラメーター '{0}' が継承されました。byref 型のパラメーターには明示的な型注釈を指定する必要があります (例: 'x1: byref&lt;int&gt;')。使用すると、byref パラメーターが暗黙的に逆参照されます。</target>
        <note />
      </trans-unit>
      <trans-unit id="tcNonUniformMemberUse">
        <source>The generic member '{0}' has been used at a non-uniform instantiation prior to this program point. Consider reordering the members so this member occurs first. Alternatively, specify the full type of the member explicitly, including argument types, return type and any additional generic parameters and constraints.</source>
        <target state="translated">このプログラム ポイントよりも前の同型でないインスタンス化で、汎用メンバー '{0}' が使用されています。このメンバーが最初に出現するようにメンバーの順序を変えることを検討してください。または、引数の型、戻り値の型、および追加のジェネリック パラメーターと制約を含む、メンバーの完全な型を明示的に指定してください。</target>
        <note />
      </trans-unit>
      <trans-unit id="tcAttribArgsDiffer">
        <source>The attribute '{0}' appears in both the implementation and the signature, but the attribute arguments differ. Only the attribute from the signature will be included in the compiled code.</source>
        <target state="translated">属性 '{0}' が実装とシグネチャの双方に出現していますが、属性の引数が異なります。コンパイル済みコードには、シグネチャの属性のみが含まれます。</target>
        <note />
      </trans-unit>
      <trans-unit id="tcCannotCallAbstractBaseMember">
        <source>Cannot call an abstract base member: '{0}'</source>
        <target state="translated">抽象基本メンバーを呼び出すことはできません:'{0}'</target>
        <note />
      </trans-unit>
      <trans-unit id="typrelCannotResolveAmbiguityInUnmanaged">
        <source>Could not resolve the ambiguity in the use of a generic construct with an 'unmanaged' constraint at or near this position</source>
        <target state="translated">この位置、またはこの位置付近にある 'unmanaged' 制約を含むジェネリック コンストラクトの使用に関して、あいまいさを解決できませんでした</target>
        <note />
      </trans-unit>
      <trans-unit id="mlCompatMessage">
        <source>This construct is for ML compatibility. {0}. You can disable this warning by using '--mlcompatibility' or '--nowarn:62'.</source>
        <target state="translated">このコンストラクターは ML 互換用です。{0}。'--mlcompatibility' または '--nowarn:62' を使用して、この警告を無効にできます。</target>
        <note />
      </trans-unit>
      <trans-unit id="ilFieldDoesNotHaveValidOffsetForStructureLayout">
        <source>The type '{0}' has been marked as having an Explicit layout, but the field '{1}' has not been marked with the 'FieldOffset' attribute</source>
        <target state="translated">型 '{0}' は明示的なレイアウトがあるとしてマークされていますが、フィールド '{1}' は 'FieldOffset' 属性でマークされていません</target>
        <note />
      </trans-unit>
      <trans-unit id="tcInterfacesShouldUseInheritNotInterface">
        <source>Interfaces inherited by other interfaces should be declared using 'inherit ...' instead of 'interface ...'</source>
        <target state="translated">他のインターフェイスによって継承されたインターフェイスは、'interface ...' ではなく 'inherit ...' を使用して宣言する必要があります</target>
        <note />
      </trans-unit>
      <trans-unit id="parsInvalidPrefixOperator">
        <source>Invalid prefix operator</source>
        <target state="translated">無効なプレフィックス演算子です</target>
        <note />
      </trans-unit>
      <trans-unit id="parsInvalidPrefixOperatorDefinition">
        <source>Invalid operator definition. Prefix operator definitions must use a valid prefix operator name.</source>
        <target state="translated">無効な演算子の定義です。プレフィックス演算子の定義には、有効なプレフィックス演算子名を使用する必要があります。</target>
        <note />
      </trans-unit>
      <trans-unit id="buildCompilingExtensionIsForML">
        <source>The file extensions '.ml' and '.mli' are for ML compatibility</source>
        <target state="translated">ファイル拡張子 '.ml' および '.mli' は ML 互換用です</target>
        <note />
      </trans-unit>
      <trans-unit id="lexIndentOffForML">
        <source>Consider using a file with extension '.ml' or '.mli' instead</source>
        <target state="translated">代わりに、ファイル拡張子に '.ml' または '.mli' を使用してください</target>
        <note />
      </trans-unit>
      <trans-unit id="activePatternIdentIsNotFunctionTyped">
        <source>Active pattern '{0}' is not a function</source>
        <target state="translated">アクティブ パターン '{0}' が関数ではありません</target>
        <note />
      </trans-unit>
      <trans-unit id="activePatternChoiceHasFreeTypars">
        <source>Active pattern '{0}' has a result type containing type variables that are not determined by the input. The common cause is a when a result case is not mentioned, e.g. 'let (|A|B|) (x:int) = A x'. This can be fixed with a type constraint, e.g. 'let (|A|B|) (x:int) : Choice&lt;int,unit&gt; = A x'</source>
        <target state="translated">アクティブ パターン '{0}' には、入力によって判別されていない型変数が含まれる結果型があります。一般に考えられる原因は、'let (|A|B|) (x:int) = A x' のように、結果ケースが言及されていない場合です。これは、'let (|A|B|) (x:int) : Choice&lt;int,unit&gt; = A x' などのように型制約を使用して解決できます</target>
        <note />
      </trans-unit>
      <trans-unit id="ilFieldHasOffsetForSequentialLayout">
        <source>The FieldOffset attribute can only be placed on members of types marked with the StructLayout(LayoutKind.Explicit)</source>
        <target state="translated">FieldOffset 属性は、StructLayout(LayoutKind.Explicit) でマークされた型のメンバーでのみ使用できます</target>
        <note />
      </trans-unit>
      <trans-unit id="tcOptionalArgsMustComeAfterNonOptionalArgs">
        <source>Optional arguments must come at the end of the argument list, after any non-optional arguments</source>
        <target state="translated">オプションの引数は、オプションではないすべての引数の後で、引数リストの末尾に指定する必要があります。</target>
        <note />
      </trans-unit>
      <trans-unit id="tcConditionalAttributeUsage">
        <source>Attribute 'System.Diagnostics.ConditionalAttribute' is only valid on methods or attribute classes</source>
        <target state="translated">属性 'System.Diagnostics.ConditionalAttribute' はメソッド クラスまたは属性クラスでのみ有効です</target>
        <note />
      </trans-unit>
      <trans-unit id="tcMemberOperatorDefinitionInExtrinsic">
        <source>Extension members cannot provide operator overloads.  Consider defining the operator as part of the type definition instead.</source>
        <target state="translated">拡張メンバーでは演算子のオーバーロードを実行できません。代わりに型定義の一部として演算子を定義してください。</target>
        <note />
      </trans-unit>
      <trans-unit id="ilwriteMDBFileNameCannotBeChangedWarning">
        <source>The name of the MDB file must be &lt;assembly-file-name&gt;.mdb. The --pdb option will be ignored.</source>
        <target state="translated">MDB ファイルの名前は &lt;assembly-file-name&gt;.mdb でなければなりません、--pdb オプションは無視されます。</target>
        <note />
      </trans-unit>
      <trans-unit id="ilwriteMDBMemberMissing">
        <source>MDB generation failed. Could not find compatible member {0}</source>
        <target state="translated">MDB を生成できませんでした。互換性のあるメンバー {0} が見つかりませんでした</target>
        <note />
      </trans-unit>
      <trans-unit id="ilwriteErrorCreatingMdb">
        <source>Cannot generate MDB debug information. Failed to load the 'MonoSymbolWriter' type from the 'Mono.CompilerServices.SymbolWriter.dll' assembly.</source>
        <target state="translated">MDB デバッグ情報を生成できません。'Mono.CompilerServices.SymbolWriter.dll' アセンブリから 'MonoSymbolWriter' 型を読み込むことができませんでした。</target>
        <note />
      </trans-unit>
      <trans-unit id="tcUnionCaseNameConflictsWithGeneratedType">
        <source>The union case named '{0}' conflicts with the generated type '{1}'</source>
        <target state="translated">{0}' という名前の共用体ケースが、生成された型 '{1}' と競合します</target>
        <note />
      </trans-unit>
      <trans-unit id="chkNoReflectedDefinitionOnStructMember">
        <source>ReflectedDefinitionAttribute may not be applied to an instance member on a struct type, because the instance member takes an implicit 'this' byref parameter</source>
        <target state="translated">ReflectedDefinitionAttribute は、構造体型でインスタンス メンバーに適用することはできません。これは、このインスタンス メンバーが暗黙的な 'this' byref パラメーターを受け取るためです。</target>
        <note />
      </trans-unit>
      <trans-unit id="tcDllImportNotAllowed">
        <source>DLLImport bindings must be static members in a class or function definitions in a module</source>
        <target state="translated">DLLImport 束縛はモジュール内のクラスまたは関数定義の静的メンバーであることが必要です</target>
        <note />
      </trans-unit>
      <trans-unit id="buildExpectedSigdataFile">
        <source>FSharp.Core.sigdata not found alongside FSharp.Core. File expected in {0}. Consider upgrading to a more recent version of FSharp.Core, where this file is no longer be required.</source>
        <target state="translated">FSharp.Core と同じ場所に FSharp.Core.sigdata が見つかりません。ファイルは {0} にある必要があります。このファイルを必要としない、より新しいバージョンの FSharp.Core にアップグレードすることをご検討ください。</target>
        <note />
      </trans-unit>
      <trans-unit id="buildExpectedFileAlongSideFSharpCore">
        <source>File '{0}' not found alongside FSharp.Core. File expected in {1}. Consider upgrading to a more recent version of FSharp.Core, where this file is no longer be required.</source>
        <target state="translated">FSharp.Core と同じ場所にファイル '{0}' が見つかりません。ファイルは {1} にある必要があります。このファイルを必要としない、より新しいバージョンの FSharp.Core にアップグレードすることをご検討ください。</target>
        <note />
      </trans-unit>
      <trans-unit id="buildUnexpectedFileNameCharacter">
        <source>Filename '{0}' contains invalid character '{1}'</source>
        <target state="translated">ファイル名 '{0}' に無効な文字 '{1}' が含まれています</target>
        <note />
      </trans-unit>
      <trans-unit id="tcInvalidUseBangBinding">
        <source>'use!' bindings must be of the form 'use! &lt;var&gt; = &lt;expr&gt;'</source>
        <target state="translated">'use!' バインディングの形式は 'use! &lt;var&gt; = &lt;expr&gt;' でなければなりません</target>
        <note />
      </trans-unit>
      <trans-unit id="crefNoInnerGenericsInQuotations">
        <source>Inner generic functions are not permitted in quoted expressions. Consider adding some type constraints until this function is no longer generic.</source>
        <target state="translated">内部ジェネリック関数は引用符付きの式には使用できません。関数の型を特定できるまで、何らかの型の制約を追加してください。</target>
        <note />
      </trans-unit>
      <trans-unit id="tcEnumTypeCannotBeEnumerated">
        <source>The type '{0}' is not a valid enumerator type , i.e. does not have a 'MoveNext()' method returning a bool, and a 'Current' property</source>
        <target state="translated">型 '{0}' は有効な列挙子の型ではありません。つまり、ブール値を返す 'MoveNext()' メソッドと 'Current' プロパティが含まれていません</target>
        <note />
      </trans-unit>
      <trans-unit id="parsEofInTripleQuoteString">
        <source>End of file in triple-quote string begun at or before here</source>
        <target state="translated">この位置以前に始まった三重引用符文字列の途中でファイルの終わりが見つかりました</target>
        <note />
      </trans-unit>
      <trans-unit id="parsEofInTripleQuoteStringInComment">
        <source>End of file in triple-quote string embedded in comment begun at or before here</source>
        <target state="translated">この位置以前に始まったコメントに埋め込まれた三重引用符文字列の途中でファイルの終わりが見つかりました</target>
        <note />
      </trans-unit>
      <trans-unit id="tcTypeTestLosesMeasures">
        <source>This type test or downcast will ignore the unit-of-measure '{0}'</source>
        <target state="translated">この型テストまたはダウンキャストでは、測定単位 '{0}' が無視されます</target>
        <note />
      </trans-unit>
      <trans-unit id="parsMissingTypeArgs">
        <source>Expected type argument or static argument</source>
        <target state="translated">型引数または静的引数が必要です</target>
        <note />
      </trans-unit>
      <trans-unit id="parsMissingGreaterThan">
        <source>Unmatched '&lt;'. Expected closing '&gt;'</source>
        <target state="translated">'&lt;' が対応していません。対応する '&gt;' が必要です</target>
        <note />
      </trans-unit>
      <trans-unit id="parsUnexpectedQuotationOperatorInTypeAliasDidYouMeanVerbatimString">
        <source>Unexpected quotation operator '&lt;@' in type definition. If you intend to pass a verbatim string as a static argument to a type provider, put a space between the '&lt;' and '@' characters.</source>
        <target state="translated">型定義に予期しない引用演算子 '&lt;@' が見つかりました。verbatim 文字列を静的引数として型プロバイダーに渡す場合は、'&lt;' と '@' の間に空白を挿入してください。</target>
        <note />
      </trans-unit>
      <trans-unit id="parsErrorParsingAsOperatorName">
        <source>Attempted to parse this as an operator name, but failed</source>
        <target state="translated">これを演算子名として解析しようとしましたが、失敗しました</target>
        <note />
      </trans-unit>
      <trans-unit id="lexInvalidUnicodeLiteral">
        <source>\U{0} is not a valid Unicode character escape sequence</source>
        <target state="translated">\U{0} は、無効な Unicode 文字のエスケープ シーケンスです</target>
        <note />
      </trans-unit>
      <trans-unit id="tcCallerInfoWrongType">
        <source>'{0}' must be applied to an argument of type '{1}', but has been applied to an argument of type '{2}'</source>
        <target state="translated">'{0}' は、型が '{1}' の引数に適用する必要がありますが、型が '{2}' の引数に適用されています</target>
        <note />
      </trans-unit>
      <trans-unit id="tcCallerInfoNotOptional">
        <source>'{0}' can only be applied to optional arguments</source>
        <target state="translated">'{0}' の適用対象にできるのはオプションの引数だけです</target>
        <note />
      </trans-unit>
      <trans-unit id="toolLocationHelperUnsupportedFrameworkVersion">
        <source>The specified .NET Framework version '{0}' is not supported. Please specify a value from the enumeration Microsoft.Build.Utilities.TargetDotNetFrameworkVersion.</source>
        <target state="translated">指定した .NET Framework のバージョン '{0}' はサポートされていません。列挙型 Microsoft.Build.Utilities.TargetDotNetFrameworkVersion からの値を指定してください。</target>
        <note />
      </trans-unit>
      <trans-unit id="ilSignInvalidMagicValue">
        <source>Invalid Magic value in CLR Header</source>
        <target state="translated">CLR ヘッダーのマジック値が正しくありません</target>
        <note />
      </trans-unit>
      <trans-unit id="ilSignBadImageFormat">
        <source>Bad image format</source>
        <target state="translated">イメージ形式が正しくありません</target>
        <note />
      </trans-unit>
      <trans-unit id="ilSignPrivateKeyExpected">
        <source>Private key expected</source>
        <target state="translated">秘密キーが必要です</target>
        <note />
      </trans-unit>
      <trans-unit id="ilSignRsaKeyExpected">
        <source>RSA key expected</source>
        <target state="translated">RSA キーが必要です</target>
        <note />
      </trans-unit>
      <trans-unit id="ilSignInvalidBitLen">
        <source>Invalid bit Length</source>
        <target state="translated">ビット長が正しくありません</target>
        <note />
      </trans-unit>
      <trans-unit id="ilSignInvalidRSAParams">
        <source>Invalid RSAParameters structure - '{{0}}' expected</source>
        <target state="translated">RSAParameters 構造が正しくありません - '{{0}}' が必要です</target>
        <note />
      </trans-unit>
      <trans-unit id="ilSignInvalidAlgId">
        <source>Invalid algId - 'Exponent' expected</source>
        <target state="translated">algId が正しくありません - '指数' が必要です</target>
        <note />
      </trans-unit>
      <trans-unit id="ilSignInvalidSignatureSize">
        <source>Invalid signature size</source>
        <target state="translated">シグネチャのサイズが正しくありません</target>
        <note />
      </trans-unit>
      <trans-unit id="ilSignNoSignatureDirectory">
        <source>No signature directory</source>
        <target state="translated">シグネチャのディレクトリがありません</target>
        <note />
      </trans-unit>
      <trans-unit id="ilSignInvalidPKBlob">
        <source>Invalid Public Key blob</source>
        <target state="translated">公開キー BLOB が正しくありません</target>
        <note />
      </trans-unit>
      <trans-unit id="fscTooManyErrors">
        <source>Exiting - too many errors</source>
        <target state="translated">終了しています - エラーが多すぎます</target>
        <note />
      </trans-unit>
      <trans-unit id="docfileNoXmlSuffix">
        <source>The documentation file has no .xml suffix</source>
        <target state="translated">ドキュメント ファイルに .xml サフィックスがありません</target>
        <note />
      </trans-unit>
      <trans-unit id="fscNoImplementationFiles">
        <source>No implementation files specified</source>
        <target state="translated">実装ファイルが指定されていません</target>
        <note />
      </trans-unit>
      <trans-unit id="fscBadAssemblyVersion">
        <source>The attribute {0} specified version '{1}', but this value is invalid and has been ignored</source>
        <target state="translated">属性 {0} にバージョン '{1}' を指定しましたが、この値は無効なため無視されました</target>
        <note />
      </trans-unit>
      <trans-unit id="fscTwoResourceManifests">
        <source>Conflicting options specified: 'win32manifest' and 'win32res'. Only one of these can be used.</source>
        <target state="translated">競合するオプションが指定されました: 'win32manifest' および 'win32res'。これらのうち、1 つのみを使用できます。</target>
        <note />
      </trans-unit>
      <trans-unit id="fscQuotationLiteralsStaticLinking">
        <source>The code in assembly '{0}' makes uses of quotation literals. Static linking may not include components that make use of quotation literals unless all assemblies are compiled with at least F# 4.0.</source>
        <target state="translated">アセンブリ '{0}' 内のコードで引用符リテラルが使用されています。静的リンクでは、F# 4.0 以上ですべてのアセンブリがコンパイルされる場合を除き、引用符リテラルを使用するコンポーネントがインクルードされない可能性があります。</target>
        <note />
      </trans-unit>
      <trans-unit id="fscQuotationLiteralsStaticLinking0">
        <source>Code in this assembly makes uses of quotation literals. Static linking may not include components that make use of quotation literals unless all assemblies are compiled with at least F# 4.0.</source>
        <target state="translated">このアセンブリ内のコードでは引用符リテラルが使用されています。静的リンクでは、F# 4.0 以上ですべてのアセンブリがコンパイルされる場合を除き、引用符リテラルを使用するコンポーネントがインクルードされない可能性があります。</target>
        <note />
      </trans-unit>
      <trans-unit id="fscStaticLinkingNoEXE">
        <source>Static linking may not include a .EXE</source>
        <target state="translated">静的リンクでは、.EXE がインクルードされない可能性があります</target>
        <note />
      </trans-unit>
      <trans-unit id="fscStaticLinkingNoMixedDLL">
        <source>Static linking may not include a mixed managed/unmanaged DLL</source>
        <target state="translated">静的リンクでは、混合マネージ/アンマネージ DLL がインクルードされない可能性があります</target>
        <note />
      </trans-unit>
      <trans-unit id="fscIgnoringMixedWhenLinking">
        <source>Ignoring mixed managed/unmanaged assembly '{0}' during static linking</source>
        <target state="translated">静的リンク中に混合マネージド/アンマネージド アセンブリ '{0}' を無視しています</target>
        <note />
      </trans-unit>
      <trans-unit id="fscAssumeStaticLinkContainsNoDependencies">
        <source>Assembly '{0}' was referenced transitively and the assembly could not be resolved automatically. Static linking will assume this DLL has no dependencies on the F# library or other statically linked DLLs. Consider adding an explicit reference to this DLL.</source>
        <target state="translated">アセンブリ '{0}' は推移的に参照され、このアセンブリを自動的に解決できませんでした。静的リンクでは、この DLL に F# ライブラリ上またはその他の静的にリンクされた DLL 上の依存関係がないと見なされます。この DLL に明示的な参照を追加することを検討してください。</target>
        <note />
      </trans-unit>
      <trans-unit id="fscAssemblyNotFoundInDependencySet">
        <source>Assembly '{0}' not found in dependency set of target binary. Statically linked roots should be specified using an assembly name, without a DLL or EXE extension. If this assembly was referenced explicitly then it is possible the assembly was not actually required by the generated binary, in which case it should not be statically linked.</source>
        <target state="translated">アセンブリ '{0}' は、対象のバイナリの依存関係セットから見つかりませんでした。静的にリンクされたルートは、DLL または EXE 拡張子なしでアセンブリ名を使用して指定する必要があります。このアセンブリが明示的に参照された場合、アセンブリは生成されたバイナリで実際に要求されていない可能性があり、この場合には静的にリンクしないでください。</target>
        <note />
      </trans-unit>
      <trans-unit id="fscKeyFileCouldNotBeOpened">
        <source>The key file '{0}' could not be opened</source>
        <target state="translated">キー ファイル '{0}' を開けませんでした</target>
        <note />
      </trans-unit>
      <trans-unit id="fscProblemWritingBinary">
        <source>A problem occurred writing the binary '{0}': {1}</source>
        <target state="translated">バイナリ '{0}' の書き込み中に問題が発生しました: {1}</target>
        <note />
      </trans-unit>
      <trans-unit id="fscAssemblyVersionAttributeIgnored">
        <source>The 'AssemblyVersionAttribute' has been ignored because a version was given using a command line option</source>
        <target state="translated">'AssemblyVersionAttribute' は、バージョンがコマンド ライン オプションを使用して指定されたため無視されました</target>
        <note />
      </trans-unit>
      <trans-unit id="fscAssemblyCultureAttributeError">
        <source>Error emitting 'System.Reflection.AssemblyCultureAttribute' attribute -- 'Executables cannot be satellite assemblies, Culture should always be empty'</source>
        <target state="translated">'System.Reflection.AssemblyCultureAttribute' 属性の生成中にエラーが発生しました -- '実行可能ファイルをサテライト アセンブリにすることはできません。カルチャは常に空である必要があります'</target>
        <note />
      </trans-unit>
      <trans-unit id="fscDelaySignWarning">
        <source>Option '--delaysign' overrides attribute 'System.Reflection.AssemblyDelaySignAttribute' given in a source file or added module</source>
        <target state="translated">ソース ファイルまたは追加されたモジュールに指定された 'System.Reflection.AssemblyDelaySignAttribute' 属性は、'--delaysign' オプションでオーバーライドされます</target>
        <note />
      </trans-unit>
      <trans-unit id="fscKeyFileWarning">
        <source>Option '--keyfile' overrides attribute 'System.Reflection.AssemblyKeyFileAttribute' given in a source file or added module</source>
        <target state="translated">ソース ファイルまたは追加されたモジュールに指定された 'System.Reflection.AssemblyKeyFileAttribute' 属性は、'--keyfile' オプションでオーバーライドされます</target>
        <note />
      </trans-unit>
      <trans-unit id="fscKeyNameWarning">
        <source>Option '--keycontainer' overrides attribute 'System.Reflection.AssemblyNameAttribute' given in a source file or added module</source>
        <target state="translated">ソース ファイルまたは追加されたモジュールに指定された 'System.Reflection.AssemblyNameAttribute' 属性は、'--keycontainer' オプションでオーバーライドされます</target>
        <note />
      </trans-unit>
      <trans-unit id="fscReferenceOnCommandLine">
        <source>The assembly '{0}' is listed on the command line. Assemblies should be referenced using a command line flag such as '-r'.</source>
        <target state="translated">アセンブリ '{0}' はコマンド ラインに一覧表示されます。アセンブリは '-r' などのコマンド ライン フラグを使用して参照する必要があります。</target>
        <note />
      </trans-unit>
      <trans-unit id="fscRemotingError">
        <source>The resident compilation service was not used because a problem occured in communicating with the server.</source>
        <target state="translated">サーバーとの通信で問題が発生したため、常駐コンパイル サービスが使用されませんでした。</target>
        <note />
      </trans-unit>
      <trans-unit id="pathIsInvalid">
        <source>Problem with filename '{0}': Illegal characters in path.</source>
        <target state="translated">ファイル名 '{0}' に問題があります: パスに無効な文字が含まれています。</target>
        <note />
      </trans-unit>
      <trans-unit id="fscResxSourceFileDeprecated">
        <source>Passing a .resx file ({0}) as a source file to the compiler is deprecated. Use resgen.exe to transform the .resx file into a .resources file to pass as a --resource option. If you are using MSBuild, this can be done via an &lt;EmbeddedResource&gt; item in the .fsproj project file.</source>
        <target state="translated">.resx ファイル ({0}) をコンパイラにソース ファイルとして渡す操作は非推奨です。resgen.exe を使用して .resx ファイルから .resources ファイル (--resource オプションで渡すファイル) に変換します。MSBuild を使用している場合には、.fsproj プロジェクト ファイルの &lt;EmbeddedResource&gt; 項目を使用して変換を実行できます。</target>
        <note />
      </trans-unit>
      <trans-unit id="fscStaticLinkingNoProfileMismatches">
        <source>Static linking may not be used on an assembly referencing mscorlib (e.g. a .NET Framework assembly) when generating an assembly that references System.Runtime (e.g. a .NET Core or Portable assembly).</source>
        <target state="translated">静的リンクは、System.Runtime (.NET Core または移植可能なアセンブリなど) を参照するアセンブリを生成する場合、mscorlib (.NET Framework アセンブリなど) を参照するアセンブリには使用できません。</target>
        <note />
      </trans-unit>
      <trans-unit id="fscAssemblyWildcardAndDeterminism">
        <source>An {0} specified version '{1}', but this value is a wildcard, and you have requested a deterministic build, these are in conflict.</source>
        <target state="translated">{0} によりバージョン '{1}' が指定されましたが、この値はワイルドカードです。決定論的なビルドを要求しているため、これらの指定は矛盾しています。</target>
        <note />
      </trans-unit>
      <trans-unit id="fscDeterministicDebugRequiresPortablePdb">
        <source>Deterministic builds only support portable PDBs (--debug:portable or --debug:embedded)</source>
        <target state="translated">決定論的ビルドは、ポータブル PDB のみをサポートします (--debug:portable または --debug:embedded)</target>
        <note />
      </trans-unit>
      <trans-unit id="etIllegalCharactersInNamespaceName">
        <source>Character '{0}' is not allowed in provided namespace name '{1}'</source>
        <target state="translated">指定された名前空間名 '{1}' には、文字 '{0}' を使用することはできません</target>
        <note />
      </trans-unit>
      <trans-unit id="etNullOrEmptyMemberName">
        <source>The provided type '{0}' returned a member with a null or empty member name</source>
        <target state="translated">指定された型 '{0}' が返したメンバーのメンバー名が null または空です</target>
        <note />
      </trans-unit>
      <trans-unit id="etNullMember">
        <source>The provided type '{0}' returned a null member</source>
        <target state="translated">指定された型 '{0}' が null のメンバーを返しました</target>
        <note />
      </trans-unit>
      <trans-unit id="etNullMemberDeclaringType">
        <source>The provided type '{0}' member info '{1}' has null declaring type</source>
        <target state="translated">指定された型 '{0}' のメンバー情報 '{1}' に null を宣言する型が含まれています</target>
        <note />
      </trans-unit>
      <trans-unit id="etNullMemberDeclaringTypeDifferentFromProvidedType">
        <source>The provided type '{0}' has member '{1}' which has declaring type '{2}'. Expected declaring type to be the same as provided type.</source>
        <target state="translated">指定された型 '{0}' のメンバー '{1}' に、宣言する型 '{2}' が含まれています。宣言する型は、指定された型と同じである必要があります。</target>
        <note />
      </trans-unit>
      <trans-unit id="etHostingAssemblyFoundWithoutHosts">
        <source>Referenced assembly '{0}' has assembly level attribute '{1}' but no public type provider classes were found</source>
        <target state="translated">参照アセンブリ '{0}' にアセンブリ レベル属性 '{1}' が含まれていますが、パブリックな型プロバイダー クラスが見つかりません</target>
        <note />
      </trans-unit>
      <trans-unit id="etEmptyNamespaceOfTypeNotAllowed">
        <source>Type '{0}' from type provider '{1}' has an empty namespace. Use 'null' for the global namespace.</source>
        <target state="translated">型プロバイダー '{1}' からの型 '{0}' に空の名前空間が含まれています。グローバル名前空間を表す 'null' を使用してください。</target>
        <note />
      </trans-unit>
      <trans-unit id="etEmptyNamespaceNotAllowed">
        <source>Empty namespace found from the type provider '{0}'. Use 'null' for the global namespace.</source>
        <target state="translated">型プロバイダー '{0}' に空の名前空間が見つかりました。グローバル名前空間を表す 'null' を使用してください。</target>
        <note />
      </trans-unit>
      <trans-unit id="etMustNotBeGeneric">
        <source>Provided type '{0}' has 'IsGenericType' as true, but generic types are not supported.</source>
        <target state="translated">指定された型 '{0}' で 'IsGenericType' が true になっていますが、ジェネリック型はサポートされていません。</target>
        <note />
      </trans-unit>
      <trans-unit id="etMustNotBeAnArray">
        <source>Provided type '{0}' has 'IsArray' as true, but array types are not supported.</source>
        <target state="translated">指定された型 '{0}' で 'IsArray' が true になっていますが、配列型はサポートされていません。</target>
        <note />
      </trans-unit>
      <trans-unit id="etMethodHasRequirements">
        <source>Invalid member '{0}' on provided type '{1}'. Provided type members must be public, and not be generic, virtual, or abstract.</source>
        <target state="translated">指定された型 '{1}' に無効なメンバー '{0}' が含まれています。指定された型のメンバーはパブリックである必要があり、汎用メンバー、仮想メンバー、および抽象メンバーは無効です。</target>
        <note />
      </trans-unit>
      <trans-unit id="etUnsupportedMemberKind">
        <source>Invalid member '{0}' on provided type '{1}'. Only properties, methods and constructors are allowed</source>
        <target state="translated">指定された型 '{1}' のメンバー '{0}' が無効です。許容されるのは、プロパティ、メソッド、およびコンストラクターのみです</target>
        <note />
      </trans-unit>
      <trans-unit id="etPropertyCanReadButHasNoGetter">
        <source>Property '{0}' on provided type '{1}' has CanRead=true but there was no value from GetGetMethod()</source>
        <target state="translated">指定された型 '{1}' のプロパティ '{0}' で CanRead=true となっていますが、GetGetMethod() からの値が存在しません</target>
        <note />
      </trans-unit>
      <trans-unit id="etPropertyHasGetterButNoCanRead">
        <source>Property '{0}' on provided type '{1}' has CanRead=false but GetGetMethod() returned a method</source>
        <target state="translated">指定された型 '{1}' のプロパティ '{0}' で CanRead=false となっていますが、GetGetMethod() がメソッドを返しました</target>
        <note />
      </trans-unit>
      <trans-unit id="etPropertyCanWriteButHasNoSetter">
        <source>Property '{0}' on provided type '{1}' has CanWrite=true but there was no value from GetSetMethod()</source>
        <target state="translated">指定された型 '{1}' のプロパティ '{0}' で CanWrite=true となっていますが、GetSetMethod() からの値が存在しません</target>
        <note />
      </trans-unit>
      <trans-unit id="etPropertyHasSetterButNoCanWrite">
        <source>Property '{0}' on provided type '{1}' has CanWrite=false but GetSetMethod() returned a method</source>
        <target state="translated">指定された型 '{1}' のプロパティ '{0}' で CanWrite=false となっていますが、GetSetMethod() がメソッドを返しました</target>
        <note />
      </trans-unit>
      <trans-unit id="etOneOrMoreErrorsSeenDuringExtensionTypeSetting">
        <source>One or more errors seen during provided type setup</source>
        <target state="translated">指定された型のセットアップ中にエラーが発生しました</target>
        <note />
      </trans-unit>
      <trans-unit id="etUnexpectedExceptionFromProvidedTypeMember">
        <source>Unexpected exception from provided type '{0}' member '{1}': {2}</source>
        <target state="translated">指定された型 '{0}' のメンバー '{1}' で予期しない例外が発生しました: {2}</target>
        <note />
      </trans-unit>
      <trans-unit id="etUnsupportedConstantType">
        <source>Unsupported constant type '{0}'. Quotations provided by type providers can only contain simple constants. The implementation of the type provider may need to be adjusted by moving a value declared outside a provided quotation literal to be a 'let' binding inside the quotation literal.</source>
        <target state="translated">サポートされない定数型 '{0}'。型プロバイダーで提供される引用に含められるのは単純定数のみです。型プロバイダーの実装は、指定された引用リテラル外部で宣言された値を移動して、引用リテラル内部の 'let' バインドにすることによって調整することが必要な場合があります。</target>
        <note />
      </trans-unit>
      <trans-unit id="etUnsupportedProvidedExpression">
        <source>Unsupported expression '{0}' from type provider. If you are the author of this type provider, consider adjusting it to provide a different provided expression.</source>
        <target state="translated">型プロバイダーから、サポートされない式 '{0}' が指定されました。この型プロバイダーの作成者である場合は、別の指定された式を指定するように調整することを検討してください。</target>
        <note />
      </trans-unit>
      <trans-unit id="etProvidedTypeHasUnexpectedName">
        <source>Expected provided type named '{0}' but provided type has 'Name' with value '{1}'</source>
        <target state="translated">指定された型の名前が '{0}' である必要がありましたが、指定された型の名前は 'Name'、値は '{1}' でした</target>
        <note />
      </trans-unit>
      <trans-unit id="etEventNoAdd">
        <source>Event '{0}' on provided type '{1}' has no value from GetAddMethod()</source>
        <target state="translated">指定された型 '{1}' におけるイベント '{0}' に、GetAddMethod() の値が含まれていません</target>
        <note />
      </trans-unit>
      <trans-unit id="etEventNoRemove">
        <source>Event '{0}' on provided type '{1}' has no value from GetRemoveMethod()</source>
        <target state="translated">指定された型 '{1}' におけるイベント '{0}' に、GetRemoveMethod() の値が含まれていません</target>
        <note />
      </trans-unit>
      <trans-unit id="etProviderHasWrongDesignerAssembly">
        <source>Assembly attribute '{0}' refers to a designer assembly '{1}' which cannot be loaded from path '{2}'. The exception reported was: {3} - {4}</source>
        <target state="translated">アセンブリ属性 '{0}' は、デザイナー アセンブリ '{1}' を参照していますが、これはパス '{2}' から読み込むことができません。報告された例外: {3} - {4}</target>
        <note />
      </trans-unit>
      <trans-unit id="etProviderDoesNotHaveValidConstructor">
        <source>The type provider does not have a valid constructor. A constructor taking either no arguments or one argument of type 'TypeProviderConfig' was expected.</source>
        <target state="translated">型プロバイダーに有効なコンストラクターが含まれていません。引数を受け取らないコンストラクター、または 'TypeProviderConfig' 型の引数を 1 つ受け取るコンストラクターが必要です。</target>
        <note />
      </trans-unit>
      <trans-unit id="etProviderError">
        <source>The type provider '{0}' reported an error: {1}</source>
        <target state="translated">型プロバイダー '{0}' がエラーを報告しました: {1}</target>
        <note />
      </trans-unit>
      <trans-unit id="etIncorrectParameterExpression">
        <source>The type provider '{0}' used an invalid parameter in the ParameterExpression: {1}</source>
        <target state="translated">型プロバイダー '{0}' の ParameterExpression 内で無効なパラメーターが使用されました: {1}</target>
        <note />
      </trans-unit>
      <trans-unit id="etIncorrectProvidedMethod">
        <source>The type provider '{0}' provided a method with a name '{1}' and metadata token '{2}', which is not reported among its methods of its declaring type '{3}'</source>
        <target state="translated">型プロバイダー '{0}' で、'{1}' という名前のメソッドとメタデータ トークン '{2}' が指定されましたが、これは宣言型 '{3}' のメソッドの中で報告されていません</target>
        <note />
      </trans-unit>
      <trans-unit id="etIncorrectProvidedConstructor">
        <source>The type provider '{0}' provided a constructor which is not reported among the constructors of its declaring type '{1}'</source>
        <target state="translated">型プロバイダー '{0}' で指定されたコンストラクターは、宣言型 '{1}' のコンストラクターの中で報告されていません</target>
        <note />
      </trans-unit>
      <trans-unit id="etDirectReferenceToGeneratedTypeNotAllowed">
        <source>A direct reference to the generated type '{0}' is not permitted. Instead, use a type definition, e.g. 'type TypeAlias = &lt;path&gt;'. This indicates that a type provider adds generated types to your assembly.</source>
        <target state="translated">生成された型 '{0}' への直接参照は許可されていません。代わりに型定義 (例: 'type TypeAlias = &lt;path&gt;') を使用します。型プロバイダーがアセンブリに生成された型を追加することを示します。</target>
        <note />
      </trans-unit>
      <trans-unit id="etProvidedTypeHasUnexpectedPath">
        <source>Expected provided type with path '{0}' but provided type has path '{1}'</source>
        <target state="translated">指定された型のパスが '{0}' である必要がありましたが、指定された型のパスは '{1}' でした</target>
        <note />
      </trans-unit>
      <trans-unit id="etUnexpectedNullFromProvidedTypeMember">
        <source>Unexpected 'null' return value from provided type '{0}' member '{1}'</source>
        <target state="translated">指定された型 '{0}' のメンバー '{1}' から予期しない 'null' 戻り値が返されました</target>
        <note />
      </trans-unit>
      <trans-unit id="etUnexpectedExceptionFromProvidedMemberMember">
        <source>Unexpected exception from member '{0}' of provided type '{1}' member '{2}': {3}</source>
        <target state="translated">指定された型 '{1}' のメンバー '{2}' のメンバー '{0}' で予期しない例外が発生しました: {3}</target>
        <note />
      </trans-unit>
      <trans-unit id="etNestedProvidedTypesDoNotTakeStaticArgumentsOrGenericParameters">
        <source>Nested provided types do not take static arguments or generic parameters</source>
        <target state="translated">指定された型が入れ子の場合、静的引数もジェネリック パラメーターも受け取りません</target>
        <note />
      </trans-unit>
      <trans-unit id="etInvalidStaticArgument">
        <source>Invalid static argument to provided type. Expected an argument of kind '{0}'.</source>
        <target state="translated">指定された型に対して無効な静的引数が渡されました。'{0}' という種類の引数を渡す必要があります。</target>
        <note />
      </trans-unit>
      <trans-unit id="etErrorApplyingStaticArgumentsToType">
        <source>An error occured applying the static arguments to a provided type</source>
        <target state="translated">指定された型に静的引数を適用する際にエラーが発生しました</target>
        <note />
      </trans-unit>
      <trans-unit id="etUnknownStaticArgumentKind">
        <source>Unknown static argument kind '{0}' when resolving a reference to a provided type or method '{1}'</source>
        <target state="translated">指定された型またはメソッド '{1}' への参照を解決する際に、不明な静的引数の種類 '{0}' が検出されました</target>
        <note />
      </trans-unit>
      <trans-unit id="invalidNamespaceForProvidedType">
        <source>invalid namespace for provided type</source>
        <target state="translated">指定された型の名前空間が無効です</target>
        <note />
      </trans-unit>
      <trans-unit id="invalidFullNameForProvidedType">
        <source>invalid full name for provided type</source>
        <target state="translated">指定された型の完全名が無効です</target>
        <note />
      </trans-unit>
      <trans-unit id="etProviderReturnedNull">
        <source>The type provider returned 'null', which is not a valid return value from '{0}'</source>
        <target state="translated">型プロバイダーが 'null' を返しましたが、これは '{0}' からの戻り値としては無効です</target>
        <note />
      </trans-unit>
      <trans-unit id="etTypeProviderConstructorException">
        <source>The type provider constructor has thrown an exception: {0}</source>
        <target state="translated">型プロバイダー コンストラクターが例外をスローしました: {0}</target>
        <note />
      </trans-unit>
      <trans-unit id="etNullProvidedExpression">
        <source>Type provider '{0}' returned null from GetInvokerExpression.</source>
        <target state="translated">型プロバイダー '{0}' が、GetInvokerExpression から null を返しました。</target>
        <note />
      </trans-unit>
      <trans-unit id="etProvidedAppliedTypeHadWrongName">
        <source>The type provider '{0}' returned an invalid type from 'ApplyStaticArguments'. A type with name '{1}' was expected, but a type with name '{2}' was returned.</source>
        <target state="translated">型プロバイダー '{0}' が 'ApplyStaticArguments' から無効な型を返しました。'{1}' という名前の型が返される必要がありましたが、返されたのは '{2}' という名前の型でした。</target>
        <note />
      </trans-unit>
      <trans-unit id="etProvidedAppliedMethodHadWrongName">
        <source>The type provider '{0}' returned an invalid method from 'ApplyStaticArgumentsForMethod'. A method with name '{1}' was expected, but a method with name '{2}' was returned.</source>
        <target state="translated">型プロバイダー '{0}' が、'ApplyStaticArgumentsForMethod' から無効なメソッドを返しました。名前が '{1}' のメソッドが必要ですが、名前が '{2}' のメソッドが返されました。</target>
        <note />
      </trans-unit>
      <trans-unit id="tcTypeTestLossy">
        <source>This type test or downcast will erase the provided type '{0}' to the type '{1}'</source>
        <target state="translated">この型テストまたはダウンキャストによって、指定された型 '{0}' が型 '{1}' に消去されます</target>
        <note />
      </trans-unit>
      <trans-unit id="tcTypeCastErased">
        <source>This downcast will erase the provided type '{0}' to the type '{1}'.</source>
        <target state="translated">このダウンキャストによって、指定された型 '{0}' が型 '{1}' に消去されます。</target>
        <note />
      </trans-unit>
      <trans-unit id="tcTypeTestErased">
        <source>This type test with a provided type '{0}' is not allowed because this provided type will be erased to '{1}' at runtime.</source>
        <target state="translated">指定された型 '{0}' は実行時に '{1}' に消去されるため、この型を使用して型テストを実行することはできません。</target>
        <note />
      </trans-unit>
      <trans-unit id="tcCannotInheritFromErasedType">
        <source>Cannot inherit from erased provided type</source>
        <target state="translated">指定された型が消去されている場合、継承することはできません</target>
        <note />
      </trans-unit>
      <trans-unit id="etInvalidTypeProviderAssemblyName">
        <source>Assembly '{0}' hase TypeProviderAssembly attribute with invalid value '{1}'. The value should be a valid assembly name</source>
        <target state="translated">アセンブリ '{0}' の TypeProviderAssembly 属性に、無効な値 '{1}' が含まれています。この値は有効なアセンブリ名であることが必要です</target>
        <note />
      </trans-unit>
      <trans-unit id="tcInvalidMemberNameCtor">
        <source>Invalid member name. Members may not have name '.ctor' or '.cctor'</source>
        <target state="translated">メンバー名が無効です。メンバーに '.ctor' または '.cctor' という名前を付けることはできません</target>
        <note />
      </trans-unit>
      <trans-unit id="tcInferredGenericTypeGivesRiseToInconsistency">
        <source>The function or member '{0}' is used in a way that requires further type annotations at its definition to ensure consistency of inferred types. The inferred signature is '{1}'.</source>
        <target state="translated">現在使用されている関数またはメンバー '{0}' では、推論された型の一貫性を確保するために、さらに型の注釈が必要です。推論されたシグネチャは '{1}' です。</target>
        <note />
      </trans-unit>
      <trans-unit id="tcInvalidTypeArgumentCount">
        <source>The number of type arguments did not match: '{0}' given, '{1}' expected. This may be related to a previously reported error.</source>
        <target state="translated">型引数の数が一致しません: 指定されているのは '{0}' 個ですが、'{1}' 個にする必要があります。このエラーは、前に報告されたエラーに関係する場合があります。</target>
        <note />
      </trans-unit>
      <trans-unit id="tcCannotOverrideSealedMethod">
        <source>Cannot override inherited member '{0}' because it is sealed</source>
        <target state="translated">継承されたメンバー '{0}' はシールされているため、オーバーライドできません</target>
        <note />
      </trans-unit>
      <trans-unit id="etProviderErrorWithContext">
        <source>The type provider '{0}' reported an error in the context of provided type '{1}', member '{2}'. The error: {3}</source>
        <target state="translated">型プロバイダー '{0}' が、指定された型 '{1}'、メンバー '{2}' のコンテキストでエラーを報告しました。エラー: {3}</target>
        <note />
      </trans-unit>
      <trans-unit id="etProvidedTypeWithNameException">
        <source>An exception occurred when accessing the '{0}' of a provided type: {1}</source>
        <target state="translated">指定された型の '{0}' にアクセスする際に例外が発生しました: {1}</target>
        <note />
      </trans-unit>
      <trans-unit id="etProvidedTypeWithNullOrEmptyName">
        <source>The '{0}' of a provided type was null or empty.</source>
        <target state="translated">指定された型の '{0}' が null または空でした。</target>
        <note />
      </trans-unit>
      <trans-unit id="etIllegalCharactersInTypeName">
        <source>Character '{0}' is not allowed in provided type name '{1}'</source>
        <target state="translated">指定された型名 '{1}' には、文字 '{0}' を使用することはできません</target>
        <note />
      </trans-unit>
      <trans-unit id="tcJoinMustUseSimplePattern">
        <source>In queries, '{0}' must use a simple pattern</source>
        <target state="translated">クエリ内では、'{0}' は単純なパターンを使用する必要があります</target>
        <note />
      </trans-unit>
      <trans-unit id="tcMissingCustomOperation">
        <source>A custom query operation for '{0}' is required but not specified</source>
        <target state="translated">'{0}' に対するカスタム クエリ操作が必要ですが、指定されていません</target>
        <note />
      </trans-unit>
      <trans-unit id="etBadUnnamedStaticArgs">
        <source>Named static arguments must come after all unnamed static arguments</source>
        <target state="translated">名前付きの静的引数は、名前のない静的引数の後に置く必要があります</target>
        <note />
      </trans-unit>
      <trans-unit id="etStaticParameterRequiresAValue">
        <source>The static parameter '{0}' of the provided type or method '{1}' requires a value. Static parameters to type providers may be optionally specified using named arguments, e.g. '{2}&lt;{3}=...&gt;'.</source>
        <target state="translated">指定された型またはメソッド '{1}' の静的パラメーター '{0}' には値が必要です。型プロバイダーへの静的パラメーターは、名前付き引数を使用して任意で指定できます (例: '{2}&lt;{3}=...&gt;')。</target>
        <note />
      </trans-unit>
      <trans-unit id="etNoStaticParameterWithName">
        <source>No static parameter exists with name '{0}'</source>
        <target state="translated">'{0}' という名前の静的パラメーターがありません</target>
        <note />
      </trans-unit>
      <trans-unit id="etStaticParameterAlreadyHasValue">
        <source>The static parameter '{0}' has already been given a value</source>
        <target state="translated">静的パラメーター '{0}' には既に値が指定されています</target>
        <note />
      </trans-unit>
      <trans-unit id="etMultipleStaticParameterWithName">
        <source>Multiple static parameters exist with name '{0}'</source>
        <target state="translated">'{0}' という名前の静的パラメーターが複数存在しています</target>
        <note />
      </trans-unit>
      <trans-unit id="tcCustomOperationMayNotBeUsedInConjunctionWithNonSimpleLetBindings">
        <source>A custom operation may not be used in conjunction with a non-value or recursive 'let' binding in another part of this computation expression</source>
        <target state="translated">このコンピュテーション式の別の部分に値のない束縛または再帰的な 'let' 束縛が含まれている場合、カスタム操作を使用することができません</target>
        <note />
      </trans-unit>
      <trans-unit id="tcCustomOperationMayNotBeUsedHere">
        <source>A custom operation may not be used in conjunction with 'use', 'try/with', 'try/finally', 'if/then/else' or 'match' operators within this computation expression</source>
        <target state="translated">このコンピュテーション式に 'use'、'try/with'、'try/finally'、'if/then/else'、または 'match' 演算子が含まれている場合、カスタム操作を使用することができません</target>
        <note />
      </trans-unit>
      <trans-unit id="tcCustomOperationMayNotBeOverloaded">
        <source>The custom operation '{0}' refers to a method which is overloaded. The implementations of custom operations may not be overloaded.</source>
        <target state="translated">カスタム操作 '{0}' が、オーバーロードされたメソッドを参照しています。カスタム操作の実装をオーバーロードすることはできません。</target>
        <note />
      </trans-unit>
      <trans-unit id="tcIfThenElseMayNotBeUsedWithinQueries">
        <source>An if/then/else expression may not be used within queries. Consider using either an if/then expression, or use a sequence expression instead.</source>
        <target state="translated">if/then/else 式はクエリ内で使用できません。if/then 式を使用するか、シーケンス式を使用してください。</target>
        <note />
      </trans-unit>
      <trans-unit id="ilxgenUnexpectedArgumentToMethodHandleOfDuringCodegen">
        <source>Invalid argument to 'methodhandleof' during codegen</source>
        <target state="translated">codegen で 'methodhandleof' に無効な引数が渡されました</target>
        <note />
      </trans-unit>
      <trans-unit id="etProvidedTypeReferenceMissingArgument">
        <source>A reference to a provided type was missing a value for the static parameter '{0}'. You may need to recompile one or more referenced assemblies.</source>
        <target state="translated">指定された型に対する参照に、静的パラメーター '{0}' に対応する値がありません。1 つ以上の参照アセンブリを再コンパイルする必要がある場合があります。</target>
        <note />
      </trans-unit>
      <trans-unit id="etProvidedTypeReferenceInvalidText">
        <source>A reference to a provided type had an invalid value '{0}' for a static parameter. You may need to recompile one or more referenced assemblies.</source>
        <target state="translated">指定された型に対する参照に、静的パラメーターでは無効な値 '{0}' が含まれていました。1 つ以上の参照アセンブリを再コンパイルする必要がある場合があります。</target>
        <note />
      </trans-unit>
      <trans-unit id="tcCustomOperationNotUsedCorrectly">
        <source>'{0}' is not used correctly. This is a custom operation in this query or computation expression.</source>
        <target state="translated">'{0}' の使用方法が正しくありません。これは、このクエリまたはコンピュテーション式のカスタム操作です。</target>
        <note />
      </trans-unit>
      <trans-unit id="tcCustomOperationNotUsedCorrectly2">
        <source>'{0}' is not used correctly. Usage: {1}. This is a custom operation in this query or computation expression.</source>
        <target state="translated">'{0}' の使用方法が正しくありません。使い方: {1}。これは、このクエリまたはコンピュテーション式のカスタム操作です。</target>
        <note />
      </trans-unit>
      <trans-unit id="customOperationTextLikeJoin">
        <source>{0} var in collection {1} (outerKey = innerKey). Note that parentheses are required after '{2}'</source>
        <target state="translated">{0} var in collection {1} (outerKey = innerKey)。'{2}' の後にかっこが必要であることに注意してください</target>
        <note />
      </trans-unit>
      <trans-unit id="customOperationTextLikeGroupJoin">
        <source>{0} var in collection {1} (outerKey = innerKey) into group. Note that parentheses are required after '{2}'</source>
        <target state="translated">コレクション {1} (outerKey = innerKey) の {0} をグループに var 宣言します。'{2}' の後にかっこが必要であることに注意してください</target>
        <note />
      </trans-unit>
      <trans-unit id="customOperationTextLikeZip">
        <source>{0} var in collection</source>
        <target state="translated">{0} var in collection</target>
        <note />
      </trans-unit>
      <trans-unit id="tcBinaryOperatorRequiresVariable">
        <source>'{0}' must be followed by a variable name. Usage: {1}.</source>
        <target state="translated">'{0}' の後には変数名が必要です。使い方: {1}。</target>
        <note />
      </trans-unit>
      <trans-unit id="tcOperatorIncorrectSyntax">
        <source>Incorrect syntax for '{0}'. Usage: {1}.</source>
        <target state="translated">{0}' の構文が正しくありません。使い方: {1}。</target>
        <note />
      </trans-unit>
      <trans-unit id="tcBinaryOperatorRequiresBody">
        <source>'{0}' must come after a 'for' selection clause and be followed by the rest of the query. Syntax: ... {1} ...</source>
        <target state="translated">'{0}' は 'for' 選択句の後に配置し、その後に残りのクエリを配置する必要があります。構文: ... {1} ...</target>
        <note />
      </trans-unit>
      <trans-unit id="tcCustomOperationHasIncorrectArgCount">
        <source>'{0}' is used with an incorrect number of arguments. This is a custom operation in this query or computation expression. Expected {1} argument(s), but given {2}.</source>
        <target state="translated">'{0}' で使用されている引数の数が正しくありません。これはこのクエリのカスタム操作であるか、コンピュテーション式です。適正な引数の数は {1} 個ですが、渡されたのは {2} 個でした。</target>
        <note />
      </trans-unit>
      <trans-unit id="parsExpectedExpressionAfterToken">
        <source>Expected an expression after this point</source>
        <target state="translated">この位置より後に式を置く必要があります</target>
        <note />
      </trans-unit>
      <trans-unit id="parsExpectedTypeAfterToken">
        <source>Expected a type after this point</source>
        <target state="translated">この位置より後に型を置く必要があります</target>
        <note />
      </trans-unit>
      <trans-unit id="parsUnmatchedLBrackLess">
        <source>Unmatched '[&lt;'. Expected closing '&gt;]'</source>
        <target state="translated">'[&lt;' が対応していません。対応する '&gt;]' が必要です</target>
        <note />
      </trans-unit>
      <trans-unit id="parsUnexpectedEndOfFileMatch">
        <source>Unexpected end of input in 'match' expression. Expected 'match &lt;expr&gt; with | &lt;pat&gt; -&gt; &lt;expr&gt; | &lt;pat&gt; -&gt; &lt;expr&gt; ...'.</source>
        <target state="translated">'match' 式の入力が予期しない形式で終了しています。'match &lt;expr&gt; with | &lt;pat&gt; -&gt; &lt;expr&gt; | &lt;pat&gt; -&gt; &lt;expr&gt; ...' が必要でした。</target>
        <note />
      </trans-unit>
      <trans-unit id="parsUnexpectedEndOfFileTry">
        <source>Unexpected end of input in 'try' expression. Expected 'try &lt;expr&gt; with &lt;rules&gt;' or 'try &lt;expr&gt; finally &lt;expr&gt;'.</source>
        <target state="translated">'try' 式の入力が予期しない形式で終了しています。'try &lt;expr&gt; with &lt;rules&gt;' または 'try &lt;expr&gt; finally &lt;expr&gt;' が必要でした。</target>
        <note />
      </trans-unit>
      <trans-unit id="parsUnexpectedEndOfFileWhile">
        <source>Unexpected end of input in 'while' expression. Expected 'while &lt;expr&gt; do &lt;expr&gt;'.</source>
        <target state="translated">'while' 式の入力が予期しない形式で終了しています。'while &lt;expr&gt; do &lt;expr&gt;' が必要でした。</target>
        <note />
      </trans-unit>
      <trans-unit id="parsUnexpectedEndOfFileFor">
        <source>Unexpected end of input in 'for' expression. Expected 'for &lt;pat&gt; in &lt;expr&gt; do &lt;expr&gt;'.</source>
        <target state="translated">'for' 式の入力が予期しない形式で終了しています。'for &lt;pat&gt; in &lt;expr&gt; do &lt;expr&gt;' が必要でした。</target>
        <note />
      </trans-unit>
      <trans-unit id="parsUnexpectedEndOfFileWith">
        <source>Unexpected end of input in 'match' or 'try' expression</source>
        <target state="translated">'match' 式または 'try' 式に予期しない入力の終わりが見つかりました</target>
        <note />
      </trans-unit>
      <trans-unit id="parsUnexpectedEndOfFileThen">
        <source>Unexpected end of input in 'then' branch of conditional expression. Expected 'if &lt;expr&gt; then &lt;expr&gt;' or 'if &lt;expr&gt; then &lt;expr&gt; else &lt;expr&gt;'.</source>
        <target state="translated">条件式の 'then' 分岐の入力が予期しない形式で終了しています。'if &lt;expr&gt; then &lt;expr&gt;' または 'if &lt;expr&gt; then &lt;expr&gt; else &lt;expr&gt;' が必要でした。</target>
        <note />
      </trans-unit>
      <trans-unit id="parsUnexpectedEndOfFileElse">
        <source>Unexpected end of input in 'else' branch of conditional expression. Expected 'if &lt;expr&gt; then &lt;expr&gt;' or 'if &lt;expr&gt; then &lt;expr&gt; else &lt;expr&gt;'.</source>
        <target state="translated">条件式の 'else' 分岐の入力が予期しない形式で終了しています。'if &lt;expr&gt; then &lt;expr&gt;' または 'if &lt;expr&gt; then &lt;expr&gt; else &lt;expr&gt;' が必要でした。</target>
        <note />
      </trans-unit>
      <trans-unit id="parsUnexpectedEndOfFileFunBody">
        <source>Unexpected end of input in body of lambda expression. Expected 'fun &lt;pat&gt; ... &lt;pat&gt; -&gt; &lt;expr&gt;'.</source>
        <target state="translated">ラムダ式本体の入力末尾が予期されたものと異なります。必要な入力末尾は、'fun &lt;pat&gt; ... &lt;pat&gt; -&gt; &lt;expr&gt;' です。</target>
        <note />
      </trans-unit>
      <trans-unit id="parsUnexpectedEndOfFileTypeArgs">
        <source>Unexpected end of input in type arguments</source>
        <target state="translated">型引数に予期しない入力の終わりが見つかりました</target>
        <note />
      </trans-unit>
      <trans-unit id="parsUnexpectedEndOfFileTypeSignature">
        <source>Unexpected end of input in type signature</source>
        <target state="translated">型シグネチャに予期しない入力の終わりが見つかりました</target>
        <note />
      </trans-unit>
      <trans-unit id="parsUnexpectedEndOfFileTypeDefinition">
        <source>Unexpected end of input in type definition</source>
        <target state="translated">型定義に予期しない入力の終わりが見つかりました</target>
        <note />
      </trans-unit>
      <trans-unit id="parsUnexpectedEndOfFileObjectMembers">
        <source>Unexpected end of input in object members</source>
        <target state="translated">オブジェクト メンバーに予期しない入力の終わりが見つかりました</target>
        <note />
      </trans-unit>
      <trans-unit id="parsUnexpectedEndOfFileDefinition">
        <source>Unexpected end of input in value, function or member definition</source>
        <target state="translated">値、関数、またはメンバーの定義内で予期しない入力の終わりが見つかりました</target>
        <note />
      </trans-unit>
      <trans-unit id="parsUnexpectedEndOfFileExpression">
        <source>Unexpected end of input in expression</source>
        <target state="translated">式の中に予期しない入力の終わりが見つかりました</target>
        <note />
      </trans-unit>
      <trans-unit id="parsExpectedNameAfterToken">
        <source>Unexpected end of type. Expected a name after this point.</source>
        <target state="translated">予期しない型の末尾です。この位置より後に名前を置く必要があります。</target>
        <note />
      </trans-unit>
      <trans-unit id="parsUnmatchedLet">
        <source>Incomplete value or function definition. If this is in an expression, the body of the expression must be indented to the same column as the 'let' keyword.</source>
        <target state="translated">値または関数定義が不完全です。これが式の中にある場合、式の本体を 'let' キーワードと同じ列にインデントする必要があります。</target>
        <note />
      </trans-unit>
      <trans-unit id="parsUnmatchedLetBang">
        <source>Incomplete value definition. If this is in an expression, the body of the expression must be indented to the same column as the 'let!' keyword.</source>
        <target state="translated">値の定義が不完全です。これが式の中にある場合、式の本体を 'let!' キーワードと同じ列にインデントする必要があります。</target>
        <note />
      </trans-unit>
      <trans-unit id="parsUnmatchedUseBang">
        <source>Incomplete value definition. If this is in an expression, the body of the expression must be indented to the same column as the 'use!' keyword.</source>
        <target state="translated">値の定義が不完全です。これが式の中にある場合、式の本体を 'use!' キーワードと同じ列にインデントする必要があります。</target>
        <note />
      </trans-unit>
      <trans-unit id="parsUnmatchedUse">
        <source>Incomplete value definition. If this is in an expression, the body of the expression must be indented to the same column as the 'use' keyword.</source>
        <target state="translated">値の定義が不完全です。これが式の中にある場合、式の本体を 'use' キーワードと同じ列にインデントする必要があります。</target>
        <note />
      </trans-unit>
      <trans-unit id="parsWhileDoExpected">
        <source>Missing 'do' in 'while' expression. Expected 'while &lt;expr&gt; do &lt;expr&gt;'.</source>
        <target state="translated">'while' 式に 'do' がありません。'while &lt;expr&gt; do &lt;expr&gt;' が必要でした。</target>
        <note />
      </trans-unit>
      <trans-unit id="parsForDoExpected">
        <source>Missing 'do' in 'for' expression. Expected 'for &lt;pat&gt; in &lt;expr&gt; do &lt;expr&gt;'.</source>
        <target state="translated">'for' 式で 'do' がありません。'for &lt;pat&gt; in &lt;expr&gt; do &lt;expr&gt;' が必要でした。</target>
        <note />
      </trans-unit>
      <trans-unit id="tcInvalidRelationInJoin">
        <source>Invalid join relation in '{0}'. Expected 'expr &lt;op&gt; expr', where &lt;op&gt; is =, =?, ?= or ?=?.</source>
        <target state="translated">'{0}' に無効な結合関係があります。'expr &lt;op&gt; expr' が必要でした。&lt;op&gt; は、=、=?、?=、?=? のいずれかです。</target>
        <note />
      </trans-unit>
      <trans-unit id="typeInfoCallsWord">
        <source>Calls</source>
        <target state="translated">呼び出し</target>
        <note />
      </trans-unit>
      <trans-unit id="impInvalidNumberOfGenericArguments">
        <source>Invalid number of generic arguments to type '{0}' in provided type. Expected '{1}' arguments, given '{2}'.</source>
        <target state="translated">指定された型で、型 '{0}' に対して渡された汎用引数の数が無効です。適正な引数の数は '{1}' 個ですが、渡されたのは '{2}' 個でした。</target>
        <note />
      </trans-unit>
      <trans-unit id="impInvalidMeasureArgument1">
        <source>Invalid value '{0}' for unit-of-measure parameter '{1}'</source>
        <target state="translated">測定単位のパラメーター '{1}' の値 '{0}' は無効です</target>
        <note />
      </trans-unit>
      <trans-unit id="impInvalidMeasureArgument2">
        <source>Invalid value unit-of-measure parameter '{0}'</source>
        <target state="translated">測定単位のパラメーター '{0}' の値が無効です</target>
        <note />
      </trans-unit>
      <trans-unit id="etPropertyNeedsCanWriteOrCanRead">
        <source>Property '{0}' on provided type '{1}' is neither readable nor writable as it has CanRead=false and CanWrite=false</source>
        <target state="translated">指定された型 '{1}' のプロパティ '{0}' で CanRead=false および CanWrite=false とされているため、読み取りも書き込みもできません</target>
        <note />
      </trans-unit>
      <trans-unit id="tcIntoNeedsRestOfQuery">
        <source>A use of 'into' must be followed by the remainder of the computation</source>
        <target state="translated">'into' を使用する場合、その後に残りの計算を配置する必要があります</target>
        <note />
      </trans-unit>
      <trans-unit id="tcOperatorDoesntAcceptInto">
        <source>The operator '{0}' does not accept the use of 'into'</source>
        <target state="translated">演算子 '{0}' では、'into' を使用することはできません</target>
        <note />
      </trans-unit>
      <trans-unit id="tcCustomOperationInvalid">
        <source>The definition of the custom operator '{0}' does not use a valid combination of attribute flags</source>
        <target state="translated">カスタム演算子 '{0}' の定義で使用されている属性フラグの組み合わせが無効です</target>
        <note />
      </trans-unit>
      <trans-unit id="tcThisTypeMayNotHaveACLIMutableAttribute">
        <source>This type definition may not have the 'CLIMutable' attribute. Only record types may have this attribute.</source>
        <target state="translated">この型定義には 'CLIMutable' 属性を含めることができません。この属性を含めることができるのはレコード型のみです。</target>
        <note />
      </trans-unit>
      <trans-unit id="tcAutoPropertyRequiresImplicitConstructionSequence">
        <source>'member val' definitions are only permitted in types with a primary constructor. Consider adding arguments to your type definition, e.g. 'type X(args) = ...'.</source>
        <target state="translated">'member val' 定義は、プライマリ コンストラクターを含む型でのみ使用できます。型定義に引数を追加してください (たとえば、'type X(args) = ...')。</target>
        <note />
      </trans-unit>
      <trans-unit id="parsMutableOnAutoPropertyShouldBeGetSet">
        <source>Property definitions may not be declared mutable. To indicate that this property can be set, use 'member val PropertyName = expr with get,set'.</source>
        <target state="translated">プロパティの定義は変更可能として宣言することはできません。このプロパティが設定できることを示すには、'member val PropertyName = expr with get,set' を使用します。</target>
        <note />
      </trans-unit>
      <trans-unit id="parsMutableOnAutoPropertyShouldBeGetSetNotJustSet">
        <source>To indicate that this property can be set, use 'member val PropertyName = expr with get,set'.</source>
        <target state="translated">このプロパティを設定できることを示すには、'member val PropertyName = expr with get,set' を使用します。</target>
        <note />
      </trans-unit>
      <trans-unit id="chkNoByrefsOfByrefs">
        <source>Type '{0}' is illegal because in byref&lt;T&gt;, T cannot contain byref types.</source>
        <target state="translated">型 '{0}' が正しくありません。byref&lt;T&gt; では、T は byref 型を含めることができません。</target>
        <note />
      </trans-unit>
      <trans-unit id="tastopsMaxArrayThirtyTwo">
        <source>F# supports array ranks between 1 and 32. The value {0} is not allowed.</source>
        <target state="translated">F# は、1 から 32 の配列ランクをサポートしています。値 {0} は使用できません。</target>
        <note />
      </trans-unit>
      <trans-unit id="tcNoIntegerForLoopInQuery">
        <source>In queries, use the form 'for x in n .. m do ...' for ranging over integers</source>
        <target state="translated">クエリで整数の範囲を扱う場合は、'for x in n .. m do ...' という形式を使用してください</target>
        <note />
      </trans-unit>
      <trans-unit id="tcNoWhileInQuery">
        <source>'while' expressions may not be used in queries</source>
        <target state="translated">'while' 式は、クエリ内で使用できません</target>
        <note />
      </trans-unit>
      <trans-unit id="tcNoTryFinallyInQuery">
        <source>'try/finally' expressions may not be used in queries</source>
        <target state="translated">'try/finally' 式は、クエリ内で使用できません</target>
        <note />
      </trans-unit>
      <trans-unit id="tcUseMayNotBeUsedInQueries">
        <source>'use' expressions may not be used in queries</source>
        <target state="translated">'use' 式はクエリ内で使用できません</target>
        <note />
      </trans-unit>
      <trans-unit id="tcBindMayNotBeUsedInQueries">
        <source>'let!', 'use!' and 'do!' expressions may not be used in queries</source>
        <target state="translated">クエリで 'let!'、'use!'、および 'do!' 式を使用することはできません</target>
        <note />
      </trans-unit>
      <trans-unit id="tcReturnMayNotBeUsedInQueries">
        <source>'return' and 'return!' may not be used in queries</source>
        <target state="translated">'return' および 'return!' は、クエリ内で使用できません</target>
        <note />
      </trans-unit>
      <trans-unit id="tcUnrecognizedQueryOperator">
        <source>This is not a known query operator. Query operators are identifiers such as 'select', 'where', 'sortBy', 'thenBy', 'groupBy', 'groupValBy', 'join', 'groupJoin', 'sumBy' and 'averageBy', defined using corresponding methods on the 'QueryBuilder' type.</source>
        <target state="translated">これは既知のクエリ演算子ではありません。クエリ演算子は、'select'、'where'、'sortBy'、'thenBy'、'groupBy'、'groupValBy'、'join'、'groupJoin'、'sumBy'、および 'averageBy' などの識別子であり、'QueryBuilder' 型で対応するメソッドを使用して定義されます。</target>
        <note />
      </trans-unit>
      <trans-unit id="tcTryWithMayNotBeUsedInQueries">
        <source>'try/with' expressions may not be used in queries</source>
        <target state="translated">'try/with' 式はクエリ内で使用できません</target>
        <note />
      </trans-unit>
      <trans-unit id="tcNonSimpleLetBindingInQuery">
        <source>This 'let' definition may not be used in a query. Only simple value definitions may be used in queries.</source>
        <target state="translated">この 'let' 定義は、クエリ内では使用できません。クエリで使用できるのは単純な値の定義のみです。</target>
        <note />
      </trans-unit>
      <trans-unit id="etTooManyStaticParameters">
        <source>Too many static parameters. Expected at most {0} parameters, but got {1} unnamed and {2} named parameters.</source>
        <target state="translated">静的パラメーターが多すぎます。静的パラメーターの最大数は {0} 個ですが、名前のないパラメーターが {1} 個、名前付きパラメーターが {2} 個あります。</target>
        <note />
      </trans-unit>
      <trans-unit id="infosInvalidProvidedLiteralValue">
        <source>Invalid provided literal value '{0}'</source>
        <target state="translated">指定されたリテラル値 '{0}' が無効です</target>
        <note />
      </trans-unit>
      <trans-unit id="invalidPlatformTarget">
        <source>The 'anycpu32bitpreferred' platform can only be used with EXE targets. You must use 'anycpu' instead.</source>
        <target state="translated">'anycpu32bitpreferred' プラットフォームは、EXE ターゲットでのみ使用できます。代わりに、'anycpu' を使用してください。</target>
        <note />
      </trans-unit>
      <trans-unit id="tcThisValueMayNotBeInlined">
        <source>This member, function or value declaration may not be declared 'inline'</source>
        <target state="translated">このメンバー、関数、または値の宣言を 'inline' で宣言することはできません</target>
        <note />
      </trans-unit>
      <trans-unit id="etErasedTypeUsedInGeneration">
        <source>The provider '{0}' returned a non-generated type '{1}' in the context of a set of generated types. Consider adjusting the type provider to only return generated types.</source>
        <target state="translated">プロバイダー '{0}' は、一連の生成された型のコンテキスト内で、生成されていない型 '{1}' を返しました。型プロバイダーが生成された型のみを返すように調整することを検討してください。</target>
        <note />
      </trans-unit>
      <trans-unit id="tcUnrecognizedQueryBinaryOperator">
        <source>Arguments to query operators may require parentheses, e.g. 'where (x &gt; y)' or 'groupBy (x.Length / 10)'</source>
        <target state="translated">クエリ演算子への引数にはかっこが必要な場合があります。例: 'where (x &gt; y)' または 'groupBy (x.Length / 10)'</target>
        <note />
      </trans-unit>
      <trans-unit id="crefNoSetOfHole">
        <source>A quotation may not involve an assignment to or taking the address of a captured local variable</source>
        <target state="translated">キャプチャされたローカル変数のアドレスの割り当てまたは取得は引用符で囲まれない場合があります</target>
        <note />
      </trans-unit>
      <trans-unit id="nicePrintOtherOverloads1">
        <source>+ 1 overload</source>
        <target state="translated">+ 1 オーバーロード</target>
        <note />
      </trans-unit>
      <trans-unit id="nicePrintOtherOverloadsN">
        <source>+ {0} overloads</source>
        <target state="translated">+ {0} オーバーロード</target>
        <note />
      </trans-unit>
      <trans-unit id="erasedTo">
        <source>Erased to</source>
        <target state="translated">消去先</target>
        <note />
      </trans-unit>
      <trans-unit id="parsUnfinishedExpression">
        <source>Unexpected token '{0}' or incomplete expression</source>
        <target state="translated">予期しないトークン '{0}' または不完全な式です</target>
        <note />
      </trans-unit>
      <trans-unit id="parsAttributeOnIncompleteCode">
        <source>Cannot find code target for this attribute, possibly because the code after the attribute is incomplete.</source>
        <target state="translated">この属性を対象にしたコードが見つかりません。属性の後のコードが完全ではない可能性があります。</target>
        <note />
      </trans-unit>
      <trans-unit id="parsTypeNameCannotBeEmpty">
        <source>Type name cannot be empty.</source>
        <target state="translated">型名を入力してください。</target>
        <note />
      </trans-unit>
      <trans-unit id="buildProblemReadingAssembly">
        <source>Problem reading assembly '{0}': {1}</source>
        <target state="translated">アセンブリ '{0}' を読み取る際に問題が発生しました: {1}</target>
        <note />
      </trans-unit>
      <trans-unit id="tcTPFieldMustBeLiteral">
        <source>Invalid provided field. Provided fields of erased provided types must be literals.</source>
        <target state="translated">指定されたフィールドが無効です。指定された型が消去されている場合、指定されたフィールドはリテラルである必要があります。</target>
        <note />
      </trans-unit>
      <trans-unit id="loadingDescription">
        <source>(loading description...)</source>
        <target state="translated">(説明を読み込んでいます...)</target>
        <note />
      </trans-unit>
      <trans-unit id="descriptionUnavailable">
        <source>(description unavailable...)</source>
        <target state="translated">(説明はありません...)</target>
        <note />
      </trans-unit>
      <trans-unit id="chkTyparMultipleClassConstraints">
        <source>A type variable has been constrained by multiple different class types. A type variable may only have one class constraint.</source>
        <target state="translated">型変数が複数の異なるクラス型によって制約されています。型変数が持つことのできるクラス制約は 1 つだけです。</target>
        <note />
      </trans-unit>
      <trans-unit id="tcMatchMayNotBeUsedWithQuery">
        <source>'match' expressions may not be used in queries</source>
        <target state="translated">'match' 式はクエリ内で使用できません</target>
        <note />
      </trans-unit>
      <trans-unit id="memberOperatorDefinitionWithNonTripleArgument">
        <source>Infix operator member '{0}' has {1} initial argument(s). Expected a tuple of 3 arguments</source>
        <target state="translated">挿入演算子メンバー '{0}' に {1} 個の初期引数があります。3 つの引数を持つタプルを指定してください</target>
        <note />
      </trans-unit>
      <trans-unit id="cannotResolveNullableOperators">
        <source>The operator '{0}' cannot be resolved. Consider opening the module 'Microsoft.FSharp.Linq.NullableOperators'.</source>
        <target state="translated">演算子 '{0}' を解決できません。'Microsoft.FSharp.Linq.NullableOperators' モジュールを開いてください。</target>
        <note />
      </trans-unit>
      <trans-unit id="tcOperatorRequiresIn">
        <source>'{0}' must be followed by 'in'. Usage: {1}.</source>
        <target state="translated">'{0}' の後には 'in' が必要です。使い方: {1}。</target>
        <note />
      </trans-unit>
      <trans-unit id="parsIllegalMemberVarInObjectImplementation">
        <source>Neither 'member val' nor 'override val' definitions are permitted in object expressions.</source>
        <target state="translated">オブジェクト式では 'member val' 定義も 'override val' 定義も使用できません。</target>
        <note />
      </trans-unit>
      <trans-unit id="tcEmptyCopyAndUpdateRecordInvalid">
        <source>Copy-and-update record expressions must include at least one field.</source>
        <target state="translated">copy-and-update レコード式には 1 つ以上のフィールドを含める必要があります。</target>
        <note />
      </trans-unit>
      <trans-unit id="parsUnderscoreInvalidFieldName">
        <source>'_' cannot be used as field name</source>
        <target state="translated">'_' はフィールド名に使用できません</target>
        <note />
      </trans-unit>
      <trans-unit id="tcGeneratedTypesShouldBeInternalOrPrivate">
        <source>The provided types generated by this use of a type provider may not be used from other F# assemblies and should be marked internal or private. Consider using 'type internal TypeName = ...' or 'type private TypeName = ...'.</source>
        <target state="translated">ここで型プロバイダーを使用して生成した指定された型は、他の F# アセンブリからは使用できないため、内部またはプライベートとしてマークする必要があります。'type internal TypeName = ...' または 'type private TypeName = ...' を使用することを検討してください。</target>
        <note />
      </trans-unit>
      <trans-unit id="chkGetterAndSetterHaveSamePropertyType">
        <source>A property's getter and setter must have the same type. Property '{0}' has getter of type '{1}' but setter of type '{2}'.</source>
        <target state="translated">プロパティのゲッターとセッターは同じ型でなければなりません。プロパティ '{0}' は、ゲッターの型が '{1}' でセッターの型が '{2}' です。</target>
        <note />
      </trans-unit>
      <trans-unit id="tcRuntimeSuppliedMethodCannotBeUsedInUserCode">
        <source>Array method '{0}' is supplied by the runtime and cannot be directly used in code. For operations with array elements consider using family of GetArray/SetArray functions from LanguagePrimitives.IntrinsicFunctions module.</source>
        <target state="translated">配列メソッド '{0}' はランタイムによって提供されるため、コードで直接使用することはできません。配列要素を操作する場合は、LanguagePrimitives.IntrinsicFunctions モジュールにある GetArray/SetArray 関数のファミリを使用することを検討してください。</target>
        <note />
      </trans-unit>
      <trans-unit id="tcUnionCaseConstructorDoesNotHaveFieldWithGivenName">
        <source>The union case '{0}' does not have a field named '{1}'.</source>
        <target state="translated">共用体ケース '{0}' には '{1}' という名前のフィールドはありません。</target>
        <note />
      </trans-unit>
      <trans-unit id="tcUnionCaseFieldCannotBeUsedMoreThanOnce">
        <source>Union case/exception field '{0}' cannot be used more than once.</source>
        <target state="translated">共用体ケース/例外フィールド '{0}' を 2 回以上使用することはできません。</target>
        <note />
      </trans-unit>
      <trans-unit id="tcFieldNameIsUsedModeThanOnce">
        <source>Named field '{0}' is used more than once.</source>
        <target state="translated">名前付きフィールド '{0}' が複数回使用されています。</target>
        <note />
      </trans-unit>
      <trans-unit id="tcFieldNameConflictsWithGeneratedNameForAnonymousField">
        <source>Named field '{0}' conflicts with autogenerated name for anonymous field.</source>
        <target state="translated">名前付きフィールド '{0}' が、匿名フィールドのために自動生成された名前と競合しています。</target>
        <note />
      </trans-unit>
      <trans-unit id="tastConstantExpressionOverflow">
        <source>This literal expression or attribute argument results in an arithmetic overflow.</source>
        <target state="translated">この定数式または属性引数の演算結果は、オーバーフローになります。</target>
        <note />
      </trans-unit>
      <trans-unit id="tcIllegalStructTypeForConstantExpression">
        <source>This is not valid literal expression. The [&lt;Literal&gt;] attribute will be ignored.</source>
        <target state="translated">有効なリテラル式ではありません。[&lt;Literal&gt;] 属性は無視されます。</target>
        <note />
      </trans-unit>
      <trans-unit id="fscSystemRuntimeInteropServicesIsRequired">
        <source>System.Runtime.InteropServices assembly is required to use UnknownWrapper\DispatchWrapper classes.</source>
        <target state="translated">UnknownWrapper\DispatchWrapper クラスを使用するには、System.Runtime.InteropServices アセンブリが必要です。</target>
        <note />
      </trans-unit>
      <trans-unit id="abImplicitHeapAllocation">
        <source>The mutable local '{0}' is implicitly allocated as a reference cell because it has been captured by a closure. This warning is for informational purposes only to indicate where implicit allocations are performed.</source>
        <target state="translated">変更可能なローカル '{0}' がクロージャでキャプチャされているため、参照セルとして暗黙的に割り当てられています。この警告は、情報提供のみの目的で、暗黙的な割り当てを実行する場所を示しています。</target>
        <note />
      </trans-unit>
      <trans-unit id="estApplyStaticArgumentsForMethodNotImplemented">
        <source>A type provider implemented GetStaticParametersForMethod, but ApplyStaticArgumentsForMethod was not implemented or invalid</source>
        <target state="translated">型プロバイダーが GetStaticParametersForMethod を実装しましたが、ApplyStaticArgumentsForMethod は実装されなかったか、無効でした</target>
        <note />
      </trans-unit>
      <trans-unit id="etErrorApplyingStaticArgumentsToMethod">
        <source>An error occured applying the static arguments to a provided method</source>
        <target state="translated">静的な引数を指定されたメソッドに適用する際エラーが発生しました</target>
        <note />
      </trans-unit>
      <trans-unit id="pplexUnexpectedChar">
        <source>Unexpected character '{0}' in preprocessor expression</source>
        <target state="translated">プリプロセッサの式に予期しない文字 '{0}' があります</target>
        <note />
      </trans-unit>
      <trans-unit id="ppparsUnexpectedToken">
        <source>Unexpected token '{0}' in preprocessor expression</source>
        <target state="translated">プリプロセッサの式に予期しないトークン '{0}' があります</target>
        <note />
      </trans-unit>
      <trans-unit id="ppparsIncompleteExpression">
        <source>Incomplete preprocessor expression</source>
        <target state="translated">不完全なプリプロセッサの式です</target>
        <note />
      </trans-unit>
      <trans-unit id="ppparsMissingToken">
        <source>Missing token '{0}' in preprocessor expression</source>
        <target state="translated">プリプロセッサの式にトークン '{0}' がありません</target>
        <note />
      </trans-unit>
      <trans-unit id="pickleMissingDefinition">
        <source>An error occurred while reading the F# metadata node at position {0} in table '{1}' of assembly '{2}'. The node had no matching declaration. Please report this warning. You may need to recompile the F# assembly you are using.</source>
        <target state="translated">F# メタデータ ノードをアセンブリ '{2}' のテーブル '{1}' の位置 {0} で読み取るときにエラーが発生しました。このノードには、一致する宣言がありませんでした。この警告を報告してください。使用している F# アセンブリの再コンパイルが必要になる場合があります。</target>
        <note />
      </trans-unit>
      <trans-unit id="checkNotSufficientlyGenericBecauseOfScope">
        <source>Type inference caused the type variable {0} to escape its scope. Consider adding an explicit type parameter declaration or adjusting your code to be less generic.</source>
        <target state="translated">型推論により型変数 {0} はスコープを回避しました。明示的な型パラメーター宣言を追加するか、コードの総称性が低くなるよう調整してください。</target>
        <note />
      </trans-unit>
      <trans-unit id="checkNotSufficientlyGenericBecauseOfScopeAnon">
        <source>Type inference caused an inference type variable to escape its scope. Consider adding type annotations to make your code less generic.</source>
        <target state="translated">型推論により型変数はスコープを回避しました。型の注釈を追加して総称性が低くなるようにしてください。</target>
        <note />
      </trans-unit>
      <trans-unit id="checkRaiseFamilyFunctionArgumentCount">
        <source>Redundant arguments are being ignored in function '{0}'. Expected {1} but got {2} arguments.</source>
        <target state="translated">冗長な引数は、関数 '{0}' で無視されます。{1} 個の引数が必要ですが、{2} 個の引数があります。</target>
        <note />
      </trans-unit>
      <trans-unit id="checkLowercaseLiteralBindingInPattern">
        <source>Lowercase literal '{0}' is being shadowed by a new pattern with the same name. Only uppercase and module-prefixed literals can be used as named patterns.</source>
        <target state="translated">小文字のリテラル '{0}' は、同じ名前の新しいパターンによりシャドウされています。大文字かモジュール プレフィックスのリテラルのみ名前付きパターンとして使用できます。</target>
        <note />
      </trans-unit>
      <trans-unit id="tcLiteralDoesNotTakeArguments">
        <source>This literal pattern does not take arguments</source>
        <target state="translated">このリテラル パターンは引数を使用しません</target>
        <note />
      </trans-unit>
      <trans-unit id="tcConstructorsIllegalInAugmentation">
        <source>Constructors are not permitted as extension members - they must be defined as part of the original definition of the type</source>
        <target state="translated">コンストラクターは拡張メンバーとして許可されていません - その型の元の定義の一部として定義する必要があります</target>
        <note />
      </trans-unit>
      <trans-unit id="optsInvalidResponseFile">
        <source>Invalid response file '{0}' ( '{1}' )</source>
        <target state="translated">正しくない応答ファイル '{0}' ( '{1}' )</target>
        <note />
      </trans-unit>
      <trans-unit id="optsResponseFileNotFound">
        <source>Response file '{0}' not found in '{1}'</source>
        <target state="translated">応答ファイル '{0}' が '{1}' にありません</target>
        <note />
      </trans-unit>
      <trans-unit id="optsResponseFileNameInvalid">
        <source>Response file name '{0}' is empty, contains invalid characters, has a drive specification without an absolute path, or is too long</source>
        <target state="translated">応答ファイル名 '{0}' は、空であるか、正しくない文字が含まれているか、ドライブ指定があるが絶対パスがないか、あるいは長すぎます</target>
        <note />
      </trans-unit>
      <trans-unit id="fsharpCoreNotFoundToBeCopied">
        <source>Cannot find FSharp.Core.dll in compiler's directory</source>
        <target state="translated">コンパイラのディレクトリ内に FSharp.Core.dll が見つかりませんでした</target>
        <note />
      </trans-unit>
      <trans-unit id="tcTupleStructMismatch">
        <source>One tuple type is a struct tuple, the other is a reference tuple</source>
        <target state="translated">片方のタプル型は構造体タプルで、もう一方は参照タプルです</target>
        <note />
      </trans-unit>
      <trans-unit id="etMissingStaticArgumentsToMethod">
        <source>This provided method requires static parameters</source>
        <target state="translated">指定されたこのメソッドには静的パラメーターが必要です</target>
        <note />
      </trans-unit>
      <trans-unit id="considerUpcast">
        <source>The conversion from {0} to {1} is a compile-time safe upcast, not a downcast. Consider using 'upcast' instead of 'downcast'.</source>
        <target state="translated">{0} から {1} への変換は、コンパイル時のダウンキャストではなく、セーフ アップキャストです。'downcast' の代わりに 'upcast' を使うことを検討してください。</target>
        <note />
      </trans-unit>
      <trans-unit id="considerUpcastOperator">
        <source>The conversion from {0} to {1} is a compile-time safe upcast, not a downcast. Consider using the :&gt; (upcast) operator instead of the :?&gt; (downcast) operator.</source>
        <target state="translated">{0} から {1} への変換はコンパイル時のダウンキャストではなく、セーフ アップキャストです。?&gt; (downcast) 演算子ではなく、:&gt; (upcast) 演算子を使用してください。</target>
        <note />
      </trans-unit>
      <trans-unit id="tcRecImplied">
        <source>The 'rec' on this module is implied by an outer 'rec' declaration and is being ignored</source>
        <target state="translated">このモジュールの 'rec' は外側の 'rec' 宣言で暗黙的に示されており、無視されます</target>
        <note />
      </trans-unit>
      <trans-unit id="tcOpenFirstInMutRec">
        <source>In a recursive declaration group, 'open' declarations must come first in each module</source>
        <target state="translated">再帰的な宣言グループでは、'open' 宣言は各モジュールの先頭になければなりません</target>
        <note />
      </trans-unit>
      <trans-unit id="tcModuleAbbrevFirstInMutRec">
        <source>In a recursive declaration group, module abbreviations must come after all 'open' declarations and before other declarations</source>
        <target state="translated">再帰的な宣言グループでは、モジュールの省略形は、すべての 'open' 宣言の後、その他の宣言の前になければなりません</target>
        <note />
      </trans-unit>
      <trans-unit id="tcUnsupportedMutRecDecl">
        <source>This declaration is not supported in recursive declaration groups</source>
        <target state="translated">この宣言は、再帰的な宣言グループではサポートされていません</target>
        <note />
      </trans-unit>
      <trans-unit id="parsInvalidUseOfRec">
        <source>Invalid use of 'rec' keyword</source>
        <target state="translated">'rec' キーワードの使用法が無効です</target>
        <note />
      </trans-unit>
      <trans-unit id="tcStructUnionMultiCaseDistinctFields">
        <source>If a union type has more than one case and is a struct, then all fields within the union type must be given unique names.</source>
        <target state="translated">共用体型が複数のケースを持つ 1 つの構造体である場合は、共用体型内のすべてのフィールドに一意の名前を付ける必要があります。</target>
        <note />
      </trans-unit>
      <trans-unit id="CallerMemberNameIsOverriden">
        <source>The CallerMemberNameAttribute applied to parameter '{0}' will have no effect. It is overridden by the CallerFilePathAttribute.</source>
        <target state="translated">パラメーター '{0}' に適用された CallerMemberNameAttribute は、CallerFilePathAttribute.によってオーバーライドされるため無効となります。</target>
        <note />
      </trans-unit>
      <trans-unit id="tcFixedNotAllowed">
        <source>Invalid use of 'fixed'. 'fixed' may only be used in a declaration of the form 'use x = fixed expr' where the expression is an array, the address of a field, the address of an array element or a string'</source>
        <target state="translated">'fixed' の使い方が正しくありません。'fixed' を使用できるのは書式 'use x = fixed expr' の宣言内だけで、この式は配列、フィールドのアドレス、配列要素のアドレス、または文字列です</target>
        <note />
      </trans-unit>
      <trans-unit id="tcCouldNotFindOffsetToStringData">
        <source>Could not find method System.Runtime.CompilerServices.OffsetToStringData in references when building 'fixed' expression.</source>
        <target state="translated">'fixed' 式のビルド時に、参照内でメソッド System.Runtime.CompilerServices.OffsetToStringData が見つかりませんでした。</target>
        <note />
      </trans-unit>
      <trans-unit id="tcNamedActivePattern">
        <source>{0} is an active pattern and cannot be treated as a discriminated union case with named fields.</source>
        <target state="translated">{0} はアクティブ パターンで、名前付きフィールドのある判別された共用体ケースとしては扱えません。</target>
        <note />
      </trans-unit>
      <trans-unit id="DefaultParameterValueNotAppropriateForArgument">
        <source>The default value does not have the same type as the argument. The DefaultParameterValue attribute and any Optional attribute will be ignored. Note: 'null' needs to be annotated with the correct type, e.g. 'DefaultParameterValue(null:obj)'.</source>
        <target state="translated">既定値が引数と同じ型ではありません。DefaultParameterValue 属性とすべての Optional 属性は無視されます。注: 'null' には適切な型の注釈を付ける必要があります。例: 'DefaultParameterValue(null:obj)'。</target>
        <note />
      </trans-unit>
      <trans-unit id="tcGlobalsSystemTypeNotFound">
        <source>The system type '{0}' was required but no referenced system DLL contained this type</source>
        <target state="translated">システム型 '{0}' が必要でしたが、この型を含む参照されたシステム DLL はありません</target>
        <note />
      </trans-unit>
      <trans-unit id="typrelMemberHasMultiplePossibleDispatchSlots">
        <source>The member '{0}' matches multiple overloads of the same method.\nPlease restrict it to one of the following:{1}.</source>
        <target state="translated">メンバー '{0}' は同じメソッドの複数のオーバーロードと一致しています。\n次のいずれかに制限してください: {1}。</target>
        <note />
      </trans-unit>
      <trans-unit id="methodIsNotStatic">
        <source>Method or object constructor '{0}' is not static</source>
        <target state="translated">メソッドまたはオブジェクト コンストラクター '{0}' が静的ではありません</target>
        <note />
      </trans-unit>
      <trans-unit id="parsUnexpectedSymbolEqualsInsteadOfIn">
        <source>Unexpected symbol '=' in expression. Did you intend to use 'for x in y .. z do' instead?</source>
        <target state="translated">式の予期しない記号 '='。代わりに 'for x in y .. z do' を使用するつもりでしたか?</target>
        <note />
      </trans-unit>
      <trans-unit id="keywordDescriptionAbstract">
        <source>Indicates a method that either has no implementation in the type in which it is declared or that is virtual and has a default implementation.</source>
        <target state="translated">宣言された型に実装がないメソッド、または既定の実装がある仮想のメソッドを示します。</target>
        <note />
      </trans-unit>
      <trans-unit id="keyworkDescriptionAnd">
        <source>Used in mutually recursive bindings, in property declarations, and with multiple constraints on generic parameters.</source>
        <target state="translated">相互に再帰的なバインディング、プロパティの宣言、およびジェネリック パラメーターの複数の制約に使用します。</target>
        <note />
      </trans-unit>
      <trans-unit id="keywordDescriptionAs">
        <source>Used to give the current class object an object name. Also used to give a name to a whole pattern within a pattern match.</source>
        <target state="translated">現在のクラス オブジェクトにオブジェクト名を指定するために使用します。パターン マッチ内のパターン全体に名前を指定するためにも使用します。</target>
        <note />
      </trans-unit>
      <trans-unit id="keywordDescriptionAssert">
        <source>Used to verify code during debugging.</source>
        <target state="translated">デバッグ中のコードの検証に使用します。</target>
        <note />
      </trans-unit>
      <trans-unit id="keywordDescriptionBase">
        <source>Used as the name of the base class object.</source>
        <target state="translated">基底クラス オブジェクトの名前として使用します。</target>
        <note />
      </trans-unit>
      <trans-unit id="keywordDescriptionBegin">
        <source>In verbose syntax, indicates the start of a code block.</source>
        <target state="translated">冗語構文で、コード ブロックの先頭を示します。</target>
        <note />
      </trans-unit>
      <trans-unit id="keywordDescriptionClass">
        <source>In verbose syntax, indicates the start of a class definition.</source>
        <target state="translated">冗語構文で、クラス定義の始まりを示します。</target>
        <note />
      </trans-unit>
      <trans-unit id="keywordDescriptionDefault">
        <source>Indicates an implementation of an abstract method; used together with an abstract method declaration to create a virtual method.</source>
        <target state="translated">抽象メソッドの実装を示します。抽象メソッドの宣言と同時に使用して仮想メソッドを作成します。</target>
        <note />
      </trans-unit>
      <trans-unit id="keywordDescriptionDelegate">
        <source>Used to declare a delegate.</source>
        <target state="translated">デリゲートの宣言に使用します。</target>
        <note />
      </trans-unit>
      <trans-unit id="keywordDescriptionDo">
        <source>Used in looping constructs or to execute imperative code.</source>
        <target state="translated">ループ コンストラクト、または命令型コードの実行に使用します。</target>
        <note />
      </trans-unit>
      <trans-unit id="keywordDescriptionDone">
        <source>In verbose syntax, indicates the end of a block of code in a looping expression.</source>
        <target state="translated">冗語構文で、ループ式のコード ブロックの末尾を示します。</target>
        <note />
      </trans-unit>
      <trans-unit id="keywordDescriptionDowncast">
        <source>Used to convert to a type that is lower in the inheritance chain.</source>
        <target state="translated">継承チェーン内の下位の型に変換するために使用します。</target>
        <note />
      </trans-unit>
      <trans-unit id="keywordDescriptionDownto">
        <source>In a for expression, used when counting in reverse.</source>
        <target state="translated">for 式で、逆方向にカウントするときに使用します。</target>
        <note />
      </trans-unit>
      <trans-unit id="keywordDescriptionElif">
        <source>Used in conditional branching. A short form of else if.</source>
        <target state="translated">条件分岐で使用します。else if の短い形式です。</target>
        <note />
      </trans-unit>
      <trans-unit id="keywordDescriptionElse">
        <source>Used in conditional branching.</source>
        <target state="translated">条件分岐で使用します。</target>
        <note />
      </trans-unit>
      <trans-unit id="keywordDescriptionEnd">
        <source>In type definitions and type extensions, indicates the end of a section of member definitions. In verbose syntax, used to specify the end of a code block that starts with the begin keyword.</source>
        <target state="translated">型定義や型拡張で、メンバー定義セクションの末尾を示します。冗語構文では、begin キーワードで始まるコード ブロックの末尾を示すために使用します。</target>
        <note />
      </trans-unit>
      <trans-unit id="keywordDescriptionException">
        <source>Used to declare an exception type.</source>
        <target state="translated">例外の種類の宣言に使用します。</target>
        <note />
      </trans-unit>
      <trans-unit id="keywordDescriptionExtern">
        <source>Indicates that a declared program element is defined in another binary or assembly.</source>
        <target state="translated">宣言されたプログラム要素が別のバイナリまたはアセンブリで定義されていることを示します。</target>
        <note />
      </trans-unit>
      <trans-unit id="keywordDescriptionTrueFalse">
        <source>Used as a Boolean literal.</source>
        <target state="translated">ブール型のリテラルとして使用します。</target>
        <note />
      </trans-unit>
      <trans-unit id="keywordDescriptionFinally">
        <source>Used together with try to introduce a block of code that executes regardless of whether an exception occurs.</source>
        <target state="translated">例外が発生するかどうかに関係なく実行されるコード ブロックを開始するために、try と一緒に使用します。</target>
        <note />
      </trans-unit>
      <trans-unit id="keywordDescriptionFor">
        <source>Used in looping constructs.</source>
        <target state="translated">ループ コンストラクトで使用します。</target>
        <note />
      </trans-unit>
      <trans-unit id="keywordDescriptionFun">
        <source>Used in lambda expressions, also known as anonymous functions.</source>
        <target state="translated">ラムダ式で使用し、匿名関数とも呼ばれます。</target>
        <note />
      </trans-unit>
      <trans-unit id="keywordDescriptionFunction">
        <source>Used as a shorter alternative to the fun keyword and a match expression in a lambda expression that has pattern matching on a single argument.</source>
        <target state="translated">単一の引数でパターン マッチングを持つラムダ式で fun キーワードと match 式の代わりに省略形として使用します。</target>
        <note />
      </trans-unit>
      <trans-unit id="keywordDescriptionGlobal">
        <source>Used to reference the top-level .NET namespace.</source>
        <target state="translated">最上位の .NET 名前空間を参照するために使用します。</target>
        <note />
      </trans-unit>
      <trans-unit id="keywordDescriptionIf">
        <source>Used in conditional branching constructs.</source>
        <target state="translated">条件分岐のコンストラクトで使用します。</target>
        <note />
      </trans-unit>
      <trans-unit id="keywordDescriptionIn">
        <source>Used for sequence expressions and, in verbose syntax, to separate expressions from bindings.</source>
        <target state="translated">冗語構文で、式のバインディングを分離するためにシーケンス式に使用します。</target>
        <note />
      </trans-unit>
      <trans-unit id="keywordDescriptionInherit">
        <source>Used to specify a base class or base interface.</source>
        <target state="translated">基底クラスまたは基底インターフェイスを指定するために使用します。</target>
        <note />
      </trans-unit>
      <trans-unit id="keywordDescriptionInline">
        <source>Used to indicate a function that should be integrated directly into the caller's code.</source>
        <target state="translated">呼び出し元のコードに直接統合する必要のある関数を示すために使用します。</target>
        <note />
      </trans-unit>
      <trans-unit id="keywordDescriptionInterface">
        <source>Used to declare and implement interfaces.</source>
        <target state="translated">インターフェイスの宣言と実装に使用します。</target>
        <note />
      </trans-unit>
      <trans-unit id="keywordDescriptionInternal">
        <source>Used to specify that a member is visible inside an assembly but not outside it.</source>
        <target state="translated">アセンブリの外部では表示されず、内部でのみ表示されるメンバーを指定するために使用します。</target>
        <note />
      </trans-unit>
      <trans-unit id="keywordDescriptionLazy">
        <source>Used to specify a computation that is to be performed only when a result is needed.</source>
        <target state="translated">結果が必要な場合にのみ実行するコンピュテーションを指定するために使用します。</target>
        <note />
      </trans-unit>
      <trans-unit id="keywordDescriptionLet">
        <source>Used to associate, or bind, a name to a value or function.</source>
        <target state="translated">値または関数への名前の関連付けまたはバインドに使用します。</target>
        <note />
      </trans-unit>
      <trans-unit id="keywordDescriptionLetBang">
        <source>Used in computation expressions to bind a name to the result of another computation expression.</source>
        <target state="translated">計算式で別の計算式の結果に名前をバインドするために使用されます。</target>
        <note />
      </trans-unit>
      <trans-unit id="keywordDescriptionMatch">
        <source>Used to branch by comparing a value to a pattern.</source>
        <target state="translated">値をパターンと比較して分岐するために使用します。</target>
        <note />
      </trans-unit>
      <trans-unit id="keywordDescriptionMember">
        <source>Used to declare a property or method in an object type.</source>
        <target state="translated">オブジェクトの種類のプロパティまたはメソッドの宣言に使用します。</target>
        <note />
      </trans-unit>
      <trans-unit id="keywordDescriptionModule">
        <source>Used to associate a name with a group of related types, values, and functions, to logically separate it from other code.</source>
        <target state="translated">関連する型、値、関数のグループに名前を関連付け、その他のコードと論理的に分離するために使用します。</target>
        <note />
      </trans-unit>
      <trans-unit id="keywordDescriptionMutable">
        <source>Used to declare a variable, that is, a value that can be changed.</source>
        <target state="translated">変更可能な値である変数の宣言に使用します。</target>
        <note />
      </trans-unit>
      <trans-unit id="keywordDescriptionNamespace">
        <source>Used to associate a name with a group of related types and modules, to logically separate it from other code.</source>
        <target state="translated">関連する型とモジュールのグループに名前を関連付け、その他のコードと論理的に分離するために使用します。</target>
        <note />
      </trans-unit>
      <trans-unit id="keywordDescriptionNew">
        <source>Used to declare, define, or invoke a constructor that creates or that can create an object. Also used in generic parameter constraints to indicate that a type must have a certain constructor.</source>
        <target state="translated">オブジェクトを作成または作成可能なコンストラクターの宣言、定義、起動に使用します。ジェネリック パラメーターの制約でも、型が特定のコンストラクターを持つ必要があることを示すために使用します。</target>
        <note />
      </trans-unit>
      <trans-unit id="keywordDescriptionNot">
        <source>Not actually a keyword. However, not struct in combination is used as a generic parameter constraint.</source>
        <target state="translated">実際にはキーワードではありませんが、not struct という組み合わせでジェネリック パラメーターの制約として使用します。</target>
        <note />
      </trans-unit>
      <trans-unit id="keywordDescriptionNull">
        <source>Indicates the absence of an object. Also used in generic parameter constraints.</source>
        <target state="translated">オブジェクトがないことを示します。ジェネリック パラメーターの制約にも使用します。</target>
        <note />
      </trans-unit>
      <trans-unit id="keywordDescriptionOf">
        <source>Used in discriminated unions to indicate the type of categories of values, and in delegate and exception declarations.</source>
        <target state="translated">判別共同体で値のカテゴリの種類を示し、デリゲート宣言と例外宣言でも使用します。</target>
        <note />
      </trans-unit>
      <trans-unit id="keywordDescriptionOpen">
        <source>Used to make the contents of a namespace or module available without qualification.</source>
        <target state="translated">修飾子を使用せずに名前空間またはモジュールのコンテンツを利用可能にするために使用します。</target>
        <note />
      </trans-unit>
      <trans-unit id="keywordDescriptionOr">
        <source>Used with Boolean conditions as a Boolean or operator. Equivalent to ||. Also used in member constraints.</source>
        <target state="translated">ブール値の or 演算子としてブール条件で使用します。|| に相当します。メンバー制約でも使用します。</target>
        <note />
      </trans-unit>
      <trans-unit id="keywordDescriptionOverride">
        <source>Used to implement a version of an abstract or virtual method that differs from the base version.</source>
        <target state="translated">基本バージョンと異なる抽象メソッドまたは仮想メソッドのバージョンの実装に使用します。</target>
        <note />
      </trans-unit>
      <trans-unit id="keywordDescriptionPrivate">
        <source>Restricts access to a member to code in the same type or module.</source>
        <target state="translated">メンバーに対して、同じ型やモジュールのコードへのアクセスを制限します。</target>
        <note />
      </trans-unit>
      <trans-unit id="keywordDescriptionPublic">
        <source>Allows access to a member from outside the type.</source>
        <target state="translated">型の外部からのメンバーに対して、アクセスを許可します。</target>
        <note />
      </trans-unit>
      <trans-unit id="keywordDescriptionRec">
        <source>Used to indicate that a function is recursive.</source>
        <target state="translated">関数が再帰的であることを示すために使用します。</target>
        <note />
      </trans-unit>
      <trans-unit id="keywordDescriptionReturn">
        <source>Used to provide a value for the result of the containing computation expression.</source>
        <target state="translated">含まれるコンピュテーション式の結果値を示すために使用します。</target>
        <note />
      </trans-unit>
      <trans-unit id="keywordDescriptionReturnBang">
        <source>Used to provide a value for the result of the containing computation expression, where that value itself comes from the result another computation expression.</source>
        <target state="translated">コンピュテーション式を含む結果の値を示すために使用されます。この値自体は、別のコンピュテーション式の結果です。</target>
        <note />
      </trans-unit>
      <trans-unit id="keywordDescriptionSelect">
        <source>Used in query expressions to specify what fields or columns to extract. Note that this is a contextual keyword, which means that it is not actually a reserved word and it only acts like a keyword in appropriate context.</source>
        <target state="translated">クエリ式でどのフィールドまたは列を抽出するかを指定するために使用します。これはコンテキスト キーワードであり、実際には予約語ではなく、適切なコンテキストでキーワードとしてのみ動作します。</target>
        <note />
      </trans-unit>
      <trans-unit id="keywordDescriptionStatic">
        <source>Used to indicate a method or property that can be called without an instance of a type, or a value member that is shared among all instances of a type.</source>
        <target state="translated">型のインスタンスなしで呼び出すことのできるメソッドまたはプロパティ、または型のすべてのインスタンスで共有される値メンバーを示すために使用します。</target>
        <note />
      </trans-unit>
      <trans-unit id="keywordDescriptionStruct">
        <source>Used to declare a structure type. Also used in generic parameter constraints. Used for OCaml compatibility in module definitions.</source>
        <target state="translated">構造体型の宣言に使用します。ジェネリック パラメーターの制約にも使用します。モジュール定義の OCaml の互換性を保つために使用します。</target>
        <note />
      </trans-unit>
      <trans-unit id="keywordDescriptionThen">
        <source>Used in conditional expressions. Also used to perform side effects after object construction.</source>
        <target state="translated">条件分岐で使用します。オブジェクトの構築後の副作用の実行にも使用します。</target>
        <note />
      </trans-unit>
      <trans-unit id="keywordDescriptionTo">
        <source>Used in for loops to indicate a range.</source>
        <target state="translated">for ループで範囲を示します。</target>
        <note />
      </trans-unit>
      <trans-unit id="keywordDescriptionTry">
        <source>Used to introduce a block of code that might generate an exception. Used together with with or finally.</source>
        <target state="translated">例外を生成する可能性があるコード ブロックを開始するために使用します。with または finally と一緒に使用します。</target>
        <note />
      </trans-unit>
      <trans-unit id="keywordDescriptionType">
        <source>Used to declare a class, record, structure, discriminated union, enumeration type, unit of measure, or type abbreviation.</source>
        <target state="translated">クラス、レコード、構造体、判別された共同体、列挙型、数量単位、型の省略形の宣言に使用します。</target>
        <note />
      </trans-unit>
      <trans-unit id="keywordDescriptionUpcast">
        <source>Used to convert to a type that is higher in the inheritance chain.</source>
        <target state="translated">継承チェーン内の上位の型に変換するために使用します。</target>
        <note />
      </trans-unit>
      <trans-unit id="keywordDescriptionUse">
        <source>Used instead of let for values that implement IDisposable</source>
        <target state="translated">IDisposable を実装する値に対して let の代わりに使用します</target>
        <note />
      </trans-unit>
      <trans-unit id="keywordDescriptionUseBang">
        <source>Used instead of let! in computation expressions for computation expression results that implement IDisposable.</source>
        <target state="translated">IDisposable を実装する計算式の結果に、計算式で let! の代わりに使用されます。</target>
        <note />
      </trans-unit>
      <trans-unit id="keywordDescriptionVal">
        <source>Used in a signature to indicate a value, or in a type to declare a member, in limited situations.</source>
        <target state="translated">限定された状態において、シグネチャで値を示したり、型でメンバーを宣言したりするために使用されます。</target>
        <note />
      </trans-unit>
      <trans-unit id="keywordDescriptionVoid">
        <source>Indicates the .NET void type. Used when interoperating with other .NET languages.</source>
        <target state="translated">.NET の void 型を示します。他の .NET 言語と相互運用するときに使用します。</target>
        <note />
      </trans-unit>
      <trans-unit id="keywordDescriptionWhen">
        <source>Used for Boolean conditions (when guards) on pattern matches and to introduce a constraint clause for a generic type parameter.</source>
        <target state="translated">パターン マッチでのブール条件 (when ガード) で、ジェネリック型パラメーターの制約句を開始するために使用します。</target>
        <note />
      </trans-unit>
      <trans-unit id="keywordDescriptionWhile">
        <source>Introduces a looping construct.</source>
        <target state="translated">ループ コンストラクトを導入します。</target>
        <note />
      </trans-unit>
      <trans-unit id="keywordDescriptionWith">
        <source>Used together with the match keyword in pattern matching expressions. Also used in object expressions, record copying expressions, and type extensions to introduce member definitions, and to introduce exception handlers.</source>
        <target state="translated">パターン マッチング式で match キーワードを指定して使用します。メンバー定義と例外ハンドラーを導入するため、オブジェクト式、レコード コピー式、および型拡張でも使用します。</target>
        <note />
      </trans-unit>
      <trans-unit id="keywordDescriptionYield">
        <source>Used in a sequence expression to produce a value for a sequence.</source>
        <target state="translated">シーケンス式でシーケンスの値を生成します。</target>
        <note />
      </trans-unit>
      <trans-unit id="keywordDescriptionYieldBang">
        <source>Used in a computation expression to append the result of a given computation expression to a collection of results for the containing computation expression.</source>
        <target state="translated">コンピュテーション式で、コンピュテーション式を含む結果のコレクションにそのコンピュテーション式の結果を追加します。</target>
        <note />
      </trans-unit>
      <trans-unit id="keywordDescriptionRightArrow">
        <source>In function types, delimits arguments and return values. Yields an expression (in sequence expressions); equivalent to the yield keyword. Used in match expressions</source>
        <target state="translated">関数型で、引数と戻り値を区切ります。式 (シーケンス式) が得られ、yield キーワードに相当します。match 式に使用されます</target>
        <note />
      </trans-unit>
      <trans-unit id="keywordDescriptionLeftArrow">
        <source>Assigns a value to a variable.</source>
        <target state="translated">変数に値を割り当てます。</target>
        <note />
      </trans-unit>
      <trans-unit id="keywordDescriptionCast">
        <source>Converts a type to type that is higher in the hierarchy.</source>
        <target state="translated">型を階層の上位にある型に変換します。</target>
        <note />
      </trans-unit>
      <trans-unit id="keywordDescriptionDynamicCast">
        <source>Converts a type to a type that is lower in the hierarchy.</source>
        <target state="translated">型を階層の下位にある型に変換します。</target>
        <note />
      </trans-unit>
      <trans-unit id="keywordDescriptionTypedQuotation">
        <source>Delimits a typed code quotation.</source>
        <target state="translated">型指定されたコード引用符を区切ります。</target>
        <note />
      </trans-unit>
      <trans-unit id="keywordDescriptionUntypedQuotation">
        <source>Delimits a untyped code quotation.</source>
        <target state="translated">型指定のないコード引用符を区切ります。</target>
        <note />
      </trans-unit>
      <trans-unit id="itemNotFoundDuringDynamicCodeGen">
        <source>{0} '{1}' not found in assembly '{2}'. A possible cause may be a version incompatibility. You may need to explicitly reference the correct version of this assembly to allow all referenced components to use the correct version.</source>
        <target state="translated">{0} '{1}' がアセンブリ '{2}' に見つかりません。バージョンの互換性がないことが原因の可能性があります。すべての参照コンポーネントが正しいバージョンを使用できるように、このアセンブリの正しいバージョンを明示的に参照しなければならない可能性があります。</target>
        <note />
      </trans-unit>
      <trans-unit id="itemNotFoundInTypeDuringDynamicCodeGen">
        <source>{0} '{1}' not found in type '{2}' from assembly '{3}'. A possible cause may be a version incompatibility. You may need to explicitly reference the correct version of this assembly to allow all referenced components to use the correct version.</source>
        <target state="translated">{0} '{1}' がアセンブリ '{3}' の '{2}' 型に見つかりません。バージョンの互換性がないことが原因の可能性があります。すべての参照コンポーネントが正しいバージョンを使用できるように、このアセンブリの正しいバージョンを明示的に参照しなければならない可能性があります。</target>
        <note />
      </trans-unit>
      <trans-unit id="descriptionWordIs">
        <source>is</source>
        <target state="translated">は</target>
        <note />
      </trans-unit>
      <trans-unit id="notAFunction">
        <source>This value is not a function and cannot be applied.</source>
        <target state="translated">この値は関数ではないため、適用できません。</target>
        <note />
      </trans-unit>
      <trans-unit id="notAFunctionButMaybeIndexerWithName">
        <source>This value is not a function and cannot be applied. Did you intend to access the indexer via {0}.[index] instead?</source>
        <target state="translated">この値は関数ではないため、適用できません。そうではなく、{0}.[index] によってインデクサーにアクセスしようとしましたか?</target>
        <note />
      </trans-unit>
      <trans-unit id="notAFunctionButMaybeIndexer">
        <source>This expression is not a function and cannot be applied. Did you intend to access the indexer via expr.[index] instead?</source>
        <target state="translated">この式は関数ではないため、適用できません。そうではなく、expr.[index] によってインデクサーにアクセスしようとしましたか?</target>
        <note />
      </trans-unit>
      <trans-unit id="notAFunctionButMaybeDeclaration">
        <source>This value is not a function and cannot be applied. Did you forget to terminate a declaration?</source>
        <target state="translated">この値は関数ではないため、適用できません。宣言を終結しましたか?</target>
        <note />
      </trans-unit>
      <trans-unit id="ArgumentsInSigAndImplMismatch">
        <source>The argument names in the signature '{0}' and implementation '{1}' do not match. The argument name from the signature file will be used. This may cause problems when debugging or profiling.</source>
        <target state="translated">シグネチャ '{0}' と実装 '{1}' の引数の名前が一致しません。シグネチャ ファイルの引数の名前が使用されます。デバッグまたはプロファイルするときに問題が生じる原因となる可能性があります。</target>
        <note />
      </trans-unit>
      <trans-unit id="pickleUnexpectedNonZero">
        <source>An error occurred while reading the F# metadata of assembly '{0}'. A reserved construct was utilized. You may need to upgrade your F# compiler or use an earlier version of the assembly that doesn't make use of a specific construct.</source>
        <target state="translated">アセンブリ '{0}' の F# メタデータ の読み取り中にエラーが発生しました。予約済みのコンストラクトが使用されました。F# コンパイラをアップグレードするか、特定のコンストラクトを使用しない以前のバージョンのアセンブリを使用しなければならない場合があります。</target>
        <note />
      </trans-unit>
      <trans-unit id="tcTupleMemberNotNormallyUsed">
        <source>This method or property is not normally used from F# code, use an explicit tuple pattern for deconstruction instead.</source>
        <target state="translated">このメソッドまたはプロパティは通常、F# コードから使用されません。代わりに、明示的なタプル パターンを分解に使用してください。</target>
        <note />
      </trans-unit>
      <trans-unit id="implicitlyDiscardedInSequenceExpression">
        <source>This expression returns a value of type '{0}' but is implicitly discarded. Consider using 'let' to bind the result to a name, e.g. 'let result = expression'. If you intended to use the expression as a value in the sequence then use an explicit 'yield'.</source>
        <target state="translated">この式は型 '{0}' の値を返しますが、暗黙的に破棄されます。'let' を使用して結果を名前にバインドすることを検討してください。例: 'let result = expression'。式をシーケンス内で値として使用する場合は、明示的に 'yield' を使用してください。</target>
        <note />
      </trans-unit>
      <trans-unit id="implicitlyDiscardedSequenceInSequenceExpression">
        <source>This expression returns a value of type '{0}' but is implicitly discarded. Consider using 'let' to bind the result to a name, e.g. 'let result = expression'. If you intended to use the expression as a value in the sequence then use an explicit 'yield!'.</source>
        <target state="translated">この式は型 '{0}' の値を返しますが、暗黙的に破棄されます。'let' を使用して結果を名前にバインドすることを検討してください。例: 'let result = expression'。式をシーケンス内で値として使用する場合は、明示的に 'yield!' を使用してください。</target>
        <note />
      </trans-unit>
      <trans-unit id="keywordDescriptionMatchBang">
        <source>Used in computation expressions to pattern match directly over the result of another computation expression.</source>
        <target state="translated">別のコンピュテーション式の結果に対して直接パターン マッチを適用するコンピュテーション式の中で使用します。</target>
        <note />
      </trans-unit>
      <trans-unit id="ilreadFileChanged">
        <source>The file '{0}' changed on disk unexpectedly, please reload.</source>
        <target state="translated">ファイル '{0}' がディスク上で予期せず変更されました。再度読み込んでください。</target>
        <note />
      </trans-unit>
      <trans-unit id="writeToReadOnlyByref">
        <source>The byref pointer is readonly, so this write is not permitted.</source>
        <target state="translated">byref ポインターは読み取り専用であるため、この書き込みは許可されません。</target>
        <note />
      </trans-unit>
      <trans-unit id="tastValueMustBeMutable">
        <source>A value must be mutable in order to mutate the contents or take the address of a value type, e.g. 'let mutable x = ...'</source>
        <target state="translated">値の型の内容を変更するか、値の型のアドレスを使用するために、値は変更可能にする必要があります (たとえば、'let mutable x = ...')</target>
        <note />
      </trans-unit>
      <trans-unit id="readOnlyAttributeOnStructWithMutableField">
        <source>A ReadOnly attribute has been applied to a struct type with a mutable field.</source>
        <target state="translated">読み取り専用の属性が、変更可能なフィールドを持つ構造体型に適用されました。</target>
        <note />
      </trans-unit>
      <trans-unit id="tcByrefReturnImplicitlyDereferenced">
        <source>A byref pointer returned by a function or method is implicitly dereferenced as of F# 4.5. To acquire the return value as a pointer, use the address-of operator, e.g. '&amp;f(x)' or '&amp;obj.Method(arg1, arg2)'.</source>
        <target state="translated">関数またはメソッドによって返される byref ポインターが F# 4.5 の時点では暗黙的に逆参照されています。ポインターとして返り値を取得するには、address-of 演算子を使用して '&amp;f(x)' または '&amp;obj.Method(arg1, arg2)' などとします。</target>
        <note />
      </trans-unit>
      <trans-unit id="tcByRefLikeNotStruct">
        <source>A type annotated with IsByRefLike must also be a struct. Consider adding the [&lt;Struct&gt;] attribute to the type.</source>
        <target state="translated">IsByRefLike の注釈が付けられた型は構造体でもなければなりません。型に [&lt;Struct&gt;] 属性を追加することを検討してください。</target>
        <note />
      </trans-unit>
      <trans-unit id="chkNoByrefAddressOfLocal">
        <source>The address of the variable '{0}' or a related expression cannot be used at this point. This is to ensure the address of the local value does not escape its scope.</source>
        <target state="translated">現時点で、変数 '{0}' または関連する式のアドレスは使用できません。これは、ローカル値のアドレスがスコープを回避しないようにするためです。</target>
        <note />
      </trans-unit>
      <trans-unit id="chkNoWriteToLimitedSpan">
        <source>This value can't be assigned because the target '{0}' may refer to non-stack-local memory, while the expression being assigned is assessed to potentially refer to stack-local memory. This is to help prevent pointers to stack-bound memory escaping their scope.</source>
        <target state="translated">この値をターゲット '{0}' に割り当てることはできません。このターゲットは非スタック ローカルのメモリを参照できるのに対して、割り当てられる式はスタック ローカルのメモリに評価される可能性があるためです。これは、スタックにバインドされたメモリへのポインターが自身のスコープを回避することを防止するために役立ちます。</target>
        <note />
      </trans-unit>
      <trans-unit id="tastValueMustBeLocal">
        <source>A value defined in a module must be mutable in order to take its address, e.g. 'let mutable x = ...'</source>
        <target state="translated">モジュール内で定義する値のアドレスを取得するには、その値を変更可能にする必要があります。例: 'let mutable x = ...'</target>
        <note />
      </trans-unit>
      <trans-unit id="tcIsReadOnlyNotStruct">
        <source>A type annotated with IsReadOnly must also be a struct. Consider adding the [&lt;Struct&gt;] attribute to the type.</source>
        <target state="translated">IsReadOnly の注釈が付いた型も構造体にする必要があります。型に [&lt;Struct&gt;] 属性を追加してください。</target>
        <note />
      </trans-unit>
      <trans-unit id="chkStructsMayNotReturnAddressesOfContents">
        <source>Struct members cannot return the address of fields of the struct by reference</source>
        <target state="translated">構造体メンバーは、構造体のフィールドのアドレスを参照渡しで返すことはできません</target>
        <note />
      </trans-unit>
      <trans-unit id="chkNoByrefLikeFunctionCall">
        <source>The function or method call cannot be used at this point, because one argument that is a byref of a non-stack-local Span or IsByRefLike type is used with another argument that is a stack-local Span or IsByRefLike type. This is to ensure the address of the local value does not escape its scope.</source>
        <target state="translated">現時点で、関数またはメソッドの呼び出しは使用できません。非スタック ローカルの Span または IsByRefLike 型の byref である 1 つの引数が、スタック ローカルの Span または IsByRefLike 型である別の引数と一緒に使用されています。これは、ローカル値のアドレスがスコープを回避しないようにするためです。</target>
        <note />
      </trans-unit>
      <trans-unit id="chkNoByrefAddressOfValueFromExpression">
        <source>The address of a value returned from the expression cannot be used at this point. This is to ensure the address of the local value does not escape its scope.</source>
        <target state="translated">現時点で、式から返される値のアドレスは使用できません。これは、ローカル値のアドレスがスコープを回避しないようにするためです。</target>
        <note />
      </trans-unit>
      <trans-unit id="chkNoSpanLikeVariable">
        <source>The Span or IsByRefLike variable '{0}' cannot be used at this point. This is to ensure the address of the local value does not escape its scope.</source>
        <target state="translated">現時点で、Span または IsByRefLike 変数 '{0}' は使用できません。これは、ローカル値のアドレスがスコープを回避しないようにするためです。</target>
        <note />
      </trans-unit>
      <trans-unit id="chkNoSpanLikeValueFromExpression">
        <source>A Span or IsByRefLike value returned from the expression cannot be used at ths point. This is to ensure the address of the local value does not escape its scope.</source>
        <target state="translated">現時点で、式から返される Span または IsByRefLike 値は使用できません。これは、ローカル値のアドレスがスコープを回避しないようにするためです。</target>
        <note />
      </trans-unit>
      <trans-unit id="tastCantTakeAddressOfExpression">
        <source>Cannot take the address of the value returned from the expression. Assign the returned value to a let-bound value before taking the address.</source>
        <target state="translated">式から返された値のアドレスを取得できません。アドレスを取得する前に、let でバインドされた値に戻り値を割り当ててください。</target>
        <note />
      </trans-unit>
      <trans-unit id="parsUnmatchedBraceBar">
        <source>Unmatched '{{|'</source>
        <target state="translated">'{{|' が対応しません</target>
        <note />
      </trans-unit>
      <trans-unit id="typeInfoAnonRecdField">
        <source>anonymous record field</source>
        <target state="translated">匿名レコード フィールド</target>
        <note />
      </trans-unit>
      <trans-unit id="tcExceptionConstructorDoesNotHaveFieldWithGivenName">
        <source>The exception '{0}' does not have a field named '{1}'.</source>
        <target state="translated">例外 '{0}' には '{1}' という名前のフィールドはありません。</target>
        <note />
      </trans-unit>
      <trans-unit id="tcActivePatternsDoNotHaveFields">
        <source>Active patterns do not have fields. This syntax is invalid.</source>
        <target state="translated">アクティブなパターンにフィールドがありません。この構文は無効です。</target>
        <note />
      </trans-unit>
      <trans-unit id="tcConstructorDoesNotHaveFieldWithGivenName">
        <source>The constructor does not have a field named '{0}'.</source>
        <target state="translated">コンストラクターには '{0}' という名前のフィールドはありません</target>
        <note />
      </trans-unit>
      <trans-unit id="tcAnonRecdCcuMismatch">
        <source>Two anonymous record types are from different assemblies '{0}' and '{1}'</source>
        <target state="translated">2 つの匿名レコードの種類は、'{0}' と '{1}' の異なるアセンブリからのものです</target>
        <note />
      </trans-unit>
      <trans-unit id="tcAnonRecdFieldNameMismatch">
        <source>This anonymous record does not exactly match the expected shape. Add the missing fields {0} and remove the extra fields {1}.</source>
        <target state="translated">この匿名レコードは、予期された形状と完全には一致していません。不足しているフィールド {0} を追加し、不要なフィールド {1} を削除してください。</target>
        <note />
      </trans-unit>
      <trans-unit id="tcCannotCallExtensionMethodInrefToByref">
        <source>Cannot call the byref extension method '{0}. The first parameter requires the value to be mutable or a non-readonly byref type.</source>
        <target state="translated">byref 拡張メソッド '{0} を呼び出すことはできません。最初のパラメーターでは、値を変更可能な byref 型または読み取り専用以外の byref 型にする必要があります。</target>
        <note />
      </trans-unit>
      <trans-unit id="tcByrefsMayNotHaveTypeExtensions">
        <source>Byref types are not allowed to have optional type extensions.</source>
        <target state="translated">byref 型には、オプションの型拡張子を指定することはできません。</target>
        <note />
      </trans-unit>
      <trans-unit id="tcCannotPartiallyApplyExtensionMethodForByref">
        <source>Cannot partially apply the extension method '{0}' because the first parameter is a byref type.</source>
        <target state="translated">最初のパラメーターは byref 型なので、拡張メソッド '{0}' を部分的に適用することはできません。</target>
        <note />
      </trans-unit>
      <trans-unit id="tcTypeDoesNotInheritAttribute">
        <source>This type does not inherit Attribute, it will not work correctly with other .NET languages.</source>
        <target state="translated">この型は属性を継承しません。他の .NET 言語で正しく動作しません。</target>
        <note />
      </trans-unit>
      <trans-unit id="parsInvalidAnonRecdExpr">
        <source>Invalid anonymous record expression</source>
        <target state="translated">無効な匿名レコード式</target>
        <note />
      </trans-unit>
      <trans-unit id="parsInvalidAnonRecdType">
        <source>Invalid anonymous record type</source>
        <target state="translated">無効な匿名レコードの種類</target>
        <note />
      </trans-unit>
      <trans-unit id="tcCopyAndUpdateNeedsRecordType">
        <source>The input to a copy-and-update expression that creates an anonymous record must be either an anonymous record or a record</source>
        <target state="translated">匿名レコードを作成する copy-and-update 式への入力には匿名レコードまたはレコードを 1 つ含める必要があります</target>
        <note />
      </trans-unit>
      <trans-unit id="chkInvalidFunctionParameterType">
        <source>The parameter '{0}' has an invalid type '{1}'. This is not permitted by the rules of Common IL.</source>
        <target state="translated">パラメーター '{0}' には無効な型 '{1}' が指定されています。これは Common IL の規則では許可されていません。</target>
        <note />
      </trans-unit>
      <trans-unit id="chkInvalidFunctionReturnType">
        <source>The function or method has an invalid return type '{0}'. This is not permitted by the rules of Common IL.</source>
        <target state="translated">関数またはメソッドには、無効な戻り値の型 '{0}' が指定されています。これは Common IL の規則では許可されていません。</target>
        <note />
      </trans-unit>
      <trans-unit id="typrelNoImplementationGivenSeveral">
        <source>No implementation was given for those members: {0}</source>
        <target state="translated">これらのメンバーに実装が指定されていません: {0}</target>
        <note />
      </trans-unit>
      <trans-unit id="typrelNoImplementationGivenSeveralWithSuggestion">
        <source>No implementation was given for those members: {0}Note that all interface members must be implemented and listed under an appropriate 'interface' declaration, e.g. 'interface ... with member ...'.</source>
        <target state="translated">これらのメンバーに実装が指定されていません: {0} すべてのインターフェイス メンバーは実装され、適切な 'interface' 宣言でリストされている必要があります。例: 'interface ... with member ...'。</target>
        <note />
      </trans-unit>
      <trans-unit id="typrelNoImplementationGivenSeveralTruncated">
        <source>No implementation was given for those members (some results omitted): {0}</source>
        <target state="translated">これらのメンバーに実装が指定されていません (一部の結果が省略されました): {0}</target>
        <note />
      </trans-unit>
      <trans-unit id="typrelNoImplementationGivenSeveralTruncatedWithSuggestion">
        <source>No implementation was given for those members (some results omitted): {0}Note that all interface members must be implemented and listed under an appropriate 'interface' declaration, e.g. 'interface ... with member ...'.</source>
        <target state="translated">これらのメンバーに実装が指定されていません (一部の結果が省略されました): {0} すべてのインターフェイス メンバーは実装され、適切な 'interface' 宣言でリストされている必要があります。例: 'interface ... with member ...'。</target>
        <note />
      </trans-unit>
      <trans-unit id="expressionHasNoName">
        <source>Expression does not have a name.</source>
        <target state="translated">式に名前がありません。</target>
        <note />
      </trans-unit>
      <trans-unit id="chkNoFirstClassNameOf">
        <source>Using the 'nameof' operator as a first-class function value is not permitted.</source>
        <target state="translated">'nameof' 演算子をファーストクラスの関数値として使用することは許可されていません。</target>
        <note />
      </trans-unit>
      <trans-unit id="optsPathMap">
        <source>Maps physical paths to source path names output by the compiler</source>
        <target state="translated">物理パスをコンパイラ出力のソース パス名にマップします</target>
        <note />
      </trans-unit>
      <trans-unit id="fscPathMapDebugRequiresPortablePdb">
        <source>--pathmap can only be used with portable PDBs (--debug:portable or --debug:embedded)</source>
        <target state="translated">--pathmap は、ポータブル PDB でのみ使用できます (--debug:portable または --debug:embedded)</target>
        <note />
      </trans-unit>
      <trans-unit id="optsInvalidPathMapFormat">
        <source>Invalid path map. Mappings must be comma separated and of the format 'path=sourcePath'</source>
        <target state="translated">無効なパス マップです。マッピングはコンマ区切りの 'path=sourcePath' 形式である必要があります</target>
        <note />
      </trans-unit>
      <trans-unit id="optsCompilerTool">
        <source>Reference an assembly or directory containing a design time tool (Short form: -t)</source>
        <target state="translated">デザイン時ツールを含むアセンブリまたはディレクトリを参照します (短い形式: -t)</target>
        <note />
      </trans-unit>
      <trans-unit id="packageManagerUnknown">
        <source>Package manager key '{0}' was not registered in {1}. Currently registered: {2}</source>
        <target state="translated">パッケージ マネージャー キー '{0}' は {1} に登録されていませんでした。現在登録済み: {2}</target>
        <note />
      </trans-unit>
      <trans-unit id="packageManagerError">
        <source>{0}</source>
        <target state="translated">{0}</target>
        <note />
      </trans-unit>
      <trans-unit id="couldNotLoadDependencyManagerExtension">
        <source>The dependency manager extension {0} could not be loaded. Message: {1}</source>
        <target state="translated">依存関係マネージャーの拡張機能 {0} を読み込むことができませんでした。メッセージ: {1}</target>
        <note />
      </trans-unit>
    </body>
  </file>
</xliff><|MERGE_RESOLUTION|>--- conflicted
+++ resolved
@@ -102,24 +102,11 @@
         <target state="translated">固定インデックス スライス 3d/4d</target>
         <note />
       </trans-unit>
-<<<<<<< HEAD
       <trans-unit id="featureExtensionConstraintSolutions">
         <source>extension constraint solutions</source>
         <target state="new">extension constraint solutions</target>
         <note />
       </trans-unit>
-      <trans-unit id="DefinitionsInSigAndImplNotCompatibleImplementationIsNotSealed">
-        <source>The {0} definitions for type '{1}' in the signature and implementation are not compatible because the implementation type is not sealed but signature implies it is. Consider adding the [&lt;Sealed&gt;] attribute to the implementation.</source>
-        <target state="new">The {0} definitions for type '{1}' in the signature and implementation are not compatible because the implementation type is not sealed but signature implies it is. Consider adding the [&lt;Sealed&gt;] attribute to the implementation.</target>
-        <note />
-      </trans-unit>
-      <trans-unit id="featureDotlessFloat32Literal">
-        <source>dotless float32 literal</source>
-        <target state="translated">ドットなしの float32 リテラル</target>
-        <note />
-      </trans-unit>
-=======
->>>>>>> 645ed210
       <trans-unit id="featureFromEndSlicing">
         <source>from-end slicing</source>
         <target state="translated">開始と終了を指定したスライス</target>
